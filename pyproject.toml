--- conflicted
+++ resolved
@@ -23,11 +23,7 @@
 
 [tool.bandit]
 exclude_dirs = [
-<<<<<<< HEAD
-    "tests",
-=======
     "*/tests/*",
->>>>>>> 919d41a0
     "*/**/upgrade.py",
     "*/**/upgrades.py"
 ]
