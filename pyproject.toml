[build-system]
requires = ["setuptools>=42", "wheel"]
build-backend = "setuptools.build_meta"

[tool.pytest.ini_options]
log_level = "INFO"
testpaths = ["tests"]
timeout = 300

[tool.coverage.run]
data_file = "/tmp/.coverage"
include = ["*/onegov/*"]
omit = ["*/tests/*", "**/upgrade.py"]

[tool.coverage.report]
ignore_errors = true
exclude_lines = [
    "pragma: no cover",
    "pragma: unreachable",
    "assert_never[(]",
    "@overload",
    "raise NotImplementedError",
    "raise AssertionError[(].unreachable.[)]",
    "if TYPE_CHECKING:",
    "if __name__ == .__main__."
]

[tool.mypy]
<<<<<<< HEAD
python_version = "3.12"
=======
python_version = "3.11"
>>>>>>> 0d0059a3
follow_imports = "silent"
namespace_packages = true
explicit_package_bases = true
warn_unused_ignores = true
warn_redundant_casts = true
warn_unused_configs = true
warn_unreachable = true
disallow_any_generics = true
disallow_incomplete_defs = true
disallow_untyped_defs = true
strict_equality = true
extra_checks = true
plugins = "sqlmypy"
mypy_path = "$MYPY_CONFIG_FILE_DIR/src:$MYPY_CONFIG_FILE_DIR/stubs"

[[tool.mypy.overrides]]
# ignore missing imports for packages that have no stubs available
module = [
    "bjoern.*",
    "cssutils.*",
    "elasticsearch_dsl.*",
    "docxtpl.*",
    "dill.*",
    "dukpy.*",
    "genshi.*",
    # FIXME: Do we really need this? We have this implemented ourselves
    #        in OCQMS, so we could just copy that code over... plus the
    #        standard lib technically supports some ISO-8601 formats as well
    "isodate.*",
    "kerberos.*",
    # TODO: Consider switching to fasttext-langdetect
    #       langdetect is really, really slow by comparison...
    "langdetect.*",
    "lazy_object_proxy.*",
    "mistletoe.*",
    "msal.*",
    "pdfdocument.*",
    # FIXME: We only use this to convert a PDF to an XObject and then
    #        embed it as a reportlab Flowable. I think we could implement
    #        this using just pypdf, having multiple PDF parsers just for
    #        this one use-case seems bad
    "pdfrw.*",
    "pdftotext.*",
    "pglast.*",
    "purl.*",
    # FIXME: We only use this for a single util function, try to implement
    #        the same functionality with just lxml or BeautifulSoup
    "pyquery.*",
    "svglib.*",
    "stdnum.*",
    "ua_parser.*",
    "urlextract.*",
    "webassets.*",
    "webtest.*",
    "xlrd.*",
    # FIXME: Do we actually need this or can we just only use openpyxl?
    "xlsxwriter.*",
    "yubico_client.*",
    "zope.*"
]
ignore_missing_imports = true


[tool.bandit]
exclude_dirs = [
    "tests",
    "*/**/upgrade.py",
    "*/**/upgrades.py"
]
skips = [
    # ignore asserts
    "B101",
    # ignore pickle (SEA-1030)
    "B301",
    "B403",
    # ignore XML (SEA-1031)
    "B314",
    "B320",
    "B405",
    "B410",
    # ignore subprocesses (SEA-1032)
    "B404",
    "B602",
    "B603",
    "B605",
    "B607",
    # ignore temp directory (SEA-1033)
    "B108"
]<|MERGE_RESOLUTION|>--- conflicted
+++ resolved
@@ -26,11 +26,7 @@
 ]
 
 [tool.mypy]
-<<<<<<< HEAD
 python_version = "3.12"
-=======
-python_version = "3.11"
->>>>>>> 0d0059a3
 follow_imports = "silent"
 namespace_packages = true
 explicit_package_bases = true
