install: ensure_uv
	# install requirements
	uv pip install -e '.[test,lint,dev,docs,mypy]' --config-settings editable_mode=compat

	# enable pre-commit
	pre-commit install

	# ensure required folder structure
	mkdir -p ./profiles

	# gather eggs
	rm -rf ./eggs
	scrambler --target eggs

lint: ensure_uv
<<<<<<< HEAD
	# Run linters in parallel with proper cleanup on exit/interrupt
	set -e; \
	trap 'kill $$(jobs -p) 2>/dev/null || true' EXIT INT TERM; \
=======
    # Run linters in parallel with proper cleanup on exit/interrupt
	@set -e; \
	cleanup() { \
		pkill -P $$ 2>/dev/null || true; \
		kill $$(jobs -p) 2>/dev/null || true; \
		pkill -f "mypy\|ruff\|bandit\|flake8" 2>/dev/null || true; \
		exit 130; \
	}; \
	trap cleanup INT TERM; \
>>>>>>> af00a3b5
	bash ./mypy.sh & \
	ruff check src/ tests/ stubs/ & \
	bandit \
		--quiet \
		--recursive \
		--configfile pyproject.toml \
<<<<<<< HEAD
		--format custom \
		--msg-template '::error file={abspath},line={line},col={col},title=Bandit ({test_id})::{msg}' \
		src/ 2> /dev/null & \
	flake8 \
		--format '::error file=%(path)s,line=%(row)s,col=%(col)s,title=Flake8 (%(code)s)::%(text)s' \
=======
		src/ 2> /dev/null & \
	flake8 \
>>>>>>> af00a3b5
		src/ & \
	wait

update: ensure_uv
	# update all dependencies
	uv pip compile setup.cfg -U --all-extras | uv pip install -U -r /dev/stdin

	# update the pre-commit hooks
	pre-commit autoupdate

	# apply install step to avoid deviations
	make install

ensure_uv: in_virtual_env
	@if which uv; then true; else pip install uv; fi

	# use latest uv
	uv pip install --upgrade uv

in_virtual_env:
	@if python -c 'import sys; (hasattr(sys, "real_prefix") or (hasattr(sys, "base_prefix") and sys.base_prefix != sys.prefix)) and sys.exit(1) or sys.exit(0)'; then \
		echo "An active virtual environment is required"; exit 1; \
		else true; fi<|MERGE_RESOLUTION|>--- conflicted
+++ resolved
@@ -13,11 +13,6 @@
 	scrambler --target eggs
 
 lint: ensure_uv
-<<<<<<< HEAD
-	# Run linters in parallel with proper cleanup on exit/interrupt
-	set -e; \
-	trap 'kill $$(jobs -p) 2>/dev/null || true' EXIT INT TERM; \
-=======
     # Run linters in parallel with proper cleanup on exit/interrupt
 	@set -e; \
 	cleanup() { \
@@ -27,23 +22,14 @@
 		exit 130; \
 	}; \
 	trap cleanup INT TERM; \
->>>>>>> af00a3b5
 	bash ./mypy.sh & \
 	ruff check src/ tests/ stubs/ & \
 	bandit \
 		--quiet \
 		--recursive \
 		--configfile pyproject.toml \
-<<<<<<< HEAD
-		--format custom \
-		--msg-template '::error file={abspath},line={line},col={col},title=Bandit ({test_id})::{msg}' \
 		src/ 2> /dev/null & \
 	flake8 \
-		--format '::error file=%(path)s,line=%(row)s,col=%(col)s,title=Flake8 (%(code)s)::%(text)s' \
-=======
-		src/ 2> /dev/null & \
-	flake8 \
->>>>>>> af00a3b5
 		src/ & \
 	wait
 
