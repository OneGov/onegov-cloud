repos:
  - repo: https://github.com/pre-commit/pre-commit-hooks
    rev: v6.0.0
    hooks:
      - id: trailing-whitespace
      - id: mixed-line-ending
      - id: check-merge-conflict
      - id: check-ast
      - id: debug-statements
        exclude: '^src/onegov/server/core.py$'
  - repo: https://github.com/seantis/pre-commit-hooks
    rev: v1.1.0
    hooks:
      - id: nocheckin
        exclude: .pre-commit-config.yaml
      - id: pt_structure
  - repo: https://github.com/astral-sh/ruff-pre-commit
<<<<<<< HEAD
    rev: v0.11.12
=======
    rev: v0.13.0
>>>>>>> c0be3d5b
    hooks:
      - id: ruff
        args: [ "--fix" ]
  - repo: https://github.com/PyCQA/flake8
    rev: 7.3.0
    hooks:
      - id: flake8
        files: '^src.*\.py'
        additional_dependencies:
        - flake8-type-checking>=3.0.0
  - repo: https://github.com/thibaudcolas/pre-commit-stylelint
    rev: v16.24.0
    hooks:
    - id: stylelint
      files: '^src/.*\.scss'
      additional_dependencies:
        - stylelint@16.19.1
        - stylelint-config-standard-scss@15.0.0
  - repo: https://github.com/pre-commit/mirrors-eslint
    rev: v9.35.0
    hooks:
    - id: eslint
      files: '^src/.*\.jsx?$'
      additional_dependencies:
      - eslint-react
  - repo: https://github.com/PyCQA/bandit
    rev: 1.8.6
    hooks:
      - id: bandit
        args: ["-c", "pyproject.toml", "--quiet"]
        additional_dependencies: [ "bandit[toml]" ]
  - repo: https://github.com/mondeja/pre-commit-po-hooks
    rev: 'v1.7.3'
    hooks:
      - id: untranslated-messages
        files: '\.po$'
  - repo: local
    hooks:
      - id: system
        name: mypy
        entry: ./mypy.sh
        language: system
        # NOTE: We want this hook to always run, but exactly once
        #       instead of for every file. So we exclude all files
        exclude: '.*'
        always_run: true
        pass_filenames: false
      - id: system
        name: stubtest
        entry: ./stubtest.sh
        language: system
        files:  '^stubs/.*\.pyi$'
        pass_filenames: false
  - repo: https://github.com/gitleaks/gitleaks
    rev: v8.28.0
    hooks:
      - id: gitleaks<|MERGE_RESOLUTION|>--- conflicted
+++ resolved
@@ -15,11 +15,7 @@
         exclude: .pre-commit-config.yaml
       - id: pt_structure
   - repo: https://github.com/astral-sh/ruff-pre-commit
-<<<<<<< HEAD
-    rev: v0.11.12
-=======
     rev: v0.13.0
->>>>>>> c0be3d5b
     hooks:
       - id: ruff
         args: [ "--fix" ]
