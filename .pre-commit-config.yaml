repos:
  - repo: https://github.com/pre-commit/pre-commit-hooks
    rev: v5.0.0
    hooks:
      - id: trailing-whitespace
      - id: mixed-line-ending
      - id: check-merge-conflict
      - id: check-ast
      - id: debug-statements
        exclude: '^src/onegov/server/core.py$'
  - repo: https://github.com/seantis/pre-commit-hooks
    rev: v1.1.0
    hooks:
      - id: nocheckin
        exclude: .pre-commit-config.yaml
      - id: pt_structure
  - repo: https://github.com/astral-sh/ruff-pre-commit
    rev: v0.11.13
    hooks:
      - id: ruff
        args: [ "--fix" ]
  - repo: https://github.com/PyCQA/flake8
    rev: 7.2.0
    hooks:
      - id: flake8
        files: '^src.*\.py'
        additional_dependencies:
        - flake8-type-checking>=3.0.0
  - repo: https://github.com/thibaudcolas/pre-commit-stylelint
    rev: v16.20.0
    hooks:
    - id: stylelint
      files: '^src/.*\.scss'
      additional_dependencies:
        - stylelint@16.19.1
        - stylelint-config-standard-scss@15.0.0
  - repo: https://github.com/pre-commit/mirrors-eslint
    rev: v9.29.0
    hooks:
    - id: eslint
      files: '^src/.*\.jsx?$'
      additional_dependencies:
      - eslint-react
  - repo: https://github.com/PyCQA/bandit
    rev: 1.8.5
    hooks:
      - id: bandit
        args: ["-c", "pyproject.toml", "--quiet"]
        additional_dependencies: [ "bandit[toml]" ]
  - repo: https://github.com/mondeja/pre-commit-po-hooks
    rev: 'v1.7.3'
    hooks:
      - id: untranslated-messages
        files: '\.po$'
  - repo: local
    hooks:
      - id: system
        name: mypy
        entry: ./mypy.sh
        language: system
        # NOTE: We want this hook to always run, but exactly once
        #       instead of for every file. So we exclude all files
        exclude: '.*'
        always_run: true
        pass_filenames: false
      - id: system
        name: stubtest
        entry: ./stubtest.sh
        language: system
        files:  '^stubs/.*\.pyi$'
        pass_filenames: false
  - repo: https://github.com/gitleaks/gitleaks
<<<<<<< HEAD
    rev: v8.18.4
=======
    rev: v8.27.2
>>>>>>> 2736227c
    hooks:
      - id: gitleaks<|MERGE_RESOLUTION|>--- conflicted
+++ resolved
@@ -70,10 +70,6 @@
         files:  '^stubs/.*\.pyi$'
         pass_filenames: false
   - repo: https://github.com/gitleaks/gitleaks
-<<<<<<< HEAD
-    rev: v8.18.4
-=======
     rev: v8.27.2
->>>>>>> 2736227c
     hooks:
       - id: gitleaks