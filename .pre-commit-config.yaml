repos:
  - repo: https://github.com/pre-commit/pre-commit-hooks
    rev: v4.6.0
    hooks:
      - id: trailing-whitespace
      - id: mixed-line-ending
      - id: check-merge-conflict
      - id: check-ast
      - id: debug-statements
        exclude: '^src/onegov/server/core.py$'
  - repo: https://github.com/seantis/pre-commit-hooks
    rev: v1.1.0
    hooks:
      - id: nocheckin
        exclude: .pre-commit-config.yaml
      - id: pt_structure
  - repo: https://github.com/PyCQA/flake8
    rev: 7.1.0
    hooks:
      - id: flake8
        files: '^(src|stubs|tests).*\.py'
        additional_dependencies:
        - flake8-bugbear>=23.11.28
        - flake8-comprehensions
        - 'flake8-markupsafe@git+https://github.com/vmagamedov/flake8-markupsafe#egg=b391bd13df9330e01666d304b7f4403d67e5ceba'
        - flake8-noqa
        - flake8-pyi
        - flake8-type-checking>=2.9.1
  - repo: https://github.com/elidupuis/mirrors-sass-lint
    rev: '5cc45653263b423398e4af2561fae362903dd45d'
    hooks:
    - id: sass-lint
      files: '^src/.*\.scss'
  - repo: https://github.com/pre-commit/mirrors-eslint
<<<<<<< HEAD
    rev: v8.43.0
=======
    rev: v9.6.0
>>>>>>> 78fc05b8
    hooks:
    - id: eslint
      files: '^src/.*\.jsx?$'
      additional_dependencies:
      - eslint-react
  - repo: https://github.com/PyCQA/bandit
    rev: 1.7.9
    hooks:
      - id: bandit
        args: ["-c", "pyproject.toml", "--quiet"]
        additional_dependencies: [ "bandit[toml]" ]
  - repo: https://github.com/mondeja/pre-commit-po-hooks
    rev: 'v1.7.3'
    hooks:
      - id: untranslated-messages
        files: '\.po$'
  - repo: local
    hooks:
      - id: system
        name: mypy
        entry: ./mypy.sh
        language: system
        # NOTE: We want this hook to always run, but exactly once
        #       instead of for every file. So we exclude all files
        exclude: '.*'
        always_run: true
        pass_filenames: false
      - id: system
        name: stubtest
        entry: ./stubtest.sh
        language: system
        files:  '^stubs/.*\.pyi$'
        pass_filenames: false<|MERGE_RESOLUTION|>--- conflicted
+++ resolved
@@ -32,11 +32,7 @@
     - id: sass-lint
       files: '^src/.*\.scss'
   - repo: https://github.com/pre-commit/mirrors-eslint
-<<<<<<< HEAD
-    rev: v8.43.0
-=======
     rev: v9.6.0
->>>>>>> 78fc05b8
     hooks:
     - id: eslint
       files: '^src/.*\.jsx?$'
