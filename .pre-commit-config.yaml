--- conflicted
+++ resolved
@@ -15,11 +15,7 @@
         exclude: .pre-commit-config.yaml
       - id: pt_structure
   - repo: https://github.com/astral-sh/ruff-pre-commit
-<<<<<<< HEAD
-    rev: v0.7.4
-=======
     rev: v0.8.1
->>>>>>> d4927f18
     hooks:
       - id: ruff
         args: [ "--fix" ]
