repos:
  - repo: https://github.com/pre-commit/pre-commit-hooks
    rev: v4.4.0
    hooks:
      - id: trailing-whitespace
      - id: mixed-line-ending
      - id: check-merge-conflict
      - id: check-ast
      - id: debug-statements
        exclude: '^src/onegov/server/core.py$'
  - repo: https://github.com/seantis/pre-commit-hooks
    rev: v1.0.1
    hooks:
      - id: nocheckin
        exclude: .pre-commit-config.yaml
  - repo: https://github.com/PyCQA/flake8
    rev: 6.0.0
    hooks:
      - id: flake8
        files: '^(src|stubs|tests).*\.py'
        additional_dependencies:
        - flake8-bugbear
        - flake8-pyi
  - repo: https://github.com/elidupuis/mirrors-sass-lint
    rev: '5cc45653263b423398e4af2561fae362903dd45d'
    hooks:
    - id: sass-lint
      files: '^src/.*\.scss'
  - repo: https://github.com/pre-commit/mirrors-eslint
<<<<<<< HEAD
    rev: v8.44.0
=======
    rev: v8.45.0
>>>>>>> 29d00157
    hooks:
    - id: eslint
      files: '^src/.*\.jsx?$'
      additional_dependencies:
      - eslint-react
  - repo: https://github.com/PyCQA/bandit
    rev: 1.7.5
    hooks:
      - id: bandit
        args: ["-c", "pyproject.toml", "--quiet"]
        additional_dependencies: [ "bandit[toml]" ]
  - repo: local
    hooks:
      - id: system
        name: mypy
        entry: ./mypy.sh
        language: system
        # NOTE: We want this hook to always run, but exactly once
        #       instead of for every file. So we exclude all files
        exclude: '.*'
        always_run: true
        pass_filenames: false<|MERGE_RESOLUTION|>--- conflicted
+++ resolved
@@ -27,11 +27,7 @@
     - id: sass-lint
       files: '^src/.*\.scss'
   - repo: https://github.com/pre-commit/mirrors-eslint
-<<<<<<< HEAD
-    rev: v8.44.0
-=======
     rev: v8.45.0
->>>>>>> 29d00157
     hooks:
     - id: eslint
       files: '^src/.*\.jsx?$'
