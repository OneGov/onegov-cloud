repos:
  - repo: https://github.com/pre-commit/pre-commit-hooks
    rev: v6.0.0
    hooks:
      - id: trailing-whitespace
      - id: mixed-line-ending
      - id: check-merge-conflict
      - id: check-ast
      - id: debug-statements
        exclude: '^src/onegov/server/core.py$'
  - repo: https://github.com/seantis/pre-commit-hooks
    rev: v1.1.0
    hooks:
      - id: nocheckin
        exclude: .pre-commit-config.yaml
      - id: pt_structure
  - repo: https://github.com/astral-sh/ruff-pre-commit
<<<<<<< HEAD
    rev: v0.12.11
=======
    rev: v0.13.0
>>>>>>> 8056ea82
    hooks:
      - id: ruff
        args: [ "--fix" ]
  - repo: https://github.com/PyCQA/flake8
    rev: 7.3.0
    hooks:
      - id: flake8
        files: '^src.*\.py'
        additional_dependencies:
        - flake8-type-checking>=3.0.0
  - repo: https://github.com/thibaudcolas/pre-commit-stylelint
    rev: v16.24.0
    hooks:
    - id: stylelint
      files: '^src/.*\.scss'
      additional_dependencies:
        - stylelint@16.19.1
        - stylelint-config-standard-scss@15.0.0
  - repo: https://github.com/pre-commit/mirrors-eslint
    rev: v9.35.0
    hooks:
    - id: eslint
      files: '^src/.*\.jsx?$'
      additional_dependencies:
      - eslint-react
  - repo: https://github.com/PyCQA/bandit
    rev: 1.8.6
    hooks:
      - id: bandit
        args: ["-c", "pyproject.toml", "--quiet"]
        additional_dependencies: [ "bandit[toml]" ]
  - repo: https://github.com/mondeja/pre-commit-po-hooks
    rev: 'v1.7.3'
    hooks:
      - id: untranslated-messages
        files: '\.po$'
  - repo: local
    hooks:
      - id: system
        name: mypy
        entry: ./mypy.sh
        language: system
        # NOTE: We want this hook to always run, but exactly once
        #       instead of for every file. So we exclude all files
        exclude: '.*'
        always_run: true
        pass_filenames: false
      - id: system
        name: stubtest
        entry: ./stubtest.sh
        language: system
        files:  '^stubs/.*\.pyi$'
        pass_filenames: false
  - repo: https://github.com/gitleaks/gitleaks
    rev: v8.28.0
    hooks:
      - id: gitleaks<|MERGE_RESOLUTION|>--- conflicted
+++ resolved
@@ -15,11 +15,7 @@
         exclude: .pre-commit-config.yaml
       - id: pt_structure
   - repo: https://github.com/astral-sh/ruff-pre-commit
-<<<<<<< HEAD
-    rev: v0.12.11
-=======
     rev: v0.13.0
->>>>>>> 8056ea82
     hooks:
       - id: ruff
         args: [ "--fix" ]
