--- conflicted
+++ resolved
@@ -33,11 +33,7 @@
     - id: sass-lint
       files: '^src/.*\.scss'
   - repo: https://github.com/pre-commit/mirrors-eslint
-<<<<<<< HEAD
-    rev: v9.10.0
-=======
     rev: v9.12.0
->>>>>>> bdc57ede
     hooks:
     - id: eslint
       files: '^src/.*\.jsx?$'
