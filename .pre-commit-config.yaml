repos:
  - repo: https://github.com/pre-commit/pre-commit-hooks
    rev: v5.0.0
    hooks:
      - id: trailing-whitespace
      - id: mixed-line-ending
      - id: check-merge-conflict
      - id: check-ast
      - id: debug-statements
        exclude: '^src/onegov/server/core.py$'
  - repo: https://github.com/seantis/pre-commit-hooks
    rev: v1.1.0
    hooks:
      - id: nocheckin
        exclude: .pre-commit-config.yaml
      - id: pt_structure
  - repo: https://github.com/astral-sh/ruff-pre-commit
<<<<<<< HEAD
    rev: v0.9.3
=======
    rev: v0.9.4
>>>>>>> 59d5e5c7
    hooks:
      - id: ruff
        args: [ "--fix" ]
  - repo: https://github.com/PyCQA/flake8
    rev: 7.1.1
    hooks:
      - id: flake8
        files: '^src.*\.py'
        additional_dependencies:
        - flake8-type-checking>=3.0.0
  - repo: https://github.com/elidupuis/mirrors-sass-lint
    rev: '5cc45653263b423398e4af2561fae362903dd45d'
    hooks:
    - id: sass-lint
      files: '^src/.*\.scss'
  - repo: https://github.com/pre-commit/mirrors-eslint
    rev: v9.19.0
    hooks:
    - id: eslint
      files: '^src/.*\.jsx?$'
      additional_dependencies:
      - eslint-react
  - repo: https://github.com/PyCQA/bandit
    rev: 1.8.2
    hooks:
      - id: bandit
        args: ["-c", "pyproject.toml", "--quiet"]
        additional_dependencies: [ "bandit[toml]" ]
  - repo: https://github.com/mondeja/pre-commit-po-hooks
    rev: 'v1.7.3'
    hooks:
      - id: untranslated-messages
        files: '\.po$'
  - repo: local
    hooks:
      - id: system
        name: mypy
        entry: ./mypy.sh
        language: system
        # NOTE: We want this hook to always run, but exactly once
        #       instead of for every file. So we exclude all files
        exclude: '.*'
        always_run: true
        pass_filenames: false
      - id: system
        name: stubtest
        entry: ./stubtest.sh
        language: system
        files:  '^stubs/.*\.pyi$'
        pass_filenames: false<|MERGE_RESOLUTION|>--- conflicted
+++ resolved
@@ -15,11 +15,7 @@
         exclude: .pre-commit-config.yaml
       - id: pt_structure
   - repo: https://github.com/astral-sh/ruff-pre-commit
-<<<<<<< HEAD
-    rev: v0.9.3
-=======
     rev: v0.9.4
->>>>>>> 59d5e5c7
     hooks:
       - id: ruff
         args: [ "--fix" ]
