repos:
  - repo: https://github.com/pre-commit/pre-commit-hooks
    rev: v6.0.0
    hooks:
      - id: trailing-whitespace
      - id: mixed-line-ending
      - id: check-merge-conflict
      - id: check-ast
      - id: debug-statements
        exclude: '^src/onegov/server/core.py$'
  - repo: https://github.com/seantis/pre-commit-hooks
    rev: v1.1.0
    hooks:
      - id: nocheckin
        exclude: .pre-commit-config.yaml
      - id: pt_structure
  - repo: https://github.com/astral-sh/ruff-pre-commit
<<<<<<< HEAD
    rev: v0.14.8
=======
    rev: v0.14.10
>>>>>>> d6af09a9
    hooks:
      - id: ruff
        args: [ "--fix" ]
  - repo: https://github.com/PyCQA/flake8
    rev: 7.3.0
    hooks:
      - id: flake8
        files: '^src.*\.py'
        additional_dependencies:
        - flake8-type-checking>=3.0.0
  - repo: https://github.com/thibaudcolas/pre-commit-stylelint
    rev: v16.26.1
    hooks:
    - id: stylelint
      files: '^src/.*\.scss'
      additional_dependencies:
        - stylelint@16.19.1
        - stylelint-config-standard-scss@15.0.0
  - repo: https://github.com/pre-commit/mirrors-eslint
<<<<<<< HEAD
    rev: v10.0.0-alpha.1
=======
    rev: v10.0.0-beta.0
>>>>>>> d6af09a9
    hooks:
    - id: eslint
      files: '^src/.*\.jsx?$'
      additional_dependencies:
      - eslint-react
  - repo: https://github.com/PyCQA/bandit
    rev: 1.9.2
    hooks:
      - id: bandit
        args: ["-c", "pyproject.toml", "--quiet"]
        additional_dependencies: [ "bandit[toml]" ]
  - repo: https://github.com/mondeja/pre-commit-po-hooks
    rev: 'v1.7.3'
    hooks:
      - id: untranslated-messages
        files: '\.po$'
  - repo: local
    hooks:
      - id: system
        name: mypy
        entry: ./mypy.sh
        language: system
        # NOTE: We want this hook to always run, but exactly once
        #       instead of for every file. So we exclude all files
        exclude: '.*'
        always_run: true
        pass_filenames: false
      - id: system
        name: stubtest
        entry: ./stubtest.sh
        language: system
        files:  '^stubs/.*\.pyi$'
        pass_filenames: false
  - repo: https://github.com/gitleaks/gitleaks
    rev: v8.30.0
    hooks:
      - id: gitleaks<|MERGE_RESOLUTION|>--- conflicted
+++ resolved
@@ -15,11 +15,7 @@
         exclude: .pre-commit-config.yaml
       - id: pt_structure
   - repo: https://github.com/astral-sh/ruff-pre-commit
-<<<<<<< HEAD
-    rev: v0.14.8
-=======
     rev: v0.14.10
->>>>>>> d6af09a9
     hooks:
       - id: ruff
         args: [ "--fix" ]
@@ -39,11 +35,7 @@
         - stylelint@16.19.1
         - stylelint-config-standard-scss@15.0.0
   - repo: https://github.com/pre-commit/mirrors-eslint
-<<<<<<< HEAD
-    rev: v10.0.0-alpha.1
-=======
     rev: v10.0.0-beta.0
->>>>>>> d6af09a9
     hooks:
     - id: eslint
       files: '^src/.*\.jsx?$'
