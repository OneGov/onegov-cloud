--- conflicted
+++ resolved
@@ -63,60 +63,21 @@
                     <div tal:condition="header_options.get('announcement', '') and (request.is_logged_in or not header_options.get('announcement_is_private'))"
                         id="announcement_header"
                         style="background-color: ${header_options.get('announcement_bg_color', '#FBBC05')};">
-<<<<<<< HEAD
                         <div class="grid-container" tal:define="url header_options.get('announcement_url');">
                                 <a style="color: ${header_options.get('announcement_font_color', '#000000')}"
                                     tal:condition="url" href="${url}">
                                     ${header_options['announcement']}</a>
                                 <p style="color: ${header_options.get('announcement_font_color', '#000000')}"
                                     tal:condition="not url">${header_options['announcement']}</p>
-=======
-                            <div class="grid-container" tal:define="url header_options.get('announcement_url');">
-                                    <a style="color: ${header_options.get('announcement_font_color', '#000000')}"
-                                        tal:condition="url" href="${url}">
-                                        ${header_options['announcement']}</a>
-                                    <p style="color: ${header_options.get('announcement_font_color', '#000000')}"
-                                        tal:condition="not url">${header_options['announcement']}</p>
-                            </div>
-                    </div>
-                    <div id="header-links" class="text-center" tal:define="links header_options.get('header_links')" tal:condition="links">
-                        <div class="grid-container">
-                            <div class="title-bar align-center" data-responsive-toggle="animated-menu" data-hide-for="medium">
-                                <button type="button" data-toggle><i class="fa fa-bars"></i> <span i18n:translate="">Straight to ...</span></button>
-                                </div>
-
-                                <div class="top-bar" id="animated-menu">
-                                <div class="top-bar-left">
-                                    <ul class="dropdown menu align-center" data-dropdown-menu>
-                                        <li tal:repeat="link links"><a href="${link[1]}">${link[0] if link[0] else link[1]}</a></li>
-                                    </ul>
-                                </div>
-                            </div>
->>>>>>> bd6cdfa7
                         </div>
                     </div>
 
 
                     <div id="globals" class="globals" tal:define="toolbox global_tools|False">
-<<<<<<< HEAD
                         <div class="grid-container" tal:condition="request.is_logged_in">
                           <div class="grid-x grid-padding-x">
                               <div class="cell small-12">
                                   <div class="global-header-flex ${'' if toolbox else 'centered'}">
-=======
-                        <div class="grid-container">
-                        <div class="grid-x grid-padding-x">
-                            <div class="cell small-12">
-                                <div class="global-header-flex ${'' if toolbox else 'centered'}">
-                                    <div class="global-header" tal:define="color header_options.get('left_header_color'); rem_size header_options.get('left_header_rem', 1)">
-                                    <tal:b tal:condition="header_options['left_header_name']|nothing">
-                                        <a class="h4" href="${header_options.get('left_header_url', '#')}"
-                                            style="color:${color or '#fff'}; font-size: ${rem_size}rem">
-                                                ${header_options['left_header_name']}
-                                        </a>
-                                    </tal:b>
-                                    </div>
->>>>>>> bd6cdfa7
                                     <ul tal:condition="toolbox" class="vertical medium-horizontal menu global-tools-menu" data-responsive-menu="accordion medium-dropdown">
                                     <li tal:repeat="tool toolbox">
                                         <tal:b condition="tool.links|nothing" define="dropdown_id 'global-dropdown-{}'.format(repeat.tool.number)">
