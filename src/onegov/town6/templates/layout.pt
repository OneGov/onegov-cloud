<!DOCTYPE html>
<html
    class="no-js"
    lang="${request.html_lang}"
    tal:attributes="layout.custom_html_attributes|{}"
    xmlns="http://www.w3.org/1999/xhtml"
    xmlns:i18n="http://xml.zope.org/namespaces/i18n"
    xmlns:metal="http://xml.zope.org/namespaces/metal"
    xmlns:tal="http://xml.zope.org/namespaces/tal"
    i18n:domain="onegov.town6"
    metal:define-macro="layout">
<head>
    <meta charset="utf-8" />
    <meta name="viewport" content="width=device-width, initial-scale=1.0" />

    <!--! use DELETE/PUT instead of POST as we target IE 11+ -->
    <meta name="intercoolerjs:use-actual-http-method" content="true" />

    <title id="page-title"><div metal:define-slot="title"></div></title>
    <!-- This site is running on the
          ___              ____               ____ _                 _
         / _ \ _ __   ___ / ___| _____   __  / ___| | ___  _   _  __| |
        | | | | '_ \ / _ \ |  _ / _ \ \ / / | |   | |/ _ \| | | |/ _` |
        | |_| | | | |  __/ |_| | (_) \ V /  | |___| | (_) | |_| | (_| |
         \___/|_| |_|\___|\____|\___/ \_/    \____|_|\___/ \__,_|\__,_|

         Have a look at the source code: https://onegov.readthedocs.org
     -->
    <link rel="stylesheet" type="text/css" href="${request.theme_link}">
    <link rel="stylesheet" type="text/css" href="${layout.font_awesome_path}">
    <style tal:condition="request.app.org.custom_css|nothing">${request.app.org.custom_css}</style>
    <tal:b metal:use-macro="layout.macros.favicon" />
    <tal:b metal:use-macro="layout.macros.open_graph_tags" />
    <script tal:condition="layout.app.sentry_dsn" src="https://browser.sentry-cdn.com/7.54.0/bundle.min.js" integrity="sha384-EmlJLN9Q0yu0/2UUCIYnEM88jpQ7xUhtNI2ZeXb/ci3cwoAoIQl350N4PQPlMbP5" crossorigin="anonymous"></script>
    <script tal:condition="layout.app.sentry_dsn" src="${layout.sentry_init_path}"></script>
</head>

<body id="${layout.page_id}" class="${' '.join(cls for cls in layout.body_classes)} town-6" data-default-marker-color="${layout.primary_color}" data-default-lat="${layout.default_map_view.lat|nothing}" data-default-lon="${layout.default_map_view.lon|nothing}" data-default-zoom="${layout.default_map_view.zoom|nothing}" tal:attributes="layout.custom_body_attributes">
    <!--! Adds a 'framed' class to the body if this document is shown inside an iframe -->
    <script>if (window !== window.parent) { document.querySelector('body').className += " framed"; }</script>
        <div class="off-canvas position-left" id="offCanvas" data-off-canvas data-auto-focus="false" >
            <!-- Close button -->
            <div class="button-area">
                <button class="off-canvas-close-button" aria-label="Close menu" type="button" data-close>
                    <i class="fa fa-times"></i>
                </button>
            </div>

            <!-- Menu -->
            <div class="navigation-area">
                <tal:b metal:use-macro="layout.macros['side_navigation']"></tal:b>
            </div>
        </div>

        <div class="sidebar-toggler show-for-small-only" data-toggle="offCanvasSidebar">
            <i class="fa fa-chevron-left rotate"></i>
        </div>

        <div class="off-canvas position-right show-for-small-only" id="offCanvasSidebar" data-auto-focus="false" data-off-canvas >
            <!-- Gets filled by sidebar_mobile.js -->
        </div>

<<<<<<< HEAD
        <div class="off-canvas position-right" id="offCanvasSearch" data-auto-focus="false" data-off-canvas>
=======
        <div class="off-canvas position-right"  tal:condition="not:hide_search_header|nothing" id="offCanvasSearch" data-auto-focus="false" data-off-canvas>
>>>>>>> 578170b7
            <button class="off-canvas-close-button" aria-label="Close menu" type="button" data-close>
                <i class="fa fa-times"></i>
            </button>
            <form class="searchbox header-searchbox" action="${layout.search_url}" method="GET" data-typeahead="on" data-typeahead-source="${layout.suggestions_url}" data-typeahead-target="${layout.search_url}">
                <div class="input-group">
<<<<<<< HEAD
                    <input class="input-group-field" type="search" id="search-side" data-typeahead-subject name="q" autocomplete="off" autocorrect="off" required maxlength="200" placeholder="Search term" i18n:attributes="placeholder">
=======
                    <input class="input-group-field" type="search" id="search" data-typeahead-subject name="q" autocomplete="off" autocorrect="off" required maxlength="200" placeholder="Search term" i18n:attributes="placeholder">
>>>>>>> 578170b7
                    <div class="typeahead">
                        <div class="cell small-12" data-typeahead-container>
                        </div>
                    </div>
                    <div class="input-group-button">
                        <button class="button" type="submit">
                            <i class="fa fa-search"></i>
                        </button>
                    </div>
                </div>
            </form>
        </div>

        <div class="off-canvas-content" data-off-canvas-content>
            <a class="show-for-sr" href="#content" i18n:translate>Skip navigation</a>
            <main>
                <header id="header" tal:define="header_options request.app.org.header_options or {}">

                    <div id="globals" class="globals" tal:define="toolbox global_tools|False">
                        <div class="grid-container" tal:condition="request.is_logged_in">
                          <div class="grid-x grid-padding-x">
                              <div class="cell small-12">
                                  <div class="global-header-flex ${'' if toolbox else 'centered'}">
                                    <ul tal:condition="toolbox" class="vertical medium-horizontal menu global-tools-menu" data-responsive-menu="accordion medium-dropdown">
                                    <li tal:repeat="tool toolbox">
                                        <tal:b condition="tool.links|nothing" define="dropdown_id 'global-dropdown-{}'.format(repeat.tool.number)">
                                        <a href="#" data-dropdown="${dropdown_id}" class="dropdown ${' '.join(tool.classes or '')}" tal:attributes="data-count tool.attributes['data-count']|nothing">${tool.title}</a>
                                        <ul id="${dropdown_id}" data-dropdown-content class="vertical menu">
                                            <li tal:repeat="link tool.links">
                                                <tal:b replace="structure link(layout)" />
                                            </li>
                                        </ul>
                                        </tal:b>
                                        <tal:b condition="tool.url|tool.id|nothing" define="link tool">
                                        <tal:b replace="structure link(layout)" />
                                        </tal:b>
                                    </li>
                                    </ul>
                                </div>
                            </div>
                            </div>
                        </div>
                    </div>

                    <div tal:condition="header_options.get('announcement', '') and (request.is_logged_in or not header_options.get('announcement_is_private'))"
                    id="header_announcement"
                    style="background-color: ${header_options.get('announcement_bg_color', '#FBBC05')};">
                        <div class="grid-container" tal:define="url header_options.get('announcement_url');">
                                <a style="color: ${header_options.get('announcement_font_color', '#000000')}"
                                    tal:condition="url" href="${url}">
                                    ${header_options['announcement']}</a>
                                <span style="color: ${header_options.get('announcement_font_color', '#000000')}"
                                    tal:condition="not url">${header_options['announcement']}</span>
                        </div>
                    </div>

                    <tal:b tal:condition="not header_options.get('header_additions_fixed')">
                        <tal:b metal:use-macro="layout.macros['header_links']"></tal:b>
                        <tal:b metal:use-macro="layout.macros['header-text']"></tal:b>
                    </tal:b>

                    <div data-sticky-container id="nav-bar">
                        <div class="nav-bar-sticky" data-sticky data-options="marginTop:0; stickyOn: small;" data-top-anchor="globals:bottom" data-stick-to="top">

                            <tal:b tal:condition="header_options.get('header_additions_fixed')">
                                <tal:b metal:use-macro="layout.macros['header_links']"></tal:b>
                                <tal:b metal:use-macro="layout.macros['header-text']"></tal:b>
                            </tal:b>

                            <div class="grid-container navigation">
                                <div class="grid-x">
                                    <div class="large-2 small-2 cell">
                                        <button class="menu-button" tal:condition="layout.root_pages" data-toggle="offCanvas">
                                            <i class="fas fa-bars"></i>
                                        </button>
                                    </div>
                                    <div class="large-8 small-8 cell middle">
                                        <a href="${layout.homepage_url}" tal:define="logo_url layout.org.logo_url|nothing" aria-label="Back to the homepage" i18n:attributes="aria-label">
                                            <img tal:condition="logo_url" src="${layout.org.logo_url}" alt="Logo" title="${layout.org.title}" i18n:attributes="alt"/>
                                            <div tal:condition="not:logo_url" metal:use-macro="layout.svg['default_logo']"></div>
                                        </a>
                                    </div>
                                    <div class="large-2 small-2 cell right-side">
                                        <button class="search-button" data-toggle="offCanvasSearch">
                                            <i class="fa fa-search"></i>
                                        </button>
                                    </div>
                                </div>
                            </div>


                            <div class="grid-container fluid edit-bar-container" tal:condition="layout.editbar_links">
                                <div class="grid-x">
                                    <div class="cell small-12">
                                        <div class="grid-container">
                                            <div class="grid-x grid-padding-x">
                                                <div class="cell small-12">
                                                    <div metal:use-macro="layout.macros['dropdown-editbar']"></div>
                                                </div>
                                            </div>
                                        </div>
                                    </div>
                                </div>
                            </div>
                        </div>
                    </div>

                    <div class="grid-container">
                        <div class="grid-x">
                            <div class="small-12 cell">
                                <div tal:condition="not: layout.on_homepage" metal:use-macro="layout.macros['breadcrumbs']"></div>
                            </div>
                        </div>
                        <div class="grid-x alerts">
                            <div id="alert-boxes" class="cell small-12">
                                <div tal:condition="form.errors|nothing" data-alert class="callout alert" data-closable>
                                    <tal:b i18n:translate>The form contains errors. Please check the fields marked in red.</tal:b>
                                    <button class="close-button" aria-label="Dismiss alert" type="button" data-close>
                                        <span aria-hidden="true">&times;</span>
                                    </button>
                                </div>
                                <tal:b metal:use-macro="layout.macros['consume_messages']" />
                            </div>
                        </div>
                    </div>
                </header>

                <tal:b tal:define="on_homepage layout.on_homepage; sidebar_links layout.sidebar_links">
                    <article class="content without-sidebar-links" tal:condition="on_homepage">
                        <section role="main" id="content">
                            <div metal:define-slot="content"></div>
                        </section>
                    </article>
                    <article class="content ${'with-sidebar-links' if sidebar_links else 'without-sidebar-links'}" tal:condition="not: on_homepage" >
                        <div class="grid-container">
                            <div class="grid-x grid-padding-x">
                                <div class="cell small-12">
                                    <section role="main" id="content">
                                        <h1 class="main-title">
                                            <div metal:define-slot="main-title">
                                                <div metal:define-slot="pre-title"></div>
                                                <div metal:define-slot="title"></div>
                                                <div metal:define-slot="post-title"></div>
                                            </div>
                                        </h1>
                                        <div metal:define-slot="before-content"></div>
                                        <div metal:define-slot="content"></div>
                                    </section>
                                </div>
                            </div>
                        </div>
                    </article>
                </tal:b>
                <div id="partners-everywhere" class="partners-everywhere" tal:condition="layout.show_partners">
                    <div class="grid-container full gray">
                        <div class="grid-x">
                            <div class="cell small-12">
                                <div class="grid-container">
                                    <div class="grid-x grid-padding-x grid-padding-y">
                                        <div class="cell small-12">
                                            <metal:block use-macro="layout.macros['partner-cards']" tal:define="partners layout.partners; subpage layout.show_partners"/>
                                        </div>
                                    </div>
                                </div>
                            </div>
                        </div>
                    </div>
                </div>
                <metal:footer use-macro="layout.macros['footer']" />
            </main>
            <tal:b tal:content="structure layout.org.meta.analytics_code|nothing" />
            <div id="clipboard-copy" class="flash-message hidden" i18n:translate>Copied to Clipboard!</div>
        </div>

</body>
</html><|MERGE_RESOLUTION|>--- conflicted
+++ resolved
@@ -60,21 +60,13 @@
             <!-- Gets filled by sidebar_mobile.js -->
         </div>
 
-<<<<<<< HEAD
-        <div class="off-canvas position-right" id="offCanvasSearch" data-auto-focus="false" data-off-canvas>
-=======
         <div class="off-canvas position-right"  tal:condition="not:hide_search_header|nothing" id="offCanvasSearch" data-auto-focus="false" data-off-canvas>
->>>>>>> 578170b7
             <button class="off-canvas-close-button" aria-label="Close menu" type="button" data-close>
                 <i class="fa fa-times"></i>
             </button>
             <form class="searchbox header-searchbox" action="${layout.search_url}" method="GET" data-typeahead="on" data-typeahead-source="${layout.suggestions_url}" data-typeahead-target="${layout.search_url}">
                 <div class="input-group">
-<<<<<<< HEAD
-                    <input class="input-group-field" type="search" id="search-side" data-typeahead-subject name="q" autocomplete="off" autocorrect="off" required maxlength="200" placeholder="Search term" i18n:attributes="placeholder">
-=======
                     <input class="input-group-field" type="search" id="search" data-typeahead-subject name="q" autocomplete="off" autocorrect="off" required maxlength="200" placeholder="Search term" i18n:attributes="placeholder">
->>>>>>> 578170b7
                     <div class="typeahead">
                         <div class="cell small-12" data-typeahead-container>
                         </div>
