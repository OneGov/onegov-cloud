<div metal:use-macro="layout.base" i18n:domain="onegov.town6">
    <tal:b metal:fill-slot="title">
        ${title}
    </tal:b>
    <tal:b metal:fill-slot="content">
        <div class="grid-x grid-padding-x">
            <div class="medium-7 cell">
                <div class="page-lead h5 limit-line-width">
                    <div>
                        ${layout.format_date(occurrence.localized_start, 'event')},
                        ${layout.format_time_range(occurrence.localized_start, occurrence.localized_end)}
                    </div>
                    <div tal:condition="occurrence.event.location">${occurrence.event.location}</div>
                </div>

                <div class="occurrence-tags">
                    <span tal:repeat="tag occurrence.tags" class="blank-label" i18n:translate="">${tag}</span>
                </div>

                <div class="occurence-link" tal:define="event_link occurrence.event.content.get('external_event_url')">
                    <a tal:condition="event_link" class="button" href="${event_link}" i18n:translate="">Link to organizers page</a>
                </div>

                <div class="occurrence-description">
                    <p tal:content="structure description"></p>
                </div>

                <div class="occurrence-image" tal:condition="occurrence.event.image">
                    <img src="${request.link(occurrence.event.image)}">
                </div>

                <div class="occurrence-pdf" tal:condition="occurrence.event.pdf">
                    <dl>
                        <dt i18n:translate>Additional Information</dt>
                        <dd><a href="${request.link(occurrence.event.pdf)}">${occurrence.event.pdf.name}</a></dd>
                    </dl>
                </div>

                <div class="occurrence-price" tal:condition="occurrence.event.price">
                    <dl>
                        <dt i18n:translate>Price</dt>
                        <tal:dd tal:repeat="line occurrence.event.price.split('\n')">
                        ${line}<br tal:condition="not:repeat.line.end" />
                        </tal:dd>
                    </dl>
                </div>

                <div class="occurrence-organizer" tal:condition="organizer or organizer_email">
                    <dl>
                        <div tal:condition="organizer">
                            <dt i18n:translate>Organizer</dt>
                            <dd>${organizer}</dd>
                        </div>
                        <div tal:condition="organizer_email">
                            <dt i18n:translate>Organizer E-Mail address</dt>
                            <dd><a href="mailto:${organizer_email}" tal:content="organizer_email" /></dd>
                        </div>
                        <div tal:condition="organizer_phone">
<<<<<<< HEAD
                            <dt i18n:translate>Phone number</dt>
=======
                            <dt i18n:translate>Organizer phone number</dt>
>>>>>>> c52430d8
                            <dd>${organizer_phone}</dd>
                        </div>
                    </dl>
                </div>

                <div class="occurrence-email" tal:condition="organizer_email">
                    <p>

                    </p>
                </div>
            </div>

            <div class="large-4 medium-4 cell medium-offset-1 sidebar">
                <div class="occurrence-map side-panel" tal:define="coordinates occurrence.event.coordinates" tal:condition="coordinates">
                    <h3 i18n:translate>Map</h3>
                    <div class="marker-map" data-lat="${coordinates.lat}" data-lon="${coordinates.lon}" data-zoom="${coordinates.zoom}"></div>
                </div>

                <div tal:condition="request.is_manager and ticket" class="side-panel">
                    <tal:b metal:use-macro="layout.macros['ticket_callout']"
                    />
                </div>

                <div class="side-panel">
                    <h3 i18n:translate="">Exports</h3>
                    <ul class="more-list">
                        <li>
                            <a  class="list-link no-chevron" href="${request.link(occurrence, name='ical')}">
                                <i class="far fa-calendar"></i> <span class="list-title" i18n:translate>Export this event</span>
                            </a>
                        </li>
                        <li tal:condition="len(occurrences) > 1">
                            <a class="list-link no-chevron" href="${request.link(occurrence.event, name='ical')}">
                                <i class="far fa-calendar-alt"></i> <span class="list-title" i18n:translate>Export all occurrences of this event</span>
                            </a>
                        </li>
                    </ul>
                </div>

                <div class="side-panel occurrence-dates">
                    <h3 i18n:translate="">All occurrences of this event</h3>
                    <div class="monthly-view" data-dates="${';'.join(layout.format_date(o, 'isodate') for o in occurrences)}"></div>
                </div>

                <div class="side-panel imported-event-panel" tal:condition="occurrence.event.source and request.is_manager|nothing">
                    <h2 i18n:translate="">Origin</h2>
                    <p tal:define="source_url occurrence.event.source_url(layout.request)">
                        <tal:b i18n:translate>This is an imported event</tal:b>:

                        <tal:b condition="source_url">
                            <a href="${source_url}" class="imported-event">
                                <i class="fa fa-fw fa-link" aria-hidden="true"></i>
                                ${occurrence.event.source}
                            </a>
                        </tal:b>

                        <tal:b condition="not:source_url">
                            <span class="imported-event">
                                <i class="fa fa-fw fa-key" aria-hidden="true"></i>
                                ${occurrence.event.source}
                            </span>
                        </tal:b>
                    </p>
                </div>
            </div>
        </div>

    </tal:b>
</div><|MERGE_RESOLUTION|>--- conflicted
+++ resolved
@@ -56,11 +56,7 @@
                             <dd><a href="mailto:${organizer_email}" tal:content="organizer_email" /></dd>
                         </div>
                         <div tal:condition="organizer_phone">
-<<<<<<< HEAD
-                            <dt i18n:translate>Phone number</dt>
-=======
                             <dt i18n:translate>Organizer phone number</dt>
->>>>>>> c52430d8
                             <dd>${organizer_phone}</dd>
                         </div>
                     </dl>
