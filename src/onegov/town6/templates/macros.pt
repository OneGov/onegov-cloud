--- conflicted
+++ resolved
@@ -425,16 +425,6 @@
                             <metal:b use-macro="layout.macros['field']" />
                         </label>
 
-<<<<<<< HEAD
-                        <div tal:attributes="class field.errors and 'error group-label' or 'group-label'" tal:condition="checkbox_fields or radio_field">
-                            <metal:b use-macro="layout.macros['field']" />
-                        </div>
-                        <small class="error" tal:condition="not field_list" tal:repeat="error field.errors">${error}</small>
-                    </tal:b>
-                </tal:b>
-            </div>
-        </div>
-=======
                 <div tal:attributes="class field.errors and 'error group-label' or 'group-label'" tal:condition="checkbox_fields or radio_field">
                     <metal:b use-macro="layout.macros['field']" />
                 </div>
@@ -446,7 +436,6 @@
             </tal:b>
         </tal:b>
     </div></div>
->>>>>>> 47267eeb
     </tal:b>
 </metal:fields>
 
@@ -2904,7 +2893,7 @@
                     <p tal:repeat="value results.get(field.id, [])">"${value}"</p>
                 </tal:b>
             </p>
-            <tal:b tal:condition="field.type in aggregated">      
+            <tal:b tal:condition="field.type in aggregated">
                 <div class="chart-wrap" tal:condition="field.type == 'MultiCheckboxField'">
                     <div tal:define="maximum max(results[field.id].values())" class="grid horizontal">
                         <tal:b tal:repeat="choice field.choices">
@@ -2922,7 +2911,7 @@
                             </tal:b>
                         </tal:b>
                     </div>
-                </div> 
+                </div>
             </tal:b>
         </div>
     </div>
