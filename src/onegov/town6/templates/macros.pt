--- conflicted
+++ resolved
@@ -229,13 +229,8 @@
 
 <metal:footer_links define-macro="footer_links" i18n:domain="onegov.town6">
 <div class="medium-4 cell"></div>
-<<<<<<< HEAD
 <div class="small-12 medium-6 cell footer-links">
     <tal:b condition="not request.app.org.hide_onegov_footer|True">
-=======
-<div class="small-12 medium-4 cell footer-links">
-    <tal:b tal:condition="not request.app.org.hide_onegov_footer|True">
->>>>>>> 93a5f520
         <span>
             <a class="footer-link" href="https://www.admin.digital">OneGov Cloud</a> | <a href="https://github.com/OneGov/onegov-cloud/blob/master/CHANGES.md#release-${layout.app.version.replace('.', '')}">${layout.app.version}</a>
         </span>
