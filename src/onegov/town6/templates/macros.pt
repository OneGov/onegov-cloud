<!DOCTYPE html>
<html xmlns="http://www.w3.org/1999/xhtml"
      xmlns:i18n="http://xml.zope.org/namespaces/i18n"
      xmlns:metal="http://xml.zope.org/namespaces/metal"
      xmlns:tal="http://xml.zope.org/namespaces/tal"
      i18n:domain="onegov.town6">
<body>

<metal:favicon define-macro="favicon">
    <link tal:condition="layout.favicon_apple_touch_url|nothing" rel="apple-touch-icon" sizes="57x57" href="${layout.favicon_apple_touch_url}">
    <link tal:condition="layout.favicon_win_url|nothing" rel="icon" type="image/png" href="${layout.favicon_win_url}" sizes="16x16">
    <link tal:condition="layout.favicon_mac_url|nothing" rel="icon" type="image/png" href="${layout.favicon_mac_url}" sizes="32x32">
    <link tal:condition="layout.favicon_pinned_tab_safari_url|nothing" rel="mask-icon" href="${layout.favicon_pinned_tab_safari_url}" color="${layout.primary_color}">
    <meta name="theme-color" content="${layout.primary_color}">
</metal:favicon>

<metal:b define-macro="before_directory_entry_lead">
    <!--! To be override by other applications -->
</metal:b>

<metal:b define-macro="extra_usermanagement_fields">
    <!--! To be override by other applications -->
</metal:b>

<metal:b define-macro="consume_messages" i18n:domain="onegov.town6">
    <div tal:repeat="message request.consume_messages()" data-closable class="callout alert-box ${message.type}">
        ${message.text}
        <button class="close-button" aria-label="Dismiss alert" type="button" data-close>
            <span aria-hidden="true">&times;</span>
        </button>
      </div>
</metal:b>

<metal:navigation define-macro="sort-items-nested">
    <a tal:condition="children">
        <span data-click-target="${link.attrs['href']}">${link.text}</span>
        <metal:b use-macro="layout.macros['access_hint']" tal:define="item page"/>
        <metal:b use-macro="layout.macros['publication_hint']" tal:define="item page"/>
    </a>
    <tal:b tal:condition="not: children">
        <a href="${link.attrs['href']}">
            <span>${link.text}</span>
            <metal:b use-macro="layout.macros['access_hint']" tal:define="item page"/>
            <metal:b use-macro="layout.macros['publication_hint']" tal:define="item page"/>
        </a>
    </tal:b>
    <ul class="vertical menu nested" tal:condition="children">
        <tal:b tal:repeat="(page, sublink, c) children">
            <li data-sortable-id="${page.id}">
                <metal:b use-macro="layout.macros['sort-items-nested']" tal:define="link sublink; children c" />
            </li>
        </tal:b>
    </ul>
</metal:navigation>

<metal:navigation define-macro="side-navigation-nested">
    <a tal:condition="children">
        <span data-click-target="${link.attrs['href']}">${link.text}</span>
        <metal:b use-macro="layout.macros['access_hint']" tal:define="item page"/>
        <metal:b use-macro="layout.macros['publication_hint']" tal:define="item page"/>
    </a>
    <tal:b tal:condition="not: children">
        <a href="${link.attrs['href']}">
            <span>${link.text}</span>
            <metal:b use-macro="layout.macros['access_hint']" tal:define="item page"/>
            <metal:b use-macro="layout.macros['publication_hint']" tal:define="item page"/>
        </a>
    </tal:b>
    <ul class="vertical menu nested"  tal:condition="children">
        <tal:b tal:repeat="(page, sublink, c) children">
            <li data-sortable-id="${page.id}">
                <metal:b use-macro="layout.macros['side_navigation_nested']" tal:define="link sublink; children c" />
            </li>
        </tal:b>
    </ul>
</metal:navigation>


<metal:navigation define-macro="side-navigation">
    <ul class="vertical menu side-navigation"  data-responsive-menu="drilldown medium-accordion" data-back-button="${layout.drilldown_back}" tal:define="links top_navigation|layout.top_navigation">
        <li tal:repeat="(page, link, children) links" data-sortable-id="${page.id}">
            <metal:b use-macro="layout.macros['side_navigation_nested']" />
        </li>
    </ul>
</metal:navigation>


<metal:editbar define-macro="dropdown-editbar">
    <ul class="dropdown menu edit-bar" data-dropdown-menu tal:condition="editbar_links|layout.editbar_links">
        <li tal:repeat="group editbar_links|layout.editbar_links">
            <tal:b condition="group.links|nothing">
                <a href="#">${group.title}</a>
                <ul class="menu">
                    <li tal:repeat="link group.links">
                        <tal:b replace="structure link(layout)" />
                    </li>
                </ul>
            </tal:b>
            <tal:b condition="group.url|group.attrs|nothing" define="link group">
                <tal:b replace="structure link(layout)" />
            </tal:b>
        </li>
    </ul>
</metal:editbar>


<metal:breadcrumbs define-macro="breadcrumbs">
    <div id="breadcrumbs">
        <nav aria-label="You are here" role="navigation" i18n:attributes="aria-label">
            <ul class="breadcrumbs" tal:condition="layout.breadcrumbs">
                <tal:b repeat="link layout.breadcrumbs">
                    <li tal:content="structure link(layout)"></li>
                </tal:b>
            </ul>
        </nav>
    </div>
</metal:breadcrumbs>

<metal:panel-links define-macro="panel-links">
    <ul class="${' '.join(classes) + ' panel-links' + (' callout' if as_callout else '')}" tal:define="as_callout as_callout|False; classes classes|[]">
        <li tal:repeat="link panel.links">
            <tal:b content="structure link(layout)" />
            <small tal:condition="show_subtitle|True">${link.subtitle}</small>
        </li>
    </ul>
</metal:panel-links>

<metal:footer define-macro="footer">
    <footer id="footer" class="footer-container">
        <div class="grid-container">
            <div class="grid-x grid-padding-x footer-content">
                <metal:b use-macro="layout.macros['footer_columns']" />
                <metal:b use-macro="layout.macros['footer_links']" />
            </div>
        </div>
    </footer>
</metal:footer>

<metal:footer_columns define-macro="footer_columns">
    <tal:b define="contact layout.org.meta.contact_html|nothing;
                       contact_url layout.org.meta.contact_url|nothing;
                       opening_hours layout.org.meta.opening_hours_html|nothing;
                       opening_hours_url layout.org.meta.opening_hours_url|nothing;
                       facebook layout.org.meta.facebook_url|nothing;
                       twitter layout.org.meta.twitter_url|nothing;
                       instagram layout.org.meta.instagram_url|nothing;
                       youtube layout.org.meta.youtube_url|nothing;
                       custom_links layout.custom_links|nothing;">
        <tal:b tal:condition="any((
            contact,
            contact_url,
            opening_hours,
            opening_hours_url,
            facebook,
            twitter,
            instagram,
            youtube,
            custom_links
        ))">
            <div class="small-12 medium-4 cell">
                <metal:b use-macro="layout.macros['footer_contact']" />
            </div>

            <div class="small-12 medium-4 cell">
                <metal:b use-macro="layout.macros['footer_opening_hours']" />
            </div>

            <div class="small-12 medium-4 cell">
                <metal:b use-macro="layout.macros['footer_social_media']" />
                <metal:b use-macro="layout.macros['footer_custom_links']" />
            </div>
        </tal:b>
    </tal:b>
</metal:footer_columns>

<metal:footer_custom_links define-macro="footer_custom_links">
    <tal:b define="custom_links layout.custom_links">
        <tal:b tal:condition="custom_links" tal:repeat="link custom_links">
            <h5 class="custom-links"><a href="${link[1]}">${link[0]}</a></h5>
        </tal:b>
    </tal:b>
</metal:footer_custom_links>

<metal:footer_links define-macro="footer_links" i18n:domain="onegov.town6">
  <div class="medium-4 cell"></div>
  <div class="small-12 medium-4 cell footer-links">
    <tal:b condition="not request.app.org.hide_onegov_footer|True">
        <span>
            <a href="https://www.admin.digital">OneGov Cloud</a> | <a href="https://github.com/OneGov/onegov-cloud/blob/master/CHANGES.md#release-${layout.app.version.replace('.', '')}">${layout.app.version}</a>
        </span>
        <span>
            <a href="https://www.admin.digital/datenschutz" i18n:translate>
                Privacy Protection
            </a>
        </span>
    </tal:b>
    <span tal:condition="not request.is_logged_in">
        <a href="${layout.login_from_path()}" i18n:translate>
            Login
        </a>
    </span>
    <span tal:define="about_url layout.org.meta.about_url|nothing" tal:condition="about_url">
        <a href="${about_url}" i18n:translate>
            About
        </a>
    </span>
  </div>

</metal:footer_links>


<metal:footer_contact define-macro="footer_contact" i18n:domain="onegov.town6">
    <h5 i18n:translate tal:condition="contact or contact_url">Contact</h5>
    <div tal:content="structure layout.org.meta.contact_html" />
    <a tal:condition="contact_url" tal:attributes="href contact_url"><strong><tal:b i18n:translate>more</tal:b>…</strong></a>
</metal:footer_contact>

<metal:footer_opening_hours define-macro="footer_opening_hours" i18n:domain="onegov.town6">
    <h5 i18n:translate tal:condition="opening_hours or opening_hours_url">Opening Hours</h5>
    <div tal:content="structure opening_hours" />
    <a tal:condition="opening_hours_url" tal:attributes="href opening_hours_url"><strong><tal:b i18n:translate>more</tal:b>…</strong></a>
</metal:footer_opening_hours>

<metal:footer_social_media define-macro="footer_social_media">
    <h5 i18n:translate tal:condition="facebook or twitter">Social Media</h5>

    <ul class="social-media-links" tal:condition="facebook or twitter">
        <li tal:condition="facebook">
            <a tal:attributes="href facebook">
                <i class="fab fa-facebook fa-fw"></i> Facebook
            </a>
        </li>
        <li tal:condition="twitter">
            <a tal:attributes="href twitter">
                <i class="fab fa-twitter fa-fw"></i> Twitter
            </a>
        </li>
        <li tal:condition="instagram">
            <a tal:attributes="href instagram">
                <i class="fab fa-instagram fa-fw"></i> Instagram
            </a>
        </li>
        <li tal:condition="youtube">
            <a tal:attributes="href youtube">
                <i class="fab fa-youtube fa-fw"></i> YouTube
            </a>
        </li>
    </ul>
</metal:footer_social_media>

<metal:footer_locales define-macro="footer_locales">
    <div class="footer-locales" tal:condition="layout.org.locales and len(layout.org.locales) > 1">
        <h5>Languages</h5>
        <div class="text-links">
            <tal:b repeat="(name, url) layout.locales">
                <a tal:condition="request.locale not in url" href="${url}">${name}</a>
                <a tal:condition="request.locale in url" style="cursor: default"><strong>${name}</strong></a>
            </tal:b>
        </div>
    </div>
</metal:footer_locales>

<metal:partners define-macro="partner-card">
    <div data-aos="fade" data-aos-duration="800" class="card" tal:condition="item.image_url">
        <a tal:attributes="href item.url">
            <img src="${item.image_url}" alt="${item.lead or ''}">
          </a>
        <div tal:condition="item.lead" class="card-section show-for-sr">${item.lead}</div>
    </div>
</metal:partners>

<metal:partners define-macro="partner-cards" i18n:domain="onegov.town6" tal:define="subpage subpage|False">
    <div class="partners grid-x grid-padding-x columns small-up-2 medium-up-3 large-up-4 align-center">
        <div class="cell" tal:repeat="item partners">
            <metal:b use-macro="layout.macros['partner-card']" />
        </div>
    </div>
</metal:partners>

<metal:events define-macro="event-item-card">
    <a href="${item.url}">
        <div class="card" data-aos="fade">
                <div class="${'' if item.image_url else 'no-image'}" style="width: 100%; padding-bottom: 55%; background-image: url(${item.image_url}); background-color: #a4a4a4; background-size: cover;"></div>
                <div class="image-placeholder no-image" tal:condition="not: item.image_url">
                    <i class="far fa-calendar-alt" aria-hidden="true"></i>
                </div>
                <div class="card-section" tal:condition="with_lead|False">
                    <h5 data-equalizer-watch="events">${item.lead}</h5>
                    <div class="date-place">
                        <div class="grid-x">
                            <div class="cell small-1 medium-2">
                                <i class="far fa-calendar-alt"></i>
                            </div>
                            <div class="cell small-11 medium-10">
                                ${item.subtitle}
                            </div>
                        </div>
                        <hr/>
                        <div class="grid-x">
                            <div class="cell small-1 medium-2">
                                <i class="fas fa-map-marker-alt"></i>
                            </div>
                            <div class="cell small-11 medium-10">
                                ${item.location}
                            </div>
                        </div>
                    </div>
                </div>
        </div>
    </a>
</metal:events>

<metal:panel define-macro="event-cards">
    <div tal:condition="event_panel|nothing" class="events grid-x grid-padding-x  align-center" data-equalizer="events" data-equalize-on="medium">
        <div class="cell small-12 medium-4 event-item flex-container" tal:repeat="item event_panel.links">
            <metal:b use-macro="layout.macros['event-item-card']" />
        </div>
    </div>
    <div class="newslist grid-x align-center">
        <a class="button hollow" href="${layout.events_url}" i18n:translate="">All events</a>
    </div>
</metal:panel>

<metal:card define-macro="directory-card">
    <div  data-aos="fade" data-aos-duration="800" class="card" data-equalizer-watch>
        <div class="card-section">
            <tal:b tal:content="structure link(layout)" />
            <small>${link.subtitle}</small>
        </div>
    </div>
</metal:card>

<metal:directory define-macro="directories-list">
    <div class="directories-list grid-x grid-padding-x align-center">
        <tal:b tal:repeat="link directory_panel.links[0:-1]">
            <div class="cell small-12 large-4 medium-6">
                <tal:b metal:use-macro="layout.macros['directory_card']" />
            </div>
        </tal:b>
    </div>
    <div class="grid-x align-center">
        <a class="button hollow" href="${layout.directories_url}" i18n:translate="">All directories</a>
    </div>
</metal:directory>

<metal:form define-macro="form">
    <form tal:attributes="action form.action|'.';data-image-upload-url layout.image_upload_json_url; data-image-list-url layout.image_list_url;data-file-upload-url layout.file_upload_json_url; data-file-list-url layout.file_list_url; data-sitecollection-url layout.sitecollection_url;" class="${form.css_class|''}" method="${form.method|'POST'}" enctype="multipart/form-data">
        <tal:b repeat="fieldset form.fieldsets">
            <fieldset tal:condition="fieldset.is_visible" id="fieldset-${fieldset.label.lower().replace(' ', '-')}">
                <legend>${fieldset.label}</legend>
                <div class="formfields">
                    <metal:fields use-macro="layout.macros['fields']" tal:define="fields fieldset.fields.values()" />
                </div>
            </fieldset>
            <tal:b condition="not:fieldset.is_visible">
                <div class="formfields">
                    <metal:fields use-macro="layout.macros['fields']" tal:define="fields fieldset.fields.values()" />
                </div>
            </tal:b>
        </tal:b>
        <metal:b define-slot="before-submit" />
        <tal:b condition="cancel|nothing">
            <a class="button secondary cancel-button" href="${cancel}" i18n:translate="" role="button">
                <tal:b condition="not:cancel_text|nothing">
                    Cancel
                </tal:b>
                <tal:b condition="cancel_text|nothing">
                    ${cancel_text}
                </tal:b>
            </a>
        </tal:b>
        <tal:b condition="not: button_text|nothing">
            <input type="submit" value="Submit" class="button" i18n:attributes="value">
        </tal:b>
        <tal:b condition="button_text|nothing">
            <input type="submit" value="${button_text}" class="button" role="button">
        </tal:b>
        <a class="cancel-link" href="#" onclick="if(document.referrer) {window.open(document.referrer,'_self');} else {history.go(-1);} return false;"> <span i18n:translate="">Cancel</span></a>
    </form>
</metal:form>

<metal:fields define-macro="fields">
    <tal:b repeat="field fields">
        <div tal:define="hidden form.is_hidden(field)|False" class="grid-x field-${field.id} field-type-${field.type.lower()} ${hidden and 'field-hidden'}"><div class="large-12 cell">
        <tal:b define="input_type field.widget.input_type|None">
            <tal:b condition="input_type == 'hidden'">
                ${field()}
                <small class="error" tal:repeat="error field.errors">${error}</small>
            </tal:b>
            <tal:b condition="input_type != 'hidden'" define="radio_field field.type == 'RadioField'; checkbox_fields (field.type == 'MultiCheckboxField' or field.type == 'OrderedMultiCheckboxField'); field_list field.type == 'UploadMultipleField'">
                <label tal:attributes="class field.errors and not field_list and 'error' or None" tal:condition="not checkbox_fields and not radio_field">
                    <metal:b use-macro="layout.macros['field']" />
                </label>

                <div tal:attributes="class field.errors and 'error group-label' or 'group-label'" tal:condition="checkbox_fields or radio_field">
                    <metal:b use-macro="layout.macros['field']" />
                </div>
                <small class="error" tal:condition="not field_list" tal:repeat="error field.errors">${error}</small>
            </tal:b>
        </tal:b>
    </div></div>
    </tal:b>
</metal:fields>

<metal:homepage-tiles define-macro="homepage-tile-card" i18n:domain="onegov.town6">
    <div class="card" data-aos="fade" data-aos-duration="800"  id="homepage-tile-${item.number}" data-equalizer-watch tal:condition="item.links">
        <div class="card-divider">
            <a tal:condition="item.page.url" href="${item.page.url}"><h5>${item.page.text}</h5></a>
            <h5 tal:condition="not item.page.url">${item.page.text}</h5>
        </div>
        <div class="card-section">
            <ul class="more-list">
                <li tal:repeat="link item.links" tal:content="structure link(layout)" />
            </ul>
        </div>
    </div>
</metal:homepage-tiles>

<metal:homepage-tiles define-macro="homepage-tiles">
    <div>
        <div class="grid-x grid-padding-x align-center" data-equalizer data-equalize-on="medium">
            <tal:block tal:repeat="item tiles">
                <div class="cell small-12 medium-6 large-4 homepage-tile" tal:condition="item.links">
                    <metal:homepage-tiles use-macro="layout.macros['homepage-tile-card']" />
                </div>
            </tal:block>
        </div>
    </div>
</metal:homepage-tiles>

<metal:single_field define-macro="field">
     <!--! render the label after the field if it's a boolean field -->
    <tal:b condition="field.type == 'BooleanField'">
        ${field()}
        <span class="label-text" tal:condition="not field.hide_label|True">${field.label.text}</span>
        <span class="label-required" tal:condition="field.flags.required|nothing">*</span>
        <div class="field-help" tal:condition="field.description">
            <tal:b replace="structure request.translate(field.description)" />
        </div>
    </tal:b>
    <tal:b condition="field.type != 'BooleanField'">
        <!--
            Note how the field is rendered *first* in the 'define' step,
            before the label is accessed. This is due to the field call
            setting up translatable labels as a side-effect.

            See onegov.core.i18n.get_translation_bound_meta.render_field
        -->
        <tal:b define="(description, is_md) form.as_maybe_markdown(form.request.translate(field.description or '')); long_description form.additional_field_help(field); content field(placeholder=description if not long_description else '', iconfont='Font Awesome 5 Free')">
            <span class="label-text" tal:condition="not field.hide_label|True">${field.label.text}</span>
            <span class="label-required" tal:condition="field.flags.required|nothing">*</span>
            <div class="long-field-help" tal:condition="long_description">
                <tal:b replace="structure long_description"/>
            </div>

            <!--! The field is placed here -->
            <tal:b replace="structure content" />
        </tal:b>
    </tal:b>
</metal:single_field>

<metal:upload define-macro="upload" i18n:domain="onegov.town6">
    <form action="${upload_url}" class="upload" method="POST" enctype="multipart/form-data">
        <div class="upload-dropzone dropzone" i18n:translate>
            Drop files to upload
        </div>

        <div class="upload-progress" metal:define-slot='upload-progress'></div>
        <div class="upload-filelist" metal:define-slot='upload-filelist'></div>

        <!--! fallback for integration tests -->
        <noscript>
            <input name="file" type="file" multiple />
            <input type="submit" value="Submit" class="button" i18n:attributes="value">
        </noscript>

    </form>
</metal:upload>

<metal:newslist define-macro="news-item-card" i18n:domain="onegov.town6">
    <div class="card news-card" data-aos="fade" data-aos-duration="800" data-equalizer-watch tal:define="url request.link(item)">
        <a href="${url}">
            <div tal:condition="item.page_image and item.show_preview_image" style="width: 100%; padding-bottom: 55%; background-image: url(${item.page_image}); background-size: cover;"></div>
        </a>
        <div class="card-section">
            <a href="${url}">
                <div>
                    <h5>${item.title} <metal:hint use-macro="layout.macros['access_hint']" /> <metal:hint use-macro="layout.macros['publication_hint']" /></h5>
                    <p tal:condition="not:hide_date|False" class="subheader">${layout.format_date(item.published_or_created, 'date_long')}</p>
                    <p class="news-lead">${get_lead(item.content.lead, 300, consider_sentences=False)}</p>
                </div>
            </a>
            <a href="${url}" class="read-more-link" i18n:translate="">read more</a>
        </div>
    </div>
</metal:newslist>


<metal:newslist define-macro="newslist" i18n:domain="onegov.town6">
    <div class="newslist grid-x grid-padding-x align-center" tal:condition="news" data-equalizer data-equalize-on="medium">
        <div class="cell small-12 medium-${md_span|6} large-${lg_span|4} news-list-item" tal:repeat="item news">
            <metal:newlist use-macro="layout.macros['news-item-card']" tal:define="heading 'h4'" />
        </div>
    </div>
    <div class="newslist grid-x align-center">
        <a href="${layout.news_url}" class="news-all-entries button hollow"><span i18n:translate="">All articles</span></a>
    </div>
</metal:newslist>

<metal:newsletter define-macro="newsletter_signup">

    <metal:b define-slot="pre_form"></metal:b>

    <div class="grid-x">
        <div class="cell small-12 medium-${span_md|9} large-${span_lg|6}">
            <form class="signup" action="${form.action}" method="POST">
                <div>${form.csrf_token}</div>
                <div class="grid-x">
                    <div class="cell small-12">
                        <label class="${'error' if form.address.errors else ''}">
                            <input data-typeahead-subject type="email"
                               name="address"
                               placeholder="E-Mail Address" i18n:attributes="placeholder"/>
                            <small class="error" tal:repeat="error form.address.errors">${error}</small>
                        </label>
                        <button type="submit"
                                class="button" i18n:translate>
                            Signup
                        </button>
                    </div>
                </div>
            </form>
        </div>
    </div>

    <metal:b define-slot="after_form"></metal:b>

</metal:newsletter>

<metal:access_hint define-macro="access_hint" i18n:domain="onegov.town6">
    <tal:b condition="item.access == 'private'|False">
        <i title="This site is private" i18n:attributes="title" class="private-hint"></i>
    </tal:b>
    <tal:b condition="item.access == 'member'|False">
        <i title="This site is private but can also be seen by members" i18n:attributes="title" class="member-hint"></i>
    </tal:b>
    <tal:b condition="item.access == 'secret'|False">
        <i title="This site is secret" i18n:attributes="title" class="secret-hint"></i>
    </tal:b>
</metal:access_hint>

<metal:publication_hint define-macro="publication_hint" i18n:domain="onegov.town6">
    <tal:b condition="not: item.published">
        <i title="This site is not published." i18n:attributes="title" class="unpublished-hint"></i>
    </tal:b>
</metal:publication_hint>

<metal:access_hint_long define-macro="access_hint_long" i18n:domain="onegov.town6">
    <tal:b tal:switch="item.access|False">
        <tal:b tal:case="'private'">
            <div class="row">
                <div class="small-12 columns">
                    <div class="panel callout">
                        <p i18n:translate>
                            This site is not public.
                        </p>
                    </div>
                </div>
            </div>
        </tal:b>
        <tal:b tal:case="'member'">
            <div class="row">
                <div class="small-12 columns">
                    <div class="panel callout">
                        <p i18n:translate>
                            This site is not public but it can be seen by members.
                        </p>
                    </div>
                </div>
            </div>
        </tal:b>
    </tal:b>
</metal:access_hint_long>

<metal:publication_hint_long define-macro="publication_hint_long" i18n:domain="onegov.town6">
    <tal:b condition="not: item.published">
        <div class="grid-x">
            <div class="small-12 cell">
                <div class="panel">
                    <p i18n:translate>
                        This site is not published.
                    </p>
                </div>
            </div>
        </div>
    </tal:b>
</metal:publication_hint_long>

<metal:empty_lead_hint define-macro="empty_page_lead_hint" i18n:domain="onegov.town6">
    <tal:b condition="not item.lead and request.is_manager|nothing">
        <div class="grid-x">
            <div class="small-12 cell">
                <div class="panel">
                    <p i18n:translate>This site contains no lead. Leads are used for lists and search results.</p>
                </div>
            </div>
        </div>
    </tal:b>
</metal:empty_lead_hint>

<metal:page_content define-macro="page_content_sidebar" i18n:domain="onegov.town6">
    <div class="small-12 medium-4 cell page-content-sidebar medium-offset-1 sidebar ${'filter-panel' if filter_panel else ''}" tal:condition="people or contact or coordinates or show_side_panel or more_entries|False" tal:define="highlight_contacts highlight_contacts|True; filter_panel filter_panel|False">
        <div metal:define-slot="before-panels"></div>
        <div tal:define="hide page.hide_contact|False" class="side-panel contact-panel" tal:condition="contact or coordinates or location">
            <div tal:condition="contact and not hide">
                <h3 i18n:translate>Contact</h3>
                <tal:b content="structure contact" />
            </div>
            <br tal:condition="coordinates and contact" />
            <h3 i18n:translate tal:condition="not contact">Map</h3>
            <div tal:condition="coordinates" class="marker-map" data-map-type="thumbnail" data-lat="${coordinates.lat}" data-lon="${coordinates.lon}" data-zoom="${coordinates.zoom}" data-marker-icon="${marker_icon|nothing}" data-marker-color="${marker_color|nothing}"></div>
            <div class="location" tal:condition="location">${location}</div>
        </div>
        <div class="side-panel people-panel" tal:condition="people">
            <h3 i18n:translate>People</h3>
            <ul class="more-list" data-sortable data-sortable-url="${layout.move_person_url_template}">
                <li tal:repeat="person people" data-sortable-id="${request.is_manager and person.id}">
                    <a class="list-link" href="${request.link(person)}">
                        <span class="list-title">${person.title}</span>
                    </a>
                    <a href="${request.link(person)}">
                        <p class="list-lead preview">${person.context_specific_function}</p>
                    </a>
                </li>
            </ul>
        </div>
        <div id="after-panels" metal:define-slot="after-panels"></div>

        <div class="more-news side-panel" tal:condition="siblings|False">
            <h3 i18n:translate="">More news</h3>
            <ul class="more-list">
                <li tal:repeat="sibling siblings">
                    <a href="${request.link(sibling)}" class="list-link">
                        <span class="list-title">${sibling.title}</span>
                    </a>
                    <a href="${request.link(sibling)}">
                        <p class="list-lead preview">
                            ${layout.format_date(sibling.published_or_created, 'date_long')}
                        </p>
                    </a>
                </li>
            </ul>
        </div>

        <div class="more-entries side-panel" tal:condition="more_entries|False">
            <ul class="more-list">
                <li tal:condition="prev_entry">
                    <a href="${request.link(prev_entry)}" class="list-link">
                        <i class="fa fa-chevron-left"></i><span class="list-title" i18n:translate="">Previous Entry</span>
                    </a>
                    <a href="${request.link(prev_entry)}">
                        <p class="list-lead preview">
                            ${prev_entry.title}
                        </p>
                    </a>
                </li>
                <li tal:condition="next_entry">
                    <a href="${request.link(next_entry)}" class="list-link">
                        <i class="fa fa-chevron-right"></i><span class="list-title" i18n:translate="">Next Entry</span>
                    </a>
                    <a href="${request.link(next_entry)}">
                        <p class="list-lead preview">
                            ${next_entry.title}
                        </p>
                    </a>
                </li>
            </ul>
        </div>


    </div>
</metal:page_content>

<metal:page_content define-macro="page_content" i18n:domain="onegov.town6">
    <div class="grid-x grid-padding-x" tal:define="show_side_panel show_side_panel|False; location location|False; show_page_image page.show_page_image | None;">
        <tal:b condition="not: people or contact or coordinates or location or show_side_panel or more_entries|False">
            <div class="small-12 cell page-content-main">
                <img class="page-image" tal:condition="show_page_image" src="${page.page_image}">
                <div metal:define-slot="before-lead"></div>
                <div class="limit-line-width">
                    <span class="page-lead h5" tal:condition="lead" tal:content="structure lead" />
                </div>
                <div metal:define-slot="after-lead"></div>

                <div class="page-text" tal:condition="text" tal:content="structure text" />
                <div metal:define-slot="after-text"></div>
            </div>
        </tal:b>
        <tal:b condition="people or contact or coordinates or show_side_panel or more_entries|False">
            <div class="small-12 medium-7 cell page-content-main">
                <img class="page-image" tal:condition="show_page_image" src="${page.page_image}">
                <div class="limit-line-width">
                    <span class="page-lead h5" tal:condition="lead" tal:content="structure lead" />
                </div>
                <div metal:define-slot="after-lead"></div>

                <div class="page-text" tal:condition="text" tal:content="structure text" />
                <div metal:define-slot="after-text"></div>
            </div>
            <metal:b use-macro="layout.macros['page_content_sidebar']" tal:define="filter_panel filter_panel|False" />
        </tal:b>
    </div>
</metal:page_content>

<metal:display_form define-macro="display_form" i18n:domain="onegov.town6">

    <div metal:use-macro="layout.macros['progress_indicator']" tal:define="steps layout.get_step_sequence()|nothing"/>

    <div tal:condition="form" tal:repeat="fieldset form.fieldsets">
        <tal:b define="fields fieldset.non_empty_fields" condition="fields">
            <metal:b use-macro="layout.macros['display_fields']" tal:define="fields fields.values()">
        </tal:b>
    </div>
    <tal:b condition="price|nothing">
        <dl class="field-display">
            <dt i18n:translate>Total Amount</dt>
            <dd><metal:b use-macro="layout.macros['price']" /></dd>
        </dl>
    </tal:b>
</metal:display_form>

<metal:display_field define-macro="display_fields" i18n:domain="onegov.town6">
    <?python
        if fields:
            rendered_fields = ((f, form.render_display(f)) for f in fields)
            rendered_fields = ((f, rendered) for f, rendered in rendered_fields if rendered)

            rendered_fields = tuple(rendered_fields)
        else:
            rendered_fields = None
    ?>
    <h2 tal:condition="fieldset.is_visible and rendered_fields|nothing">${fieldset.label}</h2>

    <dl class="field-display" tal:repeat="(field, rendered) rendered_fields" tal:define="allow_downloads allow_downloads|request.is_manager; allow_views allow_views|False">
        <dt tal:condition="layout.show_label(field)">${field.label.text}</dt>
        <dd>
            <tal:b tal:switch="field.type" condition="allow_downloads or allow_views">
                <tal:b tal:case="'UploadField'">
                    <tal:b tal:define="url layout.field_download_link(field)">
                        <a href="${url}" tal:condition="not allow_views or not field.is_image">
                            ${rendered}
                        </a>
                        <div tal:define="as_thumbnail 'thumbnail' in url|''" tal:condition="allow_views and field.is_image">
                            <img tal:condition="not: as_thumbnail" src="${url}" alt="" />
                            <div class="photoswipe" tal:define="image layout.field_file(field)" tal:condition="image and as_thumbnail">
                                <p class="has-img thumbnail">
                                    <img src="${url}" alt="${image.note}" data-full-width="${image.reference.size[0]}" data-full-height="${image.reference.size[1]}" />
                                </p>
                            </div>
                            <tal:b metal:use-macro="layout.macros.photoswipe" />
                        </div>
                    </tal:b>
                </tal:b>
                <tal:b tal:case="'UploadMultipleField'" tal:repeat="iter zip(field, rendered.split(layout.Markup('<br>')))">
                    <tal:b tal:define="subfield iter[0];
                                       rendered iter[1];
                                       url layout.field_download_link(subfield);
                                       show_image allow_views and subfield.is_image">
                        <a href="${url}" tal:condition="not show_image">
                            ${rendered}
                        </a>
                        <br tal:condition="not show_image and not repeat.iter.end" />
                        <div tal:define="as_thumbnail 'thumbnail' in url|''" tal:condition="show_image">
                            <img tal:condition="not: as_thumbnail" src="${url}" alt="" />
                            <div class="photoswipe" tal:define="image layout.field_file(subfield)" tal:condition="image and as_thumbnail">
                                <p class="has-img thumbnail">
                                    <img src="${url}" alt="${image.note}" data-full-width="${image.reference.size[0]}" data-full-height="${image.reference.size[1]}" />
                                </p>
                            </div>
                            <tal:b metal:use-macro="layout.macros.photoswipe" />
                        </div>

                    </tal:b>
                </tal:b>
            </tal:b>
            <tal:b condition="not (allow_downloads or allow_views) or field.type not in ('UploadField', 'UploadMultipleField')" >
                <tal:b tal:switch="linkify_display|False">
                    <tal:b tal:case="True" replace="layout.linkify_field(field, rendered)" />
                    <tal:b tal:case="False" replace="rendered" />
                </tal:b>
            </tal:b>
        </dd>
    </dl>
</metal:display_field>

<metal:directory_entry_submission define-macro="directory_entry_submission" i18n:domain="onegov.town6">
    <h2 tal:condition="handler.kind == 'change-request'" i18n:translate>
        Change request
    </h2>

    <h2 tal:condition="handler.kind == 'new-entry'" i18n:translate>
        New Entry
    </h2>

    <div class="directory-entry-submission-summary" tal:condition="not: handler.deleted">
        <dl>
            <div>
                <dt i18n:translate>Directory</dt>
                <dd><a href="${request.link(handler.directory)}">${handler.directory.title}</a></dd>
            </div>

            <div tal:condition="handler.entry">
                <dt i18n:translate>Entry</dt>
                <dd><a href="${request.link(handler.entry)}">${handler.entry.title}</a></dd>
            </div>
        </dl>
    </div>

    <metal:b use-macro="layout.macros['display_form']" />
</metal:directory_entry_submission>

<metal:price define-macro="price">
    ${layout.format_number(price.net_amount)} ${price.currency}
    <tal:b condition="price.fee and show_fee|nothing">
        (+ ${layout.format_number(price.fee)} <tal:b i18n:translate>Credit Card Fee</tal:b>)
    </tal:b>
</metal:price>

<metal:person_card define-macro="person_list_card" i18n:domain="onegov.town6">
    <div class="person-card person-list-card" tal:define="link request.link(person); exclude request.app.org.excluded_person_fields(request)">
        <a href="${link}" aria-hidden="true" tal:define="url (person.picture_url and layout.thumbnail_url(person.picture_url))">
            <div class="person-card-portrait">
                <i class="fa fa-user" tal:condition="not:url"></i>
                <div class="cover-image" tal:condition="url" style='background-image: url("${url}");'></div>
            </div>
        </a>
        <ul>
            <li class="person-card-title">
                <a href="${link}">
                    <span>${person.title}</span>
                </a>
            </li>
            <li tal:condition="person.function" class="person-card-function">
                ${person.function}
            </li>
            <li tal:condition="person.email and 'email' not in exclude" class="person-card-email">
                <a href="mailto:${person.email}">${person.email}</a>
            </li>
            <li tal:condition="person.phone and 'phone' not in exclude" class="person-card-phone">
                <a href="tel:${person.phone}">${person.phone}</a>
            </li>
        </ul>
    </div>
</metal:person_card>

<metal:person_card define-macro="person_card" i18n:domain="onegov.town6">
    <div class="person-card person-single-item" tal:define="exclude request.app.org.excluded_person_fields(request)">
        <div class="grid-x">
            <div class="cell small-12 medium-4 large-3">
                <div aria-hidden="true" tal:define="url person.picture_url">
                    <div class="person-card-portrait">
                        <i class="fa fa-user" tal:condition="not:url"></i>
                        <div class="cover-image" tal:condition="url" style='background-image: url("${url}");'></div>
                    </div>
                </div>
            </div>
            <div class="cell small-12 medium-8 large-9">
                <ul>
                    <li tal:condition="person.function and not organization_to_function" class="person-card-function">
                        <em>${person.function}</em>
                    </li>
                    <li class="person-card-personal">
                        <span tal:condition="person.born and 'born' not in exclude">${person.born}</span>
                        <span tal:condition="person.academic_title and 'academic_title' not in exclude">${person.academic_title}</span>
                        <span tal:condition="person.profession and 'profession' not in exclude">${person.profession}</span>
                        <span tal:condition="person.political_party and 'political_party' not in exclude">${person.political_party}</span>
                        <span tal:condition="person.parliamentary_group and 'parliamentary_group' not in exclude">${person.parliamentary_group}</span>
                    </li>
                    <li tal:condition="person.address and 'address' not in exclude" class="person-card-address">
                        <span>${person.address}</span>
                    </li>
                    <li tal:condition="person.email and 'email' not in exclude" class="person-card-email">
                        <a href="mailto:${person.email}">${person.email}</a>
                    </li>
                    <li tal:condition="person.phone and 'phone' not in exclude" class="person-card-phone">
                        <a href="tel:${person.phone}">${person.phone}</a>
                    </li>
                    <li tal:condition="person.phone_direct and 'phone_direct' not in exclude" class="person-card-phone-direct">
                        <a href="tel:${person.phone_direct}">${person.phone_direct}</a>
                    </li>
                    <li tal:condition="person.website and 'website' not in exclude" class="person-card-website">
                        <a href="${person.website}">${person.website}</a>
                    </li>
                    <div class="person-card-context-specific-functions" tal:condition="python: organization_to_function">
                        <span i18n:translate="">Functions:</span>
                        <ul>
                            <li tal:repeat="item organization_to_function">
                                ${item}
                            </li>
                        </ul>
                    </div>
                    <li class="person-card-notes" tal:condition="person.notes and 'notes' not in exclude">
                        <span>${person.notes}</span>
                    </li>
                </ul>
            </div>
        </div>
    </div>
</metal:person_card>

<metal:sidebar define-macro="sidebar" i18n:domain="onegov.town6">
    <nav role="navigation">
        <ul class="side-nav" data-sortable data-sortable-url="${layout.sortable_url_template}">
            <tal:b repeat="link layout.sidebar_links">
                <li tal:define="is_group hasattr(link, 'links')" class="${is_group and 'active' or ''}" data-sortable-id="${request.is_manager and link.model.id}">
                    <tal:b condition="not:is_group" replace="structure link(layout)" />
                    <tal:b condition="is_group">
                        <a href="#" class="group-title">${link.title}
                            <metal:b use-macro="layout.macros['access_hint']" tal:define="item link"/>
                            <metal:b use-macro="layout.macros['publication_hint']" tal:define="item link.model"/>
                        </a>
                        <ul class="children" tal:condition="link.links"
                            data-sortable data-sortable-url="${layout.sortable_url_template}">
                            <li tal:repeat="child link.links" data-sortable-id="${request.is_manager and child.model.id}">
                                <tal:b replace="structure child(layout)" />
                            </li>
                        </ul>
                    </tal:b>
                </li>
            </tal:b>
        </ul>
    </nav>
</metal:sidebar>

<metal:ticket_status define-macro="ticket_status" i18n:domain="onegov.town6">
    <div i18n:translate tal:condition="ticket.state == 'open'" class="ticket-state-open">
        Open
    </div>
    <div i18n:translate tal:condition="ticket.state == 'pending'" class="ticket-state-pending">
        Pending
    </div>
    <div i18n:translate tal:condition="ticket.state == 'closed'" class="ticket-state-closed">
        Closed
    </div>
    <div i18n:translate tal:condition="ticket.state == 'archived'" class="ticket-state-archived">
        Archived
    </div>
</metal:ticket_status>

<metal:payment_status define-macro="payment_status" i18n:domain="onegov.town6">
    <div i18n:translate tal:condition="payment.state == 'open'" class="payment-state payment-state-open">
        Open
    </div>
    <div i18n:translate tal:condition="payment.state == 'paid'" class="payment-state payment-state-paid">
        Paid
    </div>
    <div i18n:translate tal:condition="payment.state == 'failed'" class="payment-state payment-state-failed">
        Failed
    </div>
    <div i18n:translate tal:condition="payment.state == 'cancelled'" class="payment-state payment-state-cancelled">
        Refunded
    </div>
</metal:payment_status>

<metal:payment_status define-macro="payment_source" i18n:domain="onegov.town6">
    <div i18n:translate tal:condition="payment.source == 'manual'">
        Manual
    </div>
    <div tal:condition="payment.source == 'stripe_connect'">
        <a href="${payment.remote_url}">
            Stripe Connect
        </a>
    </div>
</metal:payment_status>

<metal:ticket_callout define-macro="ticket_callout" i18n:domain="onegov.town6">
    <div tal:condition="ticket">
        <h3 i18n:translate>Ticket</h3>
            <div class="ticket-number side-panel-with-bg"><a href="${request.link(ticket)}">${ticket.number}</a></div>
    </div>
</metal:ticket_callout>

<metal:pagination define-macro="pagination" i18n:domain="onegov.town6">
    <nav  aria-label="Pagination" tal:define="centered pagination_centered|False">
        <ul class="pagination ${'text-center' if centered else ''}" tal:condition="collection.pages_count > 1">
            <tal:b repeat="page collection.pages">
                <tal:b define="
                    previous current_page.previous;
                    next current_page.next;
                    is_current current_page == page;
                    is_visible abs(current_page.page-page.page) < 6;
                ">
                    <tal:b condition="repeat.page.start and previous">
                        <li class="pagination-previous">
                            <a href="${request.link(previous)}" aria-label="Previous Page" i18n:attributes="aria-label"><i class="fa fa-chevron-left"></i></a>
                        </li>
                    </tal:b>

                    <li tal:condition="is_visible" class="${is_current and 'current' or ''}">
                        <a href="${request.link(page)}"><span class="show-for-sr" i18n:translate>You're on page </span>${page.page + 1}</a>
                    </li>

                    <tal:b condition="repeat.page.end and next">
                        <li class="pagination-next">
                            <a href="${request.link(next)}" aria-label="Next Page" i18n:attributes="aria-label"><i class="fa fa-chevron-right"></i></a>
                        </li>
                    </tal:b>
                </tal:b>
            </tal:b>
        </ul>
    </nav>

</metal:pagination>

<metal:reservations define-macro="reservation_infos" i18n:domain="onegov.town6">
    <div tal:condition="reservation_infos" tal:define="failed failed_reservations|set()" class="reservation-selection large">
        <div class="reservation-selection-inner" tal:define="blocked blocked|set()">
            <ul>
                <li class="${(info.reservation.id in failed or info.reservation.id in blocked) and 'reservation failed' or 'reservation'}" tal:repeat="info reservation_infos">
                    <span class="reservation-date" data-quota="${info.reservation.quota}">
                        ${layout.format_date(info.reservation.display_start(), 'weekday_long')},
                        ${layout.format_date(info.reservation.display_start(), 'date_long')}
                        <span class="reservation-warning" title="${info.warning}" tal:condition="info.warning">
                            <i class="fa fa-clock-o" aria-hidden="true"></i>
                        </span>
                    </span>
                    <span class="reservation-time">
                        ${info.time}
                    </span>
                    <span class="reservation-price" tal:condition="info.price">
                        ${'{:.2f}'.format(info.price.amount)} ${info.price.currency}
                    </span>
                    <div class="reservation-denied" tal:condition="info.reservation.id in blocked">
                        <tal:b i18n:translate>
                            Persons living outside the following zipcodes may only reserve this
                            allocation on the <strong i18n:name="date">${layout.format_date(blocked[info.reservation.id], 'date_long')}</strong>:
                            <ol i18n:name="zipcodes">
                                <li tal:repeat="zipcode zipcodes">${zipcode}</li>
                            </ol>
                        </tal:b>
                    </div>
                </li>
            </ul>
        </div>
    </div>
</metal:reservations>

<metal:reservations define-macro="reservations" i18n:domain="onegov.town6">
    <ul tal:condition="reservations" class="reservations">
        <li tal:repeat="reservation reservations">
            <tal:b define="start reservation.display_start(); end reservation.display_end()">
                <strong>
                    ${layout.format_date(start, 'weekday_long')},
                    ${layout.format_date(start, 'date_long')}
                </strong>
                <!--! simple whole day check: -->
                <span tal:condition="start.time() != end.time()">
                    <br>
                    ${layout.format_time_range(start, end)}
                </span>
                <br><span i18n:translate>Quota</span>
                <span>
                    ${reservation.quota}
                </span>
            </tal:b>
        </li>
    </ul>
</metal:reservations>

<metal:display_event define-macro="display_event" i18n:domain="onegov.town6">
    <dl>
        <tal:b condition="request.is_manager">
            <dt i18n:translate>State</dt>
            <dd i18n:translate tal:condition="event.state == 'initiated'">Initiated</dd>
            <dd i18n:translate tal:condition="event.state == 'submitted'">Submitted</dd>
            <dd i18n:translate tal:condition="event.state == 'published'">Published</dd>
            <dd i18n:translate tal:condition="event.state == 'withdrawn'">Withdrawn</dd>

            <tal:b define="submitter event.meta.get('submitter_email') if event.meta else ''">
                <dt i18n:translate>Submitter</dt>
                <dd>${submitter}</dd>
            </tal:b>
        </tal:b>

        <dt i18n:translate>Title</dt>
        <dd>${event.title}</dd>

        <dt i18n:translate>Description</dt>
        <dd tal:content="structure event.description.replace('\n', '<br>')" />

        <dt i18n:translate>List Preview</dt>
        <dd tal:define="occurrence event.latest_occurrence or event.virtual_occurrence; use_links False">
            <metal:b use-macro="layout.macros['occurrence_list_view']" />
        </dd>

        <tal:b condition="event.image">
            <dt i18n:translate>Image</dt>
            <dd>
                <img src="${request.link(event.image)}">
            </dd>
        </tal:b>

        <tal:b condition="event.pdf">
            <dt i18n:translate>Additional Information</dt>
            <dd>
                <a href="${request.link(event.pdf)}">${event.pdf.name}</a>
            </dd>
        </tal:b>

        <dt i18n:translate>Location</dt>
        <dd>${event.location}</dd>

        <tal:b tal:condition="event.price">
            <dt i18n:translate>Price</dt>
            <dd tal:content="structure event.price.replace('\n', '<br>')"></dd>
        </tal:b>

        <tal:b condition="event.coordinates">
            <dt i18n:translate>Map</dt>
            <dd>
                <div class="marker-map" data-map-type="thumbnail" data-lat="${event.coordinates.lat}" data-lon="${event.coordinates.lon}" data-zoom="${event.coordinates.zoom}"></div>
            </dd>
        </tal:b>

        <tal:b condition="event.organizer">
            <dt i18n:translate>Organizer</dt>
            <dd tal:content="event.organizer" />
        </tal:b>

        <tal:b condition="event.organizer_email">
            <dt i18n:translate>Organizer E-Mail address</dt>
            <dd><a href="mailto:${event.organizer_email}" tal:content="event.organizer_email" /></dd>
        </tal:b>
        <tal:b condition="event.organizer_phone">
            <dt i18n:translate>Organizer phone number</dt>
<<<<<<< HEAD
            <dd><a href="mailto:${event.organizer_phone}" tal:content="event.organizer_phone" /></dd>
=======
            <dd><a href="${event.organizer_phone}" tal:content="event.organizer_phone" /></dd>
>>>>>>> c52430d8
        </tal:b>

        <tal:b condition="event.tags">
            <dt i18n:translate>Tags</dt>
            <dd>
                <ul class="no-margin-bottom">
                    <li tal:repeat="tag event.tags" i18n:translate>${tag}</li>
                </ul>
            </dd>
        </tal:b>

        <dt i18n:translate>Date and time</dt>
        <dd>
            ${layout.format_datetime_range(event.localized_start, event.localized_end, with_year=True)}
        </dd>

        <!-- we can have reucrrences which we do not display, therefore we check the displayed value -->
        <tal:b define="recurrence event.recurrence and layout.format_recurrence(event.recurrence)" condition="recurrence">
            <dt i18n:translate>Recurrence</dt>
            <dd>${recurrence}</dd>
        </tal:b>

        <tal:b define="dates event.occurrence_dates(localize=True)" condition="len(dates) > 1">
            <dt i18n:translate>All dates</dt>
            <dd tal:define="occurrences event.occurrence_dates(localize=True)">
                <ul>
                    <li tal:repeat="occurrence occurrences">${layout.format_date(occurrence, 'weekday_long')} ${layout.format_date(occurrence, 'date')}</li>
                </ul>
            </dd>
        </tal:b>
    </dl>
</metal:display_event>

<metal:atoz define-macro="atoz" i18n:domain="onegov.town6">
    <div class="atoz-block" tal:repeat="item items">
        <h2>${item[0]}</h2>
        <ul>
            <li tal:repeat="detail item[1]">
                <div metal:define-slot="item-detail">
                    <a href="${request.link(detail)}">${detail.title}</a>
                    <metal:hint tal:define="item detail" use-macro="layout.macros['access_hint']" />
                </div>
            </li>
        </ul>
    </div>
</metal:atoz>

<metal:calendar_day define-macro="calendar-day" i18n:domain="onegov.town6">
    <h2 class="calendar-day">
        <metal:b use-macro="layout.macros['calendar-day-content']" />
    </h2>
</metal:calendar_day>

<metal:calendar_day_content define-macro="calendar-day-content" i18n:domain="onegov.town6">
    <a href="${link|nothing}" tal:condition="image|nothing"
        class="calendar-day-thumbnail"
        style="background-image: url(${request.link(image, name='thumbnail')});">
    </a>

    <a href="${link|nothing}" tal:condition="not:image|nothing" class="calendar-day-thumbnail">
        <i class="far fa-calendar" aria-hidden="true"></i>
    </a>

    <div class="calendar-day-date" tal:condition="date|nothing">
        <div class="weekday">${layout.format_date(date, 'weekday_short').rstrip('.')}</div>
        <div class="date">
            ${date.day}.
            <tal:b define="month layout.format_date(date, 'month_long')">
                <span class="long-month">${month}</span>
                <span class="short-month">${month[:3]}</span>
            </tal:b>
        </div>
    </div>
</metal:calendar_day_content>

<metal:occurrences define-macro="occurrences" i18n:domain="onegov.town6">
        <div class="grid-x grid-padding-x events" data-equalizer="events">
    <tal:b repeat="occurrence occurrences">
            <metal:b use-macro="layout.macros['occurrence_list_view']" />
    </tal:b>
        </div>
    <tal:b condition="not occurrences">
        <p i18n:translate>No events found.</p>
        <br><a tal:condition="'range' not in request.url" href="${layout.events_url}&amp;range=past" class="button hollow" i18n:translate>Past events</a>
    </tal:b>
</metal:occurrences>

<metal:occurrence_list_view define-macro="occurrence_list_view" i18n:domain="onegov.town6">
    <div class="occurrence subpage-cards medium-12 small-12 cell" tal:define="use_links use_links|True">
        <div class="card">
            <a href="${use_links and request.link(occurrence)}">
                <div class="show-for-small-only" tal:condition="occurrence.event.image" style="width: 100%; padding-bottom: 60%; background-image: url(${request.link(occurrence.event.image, name='thumbnail')}); background-size: cover;"></div>
                <div class="grid-x align-middle">
                    <div class="cell medium-7 card-section">
                        <h5>${occurrence.title}</h5>
                        <tal:b tal:define="
                            date occurrence.localized_start;
                            link use_links and request.link(occurrence)
                        ">
                            <metal:hint use-macro="layout.macros['access_hint']" tal:define="item occurrence" />

                            <div class="date-place">
                                <div class="grid-x">
                                    <div class="cell small-1 medium-2">
                                        <i class="far fa-calendar-alt"></i>
                                    </div>
                                    <div class="cell small-11 medium-10" tal:define="time layout.format_time_range(occurrence.localized_start, occurrence.localized_end)">
                                        <b>
                                            ${layout.format_date(date, 'weekday_short').rstrip('.')}, ${date.day}. ${layout.format_date(date, 'month_long')}  ${date.year}
                                        </b>
                                    </div>
                                </div>
                                <hr/>
                                <div class="grid-x">
                                    <div class="cell small-1 medium-2">
                                        <i class="fa fa-clock"></i>
                                    </div>
                                    <div class="cell small-11 medium-10" tal:define="time layout.format_time_range(occurrence.localized_start, occurrence.localized_end)">
                                        <div> ${time[0].upper()}${time[1:]}</div>
                                    </div>
                                </div>
                                <hr/>
                                <div class="grid-x">
                                    <div class="cell small-1 medium-2">
                                        <i class="fas fa-map-marker-alt"></i>
                                    </div>
                                    <div class="cell small-11 medium-10">
                                        <div>${occurrence.location}</div>
                                    </div>
                                </div>
                            </div>
                        </tal:b>
                    </div>
                    <div class="cell medium-5 align-self-top">
                        <div class="show-for-medium" tal:condition="occurrence.event.image" style="width: 100%; padding-bottom: 60%; background-image: url(${request.link(occurrence.event.image, name='thumbnail')}); background-size: cover; border-radius: 0 .7rem;"></div>
                        <span class="button hollow event-more-link" style="margin: 1.5rem 1rem 1.5rem 0.7rem; display: block;" i18n:translate="">Learn more</span>
                    </div>
                </div>
            </a>
        </div>
    </div>
</metal:occurrence_list_view>

<metal:date_range_selector define-macro="date-range-selector" i18n:domain="onegov.town6">
    <div class="date-range-selector">
        <form action="" method="GET">
            <div metal:define-slot="before-date-range"></div>

            <div class="grid-x grid-padding-x date-range-selector">
                <div class="large-6 cell">
                    <div class="grid-x">
                        <label i18n:translate>From</label>
                        <input class="small" name="start" type="date" value="${start}" placeholder="${layout.today().isoformat()}">
                    </div>
                </div>
                <div class="large-6 cell">
                    <div class="grid-x">
                        <label i18n:translate>To</label>
                        <input class="small" name="end" type="date" value="${end}" placeholder="${layout.today().isoformat()}">
                    </div>
                </div>
            </div>
            <noscript>
                <div class="grid-x">
                    <div class="large-6 cell">
                        <div class="grid-x">
                            <input type="submit" value="Filter by date" class="button" i18n:attributes="value">
                        </div>
                    </div>
                </div>
            </noscript>
        </form>
    </div>
</metal:date_range_selector>

<metal:role_singular define-macro="role-singular" i18n:domain="onegov.town6">
    <tal:b switch="role">
        <tal:b case="'admin'" i18n:translate>Administrator</tal:b>
        <tal:b case="'editor'" i18n:translate>Editor</tal:b>
        <tal:b case="'member'" i18n:translate>Member</tal:b>
    </tal:b>
</metal:role_singular>

<metal:role_plural define-macro="role-plural" i18n:domain="onegov.town6">
    <tal:b switch="role">
        <tal:b case="'admin'" i18n:translate>Administrators</tal:b>
        <tal:b case="'editor'" i18n:translate>Editors</tal:b>
        <tal:b case="'member'" i18n:translate>Members</tal:b>
    </tal:b>
</metal:role_plural>

<metal:user_source define-macro="user-source" i18n:domain="onegov.town6">
    <tal:b switch="source">
        <tal:b case="'msal'">AzureAD</tal:b>
        <tal:b case="'ldap'">LDAP</tal:b>
        <tal:b case="'ldap_kerberos'">LDAP Kerberos</tal:b>
        <tal:b case="default" i18n:translate>${source}</tal:b>
    </tal:b>
</metal:user_source>

<metal:identicon define-macro="identicon" i18n:domain="onegov.town6">
    <tal:b define="identicon_size size|'small'">
        <span class="user-initials-${identicon_size}" style="background-color: ${layout.get_user_color(username)}" title="${username}">
            ${initials}
        </span>
    </tal:b>
</metal:identicon>

<metal:photoswipe define-macro="photoswipe" i18n:domain="onegov.town6">
    <div class="pswp" tabindex="-1" role="dialog" aria-hidden="true">
        <div class="pswp__bg"></div>
        <div class="pswp__scroll-wrap">

            <div class="pswp__container">
                <div class="pswp__item"></div>
                <div class="pswp__item"></div>
                <div class="pswp__item"></div>
            </div>

            <div class="pswp__ui pswp__ui--hidden">

                <div class="pswp__top-bar">

                    <div class="pswp__counter"></div>

                    <button class="pswp__button pswp__button--close" title="Close (Esc)" i18n:attributes="title"></button>
                    <button class="pswp__button pswp__button--share" title="Share" i18n:attributes="title"></button>
                    <button class="pswp__button pswp__button--fs" title="Toggle fullscreen" i18n:attributes="title"></button>
                    <button class="pswp__button pswp__button--zoom" title="Zoom in/out" i18n:attributes="title"></button>

                    <div class="pswp__preloader">
                        <div class="pswp__preloader__icn">
                          <div class="pswp__preloader__cut">
                            <div class="pswp__preloader__donut"></div>
                          </div>
                        </div>
                    </div>
                </div>

                <div class="pswp__share-modal pswp__share-modal--hidden pswp__single-tap">
                    <div class="pswp__share-tooltip"></div>
                </div>

                <button class="pswp__button pswp__button--arrow--left" title="Previous (arrow left)">
                </button>

                <button class="pswp__button pswp__button--arrow--right" title="Next (arrow right)">
                </button>

                <div class="pswp__caption">
                    <div class="pswp__caption__center"></div>
                </div>

            </div>
        </div>
    </div>
</metal:photoswipe>

<metal:autoplay_video define-macro="autoplay_video" i18n:domain="onegov.town6">
    <div tal:condition="link_mp4 or link_webm" class="homepage-video" style="max-height: ${max_height};"
    >
        <video id="autoplay-video" autoplay playsinline loop muted
            data-link-mp4="${link_mp4}"
            data-link-mp4-low-res="${link_mp4_low_res}"
            data-link-webm="${link_webm}"
            data-link-webm-low-res="${link_webm_low_res}"
        >
            Your browser does not support the video tag.
        </video>
        <div style="height: 0; width: 100%; padding-bottom: calc(9 / 16 *100%);" id="spacer"></div>
    </div>
</metal:autoplay_video>

<metal:testimonial define-macro="testimonial" i18n:domain="onegov.town6">
    <div class="testimonial grid-x grid-padding-x" data-aos="fade" condition="description and image and quote">
        <div class="small-4 medium-2 cell">
            <div class="square-container">
                <img src="${image}"/>
            </div>
        </div>
        <div class="small-8 medium-10 cell">
            <div class="text">
                <p class="description">
                    ${description}
                </p>
                <p class="quote">
                    <i class="fas fa-angle-double-left"></i>
                    ${quote}
                    <i class="fas fa-angle-double-right"></i>
                </p>
            </div>
        </div>
    </div>
</metal:testimonial>

<metal:icon_links define-macro="icon_link" i18n:domain="onegov.town6">
        <div tal:condition="title and icon" class="icon-link card inverted-${invert}" data-aos="fade">
            <a href="${link}">
                <h5 class="title"><i class="fa ${icon} icon"></i> <span>${title}</span></h5>
                <p tal:condition="text" >${text}</p>
            </a>
        </div>
</metal:icon_links>

<metal:slider define-macro="slider" i18n:domain="onegov.town6">
    <div tal:condition="images" class="orbit slider" role="region" aria-label="Homepage Image Slider" data-orbit data-timer-delay="7200">
        <div class="orbit-wrapper">
            <div  tal:condition="images and len(images) > 1" class="orbit-controls">
                <button class="orbit-previous"><span class="show-for-sr">Previous Slide</span>&#9664;&#xFE0E;</button>
                <button class="orbit-next"><span class="show-for-sr">Next Slide</span>&#9654;&#xFE0E;</button>
            </div>
            <ul class="orbit-container">
                <li tal:repeat="image images" class="orbit-slide">
                    <figure class="orbit-figure">
                        <img class="orbit-image" src="${image.src}">
                        <figcaption tal:condition="image.note" class="orbit-caption">${image.note}</figcaption>
                    </figure>
                </li>
            </ul>
        </div>
        <metal:b tal:condition="images and len(images) > 1" use-macro="layout.macros['orbit-bullets']" />
    </div>
    <div class="slider no-images" tal:condition="not images and request.is_manager">
        <tal:b i18n:translate>
            This space holds images from your photo-albums. To show photos add a few
            photos to an album and mark it as available for the homepage.
        </tal:b>
    </div>
</metal:slider>


<metal:testimonial_slider define-macro="testimonial_slider" i18n:domain="onegov.town6">
<div class="grid-container full ${color}" tal:condition="description_1 and image_1 and quote_1"><div class="grid-x"><div class="small-12 medium-12 cell">
    <div class="grid-container"><div class="grid-x grid-padding-x">
        <div class="small-12 medium-12 cell">
            <div class="orbit slider testimonial-slider" role="region" aria-label="Homepage Testimonal Slider" data-orbit data-timer-delay="7200">
                <div class="orbit-wrapper">
                    <ul class="orbit-container">
                        <li class="orbit-slide">
                            <div class="testimonial grid-x grid-padding-x" data-aos="fade">
                                <div class="small-4 medium-2 cell"><div class="square-container">
                                    <img src="${image_1}"/>
                                </div></div>
                                <div class="small-8 medium-10 cell"><div class="text">
                                    <p class="description">${description_1}</p>
                                    <p class="quote">
                                    <i class="fas fa-angle-double-left"></i>
                                    ${quote_1}
                                    <i class="fas fa-angle-double-right"></i>
                                    </p>
                                </div></div>
                            </div>
                        </li>
                        <li class="orbit-slide" tal:condition="description_2 and image_2 and quote_2">
                            <div class="testimonial grid-x grid-padding-x" data-aos="fade">
                                <div class="small-4 medium-2 cell"><div class="square-container">
                                    <img src="${image_2}"/>
                                </div></div>
                                <div class="small-8 medium-10 cell"><div class="text">
                                    <p class="description">${description_2}</p>
                                    <p class="quote">
                                    <i class="fas fa-angle-double-left"></i>
                                    ${quote_2}
                                    <i class="fas fa-angle-double-right"></i>
                                    </p>
                                </div></div>
                            </div>
                        </li>
                        <li class="orbit-slide" tal:condition="description_3 and image_3 and quote_3">
                            <div class="testimonial grid-x grid-padding-x" data-aos="fade">
                                <div class="small-4 medium-2 cell"><div class="square-container">
                                    <img src="${image_3}"/>
                                </div></div>
                                <div class="small-8 medium-10 cell"><div class="text">
                                    <p class="description">${description_3}</p>
                                    <p class="quote">
                                    <i class="fas fa-angle-double-left"></i>
                                    ${quote_3}
                                    <i class="fas fa-angle-double-right"></i>
                                    </p>
                                </div></div>
                            </div>
                        </li>
                    </ul>
                    <div class="orbit-controls" tal:condition="image_2 and image_2 and quote_2">
                        <button class="orbit-previous"><span class="show-for-sr">Previous Slide</span><i class="fa fa-chevron-left"></i></button>
                        <button class="orbit-next"><span class="show-for-sr">Next Slide</span><i class="fa fa-chevron-right"></i></button>
                    </div>
                </div>
            </div>
        </div>
    </div></div>
</div></div></div>
</metal:testimonial_slider>



<metal:bullets define-macro="orbit-bullets" i18n:domain="onegov.town6">
    <nav class="orbit-bullets">
        <button tal:repeat="image images" class="${'is-active' if repeat.image.start else ''}" tal:attributes="data-slide repeat.image.index">
            <span class="show-for-sr" tal:condition="image.note">${image.note}</span>
<!--?            <span tal:condition="repeat.image.start" class="show-for-sr" data-slide-active-label i18n:translate>Current Image</span> -->
        </button>
    </nav>
</metal:bullets>

<metal:search_result_users define-macro="search_result_users" i18n:domain="onegov.town6">
    <a href="${request.return_here(request.link(result))}">${result.title} <metal:hint use-macro="layout.macros['access_hint']" tal:define="item result" /></a>
    <ul>
        <li>${translate(result.role.capitalize())}</li>
    </ul>
</metal:search_result_users>


<metal:search_result_files define-macro="search_result_files" i18n:domain="onegov.town6">
    <a href="${request.return_here(request.link(result))}">${result.name} <metal:hint use-macro="layout.macros['access_hint']" tal:define="item result" /></a>
    <ul>
        <li>
            <tal:b condition="result.signed">
                <span i18n:translate>Has a digital seal</span>,
            </tal:b>
            <span>
                <tal:b i18n:translate tal:condition="result.stats.get('pages', 0) == 1">
                    <tal:b i18n:name="count">${result.stats.get('pages', 0)}</tal:b> page
                </tal:b>

                <tal:b i18n:translate tal:condition="result.stats.get('pages', 0) > 1">
                    <tal:b i18n:name="count">${result.stats.get('pages', 0)}</tal:b> pages
                </tal:b>
            </span>
        </li>
    </ul>
</metal:search_result_files>


<metal:search_result_tickets define-macro="search_result_tickets" i18n:domain="onegov.town6">
    <a href="${request.link(result)}">${result.number} <i title="This site is private" i18n:attributes="title" class="private-hint"></i></a>
    <ul>
        <li>${translate(result.group)}</li>
        <li tal:content="structure result.title"></li>
        <li tal:content="structure result.subtitle"></li>
    </ul>
</metal:search_result_tickets>


<metal:search_result_events define-macro="search_result_events" i18n:domain="onegov.town6">
    <a href="${request.link(result, 'latest')}">${result.title} <metal:hint use-macro="layout.macros['access_hint']" tal:define="item result" /></a>
    <ul tal:define="latest result.latest_occurrence">
        <li tal:condition="latest">
            ${
            ' - '.join((
                layout.format_date(latest.localized_start, 'event'),
                layout.format_date(latest.localized_end, 'time')
            ))
            }
        </li>
        <li tal:condition="result.location">${result.location}</li>

        <tal:b tal:condition="future_occ" tal:define="future_occ result.future_occurrences(offset=1).all()">

            <li><span i18n:translate="">Further occurrences:</span>
                <div class="event-child-results">
                    <ul>
                        <tal:b tal:repeat="occ future_occ">
                            <li>
                                <a href="${request.link(occ)}">
                                    ${
                                    ' - '.join((
                                        layout.format_date(occ.localized_start, 'event'),
                                        layout.format_date(occ.localized_end, 'time')
                                    ))
                                    }
                                </a>
                            </li>
                        </tal:b>
                    </ul>
                </div></li>
        </tal:b>

    </ul>
</metal:search_result_events>

<!--?<metal:search_result_event_occurrences define-macro="search_result_event_occurrences" i18n:domain="onegov.town6">-->
<!--?    <a href="${request.link(occurrence)}">${occurrence.event.title}</a>-->
<!--?    <ul tal:define="location occurrence.event.location">-->
<!--?        <metal:b use-macro="layout.macros['occurrence_date']" />-->
<!--?        <li tal:condition="location">${location}</li>-->
<!--?    </ul>-->
<!--?</metal:search_result_event_occurrences>-->

<metal:search_result_people define-macro="search_result_people" i18n:domain="onegov.town6">
    <a href="${request.link(result)}">${result.title} <metal:hint use-macro="layout.macros['access_hint']" tal:define="item result" /></a>
    <p tal:condition="result.function|nothing">${result.function}</p>
    <p tal:condition="not:result.function|nothing" i18n:translate>People</p>
</metal:search_result_people>


<metal:search_result_external_links define-macro="search_result_external_links" i18n:domain="onegov.town6">
    <a href="${result.url}" class="list-link">
        <span class="h5 list-title">${result.title} <metal:hint use-macro="layout.macros['access_hint']" tal:define="item result" /></span>
    </a>
    <a tal:condition="result.lead" href="${result.url}">
        <p class="list-lead preview">
            ${result.lead[:160]}<tal:b condition="len(result.lead) > 160">…</tal:b>
        </p>
    </a>
    <a class="edit-link" href="${request.link(result, name='edit')}" tal:condition="request.is_manager"><i class="far fa-edit"></i></a>
</metal:search_result_external_links>


<metal:search_result_default define-macro="search_result_default" i18n:domain="onegov.town6">
    <a href="${request.link(result)}" class="list-link">
        <h5 class="list-title">${result.title} <metal:hint use-macro="layout.macros['access_hint']" tal:define="item result" /></h5>
    </a>
    <a tal:condition="result.lead" href="${request.link(result)}">
        <p class="list-lead preview">
            ${result.lead[:160]}<tal:b condition="len(result.lead) > 160">…</tal:b>
        </p>
    </a>
</metal:search_result_default>


<metal:ticket_status_page_message define-macro="ticket_status_page_message" i18n:domain="onegov.town6" tal:define="mute_all request.app.org.mute_all_tickets; skip request.app.org.tickets_skip_opening_email or []">
    <tal:b tal:condition="ticket.state == 'open'">
        <tal:b tal:switch="not mute_all and ticket.handler_code in skip">
            <p tal:case="False" i18n:translate>
                Your request will be processed shortly. To see the state of
                your process your may return to this page at any time.

                All information on this page has been sent to your e-mail address.
            </p>
            <p tal:case="True" i18n:translate>
                Your request will be processed shortly. To see the state of
                your process your may return to this page at any time.
            </p>
        </tal:b>
    </tal:b>

    <p i18n:translate tal:condition="ticket.state == 'closed'">
        Your request has been completed. If you asked for documents to be
        sent to your address, they should arrive shortly. If you asked to
        pick up documents at the municipality, the are now ready to be
        picked up.
    </p>
</metal:ticket_status_page_message>


<metal:checkout_form define-macro="checkout_form" i18n:domain="onegov.town6">
    <form action="${complete_link}" method="POST" class="checkout">
        <dl class="field-display" tal:condition="show_privacy_settings|nothing">
            <dt i18n:translate>Privacy</dt>
            <dd>
                <label class="common-text">
                    <input type="checkbox" name="send_by_email" value="yes" checked>
                    <span class="label-text" i18n:translate style="max-width: 100%">
                        Send me my entered data by e-mail.
                    </span>
                </label>
            </dd>
        </dl>

        <tal:b condition="price" switch="'cc' if price.credit_card_payment else payment_method">
            <tal:b case="'manual'">
                <label style="display: none;">
                    <input type="radio" name="payment_method" value="manual" checked>
                </label>
            </tal:b>
            <tal:b case="'cc'">
                <label style="display: none;">
                    <input type="radio" name="payment_method" value="online" checked>
                </label>
            </tal:b>
            <tal:b case="'free'">
                <div class="field-display">
                    <div class="field-display-block">
                        <div class="field-display-label" i18n:translate>Payment</div>
                        <div class="field-display-data">
                            <label class="common-text">
                                <input type="radio" name="payment_method" value="online" checked>
                                <span>
                                    <tal:b i18n:translate>Pay Online Now</tal:b>
                                    <tal:b tal:condition="price.fee|nothing">
                                        (+ ${layout.format_number(price.fee)} ${price.currency} <tal:b i18n:translate>Credit Card Fee</tal:b>)
                                    </tal:b>
                                </span>
                            </label>
                            <label class="common-text">
                                <input type="radio" name="payment_method" value="manual">
                                <span i18n:translate>Pay Offline later</span>
                            </label>
                        </div>
                    </div>
                </div>
            </tal:b>

            <div data-depends-on="payment_method/online">
                <tal:b replace="structure checkout_button" />
                <metal:b define-slot="after-submit" />
            </div>
            <div data-depends-on="payment_method/manual">
                <input type="submit" value="Send" class="button" i18n:attributes="value">
                <metal:b define-slot="after-submit" />
            </div>
        </tal:b>

        <tal:b condition="not price">
            <input type="submit" value="Send" class="button" i18n:attributes="value">
            <metal:b define-slot="after-submit" />
        </tal:b>
    </form>
</metal:checkout_form>

<metal:tags define-macro="tags">
    <ul class="tags">
        <li tal:repeat="link tags" class="click-through">
            <span tal:content="structure link(layout)"
                class="${link.active and 'active' or ''} blank-label ${getattr(link, 'rounded', None) and 'rounded'}"
            />
        </li>
    </ul>
</metal:tags>

<metal:generic_message define-macro="generic_message" i18n:domain="onegov.town6">
    <div class="title">
        <metal:b define-slot="title" />
    </div>
    <div class="identicon">
        <metal:b use-macro="layout.macros.identicon"
                 tal:define="
                    initials owner.initials;
                    username owner.username;
                    size 'large';
                "
        />
    </div>
    <div class="timestamp">
        <b>${owner.name}</b>
        <tal:b i18n:translate>
            at <tal:b i18n:name="time">${layout.format_date(model.created, 'time')}</tal:b>
        </tal:b>
    </div>
    <div class="text">
        <metal:b define-slot="text" />
    </div>
    <div class="file" tal:condition="model.file">
        <a href="${request.link(model.file)}">${model.file.name}</a>
    </div>
    <div class="actions">
        <metal:b define-slot="actions" />
    </div>
</metal:generic_message>

<metal:payment_link_fallback define-macro="payment_link_fallback" i18n:domain="onegov.town6">
    <!--! pass -->
</metal:payment_link_fallback>

<metal:payments define-macro="payments" i18n:domain="onegov.town6">
    <table class="payments-table" tal:condition="payments">
        <thead>
            <tr>
                <th i18n:translate tal:condition="payment_links|nothing">
                    Object
                </th>
                <th i18n:translate>
                    Net Amount
                </th>
                <th i18n:translate>
                    Fee
                </th>
                <th i18n:translate>
                    Payment Provider
                </th>
                <th i18n:translate>
                    State
                </th>
                <th i18n:translate>
                    Created
                </th>
                <th i18n:translate>
                    Disbursed
                </th>
                <th tal:condition="payment_actions|nothing"></th>
            </tr>
        </thead>
        <tbody>
            <tr tal:repeat="payment payments">
                <td tal:condition="payment_links|nothing">
                    <tal:b repeat="link payment_links[payment.id]">
                        <tal:b switch="link.__tablename__">
                            <tal:b case="'submissions'">
                                <tal:b define="ticket get_ticket(link)">
                                    <div>
                                        <a href="${request.link(ticket)}">
                                            <strong>${ticket.number}</strong> - ${ticket.group}
                                        </a>
                                        <div>
                                            ${link.title}
                                        </div>
                                    </div>
                                </tal:b>
                            </tal:b>
                            <tal:b case="'reservations'" condition="repeat.link.start">
                                <tal:b define="ticket get_ticket(link)">
                                    <div>
                                        <a href="${request.link(ticket)}">
                                            <strong>${ticket.number}</strong> - ${ticket.group}
                                        </a>
                                        <div>
                                            ${link.title}
                                        </div>
                                    </div>
                                </tal:b>
                            </tal:b>
                            <tal:b case="default">
                                <metal:b use-macro="layout.macros['payment_link_fallback']" />
                            </tal:b>
                        </tal:b>
                    </tal:b>
                </td>
                <td>${'{0:.2f}'.format(payment.net_amount)} ${payment.currency}</td>
                <td>
                    <tal:b condition="payment.fee|nothing">
                        + ${'{0:.2f}'.format(payment.fee)} ${payment.currency}
                    </tal:b>
                </td>
                <td>
                    <span tal:condition="payment.provider_id">
                        ${providers[payment.provider_id].title}
                    </span>
                    <span tal:condition="not:payment.provider" i18n:translate>
                        Manual
                    </span>
                </td>
                <td>
                    <metal:b use-macro="layout.macros['payment_status']" />
                </td>
                <td>
                    ${layout.format_date(payment.created, 'datetime')}
                </td>
                <td>
                    <tal:b condition="payment.payout_date|nothing">
                        ${layout.format_date(payment.payout_date, 'date')}
                    </tal:b>
                </td>
                <td tal:condition="payment_actions|nothing" class="text-links">
                    <tal:b repeat="link payment_actions(payment)">
                        <tal:b replace="structure link(layout)" />
                    </tal:b>
                </td>
            </tr>
        </tbody>
    </table>
</metal:payments>

<metal:directory_error define-macro="directory_error" i18n:domain="onegov.town6">
    <ul class="dense">
        <li tal:repeat="(field_id, messages) error.errors.items()">
            <div tal:condition="error.link|nothing">
                <strong><a href="${error.link}">${error.entry.title}</a></strong>
            </div>
            <div tal:condition="not:error.link|nothing">
                <strong>${error.entry.title}</strong>
            </div>
            <div>
                ${directory.field_by_id(field_id).human_id}: ${error_translate(' '.join(messages))}
            </div>
        </li>
    </ul>
</metal:directory_error>

<metal:group_by_column define-macro="group_by_column" i18n:domain="onegov.town6">
    <tal:b repeat="group grouped" tal:define="link_func link_func|request.link; add_pagerefs add_pagerefs|False;">
        <tal:b tal:define="find_your_spot grouped[group][0] if grouped[group][0].title == 'Find Your Spot' else None">
            <a class="category-anchor" id="${group}"></a>
            <h2 tal:condition="len(grouped) > 1">
                ${group}
                <metal:b tal:condition="add_pagerefs" use-macro="layout.macros['pageref']" tal:define="pageref_id group" />
            <span tal:condition="find_your_spot" i18n:attributes="title" class="find-your-spot-link" data-tooltip tabindex="1" title="Find Your Spot">
            <a tal:attributes="href link_func(find_your_spot)"><i class="fa fa-xs fa-calendar"></i></a>
            </span>
            </h2>
            <ul class="forms-list more-list">
                <tal:b tal:repeat="record grouped[group]">
                    <li tal:condition="record != find_your_spot">
                    <tal:b tal:define="link edit_link(record)|nothing">
                        <a class="list-link" tal:attributes="href link_func(record); target link">
                                <span class="h5 list-title">${record.title}</span>
                                <metal:hint use-macro="layout.macros['access_hint']" tal:define="item record" />
                        </a>
                        <a tal:attributes="href link_func(record); target link">
                            <p class="list-lead preview" tal:define="lead lead_func(record)|layout.linkify(record.meta.get('lead'))"
                                tal:content="structure lead" tal:condition="lead">
                            </p>
                            <div class="list-hint hints" tal:define="hint hint(record)|False"
                                tal:content="structure hint" tal:condition="hint">
                            </div>
                        </a>
                        <a class="edit-link" href="${link}" tal:condition="link"><i class="far fa-edit"></i></a>
                    </tal:b>
                    </li>
                </tal:b>
            </ul>
        </tal:b>
    </tal:b>
</metal:group_by_column>

<metal:file_details define-macro="file-details" i18n:domain="onegov.town6">
    <div class="file-details">
        <a class="file-preview" href="${request.link(file)}" tal:condition="extension == 'pdf'">
            <img class="pdf-preview" src="${request.link(file, name='medium')}">
        </a>
        <a class="file-preview" href="${request.link(file)}" tal:condition="extension != 'pdf'">
            <svg width="204px" height="261px" viewBox="0 0 204 261" version="1.1" xmlns="http://www.w3.org/2000/svg" xmlns:xlink="http://www.w3.org/1999/xlink" style="position:relative; left: -6px;">
                <defs>
                    <filter x="-7.8%" y="-5.9%" width="120.0%" height="115.3%" filterUnits="objectBoundingBox" id="filter-1">
                        <feOffset dx="4" dy="4" in="SourceAlpha" result="shadowOffsetOuter1"></feOffset>
                        <feGaussianBlur stdDeviation="5" in="shadowOffsetOuter1" result="shadowBlurOuter1"></feGaussianBlur>
                        <feColorMatrix values="0 0 0 0 0.392156863   0 0 0 0 0.392156863   0 0 0 0 0.392156863  0 0 0 0.4 0" type="matrix" in="shadowBlurOuter1" result="shadowMatrixOuter1"></feColorMatrix>
                        <feMerge>
                            <feMergeNode in="shadowMatrixOuter1"></feMergeNode>
                            <feMergeNode in="SourceGraphic"></feMergeNode>
                        </feMerge>
                    </filter>
                    <path d="M180,55.8004032 L180,233.892177 C180,235.962291 178.328034,237.640449 176.26556,237.640449 L3.73443983,237.640449 C1.67196566,237.640449 0,235.962291 0,233.892177 L0,3.74827207 C0,1.67815857 1.67196566,0 3.73443983,0 L124.368614,7.10542736e-15 C127.027185,1.13396268e-14 129.576325,1.05864997 131.452741,2.94201554 L177.084127,48.7424188 C178.9515,50.6167086 180,53.1546434 180,55.8004032 Z" id="path-2"></path>
                    <path d="M180,55.8004032 L180,233.892177 C180,235.962291 178.328034,237.640449 176.26556,237.640449 L3.73443983,237.640449 C1.67196566,237.640449 0,235.962291 0,233.892177 L0,3.74827207 C0,1.67815857 1.67196566,0 3.73443983,0 L124.368614,7.10542736e-15 C127.027185,1.13396268e-14 129.576325,1.05864997 131.452741,2.94201554 L177.084127,48.7424188 C178.9515,50.6167086 180,53.1546434 180,55.8004032 Z" id="path-4"></path>
                </defs>
                <g id="Artboard" stroke="none" stroke-width="1" fill="none" fill-rule="evenodd">
                    <g id="Group" filter="url(#filter-1)" transform="translate(7.000000, 7.000000)">
                        <g id="Page">
                            <mask id="mask-3" fill="white">
                                <use xlink:href="#path-2"></use>
                            </mask>
                            <use id="Mask" stroke="#DDDDDD" stroke-width="2" fill="#F7F8F8" fill-rule="nonzero" xlink:href="#path-2"></use>
                            <rect id="Corner" fill="#DDDDDD" mask="url(#mask-3)" x="127.717842" y="-3.74827207" width="56.0165975" height="56.2240811" rx="4"></rect>
                        </g>
                        <mask id="mask-5" fill="white">
                            <use xlink:href="#path-4"></use>
                        </mask>
                        <use id="Mask" stroke="#DDDDDD" stroke-width="2" fill="#F7F8F8" fill-rule="nonzero" xlink:href="#path-4"></use>
                        <rect id="Corner" fill="#DDDDDD" mask="url(#mask-5)" x="128.426966" y="-5.05617978" width="55.6179775" height="56.6292135" rx="4"></rect>
                        <path d="M-0.0112359551,167.853933 L-0.0112359551,233.651685 C-0.0112359551,235.860824 1.77962505,237.651685 3.98876404,237.651685 L176.011236,237.651685 C178.220375,237.651685 180.011236,235.860824 180.011236,233.651685 L180.011236,167.853933 L-0.0112359551,167.853933 Z" id="Banner" stroke="#DDDDDD" stroke-width="2" fill="${color}" mask="url(#mask-5)"></path>
                        <text id="PDF" mask="url(#mask-5)" font-family="OpenSans-Bold, Open Sans, Helvetica Neue, Arial, sans-serif" font-size="41" font-weight="bold" fill="#FFFFFF" text-anchor="middle" y="216" x="44.5%">${extension.upper()}</text>
                    </g>
                </g>
            </svg>
        </a>
    </div>
    <div class="file-status">

        <tal:b condition="request.app.enable_yubikey and file.reference['content_type'] == 'application/pdf'">
            <h3 i18n:translate>Digital seal</h3>
            <div class="signature">
                <div class="file-status-tag">
                    <metal:b use-macro="layout.macros['signature_status']" />
                </div>
            </div>
        </tal:b>

            <tal:block tal:condition="not: hide_publication|False">

                <h3 i18n:translate>Access</h3>
                <div class="publication" tal:define="
                    post_url layout.csrf_protected_url(request.link(file, name='update-publish-date'));
                    publish_end_date file.publish_end_date and layout.to_timezone(file.publish_end_date, layout.timezone);
                    publish_date file.publish_date and layout.to_timezone(file.publish_date, layout.timezone);"
                    >
                    <div tal:condition="file.published" class="file-status-tag">
                        <a ic-post-to="${layout.csrf_protected_url(request.link(file, name='unpublish'))}"
                           ic-on-success="Intercooler.triggerRequest($(elt).closest('[ic-get-from]'))"
                           class="is-published">
                            <i class="far fa-fw fa-check-circle" aria-hidden="true"></i> <span i18n:translate>Public</span>
                        </a>
                    </div>
                    <div tal:condition="not:file.published" class="file-status-tag">
                        <a ic-post-to="${layout.csrf_protected_url(request.link(file, name='publish'))}"
                           ic-on-success="Intercooler.triggerRequest($(elt).closest('[ic-get-from]'))"
                           class="is-not-published">
                            <i class="far fa-fw fa-eye-slash" aria-hidden="true"></i> <span i18n:translate>Private</span>
                        </a>
                    </div>

                    <div class="publication-settings publication-date-set">
                        <form method="POST">
                            <div tal:condition="not:file.published">
                                <fieldset>
                                    <legend tal:condition="publish_date" i18n:translate>Will be published on:</legend>
                                    <legend tal:condition="not:publish_date" i18n:translate>Publication date:</legend>
                                    <div class="publication-settings-input">
                                        <input type="date" name="date" class="small" ic-post-to="${post_url}" ic-on-success="Intercooler.triggerRequest($(elt).closest('[ic-get-from]'))" value="${publish_date and publish_date.date().isoformat() or ''}" required="required">

                                        <select name="hour" ic-post-to="${post_url}" ic-on-success="Intercooler.triggerRequest($(elt).closest('[ic-get-from]'))">
                                            <option tal:condition="not:publish_date"></option>
                                            <tal:b repeat="hour range(24)" tal:define="publish_time publish_date and '{:0>2}:00'.format(publish_date.hour)">
                                                <option tal:define="time '{:0>2}:00'.format(hour)" tal:attributes="selected publish_time == time" value="${time}">${time}</option>
                                            </tal:b>
                                        </select>

                                        <a ic-post-to="${post_url}&clear_start_date=1" ic-on-success="Intercooler.triggerRequest($(elt).closest('[ic-get-from]'))">
                                            <i class="far fa-times-circle"></i>
                                            <span class="show-for-sr" i18n:translate>Reset</span>
                                        </a>
                                    </div>
                                </fieldset>
                            </div>
                            <fieldset>
                                <legend tal:condition="publish_end_date" i18n:translate>Will be published until:</legend>
                                <legend tal:condition="not:publish_end_date" i18n:translate>Publication end date:</legend>
                                <div class="publication-settings-input">
                                    <input type="date" name="end-date" class="small" ic-post-to="${post_url}" ic-on-success="Intercooler.triggerRequest($(elt).closest('[ic-get-from]'))" value="${publish_end_date and publish_end_date.date().isoformat() or ''}" required="required">

                                    <select name="end-hour" ic-post-to="${post_url}" ic-on-success="Intercooler.triggerRequest($(elt).closest('[ic-get-from]'))">
                                        <option tal:condition="not:publish_end_date"></option>
                                        <tal:b repeat="hour range(24)" tal:define="publish_end_time publish_end_date and '{:0>2}:00'.format(publish_end_date.hour)">
                                            <option tal:define="end_time '{:0>2}:00'.format(hour)" tal:attributes="selected publish_end_time == end_time" value="${end_time}">${end_time}</option>
                                        </tal:b>
                                    </select>

                                    <a ic-post-to="${post_url}&clear_end_date=1" ic-on-success="Intercooler.triggerRequest($(elt).closest('[ic-get-from]'))">
                                        <i class="far fa-times-circle"></i>
                                        <span class="show-for-sr" i18n:translate>Reset</span>
                                    </a>
                                </div>
                            </fieldset>
                        </form>
                    </div>
                </div>

                <h3 i18n:translate>Publication</h3>
                <div class="publication" tal:define="
                    post_url layout.csrf_protected_url(request.link(file, name='update-publish-date'));
                    publish_date file.publish_date and layout.to_timezone(file.publish_date, layout.timezone);
                    publish_end_date file.publish_end_date and layout.to_timezone(file.publish_end_date, layout.timezone);"
                    >
                    <div tal:condition="file.publication" class="file-status-tag">
                        <a ic-post-to="${layout.csrf_protected_url(request.link(file, name='toggle-publication'))}"
                           ic-on-success="Intercooler.triggerRequest($(elt).closest('[ic-get-from]'))"
                           class="is-a-publication">
                            <i class="far fa-fw fa-check-circle" aria-hidden="true"></i> <span i18n:translate>Publication</span>
                        </a>
                    </div>

                    <div tal:condition="not:file.publication" class="file-status-tag">
                        <a ic-post-to="${layout.csrf_protected_url(request.link(file, name='toggle-publication'))}"
                           ic-on-success="Intercooler.triggerRequest($(elt).closest('[ic-get-from]'))"
                           class="is-not-a-publication">
                            <i class="far fa-fw fa-times-circle" aria-hidden="true"></i> <span i18n:translate>Not a publication</span>
                        </a>
                    </div>
                </div>

            </tal:block>

        <tal:b condition="file.reference['content_type'] == 'application/pdf'">
            <h3 i18n:translate>Content</h3>
            <div class="file-content">
                <div class="file-status-tag">
                    <div tal:condition="file.stats.get('pages', 0) <= 1">
                        <i class="far fa-fw fa-file-alt" aria-hidden="true"></i>
                        <span i18n:translate>1 page</span>
                    </div>
                    <div tal:condition="file.stats.get('pages', 0) > 1">
                        <i class="far fa-fw fa-file-alt" aria-hidden="true"></i>
                        <span i18n:translate><tal:b i18n:name="count">${file.stats.get('pages', 0)}</tal:b> pages</span>
                    </div>
                    <div tal:define="words file.stats.get('words', 0)">
                        <tal:b condition="words == 0">
                            <i class="fas fa-fw fa-exclamation-triangle" aria-hidden="true"></i>
                            <span i18n:translate>Contains no readable text</span>
                        </tal:b>
                        <tal:b condition="words == 1">
                            <i class="fas fa-fw fa-font" aria-hidden="true"></i>
                            <span i18n:translate>1 word</span>
                        </tal:b>
                        <tal:b condition="words > 1">
                            <i class="fas fa-fw fa-font" aria-hidden="true"></i>
                            <span i18n:translate><tal:b i18n:name="count">${words}</tal:b> words</span>
                        </tal:b>
                    </div>
                </div>
            </div>
        </tal:b>
    </div>
    <div class="file-actions">
        <a class="button secondary confirm delete" role="button"
            ic-delete-from="${request.link(file)}?csrf-token=${layout.csrf_token}"
            ic-on-success="
                var info = $(elt).closest('tr');
                info.prev().remove();
                info.next().remove();
                info.remove();
            "
            data-confirm="Do you really want to delete this file?"
            data-confirm-extra="${file.name}"
            data-confirm-yes="Delete File"
            data-confirm-no="Cancel"
            i18n:attributes="data-confirm;data-confirm-yes;data-confirm-no">
            <span class="fa fa-trash" aria-hidden="true"></span>
            <span i18n:translate >Delete</span>
        </a>
        <a class="button secondary rename prompt" role="button"
            data-prompt="Please provide the new name for the file"
            data-prompt-ok="Rename"
            data-prompt-cancel="Cancel"
            data-prompt-value="${file.name}"
            data-prompt-success="(function(value) {
                var url = '${request.link(file, 'rename')}?csrf-token=${layout.csrf_token}';
                var ext = '.${file.name.split('.')[-1].strip()}';
                var elt = $(this);

                value = value.substring(value.length - ext.length, value.length) === ext && value || value + ext;

                jQuery.post(url, {'name': value}, function() {
                    var actions = elt;

                    actions.closest('tr').prev().find('td:first').text(value);
                    actions.find('a.prompt').data('prompt-value', value);
                    actions.find('a.delete').data('confirm-extra', value);
                });
            })"
            i18n:attributes="data-prompt;data-prompt-ok;data-prompt-cancel" >
           <span class="fa fa-edit" aria-hidden="true"></span>
           <span i18n:translate>Rename</span>
      </a>
      <a class="button secondary delete" role="button" href="${request.link(file)}">
           <span class="fa fa-download" aria-hidden="true"></span>
           <span i18n:translate>Download</span>
     </a>
    </div>
</metal:file_details>

<metal:sign_result define-macro="sign_result" i18n:domain="onegov.town6">
    <metal:b use-macro="layout.macros['consume_messages']" />
    <metal:b use-macro="layout.macros['signature_status']" />
</metal:sign_result>

<metal:signature_status define-macro="signature_status" i18n:domain="onegov.town6">
    <tal:b condition="file.reference.content_type == 'application/pdf'" define="may_sign request.app.enable_yubikey and request.is_admin">
        <div tal:condition="file.signed" class="is-signed signature-status">
            <i class="fa fa-fw fa-lock" aria-hidden="true"></i>

            <span i18n:translate>
                Digital seal applied by <tal:b i18n:name="signee">${layout.get_user_title(file.signature_metadata['signee'])}</tal:b>
                on <span class="nowrap" i18n:name="date">${layout.format_date(layout.parse_isodate(file.signature_metadata['timestamp']), 'datetime_long')}</span>
            </span>
        </div>
        <tal:b condition="not file.signed and may_sign">
            <a tal:condition="not:file.signed" class="is-not-signed signature-status"
                role="button"
                data-prompt="Please enter your yubikey to apply a digital seal to this file"
                data-prompt-ok="Sign"
                data-prompt-cancel="Cancel"
                data-prompt-placeholder="Plug your YubiKey into a USB slot and press it."
                data-prompt-info="Published documents with a digital seal can be discovered through the site-search and in the list of documents with a digital seal. This action will be logged and cannot be undone."
                data-prompt-success="(function(value) {
                    var url = '${request.link(file, 'sign')}?csrf-token=${layout.csrf_token}';
                    var elt = $(this);
                    var row = elt.closest('tr');

                    elt.toggleClass('signing', true);
                    window.elt = elt;

                    jQuery.post(url, {'token': value}, function(data) {
                        var target = elt.closest('.signature-status').parent();
                        target.html(data);
                        processCommonNodes(target);
                        row.prev().addClass('signed');
                    }).always(function() {
                        elt.toggleClass('signing', false);
                    });
                })"
                i18n:attributes="data-prompt;data-prompt-ok;data-prompt-cancel;data-prompt-info;data-prompt-placeholder"
            >
                <i class="fa fa-fw fa-unlock" aria-hidden="true"></i>

                <span i18n:translate class="hide-on-hover">
                    Without digital seal
                </span>

                <span i18n:translate class="show-on-hover">
                    Apply digital seal now
                </span>
            </a>
        </tal:b>
        <tal:b condition="not file.signed and not may_sign">
            <div class="is-not-signed signature-status">
                <i class="fa fa-fw fa-lock" aria-hidden="true"></i>

                <span i18n:translate class="hide-on-hover">
                    Without digital seal
                </span>

                <span i18n:translate class="show-on-hover">
                    You are not authorised to apply digital seals to documents
                </span>
            </div>
        </tal:b>
    </tal:b>
</metal:signature_status>

<metal:file_info define-macro="file-info" i18n:domain="onegov.town6">
    <tal:b define="
        file_number file.number|file.id;
        file_upload file.upload_date|file.created
    ">
        <tr class="file-info ${'signed' if file.signed else ''}">
            <td>
                ${file.name}
            </td>
            <td>
                <a id="button-${file_number}">
                    <i class="fa fa-chevron-down" aria-hidden="true"></i>
                </a>
            </td>
            <td>
                ${extension(file)}
            </td>
            <td>
                ${format_date(file_upload)}
            </td>
        </tr>
        <tr id="details-${file_number}">
            <td colspan="4">
                <div ic-trigger-from="#button-${file_number}"
                     ic-trigger-on="click once"
                     ic-get-from="${actions_url(file.id)}"
                     class="file-preview-wrapper"
                >
                </div>
            </td>
        </tr>

    </tal:b>
</metal:file_info>

<metal:uploaded_image define-macro="uploaded_image" i18n:domain="onegov.town6">
    <div id="image-${index}" class="image-container">
        <a href="${image.url}" tal:condition="image" class="editable-alt" data-note-update-url="${image.extra}">
            <img tal:condition="image.alt" data-src="${image.src}" class="lazyload static-alt" alt="${image.alt}" width="${image.width}" height="${image.height}" />
            <img tal:condition="not:image.alt" data-src="${image.src}" class="lazyload missing-alt static-alt" alt="Click to add a description" i18n:attributes="alt" width="${image.width}" height="${image.height}"/>
        </a>
        <a class="delete confirm"
           ic-delete-from="${image.url}?csrf-token=${layout.csrf_token}"
           ic-on-success="$('#image-${index}').remove();"
           data-confirm="Do you really want to delete the image?"
           data-confirm-yes="Delete Image"
           data-confirm-no="Cancel"
           i18n:attributes="data-confirm;data-confirm-yes;data-confirm-no"><i class="fa fa-times" aria-hidden="true"></i></a>
    </div>
</metal:uploaded_image>

<metal:digest_result define-macro="digest_result" i18n:domain="onegov.town6">
    <div class="digest-result digest-${is_known and 'is-known' or 'is-not-known'}" tal:switch="is_known">
        <tal:b case="True">
            <div>
                <i class="fa fa-fw fa-check-circle" aria-hidden="true"></i>
            </div>
            <div i18n:translate>
                <span i18n:name="name">${name}</span>
                was provided with a digital seal on
                <span i18n:name="date">${layout.format_date(date, 'datetime')}</span>
            </div>
        </tal:b>
        <tal:b case="False">
            <div>
                <i class="fa fa-fw fa-exclamation-circle" aria-hidden="true"></i>
            </div>
            <div i18n:translate>
                <span i18n:name="name">${name}</span>
                is not in our database
            </div>
        </tal:b>
    </div>
</metal:digest_result>

<metal:publication define-macro="publication" i18n:domain="onegov.town6">
    <div tal:define="file_link link(publication)" class="publication-item">
        <a class="file-preview" href="${file_link}">
            <img class="pdf-preview lazyload" data-no-alt data-src="${link(publication, name='medium')}">
        </a>

        <ul class="dense">
            <li class="publication-title">
                <a href="${file_link}">${name_without_extension(publication.name)}</a>
            </li>
            <li class="publication-date">
                <span>
                    ${layout.format_date(publication.created, 'date')}
                </span>
            </li>
            <li tal:define="pages publication.stats.get('pages') or 0" class="publication-stats">
                <span>
                    <i class="fa fa-fw fa-file-text-o" aria-hidden="true"></i>
                    <tal:b tal:condition="pages == 0 or pages > 1" i18n:translate>
                        <tal:b i18n:name="count">${pages}</tal:b> pages
                    </tal:b>
                    <tal:b tal:condition="pages == 1" i18n:translate>
                        1 page
                    </tal:b>
                </span>
            </li>
        </ul>
    </div>
</metal:publication>

<metal:holidays define-macro="holidays" i18n:domain="onegov.town6">
    <ul class="holidays">
        <li tal:repeat="(holiday, descriptions) holidays.all(year)">
            ${layout.format_date(holiday, 'date')} - ${', '.join(descriptions)}
        </li>
    </ul>
</metal:holidays>

<metal:tickets_table_row define-macro="tickets_table_row" i18n:domain="onegov.town6">
    <tr tal:define="ticket_url request.link(ticket); has_access request.is_manager_for_model(ticket)"
            class="ticket ticket-handler-${ticket.handler_code} ticket-row-state-${ticket.state}" tal:attributes="data-url action_link(ticket) if has_access else nothing">
        <tal:block tal:condition="has_access">
          <td class="ticket-number-plain">
              <a href="${ticket_url}">
                  ${ticket.number}
              </a>
          </td>
          <td class="ticket-group" colspan="2">
              <div>${translate(ticket.group)}</div>
              <div>${ticket.title}</div>
              <div>${ticket.subtitle}</div>
              <tal:b define="payment ticket.handler.payment" tal:condition="payment">
                  <div class="payment-state payment-state-${payment.state}">
                      ${layout.format_number(payment.amount)} ${payment.currency}
                  </div>
              </tal:b>
          </td>
          <td class="ticket-date">
              ${layout.format_date(ticket.created, 'datetime')}
          </td>
          <td class="ticket-action" tal:condition="ticket.state == 'open'" colspan="2">
              <a class="ticket-accept ticket-button button small success" href="${request.link(ticket, 'accept')}" i18n:translate>
                  Accept
              </a>
          </td>
          <td class="ticket-state" tal:condition="ticket.state != 'open'">
              <tal:b condition="ticket.state == 'pending'" i18n:translate>
                  Pending
              </tal:b>
              <tal:b condition="ticket.state == 'closed'" i18n:translate>
                  Closed
              </tal:b>
          </td>
          <td class="ticket-user" tal:condition="ticket.state != 'open'">
              <metal:identicon tal:condition="ticket.user" use-macro="layout.macros.identicon" tal:define="initials ticket.user.initials|None; username ticket.user.username|None" />
          </td>
        </tal:block>
        <tal:block tal:condition="not has_access">
          <td class="ticket-number-plain" colspan="6">
              ${ticket.number}
          </td>
        </tal:block>
        <td tal:condition="archive_tickets">
            <input tal:condition="has_access" type="checkbox">
       </td>
    </tr>
</metal:tickets_table_row>

<metal:focus define-macro="focus-title" i18n:domain="onegov.town6">
    <tal:b i18n:translate="">Focus</tal:b>
</metal:focus>

<metal:focus define-macro="focus-panel" i18n:domain="onegov.town6">
        <div class="focus-image" tal:condition="image_src">
            <div style="width: 100%; padding-bottom: 55%; background-image: url(${image_src}); background-size: cover;"></div>
        </div>
        <div class="panel" tal:condition="python: not image_src">
            <p i18n:translate="">Available options for the focus widget:</p>
            <code>&lt;focus<br>
                image-src="https://..."<br>
                focus-url="https://on-image-click.com"<br>
                title="..."<br>
                hide-title=""<br>
                hide-lead=""<br>
                hide-text="" &gt;<br>
                &emsp;&lt;text&gt;...&lt;/text&gt;<br>
                &lt;/focus&gt;
            </code>
        </div>
</metal:focus>

<metal:chat define-macro="chat">
<div class="autostick chat" tal:condition="layout.show_chat">
    <tal:b tal:switch="layout.org.chat_type">
        <tal:b tal:case="'scoutss'">
            <div
                    class="scoutsss-dialog"
                    data-bgcolor="${layout.org.chat_bg_color or layout.primary_color}"
                    data-videobubble="false"
                    data-videoclickicon="false"
                    data-notifications="false"
                    data-video="false"
                    data-videourl=""
                    data-delay="3"
                    data-videodelay="0"
                    data-transparent="false"
                    data-draggable="true"
                    data-size="medium"
                    data-click="widget"
                    data-onclose="avatar"
                    data-header="default"
                    data-showicon="1"
                    data-title="${layout.org.chat_title or 'Chat'}"
                    data-placement="bottom-right"
                    data-code="${layout.org.chat_customer_id}"
                    data-img="https://s3.eu-west-1.amazonaws.com/scoutsss.prod/media-library/a5a38020-9e8b-11ea-8881-d1ae9b15eb8c/Gemeinde%20Ebikon%20Favicon%202-12dc4500-b8bc-11eb-8e08-f1eba26582a9.jpg"
                    data-bubbleclose="true">
            </div>
        </tal:b>
    </tal:b>
</div>
</metal:chat>


<metal:progress_indicator define-macro="progress_indicator">
<ol class="${'with-title ' if show_title else ''}progress-indicator" tal:define="show_number show_number|True; show_title show_title|True" tal:condition="steps|nothing">

    <tal:b tal:repeat="step steps">
        <li tal:define="complete step.position < layout.step_position; current step.position == layout.step_position"
                tal:attributes="data-step step.position if show_number else ''" class="${'is-current' if current else '' + 'is-complete' if complete else ''}">
            <span tal:condition="show_title">${request.translate(step.title)}</span>
        </li>
    </tal:b>
</ol>
</metal:progress_indicator>

<metal:modal define-macro="modal">
<div id="${modal_id}" class="reveal" data-reveal>
    <tal:block metal:define-slot="modal_content"></tal:block>
    <button class="close-button" data-close aria-label="Close" type="button">
        <span aria-hidden="true">&times;</span>
    </button>
</div>
</metal:modal>

<metal:pageref define-macro="pageref" i18n:domain="onegov.town6">
    <div
        class="pageref"
        title="Copy to clipboard"
        i18n:attributes="title"
        data-clipboard-action="copy"
        data-clipboard-text="${request.url + '#' + pageref_id}"
        tal:condition="not: layout.org.disable_page_refs"
    ></div>
</metal:pageref><|MERGE_RESOLUTION|>--- conflicted
+++ resolved
@@ -1133,11 +1133,7 @@
         </tal:b>
         <tal:b condition="event.organizer_phone">
             <dt i18n:translate>Organizer phone number</dt>
-<<<<<<< HEAD
-            <dd><a href="mailto:${event.organizer_phone}" tal:content="event.organizer_phone" /></dd>
-=======
             <dd><a href="${event.organizer_phone}" tal:content="event.organizer_phone" /></dd>
->>>>>>> c52430d8
         </tal:b>
 
         <tal:b condition="event.tags">
