<!DOCTYPE html>
<html xmlns="http://www.w3.org/1999/xhtml"
      xmlns:i18n="http://xml.zope.org/namespaces/i18n"
      xmlns:metal="http://xml.zope.org/namespaces/metal"
      xmlns:tal="http://xml.zope.org/namespaces/tal"
      i18n:domain="onegov.town6">
<body>

<metal:favicon define-macro="favicon">
    <link tal:condition="layout.favicon_apple_touch_url|nothing" rel="apple-touch-icon" sizes="57x57" href="${layout.favicon_apple_touch_url}">
    <link tal:condition="layout.favicon_win_url|nothing" rel="icon" type="image/png" href="${layout.favicon_win_url}" sizes="16x16">
    <link tal:condition="layout.favicon_mac_url|nothing" rel="icon" type="image/png" href="${layout.favicon_mac_url}" sizes="32x32">
    <link tal:condition="layout.favicon_pinned_tab_safari_url|nothing" rel="mask-icon" href="${layout.favicon_pinned_tab_safari_url}" color="${layout.primary_color}">
    <meta name="theme-color" content="${layout.primary_color}">
</metal:favicon>

<metal:b define-macro="before_directory_entry_lead">
    <!--! To be override by other applications -->
</metal:b>

<metal:b define-macro="extra_usermanagement_fields">
    <!--! To be override by other applications -->
</metal:b>

<metal:b define-macro="consume_messages" i18n:domain="onegov.town6">
    <div tal:repeat="message request.consume_messages()" data-closable class="callout alert-box ${message.type}">
        ${message.text}
        <button class="close-button" aria-label="Dismiss alert" type="button" data-close>
            <span aria-hidden="true">&times;</span>
        </button>
      </div>
</metal:b>

<metal:navigation define-macro="sort-items-nested">
    <a tal:condition="children">
        <span data-click-target="${link.attrs['href']}">${link.text}</span>
        <metal:b use-macro="layout.macros['access_hint']" tal:define="item page"/>
        <metal:b use-macro="layout.macros['publication_hint']" tal:define="item page"/>
    </a>
    <tal:b tal:condition="not: children">
        <a href="${link.attrs['href']}">
            <span>${link.text}</span>
            <metal:b use-macro="layout.macros['access_hint']" tal:define="item page"/>
            <metal:b use-macro="layout.macros['publication_hint']" tal:define="item page"/>
        </a>
    </tal:b>
    <ul class="vertical menu nested" tal:condition="children">
        <tal:b tal:repeat="(page, sublink, c) children">
            <li data-sortable-id="${page.id}">
                <metal:b use-macro="layout.macros['sort-items-nested']" tal:define="link sublink; children c" />
            </li>
        </tal:b>
    </ul>
</metal:navigation>

<metal:navigation define-macro="side-navigation-nested">
    <a tal:condition="children" tal:define="page page|None">
        <div class="navlink ${'current' if nav_page == page else ''}"><span data-click-target="${link.attrs['href']}">${link.text}</span>
        <metal:b use-macro="layout.macros['access_hint']" tal:define="item nav_page"/>
        <metal:b use-macro="layout.macros['publication_hint']" tal:define="item nav_page"/></div>
    </a>
    <tal:b tal:condition="not: children" tal:define="page page|None">
        <a href="${link.attrs['href']}">
            <div class="navlink ${'current' if nav_page == page else ''}"><span>${link.text}</span>
            <metal:b use-macro="layout.macros['access_hint']" tal:define="item nav_page"/>
            <metal:b use-macro="layout.macros['publication_hint']" tal:define="item nav_page"/></div>
        </a>
    </tal:b>
    <tal:b tal:define="ancestors layout.model.ancestors|[]">
        <ul class="vertical menu nested ${'is-active current-list' if nav_page in ancestors else ''}"  tal:condition="children">
            <tal:b tal:repeat="(page, sublink, c) children">
                <li data-sortable-id="${page.id}">
                    <metal:b use-macro="layout.macros['side_navigation_nested']" tal:define="link sublink; children c" />
                </li>
            </tal:b>
        </ul>
    </tal:b>
</metal:navigation>


<metal:navigation define-macro="side-navigation">
    <ul class="vertical menu side-navigation"  data-responsive-menu="drilldown medium-accordion" data-back-button="${layout.drilldown_back}" tal:define="links top_navigation|layout.top_navigation">
        <li tal:repeat="(nav_page, link, children) links" data-sortable-id="${nav_page.id}">
            <metal:b use-macro="layout.macros['side_navigation_nested']" />
        </li>
    </ul>
</metal:navigation>


<metal:header_links define-macro="header_links">
    <div id="header_links" class="text-center" tal:define="links header_options.get('header_links')" tal:condition="links">
        <div class="grid-container">
            <div class="title-bar align-center" data-responsive-toggle="animated-menu" data-hide-for="medium">
                <button type="button" data-toggle><i class="fa fa-bars"></i> </button>
                </div>

                <div class="top-bar" id="animated-menu">
                <div class="top-bar-left">
                    <ul class="dropdown menu align-center" data-dropdown-menu>
                        <li tal:repeat="link links"><a href="${link[1]}">${link[0] if link[0] else link[1]}</a></li>
                    </ul>
                </div>
            </div>
        </div>
    </div>
</metal:header_links>

<metal:header-text define-macro="header-text">
    <div id="header_text" tal:condition="header_options['left_header_name']|nothing" tal:define="color header_options.get('left_header_color'); rem_size header_options.get('left_header_rem', 1)">
        <div class="grid-container">
            <a class="h4" href="${header_options.get('left_header_url', '#')}"
                style="color:${color or '#fff'}; font-size: ${rem_size}rem">
                    ${header_options['left_header_name']}
            </a>
        </div>
    </div>
</metal:header-text>

<metal:editbar define-macro="dropdown-editbar">
    <ul class="dropdown menu edit-bar" data-dropdown-menu tal:condition="editbar_links|layout.editbar_links">
        <li tal:repeat="group editbar_links|layout.editbar_links">
            <tal:b condition="group.links|nothing">
                <a href="#">${group.title}</a>
                <ul class="menu">
                    <li tal:repeat="link group.links">
                        <tal:b replace="structure link(layout)" />
                    </li>
                </ul>
            </tal:b>
            <tal:b condition="group.url|group.attrs|nothing" define="link group">
                <tal:b replace="structure link(layout)" />
            </tal:b>
        </li>
    </ul>
</metal:editbar>


<metal:breadcrumbs define-macro="breadcrumbs">
    <div id="breadcrumbs">
        <nav aria-label="You are here" role="navigation" i18n:attributes="aria-label">
            <ul class="breadcrumbs" tal:condition="layout.breadcrumbs">
                <tal:b repeat="link layout.breadcrumbs">
                    <li tal:content="structure link(layout)"></li>
                </tal:b>
            </ul>
        </nav>
    </div>
</metal:breadcrumbs>

<metal:panel-links define-macro="panel-links">
    <ul class="${' '.join(classes) + ' panel-links' + (' callout' if as_callout else '')}" tal:define="as_callout as_callout|False; classes classes|[]">
        <li tal:repeat="link panel.links">
            <tal:b content="structure link(layout)" />
            <small tal:condition="show_subtitle|True">${link.subtitle}</small>
        </li>
    </ul>
</metal:panel-links>

<metal:footer define-macro="footer">
    <footer id="footer" class="footer-container">
        <div class="grid-container">
            <div class="grid-x grid-padding-x footer-content">
                <metal:b use-macro="layout.macros['footer_columns']" />
                <metal:b use-macro="layout.macros['footer_links']" />
            </div>
        </div>
    </footer>
</metal:footer>

<metal:footer_columns define-macro="footer_columns">
    <tal:b define="contact layout.org.meta.contact_html|nothing;
                       contact_url layout.org.meta.contact_url|nothing;
                       opening_hours layout.org.meta.opening_hours_html|nothing;
                       opening_hours_url layout.org.meta.opening_hours_url|nothing;
                       facebook layout.org.meta.facebook_url|nothing;
                       twitter layout.org.meta.twitter_url|nothing;
                       instagram layout.org.meta.instagram_url|nothing;
                       youtube layout.org.meta.youtube_url|nothing;
                       custom_links layout.custom_links|nothing;">
        <tal:b tal:condition="any((
            contact,
            contact_url,
            opening_hours,
            opening_hours_url,
            facebook,
            twitter,
            instagram,
            youtube,
            custom_links
        ))">
            <div class="small-12 medium-4 cell">
                <metal:b use-macro="layout.macros['footer_contact']" />
            </div>

            <div class="small-12 medium-4 cell">
                <metal:b use-macro="layout.macros['footer_opening_hours']" />
            </div>

            <div class="small-12 medium-4 cell">
                <metal:b use-macro="layout.macros['footer_social_media']" />
                <metal:b use-macro="layout.macros['footer_custom_links']" />
            </div>
        </tal:b>
    </tal:b>
</metal:footer_columns>

<metal:footer_custom_links define-macro="footer_custom_links">
    <tal:b define="custom_links layout.custom_links">
        <tal:b tal:condition="custom_links" tal:repeat="link custom_links">
            <h5 class="custom-links"><a href="${link[1]}">${link[0]}</a></h5>
        </tal:b>
    </tal:b>
</metal:footer_custom_links>

<metal:footer_links define-macro="footer_links" i18n:domain="onegov.town6">
  <div class="medium-4 cell"></div>
  <div class="small-12 medium-4 cell footer-links">
    <tal:b condition="not request.app.org.hide_onegov_footer|True">
        <span>
            <a href="https://www.admin.digital">OneGov Cloud</a> | <a href="https://github.com/OneGov/onegov-cloud/blob/master/CHANGES.md#release-${layout.app.version.replace('.', '')}">${layout.app.version}</a>
        </span>
        <span>
            <a href="https://www.admin.digital/datenschutz" i18n:translate>
                Privacy Protection
            </a>
        </span>
    </tal:b>
    <span tal:condition="not request.is_logged_in">
        <a href="${layout.login_from_path()}" i18n:translate>
            Login
        </a>
    </span>
    <span tal:define="about_url layout.org.meta.about_url|nothing" tal:condition="about_url">
        <a href="${about_url}" i18n:translate>
            About
        </a>
    </span>
  </div>

</metal:footer_links>


<metal:footer_contact define-macro="footer_contact" i18n:domain="onegov.town6">
    <h5 i18n:translate tal:condition="contact or contact_url">Contact</h5>
    <div tal:content="structure layout.org.meta.contact_html" />
    <a tal:condition="contact_url" tal:attributes="href contact_url"><strong><tal:b i18n:translate>more</tal:b>…</strong></a>
</metal:footer_contact>

<metal:footer_opening_hours define-macro="footer_opening_hours" i18n:domain="onegov.town6">
    <h5 i18n:translate tal:condition="opening_hours or opening_hours_url">Opening Hours</h5>
    <div tal:content="structure opening_hours" />
    <a tal:condition="opening_hours_url" tal:attributes="href opening_hours_url"><strong><tal:b i18n:translate>more</tal:b>…</strong></a>
</metal:footer_opening_hours>

<metal:footer_social_media define-macro="footer_social_media">
    <h5 i18n:translate tal:condition="facebook or twitter">Social Media</h5>

    <ul class="social-media-links" tal:condition="facebook or twitter">
        <li tal:condition="facebook">
            <a tal:attributes="href facebook">
                <i class="fab fa-facebook fa-fw"></i> Facebook
            </a>
        </li>
        <li tal:condition="twitter">
            <a tal:attributes="href twitter">
                <i class="fab fa-twitter fa-fw"></i> Twitter
            </a>
        </li>
        <li tal:condition="instagram">
            <a tal:attributes="href instagram">
                <i class="fab fa-instagram fa-fw"></i> Instagram
            </a>
        </li>
        <li tal:condition="youtube">
            <a tal:attributes="href youtube">
                <i class="fab fa-youtube fa-fw"></i> YouTube
            </a>
        </li>
    </ul>
</metal:footer_social_media>

<metal:footer_locales define-macro="footer_locales">
    <div class="footer-locales" tal:condition="layout.org.locales and len(layout.org.locales) > 1">
        <h5>Languages</h5>
        <div class="text-links">
            <tal:b repeat="(name, url) layout.locales">
                <a tal:condition="request.locale not in url" href="${url}">${name}</a>
                <a tal:condition="request.locale in url" style="cursor: default"><strong>${name}</strong></a>
            </tal:b>
        </div>
    </div>
</metal:footer_locales>

<metal:partners define-macro="partner-card">
    <div data-aos="fade" data-aos-duration="800" class="card" tal:condition="item.image_url">
        <a tal:attributes="href item.url">
            <img src="${item.image_url}" alt="${item.lead or ''}">
          </a>
        <div tal:condition="item.lead" class="card-section show-for-sr">${item.lead}</div>
    </div>
</metal:partners>

<metal:partners define-macro="partner-cards" i18n:domain="onegov.town6" tal:define="subpage subpage|False">
    <div class="partners grid-x grid-padding-x columns small-up-2 medium-up-3 large-up-4 align-center">
        <div class="cell" tal:repeat="item partners">
            <metal:b use-macro="layout.macros['partner-card']" />
        </div>
    </div>
</metal:partners>

<metal:events define-macro="event-item-card">
    <a href="${item.url}">
        <div class="card" data-aos="fade">
                <div class="${'' if item.image_url else 'no-image'}" style="width: 100%; padding-bottom: 55%; background-image: url(${item.image_url}); background-color: #a4a4a4; background-size: cover;"></div>
                <div class="image-placeholder no-image" tal:condition="not: item.image_url">
                    <i class="far fa-calendar-alt" aria-hidden="true"></i>
                </div>
                <div class="card-section" tal:condition="with_lead|False">
                    <h5 data-equalizer-watch="events">${item.lead}</h5>
                    <div class="date-place">
                        <div class="grid-x">
                            <div class="cell small-1 medium-2">
                                <i class="far fa-calendar-alt"></i>
                            </div>
                            <div class="cell small-11 medium-10">
                                ${item.subtitle}
                            </div>
                        </div>
                        <hr/>
                        <div class="grid-x">
                            <div class="cell small-1 medium-2">
                                <i class="fas fa-map-marker-alt"></i>
                            </div>
                            <div class="cell small-11 medium-10">
                                ${item.location}
                            </div>
                        </div>
                    </div>
                </div>
        </div>
    </a>
</metal:events>

<metal:panel define-macro="event-cards">
    <div tal:condition="event_panel|nothing" class="events grid-x grid-padding-x  align-center" data-equalizer="events" data-equalize-on="medium">
        <div class="cell small-12 medium-4 event-item flex-container" tal:repeat="item event_panel.links">
            <metal:b use-macro="layout.macros['event-item-card']" />
        </div>
    </div>
    <div class="newslist grid-x align-center">
        <a class="button hollow" href="${layout.events_url}" i18n:translate="">All events</a>
    </div>
</metal:panel>

<metal:card define-macro="directory-card">
    <div  data-aos="fade" data-aos-duration="800" class="card" data-equalizer-watch>
        <div class="card-section">
            <tal:b tal:content="structure link(layout)" />
            <small>${link.subtitle}</small>
        </div>
    </div>
</metal:card>

<metal:directory define-macro="directories-list">
    <div class="directories-list grid-x grid-padding-x align-center">
        <tal:b tal:repeat="link directory_panel.links[0:-1]">
            <div class="cell small-12 large-4 medium-6">
                <tal:b metal:use-macro="layout.macros['directory_card']" />
            </div>
        </tal:b>
    </div>
    <div class="grid-x align-center">
        <a class="button hollow" href="${layout.directories_url}" i18n:translate="">All directories</a>
    </div>
</metal:directory>

<metal:form define-macro="form">
    <form tal:attributes="action form.action|'.';data-image-upload-url layout.image_upload_json_url; data-image-list-url layout.image_list_url;data-file-upload-url layout.file_upload_json_url; data-file-list-url layout.file_list_url; data-sitecollection-url layout.sitecollection_url;" class="${form.css_class|''}" method="${form.method|'POST'}" enctype="multipart/form-data">
        <tal:b repeat="fieldset form.fieldsets">
            <fieldset tal:condition="fieldset.is_visible" id="fieldset-${fieldset.label.lower().replace(' ', '-')}">
                <legend>${fieldset.label}</legend>
                <div class="formfields">
                    <metal:fields use-macro="layout.macros['fields']" tal:define="fields fieldset.fields.values()" />
                </div>
            </fieldset>
            <tal:b condition="not:fieldset.is_visible">
                <div class="formfields">
                    <metal:fields use-macro="layout.macros['fields']" tal:define="fields fieldset.fields.values()" />
                </div>
            </tal:b>
        </tal:b>
        <metal:b define-slot="before-submit" />
        <tal:b condition="cancel|nothing">
            <a class="button secondary cancel-button" href="${cancel}" i18n:translate="" role="button">
                <tal:b condition="not:cancel_text|nothing">
                    Cancel
                </tal:b>
                <tal:b condition="cancel_text|nothing">
                    ${cancel_text}
                </tal:b>
            </a>
        </tal:b>
        <tal:b condition="not: button_text|nothing">
            <input type="submit" value="Submit" class="button" i18n:attributes="value">
        </tal:b>
        <tal:b condition="button_text|nothing">
            <input type="submit" value="${button_text}" class="button" role="button">
        </tal:b>
        <a class="cancel-link" href="#" onclick="if(document.referrer) {window.open(document.referrer,'_self');} else {history.go(-1);} return false;"> <span i18n:translate="">Cancel</span></a>
    </form>
</metal:form>

<metal:fields define-macro="fields">
    <tal:b repeat="field fields">
        <div tal:define="hidden form.is_hidden(field)|False" class="grid-x field-${field.id} field-type-${field.type.lower()} ${hidden and 'field-hidden'}"><div class="large-12 cell">
        <tal:b define="input_type field.widget.input_type|None">
            <tal:b condition="input_type == 'hidden'">
                ${field()}
                <small class="error" tal:repeat="error field.errors">${error}</small>
            </tal:b>
            <tal:b condition="input_type != 'hidden'" define="radio_field field.type == 'RadioField'; checkbox_fields (field.type == 'MultiCheckboxField' or field.type == 'OrderedMultiCheckboxField'); field_list field.type == 'UploadMultipleField'">
                <label tal:attributes="class field.errors and not field_list and 'error' or None" tal:condition="not checkbox_fields and not radio_field">
                    <metal:b use-macro="layout.macros['field']" />
                </label>

                <div tal:attributes="class field.errors and 'error group-label' or 'group-label'" tal:condition="checkbox_fields or radio_field">
                    <metal:b use-macro="layout.macros['field']" />
                </div>
                <small class="error" tal:condition="not field_list" tal:repeat="error field.errors">${error}</small>
            </tal:b>
        </tal:b>
    </div></div>
    </tal:b>
</metal:fields>

<metal:homepage-tiles define-macro="homepage-tile-card" i18n:domain="onegov.town6">
    <div class="card" data-aos="fade" data-aos-duration="800"  id="homepage-tile-${item.number}" data-equalizer-watch tal:condition="item.links">
        <div class="card-divider">
            <a tal:condition="item.page.url" href="${item.page.url}"><h5>${item.page.text}</h5></a>
            <h5 tal:condition="not item.page.url">${item.page.text}</h5>
        </div>
        <div class="card-section">
            <ul class="more-list">
                <li tal:repeat="link item.links" tal:content="structure link(layout)" />
            </ul>
        </div>
    </div>
</metal:homepage-tiles>

<metal:homepage-tiles define-macro="homepage-tiles">
    <div>
        <div class="grid-x grid-padding-x align-center" data-equalizer data-equalize-on="medium">
            <tal:block tal:repeat="item tiles">
                <div class="cell small-12 medium-6 large-4 homepage-tile" tal:condition="item.links">
                    <metal:homepage-tiles use-macro="layout.macros['homepage-tile-card']" />
                </div>
            </tal:block>
        </div>
    </div>
</metal:homepage-tiles>

<metal:single_field define-macro="field">
     <!--! render the label after the field if it's a boolean field -->
    <tal:b condition="field.type == 'BooleanField'">
        ${field()}
        <span class="label-text" tal:condition="not field.hide_label|True">${field.label.text}</span>
        <span class="label-required" tal:condition="field.flags.required|nothing">*</span>
        <div class="field-help" tal:condition="field.description">
            <tal:b replace="structure request.translate(field.description)" />
        </div>
    </tal:b>
    <tal:b condition="field.type != 'BooleanField'">
        <!--
            Note how the field is rendered *first* in the 'define' step,
            before the label is accessed. This is due to the field call
            setting up translatable labels as a side-effect.

            See onegov.core.i18n.get_translation_bound_meta.render_field
        -->
        <tal:b define="(description, is_md) form.as_maybe_markdown(form.request.translate(field.description or '')); long_description form.additional_field_help(field); content field(placeholder=description if not long_description else '', iconfont='Font Awesome 5 Free')">
            <span class="label-text" tal:condition="not field.hide_label|True">${field.label.text}</span>
            <span class="label-required" tal:condition="field.flags.required|nothing">*</span>
            <div class="long-field-help" tal:condition="long_description">
                <tal:b replace="structure long_description"/>
            </div>

            <!--! The field is placed here -->
            <tal:b replace="structure content" />
        </tal:b>
    </tal:b>
</metal:single_field>

<metal:upload define-macro="upload" i18n:domain="onegov.town6">
    <form action="${upload_url}" class="upload" method="POST" enctype="multipart/form-data">
        <div class="upload-dropzone dropzone" i18n:translate>
            Drop files to upload
        </div>

        <div class="upload-progress" metal:define-slot='upload-progress'></div>
        <div class="upload-filelist" metal:define-slot='upload-filelist'></div>

        <!--! fallback for integration tests -->
        <noscript>
            <input name="file" type="file" multiple />
            <input type="submit" value="Submit" class="button" i18n:attributes="value">
        </noscript>

    </form>
</metal:upload>

<metal:newslist define-macro="news-item-card" i18n:domain="onegov.town6">
    <div class="card news-card" data-aos="fade" data-aos-duration="800" data-equalizer-watch tal:define="url request.link(item)">
        <a href="${url}">
            <div tal:condition="item.page_image and item.show_preview_image" style="width: 100%; padding-bottom: 55%; background-image: url(${item.page_image}); background-size: cover;"></div>
        </a>
        <div class="card-section">
            <a href="${url}">
                <div>
                    <h5>${item.title} <metal:hint use-macro="layout.macros['access_hint']" /> <metal:hint use-macro="layout.macros['publication_hint']" /></h5>
                    <p tal:condition="not:hide_date|False" class="subheader">${layout.format_date(item.published_or_created, 'date_long')}</p>
                    <p class="news-lead">${get_lead(item.content.lead, 300, consider_sentences=False)}</p>
                </div>
            </a>
            <a href="${url}" class="read-more-link" i18n:translate="">read more</a>
        </div>
    </div>
</metal:newslist>


<metal:newslist define-macro="newslist" i18n:domain="onegov.town6">
    <div class="newslist grid-x grid-padding-x align-center" tal:condition="news" data-equalizer data-equalize-on="medium">
        <div class="cell small-12 medium-${md_span|6} large-${lg_span|4} news-list-item" tal:repeat="item news">
            <metal:newlist use-macro="layout.macros['news-item-card']" tal:define="heading 'h4'" />
        </div>
    </div>
    <div class="newslist grid-x align-center">
        <a href="${layout.news_url}" class="news-all-entries button hollow"><span i18n:translate="">All articles</span></a>
    </div>
</metal:newslist>

<metal:newsletter define-macro="newsletter_signup">

    <metal:b define-slot="pre_form"></metal:b>

    <div class="grid-x">
        <div class="cell small-12 medium-${span_md|9} large-${span_lg|6}">
            <form class="signup" action="${form.action}" method="POST">
                <div>${form.csrf_token}</div>
                <div class="grid-x">
                    <div class="cell small-12">
                        <label class="${'error' if form.address.errors else ''}">
                            <input data-typeahead-subject type="email"
                               name="address"
                               placeholder="E-Mail Address" i18n:attributes="placeholder"/>
                            <small class="error" tal:repeat="error form.address.errors">${error}</small>
                        </label>
                        <button type="submit"
                                class="button" i18n:translate>
                            Signup
                        </button>
                    </div>
                </div>
            </form>
        </div>
    </div>

    <metal:b define-slot="after_form"></metal:b>

</metal:newsletter>

<metal:access_hint define-macro="access_hint" i18n:domain="onegov.town6">
    <tal:b condition="item.access == 'private'|False">
        <i title="This site is private" i18n:attributes="title" class="private-hint"></i>
    </tal:b>
    <tal:b condition="item.access == 'member'|False">
        <i title="This site is private but can also be seen by members" i18n:attributes="title" class="member-hint"></i>
    </tal:b>
    <tal:b condition="item.access == 'secret'|False">
        <i title="This site is secret" i18n:attributes="title" class="secret-hint"></i>
    </tal:b>
</metal:access_hint>

<metal:publication_hint define-macro="publication_hint" i18n:domain="onegov.town6">
    <tal:b condition="not: item.published">
        <i title="This site is not published." i18n:attributes="title" class="unpublished-hint"></i>
    </tal:b>
</metal:publication_hint>

<metal:access_hint_long define-macro="access_hint_long" i18n:domain="onegov.town6">
    <tal:b tal:switch="item.access|False">
        <tal:b tal:case="'private'">
            <div class="row">
                <div class="small-12 columns">
                    <div class="panel callout">
                        <p i18n:translate>
                            This site is not public.
                        </p>
                    </div>
                </div>
            </div>
        </tal:b>
        <tal:b tal:case="'member'">
            <div class="row">
                <div class="small-12 columns">
                    <div class="panel callout">
                        <p i18n:translate>
                            This site is not public but it can be seen by members.
                        </p>
                    </div>
                </div>
            </div>
        </tal:b>
    </tal:b>
</metal:access_hint_long>

<metal:publication_hint_long define-macro="publication_hint_long" i18n:domain="onegov.town6">
    <tal:b condition="not: item.published">
        <div class="grid-x">
            <div class="small-12 cell">
                <div class="panel">
                    <p i18n:translate>
                        This site is not published.
                    </p>
                </div>
            </div>
        </div>
    </tal:b>
</metal:publication_hint_long>

<metal:empty_lead_hint define-macro="empty_page_lead_hint" i18n:domain="onegov.town6">
    <tal:b condition="not item.lead and request.is_manager|nothing">
        <div class="grid-x">
            <div class="small-12 cell">
                <div class="panel">
                    <p i18n:translate>This site contains no lead. Leads are used for lists and search results.</p>
                </div>
            </div>
        </div>
    </tal:b>
</metal:empty_lead_hint>

<metal:page_content define-macro="page_content_sidebar" i18n:domain="onegov.town6">
    <div class="small-12 medium-4 cell page-content-sidebar medium-offset-1 sidebar ${'filter-panel' if filter_panel else ''}" tal:condition="people or contact or coordinates or files or show_side_panel or more_entries|False" tal:define="files files|None; highlight_contacts highlight_contacts|True; filter_panel filter_panel|False">
        <div metal:define-slot="before-panels"></div>
        <div tal:define="hide page.hide_contact|False" class="side-panel contact-panel" tal:condition="contact or coordinates or location">
            <div tal:condition="contact and not hide">
                <h3 i18n:translate>Contact</h3>
                <tal:b content="structure contact" />
            </div>
            <br tal:condition="coordinates and contact" />
            <h3 i18n:translate tal:condition="not contact">Map</h3>
            <div tal:condition="coordinates" class="marker-map" data-map-type="thumbnail" data-lat="${coordinates.lat}" data-lon="${coordinates.lon}" data-zoom="${coordinates.zoom}" data-marker-icon="${marker_icon|nothing}" data-marker-color="${marker_color|nothing}"></div>
            <div class="location" tal:condition="location">${location}</div>
        </div>
        <div class="side-panel files-panel" tal:condition="files">
            <h3 i18n:translate>Documents</h3>
            <ul class="more-list">
                <li tal:repeat="file files">
                    <a class="list-link" href="${request.link(file)}">
                        <span class="list-title">${file.name}</span>
                    </a>
                </li>
            </ul>
        </div>
        <div class="side-panel people-panel" tal:condition="people">
            <h3 i18n:translate>People</h3>
            <ul class="more-list" data-sortable data-sortable-url="${layout.move_person_url_template}">
                <li tal:repeat="person people" data-sortable-id="${request.is_manager and person.id}">
                    <a class="list-link" href="${request.link(person)}">
                        <span class="list-title">${person.title}</span>
                    </a>
                    <a href="${request.link(person)}">
                        <p class="list-lead preview">${person.context_specific_function}</p>
                    </a>
                </li>
            </ul>
        </div>
        <div id="after-panels" metal:define-slot="after-panels"></div>

        <div class="more-news side-panel" tal:condition="siblings|False">
            <h3 i18n:translate="">More news</h3>
            <ul class="more-list">
                <li tal:repeat="sibling siblings">
                    <a href="${request.link(sibling)}" class="list-link">
                        <span class="list-title">${sibling.title}</span>
                    </a>
                    <a href="${request.link(sibling)}">
                        <p class="list-lead preview">
                            ${layout.format_date(sibling.published_or_created, 'date_long')}
                        </p>
                    </a>
                </li>
            </ul>
        </div>

        <div class="more-entries side-panel" tal:condition="more_entries|False">
            <ul class="more-list">
                <li tal:condition="prev_entry">
                    <a href="${request.link(prev_entry)}" class="list-link">
                        <i class="fa fa-chevron-left"></i><span class="list-title" i18n:translate="">Previous Entry</span>
                    </a>
                    <a href="${request.link(prev_entry)}">
                        <p class="list-lead preview">
                            ${prev_entry.title}
                        </p>
                    </a>
                </li>
                <li tal:condition="next_entry">
                    <a href="${request.link(next_entry)}" class="list-link">
                        <i class="fa fa-chevron-right"></i><span class="list-title" i18n:translate="">Next Entry</span>
                    </a>
                    <a href="${request.link(next_entry)}">
                        <p class="list-lead preview">
                            ${next_entry.title}
                        </p>
                    </a>
                </li>
            </ul>
        </div>


    </div>
</metal:page_content>

<metal:page_content define-macro="page_content" i18n:domain="onegov.town6">
    <div class="grid-x grid-padding-x" tal:define="show_side_panel show_side_panel|False; location location|False; show_page_image page.show_page_image|None; files files|None;">
        <tal:b condition="not: people or files or contact or coordinates or location or show_side_panel or more_entries|False">
            <div class="small-12 cell page-content-main">
                <img class="page-image" tal:condition="show_page_image" src="${page.page_image}">
                <div metal:define-slot="before-lead"></div>
                <div class="limit-line-width">
                    <span class="page-lead h5" tal:condition="lead" tal:content="structure lead" />
                </div>
                <div metal:define-slot="after-lead"></div>

                <div class="page-text" tal:condition="text" tal:content="structure text" />
                <div metal:define-slot="after-text"></div>
            </div>
        </tal:b>
        <tal:b condition="people or files or contact or coordinates or show_side_panel or more_entries|False">
            <div class="small-12 medium-7 cell page-content-main">
                <img class="page-image" tal:condition="show_page_image" src="${page.page_image}">
                <div class="limit-line-width">
                    <span class="page-lead h5" tal:condition="lead" tal:content="structure lead" />
                </div>
                <div metal:define-slot="after-lead"></div>

                <div class="page-text" tal:condition="text" tal:content="structure text" />
                <div metal:define-slot="after-text"></div>
            </div>
            <metal:b use-macro="layout.macros['page_content_sidebar']" tal:define="filter_panel filter_panel|False" />
        </tal:b>
    </div>
</metal:page_content>

<metal:display_form define-macro="display_form" i18n:domain="onegov.town6">

    <div metal:use-macro="layout.macros['progress_indicator']" tal:define="steps layout.get_step_sequence()|nothing"/>

    <div tal:condition="form" tal:repeat="fieldset form.fieldsets">
        <tal:b define="fields fieldset.non_empty_fields" condition="fields">
            <metal:b use-macro="layout.macros['display_fields']" tal:define="fields fields.values()">
        </tal:b>
    </div>
    <tal:b condition="price|nothing">
        <dl class="field-display">
            <dt i18n:translate>Total Amount</dt>
            <dd><metal:b use-macro="layout.macros['price']" /></dd>
        </dl>
    </tal:b>
</metal:display_form>

<metal:display_field define-macro="display_fields" i18n:domain="onegov.town6">
    <?python
        if fields:
            rendered_fields = ((f, form.render_display(f)) for f in fields)
            rendered_fields = ((f, rendered) for f, rendered in rendered_fields if rendered)

            rendered_fields = tuple(rendered_fields)
        else:
            rendered_fields = None
    ?>
    <h2 tal:condition="fieldset.is_visible and rendered_fields|nothing">${fieldset.label}</h2>

    <dl class="field-display" tal:repeat="(field, rendered) rendered_fields" tal:define="allow_downloads allow_downloads|request.is_manager; allow_views allow_views|False">
        <dt tal:condition="layout.show_label(field)">${field.label.text}</dt>
        <dd>
            <tal:b tal:switch="field.type" condition="allow_downloads or allow_views">
                <tal:b tal:case="'UploadField'">
                    <tal:b tal:define="url layout.field_download_link(field)">
                        <a href="${url}" tal:condition="not allow_views or not field.is_image">
                            ${rendered}
                        </a>
                        <div tal:define="as_thumbnail 'thumbnail' in url|''" tal:condition="allow_views and field.is_image">
                            <img tal:condition="not: as_thumbnail" src="${url}" alt="" />
                            <div class="photoswipe" tal:define="image layout.field_file(field)" tal:condition="image and as_thumbnail">
                                <p class="has-img thumbnail">
                                    <img src="${url}" alt="${image.note}" data-full-width="${image.reference.size[0]}" data-full-height="${image.reference.size[1]}" />
                                </p>
                            </div>
                            <tal:b metal:use-macro="layout.macros.photoswipe" />
                        </div>
                    </tal:b>
                </tal:b>
                <tal:b tal:case="'UploadMultipleField'" tal:repeat="iter zip(field, rendered.split(layout.Markup('<br>')))">
                    <tal:b tal:define="subfield iter[0];
                                       rendered iter[1];
                                       url layout.field_download_link(subfield);
                                       show_image allow_views and subfield.is_image">
                        <a href="${url}" tal:condition="not show_image">
                            ${rendered}
                        </a>
                        <br tal:condition="not show_image and not repeat.iter.end" />
                        <div tal:define="as_thumbnail 'thumbnail' in url|''" tal:condition="show_image">
                            <img tal:condition="not: as_thumbnail" src="${url}" alt="" />
                            <div class="photoswipe" tal:define="image layout.field_file(subfield)" tal:condition="image and as_thumbnail">
                                <p class="has-img thumbnail">
                                    <img src="${url}" alt="${image.note}" data-full-width="${image.reference.size[0]}" data-full-height="${image.reference.size[1]}" />
                                </p>
                            </div>
                            <tal:b metal:use-macro="layout.macros.photoswipe" />
                        </div>

                    </tal:b>
                </tal:b>
            </tal:b>
            <tal:b condition="not (allow_downloads or allow_views) or field.type not in ('UploadField', 'UploadMultipleField')" >
                <tal:b tal:switch="linkify_display|False">
                    <tal:b tal:case="True" replace="layout.linkify_field(field, rendered)" />
                    <tal:b tal:case="False" replace="rendered" />
                </tal:b>
            </tal:b>
        </dd>
    </dl>
</metal:display_field>

<metal:directory_entry_submission define-macro="directory_entry_submission" i18n:domain="onegov.town6">
    <h2 tal:condition="handler.kind == 'change-request'" i18n:translate>
        Change request
    </h2>

    <h2 tal:condition="handler.kind == 'new-entry'" i18n:translate>
        New Entry
    </h2>

    <div class="directory-entry-submission-summary" tal:condition="not: handler.deleted">
        <dl>
            <div>
                <dt i18n:translate>Directory</dt>
                <dd><a href="${request.link(handler.directory)}">${handler.directory.title}</a></dd>
            </div>

            <div tal:condition="handler.entry">
                <dt i18n:translate>Entry</dt>
                <dd><a href="${request.link(handler.entry)}">${handler.entry.title}</a></dd>
            </div>
        </dl>
    </div>

    <metal:b use-macro="layout.macros['display_form']" />
</metal:directory_entry_submission>

<metal:price define-macro="price">
    ${layout.format_number(price.net_amount)} ${price.currency}
    <tal:b condition="price.fee and show_fee|nothing">
        (+ ${layout.format_number(price.fee)} <tal:b i18n:translate>Credit Card Fee</tal:b>)
    </tal:b>
</metal:price>

<metal:person_card define-macro="person_list_card" i18n:domain="onegov.town6">
    <div class="person-card person-list-card" tal:define="link request.link(person); exclude request.app.org.excluded_person_fields(request)">
        <a href="${link}" aria-hidden="true" tal:define="url (person.picture_url and layout.thumbnail_url(person.picture_url))">
            <div class="person-card-portrait">
                <i class="fa fa-user" tal:condition="not:url"></i>
                <div class="cover-image" tal:condition="url" style='background-image: url("${url}");'></div>
            </div>
        </a>
        <ul>
            <li class="person-card-title">
                <a href="${link}">
                    <span>${person.title}</span>
                </a>
            </li>
            <li tal:condition="person.function" class="person-card-function">
                ${person.function}
            </li>
            <li tal:condition="person.email and 'email' not in exclude" class="person-card-email">
                <a href="mailto:${person.email}">${person.email}</a>
            </li>
            <li tal:condition="person.phone and 'phone' not in exclude" class="person-card-phone">
                <a href="tel:${person.phone}">${person.phone}</a>
            </li>
        </ul>
    </div>
</metal:person_card>

<metal:person_card define-macro="person_card" i18n:domain="onegov.town6">
    <div class="person-card person-single-item" tal:define="exclude request.app.org.excluded_person_fields(request)">
        <div class="grid-x">
            <div class="cell small-12 medium-4 large-3">
                <div aria-hidden="true" tal:define="url person.picture_url">
                    <div class="person-card-portrait">
                        <i class="fa fa-user" tal:condition="not:url"></i>
                        <div class="cover-image" tal:condition="url" style='background-image: url("${url}");'></div>
                    </div>
                </div>
            </div>
            <div class="cell small-12 medium-8 large-9">
                <ul>
                    <li tal:condition="person.function" class="person-card-function">
                        <em>${person.function}</em>
                    </li>
                    <li class="person-card-personal">
                        <span tal:condition="person.born and 'born' not in exclude">${person.born}</span>
                        <span tal:condition="person.academic_title and 'academic_title' not in exclude">${person.academic_title}</span>
                        <span tal:condition="person.profession and 'profession' not in exclude">${person.profession}</span>
                        <span tal:condition="person.political_party and 'political_party' not in exclude">${person.political_party}</span>
                        <span tal:condition="person.parliamentary_group and 'parliamentary_group' not in exclude">${person.parliamentary_group}</span>
                    </li>
                    <li tal:condition="person.location_address and 'location_address' not in exclude" class="person-card-address">
                        <span title="_('Location address')">${person .location_address}</span>
                    </li>
                    <li tal:condition="person.location_code_city and 'location_code_city' not in exclude" class="person-card-address">
                        <span title="Hover text für location code and
                        city">${person.location_code_city}</span>
                    </li>
                    <li tal:condition="person.postal_address and 'postal_address' not in exclude" class="person-card-address">
                        <span>${person.postal_address}</span>
                    </li>
                    <li tal:condition="person.postal_code_city and 'postal_code_city' not in exclude" class="person-card-address">
                        <span>${person.postal_code_city}</span>
                    </li>
                    <li tal:condition="person.email and 'email' not in exclude" class="person-card-email">
                        <a href="mailto:${person.email}">${person.email}</a>
                    </li>
                    <li tal:condition="person.phone and 'phone' not in exclude" class="person-card-phone">
                        <a href="tel:${person.phone}">${person.phone}</a>
                    </li>
                    <li tal:condition="person.phone_direct and 'phone_direct' not in exclude" class="person-card-phone-direct">
                        <a href="tel:${person.phone_direct}">${person.phone_direct}</a>
                    </li>
                    <li tal:condition="person.website and 'website' not in exclude" class="person-card-website">
                        <a href="${person.website}">${person.website}</a>
                    </li>
                    <li tal:condition="person.website_2 and 'website_2' not in exclude" class="person-card-website">
                        <a href="${person.website_2}">${person.website_2}</a>
                    </li>
                    <div class="person-card-context-specific-functions" tal:condition="python: organization_to_function">
                        <span i18n:translate="">Functions:</span>
                        <ul>
                            <li tal:repeat="item organization_to_function">
                                ${item}
                            </li>
                        </ul>
                    </div>
                    <li class="person-card-notes" tal:condition="person.notes and 'notes' not in exclude">
                        <span>${person.notes}</span>
                    </li>
                </ul>
            </div>
        </div>
    </div>
</metal:person_card>

<metal:sidebar define-macro="sidebar" i18n:domain="onegov.town6">
    <nav role="navigation">
        <ul class="side-nav" data-sortable data-sortable-url="${layout.sortable_url_template}">
            <tal:b repeat="link layout.sidebar_links">
                <li tal:define="is_group hasattr(link, 'links')" class="${is_group and 'active' or ''}" data-sortable-id="${request.is_manager and link.model.id}">
                    <tal:b condition="not:is_group" replace="structure link(layout)" />
                    <tal:b condition="is_group">
                        <a href="#" class="group-title">${link.title}
                            <metal:b use-macro="layout.macros['access_hint']" tal:define="item link"/>
                            <metal:b use-macro="layout.macros['publication_hint']" tal:define="item link.model"/>
                        </a>
                        <ul class="children" tal:condition="link.links"
                            data-sortable data-sortable-url="${layout.sortable_url_template}">
                            <li tal:repeat="child link.links" data-sortable-id="${request.is_manager and child.model.id}">
                                <tal:b replace="structure child(layout)" />
                            </li>
                        </ul>
                    </tal:b>
                </li>
            </tal:b>
        </ul>
    </nav>
</metal:sidebar>

<metal:ticket_status define-macro="ticket_status" i18n:domain="onegov.town6">
    <div i18n:translate tal:condition="ticket.state == 'open'" class="ticket-state-open">
        Open
    </div>
    <div i18n:translate tal:condition="ticket.state == 'pending'" class="ticket-state-pending">
        Pending
    </div>
    <div i18n:translate tal:condition="ticket.state == 'closed'" class="ticket-state-closed">
        Closed
    </div>
    <div i18n:translate tal:condition="ticket.state == 'archived'" class="ticket-state-archived">
        Archived
    </div>
</metal:ticket_status>

<metal:payment_status define-macro="payment_status" i18n:domain="onegov.town6">
    <div i18n:translate tal:condition="payment.state == 'open'" class="payment-state payment-state-open">
        Open
    </div>
    <div i18n:translate tal:condition="payment.state == 'paid'" class="payment-state payment-state-paid">
        Paid
    </div>
    <div i18n:translate tal:condition="payment.state == 'failed'" class="payment-state payment-state-failed">
        Failed
    </div>
    <div i18n:translate tal:condition="payment.state == 'cancelled'" class="payment-state payment-state-cancelled">
        Refunded
    </div>
</metal:payment_status>

<metal:payment_status define-macro="payment_source" i18n:domain="onegov.town6">
    <div i18n:translate tal:condition="payment.source == 'manual'">
        Manual
    </div>
    <div tal:condition="payment.source == 'stripe_connect'">
        <a href="${payment.remote_url}">
            Stripe Connect
        </a>
    </div>
</metal:payment_status>

<metal:ticket_callout define-macro="ticket_callout" i18n:domain="onegov.town6">
    <div tal:condition="ticket">
        <h3 i18n:translate>Ticket</h3>
            <div class="ticket-number side-panel-with-bg"><a href="${request.link(ticket)}">${ticket.number}</a></div>
    </div>
</metal:ticket_callout>

<metal:pagination define-macro="pagination" i18n:domain="onegov.town6">
    <nav  aria-label="Pagination" tal:define="centered pagination_centered|False">
        <ul class="pagination ${'text-center' if centered else ''}" tal:condition="collection.pages_count > 1">
            <tal:b repeat="page collection.pages">
                <tal:b define="
                    previous current_page.previous;
                    next current_page.next;
                    is_current current_page == page;
                    is_visible abs(current_page.page-page.page) < 6;
                ">
                    <tal:b condition="repeat.page.start and previous">
                        <li class="pagination-previous">
                            <a href="${request.link(previous)}" aria-label="Previous Page" i18n:attributes="aria-label"><i class="fa fa-chevron-left"></i></a>
                        </li>
                    </tal:b>

                    <li tal:condition="is_visible" class="${is_current and 'current' or ''}">
                        <a href="${request.link(page)}"><span class="show-for-sr" i18n:translate>You're on page </span>${page.page + 1}</a>
                    </li>

                    <tal:b condition="repeat.page.end and next">
                        <li class="pagination-next">
                            <a href="${request.link(next)}" aria-label="Next Page" i18n:attributes="aria-label"><i class="fa fa-chevron-right"></i></a>
                        </li>
                    </tal:b>
                </tal:b>
            </tal:b>
        </ul>
    </nav>

</metal:pagination>

<metal:reservations define-macro="reservation_infos" i18n:domain="onegov.town6">
    <div tal:condition="reservation_infos" tal:define="failed failed_reservations|set()" class="reservation-selection large">
        <div class="reservation-selection-inner" tal:define="blocked blocked|set()">
            <ul>
                <li class="${(info.reservation.id in failed or info.reservation.id in blocked) and 'reservation failed' or 'reservation'}" tal:repeat="info reservation_infos">
                    <span class="reservation-date" data-quota="${info.reservation.quota}">
                        ${layout.format_date(info.reservation.display_start(), 'weekday_long')},
                        ${layout.format_date(info.reservation.display_start(), 'date_long')}
                        <span class="reservation-warning" title="${info.warning}" tal:condition="info.warning">
                            <i class="fa fa-clock-o" aria-hidden="true"></i>
                        </span>
                    </span>
                    <span class="reservation-time">
                        ${info.time}
                    </span>
                    <span class="reservation-price" tal:condition="info.price">
                        ${'{:.2f}'.format(info.price.amount)} ${info.price.currency}
                    </span>
                    <div class="reservation-denied" tal:condition="info.reservation.id in blocked">
                        <tal:b i18n:translate>
                            Persons living outside the following zipcodes may only reserve this
                            allocation on the <strong i18n:name="date">${layout.format_date(blocked[info.reservation.id], 'date_long')}</strong>:
                            <ol i18n:name="zipcodes">
                                <li tal:repeat="zipcode zipcodes">${zipcode}</li>
                            </ol>
                        </tal:b>
                    </div>
                </li>
            </ul>
        </div>
    </div>
</metal:reservations>

<metal:reservations define-macro="reservations" i18n:domain="onegov.town6">
    <ul tal:condition="reservations" class="reservations">
        <li tal:repeat="reservation reservations">
            <tal:b define="start reservation.display_start(); end reservation.display_end()">
                <strong>
                    ${layout.format_date(start, 'weekday_long')},
                    ${layout.format_date(start, 'date_long')}
                </strong>
                <!--! simple whole day check: -->
                <span tal:condition="start.time() != end.time()">
                    <br>
                    ${layout.format_time_range(start, end)}
                </span>
                <br><span i18n:translate>Quota</span>
                <span>
                    ${reservation.quota}
                </span>
            </tal:b>
        </li>
    </ul>
</metal:reservations>

<metal:display_event define-macro="display_event" i18n:domain="onegov.town6">
    <dl>
        <tal:b condition="request.is_manager">
            <dt i18n:translate>State</dt>
            <dd i18n:translate tal:condition="event.state == 'initiated'">Initiated</dd>
            <dd i18n:translate tal:condition="event.state == 'submitted'">Submitted</dd>
            <dd i18n:translate tal:condition="event.state == 'published'">Published</dd>
            <dd i18n:translate tal:condition="event.state == 'withdrawn'">Withdrawn</dd>

            <tal:b define="submitter event.meta.get('submitter_email') if event.meta else ''">
                <dt i18n:translate>Submitter</dt>
                <dd>${submitter}</dd>
            </tal:b>
        </tal:b>

        <dt i18n:translate>Title</dt>
        <dd>${event.title}</dd>

        <dt i18n:translate>Description</dt>
        <dd tal:content="structure event.description.replace('\n', '<br>')" />

        <dt i18n:translate>List Preview</dt>
        <dd tal:define="occurrence event.latest_occurrence or event.virtual_occurrence; use_links False">
            <metal:b use-macro="layout.macros['occurrence_list_view']" />
        </dd>

        <tal:b condition="event.image">
            <dt i18n:translate>Image</dt>
            <dd>
                <img src="${request.link(event.image)}">
            </dd>
        </tal:b>

        <tal:b condition="event.pdf">
            <dt i18n:translate>Additional Information</dt>
            <dd>
                <a href="${request.link(event.pdf)}">${event.pdf.name}</a>
            </dd>
        </tal:b>

        <dt i18n:translate>Location</dt>
        <dd>${event.location}</dd>

        <tal:b tal:condition="event.price">
            <dt i18n:translate>Price</dt>
            <dd tal:content="structure event.price.replace('\n', '<br>')"></dd>
        </tal:b>

        <tal:b condition="event.coordinates">
            <dt i18n:translate>Map</dt>
            <dd>
                <div class="marker-map" data-map-type="thumbnail" data-lat="${event.coordinates.lat}" data-lon="${event.coordinates.lon}" data-zoom="${event.coordinates.zoom}"></div>
            </dd>
        </tal:b>

        <tal:b condition="event.organizer">
            <dt i18n:translate>Organizer</dt>
            <dd tal:content="event.organizer" />
        </tal:b>

        <tal:b condition="event.organizer_email">
            <dt i18n:translate>Organizer E-Mail address</dt>
            <dd><a href="mailto:${event.organizer_email}" tal:content="event.organizer_email" /></dd>
        </tal:b>
        <tal:b condition="event.organizer_phone">
            <dt i18n:translate>Organizer phone number</dt>
            <dd><a href="tel:${event.organizer_phone}" tal:content="event.organizer_phone" /></dd>
        </tal:b>

        <tal:b condition="event.tags and show_tags">
            <dt i18n:translate>Tags</dt>
            <dd>
                <ul class="no-margin-bottom">
                    <li tal:repeat="tag event.tags" i18n:translate>${tag}</li>
                </ul>
            </dd>
        </tal:b>

        <tal:b condition="event.filter_keywords and show_filters">
            <dt i18n:translate>Filters</dt>
            <dd>
                <ul tal:repeat="filter event.filter_keywords.items()" class="no-margin-bottom">
                    <li tal:condition="filter[1]">
                        <span i18n:translate>${filter[0].title()}:</span>
                        <span tal:define="tags ', '.join(f for f in filter[1])" tal:condition="isinstance (filter[1], list)" i18n:translate>${tags}</span>
                        <span tal:condition="not isinstance(filter[1], list) and filter[1]" i18n:translate>${filter[1]}</span>
                    </li>
                </ul>
            </dd>
        </tal:b>

        <dt i18n:translate>Date and time</dt>
        <dd>
            ${layout.format_datetime_range(event.localized_start, event.localized_end, with_year=True)}
        </dd>

        <!-- we can have reucrrences which we do not display, therefore we check the displayed value -->
        <tal:b define="recurrence event.recurrence and layout.format_recurrence(event.recurrence)" condition="recurrence">
            <dt i18n:translate>Recurrence</dt>
            <dd>${recurrence}</dd>
        </tal:b>

        <tal:b define="dates event.occurrence_dates(localize=True)" condition="len(dates) > 1">
            <dt i18n:translate>All dates</dt>
            <dd tal:define="occurrences event.occurrence_dates(localize=True)">
                <ul>
                    <li tal:repeat="occurrence occurrences">${layout.format_date(occurrence, 'weekday_long')} ${layout.format_date(occurrence, 'date')}</li>
                </ul>
            </dd>
        </tal:b>
    </dl>
</metal:display_event>

<metal:atoz define-macro="atoz" i18n:domain="onegov.town6">
    <div class="atoz-block" tal:repeat="item items">
        <h2>${item[0]}</h2>
        <ul>
            <li tal:repeat="detail item[1]">
                <div metal:define-slot="item-detail">
                    <a href="${request.link(detail)}">${detail.title}</a>
                    <metal:hint tal:define="item detail" use-macro="layout.macros['access_hint']" />
                </div>
            </li>
        </ul>
    </div>
</metal:atoz>

<metal:calendar_day define-macro="calendar-day" i18n:domain="onegov.town6">
    <h2 class="calendar-day">
        <metal:b use-macro="layout.macros['calendar-day-content']" />
    </h2>
</metal:calendar_day>

<metal:calendar_day_content define-macro="calendar-day-content" i18n:domain="onegov.town6">
    <a href="${link|nothing}" tal:condition="image|nothing"
        class="calendar-day-thumbnail"
        style="background-image: url(${request.link(image, name='thumbnail')});">
    </a>

    <a href="${link|nothing}" tal:condition="not:image|nothing" class="calendar-day-thumbnail">
        <i class="far fa-calendar" aria-hidden="true"></i>
    </a>

    <div class="calendar-day-date" tal:condition="date|nothing">
        <div class="weekday">${layout.format_date(date, 'weekday_short').rstrip('.')}</div>
        <div class="date">
            ${date.day}.
            <tal:b define="month layout.format_date(date, 'month_long')">
                <span class="long-month">${month}</span>
                <span class="short-month">${month[:3]}</span>
            </tal:b>
        </div>
    </div>
</metal:calendar_day_content>

<metal:occurrences define-macro="occurrences" i18n:domain="onegov.town6">
        <div class="grid-x grid-padding-x events" data-equalizer="events">
    <tal:b repeat="occurrence occurrences">
            <metal:b use-macro="layout.macros['occurrence_list_view']" />
    </tal:b>
        </div>
    <tal:b condition="not occurrences">
        <p i18n:translate>No events found.</p>
        <br><a tal:condition="'range' not in request.url" href="${no_event_link}" class="button hollow" i18n:translate>Past events</a>
    </tal:b>
</metal:occurrences>

<metal:occurrence_list_view define-macro="occurrence_list_view" i18n:domain="onegov.town6">
    <div class="occurrence subpage-cards medium-12 small-12 cell" tal:define="use_links use_links|True">
        <div class="card">
            <a href="${use_links and request.link(occurrence)}">
                <div class="show-for-small-only" tal:condition="occurrence.event.image" style="width: 100%; padding-bottom: 60%; background-image: url(${request.link(occurrence.event.image, name='thumbnail')}); background-size: cover;"></div>
                <div class="grid-x align-middle">
                    <div class="cell medium-7 card-section">
                        <h5>${occurrence.title}</h5>
                        <tal:b tal:define="
                            date occurrence.localized_start;
                            link use_links and request.link(occurrence)
                        ">
                            <metal:hint use-macro="layout.macros['access_hint']" tal:define="item occurrence" />

                            <div class="date-place">
                                <div class="grid-x">
                                    <div class="cell small-1 medium-2">
                                        <i class="far fa-calendar-alt"></i>
                                    </div>
                                    <div class="cell small-11 medium-10" tal:define="time layout.format_time_range(occurrence.localized_start, occurrence.localized_end)">
                                        <b>
                                            ${layout.format_date(date, 'weekday_short').rstrip('.')}, ${date.day}. ${layout.format_date(date, 'month_long')}  ${date.year}
                                        </b>
                                    </div>
                                </div>
                                <hr/>
                                <div class="grid-x">
                                    <div class="cell small-1 medium-2">
                                        <i class="fa fa-clock"></i>
                                    </div>
                                    <div class="cell small-11 medium-10" tal:define="time layout.format_time_range(occurrence.localized_start, occurrence.localized_end)">
                                        <div> ${time[0].upper()}${time[1:]}</div>
                                    </div>
                                </div>
                                <hr/>
                                <div class="grid-x">
                                    <div class="cell small-1 medium-2">
                                        <i class="fas fa-map-marker-alt"></i>
                                    </div>
                                    <div class="cell small-11 medium-10">
                                        <div>${occurrence.location}</div>
                                    </div>
                                </div>
                                <hr/>
                                <div class="grid-x">
                                    <div class="cell small-11 medium-12">
                                        <div tal:condition="occurrence.tags and show_tags" class="occurrence-tags">
                                            <span tal:repeat="tag occurrence.tags" class="blank-label" i18n:translate>${tag}</span>
                                        </div>
                                        <div tal:condition="occurrence.filter_keywords and show_filters">
                                            <div tal:repeat="filter occurrence.filter_keywords_ordered().items()">
                                                <span tal:condition="filter[1]" class="blank-label-description">${filter[0].title()}:</span>
                                                <span tal:repeat="tag filter[1]" tal:condition="isinstance(filter[1], list)" class="blank-label">${tag}</span>
                                                <span tal:condition="not isinstance(filter[1], list) and filter[1]" class="blank-label">${filter[1]}</span>
                                            </div>
                                        </div>
                                    </div>
                                </div>
                            </div>
                        </tal:b>
                    </div>
                    <div class="cell medium-5 align-self-top">
                        <div class="show-for-medium" tal:condition="occurrence.event.image" style="width: 100%; padding-bottom: 60%; background-image: url(${request.link(occurrence.event.image, name='thumbnail')}); background-size: cover; border-radius: 0 .7rem;"></div>
                        <span class="button hollow event-more-link" style="margin: 1.5rem 1rem 1.5rem 0.7rem; display: block;" i18n:translate="">Learn more</span>
                    </div>
                </div>
            </a>
        </div>
    </div>
</metal:occurrence_list_view>

<metal:date_range_selector define-macro="date-range-selector" i18n:domain="onegov.town6">
    <div class="date-range-selector">
        <form action="" method="GET">
            <div metal:define-slot="before-date-range"></div>

            <div class="grid-x grid-padding-x date-range-selector">
                <div class="large-6 cell">
                    <div class="grid-x">
                        <label i18n:translate>From</label>
                        <input class="small" name="start" type="date" value="${start}" placeholder="${layout.today().isoformat()}">
                    </div>
                </div>
                <div class="large-6 cell">
                    <div class="grid-x">
                        <label i18n:translate>To</label>
                        <input class="small" name="end" type="date" value="${end}" placeholder="${layout.today().isoformat()}">
                    </div>
                </div>
            </div>
            <noscript>
                <div class="grid-x">
                    <div class="large-6 cell">
                        <div class="grid-x">
                            <input type="submit" value="Filter by date" class="button" i18n:attributes="value">
                        </div>
                    </div>
                </div>
            </noscript>
        </form>
    </div>
</metal:date_range_selector>

<metal:role_singular define-macro="role-singular" i18n:domain="onegov.town6">
    <tal:b switch="role">
        <tal:b case="'admin'" i18n:translate>Administrator</tal:b>
        <tal:b case="'editor'" i18n:translate>Editor</tal:b>
        <tal:b case="'member'" i18n:translate>Member</tal:b>
    </tal:b>
</metal:role_singular>

<metal:role_plural define-macro="role-plural" i18n:domain="onegov.town6">
    <tal:b switch="role">
        <tal:b case="'admin'" i18n:translate>Administrators</tal:b>
        <tal:b case="'editor'" i18n:translate>Editors</tal:b>
        <tal:b case="'member'" i18n:translate>Members</tal:b>
    </tal:b>
</metal:role_plural>

<metal:user_source define-macro="user-source" i18n:domain="onegov.town6">
    <tal:b switch="source">
        <tal:b case="'msal'">AzureAD</tal:b>
        <tal:b case="'ldap'">LDAP</tal:b>
        <tal:b case="'ldap_kerberos'">LDAP Kerberos</tal:b>
        <tal:b case="default" i18n:translate>${source}</tal:b>
    </tal:b>
</metal:user_source>

<metal:identicon define-macro="identicon" i18n:domain="onegov.town6">
    <tal:b define="identicon_size size|'small'">
        <span class="user-initials-${identicon_size}" style="background-color: ${layout.get_user_color(username)}" title="${username}">
            ${initials}
        </span>
    </tal:b>
</metal:identicon>

<metal:photoswipe define-macro="photoswipe" i18n:domain="onegov.town6">
    <div class="pswp" tabindex="-1" role="dialog" aria-hidden="true">
        <div class="pswp__bg"></div>
        <div class="pswp__scroll-wrap">

            <div class="pswp__container">
                <div class="pswp__item"></div>
                <div class="pswp__item"></div>
                <div class="pswp__item"></div>
            </div>

            <div class="pswp__ui pswp__ui--hidden">

                <div class="pswp__top-bar">

                    <div class="pswp__counter"></div>

                    <button class="pswp__button pswp__button--close" title="Close (Esc)" i18n:attributes="title"></button>
                    <button class="pswp__button pswp__button--share" title="Share" i18n:attributes="title"></button>
                    <button class="pswp__button pswp__button--fs" title="Toggle fullscreen" i18n:attributes="title"></button>
                    <button class="pswp__button pswp__button--zoom" title="Zoom in/out" i18n:attributes="title"></button>

                    <div class="pswp__preloader">
                        <div class="pswp__preloader__icn">
                          <div class="pswp__preloader__cut">
                            <div class="pswp__preloader__donut"></div>
                          </div>
                        </div>
                    </div>
                </div>

                <div class="pswp__share-modal pswp__share-modal--hidden pswp__single-tap">
                    <div class="pswp__share-tooltip"></div>
                </div>

                <button class="pswp__button pswp__button--arrow--left" title="Previous (arrow left)">
                </button>

                <button class="pswp__button pswp__button--arrow--right" title="Next (arrow right)">
                </button>

                <div class="pswp__caption">
                    <div class="pswp__caption__center"></div>
                </div>

            </div>
        </div>
    </div>
</metal:photoswipe>

<metal:autoplay_video define-macro="autoplay_video" i18n:domain="onegov.town6">
    <div tal:condition="link_mp4 or link_webm" class="homepage-video" data-max-height="${max_height if max_height else '100vh'}"
    >
        <video id="autoplay-video" autoplay playsinline loop muted
            data-link-mp4="${link_mp4}"
            data-link-mp4-low-res="${link_mp4_low_res}"
            data-link-webm="${link_webm}"
            data-link-webm-low-res="${link_webm_low_res}"
        >
            Your browser does not support the video tag.
        </video>
        <div style="height: 0; width: 100%; padding-bottom: calc(9 / 16 *100%);" id="spacer">
            <div class="dark-overlay" tal:condition="text"></div>
            <div class="grid-container" tal:condition="text">
                <div class="text">
                    <span>${text}</span>
                </div>
            </div>
        </div>
    </div>
</metal:autoplay_video>

<metal:testimonial define-macro="testimonial" i18n:domain="onegov.town6">
    <div class="testimonial grid-x grid-padding-x" data-aos="fade" condition="description and image and quote">
        <div class="small-4 medium-2 cell">
            <div class="square-container">
                <img src="${image}"/>
            </div>
        </div>
        <div class="small-8 medium-10 cell">
            <div class="text">
                <p class="description">
                    ${description}
                </p>
                <p class="quote">
                    <i class="fas fa-angle-double-left"></i>
                    ${quote}
                    <i class="fas fa-angle-double-right"></i>
                </p>
            </div>
        </div>
    </div>
</metal:testimonial>

<metal:icon_links define-macro="icon_link" i18n:domain="onegov.town6">
        <div tal:condition="title and icon" class="icon-link card inverted-${invert}" data-aos="fade">
            <a href="${link}">
                <h5 class="title"><i class="fa ${icon} icon"></i> <span>${title}</span></h5>
                <p tal:condition="text" >${text}</p>
            </a>
        </div>
</metal:icon_links>

<metal:slider define-macro="slider" i18n:domain="onegov.town6">
    <div tal:condition="images" class="orbit slider homepage-image-slider" role="region" aria-label="Homepage Image Slider" data-orbit data-timer-delay="7200" tal:define="height height|None;">
        <div class="orbit-wrapper">
<<<<<<< HEAD
            <div tal:condition="images and len(images) > 1" class="orbit-controls show-for-medium">
=======
            <div  tal:condition="images and len(images) > 1" class="orbit-controls">
>>>>>>> cd3f1d4a
                <button class="orbit-previous"><span class="show-for-sr">Previous Slide</span><i class="fa fa-chevron-left"></i></button>
                <button class="orbit-next"><span class="show-for-sr">Next Slide</span><i class="fa fa-chevron-right"></i></button>
            </div>
            <ul class="orbit-container" data-height-m="${height_m}" data-height-d="${height_d}">
                <li tal:repeat="image images" class="orbit-slide">
                    <figure class="orbit-figure">
                        <div class="orbit-image" style="background-image:url(${image.src})" data-image-url="${image.src}"></div>
                        <div class="dark-overlay" tal:condition="image.note"></div>
                        <div class="grid-container" tal:condition="image.note">
                            <div class="text">
                                <span>${image.note}</span>
                            </div>
                        </div>
                    </figure>
                </li>
            </ul>
        </div>
        <metal:b tal:condition="images and len(images) > 1" use-macro="layout.macros['orbit-bullets']" />
    </div>
    <div class="slider no-images" tal:condition="not images and request.is_manager">
        <tal:b i18n:translate>
            This space holds images from your photo-albums. To show photos add a few
            photos to an album and mark it as available for the homepage.
        </tal:b>
    </div>
</metal:slider>


<metal:testimonial_slider define-macro="testimonial_slider" i18n:domain="onegov.town6">
<div class="grid-container full ${color}" tal:condition="description_1 and image_1 and quote_1"><div class="grid-x"><div class="small-12 medium-12 cell">
    <div class="grid-container"><div class="grid-x grid-padding-x">
        <div class="small-12 medium-12 cell">
            <div class="orbit slider testimonial-slider" role="region" aria-label="Homepage Testimonal Slider" data-orbit data-timer-delay="7200">
                <div class="orbit-wrapper">
                    <ul class="orbit-container">
                        <li class="orbit-slide">
                            <div class="testimonial grid-x grid-padding-x" data-aos="fade">
                                <div class="small-4 medium-2 cell"><div class="square-container">
                                    <img src="${image_1}"/>
                                </div></div>
                                <div class="small-8 medium-10 cell"><div class="text">
                                    <p class="description">${description_1}</p>
                                    <p class="quote">
                                    <i class="fas fa-angle-double-left"></i>
                                    ${quote_1}
                                    <i class="fas fa-angle-double-right"></i>
                                    </p>
                                </div></div>
                            </div>
                        </li>
                        <li class="orbit-slide" tal:condition="description_2 and image_2 and quote_2">
                            <div class="testimonial grid-x grid-padding-x" data-aos="fade">
                                <div class="small-4 medium-2 cell"><div class="square-container">
                                    <img src="${image_2}"/>
                                </div></div>
                                <div class="small-8 medium-10 cell"><div class="text">
                                    <p class="description">${description_2}</p>
                                    <p class="quote">
                                    <i class="fas fa-angle-double-left"></i>
                                    ${quote_2}
                                    <i class="fas fa-angle-double-right"></i>
                                    </p>
                                </div></div>
                            </div>
                        </li>
                        <li class="orbit-slide" tal:condition="description_3 and image_3 and quote_3">
                            <div class="testimonial grid-x grid-padding-x" data-aos="fade">
                                <div class="small-4 medium-2 cell"><div class="square-container">
                                    <img src="${image_3}"/>
                                </div></div>
                                <div class="small-8 medium-10 cell"><div class="text">
                                    <p class="description">${description_3}</p>
                                    <p class="quote">
                                    <i class="fas fa-angle-double-left"></i>
                                    ${quote_3}
                                    <i class="fas fa-angle-double-right"></i>
                                    </p>
                                </div></div>
                            </div>
                        </li>
                    </ul>
                    <div class="orbit-controls" tal:condition="image_2 and image_2 and quote_2">
                        <button class="orbit-previous"><span class="show-for-sr">Previous Slide</span><i class="fa fa-chevron-left"></i></button>
                        <button class="orbit-next"><span class="show-for-sr">Next Slide</span><i class="fa fa-chevron-right"></i></button>
                    </div>
                </div>
            </div>
        </div>
    </div></div>
</div></div></div>
</metal:testimonial_slider>

<metal:bullets define-macro="orbit-bullets" i18n:domain="onegov.town6">
    <div class="orbit-bullet-wrapper show-for-medium">
        <nav class="orbit-bullets">
            <button tal:repeat="image images" class="${'is-active' if repeat.image.start else ''}" tal:attributes="data-slide repeat.image.index">
                <span class="show-for-sr" tal:condition="image.note">${image.note}</span>
                <span tal:condition="repeat.image.start" class="show-for-sr" data-slide-active-label i18n:translate>Current Image</span>
            </button>
        </nav>
    </div>
</metal:bullets>

<metal:search_result_users define-macro="search_result_users" i18n:domain="onegov.town6">
    <a href="${request.return_here(request.link(result))}">${result.title} <metal:hint use-macro="layout.macros['access_hint']" tal:define="item result" /></a>
    <ul>
        <li>${translate(result.role.capitalize())}</li>
    </ul>
</metal:search_result_users>


<metal:search_result_files define-macro="search_result_files" i18n:domain="onegov.town6">
    <a href="${request.return_here(request.link(result))}">${result.name} <metal:hint use-macro="layout.macros['access_hint']" tal:define="item result" /></a>
    <ul>
        <li>
            <tal:b condition="result.signed">
                <span i18n:translate>Has a digital seal</span>,
            </tal:b>
            <span>
                <tal:b i18n:translate tal:condition="result.stats.get('pages', 0) == 1">
                    <tal:b i18n:name="count">${result.stats.get('pages', 0)}</tal:b> page
                </tal:b>

                <tal:b i18n:translate tal:condition="result.stats.get('pages', 0) > 1">
                    <tal:b i18n:name="count">${result.stats.get('pages', 0)}</tal:b> pages
                </tal:b>
            </span>
        </li>
    </ul>
</metal:search_result_files>


<metal:search_result_tickets define-macro="search_result_tickets" i18n:domain="onegov.town6">
    <a href="${request.link(result)}">${result.number} <i title="This site is private" i18n:attributes="title" class="private-hint"></i></a>
    <ul>
        <li>${translate(result.group)}</li>
        <li tal:content="structure result.title"></li>
        <li tal:content="structure result.subtitle"></li>
    </ul>
</metal:search_result_tickets>


<metal:search_result_events define-macro="search_result_events" i18n:domain="onegov.town6">
    <a href="${request.link(result, 'latest')}">${result.title} <metal:hint use-macro="layout.macros['access_hint']" tal:define="item result" /></a>
    <ul tal:define="latest result.latest_occurrence">
        <li tal:condition="latest">
            ${
            ' - '.join((
                layout.format_date(latest.localized_start, 'event'),
                layout.format_date(latest.localized_end, 'time')
            ))
            }
        </li>
        <li tal:condition="result.location">${result.location}</li>

        <tal:b tal:condition="future_occ" tal:define="future_occ result.future_occurrences(offset=1).all()">

            <li><span i18n:translate="">Further occurrences:</span>
                <div class="event-child-results">
                    <ul>
                        <tal:b tal:repeat="occ future_occ">
                            <li>
                                <a href="${request.link(occ)}">
                                    ${
                                    ' - '.join((
                                        layout.format_date(occ.localized_start, 'event'),
                                        layout.format_date(occ.localized_end, 'time')
                                    ))
                                    }
                                </a>
                            </li>
                        </tal:b>
                    </ul>
                </div></li>
        </tal:b>

    </ul>
</metal:search_result_events>

<!--?<metal:search_result_event_occurrences define-macro="search_result_event_occurrences" i18n:domain="onegov.town6">-->
<!--?    <a href="${request.link(occurrence)}">${occurrence.event.title}</a>-->
<!--?    <ul tal:define="location occurrence.event.location">-->
<!--?        <metal:b use-macro="layout.macros['occurrence_date']" />-->
<!--?        <li tal:condition="location">${location}</li>-->
<!--?    </ul>-->
<!--?</metal:search_result_event_occurrences>-->

<metal:search_result_people define-macro="search_result_people" i18n:domain="onegov.town6">
    <a href="${request.link(result)}">${result.title} <metal:hint use-macro="layout.macros['access_hint']" tal:define="item result" /></a>
    <p tal:condition="result.function|nothing">${result.function}</p>
    <p tal:condition="not:result.function|nothing" i18n:translate>People</p>
</metal:search_result_people>


<metal:search_result_external_links define-macro="search_result_external_links" i18n:domain="onegov.town6">
    <a href="${result.url}" class="list-link">
        <span class="h5 list-title">${result.title} <metal:hint use-macro="layout.macros['access_hint']" tal:define="item result" /></span>
    </a>
    <a tal:condition="result.lead" href="${result.url}">
        <p class="list-lead preview">
            ${result.lead[:160]}<tal:b condition="len(result.lead) > 160">…</tal:b>
        </p>
    </a>
    <a class="edit-link" href="${request.link(result, name='edit')}" tal:condition="request.is_manager"><i class="far fa-edit"></i></a>
</metal:search_result_external_links>


<metal:search_result_default define-macro="search_result_default" i18n:domain="onegov.town6">
    <a href="${request.link(result)}" class="list-link">
        <h5 class="list-title">${result.title} <metal:hint use-macro="layout.macros['access_hint']" tal:define="item result" /></h5>
    </a>
    <a tal:condition="result.lead" href="${request.link(result)}">
        <p class="list-lead preview">
            ${result.lead[:160]}<tal:b condition="len(result.lead) > 160">…</tal:b>
        </p>
    </a>
</metal:search_result_default>


<metal:ticket_status_page_message define-macro="ticket_status_page_message" i18n:domain="onegov.town6" tal:define="mute_all request.app.org.mute_all_tickets; skip request.app.org.tickets_skip_opening_email or []">
    <tal:b tal:condition="ticket.state == 'open'">
        <tal:b tal:switch="not mute_all and ticket.handler_code in skip">
            <p tal:case="False" i18n:translate>
                Your request will be processed shortly. To see the state of
                your process your may return to this page at any time.

                All information on this page has been sent to your e-mail address.
            </p>
            <p tal:case="True" i18n:translate>
                Your request will be processed shortly. To see the state of
                your process your may return to this page at any time.
            </p>
        </tal:b>
    </tal:b>

    <p i18n:translate tal:condition="ticket.state == 'closed'">
        Your request has been completed. If you asked for documents to be
        sent to your address, they should arrive shortly. If you asked to
        pick up documents at the municipality, the are now ready to be
        picked up.
    </p>
</metal:ticket_status_page_message>


<metal:checkout_form define-macro="checkout_form" i18n:domain="onegov.town6">
    <form action="${complete_link}" method="POST" class="checkout">
        <dl class="field-display" tal:condition="show_privacy_settings|nothing">
            <dt i18n:translate>Privacy</dt>
            <dd>
                <label class="common-text">
                    <input type="checkbox" name="send_by_email" value="yes" checked>
                    <span class="label-text" i18n:translate style="max-width: 100%">
                        Send me my entered data by e-mail.
                    </span>
                </label>
            </dd>
        </dl>

        <tal:b condition="price" switch="'cc' if price.credit_card_payment else payment_method">
            <tal:b case="'manual'">
                <label style="display: none;">
                    <input type="radio" name="payment_method" value="manual" checked>
                </label>
            </tal:b>
            <tal:b case="'cc'">
                <label style="display: none;">
                    <input type="radio" name="payment_method" value="online" checked>
                </label>
            </tal:b>
            <tal:b case="'free'">
                <div class="field-display">
                    <div class="field-display-block">
                        <div class="field-display-label" i18n:translate>Payment</div>
                        <div class="field-display-data">
                            <label class="common-text">
                                <input type="radio" name="payment_method" value="online" checked>
                                <span>
                                    <tal:b i18n:translate>Pay Online Now</tal:b>
                                    <tal:b tal:condition="price.fee|nothing">
                                        (+ ${layout.format_number(price.fee)} ${price.currency} <tal:b i18n:translate>Credit Card Fee</tal:b>)
                                    </tal:b>
                                </span>
                            </label>
                            <label class="common-text">
                                <input type="radio" name="payment_method" value="manual">
                                <span i18n:translate>Pay Offline later</span>
                            </label>
                        </div>
                    </div>
                </div>
            </tal:b>

            <div data-depends-on="payment_method/online">
                <tal:b replace="structure checkout_button" />
                <metal:b define-slot="after-submit" />
            </div>
            <div data-depends-on="payment_method/manual">
                <input type="submit" value="Send" class="button" i18n:attributes="value">
                <metal:b define-slot="after-submit" />
            </div>
        </tal:b>

        <tal:b condition="not price">
            <input type="submit" value="Send" class="button" i18n:attributes="value">
            <metal:b define-slot="after-submit" />
        </tal:b>
    </form>
</metal:checkout_form>

<metal:tags define-macro="tags">
    <ul class="tags">
        <li tal:repeat="link tags" class="click-through">
            <span tal:content="structure link(layout)"
                class="${link.active and 'active' or ''} blank-label ${getattr(link, 'rounded', None) and 'rounded'}"
            />
        </li>
    </ul>
</metal:tags>

<metal:generic_message define-macro="generic_message" i18n:domain="onegov.town6">
    <div class="title">
        <metal:b define-slot="title" />
    </div>
    <div class="identicon">
        <metal:b use-macro="layout.macros.identicon"
                 tal:define="
                    initials owner.initials;
                    username owner.username;
                    size 'large';
                "
        />
    </div>
    <div class="timestamp">
        <b>${owner.name}</b>
        <tal:b i18n:translate>
            at <tal:b i18n:name="time">${layout.format_date(model.created, 'time')}</tal:b>
        </tal:b>
    </div>
    <div class="text">
        <metal:b define-slot="text" />
    </div>
    <div class="file" tal:condition="model.file">
        <a href="${request.link(model.file)}">${model.file.name}</a>
    </div>
    <div class="actions">
        <metal:b define-slot="actions" />
    </div>
</metal:generic_message>

<metal:payment_link_fallback define-macro="payment_link_fallback" i18n:domain="onegov.town6">
    <!--! pass -->
</metal:payment_link_fallback>

<metal:payments define-macro="payments" i18n:domain="onegov.town6">
    <table class="payments-table" tal:condition="payments">
        <thead>
            <tr>
                <th i18n:translate tal:condition="payment_links|nothing">
                    Object
                </th>
                <th i18n:translate>
                    Net Amount
                </th>
                <th i18n:translate>
                    Fee
                </th>
                <th i18n:translate>
                    Payment Provider
                </th>
                <th i18n:translate>
                    State
                </th>
                <th i18n:translate>
                    Created
                </th>
                <th i18n:translate>
                    Disbursed
                </th>
                <th tal:condition="payment_actions|nothing"></th>
            </tr>
        </thead>
        <tbody>
            <tr tal:repeat="payment payments">
                <td tal:condition="payment_links|nothing">
                    <tal:b repeat="link payment_links[payment.id]">
                        <tal:b switch="link.__tablename__">
                            <tal:b case="'submissions'">
                                <tal:b define="ticket get_ticket(link)">
                                    <div>
                                        <a href="${request.link(ticket)}">
                                            <strong>${ticket.number}</strong> - ${ticket.group}
                                        </a>
                                        <div>
                                            ${link.title}
                                        </div>
                                    </div>
                                </tal:b>
                            </tal:b>
                            <tal:b case="'reservations'" condition="repeat.link.start">
                                <tal:b define="ticket get_ticket(link)">
                                    <div>
                                        <a href="${request.link(ticket)}">
                                            <strong>${ticket.number}</strong> - ${ticket.group}
                                        </a>
                                        <div>
                                            ${link.title}
                                        </div>
                                    </div>
                                </tal:b>
                            </tal:b>
                            <tal:b case="default">
                                <metal:b use-macro="layout.macros['payment_link_fallback']" />
                            </tal:b>
                        </tal:b>
                    </tal:b>
                </td>
                <td>${'{0:.2f}'.format(payment.net_amount)} ${payment.currency}</td>
                <td>
                    <tal:b condition="payment.fee|nothing">
                        + ${'{0:.2f}'.format(payment.fee)} ${payment.currency}
                    </tal:b>
                </td>
                <td>
                    <span tal:condition="payment.provider_id">
                        ${providers[payment.provider_id].title}
                    </span>
                    <span tal:condition="not:payment.provider" i18n:translate>
                        Manual
                    </span>
                </td>
                <td>
                    <metal:b use-macro="layout.macros['payment_status']" />
                </td>
                <td>
                    ${layout.format_date(payment.created, 'datetime')}
                </td>
                <td>
                    <tal:b condition="payment.payout_date|nothing">
                        ${layout.format_date(payment.payout_date, 'date')}
                    </tal:b>
                </td>
                <td tal:condition="payment_actions|nothing" class="text-links">
                    <tal:b repeat="link payment_actions(payment)">
                        <tal:b replace="structure link(layout)" />
                    </tal:b>
                </td>
            </tr>
        </tbody>
    </table>
</metal:payments>

<metal:directory_error define-macro="directory_error" i18n:domain="onegov.town6">
    <ul class="dense">
        <li tal:repeat="(field_id, messages) error.errors.items()">
            <div tal:condition="error.link|nothing">
                <strong><a href="${error.link}">${error.entry.title}</a></strong>
            </div>
            <div tal:condition="not:error.link|nothing">
                <strong>${error.entry.title}</strong>
            </div>
            <div>
                ${directory.field_by_id(field_id).human_id}: ${error_translate(' '.join(messages))}
            </div>
        </li>
    </ul>
</metal:directory_error>

<metal:group_by_column define-macro="group_by_column" i18n:domain="onegov.town6">
    <tal:b repeat="group grouped" tal:define="link_func link_func|request.link; add_pagerefs add_pagerefs|False;">
        <tal:b tal:define="find_your_spot grouped[group][0] if grouped[group][0].title == 'Find Your Spot' else None">
            <a class="category-anchor" id="${group}"></a>
            <h2 tal:condition="len(grouped) > 1">
                ${group}
                <metal:b tal:condition="add_pagerefs" use-macro="layout.macros['pageref']" tal:define="pageref_id group" />
            <span tal:condition="find_your_spot" i18n:attributes="title" class="find-your-spot-link" data-tooltip tabindex="1" title="Find Your Spot">
            <a tal:attributes="href link_func(find_your_spot)"><i class="fa fa-xs fa-calendar"></i></a>
            </span>
            </h2>
            <ul class="forms-list more-list">
                <tal:b tal:repeat="record grouped[group]">
                    <li tal:condition="record != find_your_spot">
                    <tal:b tal:define="link edit_link(record)|nothing">
                        <a class="list-link" tal:attributes="href link_func(record); target link">
                                <span class="h5 list-title">${record.title}</span>
                                <metal:hint use-macro="layout.macros['access_hint']" tal:define="item record" />
                        </a>
                        <a tal:attributes="href link_func(record); target link">
                            <p class="list-lead preview" tal:define="lead lead_func(record)|layout.linkify(record.meta.get('lead'))"
                                tal:content="structure lead" tal:condition="lead">
                            </p>
                            <div class="list-hint hints" tal:define="hint hint(record)|False"
                                tal:content="structure hint" tal:condition="hint">
                            </div>
                        </a>
                        <a class="edit-link" href="${link}" tal:condition="link"><i class="far fa-edit"></i></a>
                    </tal:b>
                    </li>
                </tal:b>
            </ul>
        </tal:b>
    </tal:b>
</metal:group_by_column>

<metal:file_details define-macro="file-details" i18n:domain="onegov.town6">
    <div class="file-details">
        <a class="file-preview" href="${request.link(file)}" tal:condition="extension == 'pdf'">
            <img class="pdf-preview" src="${request.link(file, name='medium')}">
        </a>
        <a class="file-preview" href="${request.link(file)}" tal:condition="extension != 'pdf'">
            <svg width="204px" height="261px" viewBox="0 0 204 261" version="1.1" xmlns="http://www.w3.org/2000/svg" xmlns:xlink="http://www.w3.org/1999/xlink" style="position:relative; left: -6px;">
                <defs>
                    <filter x="-7.8%" y="-5.9%" width="120.0%" height="115.3%" filterUnits="objectBoundingBox" id="filter-1">
                        <feOffset dx="4" dy="4" in="SourceAlpha" result="shadowOffsetOuter1"></feOffset>
                        <feGaussianBlur stdDeviation="5" in="shadowOffsetOuter1" result="shadowBlurOuter1"></feGaussianBlur>
                        <feColorMatrix values="0 0 0 0 0.392156863   0 0 0 0 0.392156863   0 0 0 0 0.392156863  0 0 0 0.4 0" type="matrix" in="shadowBlurOuter1" result="shadowMatrixOuter1"></feColorMatrix>
                        <feMerge>
                            <feMergeNode in="shadowMatrixOuter1"></feMergeNode>
                            <feMergeNode in="SourceGraphic"></feMergeNode>
                        </feMerge>
                    </filter>
                    <path d="M180,55.8004032 L180,233.892177 C180,235.962291 178.328034,237.640449 176.26556,237.640449 L3.73443983,237.640449 C1.67196566,237.640449 0,235.962291 0,233.892177 L0,3.74827207 C0,1.67815857 1.67196566,0 3.73443983,0 L124.368614,7.10542736e-15 C127.027185,1.13396268e-14 129.576325,1.05864997 131.452741,2.94201554 L177.084127,48.7424188 C178.9515,50.6167086 180,53.1546434 180,55.8004032 Z" id="path-2"></path>
                    <path d="M180,55.8004032 L180,233.892177 C180,235.962291 178.328034,237.640449 176.26556,237.640449 L3.73443983,237.640449 C1.67196566,237.640449 0,235.962291 0,233.892177 L0,3.74827207 C0,1.67815857 1.67196566,0 3.73443983,0 L124.368614,7.10542736e-15 C127.027185,1.13396268e-14 129.576325,1.05864997 131.452741,2.94201554 L177.084127,48.7424188 C178.9515,50.6167086 180,53.1546434 180,55.8004032 Z" id="path-4"></path>
                </defs>
                <g id="Artboard" stroke="none" stroke-width="1" fill="none" fill-rule="evenodd">
                    <g id="Group" filter="url(#filter-1)" transform="translate(7.000000, 7.000000)">
                        <g id="Page">
                            <mask id="mask-3" fill="white">
                                <use xlink:href="#path-2"></use>
                            </mask>
                            <use id="Mask" stroke="#DDDDDD" stroke-width="2" fill="#F7F8F8" fill-rule="nonzero" xlink:href="#path-2"></use>
                            <rect id="Corner" fill="#DDDDDD" mask="url(#mask-3)" x="127.717842" y="-3.74827207" width="56.0165975" height="56.2240811" rx="4"></rect>
                        </g>
                        <mask id="mask-5" fill="white">
                            <use xlink:href="#path-4"></use>
                        </mask>
                        <use id="Mask" stroke="#DDDDDD" stroke-width="2" fill="#F7F8F8" fill-rule="nonzero" xlink:href="#path-4"></use>
                        <rect id="Corner" fill="#DDDDDD" mask="url(#mask-5)" x="128.426966" y="-5.05617978" width="55.6179775" height="56.6292135" rx="4"></rect>
                        <path d="M-0.0112359551,167.853933 L-0.0112359551,233.651685 C-0.0112359551,235.860824 1.77962505,237.651685 3.98876404,237.651685 L176.011236,237.651685 C178.220375,237.651685 180.011236,235.860824 180.011236,233.651685 L180.011236,167.853933 L-0.0112359551,167.853933 Z" id="Banner" stroke="#DDDDDD" stroke-width="2" fill="${color}" mask="url(#mask-5)"></path>
                        <text id="PDF" mask="url(#mask-5)" font-family="OpenSans-Bold, Open Sans, Helvetica Neue, Arial, sans-serif" font-size="41" font-weight="bold" fill="#FFFFFF" text-anchor="middle" y="216" x="44.5%">${extension.upper()}</text>
                    </g>
                </g>
            </svg>
        </a>
    </div>
    <div class="file-status">

        <tal:b condition="request.app.enable_yubikey and file.reference['content_type'] == 'application/pdf'">
            <h3 i18n:translate>Digital seal</h3>
            <div class="signature">
                <div class="file-status-tag">
                    <metal:b use-macro="layout.macros['signature_status']" />
                </div>
            </div>
        </tal:b>

            <tal:block tal:condition="not: hide_publication|False">

                <h3 i18n:translate>Access</h3>
                <div class="publication" tal:define="
                    post_url layout.csrf_protected_url(request.link(file, name='update-publish-date'));
                    publish_end_date file.publish_end_date and layout.to_timezone(file.publish_end_date, layout.timezone);
                    publish_date file.publish_date and layout.to_timezone(file.publish_date, layout.timezone);"
                    >
                    <div tal:condition="file.published" class="file-status-tag">
                        <a ic-post-to="${layout.csrf_protected_url(request.link(file, name='unpublish'))}"
                           ic-on-success="Intercooler.triggerRequest($(elt).closest('[ic-get-from]'))"
                           class="is-published">
                            <i class="far fa-fw fa-check-circle" aria-hidden="true"></i> <span i18n:translate>Public</span>
                        </a>
                    </div>
                    <div tal:condition="not:file.published" class="file-status-tag">
                        <a ic-post-to="${layout.csrf_protected_url(request.link(file, name='publish'))}"
                           ic-on-success="Intercooler.triggerRequest($(elt).closest('[ic-get-from]'))"
                           class="is-not-published">
                            <i class="far fa-fw fa-eye-slash" aria-hidden="true"></i> <span i18n:translate>Private</span>
                        </a>
                    </div>

                    <div class="publication-settings publication-date-set">
                        <form method="POST">
                            <div tal:condition="not:file.published">
                                <fieldset>
                                    <legend tal:condition="publish_date" i18n:translate>Will be published on:</legend>
                                    <legend tal:condition="not:publish_date" i18n:translate>Publication date:</legend>
                                    <div class="publication-settings-input">
                                        <input type="date" name="date" class="small" ic-post-to="${post_url}" ic-on-success="Intercooler.triggerRequest($(elt).closest('[ic-get-from]'))" value="${publish_date and publish_date.date().isoformat() or ''}" required="required">

                                        <select name="hour" ic-post-to="${post_url}" ic-on-success="Intercooler.triggerRequest($(elt).closest('[ic-get-from]'))">
                                            <option tal:condition="not:publish_date"></option>
                                            <tal:b repeat="hour range(24)" tal:define="publish_time publish_date and '{:0>2}:00'.format(publish_date.hour)">
                                                <option tal:define="time '{:0>2}:00'.format(hour)" tal:attributes="selected publish_time == time" value="${time}">${time}</option>
                                            </tal:b>
                                        </select>

                                        <a ic-post-to="${post_url}&clear_start_date=1" ic-on-success="Intercooler.triggerRequest($(elt).closest('[ic-get-from]'))">
                                            <i class="far fa-times-circle"></i>
                                            <span class="show-for-sr" i18n:translate>Reset</span>
                                        </a>
                                    </div>
                                </fieldset>
                            </div>
                            <fieldset>
                                <legend tal:condition="publish_end_date" i18n:translate>Will be published until:</legend>
                                <legend tal:condition="not:publish_end_date" i18n:translate>Publication end date:</legend>
                                <div class="publication-settings-input">
                                    <input type="date" name="end-date" class="small" ic-post-to="${post_url}" ic-on-success="Intercooler.triggerRequest($(elt).closest('[ic-get-from]'))" value="${publish_end_date and publish_end_date.date().isoformat() or ''}" required="required">

                                    <select name="end-hour" ic-post-to="${post_url}" ic-on-success="Intercooler.triggerRequest($(elt).closest('[ic-get-from]'))">
                                        <option tal:condition="not:publish_end_date"></option>
                                        <tal:b repeat="hour range(24)" tal:define="publish_end_time publish_end_date and '{:0>2}:00'.format(publish_end_date.hour)">
                                            <option tal:define="end_time '{:0>2}:00'.format(hour)" tal:attributes="selected publish_end_time == end_time" value="${end_time}">${end_time}</option>
                                        </tal:b>
                                    </select>

                                    <a ic-post-to="${post_url}&clear_end_date=1" ic-on-success="Intercooler.triggerRequest($(elt).closest('[ic-get-from]'))">
                                        <i class="far fa-times-circle"></i>
                                        <span class="show-for-sr" i18n:translate>Reset</span>
                                    </a>
                                </div>
                            </fieldset>
                        </form>
                    </div>
                </div>

                <h3 i18n:translate>Publication</h3>
                <div class="publication" tal:define="
                    post_url layout.csrf_protected_url(request.link(file, name='update-publish-date'));
                    publish_date file.publish_date and layout.to_timezone(file.publish_date, layout.timezone);
                    publish_end_date file.publish_end_date and layout.to_timezone(file.publish_end_date, layout.timezone);"
                    >
                    <div tal:condition="file.publication" class="file-status-tag">
                        <a ic-post-to="${layout.csrf_protected_url(request.link(file, name='toggle-publication'))}"
                           ic-on-success="Intercooler.triggerRequest($(elt).closest('[ic-get-from]'))"
                           class="is-a-publication">
                            <i class="far fa-fw fa-check-circle" aria-hidden="true"></i> <span i18n:translate>Publication</span>
                        </a>
                    </div>

                    <div tal:condition="not:file.publication" class="file-status-tag">
                        <a ic-post-to="${layout.csrf_protected_url(request.link(file, name='toggle-publication'))}"
                           ic-on-success="Intercooler.triggerRequest($(elt).closest('[ic-get-from]'))"
                           class="is-not-a-publication">
                            <i class="far fa-fw fa-times-circle" aria-hidden="true"></i> <span i18n:translate>Not a publication</span>
                        </a>
                    </div>
                </div>

            </tal:block>

        <tal:b condition="file.reference['content_type'] == 'application/pdf'">
            <h3 i18n:translate>Content</h3>
            <div class="file-content">
                <div class="file-status-tag">
                    <div tal:condition="file.stats.get('pages', 0) <= 1">
                        <i class="far fa-fw fa-file-alt" aria-hidden="true"></i>
                        <span i18n:translate>1 page</span>
                    </div>
                    <div tal:condition="file.stats.get('pages', 0) > 1">
                        <i class="far fa-fw fa-file-alt" aria-hidden="true"></i>
                        <span i18n:translate><tal:b i18n:name="count">${file.stats.get('pages', 0)}</tal:b> pages</span>
                    </div>
                    <div tal:define="words file.stats.get('words', 0)">
                        <tal:b condition="words == 0">
                            <i class="fas fa-fw fa-exclamation-triangle" aria-hidden="true"></i>
                            <span i18n:translate>Contains no readable text</span>
                        </tal:b>
                        <tal:b condition="words == 1">
                            <i class="fas fa-fw fa-font" aria-hidden="true"></i>
                            <span i18n:translate>1 word</span>
                        </tal:b>
                        <tal:b condition="words > 1">
                            <i class="fas fa-fw fa-font" aria-hidden="true"></i>
                            <span i18n:translate><tal:b i18n:name="count">${words}</tal:b> words</span>
                        </tal:b>
                    </div>
                </div>
            </div>
        </tal:b>
    </div>
    <div class="file-actions">
        <a class="button secondary confirm delete" role="button"
            ic-delete-from="${request.link(file)}?csrf-token=${layout.csrf_token}"
            ic-on-success="
                var info = $(elt).closest('tr');
                info.prev().remove();
                info.next().remove();
                info.remove();
            "
            data-confirm="Do you really want to delete this file?"
            data-confirm-extra="${file.name}"
            data-confirm-yes="Delete File"
            data-confirm-no="Cancel"
            i18n:attributes="data-confirm;data-confirm-yes;data-confirm-no">
            <span class="fa fa-trash" aria-hidden="true"></span>
            <span i18n:translate >Delete</span>
        </a>
        <a class="button secondary rename prompt" role="button"
            data-prompt="Please provide the new name for the file"
            data-prompt-ok="Rename"
            data-prompt-cancel="Cancel"
            data-prompt-value="${file.name}"
            data-prompt-success="(function(value) {
                var url = '${request.link(file, 'rename')}?csrf-token=${layout.csrf_token}';
                var ext = '.${file.name.split('.')[-1].strip()}';
                var elt = $(this);

                value = value.substring(value.length - ext.length, value.length) === ext && value || value + ext;

                jQuery.post(url, {'name': value}, function() {
                    var actions = elt;

                    actions.closest('tr').prev().find('td:first').text(value);
                    actions.find('a.prompt').data('prompt-value', value);
                    actions.find('a.delete').data('confirm-extra', value);
                });
            })"
            i18n:attributes="data-prompt;data-prompt-ok;data-prompt-cancel" >
           <span class="fa fa-edit" aria-hidden="true"></span>
           <span i18n:translate>Rename</span>
      </a>
      <a class="button secondary" role="button" href="${request.link(file)}">
           <span class="fa fa-download" aria-hidden="true"></span>
           <span i18n:translate>Download</span>
     </a>
    </div>
</metal:file_details>

<metal:sign_result define-macro="sign_result" i18n:domain="onegov.town6">
    <metal:b use-macro="layout.macros['consume_messages']" />
    <metal:b use-macro="layout.macros['signature_status']" />
</metal:sign_result>

<metal:signature_status define-macro="signature_status" i18n:domain="onegov.town6">
    <tal:b condition="file.reference.content_type == 'application/pdf'" define="may_sign request.app.enable_yubikey and request.is_admin">
        <div tal:condition="file.signed" class="is-signed signature-status">
            <i class="fa fa-fw fa-lock" aria-hidden="true"></i>

            <span i18n:translate>
                Digital seal applied by <tal:b i18n:name="signee">${layout.get_user_title(file.signature_metadata['signee'])}</tal:b>
                on <span class="nowrap" i18n:name="date">${layout.format_date(layout.parse_isodate(file.signature_metadata['timestamp']), 'datetime_long')}</span>
            </span>
        </div>
        <tal:b condition="not file.signed and may_sign">
            <a tal:condition="not:file.signed" class="is-not-signed signature-status"
                role="button"
                data-prompt="Please enter your yubikey to apply a digital seal to this file"
                data-prompt-ok="Sign"
                data-prompt-cancel="Cancel"
                data-prompt-placeholder="Plug your YubiKey into a USB slot and press it."
                data-prompt-info="Published documents with a digital seal can be discovered through the site-search and in the list of documents with a digital seal. This action will be logged and cannot be undone."
                data-prompt-success="(function(value) {
                    var url = '${request.link(file, 'sign')}?csrf-token=${layout.csrf_token}';
                    var elt = $(this);
                    var row = elt.closest('tr');

                    elt.toggleClass('signing', true);
                    window.elt = elt;

                    jQuery.post(url, {'token': value}, function(data) {
                        var target = elt.closest('.signature-status').parent();
                        target.html(data);
                        processCommonNodes(target);
                        row.prev().addClass('signed');
                    }).always(function() {
                        elt.toggleClass('signing', false);
                    });
                })"
                i18n:attributes="data-prompt;data-prompt-ok;data-prompt-cancel;data-prompt-info;data-prompt-placeholder"
            >
                <i class="fa fa-fw fa-unlock" aria-hidden="true"></i>

                <span i18n:translate class="hide-on-hover">
                    Without digital seal
                </span>

                <span i18n:translate class="show-on-hover">
                    Apply digital seal now
                </span>
            </a>
        </tal:b>
        <tal:b condition="not file.signed and not may_sign">
            <div class="is-not-signed signature-status">
                <i class="fa fa-fw fa-lock" aria-hidden="true"></i>

                <span i18n:translate class="hide-on-hover">
                    Without digital seal
                </span>

                <span i18n:translate class="show-on-hover">
                    You are not authorised to apply digital seals to documents
                </span>
            </div>
        </tal:b>
    </tal:b>
</metal:signature_status>

<metal:file_info define-macro="file-info" i18n:domain="onegov.town6">
    <tal:b define="
        file_number file.number|file.id;
        file_upload file.upload_date|file.created
    ">
        <tr class="file-info ${'signed' if file.signed else ''}">
            <td>
                ${file.name}
            </td>
            <td>
                <a id="button-${file_number}">
                    <i class="fa fa-chevron-down" aria-hidden="true"></i>
                </a>
            </td>
            <td>
                ${extension(file)}
            </td>
            <td>
                ${format_date(file_upload)}
            </td>
        </tr>
        <tr id="details-${file_number}">
            <td colspan="4">
                <div ic-trigger-from="#button-${file_number}"
                     ic-trigger-on="click once"
                     ic-get-from="${actions_url(file.id)}"
                     class="file-preview-wrapper"
                >
                </div>
            </td>
        </tr>

    </tal:b>
</metal:file_info>

<metal:uploaded_image define-macro="uploaded_image" i18n:domain="onegov.town6">
    <div id="image-${index}" class="image-container">
        <a href="${image.url}" tal:condition="image" class="editable-alt" data-note-update-url="${image.extra}">
            <img tal:condition="image.alt" data-src="${image.src}" class="lazyload static-alt" alt="${image.alt}" width="${image.width}" height="${image.height}" />
            <img tal:condition="not:image.alt" data-src="${image.src}" class="lazyload missing-alt static-alt" alt="Click to add a description" i18n:attributes="alt" width="${image.width}" height="${image.height}"/>
        </a>
        <a class="delete confirm"
           ic-delete-from="${image.url}?csrf-token=${layout.csrf_token}"
           ic-on-success="$('#image-${index}').remove();"
           data-confirm="Do you really want to delete the image?"
           data-confirm-yes="Delete Image"
           data-confirm-no="Cancel"
           i18n:attributes="data-confirm;data-confirm-yes;data-confirm-no"><i class="fa fa-times" aria-hidden="true"></i></a>
    </div>
</metal:uploaded_image>

<metal:digest_result define-macro="digest_result" i18n:domain="onegov.town6">
    <div class="digest-result digest-${is_known and 'is-known' or 'is-not-known'}" tal:switch="is_known">
        <tal:b case="True">
            <div>
                <i class="fa fa-fw fa-check-circle" aria-hidden="true"></i>
            </div>
            <div i18n:translate>
                <span i18n:name="name">${name}</span>
                was provided with a digital seal on
                <span i18n:name="date">${layout.format_date(date, 'datetime')}</span>
            </div>
        </tal:b>
        <tal:b case="False">
            <div>
                <i class="fa fa-fw fa-exclamation-circle" aria-hidden="true"></i>
            </div>
            <div i18n:translate>
                <span i18n:name="name">${name}</span>
                is not in our database
            </div>
        </tal:b>
    </div>
</metal:digest_result>

<metal:publication define-macro="publication" i18n:domain="onegov.town6">
    <div tal:define="file_link link(publication)" class="publication-item">
        <a class="file-preview" href="${file_link}">
            <img class="pdf-preview lazyload" data-no-alt data-src="${link(publication, name='medium')}">
        </a>

        <ul class="dense">
            <li class="publication-title">
                <a href="${file_link}">${name_without_extension(publication.name)}</a>
            </li>
            <li class="publication-date">
                <span>
                    ${layout.format_date(publication.created, 'date')}
                </span>
            </li>
            <li tal:define="pages publication.stats.get('pages') or 0" class="publication-stats">
                <span>
                    <i class="fa fa-fw fa-file-text-o" aria-hidden="true"></i>
                    <tal:b tal:condition="pages == 0 or pages > 1" i18n:translate>
                        <tal:b i18n:name="count">${pages}</tal:b> pages
                    </tal:b>
                    <tal:b tal:condition="pages == 1" i18n:translate>
                        1 page
                    </tal:b>
                </span>
            </li>
        </ul>
    </div>
</metal:publication>

<metal:holidays define-macro="holidays" i18n:domain="onegov.town6">
    <ul class="holidays">
        <li tal:repeat="(holiday, descriptions) holidays.all(year)">
            ${layout.format_date(holiday, 'date')} - ${', '.join(descriptions)}
        </li>
    </ul>
</metal:holidays>

<metal:tickets_table_row define-macro="tickets_table_row" i18n:domain="onegov.town6">
    <tr tal:define="ticket_url request.link(ticket); has_access request.is_manager_for_model(ticket)"
            class="ticket ticket-handler-${ticket.handler_code} ticket-row-state-${ticket.state}" tal:attributes="data-url action_link(ticket) if has_access else nothing">
        <tal:block tal:condition="has_access">
          <td class="ticket-number-plain">
              <a href="${ticket_url}">
                  ${ticket.number}
              </a>
          </td>
          <td class="ticket-group" colspan="2">
              <div>${translate(ticket.group)}</div>
              <div>${ticket.title}</div>
              <div>${ticket.subtitle}</div>
              <tal:b define="payment ticket.handler.payment" tal:condition="payment">
                  <div class="payment-state payment-state-${payment.state}">
                      ${layout.format_number(payment.amount)} ${payment.currency}
                  </div>
              </tal:b>
          </td>
          <td class="ticket-date">
              ${layout.format_date(ticket.created, 'datetime')}
          </td>
          <td class="ticket-action" tal:condition="ticket.state == 'open'" colspan="2">
              <a class="ticket-accept ticket-button button small success" href="${request.link(ticket, 'accept')}" i18n:translate>
                  Accept
              </a>
          </td>
          <td class="ticket-state" tal:condition="ticket.state != 'open'">
              <tal:b condition="ticket.state == 'pending'" i18n:translate>
                  Pending
              </tal:b>
              <tal:b condition="ticket.state == 'closed'" i18n:translate>
                  Closed
              </tal:b>
          </td>
          <td class="ticket-user" tal:condition="ticket.state != 'open'">
              <metal:identicon tal:condition="ticket.user" use-macro="layout.macros.identicon" tal:define="initials ticket.user.initials|None; username ticket.user.username|None" />
          </td>
        </tal:block>
        <tal:block tal:condition="not has_access">
          <td class="ticket-number-plain" colspan="6">
              ${ticket.number}
          </td>
        </tal:block>
        <td tal:condition="archive_tickets">
            <input tal:condition="has_access" type="checkbox">
       </td>
    </tr>
</metal:tickets_table_row>

<metal:focus define-macro="focus-title" i18n:domain="onegov.town6">
    <tal:b i18n:translate="">Focus</tal:b>
</metal:focus>

<metal:focus define-macro="focus-panel" i18n:domain="onegov.town6">
        <div class="focus-image" tal:condition="image_src">
            <div style="width: 100%; padding-bottom: 55%; background-image: url(${image_src}); background-size: cover;"></div>
        </div>
        <div class="panel" tal:condition="python: not image_src">
            <p i18n:translate="">Available options for the focus widget:</p>
            <code>&lt;focus<br>
                image-src="https://..."<br>
                focus-url="https://on-image-click.com"<br>
                title="..."<br>
                hide-title=""<br>
                hide-lead=""<br>
                hide-text="" &gt;<br>
                &emsp;&lt;text&gt;...&lt;/text&gt;<br>
                &lt;/focus&gt;
            </code>
        </div>
</metal:focus>

<metal:chat define-macro="chat">
<div class="autostick chat" tal:condition="layout.show_chat">
    <tal:b tal:switch="layout.org.chat_type">
        <tal:b tal:case="'scoutss'">
            <div
                    class="scoutsss-dialog"
                    data-bgcolor="${layout.org.chat_bg_color or layout.primary_color}"
                    data-videobubble="false"
                    data-videoclickicon="false"
                    data-notifications="false"
                    data-video="false"
                    data-videourl=""
                    data-delay="3"
                    data-videodelay="0"
                    data-transparent="false"
                    data-draggable="true"
                    data-size="medium"
                    data-click="widget"
                    data-onclose="avatar"
                    data-header="default"
                    data-showicon="1"
                    data-title="${layout.org.chat_title or 'Chat'}"
                    data-placement="bottom-right"
                    data-code="${layout.org.chat_customer_id}"
                    data-img="https://s3.eu-west-1.amazonaws.com/scoutsss.prod/media-library/a5a38020-9e8b-11ea-8881-d1ae9b15eb8c/Gemeinde%20Ebikon%20Favicon%202-12dc4500-b8bc-11eb-8e08-f1eba26582a9.jpg"
                    data-bubbleclose="true">
            </div>
        </tal:b>
    </tal:b>
</div>
</metal:chat>


<metal:progress_indicator define-macro="progress_indicator">
<ol class="${'with-title ' if show_title else ''}progress-indicator" tal:define="show_number show_number|True; show_title show_title|True" tal:condition="steps|nothing">

    <tal:b tal:repeat="step steps">
        <li tal:define="complete step.position < layout.step_position; current step.position == layout.step_position"
                tal:attributes="data-step step.position if show_number else ''" class="${'is-current' if current else '' + 'is-complete' if complete else ''}">
            <span tal:condition="show_title">${request.translate(step.title)}</span>
        </li>
    </tal:b>
</ol>
</metal:progress_indicator>

<metal:modal define-macro="modal">
<div id="${modal_id}" class="reveal" data-reveal>
    <tal:block metal:define-slot="modal_content"></tal:block>
    <button class="close-button" data-close aria-label="Close" type="button">
        <span aria-hidden="true">&times;</span>
    </button>
</div>
</metal:modal>

<metal:pageref define-macro="pageref" i18n:domain="onegov.town6">
    <div
        class="pageref"
        title="Copy to clipboard"
        i18n:attributes="title"
        data-clipboard-action="copy"
        data-clipboard-text="${request.url + '#' + pageref_id}"
        tal:condition="not: layout.org.disable_page_refs"
    ></div>
</metal:pageref>


<metal:jobs define-macro="jobs-cards">
    <?python
            if dynamic_rss_widget_builder:
                parsed_rss_feed = dynamic_rss_widget_builder(rss_feed)
            else:
                parsed_rss_feed = None
            ?>
    <div class= "job-widget card aos-init aos-animate" tal:condition="parsed_rss_feed and jobs_card_title">
        <div id="pj-widget-container1" class="pj-widget-jobs-container" tal:define="channel parsed_rss_feed">

            <style>

                    .pj-widget-jobs-container * {
                        -webkit-box-sizing: border-box;
                        -moz-box-sizing: border-box;
                        box-sizing: border-box;
                    }

                    .pj-widget-jobs-container a {
                        color: #337ab7;
                        text-decoration: none;
                    }

                    ul.pj-widget-job-results .list-group-item:nth-child(2n-1) {
                        background-color: rgba(179, 179, 179, 0.8);
                    }

                    ul.pj-widget-job-results .list-group-item:nth-child(2n) {
                        background-color: rgba(114, 110, 110, 0.2);
                    }

                    .pj-widget-job-results .list-group-item:first-child {
                        border-top-left-radius: 4px;
                        border-top-right-radius: 4px;
                    }

                    .pj-widget-job-results .list-group-item:last-child {
                        border-bottom-left-radius: 4px;
                        border-bottom-right-radius: 4px;
                    }

                    .pj-widget-job-results .list-group-item {
                        position: relative;
                        display: block;
                        padding: 10px 15px;
                        margin-bottom: -1px;
                        background-color: #fff;
                        border: 1px solid #ddd;
                    }

                    ul.pj-widget-job-results a {
                        color: #333;
                    }

                    .job-companyLogo > img {
                        max-height: 50px;
                        max-width: 100%;
                        background-color: white;
                        display: block;
                        margin-right: auto;
                        margin-left: auto;
                    }

                    ul.pj-widget-job-results li.list-group-item span.pj-widget-arrow {
                        border-color: black;
                        right: 10px;
                        top: 40%;
                        transform: rotate(45deg);
                    }


                    .pj-widget-row {
                        margin-right: -15px;
                        margin-left: -15px;
                    }

                    .pj-widget-row::before, .pj-widget-row::after {
                        display: table;
                        content: " ";
                    }

                    .pj-widget-row::after {
                        clear: both;
                    }

                    .pj-widget-col-xs-12 {
                        width: 100%;
                    }

                    @media (min-width: 768px) {
                        .pj-widget-col-sm-3 {
                            width: 25%;
                        }

                        .pj-widget-col-sm-6 {
                            width: 50%;
                        }

                        .pj-widget-col-sm-6 > p {
                            margin-bottom: 0!important; // additional fix
                        }
                    }

                    .pj-widget-col-md-12, .pj-widget-col-sm-3, .pj-widget-col-sm-6, .pj-widget-col-sm-9, .pj-widget-col-md-4 {
                        float: left;
                        position: relative;
                        min-height: 1px;
                        padding-left: 15px;
                        padding-right: 15px;
                    }

                    .pj-widget-list-unstyled {
                        list-style: none;
                    }

                    .pj-widget-list-group {
                        padding-left: 0;
                        margin-bottom: 20px;
                    }

                    .pj-widget-arrow {
                        position: absolute;
                        border-top: 3px solid #337ab7;
                        border-right: 3px solid #337ab7;
                        width: 9px;
                        height: 9px;
                    }


                    .pj-widget-jobmail-container .pj-widget-input-group .pj-widget-form-control {
                        border-radius: 0;
                    }


                    .pj-widget-input-group .pj-widget-form-control:focus {
                        z-index: 3;
                    }

                    .pj-widget-input-group .pj-widget-form-control {
                        position: relative;
                        z-index: 2;
                        float: left;
                        width: 100%;
                        margin-bottom: 0;
                    }

                    .pj-widget-input-group .pj-widget-form-control:last-child {
                        border-top-left-radius: 0;
                        border-bottom-left-radius: 0;
                    }

                    .pj-widget-panel-default > .pj-widget-panel-heading {
                        color: #333;
                        background-color: #f5f5f5;
                        border-color: #ddd;
                    }


                    .pj-widget-panel > .table {
                        margin-bottom: 0;
                    }


                    .pj-widget-table > tbody > tr > td {
                        padding: 8px;
                        line-height: 1.42857143;
                        vertical-align: top;
                        border-top: 1px solid #ddd;
                    }

                    .pj-widget-panel > .pj-widget-table > tbody:first-child > tr:first-child td {
                        border-top: 0;
                    }

                    .pj-widget-panel > .pj-widget-table {
                        margin-bottom: 0;
                    }


                    ul.pj-widget-job-results > .list-group-item {
                        border-top-color: #009476 !important;
                        border-bottom-color: #009476 !important;
                        border-left: transparent !important;
                        border-right: transparent !important;
                        border-radius: 0px !important;
                        background-color: transparent !important;
                        padding-left: 5px !important
                    }

            </style>

        <div class="card-section">
            <h5>${jobs_card_title}</h5>

            <ul class="pj-widget-job-results pj-widget-list-unstyled pj-widget-list-group" tal:repeat="item channel.items">
                <li class="list-group-item">
                    <a target="_blank" href="${item.guid}" rel="nofollow">
                        <span class="pj-widget-arrow"></span>
                        <div class="pj-widget-row">
                            <div class="pj-widget-col-sm-6 pj-widget-col-xs-12">
                                <p class="homepage-text" style="font-size: 1.1em;">${item.title}</p>
                                <p class="homepage-text">${item.description}</p>
                            </div>
                            <div class="pj-widget-col-sm-3 pj-widget-col-xs-12">${layout.format_date(item.pubDate, 'date')}</div>
                        </div>
                    </a>
                </li>
            </ul>
        </div>
      </div>

        <div style="width:100%;display:block;font-size:12px;color:#999999;text-align:center;padding-top:5px;margin-bottom: 2rem;">
            Jobs bereitgestellt von <a href="https://www.publicjobs.ch/" target="_blank">publicjobs.ch</a></div>
    </div>

</metal:jobs><|MERGE_RESOLUTION|>--- conflicted
+++ resolved
@@ -1530,11 +1530,7 @@
 <metal:slider define-macro="slider" i18n:domain="onegov.town6">
     <div tal:condition="images" class="orbit slider homepage-image-slider" role="region" aria-label="Homepage Image Slider" data-orbit data-timer-delay="7200" tal:define="height height|None;">
         <div class="orbit-wrapper">
-<<<<<<< HEAD
             <div tal:condition="images and len(images) > 1" class="orbit-controls show-for-medium">
-=======
-            <div  tal:condition="images and len(images) > 1" class="orbit-controls">
->>>>>>> cd3f1d4a
                 <button class="orbit-previous"><span class="show-for-sr">Previous Slide</span><i class="fa fa-chevron-left"></i></button>
                 <button class="orbit-next"><span class="show-for-sr">Next Slide</span><i class="fa fa-chevron-right"></i></button>
             </div>
