<!DOCTYPE html>
<html xmlns="http://www.w3.org/1999/xhtml"
      xmlns:i18n="http://xml.zope.org/namespaces/i18n"
      xmlns:metal="http://xml.zope.org/namespaces/metal"
      xmlns:tal="http://xml.zope.org/namespaces/tal"
      i18n:domain="onegov.town6">
<body>

<metal:favicon define-macro="favicon">
    <link tal:condition="layout.favicon_apple_touch_url|nothing" rel="apple-touch-icon" sizes="57x57" href="${layout.favicon_apple_touch_url}">
    <link tal:condition="layout.favicon_win_url|nothing" rel="icon" type="image/png" href="${layout.favicon_win_url}" sizes="16x16">
    <link tal:condition="layout.favicon_mac_url|nothing" rel="icon" type="image/png" href="${layout.favicon_mac_url}" sizes="32x32">
    <link tal:condition="layout.favicon_pinned_tab_safari_url|nothing" rel="mask-icon" href="${layout.favicon_pinned_tab_safari_url}" color="${layout.primary_color}">
    <link tal:condition="not layout.favicon_apple_touch_url|nothing and
            not layout.favicon_win_url|nothing and
            not layout.favicon_mac_url|nothing and
            not layout.favicon_pinned_tab_safari_url|nothing" rel="icon" href="data:;base64,iVBORw0KGgo=">
    <meta name="theme-color" content="${layout.primary_color}">
</metal:favicon>

<metal:b define-macro="before_directory_entry_lead">
    <!--! To be override by other applications -->
</metal:b>

<metal:b define-macro="extra_usermanagement_fields">
    <!--! To be override by other applications -->
</metal:b>

<metal:b define-macro="consume_messages" i18n:domain="onegov.town6">
    <div tal:repeat="message request.consume_messages()" data-closable class="callout alert-box ${message.type}">
        ${message.text}
        <button class="close-button" aria-label="Dismiss alert" type="button" data-close>
            <span aria-hidden="true">&times;</span>
        </button>
      </div>
</metal:b>

<metal:navigation define-macro="sort-items-nested">
    <a tal:condition="children">
        <span data-click-target="${link.attrs['href']}">${link.text}</span>
        <metal:b use-macro="layout.macros['access_hint']" tal:define="item page"/>
        <metal:b use-macro="layout.macros['publication_hint']" tal:define="item page"/>
    </a>
    <tal:b tal:condition="not: children">
        <a href="${link.attrs['href']}">
            <span>${link.text}</span>
            <metal:b use-macro="layout.macros['access_hint']" tal:define="item page"/>
            <metal:b use-macro="layout.macros['publication_hint']" tal:define="item page"/>
        </a>
    </tal:b>
    <ul class="vertical menu nested" tal:condition="children">
        <tal:b tal:repeat="(page, sublink, c) children">
            <li data-sortable-id="${page.id}">
                <metal:b use-macro="layout.macros['sort-items-nested']" tal:define="link sublink; children c" />
            </li>
        </tal:b>
    </ul>
</metal:navigation>

<metal:navigation define-macro="side-navigation-nested">
    <a tal:condition="children" tal:define="page page|None">
        <div class="navlink ${'current' if nav_page == page else ''}">
            <span data-click-target="${link.attrs['href']}">
                ${link.text}
                <metal:b use-macro="layout.macros['access_hint']" tal:define="item nav_page"/>
                <metal:b use-macro="layout.macros['publication_hint']" tal:define="item nav_page"/>
            </span>
        </div>
    </a>
    <tal:b tal:condition="not: children" tal:define="page page|None">
        <a href="${link.attrs['href']}">
            <div class="navlink ${'current' if nav_page == page else ''}">
                <span>
                    ${link.text}
                    <metal:b use-macro="layout.macros['access_hint']" tal:define="item nav_page"/>
                    <metal:b use-macro="layout.macros['publication_hint']" tal:define="item nav_page"/>
                </span>
            </div>
        </a>
    </tal:b>
    <tal:b tal:define="ancestors layout.model.ancestors|[]">
        <ul class="vertical menu nested ${'is-active current-list' if nav_page in ancestors else ''}"  tal:condition="children">
            <tal:b tal:repeat="(nav_page, sublink, c) children">
                <li data-sortable-id="${nav_page.id}">
                    <metal:b use-macro="layout.macros['side_navigation_nested']" tal:define="link sublink; children c" />
                </li>
            </tal:b>
        </ul>
    </tal:b>
</metal:navigation>

<metal:navigation define-macro="side-navigation">
    <ul class="vertical menu side-navigation drilldown"  data-drildown data-auto-height="true" data-responsive-menu="drilldown medium-accordion" data-back-button="${layout.drilldown_back}" tal:define="links top_navigation|layout.top_navigation">
        <li tal:repeat="(nav_page, link, children) links" data-sortable-id="${nav_page.id}">
            <metal:b use-macro="layout.macros['side_navigation_nested']" />
        </li>
    </ul>
</metal:navigation>

<metal:header_links define-macro="header_links">
    <div id="header_links" class="text-center" tal:define="links header_options.get('header_links')" tal:condition="links">
        <div class="grid-container">
            <div class="title-bar align-center" data-responsive-toggle="animated-menu" data-hide-for="medium">
                <button type="button" data-toggle><i class="fa fa-bars"></i> </button>
                </div>

                <div class="top-bar" id="animated-menu">
                <div class="top-bar-left">
                    <ul class="dropdown menu align-center" data-dropdown-menu>
                        <li tal:repeat="link links"><a href="${link[1]}">${link[0] if link[0] else link[1]}</a></li>
                    </ul>
                </div>
            </div>
        </div>
    </div>
</metal:header_links>

<metal:header-text define-macro="header-text">
    <div id="header_text" tal:condition="header_options['left_header_name']|nothing" tal:define="color header_options.get('left_header_color'); rem_size header_options.get('left_header_rem', 1)">
        <div class="grid-container">
            <a class="h4" href="${header_options.get('left_header_url', '#')}"
                style="color:${color or '#fff'}; font-size: ${rem_size}rem">
                    ${header_options['left_header_name']}
            </a>
        </div>
    </div>
</metal:header-text>

<metal:editbar define-macro="dropdown-editbar">
        <ul class="dropdown menu edit-bar" data-dropdown-menu tal:condition="editbar_links">
            <li tal:repeat="group editbar_links|layout.editbar_links">
                <tal:b condition="group.links|nothing">
                    <a href="#">${group.title}</a>
                    <ul class="menu">
                        <li tal:repeat="link group.links">
                            <tal:b replace="link(layout)" />
                        </li>
                    </ul>
                </tal:b>
                <tal:b condition="group.url|group.attrs|nothing" define="link group">
                    <tal:b replace="link(layout)" />
                </tal:b>
            </li>
        </ul>
</metal:editbar>

<metal:breadcrumbs define-macro="breadcrumbs">
    <div id="breadcrumbs">
        <nav aria-label="You are here" role="navigation" i18n:attributes="aria-label">
            <ul class="breadcrumbs" tal:condition="layout.breadcrumbs">
                <tal:b repeat="link layout.breadcrumbs">
                    <li tal:content="link(layout)"></li>
                </tal:b>
            </ul>
        </nav>
    </div>
</metal:breadcrumbs>

<metal:panel-links define-macro="panel-links">
    <ul class="${' '.join(classes) + ' panel-links' + (' callout' if as_callout else '')}" tal:define="as_callout as_callout|False; classes classes|[]">
        <li tal:repeat="link panel.links">
            <tal:b content="link(layout)" />
            <small tal:condition="show_subtitle|True">${link.subtitle}</small>
        </li>
    </ul>
</metal:panel-links>

<metal:footer define-macro="footer">
    <footer id="footer" class="footer-container">
        <div class="grid-container">
            <div class="grid-x grid-padding-x footer-content">
                <metal:b use-macro="layout.macros['footer_columns']" />
                <metal:b use-macro="layout.macros['footer_links']" />
            </div>
        </div>
    </footer>
</metal:footer>

<metal:footer_columns define-macro="footer_columns">
    <tal:b define="contact layout.org.contact_html|nothing;
        contact_url layout.org.contact_url|nothing;
        opening_hours layout.org.opening_hours_html|nothing;
        opening_hours_url layout.org.opening_hours_url|nothing;
        facebook layout.org.facebook_url|nothing;
        twitter layout.org.twitter_url|nothing;
        instagram layout.org.instagram_url|nothing;
        youtube layout.org.youtube_url|nothing;
        linkedin layout.org.linkedin_url|nothing;
        tiktok layout.org.tiktok_url|nothing;
        custom_links layout.custom_links|nothing;">
        <tal:b tal:condition="any((
            contact,
            contact_url,
            opening_hours,
            opening_hours_url,
            facebook,
            twitter,
            instagram,
            youtube,
            linkedin,
            tiktok,
            custom_links
        ))">
            <div class="small-12 medium-4 cell">
                <metal:b use-macro="layout.macros['footer_contact']" />
            </div>

            <div class="small-12 medium-4 cell">
                <metal:b use-macro="layout.macros['footer_opening_hours']" />
            </div>

            <div class="small-12 medium-4 cell">
                <metal:b use-macro="layout.macros['footer_social_media']" />
                <metal:b use-macro="layout.macros['footer_custom_links']" />
            </div>
        </tal:b>
    </tal:b>
</metal:footer_columns>

<metal:footer_custom_links define-macro="footer_custom_links">
    <tal:b define="custom_links layout.custom_links">
        <tal:b tal:condition="custom_links" tal:repeat="link custom_links">
            <h5 class="custom-links"><a href="${link[1]}">${link[0]}</a></h5>
        </tal:b>
    </tal:b>
</metal:footer_custom_links>

<metal:footer_links define-macro="footer_links" i18n:domain="onegov.town6">
<div class="medium-4 cell"></div>
<div class="small-12 medium-4 cell footer-links">
    <tal:b condition="not request.app.org.hide_onegov_footer|True">
        <span>
            <a href="https://www.admin.digital">OneGov Cloud</a> | <a href="https://github.com/OneGov/onegov-cloud/blob/master/CHANGES.md#release-${layout.app.version.replace('.', '')}">${layout.app.version}</a>
        </span>
        <span>
            <a href="https://www.admin.digital/datenschutz" i18n:translate>
                Privacy Protection
            </a>
        </span>
    </tal:b>
    <span tal:condition="not request.is_logged_in">
        <a href="${layout.login_from_path()}" i18n:translate>
            Login
        </a>
    </span>
    <span tal:define="about_url layout.org.meta.about_url|nothing" tal:condition="about_url">
        <a href="${about_url}" i18n:translate>
            About
        </a>
    </span>
</div>
</metal:footer_links>

<metal:footer_contact define-macro="footer_contact" i18n:domain="onegov.town6">
    <h5 i18n:translate tal:condition="contact or contact_url">Contact</h5>
    <div tal:content="layout.org.contact_html" />
    <a tal:condition="contact_url" tal:attributes="href contact_url"><strong><tal:b i18n:translate>more</tal:b>…</strong></a>
</metal:footer_contact>

<metal:footer_opening_hours define-macro="footer_opening_hours" i18n:domain="onegov.town6">
    <h5 i18n:translate tal:condition="opening_hours or opening_hours_url">Opening Hours</h5>
    <div tal:content="opening_hours" />
    <a tal:condition="opening_hours_url" tal:attributes="href opening_hours_url"><strong><tal:b i18n:translate>more</tal:b>…</strong></a>
</metal:footer_opening_hours>

<metal:footer_social_media define-macro="footer_social_media">
    <tal:b condition="any((
            facebook,
            twitter,
            instagram,
            youtube,
            linkedin,
            tiktok,
        ))">

        <h5 i18n:translate>Social Media</h5>
        <ul class="social-media-links">
            <li tal:condition="facebook">
                <a tal:attributes="href facebook">
                    <i class="fab fa-facebook fa-fw"></i> Facebook
                </a>
            </li>
            <li tal:condition="twitter">
                <a tal:attributes="href twitter">
                    <i class="fab fa-twitter fa-fw"></i> Twitter
                </a>
            </li>
            <li tal:condition="instagram">
                <a tal:attributes="href instagram">
                    <i class="fab fa-instagram fa-fw"></i> Instagram
                </a>
            </li>
            <li tal:condition="youtube">
                <a tal:attributes="href youtube">
                    <i class="fab fa-youtube fa-fw"></i> YouTube
                </a>
            </li>
            <li tal:condition="linkedin">
                <a tal:attributes="href linkedin">
                    <i class="fab fa-linkedin fa-fw"></i> LinkedIn
                </a>
            </li>
            <li tal:condition="tiktok">
                <a tal:attributes="href tiktok">
                    <i class="fab fa-tiktok fa-fw"></i> TikTok
                </a>
            </li>
        </ul>
    </tal:b>
</metal:footer_social_media>

<metal:footer_locales define-macro="footer_locales">
    <div class="footer-locales" tal:condition="layout.org.locales and len(layout.org.locales) > 1">
        <h5>Languages</h5>
        <div class="text-links">
            <tal:b repeat="(name, url) layout.locales">
                <a tal:condition="request.locale not in url" href="${url}">${name}</a>
                <a tal:condition="request.locale in url" style="cursor: default"><strong>${name}</strong></a>
            </tal:b>
        </div>
    </div>
</metal:footer_locales>

<metal:partners define-macro="partner-card">
    <div data-aos="fade" data-aos-duration="800" class="card" tal:condition="item.image_url">
        <a tal:attributes="href item.url">
            <img src="${item.image_url}" alt="${item.lead or ''}">
        </a>
        <div tal:condition="item.lead" class="card-section show-for-sr">${item.lead}</div>
    </div>
</metal:partners>

<metal:partners define-macro="partner-cards" i18n:domain="onegov.town6" tal:define="subpage subpage|False">
    <div class="partners grid-x grid-padding-x columns small-up-2 medium-up-3 large-up-4 align-center">
        <div class="cell" tal:repeat="item partners">
            <metal:b use-macro="layout.macros['partner-card']" />
        </div>
    </div>
</metal:partners>

<metal:events define-macro="event-item-card">
    <a href="${item.url}">
        <div class="card" data-aos="fade">
                <div class="${'' if item.image_url else 'no-image'}" style="width: 100%; padding-bottom: 55%; background-image: url(${item.image_url}); background-color: #a4a4a4; background-size: cover;"></div>
                <div class="image-placeholder no-image" tal:condition="not: item.image_url">
                    <i class="far fa-calendar-alt" aria-hidden="true"></i>
                </div>
                <div class="card-section" tal:condition="with_lead|False">
                    <h5>${item.lead}</h5>
                    <div class="date-place">
                        <div class="grid-x">
                            <div class="cell small-1 medium-2">
                                <i class="far fa-calendar-alt"></i>
                            </div>
                            <div class="cell small-11 medium-10">
                                ${item.subtitle}
                            </div>
                        </div>
                        <hr/>
                        <div class="grid-x">
                            <div class="cell small-1 medium-2">
                                <i class="fas fa-map-marker-alt"></i>
                            </div>
                            <div class="cell small-11 medium-10">
                                ${item.location}
                            </div>
                        </div>
                    </div>
                </div>
        </div>
    </a>
</metal:events>

<metal:panel define-macro="event-cards">
    <div tal:condition="event_panel|nothing" class="events grid-x grid-padding-x  align-center">
        <div class="cell small-12 medium-4 event-item flex-container" tal:repeat="item event_panel.links">
            <metal:b use-macro="layout.macros['event-item-card']" />
        </div>
    </div>
    <div class="newslist grid-x align-center">
        <a class="button hollow" href="${layout.events_url}" i18n:translate="">All events</a>
    </div>
</metal:panel>

<metal:card define-macro="directory-card">
    <div  data-aos="fade" data-aos-duration="800" class="card">
        <a tal:attributes="href link.url">
        <div class="card-section">
                <h5><i class="fa fa-list" aria-hidden="true"></i> ${link.text}</h5>
                <p>${link.subtitle}</p>
            </div>
        </a>
    </div>
</metal:card>

<metal:directory define-macro="directories-list">
    <div class="directories-list grid-x grid-padding-x align-center">
        <tal:b tal:repeat="link directory_panel.links[0:-1]">
            <div class="cell small-12 large-4 medium-6">
                <tal:b metal:use-macro="layout.macros['directory_card']" />
            </div>
        </tal:b>
    </div>
    <div class="grid-x align-center">
        <a class="button hollow" href="${layout.directories_url}" i18n:translate="">All directories</a>
    </div>
</metal:directory>

<metal:form define-macro="form">
    <form tal:attributes="action form.action|'.';data-image-upload-url layout.image_upload_json_url; data-image-list-url layout.image_list_url;data-file-upload-url layout.file_upload_json_url; data-file-list-url layout.file_list_url; data-sitecollection-url layout.sitecollection_url; id form_id|''" class="${form.css_class|''}" method="${form.method|'POST'}" enctype="multipart/form-data" tal:define="form_two_columns form_two_columns|False">
        <tal:b repeat="fieldset form.fieldsets">
            <fieldset tal:condition="fieldset.is_visible" id="fieldset-${fieldset.label.lower().replace(' ', '-')}">
                <legend>${fieldset.label}</legend>
                <div class="formfields ${'grid-x grid-padding-x wrapper' if form_two_columns else ''}">
                    <metal:fields use-macro="layout.macros['fields']" tal:define="fields fieldset.fields.values()" />
                </div>
            </fieldset>
            <tal:b condition="not:fieldset.is_visible">
                <div class="formfields ${'grid-x grid-padding-x wrapper' if form_two_columns else ''}">
                    <metal:fields use-macro="layout.macros['fields']" tal:define="fields fieldset.fields.values()" />
                </div>
            </tal:b>
        </tal:b>
        <metal:b define-slot="before-submit" />
        <tal:b condition="not: layout.edit_mode|False">
            <tal:b condition="cancel|nothing">
                <a class="button secondary cancel-button" href="${cancel}" role="button">
                    <tal:b condition="not:cancel_text|nothing" i18n:translate="">
                        Cancel
                    </tal:b>
                    <tal:b condition="cancel_text|nothing">
                        ${cancel_text}
                    </tal:b>
                </a>
            </tal:b>
            <tal:b condition="not: button_text|nothing">
                <input type="submit" value="Submit" class="button" i18n:attributes="value">
            </tal:b>
            <tal:b condition="button_text|nothing">
                <input type="submit" value="${button_text}" class="button" role="button">
            </tal:b>
            <a tal:condition="not hide_cancel|False" class="cancel-link" href="#" onclick="if(document.referrer) {window.open(document.referrer,'_self');} else {history.go(-1);} return false;"> <span i18n:translate="">Cancel</span></a>
        </tal:b>
    </form>
</metal:form>

<metal:fields define-macro="fields">
    <tal:b repeat="field fields">
        <div tal:define="hidden form.is_hidden(field)|False" class="${'small-12 large-6 cell' if form_two_columns else 'grid-x'} field-${field.id} field-type-${field.type.lower()} ${'field-hidden' if hidden else ''}">
            <div class="large-12 cell">
                <tal:b define="input_type field.widget.input_type|None">
                    <tal:b condition="input_type == 'hidden'">
                        ${field()}
                        <small class="error" tal:repeat="error field.errors">${error}</small>
                    </tal:b>
                    <tal:b condition="input_type != 'hidden'" define="radio_field field.type == 'RadioField'; checkbox_fields (field.type == 'MultiCheckboxField' or field.type == 'OrderedMultiCheckboxField'); field_list field.type == 'UploadMultipleField'">
                        <label tal:attributes="class field.errors and not field_list and 'error' or None" tal:condition="not checkbox_fields and not radio_field">
                            <metal:b use-macro="layout.macros['field']" />
                        </label>

                <div tal:attributes="class field.errors and 'error group-label' or 'group-label'" tal:condition="checkbox_fields or radio_field">
                    <metal:b use-macro="layout.macros['field']" />
                </div>
                <tal:b tal:repeat="error field.errors">
                    <small class="error" tal:condition="not field_list and error != ''">
                        ${error}
                    </small>
                </tal:b>
            </tal:b>
        </tal:b>
    </div></div>
    </tal:b>
</metal:fields>

<metal:homepage-tiles define-macro="homepage-tile-card" i18n:domain="onegov.town6">
    <div class="card" data-aos="fade" data-aos-duration="800"  id="homepage-tile-${item.number}" tal:condition="item.links">
        <div class="card-divider">
            <a tal:condition="item.page.url" href="${item.page.url}"><h5>${item.page.text}</h5></a>
            <h5 tal:condition="not item.page.url">${item.page.text}</h5>
        </div>
        <div class="card-section">
            <ul class="more-list">
                <li tal:repeat="link item.links" tal:content="link(layout)" />
            </ul>
        </div>
    </div>
</metal:homepage-tiles>

<metal:homepage-tiles define-macro="homepage-tiles">
    <div>
        <div class="grid-x grid-padding-x align-center" >
            <tal:block tal:repeat="item tiles">
                <div class="cell small-12 medium-6 large-4 homepage-tile" tal:condition="item.links">
                    <metal:homepage-tiles use-macro="layout.macros['homepage-tile-card']" />
                </div>
            </tal:block>
        </div>
    </div>
</metal:homepage-tiles>

<metal:single_field define-macro="field">
     <!--! render the label after the field if it's a boolean field -->
    <tal:b condition="field.type == 'BooleanField'">
        ${field()}
        <span class="label-text" tal:condition="not field.hide_label|True">${field.label.text}</span>
        <span class="label-required" tal:condition="field.flags.required|nothing">*</span>
        <div class="field-help" tal:condition="field.description">
            <tal:b replace="request.translate(field.description)" />
        </div>
    </tal:b>
    <tal:b condition="field.type != 'BooleanField'">
        <!--
            Note how the field is rendered *first* in the 'define' step,
            before the label is accessed. This is due to the field call
            setting up translatable labels as a side-effect.

            See onegov.core.i18n.get_translation_bound_meta.render_field
        -->
        <tal:b define="(description, is_md) form.as_maybe_markdown(form.request.translate(field.description or '')); long_description form.additional_field_help(field); content field(placeholder=description if not long_description else '', iconfont='Font Awesome 5 Free')">
            <span class="label-text" tal:condition="not field.hide_label|True">${field.label.text}</span>
            <span class="label-required" tal:condition="field.flags.required|nothing">*</span>
            <div class="long-field-help" tal:condition="long_description">
                <tal:b replace="long_description"/>
            </div>

            <!--! The field is placed here -->
            <tal:b replace="content" />
        </tal:b>
    </tal:b>
</metal:single_field>

<metal:upload define-macro="upload" i18n:domain="onegov.town6">
    <form action="${upload_url}" class="upload" method="POST" enctype="multipart/form-data">
        <div class="upload-dropzone dropzone">
            <input type="file" id="fileElem" class="hidden" multiple>
            <label class="button" for="fileElem" i18n:translate>Select files</label>
            <p class="show-for-medium" i18n:translate>Drop files to upload</p>
        </div>

        <div class="upload-progress" metal:define-slot='upload-progress'></div>
        <div class="upload-filelist" metal:define-slot='upload-filelist'></div>

        <!--! fallback for integration tests -->
        <noscript>
            <input name="file" type="file" multiple />
            <input type="submit" value="Submit" class="button" i18n:attributes="value">
        </noscript>

    </form>
</metal:upload>

<metal:newslist define-macro="news-item-card" i18n:domain="onegov.town6">
    <div class="card news-card" data-aos="fade" data-aos-duration="800" tal:define="url request.link(item)">
        <a href="${url}">
            <div tal:condition="item.page_image and item.show_preview_image" style="width: 100%; padding-bottom: 55%; background-image: url(${item.page_image}); background-size: cover;"></div>
        </a>
        <div class="card-section">
            <a href="${url}">
                <div>
                    <h5>${item.title} <metal:hint use-macro="layout.macros['access_hint']" /> <metal:hint use-macro="layout.macros['publication_hint']" /></h5>
                    <p tal:condition="not:hide_date|False" class="subheader">${layout.format_date(item.published_or_created, 'date_long')}</p>
                    <p class="news-lead">${get_lead(item.content.lead, 300, consider_sentences=False)}</p>
                </div>
            </a>
            <a href="${url}" class="read-more-link" i18n:translate="">read more</a>
        </div>
    </div>
</metal:newslist>


<metal:newslist define-macro="news-item-full" i18n:domain="onegov.town6">
    <div class="news-item cell small-8" data-aos="fade" data-aos-duration="800" tal:define="url request.link(item)">
        <hr>
        <a href="${url}">
            <h3>${item.title} <metal:hint use-macro="layout.macros['access_hint']"/> <metal:hint use-macro="layout.macros['publication_hint']"/></h3>
            <img tal:condition="item.page_image and item.show_preview_image" style="width: 100%; margin-bottom: 20px; padding-bottom: 55%; background-image: url(${item.page_image}); background-size: cover;"></img>
            <div class="news-lead">${item.lead}</div>
            <div tal:condition="not:hide_date|False" class="subheader">${layout .format_date(item .published_or_created, 'date_long')}</div>
            <div class="news-text" tal:content="item.text"></div>
        </a>
    </div>
</metal:newslist>


<metal:newslist define-macro="newslist" i18n:domain="onegov.town6">
    <div tal:condition="newsletter.show_news_as_tiles|True and news" class="newslist grid-x grid-padding-x align-center" >
        <div class="cell small-12 medium-${md_span|6} large-${lg_span|4} news-list-item" tal:repeat="item news">
            <metal:newlist use-macro="layout.macros['news-item-card']" tal:define="heading 'h4'" />
        </div>
    </div>
    <div tal:condition="not: newsletter.show_news_as_tiles|True" class="newslist grid-x align-center" tal:repeat="item news">
        <metal:newlist use-macro="layout.macros['news-item-full']" tal:define="heading 'h4'" />
    </div>
    <div class="newslist grid-x align-center">
        <a href="${layout.news_url}" class="news-all-entries button hollow"><span i18n:translate="">All articles</span></a>
    </div>
</metal:newslist>

<metal:newsletter define-macro="newsletter_signup">

    <metal:b define-slot="pre_form"></metal:b>

    <div class="grid-x">
        <div class="cell small-12 medium-${span_md|9} large-${span_lg|6}">
            <form class="signup" action="${form.action}" method="POST">
                <div>${form.csrf_token}</div>
                <div class="grid-x">
                    <div class="cell small-12">
                        <label class="${'error' if form.address.errors else ''}">
                            <input data-typeahead-subject type="email"
                               name="address"
                               placeholder="E-Mail Address" i18n:attributes="placeholder"/>
                            <small class="error" tal:repeat="error form.address.errors">${error}</small>
                        </label>
                    </div>
                    <div class="cell small" tal:condition="form.subscribed_categories.data">
                        <label>
                            <i18n:translate>${form.subscribed_categories.description}</i18n:translate><p>
                            ${form.subscribed_categories}
                        </label>
                    </div>
                    <button type="submit" class="button" i18n:translate>
                        ${button_text or 'Sign up'}
                    </button>
                </div>
            </form>
        </div>
    </div>

    <metal:b define-slot="after_form"></metal:b>

</metal:newsletter>

<metal:access_hint define-macro="access_hint" i18n:domain="onegov.town6">
    <tal:b tal:switch="item.access|False">
        <tal:b case="'private'">
            <i title="This site is private" i18n:attributes="title" class="private-hint"></i>
        </tal:b>
        <tal:b case="'member'">
            <i title="This site is private but can also be seen by members" i18n:attributes="title" class="member-hint"></i>
        </tal:b>
        <tal:b case="'mtan'">
            <i title="This site is public but requires submitting an mTAN" i18n:attributes="title" class="mtan-hint"></i>
        </tal:b>
        <tal:b case="'secret'">
            <i title="This site is secret" i18n:attributes="title" class="secret-hint"></i>
        </tal:b>
        <tal:b case="'secret_mtan'">
            <i title="This site is secret and requires submitting an mTAN" i18n:attributes="title" class="secret-mtan-hint"></i>
        </tal:b>
    </tal:b>
</metal:access_hint>

<metal:publication_hint define-macro="publication_hint" i18n:domain="onegov.town6">
    <tal:b condition="not: item.published">
        <i title="This site is not published." i18n:attributes="title" class="unpublished-hint"></i>
    </tal:b>
</metal:publication_hint>

<metal:access_hint_long define-macro="access_hint_long" i18n:domain="onegov.town6">
    <tal:b tal:switch="item.access|False">
        <tal:b tal:case="'private'">
            <div class="row">
                <div class="small-12 columns">
                    <div class="panel callout">
                        <p i18n:translate>
                            This site is not public.
                        </p>
                    </div>
                </div>
            </div>
        </tal:b>
        <tal:b tal:case="'member'">
            <div class="row">
                <div class="small-12 columns">
                    <div class="panel callout">
                        <p i18n:translate>
                            This site is not public but it can be seen by members.
                        </p>
                    </div>
                </div>
            </div>
        </tal:b>
    </tal:b>
</metal:access_hint_long>

<metal:publication_hint_long define-macro="publication_hint_long" i18n:domain="onegov.town6">
    <tal:b condition="not: item.published">
        <div class="grid-x">
            <div class="small-12 cell">
                <div class="panel">
                    <p i18n:translate>
                        This site is not published.
                    </p>
                </div>
            </div>
        </div>
    </tal:b>
</metal:publication_hint_long>

<metal:empty_lead_hint define-macro="empty_page_lead_hint" i18n:domain="onegov.town6">
    <tal:b condition="not item.lead and request.is_manager|nothing">
        <div class="grid-x">
            <div class="small-12 cell">
                <div class="panel">
                    <p i18n:translate>This site contains no lead. Leads are used for lists and search results.</p>
                </div>
            </div>
        </div>
    </tal:b>
</metal:empty_lead_hint>

<metal:page_content define-macro="page_content_sidebar" i18n:domain="onegov.town6">
    <div class="small-12 medium-4 cell sidebar medium-offset-1 ${'filter-panel' if filter_panel else ''}" tal:condition="people or contact or coordinates or files or show_side_panel or more_entries|False or sidepanel_links|False" tal:define="files files|None; highlight_contacts highlight_contacts|True; filter_panel filter_panel|False">
        <div class="sidebar-wrapper">
            <div metal:define-slot="before-panels"></div>
            <div tal:define="hide page.hide_contact|hide_contact|False" class="side-panel contact-panel" tal:condition="not hide and contact or coordinates or location">
                <div tal:condition="contact and not hide">
                    <h3 i18n:translate>Contact</h3>
                    <tal:b content="contact" />
                </div>
                <br tal:condition="coordinates and contact" />
                <h3 i18n:translate tal:condition="not contact">Map</h3>
                <div tal:condition="coordinates" class="marker-map" data-map-type="thumbnail" data-lat="${coordinates.lat}" data-lon="${coordinates.lon}" data-zoom="${coordinates.zoom}" data-marker-icon="${marker_icon|nothing}" data-marker-color="${marker_color|nothing}"></div>
                <div class="location" tal:condition="location">${location}</div>
            </div>
            <div class="side-panel people-panel" tal:condition="people and not show_people_on_main_page" tal:define="show_people_on_main_page page.show_people_on_main_page|resource.show_people_on_main_page|False; western_name_order page.western_name_order|resource.western_name_order|False">
                <h3 i18n:translate>People</h3>
                <ul class="more-list" data-sortable data-sortable-url="${layout.move_person_url_template}">
                    <li tal:repeat="person people" data-sortable-id="${request.is_manager and person.id}">
                        <div class="person-card person-list-card">
                            <div tal:define="url (person.picture_url and layout.thumbnail_url(person.picture_url))">
                                <a tal:condition="url" href="${request.link(person)}" aria-hidden="true" >
                                    <div class="person-card-portrait" style='${"border: 3px solid #DDDDDD;" if not url else ""}'>
                                        <div class="cover-image" style='background-image: url("${url}");'></div>
                                    </div>
                                </a>
                            </div>
                            <div>
                                <a href="${request.link(person)}">
                                    <b tal:condition="western_name_order" class="list-title">${person.first_name} ${person.last_name}</b>
                                    <b tal:condition="not western_name_order" class="list-title">${person.title}</b>
                                </a>
                                <a href="${request.link(person)}">
                                    <p class="list-lead preview">${person.context_specific_function}</p>
                                </a>
                            </div>
                        </div>
                    </li>
                </ul>
            </div>
            <div class="side-panel files-panel" tal:condition="files and page.show_file_links_in_sidebar|True">
                <h3 i18n:translate>Documents</h3>
                <ul class="more-list">
                    <li tal:repeat="file python: sorted(files, key=lambda f: f.name)">
                        <a class="list-link" title="${file.name}" href="${request.link(file)}">
                            <i class="far ${layout.get_fa_file_icon(file.name)}" aria-hidden="true"></i>
                            <span class="list-title">${file.name.split('.')[0]}</span>
                        </a>
                    </li>
                </ul>
            </div>
            <div class="side-panel links-panel" tal:condition="sidepanel_links|False">
                <h3 i18n:translate>Links</h3>
                <ul class="more-list">
                    <li tal:repeat="sl python: sorted(sidepanel_links, key=lambda sl: sl[0] if sl[0] else sl[1])">
                        <a class="list-link" title="${sl[0] if sl[0] else sl[1]}" href="${sl[1]}">
                            <i class="fa fa-link" aria-hidden="true"></i>
                            <span class="list-title">${sl[0] if sl[0] else sl[1]}</span>
                        </a>
                    </li>
                </ul>
            </div>
            <div class="more-news side-panel" tal:condition="siblings|False">
                <h3 i18n:translate="">More news</h3>
                <ul class="more-list">
                    <li tal:repeat="sibling siblings">
                        <a href="${request.link(sibling)}" class="list-link">
                            <span class="list-title">${sibling.title}</span>
                        </a>
                        <a href="${request.link(sibling)}">
                            <p class="list-lead preview">
                                ${layout.format_date(sibling.published_or_created, 'date_long')}
                            </p>
                        </a>
                    </li>
                </ul>
            </div>
            <div class="more-entries side-panel" tal:condition="more_entries|False">
                <h3 i18n:translate="">Other Entries</h3>
                <ul class="more-list">
                    <li tal:condition="prev_entry">
                        <a href="${request.link(prev_entry)}" class="list-link">
                            <i class="fa fa-chevron-left"></i><span
                                class="list-title" i18n:translate="">Previous Entry</span>
                        </a>
                        <a href="${request.link(prev_entry)}">
                            <p class="list-lead preview">
                                    ${prev_entry.title}
                            </p>
                        </a>
                    </li>
                    <li tal:condition="next_entry">
                        <a href="${request.link(next_entry)}" class="list-link">
                            <i class="fa fa-chevron-right"></i><span
                                class="list-title" i18n:translate="">Next Entry</span>
                        </a>
                        <a href="${request.link(next_entry)}">
                            <p class="list-lead preview">
                                    ${next_entry.title}
                            </p>
                        </a>
                    </li>
                </ul>
            </div>

            <tal:b metal:define-slot="after-panels"><div id="after-panels"></div></tal:b>

        </div>
    </div>
</metal:page_content>

<metal:page_content define-macro="page_content" i18n:domain="onegov.town6">
    <div class="grid-x grid-padding-x wrapper" tal:define="show_side_panel show_side_panel|False; location location|False; show_page_image page.show_page_image|None; files files|None; sidepanel_links sidepanel_links|None; news page.type == 'news'|False; imageset page.photo_album|None; as_content layout.org.theme_options.get('page-image-position', 'as_content') ==  'as_content';">
        <tal:b condition="not: people or files or contact or coordinates or location or show_side_panel or more_entries|False">
            <div class="small-12 cell page-content-main">
                <img class="page-image" tal:condition="show_page_image and page.page_image and (as_content or news)" src="${page.page_image}">
                <div metal:define-slot="before-lead"></div>
                <div class="limit-line-width">
                    <span class="page-lead h5" tal:condition="lead" tal:content="lead" />
                </div>
                <div metal:define-slot="after-lead"></div>

                <div class="page-text" tal:condition="text" tal:content="text" />
                <metal:b tal:condition="imageset" use-macro="layout.macros['render_inline_photo_album']"/>
                <div metal:define-slot="after-text"></div>

            </div>
        </tal:b>
        <tal:b condition="people or files or contact or coordinates or show_side_panel or more_entries|False">
            <div class="small-12 medium-7 cell page-content-main content">
                <div class="theiaStickySidebar">
                    <img class="page-image" tal:condition="show_page_image and page.page_image and (as_content or news)" src="${page.page_image}">

                    <div class="limit-line-width">
                        <span class="page-lead h5" tal:condition="lead" tal:content="lead" />
                    </div>
                    <div metal:define-slot="after-lead"></div>

                    <div class="page-text" tal:condition="text" tal:content="text" />
                    <metal:b tal:condition="imageset" use-macro="layout.macros['render_inline_photo_album']"/>

                    <div metal:define-slot="after-text"></div>


                    <div class="people-panel" tal:condition="people and show_people_on_main_page" tal:define="show_people_on_main_page page.show_people_on_main_page|resource.show_people_on_main_page|False; western_name_order page.western_name_order|resource.western_name_order|False">
                        <h3 i18n:translate>People</h3>
                        <ul data-sortable data-sortable-url="${layout.move_person_url_template}">
                            <li tal:repeat="person people" class="person-card person-list-card" data-sortable-id="${request.is_manager and person.id}">
                                <div>
                                    <a href="${request.link(person)}" aria-hidden="true" tal:define="url (person.picture_url and layout.thumbnail_url(person.picture_url))">
                                        <div class="person-card-portrait" style='${"border: 3px solid #DDDDDD;" if not url else ""}'>
                                            <i class="fa fa-user" tal:condition="not:url"></i>
                                            <div class="cover-image" style='background-image: url("${url}");'></div>
                                        </div>
                                    </a>
                                </div>
                                <div>
                                    <a href="${request.link(person)}">
                                        <b class="list-title" tal:condition="western_name_order">${person.first_name} ${person.last_name}</b>
                                        <b class="list-title" tal:condition="not western_name_order">${person.title}</b>
                                    </a>
                                        <p class="list-lead preview">${person.context_specific_function}</p>
                                </div>
                            </li>
                        </ul>
                    </div>
                </div>
            </div>
            <metal:b use-macro="layout.macros['page_content_sidebar']" tal:define="filter_panel filter_panel|False" />
        </tal:b>
    </div>
</metal:page_content>

<metal:display_form define-macro="display_form" i18n:domain="onegov.town6">

    <div metal:use-macro="layout.macros['progress_indicator']" tal:define="steps layout.get_step_sequence()|nothing"/>

    <div tal:condition="form" tal:repeat="fieldset form.fieldsets">
        <tal:b define="fields fieldset.non_empty_fields" condition="fields">
            <metal:b use-macro="layout.macros['display_fields']" tal:define="fields fields.values()">
        </tal:b>
    </div>
    <tal:b condition="price|nothing">
        <dl class="field-display">
            <dt i18n:translate>Total Amount</dt>
            <dd><metal:b use-macro="layout.macros['price']" /></dd>
        </dl>
    </tal:b>
</metal:display_form>


<metal:display_chat define-macro="display_chat" i18n:domain="onegov.town6">
    <div class="chat ticket-chat">
        <h3  i18n:translate>Chat History</h3>
        <div id="message-area">
            <tal:b tal:repeat="message chat.chat_history">
                <div class="card chat-card ${'right' if message.get('userId') != 'customer' else 'left'}">
                    <p class="info">${message['user']}</p>
                    <div class="card-section">
                        <p>${message['text']}</p>
                    </div>
                    <p class="info">${message['time']}</p>
                </div>
            </tal:b>
        </div>
    </div>
</metal:display_chat>

<metal:display_field define-macro="display_fields" i18n:domain="onegov.town6">
    <?python
        if fields:
            rendered_fields = ((f, form.render_display(f)) for f in fields)
            rendered_fields = ((f, rendered) for f, rendered in rendered_fields if rendered)

            rendered_fields = tuple(rendered_fields)
        else:
            rendered_fields = None
    ?>
    <h2 tal:condition="fieldset.is_visible and rendered_fields|nothing">${fieldset.label}</h2>

    <dl class="field-display" tal:repeat="(field, rendered) rendered_fields" tal:define="allow_downloads allow_downloads|request.is_manager; allow_views allow_views|False">
        <dt tal:condition="layout.show_label(field)">${field.label.text}</dt>
        <dd>
            <tal:b tal:switch="field.type" condition="allow_downloads or allow_views">
                <tal:b tal:case="'UploadField'">
                    <tal:b tal:define="url layout.field_download_link(field)">
                        <a href="${url}" tal:condition="not allow_views or not field.is_image">
                            ${rendered}
                        </a>
                        <div tal:define="as_thumbnail 'thumbnail' in url|''" tal:condition="allow_views and field.is_image">
                            <img tal:condition="not: as_thumbnail" src="${url}" alt="" />
                            <div class="photoswipe" tal:define="image layout.field_file(field)" tal:condition="image and as_thumbnail">
                                <p class="has-img thumbnail">
                                    <img src="${url}" alt="${image.note}" data-full-width="${image.reference.size[0]}" data-full-height="${image.reference.size[1]}" />
                                </p>
                            </div>
                            <tal:b metal:use-macro="layout.macros.photoswipe" />
                        </div>
                    </tal:b>
                </tal:b>
                <tal:b tal:case="'UploadMultipleField'" tal:repeat="iter sorted(zip(field, rendered.split(Markup('<br>'))), key=lambda i: i[1])">
                    <tal:b tal:define="subfield iter[0];
                                       rendered iter[1];
                                       url layout.field_download_link(subfield);
                                       show_image allow_views and subfield.is_image">
                        <a href="${url}" tal:condition="not show_image">
                            ${rendered}
                        </a>
                        <br tal:condition="not show_image and not repeat.iter.end" />
                        <div tal:define="as_thumbnail 'thumbnail' in url|''" tal:condition="show_image">
                            <img tal:condition="not: as_thumbnail" src="${url}" alt="" />
                            <div class="photoswipe" tal:define="image layout.field_file(subfield)" tal:condition="image and as_thumbnail">
                                <p class="has-img thumbnail">
                                    <img src="${url}" alt="${image.note}" data-full-width="${image.reference.size[0]}" data-full-height="${image.reference.size[1]}" />
                                </p>
                            </div>
                            <tal:b metal:use-macro="layout.macros.photoswipe" />
                        </div>

                    </tal:b>
                </tal:b>
            </tal:b>
            <tal:b condition="not (allow_downloads or allow_views) or field.type not in ('UploadField', 'UploadMultipleField')" >
                <tal:b tal:switch="linkify_display|False">
                    <tal:b tal:case="True" replace="layout.linkify_field(field, rendered)" />
                    <tal:b tal:case="False" replace="rendered" />
                </tal:b>
            </tal:b>
        </dd>
    </dl>
</metal:display_field>

<metal:directory_entry_submission define-macro="directory_entry_submission" i18n:domain="onegov.town6">
    <h2 tal:condition="handler.kind == 'change-request'" i18n:translate>
        Change request
    </h2>

    <h2 tal:condition="handler.kind == 'new-entry'" i18n:translate>
        New Entry
    </h2>

    <div class="directory-entry-submission-summary" tal:condition="not: handler.deleted">
        <dl>
            <div>
                <dt i18n:translate>Directory</dt>
                <dd><a href="${request.link(handler.directory)}">${handler.directory.title}</a></dd>
            </div>

            <div tal:condition="handler.entry">
                <dt i18n:translate>Entry</dt>
                <dd><a href="${request.link(handler.entry)}">${handler.entry.title}</a></dd>
            </div>
        </dl>
    </div>

    <metal:b use-macro="layout.macros['display_form']" />
</metal:directory_entry_submission>

<metal:price define-macro="price">
    ${layout.format_number(price.net_amount)} ${price.currency}
    <tal:b condition="price.fee and show_fee|nothing">
        (+ ${layout.format_number(price.fee)} <tal:b i18n:translate>Credit Card Fee</tal:b>)
    </tal:b>
</metal:price>

<metal:person_card define-macro="person_list_card" i18n:domain="onegov.town6">
    <div class="person-card person-list-card card-section" tal:define="link request.link(person); exclude request.app.org.excluded_person_fields(request)">
        <a href="${link}" aria-hidden="true" tal:define="url (person.picture_url and layout.thumbnail_url(person.picture_url))">
            <div class="person-card-portrait" tal:condition="url" style='${"border: 3px solid #DDDDDD;" if not url else ""}'>
                <i class="fa fa-user" tal:condition="not:url"></i>
                <div class="cover-image"  style='background-image: url("${url}");'></div>
            </div>
        </a>
        <ul>
            <li class="person-card-title" tal:define="western_name_order page.western_name_order|resource.western_name_order|False">
                <a href="${link}">
                    <span tal:condition="western_name_order">${person.first_name} ${person.last_name}</span>
                    <span tal:condition="not western_name_order">${person.title}</span>
                </a>
            </li>
            <li tal:condition="person.function" class="person-card-function">
                <span title="${person.function}">${person.function}</span>
            </li>
            <li tal:condition="person.organisation" class="person-card-organisation">
                <span i18n:attributes="title" title="Organisation">${person.organisation}</span>
                <span i18n:attributes="title" title="Sub organisation">${person.sub_organisation}</span>
            </li>
            <li tal:condition="person.email and 'email' not in exclude" class="person-card-email">
                <a href="mailto:${person.email}">${person.email}</a>
            </li>
            <li tal:condition="person.phone and 'phone' not in exclude" class="person-card-phone">
                <a href="tel:${person.phone}">${person.phone}</a>
            </li>
            <li tal:condition="person.phone_direct and 'phone_direct' not in exclude" class="person-card-phone_direct">
                <a href="tel:${person.phone_direct}">${person.phone_direct}</a>
            </li>
        </ul>
        <a href="${link}"><i class="fa fa-chevron-right"></i></a>
    </div>
</metal:person_card>

<metal:person_card define-macro="person_card" i18n:domain="onegov.town6">
    <div class="person-card person-single-item" tal:define="exclude request.app.org.excluded_person_fields(request)">
        <div class="grid-x" tal:define="url person.picture_url">
            <div class="cell small-12 medium-4 large-3" tal:condition="url" >
                <div aria-hidden="true">
                    <div class="person-card-portrait">
                        <div class="cover-image" style='background-image: url("${url}");'></div>
                    </div>
                </div>
            </div>
            <div class="cell small-12 ${'medium-8 large-9' if url else ''}">
                <ul>
                    <li tal:condition="person.function" class="person-card-function">
                        <em>${person.function}</em>
                    </li>
                    <li tal:condition="person.organisation and 'organisation' not in exclude" class="person-card-organisation">
                        <span i18n:attributes="title" title="Organisation">${person.organisation}</span>
                        <span i18n:attributes="title" title="Sub organisation" tal:condition="person.sub_organisation and 'sub_organisation' not in exclude">${person.sub_organisation}</span>
                    </li>
                    <li class="person-card-personal">
                        <span tal:condition="person.born and 'born' not in exclude">${person.born}</span>
                        <span tal:condition="person.academic_title and 'academic_title' not in exclude">${person.academic_title}</span>
                        <span tal:condition="person.profession and 'profession' not in exclude">${person.profession}</span>
                        <span tal:condition="person.political_party and 'political_party' not in exclude">${person.political_party}</span>
                        <span tal:condition="person.parliamentary_group and 'parliamentary_group' not in exclude">${person.parliamentary_group}</span>
                    </li>
                    <li tal:condition="person.location_address and 'location_address' not in exclude" class="person-card-address">
                        <span title="_('Location address')">${person .location_address}</span>
                    </li>
                    <li tal:condition="person.location_code_city and 'location_code_city' not in exclude" class="person-card-address">
                        <span title="Hover text für location code and
                        city">${person.location_code_city}</span>
                    </li>
                    <li tal:condition="person.postal_address and 'postal_address' not in exclude" class="person-card-address">
                        <span>${person.postal_address}</span>
                    </li>
                    <li tal:condition="person.postal_code_city and 'postal_code_city' not in exclude" class="person-card-address">
                        <span>${person.postal_code_city}</span>
                    </li>
                    <li tal:condition="person.email and 'email' not in exclude" class="person-card-email">
                        <a href="mailto:${person.email}">${person.email}</a>
                    </li>
                    <li tal:condition="person.phone and 'phone' not in exclude" class="person-card-phone">
                        <a href="tel:${person.phone}">${person.phone}</a>
                    </li>
                    <li tal:condition="person.phone_direct and 'phone_direct' not in exclude" class="person-card-phone-direct">
                        <a href="tel:${person.phone_direct}">${person.phone_direct}</a>
                    </li>
                    <li tal:condition="person.website and 'website' not in exclude" class="person-card-website">
                        <a href="${person.website}">${person.website}</a>
                    </li>
                    <li tal:condition="person.website_2 and 'website_2' not in exclude" class="person-card-website">
                        <a href="${person.website_2}">${person.website_2}</a>
                    </li>
                    <div class="person-card-context-specific-functions" tal:condition="python: organization_to_function">
                        <span i18n:translate="">Functions:</span>
                        <ul>
                            <li tal:repeat="item organization_to_function">
                                <tal:block tal:repeat="line python: item.split('\n')">
                                    <span tal:content="line"></span><br tal:condition="not:repeat['line'].index == repeat['line'].length - 1" />
                                </tal:block>
                            </li>
                        </ul>
                    </div>
                    <li class="person-card-notes" tal:condition="person.notes and 'notes' not in exclude">
                        <span>${person.notes}</span>
                    </li>
                </ul>
            </div>
        </div>
    </div>
</metal:person_card>

<metal:sidebar define-macro="sidebar" i18n:domain="onegov.town6">
    <nav role="navigation">
        <ul class="side-nav" data-sortable data-sortable-url="${layout.sortable_url_template}">
            <tal:b repeat="link layout.sidebar_links">
                <li tal:define="is_group hasattr(link, 'links')" class="${is_group and 'active' or ''}" data-sortable-id="${request.is_manager and link.model.id}">
                    <tal:b condition="not:is_group" replace="link(layout)" />
                    <tal:b condition="is_group">
                        <a href="#" class="group-title">${link.title}
                            <metal:b use-macro="layout.macros['access_hint']" tal:define="item link"/>
                            <metal:b use-macro="layout.macros['publication_hint']" tal:define="item link.model"/>
                        </a>
                        <ul class="children" tal:condition="link.links"
                            data-sortable data-sortable-url="${layout.sortable_url_template}">
                            <li tal:repeat="child link.links" data-sortable-id="${request.is_manager and child.model.id}">
                                <tal:b replace="child(layout)" />
                            </li>
                        </ul>
                    </tal:b>
                </li>
            </tal:b>
        </ul>
    </nav>
</metal:sidebar>

<metal:ticket_status define-macro="ticket_status" i18n:domain="onegov.town6">
    <div i18n:translate tal:condition="ticket.state == 'open'" class="ticket-state-open">
        Open
    </div>
    <div i18n:translate tal:condition="ticket.state == 'pending'" class="ticket-state-pending">
        Pending
    </div>
    <div i18n:translate tal:condition="ticket.state == 'closed'" class="ticket-state-closed">
        Closed
    </div>
    <div i18n:translate tal:condition="ticket.state == 'archived'" class="ticket-state-archived">
        Archived
    </div>
</metal:ticket_status>

<metal:payment_status define-macro="payment_status" i18n:domain="onegov.town6">
    <div i18n:translate tal:condition="payment.state == 'open'" class="payment-state payment-state-open">
        Open
    </div>
    <div i18n:translate tal:condition="payment.state == 'paid'" class="payment-state payment-state-paid">
        Paid
    </div>
    <div i18n:translate tal:condition="payment.state == 'failed'" class="payment-state payment-state-failed">
        Failed
    </div>
    <div i18n:translate tal:condition="payment.state == 'cancelled'" class="payment-state payment-state-cancelled">
        Refunded
    </div>
</metal:payment_status>

<metal:payment_status define-macro="payment_source" i18n:domain="onegov.town6">
    <div i18n:translate tal:condition="payment.source == 'manual'">
        Manual
    </div>
    <div tal:condition="payment.source == 'stripe_connect'">
        <a href="${payment.remote_url}">
            Stripe Connect
        </a>
    </div>
</metal:payment_status>

<metal:ticket_callout define-macro="ticket_callout" i18n:domain="onegov.town6">
    <div tal:condition="ticket">
        <h3 i18n:translate>Ticket</h3>
            <div class="ticket-number side-panel-with-bg"><a href="${request.link(ticket)}">${ticket.number}</a></div>
    </div>
</metal:ticket_callout>

<metal:pagination define-macro="pagination" i18n:domain="onegov.town6">
    <nav  aria-label="Pagination" tal:define="centered pagination_centered|False; name collection.name_of_view">
        <ul class="pagination ${'text-center' if centered else ''}" tal:condition="collection.pages_count > 1">
            <tal:b repeat="page collection.pages">
                <tal:b define="
                    previous current_page.previous;
                    next current_page.next;
                    is_current current_page == page;
                    is_visible abs(current_page.page-page.page) < 6;
                ">
                    <tal:b condition="repeat.page.start and previous">
                        <li class="pagination-previous">
                            <a href="${request.link(previous, name)}" aria-label="Previous Page" i18n:attributes="aria-label"><i class="fa fa-chevron-left"></i></a>
                        </li>
                    </tal:b>

                    <li tal:condition="is_visible" class="${is_current and 'current' or ''}">
                        <a href="${request.link(page, name)}"><span class="show-for-sr" i18n:translate>You're on page </span><span>${page.page + 1}</span></a>
                    </li>

                    <tal:b condition="repeat.page.end and next">
                        <li class="pagination-next">
                            <a href="${request.link(next, name)}" aria-label="Next Page" i18n:attributes="aria-label"><i class="fa fa-chevron-right"></i></a>
                        </li>
                    </tal:b>
                </tal:b>
            </tal:b>
        </ul>
    </nav>

</metal:pagination>

<metal:reservations define-macro="reservation_infos" i18n:domain="onegov.town6">
    <div tal:condition="reservation_infos" tal:define="failed failed_reservations|set()" class="reservation-selection large">
        <div class="reservation-selection-inner" tal:define="blocked blocked|set()">
            <ul>
                <li class="${(info.reservation.id in failed or info.reservation.id in blocked) and 'reservation failed' or 'reservation'}" tal:repeat="info reservation_infos">
                    <span class="reservation-date" data-quota="${info.reservation.quota}">
                        ${layout.format_date(info.reservation.display_start(), 'weekday_long')},
                        ${layout.format_date(info.reservation.display_start(), 'date_long')}
                        <span class="reservation-warning" title="${info.warning}" tal:condition="info.warning">
                            <i class="fa fa-clock-o" aria-hidden="true"></i>
                        </span>
                    </span>
                    <span class="reservation-time">
                        ${info.time}
                    </span>
                    <span class="reservation-price" tal:condition="info.price">
                        ${'{:.2f}'.format(info.price.amount)} ${info.price.currency}
                    </span>
                    <div class="reservation-denied" tal:condition="info.reservation.id in blocked">
                        <tal:b i18n:translate>
                            Persons living outside the following zipcodes may only reserve this
                            allocation on the <strong i18n:name="date">${layout.format_date(blocked[info.reservation.id], 'date_long')}</strong>:
                            <ol i18n:name="zipcodes">
                                <li tal:repeat="zipcode zipcodes">${zipcode}</li>
                            </ol>
                        </tal:b>
                    </div>
                </li>
            </ul>
        </div>
    </div>
</metal:reservations>

<metal:reservations define-macro="reservations" i18n:domain="onegov.town6">
    <ul tal:condition="reservations" class="reservations">
        <li tal:repeat="reservation reservations">
            <tal:b define="start reservation.display_start(); end reservation.display_end()">
                <strong>
                    ${layout.format_date(start, 'weekday_long')},
                    ${layout.format_date(start, 'date_long')}
                </strong>
                <!--! simple whole day check: -->
                <span tal:condition="start.time() != end.time()">
                    <br>
                    ${layout.format_time_range(start, end)}
                </span>
                <br><span i18n:translate>Quota</span>
                <span>
                    ${reservation.quota}
                </span>
            </tal:b>
        </li>
    </ul>
</metal:reservations>

<metal:display_event define-macro="display_event" i18n:domain="onegov.town6">
    <dl>
        <tal:b condition="request.is_manager">
            <dt i18n:translate>State</dt>
            <dd i18n:translate tal:condition="event.state == 'initiated'">Initiated</dd>
            <dd i18n:translate tal:condition="event.state == 'submitted'">Submitted</dd>
            <dd i18n:translate tal:condition="event.state == 'published'">Published</dd>
            <dd i18n:translate tal:condition="event.state == 'withdrawn'">Withdrawn</dd>

            <tal:b define="submitter event.meta.get('submitter_email') if event.meta else ''">
                <dt i18n:translate>Submitter</dt>
                <dd>${submitter}</dd>
            </tal:b>
        </tal:b>

        <dt i18n:translate>Title</dt>
        <dd>${event.title}</dd>

        <dt i18n:translate>Description</dt>
        <dd tal:content="escape(event.description).replace('\n', Markup('<br>'))" />

        <dt i18n:translate>List Preview</dt>
        <dd tal:define="occurrence event.latest_occurrence or event.virtual_occurrence; use_links False">
            <metal:b use-macro="layout.macros['occurrence_list_view']" />
        </dd>

        <tal:b condition="event.image">
            <dt i18n:translate>Image</dt>
            <dd>
                <img src="${request.link(event.image)}">
            </dd>
        </tal:b>

        <tal:b condition="event.pdf">
            <dt i18n:translate>Additional Information</dt>
            <dd>
                <a href="${request.link(event.pdf)}">${event.pdf.name}</a>
            </dd>
        </tal:b>

        <dt i18n:translate>Location</dt>
        <dd>${event.location}</dd>

        <tal:b tal:condition="event.price">
            <dt i18n:translate>Price</dt>
            <dd tal:content="escape(event.price).replace('\n', Markup('<br>'))"></dd>
        </tal:b>

        <tal:b condition="event.coordinates">
            <dt i18n:translate>Map</dt>
            <dd>
                <div class="marker-map" data-map-type="thumbnail" data-lat="${event.coordinates.lat}" data-lon="${event.coordinates.lon}" data-zoom="${event.coordinates.zoom}"></div>
            </dd>
        </tal:b>

        <tal:b condition="event.organizer">
            <dt i18n:translate>Organizer</dt>
            <dd tal:content="event.organizer" />
        </tal:b>

        <tal:b condition="event.organizer_email">
            <dt i18n:translate>Organizer E-Mail address</dt>
            <dd><a href="mailto:${event.organizer_email}" tal:content="event.organizer_email" /></dd>
        </tal:b>
        <tal:b condition="event.organizer_phone">
            <dt i18n:translate>Organizer phone number</dt>
            <dd><a href="tel:${event.organizer_phone}" tal:content="event.organizer_phone" /></dd>
        </tal:b>

        <tal:b condition="event.tags and show_tags">
            <dt i18n:translate>Tags</dt>
            <dd>
                <ul class="no-margin-bottom">
                    <li tal:repeat="tag event.tags" i18n:translate>${tag}</li>
                </ul>
            </dd>
        </tal:b>

        <tal:b condition="event.filter_keywords and show_filters">
            <dt i18n:translate>Filters</dt>
            <dd>
                <ul tal:repeat="filter event.filter_keywords.items()" class="no-margin-bottom">
                    <li tal:condition="filter[1]">
                        <span>${filter[0].title()}:</span>
                        <span tal:define="tags ', '.join(f for f in filter[1])" tal:condition="isinstance (filter[1], list)" i18n:translate>${tags}</span>
                        <span tal:condition="not isinstance(filter[1], list) and filter[1]" i18n:translate>${filter[1]}</span>
                    </li>
                </ul>
            </dd>
        </tal:b>

        <dt i18n:translate>Date and time</dt>
        <dd>
            ${layout.format_datetime_range(event.localized_start, event.localized_end, with_year=True)}
        </dd>

        <!-- we can have reucrrences which we do not display, therefore we check the displayed value -->
        <tal:b define="recurrence event.recurrence and layout.format_recurrence(event.recurrence)" condition="recurrence">
            <dt i18n:translate>Recurrence</dt>
            <dd>${recurrence}</dd>
        </tal:b>

        <tal:b define="dates event.occurrence_dates(localize=True)" condition="len(dates) > 1">
            <dt i18n:translate>All dates</dt>
            <dd tal:define="occurrences event.occurrence_dates(localize=True)">
                <ul>
                    <li tal:repeat="occurrence occurrences">${layout.format_date(occurrence, 'weekday_long')} ${layout.format_date(occurrence, 'date')}</li>
                </ul>
            </dd>
        </tal:b>
    </dl>
</metal:display_event>

<metal:atoz define-macro="atoz" i18n:domain="onegov.town6">
    <div class="atoz-block" tal:repeat="item items">
        <h2>${item[0]}</h2>
        <div class="grid-x grid-padding-x subpage-cards">
            <div class="cell small-12 medium-6" tal:repeat="detail item[1]">
                <div class="card">
                    <div metal:define-slot="item-detail">
                        <a href="${request.link(detail)}">${detail.title}</a>
                        <metal:hint tal:define="item detail" use-macro="layout.macros['access_hint']" />
                    </div>
                </div>
            </div>
        </div>
    </div>
</metal:atoz>

<metal:calendar_day define-macro="calendar-day" i18n:domain="onegov.town6">
    <h2 class="calendar-day">
        <metal:b use-macro="layout.macros['calendar-day-content']" />
    </h2>
</metal:calendar_day>

<metal:calendar_day_content define-macro="calendar-day-content" i18n:domain="onegov.town6">
    <a href="${link|nothing}" tal:condition="image|nothing"
        class="calendar-day-thumbnail"
        style="background-image: url(${request.link(image, name='thumbnail')});">
    </a>

    <a href="${link|nothing}" tal:condition="not:image|nothing" class="calendar-day-thumbnail">
        <i class="far fa-calendar" aria-hidden="true"></i>
    </a>

    <div class="calendar-day-date" tal:condition="date|nothing">
        <div class="weekday">${layout.format_date(date, 'weekday_short').rstrip('.')}</div>
        <div class="date">
            ${date.day}.
            <tal:b define="month layout.format_date(date, 'month_long')">
                <span class="long-month">${month}</span>
                <span class="short-month">${month[:3]}</span>
            </tal:b>
        </div>
    </div>
</metal:calendar_day_content>

<metal:occurrences define-macro="occurrences" i18n:domain="onegov.town6">
        <div class="grid-x grid-padding-x events" >
    <tal:b repeat="occurrence occurrences">
            <metal:b use-macro="layout.macros['occurrence_list_view']" />
    </tal:b>
        </div>
    <tal:b condition="not occurrences">
        <p i18n:translate>No events found.</p>
        <br><a tal:condition="'range' not in request.url" href="${no_event_link}" class="button hollow" i18n:translate>Past events</a>
    </tal:b>
</metal:occurrences>

<metal:occurrence_list_view define-macro="occurrence_list_view" i18n:domain="onegov.town6">
    <div class="occurrence subpage-cards medium-12 small-12 cell" tal:define="use_links use_links|True">
        <div class="card">
            <a href="${use_links and request.link(occurrence)}">
                <div class="show-for-small-only" tal:condition="occurrence.event.image" style="width: 100%; padding-bottom: 60%; background-image: url(${request.link(occurrence.event.image, name='thumbnail')}); background-size: cover;"></div>
                <div class="grid-x align-middle">
                    <div class="cell medium-7 card-section">
                        <h5>${occurrence.title}</h5>
                        <tal:b tal:define="
                            date occurrence.localized_start;
                            link use_links and request.link(occurrence)
                        ">
                            <metal:hint use-macro="layout.macros['access_hint']" tal:define="item occurrence" />

                            <div class="date-place">
                                <div class="grid-x">
                                    <div class="cell small-1 medium-2">
                                        <i class="far fa-calendar-alt"></i>
                                    </div>
                                    <div class="cell small-11 medium-10" tal:define="time layout.format_time_range(occurrence.localized_start, occurrence.localized_end)">
                                        <b>
                                            ${layout.format_date(date, 'weekday_short').rstrip('.')}, ${date.day}. ${layout.format_date(date, 'month_long')}  ${date.year}
                                        </b>
                                    </div>
                                </div>
                                <hr/>
                                <div class="grid-x">
                                    <div class="cell small-1 medium-2">
                                        <i class="fa fa-clock"></i>
                                    </div>
                                    <div class="cell small-11 medium-10" tal:define="time layout.format_time_range(occurrence.localized_start, occurrence.localized_end)">
                                        <div> ${time[0].upper()}${time[1:]}</div>
                                    </div>
                                </div>
                                <hr/>
                                <div class="grid-x">
                                    <div class="cell small-1 medium-2">
                                        <i class="fas fa-map-marker-alt"></i>
                                    </div>
                                    <div class="cell small-11 medium-10">
                                        <div>${occurrence.location}</div>
                                    </div>
                                </div>
                                <hr/>
                                <div class="grid-x">
                                    <div class="cell small-11 medium-12">
                                        <div tal:condition="occurrence.tags and show_tags" class="occurrence-tags">
                                            <span tal:repeat="tag occurrence.tags" class="blank-label" i18n:translate>${tag}</span>
                                        </div>
                                        <div tal:condition="occurrence.filter_keywords and show_filters">
                                            <div tal:repeat="filter occurrence.filter_keywords_ordered().items()">
                                                <span tal:condition="filter[1]" class="blank-label-description">${filter[0].title()}:</span>
                                                <span tal:repeat="tag filter[1]" tal:condition="isinstance(filter[1], list)" class="blank-label">${tag}</span>
                                                <span tal:condition="not isinstance(filter[1], list) and filter[1]" class="blank-label">${filter[1]}</span>
                                            </div>
                                        </div>
                                    </div>
                                </div>
                            </div>
                        </tal:b>
                    </div>
                    <div class="cell medium-5 align-self-top">
                        <div class="show-for-medium" tal:condition="occurrence.event.image" style="width: 100%; padding-bottom: 60%; background-image: url(${request.link(occurrence.event.image, name='thumbnail')}); background-size: cover; border-radius: 0 .7rem;"></div>
                        <span class="button hollow event-more-link" style="margin: 1.5rem 1rem 1.5rem 0.7rem; display: block;" i18n:translate="">Learn more</span>
                    </div>
                </div>
            </a>
        </div>
    </div>
</metal:occurrence_list_view>

<metal:date_range_selector define-macro="date-range-selector" i18n:domain="onegov.town6">
    <div class="date-range-selector">
        <form action="" method="GET">
            <div metal:define-slot="before-date-range"></div>

            <div class="grid-x grid-padding-x date-range-selector">
                <div class="large-6 cell">
                    <div class="grid-x">
                        <label i18n:translate>From</label>
                        <input class="small" name="start" type="date" value="${start}" placeholder="${layout.today().isoformat()}">
                    </div>
                </div>
                <div class="large-6 cell">
                    <div class="grid-x">
                        <label i18n:translate>To</label>
                        <input class="small" name="end" type="date" value="${end}" placeholder="${layout.today().isoformat()}">
                    </div>
                </div>
            </div>
            <noscript>
                <div class="grid-x">
                    <div class="large-6 cell">
                        <div class="grid-x">
                            <input type="submit" value="Filter by date" class="button" i18n:attributes="value">
                        </div>
                    </div>
                </div>
            </noscript>
        </form>
    </div>
</metal:date_range_selector>

<metal:role_singular define-macro="role-singular" i18n:domain="onegov.town6">
    <tal:b switch="role">
        <tal:b case="'admin'" i18n:translate>Administrator</tal:b>
        <tal:b case="'editor'" i18n:translate>Editor</tal:b>
        <tal:b case="'member'" i18n:translate>Member</tal:b>
    </tal:b>
</metal:role_singular>

<metal:role_plural define-macro="role-plural" i18n:domain="onegov.town6">
    <tal:b switch="role">
        <tal:b case="'admin'" i18n:translate>Administrators</tal:b>
        <tal:b case="'editor'" i18n:translate>Editors</tal:b>
        <tal:b case="'member'" i18n:translate>Members</tal:b>
    </tal:b>
</metal:role_plural>

<metal:user_source define-macro="user-source" i18n:domain="onegov.town6">
    <tal:b switch="source">
        <tal:b case="'msal'">AzureAD</tal:b>
        <tal:b case="'ldap'">LDAP</tal:b>
        <tal:b case="'ldap_kerberos'">LDAP Kerberos</tal:b>
        <tal:b case="default" i18n:translate>${source}</tal:b>
    </tal:b>
</metal:user_source>

<metal:identicon define-macro="identicon" i18n:domain="onegov.town6">
    <tal:b define="identicon_size size|'small'">
        <span class="user-initials-${identicon_size}" style="background-color: ${layout.get_user_color(username)}" title="${username}">
            ${initials}
        </span>
    </tal:b>
</metal:identicon>

<metal:photoswipe define-macro="photoswipe" i18n:domain="onegov.town6">
    <div class="pswp" tabindex="-1" role="dialog" aria-hidden="true">
        <div class="pswp__bg"></div>
        <div class="pswp__scroll-wrap">

            <div class="pswp__container">
                <div class="pswp__item"></div>
                <div class="pswp__item"></div>
                <div class="pswp__item"></div>
            </div>

            <div class="pswp__ui pswp__ui--hidden">

                <div class="pswp__top-bar">

                    <div class="pswp__counter"></div>

                    <button class="pswp__button pswp__button--close" title="Close (Esc)" i18n:attributes="title"></button>
                    <button class="pswp__button pswp__button--share" title="Share" i18n:attributes="title"></button>
                    <button class="pswp__button pswp__button--fs" title="Toggle fullscreen" i18n:attributes="title"></button>
                    <button class="pswp__button pswp__button--zoom" title="Zoom in/out" i18n:attributes="title"></button>

                    <div class="pswp__preloader">
                        <div class="pswp__preloader__icn">
                          <div class="pswp__preloader__cut">
                            <div class="pswp__preloader__donut"></div>
                          </div>
                        </div>
                    </div>
                </div>

                <div class="pswp__share-modal pswp__share-modal--hidden pswp__single-tap">
                    <div class="pswp__share-tooltip"></div>
                </div>

                <button class="pswp__button pswp__button--arrow--left" title="Previous (arrow left)">
                </button>

                <button class="pswp__button pswp__button--arrow--right" title="Next (arrow right)">
                </button>

                <div class="pswp__caption">
                    <div class="pswp__caption__center"></div>
                </div>

            </div>
        </div>
    </div>
</metal:photoswipe>

<metal:autoplay_video define-macro="autoplay_video" i18n:domain="onegov.town6">
    <div tal:condition="link_mp4 or link_webm" class="homepage-video" data-max-height="${max_height if max_height else '100vh'}"
    >
        <video id="autoplay-video" autoplay playsinline loop muted
            data-link-mp4="${link_mp4}"
            data-link-mp4-low-res="${link_mp4_low_res}"
            data-link-webm="${link_webm}"
            data-link-webm-low-res="${link_webm_low_res}"
        >
            Your browser does not support the video tag.
        </video>
        <div style="height: 0; width: 100%; padding-bottom: calc(9 / 16 *100%);" id="spacer">
            <div class="dark-overlay" tal:condition="text"></div>
            <div class="grid-container" tal:condition="text">
                <div class="text">
                    <span>${text}</span>
                </div>
            </div>
        </div>
    </div>
</metal:autoplay_video>

<metal:testimonial define-macro="testimonial" i18n:domain="onegov.town6">
    <div class="testimonial grid-x grid-padding-x" data-aos="fade" condition="description and image and quote">
        <div class="small-4 medium-2 cell">
            <div class="square-container">
                <img src="${image}"/>
            </div>
        </div>
        <div class="small-8 medium-10 cell">
            <div class="text">
                <p class="description">
                    ${description}
                </p>
                <p class="quote">
                    <i class="fas fa-angle-double-left"></i>
                    ${quote}
                    <i class="fas fa-angle-double-right"></i>
                </p>
            </div>
        </div>
    </div>
</metal:testimonial>

<metal:icon_links define-macro="icon_link" i18n:domain="onegov.town6">
        <div tal:condition="title and icon" class="icon-link card inverted-${str(invert).lower()}" data-aos="fade">
            <a href="${link}">
                <h5 class="title"><i class="fa ${icon} icon"></i> <span>${title}</span></h5>
                <p tal:condition="text" >${text}</p>
            </a>
        </div>
</metal:icon_links>

<metal:slider define-macro="slider" i18n:domain="onegov.town6">
    <div tal:condition="images" class="orbit slider homepage-image-slider" role="region" aria-label="Homepage Image Slider" data-orbit data-timer-delay="7200" tal:define="height height|None;">
        <div class="orbit-wrapper">
            <div tal:condition="images and len(images) > 1" class="orbit-controls show-for-medium">
                <button class="orbit-previous"><span class="show-for-sr">Previous Slide</span><i class="fa fa-chevron-left"></i></button>
                <button class="orbit-next"><span class="show-for-sr">Next Slide</span><i class="fa fa-chevron-right"></i></button>
            </div>
            <ul class="orbit-container" data-height-m="${height_m}" data-height-d="${height_d}">
                <li tal:repeat="image images" class="orbit-slide">
                    <figure class="orbit-figure">
                        <div class="orbit-image" style="background-image:url(${image.src})" data-image-url="${image.src}"></div>
                        <div class="dark-overlay" tal:condition="image.note"></div>
                        <div class="grid-container" tal:condition="image.note">
                            <div class="text">
                                <span>${image.note}</span>
                            </div>
                        </div>
                    </figure>
                </li>
            </ul>
        </div>
        <metal:b tal:condition="images and len(images) > 1" use-macro="layout.macros['orbit-bullets']" />
    </div>
    <div class="slider no-images" tal:condition="not images and request.is_manager">
        <div class="grid-container">
            <tal:b i18n:translate>
                This space holds images from your photo-albums. To show photos add a few
                photos to an album and mark it as available for the homepage.
            </tal:b>
        </div>
    </div>
</metal:slider>


<metal:testimonial_slider define-macro="testimonial_slider" i18n:domain="onegov.town6">
<tal:b tal:condition="description_1 and image_1 and quote_1">
    <div class="orbit slider testimonial-slider" role="region" aria-label="Homepage Testimonal Slider" data-orbit data-timer-delay="7200">
        <div class="orbit-wrapper">
            <ul class="orbit-container">
                <li class="orbit-slide">
                    <div class="testimonial grid-x grid-padding-x" data-aos="fade">
                        <div class="small-4 medium-2 cell"><div class="square-container">
                            <img src="${image_1}"/>
                        </div></div>
                        <div class="small-8 medium-10 cell"><div class="text">
                            <p class="description">${description_1}</p>
                            <p class="quote">
                            <i class="fas fa-angle-double-left"></i>
                            ${quote_1}
                            <i class="fas fa-angle-double-right"></i>
                            </p>
                        </div></div>
                    </div>
                </li>
                <li class="orbit-slide" tal:condition="description_2 and image_2 and quote_2">
                    <div class="testimonial grid-x grid-padding-x" data-aos="fade">
                        <div class="small-4 medium-2 cell"><div class="square-container">
                            <img src="${image_2}"/>
                        </div></div>
                        <div class="small-8 medium-10 cell"><div class="text">
                            <p class="description">${description_2}</p>
                            <p class="quote">
                            <i class="fas fa-angle-double-left"></i>
                            ${quote_2}
                            <i class="fas fa-angle-double-right"></i>
                            </p>
                        </div></div>
                    </div>
                </li>
                <li class="orbit-slide" tal:condition="description_3 and image_3 and quote_3">
                    <div class="testimonial grid-x grid-padding-x" data-aos="fade">
                        <div class="small-4 medium-2 cell"><div class="square-container">
                            <img src="${image_3}"/>
                        </div></div>
                        <div class="small-8 medium-10 cell"><div class="text">
                            <p class="description">${description_3}</p>
                            <p class="quote">
                            <i class="fas fa-angle-double-left"></i>
                            ${quote_3}
                            <i class="fas fa-angle-double-right"></i>
                            </p>
                        </div></div>
                    </div>
                </li>
            </ul>
            <div class="orbit-controls" tal:condition="image_2 and image_2 and quote_2">
                <button class="orbit-previous"><span class="show-for-sr">Previous Slide</span><i class="fa fa-chevron-left"></i></button>
                <button class="orbit-next"><span class="show-for-sr">Next Slide</span><i class="fa fa-chevron-right"></i></button>
            </div>
        </div>
    </div>
</tal:b>
</metal:testimonial_slider>

<metal:bullets define-macro="orbit-bullets" i18n:domain="onegov.town6">
    <div class="orbit-bullet-wrapper show-for-medium">
        <nav class="orbit-bullets">
            <button tal:repeat="image images" class="${'is-active' if repeat.image.start else ''}" tal:attributes="data-slide repeat.image.index">
                <span class="show-for-sr" tal:condition="image.note">${image.note}</span>
                <span tal:condition="repeat.image.start" class="show-for-sr" data-slide-active-label i18n:translate>Current Image</span>
            </button>
        </nav>
    </div>
</metal:bullets>

<metal:search_result_users define-macro="search_result_users" i18n:domain="onegov.town6">
    <a href="${request.return_here(request.link(result))}" class="list-link">
        <h5 class="list-title">${result.title} <metal:hint use-macro="layout.macros['access_hint']" tal:define="item result" /></h5>
    </a>
    <p class="search-preview">
        ${translate(result.role.capitalize())}
    </p>
</metal:search_result_users>


<metal:search_result_files define-macro="search_result_files" i18n:domain="onegov.town6">
    <a class="list-link" href="${request.return_here(request.link(result))}">
        <h5 class="list-title">
            ${result.name} <metal:hint use-macro="layout.macros['access_hint']" tal:define="item result" />
        </h5>
    </a>
    <a href="${request.return_here(request.link(result))}">
        <p class="search-preview">
            <tal:b condition="result.signed">
                <span i18n:translate>Has a digital seal</span>,
            </tal:b>
            <span>
                <tal:b i18n:translate tal:condition="result.stats.get('pages', 0) == 1">
                    <tal:b i18n:name="count">${result.stats.get('pages', 0)}</tal:b> page
                </tal:b>

                <tal:b i18n:translate tal:condition="result.stats.get('pages', 0) > 1">
                    <tal:b i18n:name="count">${result.stats.get('pages', 0)}</tal:b> pages
                </tal:b>
            </span>
        </p>
    </a>
</metal:search_result_files>


<metal:search_result_tickets define-macro="search_result_tickets" i18n:domain="onegov.town6">
<<<<<<< HEAD
    <a href="${request.link(result)}">${result.number} <i title="This site is private" i18n:attributes="title" class="private-hint"></i></a>
    <ul>
        <li tal:condition="result.group">${translate(result.group)}</li>
        <li tal:condition="result.title" tal:content="result.title"></li>
        <li tal:condition="result.subtitle" tal:content="result.subtitle"></li>
    </ul>
=======
    <a class="list-link" href="${request.link(result)}">
        <h5 class="list-title">
            ${result.number}
            <i title="This site is private" i18n:attributes="title" class="private-hint"></i>
        </h5>
    </a>
    <a href="${request.link(result)}">
        <p class="search-preview">
            <tal:b>${translate(result.group)}</tal:b><br/>
            <tal:b tal:content="result.title"></tal:b><br/>
            <tal:b tal:content="result.subtitle"></tal:b>
        </p>
    </a>
>>>>>>> 10c9a81c
</metal:search_result_tickets>


<metal:search_result_events define-macro="search_result_events" i18n:domain="onegov.town6">
    <a class="list-link" href="${request.link(result, 'latest')}">
        <h5 class="list-title">
            ${result.title} <metal:hint use-macro="layout.macros['access_hint']" tal:define="item result" />
        </h5>
    </a>
    <p tal:define="latest result.latest_occurrence" class="search-preview">
        <tal:b tal:condition="latest">
            ${
            '{}, {} - {}'.format(
                layout.format_date(latest.localized_start, 'event'),
                layout.format_date(latest.localized_start, 'time'),
                layout.format_date(latest.localized_end, 'time')
                )
            }<br/>
        </tal:b>
        <tal:b tal:condition="result.location">
        ${result.location}</tal:b>
    </p>
    <tal:b tal:condition="future_occ" tal:define="future_occ result.future_occurrences(offset=1).all()">
        <ul>
            <li><span i18n:translate="">Further occurrences:</span>
                <div class="event-child-results">
                    <ul>
                        <tal:b tal:repeat="occ future_occ">
                            <li>
                                <a href="${request.link(occ)}">
                                    ${
                                    '{}, {} - {}'.format(
                                        layout.format_date(occ.localized_start, 'event'),
                                        layout.format_date(occ.localized_start, 'time'),
                                        layout.format_date(occ.localized_end, 'time')
                                        )
                                    }
                                </a>
                            </li>
                        </tal:b>
                    </ul>
                </div></li>
        </ul>
    </tal:b>
</metal:search_result_events>


<metal:search_result_people define-macro="search_result_people" i18n:domain="onegov.town6">
    <a href="${request.link(result)}" class="list-link">
        <h5 class="list-title">${result.title} <metal:hint use-macro="layout.macros['access_hint']" tal:define="item result" /></h5>
    </a>
        <p class="search-preview" tal:condition="result.function|nothing">${result.function}</p>
        <p class="search-preview" tal:condition="not:result.function|nothing" i18n:translate>People</p>
</metal:search_result_people>


<metal:search_result_external_links define-macro="search_result_external_links" i18n:domain="onegov.town6">
    <a href="${result.url}" class="list-link">
        <span class="h5 list-title">${result.title} <metal:hint use-macro="layout.macros['access_hint']" tal:define="item result" /></span>
    </a>
    <a tal:condition="result.lead" href="${result.url}">
        <p class="search-preview">
            ${result.lead[:160]}<tal:b condition="len(result.lead) > 160">…</tal:b>
        </p>
    </a>
    <a class="edit-link" href="${request.link(result, name='edit')}" tal:condition="request.is_manager"><i class="far fa-edit"></i></a>
</metal:search_result_external_links>


<metal:search_result_default define-macro="search_result_default" i18n:domain="onegov.town6">
    <a href="${request.link(result)}" class="list-link">
        <h5 class="list-title">${result.title} <metal:hint use-macro="layout.macros['access_hint']" tal:define="item result" /></h5>
    </a>
    <a tal:condition="result.lead|None" href="${request.link(result)}">
        <p class="search-preview">
            ${result.lead[:160]}<tal:b condition="len(result.lead) > 160">…</tal:b>
        </p>
    </a>
</metal:search_result_default>


<metal:ticket_status_page_message define-macro="ticket_status_page_message" i18n:domain="onegov.town6" tal:define="mute_all request.app.org.mute_all_tickets; skip request.app.org.tickets_skip_opening_email or []">
    <tal:b tal:condition="ticket.state == 'open'">
        <tal:b tal:switch="not mute_all and ticket.handler_code in skip">
            <p tal:case="False" i18n:translate>
                Your request will be processed shortly. To see the state of
                your process your may return to this page at any time.

                All information on this page has been sent to your e-mail address.
            </p>
            <p tal:case="True" i18n:translate>
                Your request will be processed shortly. To see the state of
                your process your may return to this page at any time.
            </p>
        </tal:b>
    </tal:b>

    <p i18n:translate tal:condition="ticket.state == 'closed'">
        Your request has been completed.
    </p>
</metal:ticket_status_page_message>


<metal:checkout_form define-macro="checkout_form" i18n:domain="onegov.town6">
    <form action="${complete_link}" method="POST" class="checkout">
        <dl class="field-display" tal:condition="show_privacy_settings|nothing">
            <dt i18n:translate>Privacy</dt>
            <dd>
                <label class="common-text">
                    <input type="checkbox" name="send_by_email" value="yes" checked>
                    <span class="label-text" i18n:translate style="max-width: 100%">
                        Send me my entered data by e-mail.
                    </span>
                </label>
            </dd>
        </dl>

        <tal:b condition="price" switch="'cc' if price.credit_card_payment else payment_method">
            <tal:b case="'manual'">
                <label style="display: none;">
                    <input type="radio" name="payment_method" value="manual" checked>
                </label>
            </tal:b>
            <tal:b case="'cc'">
                <label style="display: none;">
                    <input type="radio" name="payment_method" value="online" checked>
                </label>
            </tal:b>
            <tal:b case="'free'">
                <div class="field-display">
                    <div class="field-display-block">
                        <div class="field-display-label" i18n:translate>Payment</div>
                        <div class="field-display-data">
                            <label class="common-text">
                                <input type="radio" name="payment_method" value="online" checked>
                                <span>
                                    <tal:b i18n:translate>Pay Online Now</tal:b>
                                    <tal:b tal:condition="price.fee|nothing">
                                        (+ ${layout.format_number(price.fee)} ${price.currency} <tal:b i18n:translate>Credit Card Fee</tal:b>)
                                    </tal:b>
                                </span>
                            </label>
                            <label class="common-text">
                                <input type="radio" name="payment_method" value="manual">
                                <span i18n:translate>Pay Offline later</span>
                            </label>
                        </div>
                    </div>
                </div>
            </tal:b>

            <div data-depends-on="payment_method/online">
                <tal:b replace="checkout_button" />
                <metal:b define-slot="after-submit" />
            </div>
            <div data-depends-on="payment_method/manual">
                <input type="submit" value="Complete" class="button" i18n:attributes="value">
                <metal:b define-slot="after-submit" />
            </div>
        </tal:b>

        <tal:b condition="not price">
            <input type="submit" value="Complete" class="button" i18n:attributes="value">
            <metal:b define-slot="after-submit" />
        </tal:b>
    </form>
</metal:checkout_form>

<metal:tags define-macro="tags">
    <ul class="tags">
        <li tal:repeat="link tags" class="click-through">
            <span tal:content="link(layout)"
                class="${link.active and 'active' or ''} blank-label ${getattr(link, 'rounded', None) and 'rounded'}"
            />
        </li>
    </ul>
</metal:tags>

<metal:generic_message define-macro="generic_message" i18n:domain="onegov.town6">
    <div class="title">
        <metal:b define-slot="title" />
    </div>
    <div class="identicon">
        <metal:b use-macro="layout.macros.identicon"
                 tal:define="
                    initials owner.initials;
                    username owner.username;
                    size 'large';
                "
        />
    </div>
    <div class="timestamp">
        <b>${owner.name}</b>
        <tal:b i18n:translate>
            at <tal:b i18n:name="time">${layout.format_date(model.created, 'time')}</tal:b>
        </tal:b>
    </div>
    <div class="text">
        <metal:b define-slot="text" />
    </div>
    <div class="file" tal:condition="model.file">
        <a href="${request.link(model.file)}">${model.file.name}</a>
    </div>
    <div class="actions">
        <metal:b define-slot="actions" />
    </div>
</metal:generic_message>

<metal:payment_link_fallback define-macro="payment_link_fallback" i18n:domain="onegov.town6">
    <!--! pass -->
</metal:payment_link_fallback>

<metal:payments define-macro="payments" i18n:domain="onegov.town6">
    <table class="payments-table" tal:condition="payments">
        <thead>
            <tr>
                <th i18n:translate tal:condition="payment_links|nothing">
                    Object
                </th>
                <th i18n:translate>
                    Net Amount
                </th>
                <th i18n:translate>
                    Fee
                </th>
                <th i18n:translate>
                    Payment Provider
                </th>
                <th i18n:translate>
                    State
                </th>
                <th i18n:translate>
                    Created
                </th>
                <th i18n:translate>
                    Disbursed
                </th>
                <th tal:condition="payment_actions|nothing"></th>
            </tr>
        </thead>
        <tbody>
            <tr tal:repeat="payment payments">
                <td tal:condition="payment_links|nothing">
                    <tal:b repeat="link payment_links[payment.id]">
                        <tal:b switch="link.__tablename__">
                            <tal:b case="'submissions'">
                                <tal:b define="ticket get_ticket(link)">
                                    <div>
                                        <a href="${request.link(ticket)}">
                                            <strong>${ticket.number}</strong> - ${ticket.group}
                                        </a>
                                        <div>
                                            ${link.title}
                                        </div>
                                    </div>
                                </tal:b>
                            </tal:b>
                            <tal:b case="'reservations'" condition="repeat.link.start">
                                <tal:b define="ticket get_ticket(link)">
                                    <div>
                                        <a href="${request.link(ticket)}">
                                            <strong>${ticket.number}</strong> - ${ticket.group}
                                        </a>
                                        <div>
                                            ${link.title}
                                        </div>
                                    </div>
                                </tal:b>
                            </tal:b>
                            <tal:b case="default">
                                <metal:b use-macro="layout.macros['payment_link_fallback']" />
                            </tal:b>
                        </tal:b>
                    </tal:b>
                </td>
                <td>${'{0:.2f}'.format(payment.net_amount)} ${payment.currency}</td>
                <td>
                    <tal:b condition="payment.fee|nothing">
                        + ${'{0:.2f}'.format(payment.fee)} ${payment.currency}
                    </tal:b>
                </td>
                <td>
                    <span tal:condition="payment.provider_id">
                        ${providers[payment.provider_id].title}
                    </span>
                    <span tal:condition="not:payment.provider" i18n:translate>
                        Manual
                    </span>
                </td>
                <td>
                    <metal:b use-macro="layout.macros['payment_status']" />
                </td>
                <td>
                    ${layout.format_date(payment.created, 'datetime')}
                </td>
                <td>
                    <tal:b condition="payment.payout_date|nothing">
                        ${layout.format_date(payment.payout_date, 'date')}
                    </tal:b>
                </td>
                <td tal:condition="payment_actions|nothing" class="text-links">
                    <tal:b repeat="link payment_actions(payment)">
                        <tal:b replace="link(layout)" />
                    </tal:b>
                </td>
            </tr>
        </tbody>
    </table>
</metal:payments>

<metal:directory_error define-macro="directory_error" i18n:domain="onegov.town6">
    <ul class="dense">
        <li tal:repeat="(field_id, messages) error.errors.items()">
            <div tal:condition="error.link|nothing">
                <strong><a href="${error.link}">${error.entry.title}</a></strong>
            </div>
            <div tal:condition="not:error.link|nothing">
                <strong>${error.entry.title}</strong>
            </div>
            <div>
                ${directory.field_by_id(field_id).human_id}: ${error_translate(' '.join(messages))}
            </div>
        </li>
    </ul>
</metal:directory_error>

<metal:group_by_column define-macro="group_by_column" i18n:domain="onegov.town6">
    <tal:b repeat="group grouped" tal:define="link_func link_func|request.link; add_pagerefs add_pagerefs|False;">
        <tal:b tal:define="find_your_spot grouped[group][0] if grouped[group][0].title == 'Find Your Spot' else None">
            <a class="category-anchor" id="${group}"></a>
            <div class="group-title align-justify">
                <h2 tal:condition="len(grouped) > 1">
                    ${group}
                    <metal:b tal:condition="add_pagerefs" use-macro="layout.macros['pageref']" tal:define="pageref_id group" />
                </h2>
                <a tal:condition="find_your_spot" tal:attributes="href link_func(find_your_spot)" class="button hollow narrow find-your-spot-link"><i class="fa fa-calendar"></i> <span i18n:translate="">Find Your Spot</span></a>
            </div>
            <ul class="forms-list more-list">
                <tal:b tal:repeat="record grouped[group]">
                    <li tal:condition="record != find_your_spot">
                    <tal:b tal:define="link edit_link(record)|nothing">
                        <a class="list-link" tal:attributes="href link_func(record); target link">
                                <span class="h5 list-title">${record.title}</span>
                                <metal:hint use-macro="layout.macros['access_hint']" tal:define="item record" />
                        </a>
                        <a tal:attributes="href link_func(record); target link">
                            <p class="list-lead preview" tal:define="lead lead_func(record)|layout.linkify(record.meta.get('lead'))"
                                tal:content="lead" tal:condition="lead">
                            </p>
                            <div class="list-hint hints" tal:define="hint hint(record)|False"
                                tal:content="hint" tal:condition="hint">
                            </div>
                        </a>
                        <a class="edit-link" href="${link}" tal:condition="link"><i class="far fa-edit"></i></a>
                    </tal:b>
                    </li>
                </tal:b>
            </ul>
        </tal:b>
    </tal:b>
</metal:group_by_column>

<metal:file_details define-macro="file-details" i18n:domain="onegov.town6">
    <div class="file-details">
        <a class="file-preview" href="${request.link(file)}" tal:condition="extension == 'pdf'">
            <img class="pdf-preview" src="${request.link(file, name='medium')}">
        </a>
        <a class="file-preview" href="${request.link(file)}" tal:condition="extension != 'pdf'">
            <svg width="204px" height="261px" viewBox="0 0 204 261" version="1.1" xmlns="http://www.w3.org/2000/svg" xmlns:xlink="http://www.w3.org/1999/xlink" style="position:relative; left: -6px;">
                <defs>
                    <filter x="-7.8%" y="-5.9%" width="120.0%" height="115.3%" filterUnits="objectBoundingBox" id="filter-1">
                        <feOffset dx="4" dy="4" in="SourceAlpha" result="shadowOffsetOuter1"></feOffset>
                        <feGaussianBlur stdDeviation="5" in="shadowOffsetOuter1" result="shadowBlurOuter1"></feGaussianBlur>
                        <feColorMatrix values="0 0 0 0 0.392156863   0 0 0 0 0.392156863   0 0 0 0 0.392156863  0 0 0 0.4 0" type="matrix" in="shadowBlurOuter1" result="shadowMatrixOuter1"></feColorMatrix>
                        <feMerge>
                            <feMergeNode in="shadowMatrixOuter1"></feMergeNode>
                            <feMergeNode in="SourceGraphic"></feMergeNode>
                        </feMerge>
                    </filter>
                    <path d="M180,55.8004032 L180,233.892177 C180,235.962291 178.328034,237.640449 176.26556,237.640449 L3.73443983,237.640449 C1.67196566,237.640449 0,235.962291 0,233.892177 L0,3.74827207 C0,1.67815857 1.67196566,0 3.73443983,0 L124.368614,7.10542736e-15 C127.027185,1.13396268e-14 129.576325,1.05864997 131.452741,2.94201554 L177.084127,48.7424188 C178.9515,50.6167086 180,53.1546434 180,55.8004032 Z" id="path-2"></path>
                    <path d="M180,55.8004032 L180,233.892177 C180,235.962291 178.328034,237.640449 176.26556,237.640449 L3.73443983,237.640449 C1.67196566,237.640449 0,235.962291 0,233.892177 L0,3.74827207 C0,1.67815857 1.67196566,0 3.73443983,0 L124.368614,7.10542736e-15 C127.027185,1.13396268e-14 129.576325,1.05864997 131.452741,2.94201554 L177.084127,48.7424188 C178.9515,50.6167086 180,53.1546434 180,55.8004032 Z" id="path-4"></path>
                </defs>
                <g id="Artboard" stroke="none" stroke-width="1" fill="none" fill-rule="evenodd">
                    <g id="Group" filter="url(#filter-1)" transform="translate(7.000000, 7.000000)">
                        <g id="Page">
                            <mask id="mask-3" fill="white">
                                <use xlink:href="#path-2"></use>
                            </mask>
                            <use id="Mask" stroke="#DDDDDD" stroke-width="2" fill="#F7F8F8" fill-rule="nonzero" xlink:href="#path-2"></use>
                            <rect id="Corner" fill="#DDDDDD" mask="url(#mask-3)" x="127.717842" y="-3.74827207" width="56.0165975" height="56.2240811" rx="4"></rect>
                        </g>
                        <mask id="mask-5" fill="white">
                            <use xlink:href="#path-4"></use>
                        </mask>
                        <use id="Mask" stroke="#DDDDDD" stroke-width="2" fill="#F7F8F8" fill-rule="nonzero" xlink:href="#path-4"></use>
                        <rect id="Corner" fill="#DDDDDD" mask="url(#mask-5)" x="128.426966" y="-5.05617978" width="55.6179775" height="56.6292135" rx="4"></rect>
                        <path d="M-0.0112359551,167.853933 L-0.0112359551,233.651685 C-0.0112359551,235.860824 1.77962505,237.651685 3.98876404,237.651685 L176.011236,237.651685 C178.220375,237.651685 180.011236,235.860824 180.011236,233.651685 L180.011236,167.853933 L-0.0112359551,167.853933 Z" id="Banner" stroke="#DDDDDD" stroke-width="2" fill="${color}" mask="url(#mask-5)"></path>
                        <text id="PDF" mask="url(#mask-5)" font-family="OpenSans-Bold, Open Sans, Helvetica Neue, Arial, sans-serif" font-size="41" font-weight="bold" fill="#FFFFFF" text-anchor="middle" y="216" x="44.5%">${extension.upper()}</text>
                    </g>
                </g>
            </svg>
        </a>
    </div>
    <div class="file-status">

        <tal:block tal:condition="not: hide_publication|False">

            <h3 i18n:translate>Access</h3>
            <div class="publication" tal:define="
                post_url layout.csrf_protected_url(request.link(file, name='update-publish-date'));
                publish_end_date file.publish_end_date and layout.to_timezone(file.publish_end_date, layout.timezone);
                publish_date file.publish_date and layout.to_timezone(file.publish_date, layout.timezone);"
                >
                <div tal:condition="file.published" class="file-status-tag">
                    <a ic-post-to="${layout.csrf_protected_url(request.link(file, name='unpublish'))}"
                       ic-on-success="Intercooler.triggerRequest($(elt).closest('[ic-get-from]'))"
                       class="is-published">
                        <i class="far fa-fw fa-check-circle" aria-hidden="true"></i> <span i18n:translate>Public</span>
                    </a>
                </div>
                <div tal:condition="not:file.published" class="file-status-tag">
                    <a ic-post-to="${layout.csrf_protected_url(request.link(file, name='publish'))}"
                       ic-on-success="Intercooler.triggerRequest($(elt).closest('[ic-get-from]'))"
                       class="is-not-published">
                        <i class="far fa-fw fa-eye-slash" aria-hidden="true"></i> <span i18n:translate>Private</span>
                    </a>
                </div>

                <div class="publication-settings publication-date-set">
                    <form method="POST">
                        <div tal:condition="not:file.published">
                            <fieldset>
                                <legend tal:condition="publish_date" i18n:translate>Will be published on:</legend>
                                <legend tal:condition="not:publish_date" i18n:translate>Publication date:</legend>
                                <div class="publication-settings-input">
                                    <input type="date" name="date" class="small" ic-post-to="${post_url}" ic-on-success="Intercooler.triggerRequest($(elt).closest('[ic-get-from]'))" value="${publish_date and publish_date.date().isoformat() or ''}" required="required">

                                    <select name="hour" ic-post-to="${post_url}" ic-on-success="Intercooler.triggerRequest($(elt).closest('[ic-get-from]'))">
                                        <option tal:condition="not:publish_date"></option>
                                        <tal:b repeat="hour range(24)" tal:define="publish_time publish_date and '{:0>2}:00'.format(publish_date.hour)">
                                            <option tal:define="time '{:0>2}:00'.format(hour)" tal:attributes="selected publish_time == time" value="${time}">${time}</option>
                                        </tal:b>
                                    </select>

                                    <a ic-post-to="${post_url}&clear_start_date=1" ic-on-success="Intercooler.triggerRequest($(elt).closest('[ic-get-from]'))">
                                        <i class="far fa-times-circle"></i>
                                        <span class="show-for-sr" i18n:translate>Reset</span>
                                    </a>
                                </div>
                            </fieldset>
                        </div>
                        <fieldset>
                            <legend tal:condition="publish_end_date" i18n:translate>Will be published until:</legend>
                            <legend tal:condition="not:publish_end_date" i18n:translate>Publication end date:</legend>
                            <div class="publication-settings-input">
                                <input type="date" name="end-date" class="small" ic-post-to="${post_url}" ic-on-success="Intercooler.triggerRequest($(elt).closest('[ic-get-from]'))" value="${publish_end_date and publish_end_date.date().isoformat() or ''}" required="required">

                                <select name="end-hour" ic-post-to="${post_url}" ic-on-success="Intercooler.triggerRequest($(elt).closest('[ic-get-from]'))">
                                    <option tal:condition="not:publish_end_date"></option>
                                    <tal:b repeat="hour range(24)" tal:define="publish_end_time publish_end_date and '{:0>2}:00'.format(publish_end_date.hour)">
                                        <option tal:define="end_time '{:0>2}:00'.format(hour)" tal:attributes="selected publish_end_time == end_time" value="${end_time}">${end_time}</option>
                                    </tal:b>
                                </select>

                                <a ic-post-to="${post_url}&clear_end_date=1" ic-on-success="Intercooler.triggerRequest($(elt).closest('[ic-get-from]'))">
                                    <i class="far fa-times-circle"></i>
                                    <span class="show-for-sr" i18n:translate>Reset</span>
                                </a>
                            </div>
                        </fieldset>
                    </form>
                </div>
            </div>

            <h3 i18n:translate>Publication</h3>
            <div class="publication" tal:define="
                post_url layout.csrf_protected_url(request.link(file, name='update-publish-date'));
                publish_date file.publish_date and layout.to_timezone(file.publish_date, layout.timezone);
                publish_end_date file.publish_end_date and layout.to_timezone(file.publish_end_date, layout.timezone);"
                >
                <div tal:condition="file.publication" class="file-status-tag">
                    <a ic-post-to="${layout.csrf_protected_url(request.link(file, name='toggle-publication'))}"
                       ic-on-success="Intercooler.triggerRequest($(elt).closest('[ic-get-from]'))"
                       class="is-a-publication">
                        <i class="far fa-fw fa-check-circle" aria-hidden="true"></i> <span i18n:translate>Publication</span>
                    </a>
                </div>

                <div tal:condition="not:file.publication" class="file-status-tag">
                    <a ic-post-to="${layout.csrf_protected_url(request.link(file, name='toggle-publication'))}"
                       ic-on-success="Intercooler.triggerRequest($(elt).closest('[ic-get-from]'))"
                       class="is-not-a-publication">
                        <i class="far fa-fw fa-times-circle" aria-hidden="true"></i> <span i18n:translate>Not a publication</span>
                    </a>
                </div>
            </div>
        </tal:block>

        <tal:b condition="request.app.enable_yubikey and file.reference['content_type'] == 'application/pdf'">
            <h3 i18n:translate>Digital seal</h3>
            <div class="signature">
                <div class="file-status-tag">
                    <metal:b use-macro="layout.macros['signature_status']"/>
                </div>
            </div>
        </tal:b>

        <tal:b condition="file.reference['content_type'] == 'application/pdf'">
            <h3 i18n:translate>Content</h3>
            <div class="file-content">
                <div class="file-status-tag">
                    <div tal:condition="file.stats.get('pages', 0) <= 1">
                        <i class="far fa-fw fa-file-alt" aria-hidden="true"></i>
                        <span i18n:translate>1 page</span>
                    </div>
                    <div tal:condition="file.stats.get('pages', 0) > 1">
                        <i class="far fa-fw fa-file-alt" aria-hidden="true"></i>
                        <span i18n:translate><tal:b i18n:name="count">${file.stats.get('pages', 0)}</tal:b> pages</span>
                    </div>
                    <div tal:define="words file.stats.get('words', 0)">
                        <tal:b condition="words == 0">
                            <i class="fas fa-fw fa-exclamation-triangle" aria-hidden="true"></i>
                            <span i18n:translate>Contains no readable text</span>
                        </tal:b>
                        <tal:b condition="words == 1">
                            <i class="fas fa-fw fa-font" aria-hidden="true"></i>
                            <span i18n:translate>1 word</span>
                        </tal:b>
                        <tal:b condition="words > 1">
                            <i class="fas fa-fw fa-font" aria-hidden="true"></i>
                            <span i18n:translate><tal:b i18n:name="count">${words}</tal:b> words</span>
                        </tal:b>
                    </div>
                </div>
            </div>
        </tal:b>
    </div>
    <div class="file-actions">
        <a class="button secondary confirm delete" role="button"
            ic-delete-from="${request.link(file)}?csrf-token=${layout.csrf_token}"
            ic-on-success="
                var cfd = $(elt).closest('tr');  // current file details row
                var cfi = cfd.prev();  // current file info row
                var rbfi = cfi.prev();  // row before current file info
                var rafd = cfd.next();  // row after current file details

                cfi.remove();  // remove current file info row
                cfd.remove();  // remove current file details row

                // if file is last in group, remove the group tr as well
                if (!rbfi.is('[id^=\'details-\']') &&
                    !rbfi.hasClass('file-info') &&
                    !rafd.is('[id^=\'details-\']') &&
                    !rafd.hasClass('file-info')) {
                    rbfi.remove();  // remove line before file-info row
                }
            "
            data-confirm="Do you really want to delete this file?"
            data-confirm-extra="${file.name}"
            data-confirm-yes="Delete File"
            data-confirm-no="Cancel"
            i18n:attributes="data-confirm;data-confirm-yes;data-confirm-no">
            <span class="fa fa-trash" aria-hidden="true"></span>
            <span i18n:translate >Delete</span>
        </a>
        <a class="button secondary rename prompt" role="button"
            data-prompt="Please provide the new name for the file"
            data-prompt-ok="Rename"
            data-prompt-cancel="Cancel"
            data-prompt-value="${file.name}"
            data-prompt-success="(function(value) {
                var url = '${request.link(file, 'rename')}?csrf-token=${layout.csrf_token}';
                var ext = '.${file.name.split('.')[-1].strip()}';
                var elt = $(this);

                value = value.substring(value.length - ext.length, value.length) === ext && value || value + ext;

                jQuery.post(url, {'name': value}, function() {
                    var actions = elt;

                    actions.closest('tr').prev().find('td:first').text(value);
                    actions.find('a.prompt').data('prompt-value', value);
                    actions.find('a.delete').data('confirm-extra', value);
                });
            })"
            i18n:attributes="data-prompt;data-prompt-ok;data-prompt-cancel" >
           <span class="fa fa-edit" aria-hidden="true"></span>
           <span i18n:translate>Rename</span>
      </a>
      <a class="button secondary" role="button" href="${request.link(file)}">
           <span class="fa fa-download" aria-hidden="true"></span>
           <span i18n:translate>Download</span>
     </a>
    </div>
</metal:file_details>

<metal:sign_result define-macro="sign_result" i18n:domain="onegov.town6">
    <metal:b use-macro="layout.macros['consume_messages']" />
    <metal:b use-macro="layout.macros['signature_status']" />
</metal:sign_result>

<metal:signature_status define-macro="signature_status" i18n:domain="onegov.town6">
    <tal:b condition="file.reference.content_type == 'application/pdf'" define="may_sign request.app.enable_yubikey and request.is_admin">
        <div tal:condition="file.signed" class="is-signed signature-status">
            <i class="fa fa-fw fa-lock" aria-hidden="true"></i>

            <span i18n:translate>
                Digital seal applied by <tal:b i18n:name="signee">${layout.get_user_title(file.signature_metadata['signee'])}</tal:b>
                on <span class="nowrap" i18n:name="date">${layout.format_date(layout.parse_isodate(file.signature_metadata['timestamp']), 'datetime_long')}</span>
            </span>
        </div>
        <tal:b condition="not file.signed and may_sign">
            <a tal:condition="not:file.signed" class="is-not-signed signature-status"
                role="button"
                data-prompt="Please enter your yubikey to apply a digital seal to this file"
                data-prompt-ok="Sign"
                data-prompt-cancel="Cancel"
                data-prompt-placeholder="Plug your YubiKey into a USB slot and press it."
                data-prompt-info="Published documents with a digital seal can be discovered through the site-search and in the list of documents with a digital seal. This action will be logged and cannot be undone."
                data-prompt-success="(function(value) {
                    var url = '${request.link(file, 'sign')}?csrf-token=${layout.csrf_token}';
                    var elt = $(this);
                    var row = elt.closest('tr');

                    elt.toggleClass('signing', true);
                    window.elt = elt;

                    jQuery.post(url, {'token': value}, function(data) {
                        var target = elt.closest('.signature-status').parent();
                        target.html(data);
                        processCommonNodes(target);
                        row.prev().addClass('signed');
                    }).always(function() {
                        elt.toggleClass('signing', false);
                    });
                })"
                i18n:attributes="data-prompt;data-prompt-ok;data-prompt-cancel;data-prompt-info;data-prompt-placeholder"
            >
                <i class="fa fa-fw fa-unlock" aria-hidden="true"></i>

                <span i18n:translate class="hide-on-hover">
                    Without digital seal
                </span>

                <span i18n:translate class="show-on-hover">
                    Apply digital seal now
                </span>
            </a>
        </tal:b>
        <tal:b condition="not file.signed and not may_sign">
            <div class="is-not-signed signature-status">
                <i class="fa fa-fw fa-lock" aria-hidden="true"></i>

                <span i18n:translate class="hide-on-hover">
                    Without digital seal
                </span>

                <span i18n:translate class="show-on-hover">
                    You are not authorised to apply digital seals to documents
                </span>
            </div>
        </tal:b>
    </tal:b>
</metal:signature_status>

<metal:file_info define-macro="file-info" i18n:domain="onegov.town6">
    <tal:b define="
        file_number file.number|file.id;
        file_upload file.upload_date|file.created;
        file_publish_end file.publish_end_date|None;
    ">
        <tr class="file-info ${'signed' if file.signed else ''}">
            <td>
                ${file.name}
            </td>
            <td>
                <a id="button-${file_number}" data-toggle="details-${file_number}">
                    <i class="fa fa-chevron-down rotate" aria-hidden="true"></i>
                </a>
            </td>
            <td>
                ${extension(file)}
            </td>
            <td>
                ${format_date(file_upload)}
            </td>
            <td>
                ${format_date(file_publish_end)}
            </td>
        </tr>
        <!-- Hidden Detail-Row -->
        <tr id="details-${file_number}" class="hidden">
            <td colspan="5">
                <div ic-trigger-from="#button-${file_number}"
                     ic-trigger-on="click once"
                     ic-get-from="${actions_url(file.id)}"
                     class="file-preview-wrapper"
                >
                </div>
            </td>
        </tr>
    </tal:b>
</metal:file_info>

<metal:uploaded_image define-macro="uploaded_image" i18n:domain="onegov.town6">
    <div id="image-${index}" class="image-container">
        <a href="${image.url}" tal:condition="image" class="editable-alt" data-note-update-url="${image.extra}">
            <img tal:condition="image.alt" data-src="${image.src}" class="lazyload static-alt" alt="${image.alt}" width="${image.width}" height="${image.height}" />
            <img tal:condition="not:image.alt" data-src="${image.src}" class="lazyload missing-alt static-alt" alt="Click to add a description" i18n:attributes="alt" width="${image.width}" height="${image.height}"/>
        </a>
        <a class="delete confirm"
           ic-delete-from="${image.url}?csrf-token=${layout.csrf_token}"
           ic-on-success="$('#image-${index}').remove();"
           data-confirm="Do you really want to delete the image?"
           data-confirm-yes="Delete Image"
           data-confirm-no="Cancel"
           i18n:attributes="data-confirm;data-confirm-yes;data-confirm-no"><i class="fa fa-times" aria-hidden="true"></i></a>
    </div>
</metal:uploaded_image>

<metal:digest_result define-macro="digest_result" i18n:domain="onegov.town6">
    <div class="digest-result digest-${is_known and 'is-known' or 'is-not-known'}" tal:switch="is_known">
        <tal:b case="True">
            <div>
                <i class="fa fa-fw fa-check-circle" aria-hidden="true"></i>
            </div>
            <div i18n:translate>
                <span i18n:name="name">${name}</span>
                was provided with a digital seal on
                <span i18n:name="date">${layout.format_date(date, 'datetime')}</span>
            </div>
        </tal:b>
        <tal:b case="False">
            <div>
                <i class="fa fa-fw fa-exclamation-circle" aria-hidden="true"></i>
            </div>
            <div i18n:translate>
                <span i18n:name="name">${name}</span>
                is not in our database
            </div>
        </tal:b>
    </div>
</metal:digest_result>

<metal:publication define-macro="publication" i18n:domain="onegov.town6">
    <div tal:define="file_link link(publication)" class="publication-item">
        <a class="file-preview" href="${file_link}">
            <img class="pdf-preview lazyload" data-no-alt data-src="${link(publication, name='medium')}">
        </a>

        <ul class="dense">
            <li class="publication-title">
                <a href="${file_link}">${name_without_extension(publication.name)}</a>
            </li>
            <li class="publication-date">
                <span>
                    ${layout.format_date(publication.created, 'date')}
                </span>
            </li>
            <li tal:define="pages publication.stats.get('pages') or 0" class="publication-stats">
                <span>
                    <i class="fa fa-fw fa-file-text-o" aria-hidden="true"></i>
                    <tal:b tal:condition="pages == 0 or pages > 1" i18n:translate>
                        <tal:b i18n:name="count">${pages}</tal:b> pages
                    </tal:b>
                    <tal:b tal:condition="pages == 1" i18n:translate>
                        1 page
                    </tal:b>
                </span>
            </li>
        </ul>
    </div>
</metal:publication>

<metal:holidays define-macro="holidays" i18n:domain="onegov.town6">
    <ul class="holidays">
        <li tal:repeat="(holiday, descriptions) holidays.all(year)">
            ${layout.format_date(holiday, 'date')} - ${', '.join(descriptions)}
        </li>
    </ul>
</metal:holidays>

<metal:tickets_table_row define-macro="tickets_table_row" i18n:domain="onegov.town6">
    <tr tal:define="ticket_url request.link(ticket); has_access request.is_manager_for_model(ticket)"
            class="ticket ticket-handler-${ticket.handler_code} ticket-row-state-${ticket.state}" tal:attributes="data-url action_link(ticket) if has_access else nothing">
        <tal:block tal:condition="has_access">
          <td class="ticket-number-plain">
              <a href="${ticket_url}">
                  ${ticket.number}
              </a>
          </td>
          <td class="ticket-group" colspan="2">
              <div>${translate(ticket.group)}</div>
              <div>${ticket.title}</div>
              <div>${ticket.subtitle}</div>
              <tal:b define="payment ticket.handler.payment" tal:condition="payment">
                  <div class="payment-state payment-state-${payment.state}">
                      ${layout.format_number(payment.amount)} ${payment.currency}
                  </div>
              </tal:b>
          </td>
          <td class="ticket-date">
              ${layout.format_date(ticket.created, 'datetime')}
          </td>
          <td class="ticket-action" tal:condition="ticket.state == 'open'" colspan="2">
              <a class="ticket-accept ticket-button button small success" href="${request.link(ticket, 'accept')}" i18n:translate>
                  Accept
              </a>
          </td>
          <td class="ticket-state" tal:condition="ticket.state != 'open'">
              <tal:b condition="ticket.state == 'pending'" i18n:translate>
                  Pending
              </tal:b>
              <tal:b condition="ticket.state == 'closed'" i18n:translate>
                  Closed
              </tal:b>
          </td>
          <td class="ticket-user" tal:condition="ticket.state != 'open'">
              <metal:identicon tal:condition="ticket.user" use-macro="layout.macros.identicon" tal:define="initials ticket.user.initials|None; username ticket.user.username|None" />
          </td>
        </tal:block>
        <tal:block tal:condition="not has_access">
          <td class="ticket-number-plain" colspan="6">
              ${ticket.number}
          </td>
        </tal:block>
        <td tal:condition="archive_tickets">
            <input tal:condition="has_access" type="checkbox">
       </td>
    </tr>
</metal:tickets_table_row>

<metal:focus define-macro="focus-title" i18n:domain="onegov.town6">
    <tal:b i18n:translate="">Focus</tal:b>
</metal:focus>

<metal:focus define-macro="focus-panel" i18n:domain="onegov.town6">
        <div class="focus-image" tal:condition="image_src">
            <div style="width: 100%; padding-bottom: 55%; background-image: url(${image_src}); background-size: cover;"></div>
            <tal:block tal:condition="text_on_image|False and title">
                <div class="focus-title">
                    <div class="gradient"></div>
                    <div class="text-on-image">
                        <h5>${title}</h5>
                        <tal:block tal:condition="lead">
                            <p class="lead">${lead}</p>
                        </tal:block>
                    </div>
                </div>
            </tal:block>
        </div>
        <div class="panel" tal:condition="python: not image_src">
            <p i18n:translate="">Available options for the focus widget:</p>
            <code>&lt;focus<br>
                image-src="https://..."<br>
                focus-url="https://on-image-click.com"<br>
                title="..."<br>
                lead="..."<br>
                text-on-image="True"<br>
                &emsp;&lt;text&gt;...&lt;/text&gt;<br>
                &lt;/focus&gt;
            </code>
        </div>
</metal:focus>

<metal:chat define-macro="chat">
    <div tal:condition="layout.org.meta.get('enable_chat', False) and (layout.app.chat_open(request) or request.is_logged_in)" class="sticky floaty-chat" data-sticky  data-sticky-on="small" data-stick-to="bottom">
        <div class="grid-container">
            <a class="chat-button" href="${chat_link}">
                <p><i class="fas fa-comments"></i> Chat</p>
            </a>
        </div>
    </div>
</metal:chat>

<metal:progress_indicator define-macro="progress_indicator">
<ol class="${'with-title ' if show_title else ''}progress-indicator" tal:define="show_number show_number|True; show_title show_title|True" tal:condition="steps|nothing">

    <tal:b tal:repeat="step steps">
        <li tal:define="complete step.position < layout.step_position; current step.position == layout.step_position"
                tal:attributes="data-step step.position if show_number else ''" class="${'is-current' if current else '' + 'is-complete' if complete else ''}">
            <span tal:condition="show_title">${request.translate(step.title)}</span>
        </li>
    </tal:b>
</ol>
</metal:progress_indicator>

<metal:modal define-macro="modal">
<div id="${modal_id}" class="reveal" data-reveal>
    <tal:block metal:define-slot="modal_content"></tal:block>
    <button class="close-button" data-close aria-label="Close" type="button">
        <span aria-hidden="true">&times;</span>
    </button>
</div>
</metal:modal>

<metal:pageref define-macro="pageref" i18n:domain="onegov.town6">
    <div
        class="pageref"
        title="Copy to clipboard"
        i18n:attributes="title"
        data-clipboard-action="copy"
        data-clipboard-text="${request.url + '#' + pageref_id}"
        tal:condition="not: layout.org.disable_page_refs"
    ></div>
</metal:pageref>


<metal:jobs define-macro="jobs-cards">
    <?python
            parsed_rss_feed = rss_widget_builder(rss_feed) if rss_widget_builder else None ?>
    <div class= "job-widget card aos-init aos-animate" tal:condition="parsed_rss_feed and jobs_card_title">
        <div id="pj-widget-container1" class="pj-widget-jobs-container" tal:define="channel parsed_rss_feed">

            <style>

                    .pj-widget-jobs-container * {
                        -webkit-box-sizing: border-box;
                        -moz-box-sizing: border-box;
                        box-sizing: border-box;
                    }

                    .pj-widget-jobs-container a {
                        color: #337ab7;
                        text-decoration: none;
                    }

                    ul.pj-widget-job-results .list-group-item:nth-child(2n-1) {
                        background-color: rgba(179, 179, 179, 0.8);
                    }

                    ul.pj-widget-job-results .list-group-item:nth-child(2n) {
                        background-color: rgba(114, 110, 110, 0.2);
                    }

                    .pj-widget-job-results .list-group-item:first-child {
                        border-top-left-radius: 4px;
                        border-top-right-radius: 4px;
                    }

                    .pj-widget-job-results .list-group-item:last-child {
                        border-bottom-left-radius: 4px;
                        border-bottom-right-radius: 4px;
                    }

                    .pj-widget-job-results .list-group-item {
                        position: relative;
                        display: block;
                        padding: 10px 15px;
                        margin-bottom: -1px;
                        background-color: #fff;
                        border: 1px solid #ddd;
                    }

                    ul.pj-widget-job-results a {
                        color: #333;
                    }

                    .job-companyLogo > img {
                        max-height: 50px;
                        max-width: 100%;
                        background-color: white;
                        display: block;
                        margin-right: auto;
                        margin-left: auto;
                    }

                    ul.pj-widget-job-results li.list-group-item span.pj-widget-arrow {
                        border-color: black;
                        right: 10px;
                        top: 40%;
                        transform: rotate(45deg);
                    }


                    .pj-widget-row {
                        margin-right: -15px;
                        margin-left: -15px;
                    }

                    .pj-widget-row::before, .pj-widget-row::after {
                        display: table;
                        content: " ";
                    }

                    .pj-widget-row::after {
                        clear: both;
                    }

                    .pj-widget-col-xs-12 {
                        width: 100%;
                    }

                    @media (min-width: 768px) {
                        .pj-widget-col-sm-3 {
                            width: 25%;
                        }

                        .pj-widget-col-sm-6 {
                            width: 50%;
                        }

                        .pj-widget-col-sm-6 > p {
                            margin-bottom: 0!important; // additional fix
                        }
                    }

                    .pj-widget-col-md-12, .pj-widget-col-sm-3, .pj-widget-col-sm-6, .pj-widget-col-sm-9, .pj-widget-col-md-4 {
                        float: left;
                        position: relative;
                        min-height: 1px;
                        padding-left: 15px;
                        padding-right: 15px;
                    }

                    .pj-widget-list-unstyled {
                        list-style: none;
                    }

                    .pj-widget-list-group {
                        padding-left: 0;
                        margin-bottom: 20px;
                    }

                    .pj-widget-arrow {
                        position: absolute;
                        border-top: 3px solid #337ab7;
                        border-right: 3px solid #337ab7;
                        width: 9px;
                        height: 9px;
                    }


                    .pj-widget-jobmail-container .pj-widget-input-group .pj-widget-form-control {
                        border-radius: 0;
                    }


                    .pj-widget-input-group .pj-widget-form-control:focus {
                        z-index: 3;
                    }

                    .pj-widget-input-group .pj-widget-form-control {
                        position: relative;
                        z-index: 2;
                        float: left;
                        width: 100%;
                        margin-bottom: 0;
                    }

                    .pj-widget-input-group .pj-widget-form-control:last-child {
                        border-top-left-radius: 0;
                        border-bottom-left-radius: 0;
                    }

                    .pj-widget-panel-default > .pj-widget-panel-heading {
                        color: #333;
                        background-color: #f5f5f5;
                        border-color: #ddd;
                    }


                    .pj-widget-panel > .table {
                        margin-bottom: 0;
                    }


                    .pj-widget-table > tbody > tr > td {
                        padding: 8px;
                        line-height: 1.42857143;
                        vertical-align: top;
                        border-top: 1px solid #ddd;
                    }

                    .pj-widget-panel > .pj-widget-table > tbody:first-child > tr:first-child td {
                        border-top: 0;
                    }

                    .pj-widget-panel > .pj-widget-table {
                        margin-bottom: 0;
                    }


                    ul.pj-widget-job-results > .list-group-item {
                        border-top-color: #009476 !important;
                        border-bottom-color: #009476 !important;
                        border-left: transparent !important;
                        border-right: transparent !important;
                        border-radius: 0px !important;
                        background-color: transparent !important;
                        padding-left: 5px !important
                    }

            </style>

        <div class="card-section">
            <h5>${jobs_card_title}</h5>

            <ul class="pj-widget-job-results pj-widget-list-unstyled pj-widget-list-group" tal:repeat="item channel.items">
                <li class="list-group-item">
                    <a target="_blank" href="${item.guid}" rel="nofollow">
                        <span class="pj-widget-arrow"></span>
                        <div class="pj-widget-row">
                            <div class="pj-widget-col-sm-6 pj-widget-col-xs-12">
                                <p class="homepage-text" style="font-size: 1.1em;">${item.title}</p>
                                <p class="homepage-text">${item.description}</p>
                            </div>
                            <div class="pj-widget-col-sm-3 pj-widget-col-xs-12">${layout.format_date(item.pubDate, 'date')}</div>
                        </div>
                    </a>
                </li>
            </ul>
        </div>
      </div>

        <div style="width:100%;display:block;font-size:12px;color:#999999;text-align:center;padding-top:5px;margin-bottom: 2rem;">
            Jobs bereitgestellt von <a href="https://www.publicjobs.ch/" target="_blank">publicjobs.ch</a></div>
    </div>

</metal:jobs>

<metal:display_results define-macro="display_results">
    <tal:b tal:condition="not submission_count" i18n:translate="">No submissions yet.</tal:b>
    <p tal:condition="submission_count"><b><tal:b i18n:translate="">Number of participants</tal:b>:</b><br/> ${submission_count}</p><br/>
    <div tal:repeat="field fields" tal:condition="submission_count" class="card">
        <div class="card-section">
            <a id="${field.id}" class="category-anchor"></a>
            <span class="result-field">${field.label.text}</span>
            <p tal:condition="field.type not in aggregated">
                <tal:b tal:condition="field.type == 'StringField'">
                    "${'", "'.join(results.get(field.id, []))}"
                </tal:b>
                <tal:b tal:condition="field.type == 'TextAreaField'">
                    <p tal:repeat="value results.get(field.id, [])">"${value}"</p>
                </tal:b>
            </p>
            <tal:b tal:condition="field.type in aggregated">
                <div class="chart-wrap" tal:condition="field.type == 'MultiCheckboxField'">
                    <div tal:define="maximum max(results[field.id].values())" class="grid horizontal">
                        <tal:b tal:repeat="choice field.choices">
                            <tal:b tal:define="val results[field.id][choice[0]]; max max(maximum, 1)">
                                <div class="bar" style="--bar-value:${val/max*100}%;" data-name="${choice[1]} (${val})" title="${choice[1]} (${val})"></div>
                            </tal:b>
                        </tal:b>
                    </div>
                </div>
                <div class="chart-wrap" tal:condition="field.type == 'RadioField'">
                    <div tal:define="sum sum(results[field.id].values())" class="grid horizontal">
                        <tal:b tal:repeat="choice field.choices" >
                            <tal:b tal:define="val results[field.id][choice[0]]">
                                <div class="bar" style="--bar-value:${val/sum*100}%;" data-name="${choice[1]} (${val}/${sum})" title="${choice[1]} (${val}/${sum})"></div>
                            </tal:b>
                        </tal:b>
                    </div>
                </div>
            </tal:b>
        </div>
    </div>
</metal:display_results>

<metal:b define-macro="render_inline_photo_album">
    <tal:b tal:condition="imageset and imageset.files">
        <!--! Inline imagesets are always rendered as grid -->
        <div class="page-text grid-imageset photoswipe">
            <div class="image-grid">
                <div tal:repeat="image imageset.ordered_files" class="image-container">
                    <tal:b define="width image.reference.thumbnail_small.size[0]|image.reference.size[0]; height image.reference.thumbnail_small.size[1]|image.reference.size[1]">
                        <!--! the first eight images are loaded conventionally, the rest are loaded lazily -->
                        <img src="${request.link(image, 'thumbnail')}" alt="${image.note}" width="${width}" height="${height}" tal:condition="repeat.image.number <= 8" data-full-width="${image.reference.size[0]}" data-full-height="${image.reference.size[1]}" />
                        <img src="${request.link(image, 'thumbnail')}" alt="${image.note}" width="${width}" height="${height}" class="lazyload" tal:condition="repeat.image.number > 8" data-full-width="${image.reference.size[0]}" data-full-height="${image.reference.size[1]}" />
                    </tal:b>
                </div>
            </div>
        </div>

    <tal:b metal:use-macro="layout.macros.photoswipe" />

    </tal:b>
</metal:b><|MERGE_RESOLUTION|>--- conflicted
+++ resolved
@@ -1831,14 +1831,6 @@
 
 
 <metal:search_result_tickets define-macro="search_result_tickets" i18n:domain="onegov.town6">
-<<<<<<< HEAD
-    <a href="${request.link(result)}">${result.number} <i title="This site is private" i18n:attributes="title" class="private-hint"></i></a>
-    <ul>
-        <li tal:condition="result.group">${translate(result.group)}</li>
-        <li tal:condition="result.title" tal:content="result.title"></li>
-        <li tal:condition="result.subtitle" tal:content="result.subtitle"></li>
-    </ul>
-=======
     <a class="list-link" href="${request.link(result)}">
         <h5 class="list-title">
             ${result.number}
@@ -1852,7 +1844,6 @@
             <tal:b tal:content="result.subtitle"></tal:b>
         </p>
     </a>
->>>>>>> 10c9a81c
 </metal:search_result_tickets>
 
 
