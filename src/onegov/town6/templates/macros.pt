--- conflicted
+++ resolved
@@ -671,7 +671,6 @@
                     </li>
                 </ul>
             </div>
-<<<<<<< HEAD
             <div class="side-panel links-panel" tal:condition="sidepanel_links">
                 <h3 i18n:translate>Links</h3>
                 <ul class="more-list">
@@ -683,10 +682,7 @@
                     </li>
                 </ul>
             </div>
-            <div class="side-panel people-panel" tal:condition="people and not page.show_people_on_main_page|False" tal:define="western_name_order page.western_name_order|resource.western_name_order|False">
-=======
             <div class="side-panel people-panel" tal:condition="people and not show_people_on_main_page" tal:define="show_people_on_main_page page.show_people_on_main_page|resource.show_people_on_main_page|False; western_name_order page.western_name_order|resource.western_name_order|False">
->>>>>>> e982385a
                 <h3 i18n:translate>People</h3>
                 <ul class="more-list" data-sortable data-sortable-url="${layout.move_person_url_template}">
                     <li tal:repeat="person people" data-sortable-id="${request.is_manager and person.id}">
