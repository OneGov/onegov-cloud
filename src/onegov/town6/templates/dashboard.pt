--- conflicted
+++ resolved
@@ -5,18 +5,6 @@
     <tal:b metal:fill-slot="content">
         <div class="boardlet-group grid-x grid-padding-x columns small-up-1 medium-up-2 large-up-3 align-center" tal:repeat="group model.boardlets()">
             <div class=" cell" tal:repeat="boardlet group">
-<<<<<<< HEAD
-                <div class="boardlet boardlet-${boardlet.state} ${boardlet.name}">
-                    <h2 class="h4"><span>${boardlet.number|''}</span><br tal:condition="exists:boardlet.number"><span class="title">${boardlet.title}</span></h2>
-                    <table class="facts">
-                        <tr tal:repeat="fact boardlet.facts" class="${fact.css_class} small ${'none' if not (fact.number or fact.icon) else ''}">
-                            <td>
-                                <i tal:condition="fact.icon" class="far ${fact.icon} fact-icon"></i>
-                                <span tal:condition="fact.number" class="fact-number">${fact.number}</span>
-                                <span tal:condition="not:(fact.number or fact.icon)" class="fact-number">-</span>
-                            </td>
-                            <td><span class="fact-text">${fact.text}</span></td>
-=======
                 <div tal:condition="boardlet.is_available" class="boardlet boardlet-${boardlet.state} ${boardlet.name}">
                     <h2 class="h4">
                         <span>${boardlet.number|''}</span><br tal:condition="exists:boardlet.number"><span class="title">${boardlet.title}</span>
@@ -41,7 +29,6 @@
                                     <i class="${fact.visibility_icon}" tal:attributes="title fact.icon_title|None"></i>
                                 </span>
                             </td>
->>>>>>> cfa9246b
                         </tr>
                     </table>
                 </div>
