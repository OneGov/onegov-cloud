<div metal:use-macro="layout.base" i18n:domain="onegov.town6">
    <tal:b metal:fill-slot="title">
        ${title}
    </tal:b>
    <tal:b metal:fill-slot="content">
        <div class="grid-x" tal:condition="not:connection">
            <div class="cell small-12 medium-8" i18n:translate>
                Searching is currently unavailable due to technical difficulties.
                Please excuse the inconvenience and try again later.
            </div>
        </div>

        <div class="grid-x" tal:condition="connection">
            <div class="cell small-12 medium-8">
                <form class="searchbox" action="${request.link(model).split('?')[0]}" method="GET" data-typeahead="on" data-typeahead-source="${layout.suggestions_url}" data-typeahead-target="${layout.search_url}">
                <label>${searchlabel}</label>
                <div class="input-group">
                    <input class="input-group-field" id="search" data-typeahead-subject type="search" name="q" value="${model.query}" autocomplete="off" autocorrect="off" required autofocus />
                    <div class="input-group-button">
                        <button type="submit" class="button" aria-label="Search" i18n:attributes="aria-label">
                            <i class="fa fa-fw fa-search"></i>
                        </button>
                    </div>
                </div>
                <div class="grid-x typeahead">
                    <div class="cell small-12" data-typeahead-container></div>
                </div>
                </form>
            </div>
        </div>

        <tal:b condition="connection and model.query">
            <h2 i18n:translate>${resultslabel}</h2>
            <div class="grid-x">
                <div class="cell medium-8 small-12">
                    <p tal:condition="not: model.batch.hits.total" i18n:translate="">Your search returned no results.</p>

                    <ul class="more-list">
                        <tal:b repeat="result model.load_batch_results">
                                <li class="search-result-${result.es_type_name}" tal:condition="result">
                                    <tal:b
                                        define="macro 'search_result_{}'.format(result.__tablename__); tenant_macro 'search_result_{}_{}'.format(result.__tablename__, request.app.application_id.split('/')[-1])"
                                        metal:use-macro="layout.macros[tenant_macro]|layout.macros[macro]|layout.macros['search_result_default']"
                                    />

                                    <tal:b condition="request.is_manager and result.explanation|nothing">
                                        <ul class="result-explanation">
                                            <li>Score: ${result.explanation['score']}</li>
                                            <tal:b repeat="(title, key) [('TF', 'term-frequency'), ('IDF', 'inverse-document-frequency'), ('Field Norm', 'field-norm')]">
                                                <li title="${result.explanation[key]['description']}" tal:condition="result.explanation[key]">
                                                    ${title}: ${result.explanation[key]['value']}
                                                </li>
                                            </tal:b>
                                        </ul>
                                    </tal:b>
                                </li>
                        </tal:b>
                    </ul>

<<<<<<< HEAD
                    <div metal:use-macro="layout.macros['pagination']" tal:define="
=======
                        <div metal:use-macro="layout.macros['pagination']" tal:define="
>>>>>>> 6cb0177c
                        collection model; current_page model; pagination_centered True" />

                </div>
            </div>
        </tal:b>
    </tal:b>
</div><|MERGE_RESOLUTION|>--- conflicted
+++ resolved
@@ -57,11 +57,7 @@
                         </tal:b>
                     </ul>
 
-<<<<<<< HEAD
-                    <div metal:use-macro="layout.macros['pagination']" tal:define="
-=======
                         <div metal:use-macro="layout.macros['pagination']" tal:define="
->>>>>>> 6cb0177c
                         collection model; current_page model; pagination_centered True" />
 
                 </div>
