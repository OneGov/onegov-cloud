--- conflicted
+++ resolved
@@ -44,11 +44,6 @@
 
     .focus-widget {
         box-shadow: 0 8px 17px 0 rgba(0, 0, 0, .15);
-<<<<<<< HEAD
-=======
-        display: flex;
-        flex-direction: column;
->>>>>>> 3f171e8f
         height: calc(100% - 2rem);
         margin-bottom: 2rem;
 
@@ -57,7 +52,6 @@
         }
 
         .focus-image {
-<<<<<<< HEAD
             padding: 0;
             padding-bottom: 1rem;
         }
@@ -65,18 +59,6 @@
         p {
             margin: 0;
             padding-bottom: 1rem;
-=======
-            order: 0;
-            padding: 0;
-        }
-
-        h3 {
-            order: 1;
-        }
-
-        p {
-            order: 2;
->>>>>>> 3f171e8f
         }
     }
 
