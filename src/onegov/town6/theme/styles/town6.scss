/* Mixins */

@mixin rotate {
    -ms-transform: rotate(180deg);
    -moz-transform: rotate(180deg);
    -webkit-transform: rotate(180deg);
    transform: rotate(180deg);
}

/*
    The maximum width of a line relative to the main font size. This limits textblocks
    to a readable length.
*/
$max-line-width: 40rem;

.limit-line-width {
    max-width: $max-line-width;
}

/*
    Links without href and no role should not show the cursor
*/
a:not([href]):not([role]) {
    cursor: default;
}

.button,
.confirm,
.fc-event,
a[ic-verb],
a[onclick],
.partition-occupied {
    cursor: pointer !important;
}

/*
    Hyphenation for browsers which support it.
*/
p,
h1,
h2,
h3,
h4,
h5,
h6,
.page-text,
.page-lead,
.news-lead,
.newsletter-lead {
    @include prefix(hyphens, auto);
}

h6 {
  margin-top: .5rem;
}

/*
    Disable hyphenation in e-mail links and make them breakable
*/
a[href^="mailto:"] {
    @include prefix(hyphens, none);
    @include prefix(word-break, break-all);

    // Non standard for WebKit
    word-break: break-word; /* stylelint-disable-line declaration-property-value-keyword-no-deprecated */
}

/*
    Our footer is kept at the bottom without being "sticky", thanks to this
    approach: https://dev.to/domysee/keeping-the-footer-at-the-bottom-with-css-flexbox-5h5f
*/

html,
body {
    color: $oil !important;
    height: 100%;
    width: 100%;
}

html {
    scroll-behavior: smooth;
}

.off-canvas-content {
    display: flex;
    flex-direction: column;
    height: 100%;
    min-height: 100%;
}

main {
    align-items: stretch;
    display: flex;
    flex-direction: column;
    min-height: 100%;
}

.main-content,
.page-content-main {
    padding-right: 2rem !important;
}

.content {
    padding-bottom: 3rem;
}

article {
    background: $white;
    flex-grow: 1;
}

header,
article,
footer {
    flex-shrink: 0;
}

/*
    Chrome shows a little up/down arrow on date fields which takes quite
    a bit of space, without being useful
*/
//input[type="date"]::-webkit-inner-spin-button {
//    -webkit-appearance: none;
//    display: none;
//}

/*
    main title
*/

.main-title {
    line-height: 1.2;
    margin-bottom: 2rem;

    .small {
        display: block;
        font-size: 1.5rem;
        font-weight: normal;
    }

}

/*
    page lead
*/
.page-lead {
    display: block;
    font-weight: 400;
    margin-bottom: 1rem;

    &.h5 {
        font-weight: normal;
    }
}

/*
    image subtitles
*/
.alt-text {
    background-color: $vapor;
    color: $monsoon;
    display: block;
    font-size: .875rem;
    padding: .25em .75em;
    transition: background .5s ease-in-out;
}

.alt-text-missing {
    background-color: $yellow-pastel;
    font-style: italic;
}

.alt-text-changed-success {
    background-color: $green-light;
}

.alt-text-changed-error {
    background-color: $red-light;
}

/*
    simple listed content
*/
.with-lead {
    li + li {
        margin-top: .5rem;
    }

    .list-link {
        font-weight: bold;
    }

    .list-lead {
        margin-bottom: .2em;
        max-width: $max-line-width;

        em {
            font-style: normal;
            font-weight: bold;
        }
    }
}

/*
    links
*/

.page-text,
.footer-container,
.breadcrumbs,
.contact-panel {
    a {
        position: relative;
        transition: all 250ms;
        z-index: 2;

        &::before {
            background: rgba(lighten($primary-color, 20%), .16);
            bottom: .1em;
            content: "";
            height: 0%;
            left: 0;
            position: absolute;
            transition: height 250ms;
            width: 100%;
            z-index: -1;
        }

        &:hover {
            border-color: transparent;

            &::before {
                height: 1em;
            }
        }
    }

    .video-link a::before {
        display: none;
    }
}

/*
    page text
*/

.page-text {
    margin-bottom: 2rem;

    a {
        display: inline-block;
        text-decoration: underline !important;
        text-underline-offset: .15em;

        &::before {
            bottom: .3em;
        }
    }

    blockquote {
        background-color: $topbar-bg-color;
        padding: .5rem 1rem;
    }

    hr {
        @include hairline;
        margin: 1.25rem 0 !important;
    }

    img {
        border-radius: 2px;
        display: block;
    }

    > * {
        max-width: $max-line-width;
    }

    pre {
        @include smooth-edges;

        background: $white-smoke;
        display: inline-block;
        font-size: .9rem;
        margin-bottom: 1rem;
        padding: .75rem 1rem;
    }

    .has-video {
        background-color: $gray-pastel;
        cursor: pointer;
        display: block;
        min-height: 360px;
        position: relative;
        text-align: center;
        width: 100%;

        @include breakpoint(medium only) {
            min-height: 18.75rem
        }

        @include breakpoint(small only) {
            min-height: 200px;
        }
    }

    .video-wrapper {
        height: 0;
        padding-bottom: 56.25%; /* 16:9 */
        position: relative;

        iframe {
            height: 100%;
            left: 0;
            position: absolute;
            top: 0;
            width: 100%;
        }
    }
}

.iframe-panel {
    border: 2px solid rgba(0, 0, 0, .04);
    border-radius: .7rem;
    box-shadow: 0 0 17px 0 rgba(0, 0, 0, .07);
    padding: 1rem;
}

/*
    blank (uncolored) labels
*/
.blank-label {
    @include label;
    background: none;
    border: 1px solid $gray;
    color: $body-font-color;
    font-size: .8rem;
    margin: 0 4px 7px 0;
    padding: .7rem;

    &.active {
        @include primary-color-background;
        border: 1px solid $primary-color;
    }

    a {
        color: inherit;
    }
}

/*
    Click through
*/
.click-through {
    cursor: pointer;
}

/*
    Links in simple text style (side by side)
*/
.text-links a:first-child::before {
    display: none;
}

.text-links a::before {
    color: $body-font-color;
    content: ' | ';
}

/*
    Dense lists
*/
.dense {
    list-style: none;
    margin: 0;
    padding: 0;
}

/*
    No margin bottom
*/
.no-margin-bottom {
    margin-bottom: 0;
}

/*
    Default Coat of Arms
*/
#coat-of-arms-left {
    fill: lighten($primary-color, 20%);
}

#coat-of-arms-right {
    fill: $primary-color;
}

/* Page Links */

.max-line-width {
    max-width: $max-line-width;
}

.breadcrumbs {
    font-style: italic;
    margin-bottom: 1rem;
    overflow: hidden;
    padding: 1rem 0 .7rem;
    text-overflow: ellipsis;
    white-space: nowrap;

    li {
        line-height: 1rem;

        // color last element
        &:last-child a {
            color: $body-font-color;
       }
    }

}

.callout {
    border: 0;
    margin: 1rem 0 !important;
}


/* Card component tuning */
.card {
    @include smooth-edges;
}

.card-section {
    @include clean-ul;
    padding: 1.5rem !important;

    h4,
    h5,
    h6 {
        margin-bottom: 0;
    }
}

.subpage-cards .card {
    border: 2px solid rgba(0, 0, 0, .04);
    box-shadow: 0 0 17px 0 rgba(0, 0, 0, .07);
    height: calc(100% - 2rem);
    margin-bottom: 2rem;
    transition: all 200ms linear;

    @media #{$small-only} {
        height: calc(100% - 1rem);
        margin-bottom: 1rem;
    }

    &:hover {
        border: 2px solid $primary-color !important;
        transition: all 200ms linear;
    }

    .card-section:first-child {
        flex-grow: 4;
    }

    h5 {
        color: $primary-color;
        padding-bottom: 1rem;
    }
}


/* Input */

select,
textarea,
input[type="text"],
input[type="password"],
input[type="datetime"],
input[type="datetime-local"],
input[type="date"],
input[type="month"],
input[type="time"],
input[type="week"],
input[type="number"],
input[type="email"],
input[type="tel"],
input[type="url"] {
    font-size: 16px !important;
    height: auto;
}

/* Button */
.button {
    border-radius: 10rem !important;
    padding: 1rem 1.5rem !important;
    transition: all 200ms linear !important;

<<<<<<< HEAD
    i.fa:first-child,
    i.fas:first-child  {
        margin-right: .5rem;
=======
    &.hollow.find-your-spot-link {
        height: fit-content;
        margin-bottom: .5rem;
        margin-top: .5rem;
        white-space: nowrap;

        i {
            margin-right: .5rem;
        }
>>>>>>> 93a5f520
    }

    &:hover {
        margin-left: -.5rem;
        margin-right: -.5rem;
        padding: 1rem 2rem !important;
        transition: all 200ms linear;
    }

    &.narrow {
        padding: .7rem 1rem !important;

        &:hover {
            padding: .7rem 1.5rem !important;
        }
    }

    *:first-child.fa {
        margin: 0 .5rem;
    }

    *:first-child.fa:has(+ span:not(.show-for-sr)) {
        margin-left: 0;
    }

}

.download-button {
    border: 1px solid  $primary-color;
    border-radius: .7rem;
    display: block;
    margin-bottom: 2rem;
    margin-top: 2rem;
    padding: 1rem;
    transition: background 200ms linear;
    width: fit-content;

    &:hover {
        background: $white-smoke;
    }

    .fa {
        margin-right: .5rem;
    }
}

// like above, but no border, no hover effect
.button-clear {
    padding: 1rem 1.5rem !important;
}

.save-link {
    cursor: pointer;
}

form .button {
    margin-top: 1rem;

    &.secondary {
        margin: 0;
        padding: 0 !important;

        &:hover {
            padding: 0 !important;
        }
    }
}

/*
Tables
*/
// Todo: not used anymore in foundation6
$table-border-color: smart-scale($table-background, $table-color-scale);

table {
    font-family: $header-font-family;

    td p {
        hyphens: none;
        margin-bottom: 0;
    }
}

/* Gradient overlay for scrollable tables */
.table-container {
    position: relative;
    width: 100%;
}

.scroll-gradient {
    background: linear-gradient(to right, transparent, #e0e0e0);
    bottom: 0;
    opacity: 0;
    pointer-events: none;
    position: absolute;
    right: 0;
    top: 0;
    transition: opacity .3s ease;
    width: 30px;

    &.show {
        opacity: 1;
    }
}

table tr th,
table tr td {
    font-size: .875rem;
}

/*
    Pagination customisations
*/

ul.pagination li {

    &.current > a {
        color: $primary-fg-color;
        font-weight: bold;
        pointer-events: none;
    }

}


/*
    monthly view calendar
*/

.monthly-view-wrapper {
    position: relative;
}

/*
    what-input close-button outline fix
*/
.close-button {
    @include clear-focus-outline;
}

.redactor-toolbar.redactor-toolbar {
    @include editor-toolbar;
}

/*
    Forms page
*/
$formlist-padding: .75rem 0;

.forms-list {
    margin-top: 0 !important;

    li:last-of-type {
        border: 0;
        padding-bottom: 1.5rem;
    }

    .list-hint {
        border-bottom: 0 !important;
        border-top: 1px solid $gray;
        color: #707070;
        margin-bottom: .2em;
        max-width: 90%;

        > div {
            &.hint-stop::before {
                color: #b2232f;
            }

            &::before {
                font-weight: bold;
                margin-right: .5rem;
            }
        }
    }
}


$pageref-icon: '\f292';
$pageref-color: $topbar-link-bg-hover;
$pageref-color-hover: $iron;

.pageref {
    color: $pageref-color;
    cursor: pointer;
    display: inline-block;
    font-size: 70%;
    transition: color 250ms;
    z-index: 1;

    &:hover,
    &:focus {
        color: $pageref-color-hover;
    }

    &::after {
        @include icon-bold($pageref-icon);
    };
}

/*
 Status field fixed to show temporary message
*/

.hidden {
    display: none !important;
}

.flash-message {
    background-color: $black-light;
    bottom: 0;
    color: $white;
    font-size: 80%;
    max-width: 200px;
    padding: .5rem 1rem;
    position: fixed;
    right: 0;
    text-align: center;
    white-space: nowrap;
}

.page-lead.h5,
.news-lead.h5,
.newsletter-lead.h5 {
    display: block;
    font-weight: bold !important;
    margin-bottom: 30px;
}

.subheader {
    margin-bottom: 1rem !important;
}

.more-list {
    list-style: none;
    margin: 0 -.5rem;
    padding: 0;

    li {
        @include smooth-edges;
        padding: 0 .5rem .5rem;
        transition: all 200ms linear;

        &:hover {
            transition: all 200ms linear;
        }

        .list-lead {
            -webkit-box-orient: vertical;
            display: -webkit-box;
            -webkit-line-clamp: 4;
            line-clamp: 4;
            overflow: hidden;

            &.preview {
                color: $monsoon;
            }
        }

        &:not(.medium-6) {
            font-family: $header-font-family;
            padding-bottom: .5rem;

            i.fa,
            i.fas,
            i.far {
                margin-top: .15rem;
                margin-right: .3rem;
            }

            a.no-chevron .list-title::after {
                opacity: 0;
                transition: all 200ms linear;
            }

            .list-lead {
                color: $jet;
                font-weight: normal;
                line-height: 1.3;
                margin-bottom: 0;
                padding-right: 10%;

                &.preview {
                    color: $monsoon;
                    padding-right: 0;
                }
            }

            .list-link {
<<<<<<< HEAD
                border-top: 1px solid $white-smoke;
                display: inline-block;
=======
                @include more-link-after;
                align-items: start;
                border-top: 1px solid #f5f5f5;
                display: flex;
>>>>>>> 93a5f520
                font-weight: bold;
                justify-content: space-between;
                padding-top: .5rem;
                transition: border-top 200ms linear;
                width: 100%;

                &.no-link {
                    color: $oil;
                    cursor: default;

                    &::after {
                        opacity: 0;
                    }
                }

                span {
                    &.h5 {
                        margin-bottom: 0;
                    }

                    + i {
                        margin-left: .5rem;
                    }
                }

                &.multi-line {
                    display: flex;

                    i {
                        margin-right: .5rem;
                        margin-top: .3rem;
                    }
                }
            }

            &:hover {
                background: $ghost;

                .list-link::after {
                    padding-left: 1.5rem;
                    padding-right: 0;
                }
            }
        }

        &.more-list-level-2 {
            padding-bottom: 0;

            ul {
                box-shadow: -10px 0 8px -10px rgba(0, 0, 0, .07);
                margin-left: .25rem;

                .list-link,
                .list-lead,
                .list-hint {
                    padding-left: 1rem;
                }
            }
        }
    }

    > li:last-child {
        margin-bottom: 1rem;
    }
}

.side-panel {
    // reduce margin-bottom
    margin-bottom: 2rem !important;
}

<<<<<<< HEAD
=======
.side-panel .more-list {

    li {
        .list-title {
            display: inline;
            position: inherit;
        }

        .list-link::after,
        .list-title::after {
            opacity: 0;
            transition: all 200ms linear;
        }

        &:hover .list-link::after,
        &:hover .list-title::after {
            opacity: 1 !important;
            padding-right: 0;
        }
    }
}

>>>>>>> 93a5f520
.read-more-link {
    display: block;
    width: 100%;
}

.read-more-link::after {
    @include icon-bold($more-link-icon);
    float: right;
    padding-right: .5rem;
    transition: all 200ms linear;
}

.card:hover .read-more-link::after {
    padding-right: 0;
}

<<<<<<< HEAD
.side-panel .more-list {
    li {
        .list-link::after,
        .list-title::after {
            opacity: 0;
            transition: all 200ms linear;
            position: absolute;
        }
    }

    .more-list {

        li {
            .list-title {
                display: inline;
                position: inherit;
            }

            .list-link::after,
            .list-title::after {
                opacity: 0;
                transition: all 200ms linear;
            }

            &:hover .list-link::after,
            &:hover .list-title::after {
                opacity: 1 !important;
                padding-right: 0;
            }
        }
    }
}
=======
>>>>>>> 93a5f520

.page-links .list-lead {
    color: $monsoon;
    margin-bottom: 0;
}

.page-links > li.medium-6 {
    padding-bottom: 2rem;

    .list-link {
        display: block;
        position: relative;
        transition: all 200ms linear;

        &:hover {
            .page-image {
                filter: brightness(.7);
                transition: all 200ms linear;
            }

            .list-title {
                span::after {
                    padding-right: 0;
                }

                &::after {
                    padding-right: 0;
                }
            }
        }

        .page-image {
            @include smooth-edges;
            background-color: #000;
            padding-bottom: 60%;
            transition: all 200ms linear;
            width: 100%;
        }

        .fa-external-link-alt {
            display: none;
        }

        .list-title {
            bottom: 0;
            color: #fff;
            display: block;
            left: 0;
            margin-bottom: 0;
            position: absolute;
            right: 0;

            .gradient {
                background: linear-gradient(0deg, rgba(0, 0, 0, .6) 0%, rgba(0, 0, 0, 0) 100%);
                padding-bottom: 2rem;
            }

            span {
                background: rgba(0, 0, 0, .6);
                border-radius: 0 0 .7rem .7rem;
                display: block;
                margin-bottom: 0;
                padding: 1.5rem;
                padding-top: 1rem;
                text-shadow: #000 0 0 10px;

                &::after {
                    @include icon-bold($more-link-icon);
                    float: right;
                    padding-right: .5rem;
                    transition: all 200ms linear;
                }
            }
        }
    }

}

/*
    Sort topics
*/
.sort-items {
    list-style: none;
    margin-left: 0;

    li {
        background: #f5f5f5;
        border: 1px dashed #ddd;
        cursor: grab;
        margin-bottom: 1em;
        padding: .25rem .5rem;

        &::before {
            color: #999;
            content: '\f0dc';
            display: inline-block;
            font-family: 'Font Awesome 5 Free';
            font-weight: bold;
            width: 1.5ex;
        }
    }
}

/*
    Accessibility
*/
.visually-hidden {
    @include element-invisible;
}

/*
    External links
*/
a > i.fa-external-link-alt {
    margin-left: .3rem;
}

.page-links,
.forms-list,
.more-list {
    .edit-link .fa-edit {
        color: #cacaca;
        display: block;
    }
}

.partners i.fa-external-link-alt::before {
    position: absolute;
}

/*
    Edit-bar
*/
.is-dropdown-submenu {
    max-height: 60vh;
    overflow: auto;/* to get scroll */
}

section#content h2 {
    margin-top: 2rem;
}

section#content h2:first-of-type {
    margin-top: 0 !important;
}

section#content th {
    text-align: left;
}

.group-title {
    align-items: center;
    display: flex;
    margin-top: 2rem;

    h2 {
        margin-right: 1.5rem;
    }
}

.subgroup-title {
    align-items: center;
    border-top: 1px solid #f5f5f5;
    display: flex;

    h5 {
        margin-bottom: .75rem;
        margin-right: 1.5rem;
        margin-top: .75rem;
    }

    .button.hollow.find-your-spot-link {
        margin-bottom: 0;
        margin-top: 0;
    }
}

/*
    Resource recipients
*/

ul.recipients {
    h2 {
        color: #000;
        font-size: 1.25rem;
        margin-bottom: 0;
    }

    div {
        font-size: .875rem;

        &:nth-child(2) {
            font-size: 1rem;
            font-weight: bold;
        }

        &:last-child {
            margin-top: .25rem;
        }
    }

    > li {
        color: #707070;
        padding-bottom: 1rem;
    }

    .fa-ul {
        margin-bottom: .5rem;
        margin-left: 1.5rem;
    }
}

.page-image {
    background-position: center;
    padding-bottom: 2rem;
}

.cancel-link {
    display: block;
    margin-bottom: 1rem;
}

#page-auth-login {
    .provider-login p {
        margin: 0 !important;
    }

    p {
        margin-top: 2rem;
    }

    #text {
        color: $black-light;
    }

    .cancel-link {
        display: none;
    }
}

.sidebar {
    box-shadow: inset 10px 0 8px -10px rgba(0, 0, 0, .07);
}

@media #{$small-only} {
    .sidebar .sidebar-wrapper {
        display: none;
    }
}

.sidebar-toggler {
    align-items: center;
    background: $primary-color;
    border-top: 1px solid rgba(255, 255, 255, .3);
    bottom: 0;
    color: $white;
    display: flex;
    justify-content: center;
    padding-bottom: .3rem;
    padding-top: .3rem;
    position: fixed;
    width: 100%;
    z-index: 1001;

    .text {
        font-weight: bold;
    }


    /* Animated Hamburger */

    $bar-height: 3px;

    .animated-hamburger {
        cursor: pointer;
        height: 5 * $bar-height;
        margin-right: .5rem;
        -moz-transform: rotate(0deg);
        -o-transform: rotate(0deg);
        -webkit-transform: rotate(0deg);
        transform: rotate(0deg);
        -moz-transition: .5s ease-in-out;
        -o-transition: .5s ease-in-out;
        -webkit-transition: .5s ease-in-out;
        transition: .5s ease-in-out;
        width: 5 * $bar-height + .5 * $bar-height;


        span:nth-child(1) {
            top: 0;
        }

        span:nth-child(2),
        span:nth-child(3) {
            top: 2 * $bar-height;
        }

        span:nth-child(4) {
            top: 4 * $bar-height;
        }

        span {
            background: $white;
            border-radius: 9px;
            display: block;
            height: $bar-height;
            left: 0;
            opacity: 1;
            position: absolute;
            -moz-transform: rotate(0deg);
            -o-transform: rotate(0deg);
            -webkit-transform: rotate(0deg);
            transform: rotate(0deg);
            -moz-transition: .25s ease-in-out;
            -o-transition: .25s ease-in-out;
            -webkit-transition: .25s ease-in-out;
            transition: .25s ease-in-out;
            width: 100%;
        }
    }


    &[aria-expanded="true"] {
        .animated-hamburger span:nth-child(1) {
            left: 50%;
            top: 2 * $bar-height;
            width: 0%;
        }

        .animated-hamburger span:nth-child(2) {
            -moz-transform: rotate(45deg);
            -o-transform: rotate(45deg);
            -webkit-transform: rotate(45deg);
            transform: rotate(45deg);
        }

        .animated-hamburger span:nth-child(3) {
            -moz-transform: rotate(-45deg);
            -o-transform: rotate(-45deg);
            -webkit-transform: rotate(-45deg);
            transform: rotate(-45deg);
        }

        .animated-hamburger span:nth-child(4) {
            left: 50%;
            top: 2 * $bar-height;
            width: 0%;
        }
    }
}

.rotate {
    -moz-transition: all 200ms linear;
    -webkit-transition: all 200ms linear;
    transition: all 200ms linear;

<<<<<<< HEAD
.rotate.down {
    @include rotate;
=======
    &.down {
        -moz-transform: rotate(180deg);
        -ms-transform: rotate(180deg);
        -webkit-transform: rotate(180deg);
        transform: rotate(180deg);
    }
>>>>>>> 93a5f520
}

.icon-left-of-text {
    width: 1.5rem;
}

.header-image {
    margin-bottom: .5rem;
    position: relative;

    .text {
        bottom: .5rem;
        color: $white;
        height: fit-content !important;
        position: absolute;
        text-shadow: 0 0 2em $black;
    }
}

.dark-overlay {
    background: linear-gradient(0deg, rgba(0, 0, 0, .4) 0%, rgba(0, 0, 0, .4) 26%, rgba(0, 0, 0, 0) 54%, rgba(0, 0, 0, 0) 100%);
    bottom: 0;
    height: 100%;
    left: 0;
    max-height: 100%;
    position: absolute;
    right: 0;
    top: 0;
}

.videowrapper {
    height: 0;
    padding-bottom: 45%;
    position: relative;

    iframe {
        height: 100%;
        left: 0;
        position: absolute;
        top: 0;
        width: 100%;
    }
}

/*
    Views inside iFrames
*/

.framed {
    padding: 1rem 0;

    #inner-body {
        height: auto;
        min-height: 1px;
    }

    #header,
    .main-title,
    .breadcrumbs,
    footer {
        display: none;
    }

    .show-in-iframe .breadcrumbs {
        display: block;
    }

    #back-button {
        display: block;
    }
}

/*
    Foundation Accordion Extension
*/

.accordion-item {

    .accordion-title {
        border-bottom: 1px solid $gray;
    }

    .accordion-content {
        border-bottom: 1px solid $gray;
    }
}

.courses {
    .page-text table {
        max-width: 100%;
    }

    .accordion-title {
        border-radius: .7rem !important;
        font-size: 1rem;
        transition: border-radius 200ms linear;

        &[aria-expanded="true"] {
            border-radius: .7rem .7rem 0 0  !important;
        }
    }

    .accordion-content {
        border-radius: 0 0 .7rem .7rem;
    }

    .course-list {
        max-width: 100%;
    }
}

.event-header,
.event-footer,
.resource-header,
.resource-footer {
    .accordion {
        border-top: 1px solid $gray;
        border-bottom: 1px solid $gray;

        .accordion-item {
            margin: 1rem;

            .accordion-content {
                border: none;
                border-radius: 0;
                padding-bottom: 0rem;
            }
        }
    }
}


.result-field {
    display: block;
    font-size: 1.25rem;
    font-weight: bold;
    margin-bottom: 1rem;
}


.survey-definition {
    #formcode-snippet-date-and-time,
    #formcode-snippet-date,
    #formcode-snippet-time,
    #formcode-snippet-files,
    #formcode-snippet-image,
    #formcode-snippet-document,
    #formcode-snippet-extended,
    #formcode-snippet-iban,
    #formcode-snippet-swiss-social-security-number,
    #formcode-snippet-swiss-business-identifier,
    #formcode-snippet-swiss-vat-number,
    #formcode-snippet-markdown {
        display: none;
    }
}


.chosen-container-multi {
    .chosen-choices {
        background: $white !important;
        border-radius: 0 !important;
        box-shadow: none !important;
        padding: ($form-spacing / 3) ($form-spacing / 2) !important;

        li.search-choice {
            background: none !important;
            border: 0 !important;
            box-shadow: none !important;
            float: none;
        }
    }
}

/* Filters */
#filters-top {
    display:flex;
    align-items: start;
    margin-bottom: 3rem;
    flex-wrap: wrap;
    gap: 1rem;

    .button.dropdown-button {
        padding: .7rem 1rem !important;
        margin-bottom: 0;
        border-radius: .7rem !important;

        &.active {
            background: $primary-color !important;
            color: $white !important;
        }

        &.hover {
            border: 1px solid darken($primary-color, 10%) !important;
            .fa-chevron-down {
                @include rotate;
            }
        }

        &:hover {
            padding: .7rem 1rem !important;
            margin-left: 0;
            margin-right: 0;
        }
    }
    .dropdown-pane {
        background: transparent;
        padding: .5rem 0 0;
        border: none;

        &.ic-transitioning .filter-panel * {
            opacity: .7;
        }

    }
    .filter-panel {
        background: $white;
        border: 1px solid $primary-color;
        padding: 1rem;
        border-radius: .7rem;
        width: clamp(300px, calc(100% - 2rem), 450px);

        .apply-filters{
            margin-bottom: 0;
        }

        li span:focus,
        li span:focus-visible,
        li span:focus-within {
            background: $primary-color !important;
            a {
                color: $white !important;
            }
        }
    }
}

.filter-panel .blank-label {
    border-radius: .7rem;
    background: $smoke;
    border: 1px solid $smoke;

    &.active {
        background: $primary-color;
    }
}

#mobile-filters-button {
    margin-left: auto;
    display: flex;
}


/* Dropdown Menu */
.dropdown-pane.dropdown-options {
    list-style: none;
    padding: 0;
    width: auto;

    li a {
        display: block;
        padding:.5rem .7rem;
        cursor: pointer;
        border-radius: .7rem;
        white-space: nowrap;
        color: $body-font-color;
        font-weight: normal;

        &:hover {
            background: $smoke;
        }
    }
}

.imageset-date {
    color: $dark-gray;
    font-size: .875rem;
}

.disabled-link {
    color: grey;
    cursor: not-allowed;
    opacity: .5;
}


/*
    Code Block, Code Inline, Code

    <pre><code>...</code></pre>
*/

$code-background: #f5f5f5;
$code-border-radius: 4px;
$code-padding-block: .5rem;
$code-padding-inline: .125rem;
$code-block-margin-bottom: .8rem;

pre code,
.code-block,
.code-inline,
code {
    background: $code-background;
    border-radius: $code-border-radius;
}

pre code,
.code-block {
    display: block;
    margin-bottom: $code-block-margin-bottom;
    padding: $code-padding-block;
}

.code-inline,
code {
    display: inline;
    padding: $code-padding-inline;
}

.reveal.wide {
    max-width: 700px;
}

/* Payment Filters */
.filter-form {
    margin-bottom: 2rem;

    .filter-form-legend {
        font-size: 1.25rem;
        font-weight: bold;
        margin-bottom: 1rem;
    }

    .filter-grid {
        display: grid;
        gap: 1rem;

        @include breakpoint(medium) {
            grid-template-columns: repeat(2, 1fr);
        }

        @include breakpoint(large) {
            grid-template-columns: repeat(4, 1fr);
        }

        .form-group {
            input[type="date"],
            select {
                width: 100%;
            }
        }
    }

    .form-buttons {
        margin-top: 1.5rem;
        display: flex;
        gap: 0.5rem; /* Spacing between buttons as needed */
        align-items: center; /* Align items vertically if they have different heights */

        .button {
            margin-top: 0;
        }
    }
}


.payments-table {
    th.select-all-checkbox-cell,
    td.payment-checkbox-cell {
        width: 1%; /* Make checkbox column as narrow as possible */
        text-align: center;
        padding-left: 0.5rem;
        padding-right: 0.5rem;
    }
}

.batch-updated-highlight {
  background-color: #e6ffed !important; /* A light green color */
  transition: background-color 0.5s ease;
}

// confirm scrollable list
.confirm-list {
    margin-bottom: 1rem;
    max-height: 40vh;
    overflow: auto;
    padding: 10px;

    ul {
        margin-bottom: 0;
    }
}

.button.alert.yes.disabled {
    cursor: not-allowed !important;
    opacity: .6;
}

.scroll-hint {
    color: #8e1c26;
    font-style: italic;
    margin-bottom: 1rem;
}

p.full-text-width {
    max-width: 100% !important;
}

/* RIS */

.business-participants {
    margin-bottom: 0;
}

.anchor-link {
    display: none !important;
}

.main-content .anchor-link {
    color: $aluminum;
    display: inline !important;
    opacity: 0;
    padding-left: .5rem;
    position: absolute;
    font-size: 80%;
    transition: opacity 200ms linear;

    &:hover {
        opacity: 1;
    }
}

.absolute {
    position: absolute;
}

a.category-anchor {
    display: block;
    position: relative;
    top: -115px;
    visibility: hidden;
}

.content-panel .level-3 {
    font-weight: normal !important;
    padding-left: .5rem;
}

.political-businesses .card {
    height: auto;
    margin-bottom: 1.5rem;

    .card-header {
        display: flex;
        justify-content: space-between;
        padding: 1rem;
        padding-bottom: 0;

        .info {
            padding-top: .5rem;
        }

        .tags {
            text-align: right;
        }
    }

    .card-section {
        padding: 1rem !important;
        padding-top: .7rem !important;
    }

    .blank-label {
        border-radius: .7rem;
        padding-bottom: .5rem;
    }

    .title {
        color: $primary-color;
        font-weight: bold !important;
    }
}<|MERGE_RESOLUTION|>--- conflicted
+++ resolved
@@ -495,11 +495,11 @@
     padding: 1rem 1.5rem !important;
     transition: all 200ms linear !important;
 
-<<<<<<< HEAD
     i.fa:first-child,
     i.fas:first-child  {
         margin-right: .5rem;
-=======
+    }
+
     &.hollow.find-your-spot-link {
         height: fit-content;
         margin-bottom: .5rem;
@@ -509,8 +509,8 @@
         i {
             margin-right: .5rem;
         }
->>>>>>> 93a5f520
-    }
+    }
+
 
     &:hover {
         margin-left: -.5rem;
@@ -799,15 +799,10 @@
             }
 
             .list-link {
-<<<<<<< HEAD
-                border-top: 1px solid $white-smoke;
-                display: inline-block;
-=======
                 @include more-link-after;
                 align-items: start;
                 border-top: 1px solid #f5f5f5;
                 display: flex;
->>>>>>> 93a5f520
                 font-weight: bold;
                 justify-content: space-between;
                 padding-top: .5rem;
@@ -879,8 +874,6 @@
     margin-bottom: 2rem !important;
 }
 
-<<<<<<< HEAD
-=======
 .side-panel .more-list {
 
     li {
@@ -903,7 +896,6 @@
     }
 }
 
->>>>>>> 93a5f520
 .read-more-link {
     display: block;
     width: 100%;
@@ -920,41 +912,6 @@
     padding-right: 0;
 }
 
-<<<<<<< HEAD
-.side-panel .more-list {
-    li {
-        .list-link::after,
-        .list-title::after {
-            opacity: 0;
-            transition: all 200ms linear;
-            position: absolute;
-        }
-    }
-
-    .more-list {
-
-        li {
-            .list-title {
-                display: inline;
-                position: inherit;
-            }
-
-            .list-link::after,
-            .list-title::after {
-                opacity: 0;
-                transition: all 200ms linear;
-            }
-
-            &:hover .list-link::after,
-            &:hover .list-title::after {
-                opacity: 1 !important;
-                padding-right: 0;
-            }
-        }
-    }
-}
-=======
->>>>>>> 93a5f520
 
 .page-links .list-lead {
     color: $monsoon;
@@ -1311,17 +1268,12 @@
     -webkit-transition: all 200ms linear;
     transition: all 200ms linear;
 
-<<<<<<< HEAD
-.rotate.down {
-    @include rotate;
-=======
     &.down {
         -moz-transform: rotate(180deg);
         -ms-transform: rotate(180deg);
         -webkit-transform: rotate(180deg);
         transform: rotate(180deg);
     }
->>>>>>> 93a5f520
 }
 
 .icon-left-of-text {
