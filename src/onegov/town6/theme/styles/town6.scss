--- conflicted
+++ resolved
@@ -1546,13 +1546,6 @@
     position: absolute;
 }
 
-<<<<<<< HEAD
-.interests{
-    table-layout: fixed;
-}
-.interests thead th:nth-child(1) { width: 60%; }
-.interests thead th:nth-child(2) { width: 40%; }
-=======
 a.category-anchor {
     display: block;
     position: relative;
@@ -1563,5 +1556,4 @@
 .content-panel .level-3 {
     font-weight: normal !important;
     padding-left: .5rem;
-}
->>>>>>> 7f088a0c
+}