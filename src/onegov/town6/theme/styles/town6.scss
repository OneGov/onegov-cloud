--- conflicted
+++ resolved
@@ -725,12 +725,6 @@
     padding-right: 0;
 }
 
-<<<<<<< HEAD
-.side-panel {
-    h3 {
-        hyphens: none;
-    }
-=======
 .side-panel .more-list {
     li {
         .list-link::after,
@@ -739,7 +733,6 @@
             transition: all 200ms linear;
             position: absolute;
         }
->>>>>>> 8d665ca8
 
     .more-list {
 
