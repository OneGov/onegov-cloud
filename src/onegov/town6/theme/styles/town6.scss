/*
    The maximum width of a line relative to the main font size. This limits textblocks
    to a readable length.
*/
$max-line-width: 40rem;

.limit-line-width {
    max-width: $max-line-width;
}

/*
    Links without href and no role should not show the cursor
*/
a:not([href]):not([role]) {
    cursor: default;
}

.button,
.confirm,
.fc-event,
a[ic-verb],
a[onclick],
.partition-occupied {
    cursor: pointer !important;
}

/*
    Hyphenation for browsers which support it.
*/
p,
h1,
h2,
h3,
h4,
h5,
h6,
.page-text,
.page-lead,
.news-lead,
.newsletter-lead {
    @include prefix(hyphens, auto);
}

/*
    Disable hyphenation in e-mail links and make them breakable
*/
a[href^="mailto:"] {
    @include prefix(hyphens, none);
    @include prefix(word-break, break-all);

    // Non standard for WebKit
    word-break: break-word;
}

/*
    Our footer is kept at the bottom without being "sticky", thanks to this
    approach: https://dev.to/domysee/keeping-the-footer-at-the-bottom-with-css-flexbox-5h5f
*/

html,
body {
    color: $oil !important;
    height: 100%;
    width: 100%;
}

html {
    scroll-behavior: smooth;
}


.off-canvas-content {
    display: flex;
    flex-direction: column;
    height: 100%;
    min-height: 100%;
}

main {
    align-items: stretch;
    display: flex;
    flex-direction: column;
    min-height: 100%;
}

.content {
    padding-bottom: 3rem;
}

article {
    background: $white;
    flex-grow: 1;
}

header,
article,
footer {
    flex-shrink: 0;
}

/*
    Chrome shows a little up/down arrow on date fields which takes quite
    a bit of space, without being useful
*/
//input[type="date"]::-webkit-inner-spin-button {
//    -webkit-appearance: none;
//    display: none;
//}

/*
    main title
*/

.main-title {
    line-height: 1.2;
    margin-bottom: 2rem;
    max-width: 30ex;
}

/*
    page lead
*/
.page-lead {
    display: block;
    font-weight: 400;
    margin-bottom: 1rem;

    &.h5 {
        font-weight: normal;
    }
}

/*
    image subtitles
*/
.alt-text {
    background-color: $vapor;
    color: $monsoon;
    display: block;
    font-size: .875rem;
    padding: .25em .75em;
    transition: background .5s ease-in-out;
}

.alt-text-missing {
    background-color: $yellow-pastel;
    font-style: italic;
}

.alt-text-changed-success {
    background-color: $green-light;
}

.alt-text-changed-error {
    background-color: $red-light;
}

/*
    simple listed content
*/
.with-lead {
    li + li {
        margin-top: .5rem;
    }

    .list-link {
        font-weight: bold;
    }

    .list-lead {
        margin-bottom: .2em;
        max-width: $max-line-width;

        em {
            font-style: normal;
            font-weight: bold;
        }
    }
}

/*
    page text
*/

.page-text {
    margin-bottom: 2rem;

    blockquote {
        background-color: $topbar-bg-color;
        padding: .5rem 1rem;
    }

    hr {
        @include hairline;
        margin: 1.25rem 0 !important;
    }

    img {
        border-radius: 2px;
        display: block;
    }

    > * {
        max-width: $max-line-width;
    }

    pre {
        @include smooth-edges;

        background: $white-smoke;
        display: inline-block;
        font-size: .9rem;
        margin-bottom: 1rem;
        padding: .75rem 1rem;
    }

    .has-video {
        background-color: $gray-pastel;
        cursor: pointer;
        display: block;
        min-height: 360px;
        position: relative;
        text-align: center;
        width: 100%;

        @include breakpoint(medium only) {
            min-height: 300px;
        }

        @include breakpoint(small only) {
            min-height: 200px;
        }
    }

    .video-wrapper {
        height: 0;
        padding-bottom: 56.25%; /* 16:9 */
        position: relative;

        iframe {
            height: 100%;
            left: 0;
            position: absolute;
            top: 0;
            width: 100%;
        }
    }
}

.iframe-panel {
    border: 2px solid rgba(0, 0, 0, .04);
    border-radius: .7rem;
    box-shadow: 0 0 17px 0 rgba(0, 0, 0, .07);
    padding: 1rem;
}

/*
    blank (uncolored) labels
*/
.blank-label {
    @include label;
    background: none;
    border: 1px solid $gray;
    color: $body-font-color;
    font-size: .8rem;
    margin: 0 4px 7px 0;
    padding: .7rem;

    &.active {
        @include primary-color-background;
        border: 1px solid $primary-color;
    }

    a {
        color: inherit;
    }
}

/*
    Click through
*/
.click-through {
    cursor: pointer;
}

/*
    Links in simple text style (side by side)
*/
.text-links a:first-child::before {
    display: none;
}

.text-links a::before {
    color: $body-font-color;
    content: ' | ';
}

/*
    Dense lists
*/
.dense {
    list-style: none;
    margin: 0;
    padding: 0;
}

/*
    No margin bottom
*/
.no-margin-bottom {
    margin-bottom: 0;
}

/*
    Default Coat of Arms
*/
#coat-of-arms-left {
    fill: lighten($primary-color, 20%);
}

#coat-of-arms-right {
    fill: $primary-color;
}

/* Page Links */

.max-line-width {
    max-width: $max-line-width;
}

.breadcrumbs {
    font-style: italic;
    margin-bottom: 1rem;
    overflow: hidden;
    padding: 1rem 0 .7rem;
    text-overflow: ellipsis;
    white-space: nowrap;

    li {
        line-height: 1rem;

        // color last element
        &:last-child a {
            color: $body-font-color;
       }
    }

}


/* Card component tuning */
.card {
    @include smooth-edges;
}

.card-section {
    @include clean-ul;
    padding: 1.5rem !important;

    h4,
    h5,
    h6 {
        margin-bottom: 0;
    }
}

.subpage-cards .card {
    border: 2px solid rgba(0, 0, 0, .04);
    box-shadow: 0 0 17px 0 rgba(0, 0, 0, .07);
    height: calc(100% - 2rem);
    margin-bottom: 2rem;
    transition: all 200ms linear;

    @media #{$small-only} {
        height: calc(100% - 1rem);
        margin-bottom: 1rem;
    }

    &:hover {
        border: 2px solid $primary-color !important;
        transition: all 200ms linear;
    }

    .card-section:first-child {
        flex-grow: 4;
    }

    h5 {
        color: $primary-color;
        padding-bottom: 1rem;
    }
}


/* Input */

select,
textarea,
input[type="text"],
input[type="password"],
input[type="datetime"],
input[type="datetime-local"],
input[type="date"],
input[type="month"],
input[type="time"],
input[type="week"],
input[type="number"],
input[type="email"],
input[type="tel"],
input[type="url"] {
    height: auto;
}

/* Button */
.button {
    border-radius: 10rem !important;
    padding: 1rem 1.5rem !important;
    transition: all 200ms linear !important;

    &:hover {
        margin-left: -.5rem;
        margin-right: -.5rem;
        padding: 1rem 2rem !important;
        transition: all 200ms linear;
    }
}

form .button {
    margin-top: 1rem;

    &.secondary {
        margin: 0;
        padding: 0 !important;

        &:hover {
            padding: 0 !important;
        }
    }
}

/*
Tables
*/
// Todo: not used anymore in foundation6
$table-border-color: smart-scale($table-background, $table-color-scale);

table {
    font-family: $header-font-family;
}

table tr th,
table tr td {
    font-size: .875rem;
}


/*
    Pagination customisations
*/

ul.pagination li {

    &.current > a {
        color: $primary-fg-color;
        font-weight: bold;
        pointer-events: none;
    }

}


/*
    monthly view calendar
*/

.monthly-view-wrapper {
    position: relative;
}

/*
    what-input close-button outline fix
*/
.close-button {
    @include clear-focus-outline;
}

.redactor-toolbar.redactor-toolbar {
    @include editor-toolbar;
}

/*
    Forms page
*/
$formlist-padding: .75rem 0;

.forms-list {
    margin-top: 0 !important;

    li:last-of-type {
        border: 0;
        padding-bottom: 1.5rem;
    }

    .list-hint {
        border-bottom: 0 !important;
        border-top: 1px solid $gray;
        color: #707070;
        margin-bottom: .2em;
        max-width: 90%;

        & > div {
            &.hint-stop::before {
                color: #b2232f;
            }

            &::before {
                font-weight: bold;
                margin-right: .5rem;
            }
        }
    }
}


$pageref-icon: '\f292';
$pageref-color: $topbar-link-bg-hover;
$pageref-color-hover: $iron;

.pageref {
    color: $pageref-color;
    cursor: pointer;
    display: inline-block;
    font-size: 70%;
    transition: color 250ms;
    z-index: 1;

    &:hover,
    &:focus {
        color: $pageref-color-hover;
    }

    &::after {
        @include icon-bold($pageref-icon);
    };
}

/*
 Status field fixed to show temporary message
*/

.hidden {
    display: none;
}

.flash-message {
    background-color: $black-light;
    bottom: 0;
    color: $white;
    font-size: 80%;
    max-width: 200px;
    padding: .5rem 1rem;
    position: fixed;
    right: 0;
    text-align: center;
    white-space: nowrap;
}

.page-lead.h5,
.news-lead.h5,
.newsletter-lead.h5 {
    display: block;
    font-weight: bold !important;
    margin-bottom: 30px;
}

.subheader {
    margin-bottom: 1rem !important;
}

.more-list {
    list-style: none;
    margin: 0 -.5rem;
    padding: 0;

    li {
        @include smooth-edges;
        padding: 0 .5rem .5rem;
        transition: all 200ms linear;

        &:hover {
            transition: all 200ms linear;
        }

        .list-lead {
            -webkit-box-orient: vertical;
            -webkit-line-clamp: 4;
            display: -webkit-box;
            overflow: hidden;

            &.preview {
                color: $monsoon;
            }
        }

        &:not(.medium-6) {
            font-family: $header-font-family;
            padding-bottom: .5rem;

            i.fa,
            i.fas,
            i.far {
                margin-right: .3rem;
            }

            a.no-chevron .list-title::after {
                opacity: 0;
                transition: all 200ms linear;
            }

            .list-lead {
                color: $jet;
                font-weight: normal;
                line-height: 1.3;
                margin-bottom: 0;
                padding-right: 10%;

                &.preview {
                    color: $monsoon;
                }
            }

            .list-title {
                @include more-link-after;

                &::after {
                    padding-right: 6%;
                    right: 0;
                }
            }

            .list-link {
                border-top: 1px solid #f5f5f5;
                display: inline-block;
                font-weight: bold;
                padding-top: .5rem;
                transition: border-top 200ms linear;
                width: 100%;
            }

            &:hover {
                background: $ghost;

                .list-title::after {
                    opacity: 1 !important;
                    padding-right: 3%;
                }
            }
        }
    }
}

.side-panel .more-list {
    li .list-title {
        display: inline;
        position: inherit;
    }
}

.read-more-link {
    display: block;
    width: 100%;
}

.read-more-link::after {
    @include icon-bold($more-link-icon);
    float: right;
    padding-right: .5rem;
    transition: all 200ms linear;
}

.card:hover .read-more-link::after {
    padding-right: 0;
}

.side-panel .more-list {
    li {
        .list-link::after,
        .list-title::after {
            opacity: 0;
            transition: all 200ms linear;
        }

        &:hover .list-link::after,
        &:hover .list-title::after {
            opacity: 1 !important;
            padding-right: 0;
        }
    }
}

.page-links .list-lead {
    color: $monsoon;
    margin-bottom: 0;
}

.page-links > li.medium-6 {
    padding-bottom: 2rem;

    .list-link {
        display: block;
        position: relative;
        transition: all 200ms linear;

        &:hover {
            .page-image {
                filter: brightness(.7);
                transition: all 200ms linear;
            }

            .list-title {
                span::after {
                    padding-right: 0;
                }

                &::after {
                    padding-right: 0;
                }
            }
        }

        .page-image {
            background-color: #000 ;
            @include smooth-edges;
            padding-bottom: 60%;
            transition: all 200ms linear;
            width: 100%;
        }

        .fa-external-link-alt {
            display: none;
        }

        .list-title {
            bottom: 0;
            color: #fff;
            display: block;
            left: 0;
            margin-bottom: 0;
            position: absolute;
            right: 0;

            .gradient {
                background: linear-gradient(0deg, rgba(0, 0, 0, .6) 0%, rgba(0, 0, 0, 0) 100%);
                padding-bottom: 2rem;
            }

            span {
                background: rgba(0, 0, 0, .6);
                border-radius: 0 0 .7rem .7rem;
                display: block;
                margin-bottom: 0;
                padding: 1.5rem;
                padding-top: 1rem;
                text-shadow: #000 0 0 10px;

                &::after {
                    @include icon-bold($more-link-icon);
                    float: right;
                    padding-right: .5rem;
                    transition: all 200ms linear;
                }
            }
        }
    }

}

/*
    Sort topics
*/
.sort-items {
    list-style: none;
    margin-left: 0;

    li {
        background: #f5f5f5;
        border: 1px dashed #ddd;
        cursor: grab;
        margin-bottom: 1em;
        padding: .25rem .5rem;

        &::before {
            color: #999;
            content: '\f0dc';
            display: inline-block;
            font-family: 'Font Awesome 5 Free';
            font-weight: bold;
            width: 1.5ex;
        }
    }
}

/* Improves accessability and avoids zoom in input form fields
   for iOS devices.
*/

select,
textarea,
input[type="text"],
input[type="password"],
input[type="datetime"],
input[type="datetime-local"],
input[type="date"],
input[type="month"],
input[type="time"],
input[type="week"],
input[type="number"],
input[type="email"],
input[type="tel"],
input[type="url"] {
    font-size: 16px !important;
}


/*
    Accessibility
*/
.visually-hidden {
    @include element-invisible;
}

/*
    External links
*/
a > i.fa-external-link-alt {
    margin-left: .3rem;
}

.page-links,
.forms-list,
.more-list {
    .edit-link .fa-edit {
        color: #cacaca;
        display: block;
    }
}

.partners i.fa-external-link-alt::before {
    position: absolute;
}

/*
    Edit-bar
*/
.is-dropdown-submenu {
    max-height: 60vh;
    overflow: auto;/* to get scroll */
}

section#content h2 {
    margin-top: 2rem;
}

section#content h2:first-of-type {
    margin-top: 0 !important;
}

section#content th {
    text-align: left;
}

.find-your-spot-link {
    border-bottom: 0 !important;
    margin-left: 1rem;

    i {
        margin-bottom: 2px;
    }
}

/*
    Resource recipients
*/

ul.recipients {
    h2 {
        color: #000;
        font-size: 1.25rem;
        margin-bottom: 0;
    }

    div {
        font-size: .875rem;

        &:nth-child(2) {
            font-size: 1rem;
            font-weight: bold;
        }

        &:last-child {
            margin-top: .25rem;
        }
    }

    &> li {
        color: #707070;
        padding-bottom: 1rem;
    }

    .fa-ul {
        margin-bottom: .5rem;
        margin-left: 1.5rem;
    }
}

.page-image {
    padding-bottom: 2rem;
    background-position: center;
}

.cancel-link {
    display: block;
    margin-bottom: 1rem;
}

#page-auth-login {
    p {
        margin-top: 2rem;
    }

    #text {
        color: $black-light;
    }

    .cancel-link {
        display: none;
    }
}

.sidebar {
    box-shadow: inset 10px 0 8px -10px rgba(0, 0, 0, .07);
}

@media #{$small-only} {
    .sidebar .sidebar-wrapper {
        display: none;
    }
}

.sidebar-toggler {
    background: $black;
    border-radius: 200px 0 0 200px;
    display: block;
    opacity: .5;
    padding: .9rem .4rem .7rem 1rem;
    position: fixed;
    right: 0;
    top: calc(50vh - 23px);
    z-index: 1001;

    i {
        color: $white;
    }
}

.rotate {
    -moz-transition: all 200ms linear;
    -webkit-transition: all 200ms linear;
    transition: all 200ms linear;
}

.rotate.down {
    -ms-transform: rotate(180deg);
    -moz-transform: rotate(180deg);
    -webkit-transform: rotate(180deg);
    transform: rotate(180deg);
}

.icon-left-of-text {
    width: 1.5rem;
}
.header-image {
    margin-bottom: .5rem;
    position: relative;

    .text {
        bottom: .5rem;
        color: $white;
        height: fit-content !important;
        position: absolute;
        text-shadow: 0 0 2em $black;
    }
}

.dark-overlay {
    background: rgb(0, 0, 0);
    background: linear-gradient(0deg, rgba(0,0,0,0.4) 0%, rgba(0,0,0,0.4) 26%, rgba(0,0,0,0) 54%, rgba(0,0,0,0) 100%);
    bottom: 0;
    height: 100%;
    left: 0;
    max-height: 100%;
    position: absolute;
    right: 0;
    top: 0;
}

.videowrapper {
    height: 0;
    padding-bottom: 45%;
    position: relative;
}

.videowrapper iframe {
<<<<<<< HEAD
	position: absolute;
	top: 0;
	left: 0;
	width: 100%;
	height: 100%;
}

/*
    Views inside iFrames
*/

.framed {
    padding: 1rem 0;

    #inner-body {
        height: auto;
        min-height: 1px;
    }

    #header,
    .main-title,
    .breadcrumbs,
    footer {
        display: none;
=======
    height: 100%;
    left: 0;
    position: absolute;
    top: 0;
    width: 100%;
}

@media #{$small-only} {
    #offCanvas {
        overflow-y: hidden !important;
>>>>>>> 4444f815
    }
}<|MERGE_RESOLUTION|>--- conflicted
+++ resolved
@@ -1011,12 +1011,17 @@
 }
 
 .videowrapper iframe {
-<<<<<<< HEAD
-	position: absolute;
-	top: 0;
-	left: 0;
-	width: 100%;
-	height: 100%;
+    height: 100%;
+    left: 0;
+    position: absolute;
+    top: 0;
+    width: 100%;
+}
+
+@media #{$small-only} {
+    #offCanvas {
+        overflow-y: hidden !important;
+    }
 }
 
 /*
@@ -1036,17 +1041,5 @@
     .breadcrumbs,
     footer {
         display: none;
-=======
-    height: 100%;
-    left: 0;
-    position: absolute;
-    top: 0;
-    width: 100%;
-}
-
-@media #{$small-only} {
-    #offCanvas {
-        overflow-y: hidden !important;
->>>>>>> 4444f815
     }
 }