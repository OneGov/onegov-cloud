
.full.primary {
    small a:first-of-type {
        color: $primary-fg-color;
    }
}

.homepage-video {
    max-height: 60vh;
    overflow: hidden;

    video {
        width: 100%;
    }
}

<<<<<<< HEAD
.testimonial {
    padding-bottom: 1rem;

    &:last-of-type {
        padding-bottom: 0;
    }

    > div {
        align-items: center;
        display: flex;
    }

    .description {
        color: $primary-color;
        margin-bottom: 0;
    }

    .quote {
        font-size: 1.2rem;
        margin-bottom: 0;
    }

    .square-container {
        padding-bottom: 100%;
        position: relative;
        width: 100%;
    }

    img {
        border-radius: 50%;
        object-fit: cover;
        width: 100%;
        position: absolute;
        top: 0;
        bottom: 0;
        width: 100%;
        height: 100%;
=======
.icon-link {

    .fa-external-link-alt {
        display: none;
    }

    a:hover .icon i {
        font-size: 4.6rem;
        padding-top: calc(50% - 2.3rem);
    }

    a:hover h4 {
        filter: brightness(.7);
        transition: all 200ms linear;
    }

    .icon {
        background-color: $primary-color;
        border-radius: 50%;
        color: $white;
        height: 0;
        margin-bottom: 1rem;
        padding-bottom: 90%;
        text-align: center;
        width: 90%;
    }

    i {
        font-size: 4rem;
        padding-top: calc(50% - 2rem);
        transition: all 200ms linear;
    }

    h4 {
        color: $primary-color;
>>>>>>> 1aba0a9b
    }
}<|MERGE_RESOLUTION|>--- conflicted
+++ resolved
@@ -14,7 +14,6 @@
     }
 }
 
-<<<<<<< HEAD
 .testimonial {
     padding-bottom: 1rem;
 
@@ -45,14 +44,15 @@
 
     img {
         border-radius: 50%;
+        bottom: 0;
+        height: 100%;
         object-fit: cover;
-        width: 100%;
         position: absolute;
         top: 0;
-        bottom: 0;
         width: 100%;
-        height: 100%;
-=======
+    }
+}
+
 .icon-link {
 
     .fa-external-link-alt {
@@ -88,6 +88,5 @@
 
     h4 {
         color: $primary-color;
->>>>>>> 1aba0a9b
     }
 }