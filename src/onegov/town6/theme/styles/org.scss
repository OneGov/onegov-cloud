/*
    Fixes a foundation js error
*/
//.foundation-data-attribute-namespace {
//    font-family: false;
//}

/*
    The maximum width of a line relative to the font. This limits textblocks
    to a readable length.
*/
$max-line-width: 71ex;

.limit-line-width {
    max-width: $max-line-width;
}

/*
    The height of full-width banners
*/
$full-width-banner-height: 530px;

/*
    Zurb foundation uses this without !import, which causes IE11 to not
    apply the placeholder color.
*/
//:-ms-input-placeholder {
//    color: $input-placeholder-font-color !important;
//}

/*
    Links without href and no role should not show the cursor
*/
a:not([href]):not([role]) {
    cursor: default;
}

.button,
.confirm,
.fc-event,
a[ic-verb],
a[onclick],
.partition-occupied {
    cursor: pointer !important;
}

/*
    Hyphenation for browsers which support it.
*/
p,
h1,
h2,
h3,
h4,
h5,
h6,
.page-text,
.page-lead,
.news-lead,
.newsletter-lead {
    @include prefix(hyphens, auto);
}

/*
    Disable hyphenation in e-mail links and make them breakable
*/
a[href^="mailto:"] {
    @include prefix(hyphens, none);
    @include prefix(word-break, break-all);

    // Non standard for WebKit
    word-break: break-word;
}

/*
    Get rid of the jump that is introduced when switching from a site with
    scrollbar to a site without (or vice versa)

    As a side-effect, this disables horizontal scrolling, but we don't have
    that anyway because of our mobile-first design.
*/
//html {
//    @media #{$medium-up} {
//        overflow-x: hidden;
//        width: 100vw;
//    }
//}

/*
    Our footer is kept at the bottom without being "sticky", thanks to this
    approach: https://dev.to/domysee/keeping-the-footer-at-the-bottom-with-css-flexbox-5h5f
*/

html,
body {
    height: 100%;
    width: 100%;
}

.off-canvas-content {
    display: flex;
    flex-direction: column;
    height: 100%;
    min-height: 100%;
}

main {
    align-items: stretch;
    display: flex;
    flex-direction: column;
    min-height: 100%;
}


article {
    background: $white;
    flex-grow: 1;
}

header,
article,
footer {
    flex-shrink: 0;
}

/*
    Chrome shows a little up/down arrow on date fields which takes quite
    a bit of space, without being useful
*/
//input[type="date"]::-webkit-inner-spin-button {
//    -webkit-appearance: none;
//    display: none;
//}

/*
    main title
*/

.main-title {
    margin-bottom: 1rem;
    max-width: 30ex;
    line-height: 1.2;
}

/*
    page lead
*/
.page-lead {
    display: block;
    font-weight: 400;
    margin-bottom: 1rem;

    &.h5 {
        font-weight: normal;
    }
}

/*
    image subtitles
*/
.alt-text {
    background-color: $vapor;
    color: $monsoon;
    display: block;
    font-size: .875rem;
    padding: .25em .75em;
    transition: background .5s ease-in-out;
}

.alt-text-missing {
    background-color: $yellow-pastel;
    font-style: italic;
}

.alt-text-changed-success {
    background-color: $green-light;
}

.alt-text-changed-error {
    background-color: $red-light;
}

/*
    simple listed content
*/
.with-lead {
    li + li {
        margin-top: .5rem;
    }

    .list-title {
        font-weight: bold;
    }

    .list-lead {
        margin-bottom: .2em;
        max-width: $max-line-width;

        em {
            font-style: normal;
            font-weight: bold;
        }
    }
}

/*
    page text
*/

.page-text {
    margin-bottom: 2rem;

    blockquote {
        background-color: $topbar-bg-color;
        padding: .5rem 1rem;
    }

    hr {
        @include hairline;
    }

    img {
        border-radius: 2px;
        display: block;
    }

    p {
        max-width: $max-line-width;
    }

    pre {
        @include smooth-edges;

        background: $white-smoke;
        display: inline-block;
        font-size: .9rem;
        margin-bottom: 1rem;
        padding: .75rem 1rem;
    }

    .has-video {
        background-color: $gray-pastel;
        cursor: pointer;
        display: block;
        min-height: 360px;
        position: relative;
        text-align: center;
        width: 100%;

        @include breakpoint(medium only) {
            min-height: 300px;
        }

        @include breakpoint(small only) {
            min-height: 200px;
        }
    }

    .video-wrapper {
        height: 0;
        padding-bottom: 56.25%; /* 16:9 */
        position: relative;

        iframe {
            height: 100%;
            left: 0;
            position: absolute;
            top: 0;
            width: 100%;
        }
    }
}

/*
    blank (uncolored) labels
*/
.blank-label {
    @include label;
    background: none;
    border: 1px solid $gray;
    color: $black;
    font-size: .8rem;
    margin: 0 4px 7px 0;

    &.active {
        @include primary-color-background;
        border: 1px solid $primary-color;
    }

    a {
        color: inherit;
    }
}

/*
    Click through
*/
.click-through {
    cursor: pointer;
}

/*
    Links in simple text style (side by side)
*/
.text-links a:first-child::before {
    display: none;
}

.text-links a::before {
    color: $body-font-color;
    content: ' | ';
}

/*
    Dense lists
*/
.dense {
    list-style: none;
    margin: 0;
    padding: 0;
}

/*
    No margin bottom
*/
.no-margin-bottom {
    margin-bottom: 0;
}

/*
    Default Coat of Arms
*/
#coat-of-arms-left {
    fill: lighten($primary-color, 20%);
}

#coat-of-arms-right {
    fill: $primary-color;
}

/* Page Links */

.max-line-width {
    max-width: $max-line-width;
}

.breadcrumbs {
    font-style: italic;
    margin-bottom: 1rem;
    overflow: hidden;
    padding: 1rem 0 .7rem;
    text-overflow: ellipsis;
    white-space: nowrap;

    li {
        line-height: 1rem;

        // color last element
        &:last-child a {
            color: $black;
       }
    }

}


/* Card component tuning */
.card-section {
    @include clean-ul;

    h4,
    h5,
    h6 {
        margin-bottom: 0;
    }
}

/*
Tables
*/
// Todo: not used anymore in foundation6
$table-border-color: smart-scale($table-background, $table-color-scale);

table {
    font-family: $header-font-family;
}

table tr th,
table tr td {
    font-size: .875rem;
}


/*
    Pagination customisations
*/

ul.pagination li {

    &.current > a {
        color: $primary-fg-color;
        font-weight: bold;
        pointer-events: none;
    }

}


/*
    monthly view calendar
*/

.monthly-view-wrapper {
    position: relative;
}

/*
    what-input close-button outline fix
*/
.close-button {
    @include clear-focus-outline;
}

.redactor-toolbar.redactor-toolbar {
    @include editor-toolbar;
}

/*
    Forms page
*/
$formlist-padding: .75rem 0;

.forms-list {
    li:last-of-type {
        border: 0;
        padding-bottom: 1.5rem;
    }
}


$pageref-icon: '\f292';
$pageref-color: $topbar-link-bg-hover;
$pageref-color-hover: $iron;

.pageref {
    color: $pageref-color;
    cursor: pointer;
    display: inline-block;
    font-size: 70%;
    transition: color 250ms;
    z-index: 1;

    &:hover,
    &:focus {
        color: $pageref-color-hover;
    }

    &::after {
        @include icon-bold($pageref-icon);
    };
}

/*
 Status field fixed to show temporary message
*/

.hidden {
    display: none;
}

.flash-message {
    background-color: $black-light;
    bottom: 0;
    color: $white;
    font-size: 80%;
    max-width: 200px;
    padding: .5rem 1rem;
    position: fixed;
    right: 0;
    text-align: center;
    white-space: nowrap;
}

.page-lead.h5,
.news-lead.h5,
.newsletter-lead.h5 {
    margin-bottom: 30px;
    display: block;
    font-weight: bold !important;
}

.subheader {
    margin-bottom: 1rem !important;
}


.more-list {
    margin-top: 2.5rem;
}

.more-list li .list-lead {
    color: #707070;
    line-height: 1.3;
}

.more-list a {
    font-size: 1.1875rem !important;
}

.directory-list {
    margin-top: .5rem;
}

.contact-panel-content>ul li+li {
    margin-top: 0 !important;
}

/*
    Sort topics
*/
.sort-items {
    list-style: none;
    margin-left: 0;

    li {
        background: #f5f5f5;
        border: 1px dashed #ddd;
        cursor: grab;
        margin-bottom: 1em;
        padding: .25rem .5rem;

        &::before {
            color: #999;
            content: '\f0dc';
            display: inline-block;
            font-family: 'Font Awesome 5 Free';
            font-weight: bold;
            width: 1.5ex;
        }
    }
}

<<<<<<< HEAD
/* Improves accessability and avoids zoom in input form fields
   for iOS devices but not in the editor mode.
*/ 
body:not(.editor-layout) {
    select, textarea, input[type="text"], input[type="password"],
    input[type="datetime"], input[type="datetime-local"],
    input[type="date"], input[type="month"], input[type="time"],
    input[type="week"], input[type="number"], input[type="email"],
    input[type="tel"], input[type="url"]{ font-size: 16px !important;}
=======
@media #{$small-only} {
    .orbit.slider {
        margin-bottom: -2rem;
    }
>>>>>>> 24b505b5
}<|MERGE_RESOLUTION|>--- conflicted
+++ resolved
@@ -540,7 +540,6 @@
     }
 }
 
-<<<<<<< HEAD
 /* Improves accessability and avoids zoom in input form fields
    for iOS devices but not in the editor mode.
 */ 
@@ -549,11 +548,12 @@
     input[type="datetime"], input[type="datetime-local"],
     input[type="date"], input[type="month"], input[type="time"],
     input[type="week"], input[type="number"], input[type="email"],
-    input[type="tel"], input[type="url"]{ font-size: 16px !important;}
-=======
+    input[type="tel"], input[type="url"] {
+		font-size: 16px !important;
+	}
+
 @media #{$small-only} {
     .orbit.slider {
         margin-bottom: -2rem;
     }
->>>>>>> 24b505b5
 }