--- conflicted
+++ resolved
@@ -665,10 +665,6 @@
     }
 }
 
-<<<<<<< HEAD
-.page-image {
-    padding-bottom: 2rem;
-=======
 /*
     Resource recipients
 */
@@ -702,5 +698,8 @@
         margin-bottom: .5rem;
         margin-left: 1.5rem;
     }
->>>>>>> 30ea5adf
+}
+
+.page-image {
+    padding-bottom: 2rem;
 }