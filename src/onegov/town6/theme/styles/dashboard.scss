--- conflicted
+++ resolved
@@ -3,25 +3,12 @@
 */
 
 .boardlet {
-<<<<<<< HEAD
-        background: $white-smoke;
-        margin-bottom: 1.5rem;
-        border-top: 5px solid $green-light;
-        padding: 1rem;
-        border-radius: .7rem;
-
-    h2.h4 {
-        margin-bottom: 1rem;
-        margin-top: -.2rem;
-    }
-=======
     background: $white-smoke;
     border-top: 5px solid $primary_color;
     margin-bottom: 1.5rem;
     padding: 1rem;
     border-radius: .7rem;
     height: calc(100% - 2rem);
->>>>>>> cfa9246b
 
     h2.h4 {
         margin-bottom: 1rem;
