/*
    The global tools header
*/
$globals-margin: .75rem;
$globals-height: 2.5rem;

/*
    edit bar (and popup links)
*/
$accept-link-icon: '\f00c';
$cleanup-link-icon: '\f0d0';
$copy-link-icon: '\f0c5';
$delete-link-icon: '\f2ed';
$disabled-icon: '\f05e';
$edit-link-icon: '\f044';
$export-link-icon: '\f019';
$file-link-icon: '\f0c6';
$image-link-icon: '\f03e';
$import-link-icon: '\f093';
$internal-link-icon: '\f0c1';
$manage-recipients: '\f0e0';
$manage-subscribers: '\f0c0';
$mark-as-paid: '\f058';
$mark-as-unpaid: '\f057';
$move-link-icon: '\f0b2';
$new-daypass-icon: '\f3ff';
$new-daily-item-icon: '\f518';
$new-resource-link-icon: '\f0c1';
$new-directory-icon: '\f0e8';
$new-directory-entry-icon: '\f07b';
$new-recipient: '\f0e0';
$new-form-icon: '\f044';
$new-link-icon: '\f0c1';
$new-news-icon: '\f1ea';
$new-newsletter-icon: '\f003';
$new-note-icon: '\f249';
$new-page-icon: '\f15b';
$new-payment-icon: '\f09d';
$new-person-icon: '\f007';
$new-photo-album: '\f03e';
$new-registration-window: '\f067';
$new-reservation-icon: '\f271';
$new-room-icon: '\f015';
$new-stripe-connect-icon: '\f1f5';
$new-user-icon: '\f234';
$new-text-module-icon: '\f249';
$paste-link-icon: '\f0ea';
$payment-capture-icon: '\f09d';
$payment-refund-icon: '\f0e2';
$payment-provider-icon: '\f09d';
$payments-icon: $payment-provider-icon;
$rule-link-icon: '\f085';
$select-icon: '\f14a';
$send-link-icon: '\f1d8';
$sort-link-icon: '\f074';
$sync-icon: '\f2f1';
$subscribe-link-icon: '\f0f3';
$test-link-icon: '\f4da';
$occupancy-link-icon: '\f022';
$upload-icon: '\f382';
$view-link: '\f06e';
$pdf-icon: '\f1c1';
$qr-code-icon: '\f029';

.globals {
    background: $tuatara;
<<<<<<< HEAD
    padding-top: 1px;
=======
>>>>>>> bd6cdfa7

    @include breakpoint(small only) {
        padding: 0;
    }

<<<<<<< HEAD
=======
    padding: .5rem;
    position: relative;

>>>>>>> bd6cdfa7
    a {
        &::before {
            margin-right: 1ex;
            text-align: center;
        }
    }

    .global-header-flex {

        align-items: center;
        display: flex;
        justify-content: space-between;
        min-height: $globals-height;
        padding: .5rem;

        @include breakpoint(small only) {
            &.centered {
                justify-content: center;
            }
        }

        .global-tools-menu {
            flex-grow: 1;
        }

        .global-header .h4 {
            margin-bottom: 0;
        }

        > ul {
            @include breakpoint(medium up) {
                display: flex;
                flex-direction: row-reverse;
            }

            > li {

                > a {
<<<<<<< HEAD
                    color: $white;
=======
                    background: $tuatara;
                    color: white;
>>>>>>> bd6cdfa7
                    height: 100%;
                    line-height: $globals-height;
                    padding: 0 1rem;
                    white-space: nowrap;
                    @include breakpoint(medium up) {
                        align-items: center;
                        display: flex;
                        justify-content: flex-end;
                        padding-right: 0;
                    }

                    &:hover {
                        color: $white-smoke;
                    }

                    &::after {
                        border-color: $white transparent transparent !important;
                    }
                }
            }
        }
    }

    .is-dropdown-submenu,
    .is-accordion-submenu {

        z-index: 1000;

        a {
            color: $body-font-color;

            &:hover,
            &:focus {
                background: $tuatara;
                color: $white;
            }

            @include breakpoint(small only) {
                color: $primary-fg-color;
                margin-left: .5rem;
            }
        }
    }

    .login::before { @include icon-bold("\f2f6"); }
    .logout::before { @include icon-bold("\f2f5"); }
    .register::before { @include icon("\f234"); }
    .user::before { @include icon("\f007"); }
    .users::before { @include icon-bold("\f0c0"); }
    .payment::before { @include icon($payments-icon); }
    .payment-provider::before { @include icon-bold($payment-provider-icon); }
    .profile::before { @include icon("\f2bd"); }
    .management::before { @include icon-bold('\f013'); }
    .images::before { @include icon('\f03e'); }
    .files::before { @include icon("\f15c"); }
    .settings::before { @include icon-bold('\f1de'); }
    .timeline::before { @include icon('\f017'); }
    .no-tickets::before { @include icon('\f145'); }
    .link-check::before { @include icon-bold('\f0fa'); }
    .ticket-archive::before { @include icon-bold('\f1c6'); }
    .text-modules::before { @include icon('\f249'); }

    .with-count::before {
        border: 1px solid $primary-fg-color;
        border-radius: 1000px;
        box-shadow: 0 0 2px $primary-fg-color;
        box-sizing: content-box;
        content: attr(data-count);
        display: inline-block;
        font-size: .75rem;
        line-height: 22px;
        margin-right: 1ex;
        min-width: 15px;
        padding: 0 .25rem;
        position: relative;
    }

    .alert.with-count::before {
        background-color: $alert-color;
        color: $white;
    }

    .success.with-count::before {
        background-color: $success-color;
        color: $white;
    }

    .info.with-count::before {
        background-color: get-color(info);
        color: $white;
    }

    .secondary.with-count::before {
        background-color: $secondary-color;
        color: $body-font-color;
    }
}

#announcement_header {
    padding: .5rem;
    text-align: center;

    p {
        margin-bottom: 0;
    }
}

#header-links {
    .fa-external-link-alt {
        display: none;
    }

    .title-bar,
    button {
        color: $primary-color;
    }

    ul.menu {
        display: flex;
    }

    li {
        border-left: 1px solid scale-color($primary-color, $lightness: 80%, $saturation: -12.5%);

        a {
            padding: .3rem 1rem;
        }
    }

    li:first-child {
        border-left: 0;
    }

    & * {
        background: transparent;
    }
    @media #{$small-only} {
        ul.menu {
            display: block;
        }

        li {
            border-left: 0;
            border-top: 1px dashed scale-color($primary-color, $lightness: 50%, $saturation: -12.5%);
        }
    }
}

$navbar-shadow: 0 15px 10px -15px rgba(0,0,0,0.15);
$transition-duration: .1s;

#nav-bar {

    width: 100%;
    z-index: 999;

    .navigation {

        &.shrink .cell {
            padding-bottom: 0;
            padding-top: 0;
        }

        button {
            border-radius: 0;
            cursor: pointer !important;
        }

        .cell {

            @include breakpoint(small only) {
                padding: 0;
            }

            align-self: center;
            padding: 20px 0;

        }

        .grid-x:first-of-type {
            height: 100%;
        }
    }

    .nav-bar-sticky {
        background-color: $white;
        box-shadow: $navbar-shadow;
    }

    .middle {
        display: flex;
        justify-content: center;
    }

    .right-side {
        display: flex;
        justify-content: flex-end;
    }

    img,
    svg {
        height: 6em;
        object-fit: contain;
        transition: all $transition-duration ease;

        @include breakpoint(small only) {
            transform: scale(.8);
        }

        @include breakpoint(medium up) {
            &.scaled {
                transform: scale(.85);
            }
        }
    }

    .search-button i,
    .menu-button i {
        color: $primary-color;
        margin-right: .5rem;

        @include breakpoint(medium up) {
            font-size: 1.5rem;
            padding-top: 2px;
        }
    }
}

#offCanvas .side-navigation {
    margin-top: 3rem;
}

.header-searchbox {
    input {
        border-bottom: 1px solid #ddd;
        border-left: 0;
        border-radius: 0 !important;
        border-right: 0;
        border-top: 0;
        box-shadow: none;
    }

    input:hover,
    input:focus {
        border: 0;
        border-bottom: 1px solid $primary-color;
        box-shadow: none;
    }

    .search-button {
        background: transparent !important;
        padding: 0 .5rem !important;
    }

    .typeahead {
        position: absolute;
        top: 5rem;
    }

    .input-group-field:not(:focus) + .typeahead:not(:hover) {
        display: none;
    }
}

.search-header-mobile {
    i {
        margin-right: 0 !important;
    }

    .is-active > .accordion-title::before {
        content: "";
    }

    .accordion-title {
        border: 0 !important;
        font-size: inherit;
        padding: 0;

        &::before {
            content: "";
        }

        &:hover,
        &:focus {
            background: transparent;
        }
    }

    .accordion-content {
        left: 0;
        position: absolute;
        top: 100%;
        width: 100%;
        z-index: 1;
    }
}

body#page-search .search-header-mobile .accordion-title {
    display: none !important;
}


$editbar-bg-color: $tuatara;
$editbar-bg-color-active: lighten($black, 15%);
$editbar-fg-color: $white;
$editbar-fg-color-active: $white;

.edit-bar-container {
    background-color: $editbar-bg-color;
}

.edit-bar {

    background-color: $editbar-bg-color;
    box-shadow: $navbar-shadow;
    margin-bottom: 2px;
    margin-top: -2px;

    .is-dropdown-submenu-parent > a {
        padding-top: .9rem !important;
    }

    li {
        a::before {
            margin-right: 2 * $default-icon-margin;
        }

        &:hover {
            background: $editbar-bg-color-active;
        }
    }

    ul > li:hover {
        background: #f3f3f3 !important;
    }

    > li > a {
        border-left: 3px solid $editbar-bg-color;
        border-right: 3px solid $editbar-bg-color;
        color: $editbar-fg-color;

        &::after {
            border-color: $editbar-fg-color transparent transparent !important;
        }
    }

    // Top-level item active state
    > li.is-active > a {
        background: $editbar-bg-color-active !important;
        color: $editbar-fg-color-active !important;
    }

    .submenu > li a {
        color: $editbar-bg-color;

        &:hover {
            color: $editbar-bg-color-active;
        }
    }

    .border {
        border-bottom: 1px dashed $iron;
    }

    .accept-link::before { @include icon-bold($accept-link-icon); }
    .cleanup-link::before { @include icon-bold($cleanup-link-icon); }
    .copy-link::before { @include icon($copy-link-icon); }
    .delete-link::before { @include icon($delete-link-icon); }
    .edit-link::before { @include icon($edit-link-icon); }
    .move-link::before { @include icon-bold($move-link-icon); }
    .export-link::before { @include icon-bold($export-link-icon); }
    .file-url::before { @include icon($file-link-icon); }
    .image-url::before { @include icon($image-link-icon); }
    .import-link::before { @include icon-bold($import-link-icon); }
    .internal-url::before { @include icon-bold($internal-link-icon); }
    .manage-recipients::before { @include icon($manage-recipients); }
    .manage-subscribers::before { @include icon-bold($manage-subscribers); }
    .new-daypass::before { @include icon-bold($new-daypass-icon); }
    .new-directory::before { @include icon-bold($new-directory-icon); }
    .new-directory-entry::before { @include icon($new-directory-entry-icon); }
    .new-form::before { @include icon($new-form-icon); }
    .new-link::before { @include icon-bold($new-link-icon); }
    .new-news::before { @include icon($new-news-icon); }
    .new-newsletter::before { @include icon($new-newsletter-icon); }
    .new-note::before { @include icon($new-note-icon); }
    .new-page::before { @include icon($new-page-icon); }
    .new-payment::before { @include icon($new-payment-icon); }
    .new-person::before { @include icon($new-person-icon); }
    .new-photo-album::before { @include icon($new-photo-album); }
    .new-recipient::before { @include icon($new-recipient); }
    .new-registration-window::before { @include icon-bold($new-registration-window); }
    .new-reservation::before { @include icon($new-reservation-icon); }
    .new-room::before { @include icon-bold($new-room-icon); }
    .new-stripe-connect::before { @include icon($new-stripe-connect-icon); }
    .new-user::before { @include icon-bold($new-user-icon); }
    .new-text-module::before { @include icon($new-text-module-icon); }
    .occupancy-link::before { @include icon($occupancy-link-icon); }
    .paste-link::before { @include icon-bold($paste-link-icon); }
    .payment-provider::before { @include icon-bold($payment-provider-icon); }
    .payments::before { @include icon($payments-icon); }
    .select::before { @include icon($select-icon); }
    .send-link::before { @include icon($send-link-icon); }
    .sort-link::before { @include icon($sort-link-icon); font-weight: bold; }
    .subscribe-link::before { @include icon-bold($subscribe-link-icon); }
    .test-link::before { @include icon($test-link-icon); }
    .rule-link::before { @include icon-bold($rule-link-icon); }
    .sync::before { @include icon-bold($sync-icon); }
    .upload::before { @include icon-bold($upload-icon); }
    .view-link::before { @include icon($view-link); }
    .ticket-pdf::before { @include icon($pdf-icon); }
    .new-daily-item::before { @include icon-bold($new-daily-item-icon); }
    .new-resource-link::before { @include icon-bold($new-resource-link-icon); }
    .cancel::before { @include icon-bold($disabled-icon); }
    .qr-code-link::before { @include icon-bold($qr-code-icon); }
}


.side-navigation {
    li span:hover {
        color: $editbar-bg-color;
    }

    li a:hover{
        background: #d7d7d7;
    }

    @include breakpoint(small only) {
        background: $offcanvas-background;

        &.drilldown a,
        &.drilldown li,
        &.drilldown .is-drilldown-submenu {
            background: $offcanvas-background;
        }
    }

    span[data-click-target] {
        z-index: 100;
    }
}

#page-root #header .alerts .alert-box {
    margin-bottom: 0;
    z-index: 1;
}

.orbit {
    margin-top: -45px;
}

.navigation-button {
    color: $charcoal;
    transition: color 2ms linear;
}

.navigation button:hover .navigation-button {
    color: $primary-color;
    transition: color 2ms linear;
}

$small-header-height: 96px;<|MERGE_RESOLUTION|>--- conflicted
+++ resolved
@@ -64,21 +64,15 @@
 
 .globals {
     background: $tuatara;
-<<<<<<< HEAD
     padding-top: 1px;
-=======
->>>>>>> bd6cdfa7
 
     @include breakpoint(small only) {
         padding: 0;
     }
 
-<<<<<<< HEAD
-=======
     padding: .5rem;
     position: relative;
 
->>>>>>> bd6cdfa7
     a {
         &::before {
             margin-right: 1ex;
@@ -117,12 +111,7 @@
             > li {
 
                 > a {
-<<<<<<< HEAD
                     color: $white;
-=======
-                    background: $tuatara;
-                    color: white;
->>>>>>> bd6cdfa7
                     height: 100%;
                     line-height: $globals-height;
                     padding: 0 1rem;
