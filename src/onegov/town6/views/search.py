--- conflicted
+++ resolved
@@ -17,23 +17,16 @@
 
 @TownApp.html(model=Search, template='search.pt', permission=Public)
 def town_search(
-<<<<<<< HEAD
-    self: Search['Base'],
-    request: 'TownRequest'
-) -> 'RenderData | Response':
+    self: Search[Base],
+    request: TownRequest
+) -> RenderData | Response:
     return search(self, request, DefaultLayout(self, request))
 
 
 @TownApp.html(model=SearchPostgres, template='search_postgres.pt',
               permission=Public)
 def town_search_postgres(
-    self: SearchPostgres['Base'],
-    request: 'TownRequest'
-) -> 'RenderData | Response':
-    return search_postgres(self, request, DefaultLayout(self, request))
-=======
-    self: Search[Base],
+    self: SearchPostgres[Base],
     request: TownRequest
 ) -> RenderData | Response:
-    return search(self, request, DefaultLayout(self, request))
->>>>>>> 10c9a81c
+    return search_postgres(self, request, DefaultLayout(self, request))