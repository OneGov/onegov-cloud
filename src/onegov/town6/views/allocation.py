--- conflicted
+++ resolved
@@ -1,15 +1,9 @@
 from onegov.core.security import Private
-<<<<<<< HEAD
-from onegov.org.views.allocation import get_new_allocation_form_class, \
-    get_edit_allocation_form_class, get_allocation_rule_form_class, \
-    view_allocation_rules, handle_new_allocation, handle_edit_allocation, \
-    handle_allocation_rule, handle_edit_rule
-=======
 from onegov.org.views.allocation import (
     get_new_allocation_form_class, get_edit_allocation_form_class,
     get_allocation_rule_form_class, view_allocation_rules,
-    handle_new_allocation, handle_edit_allocation, handle_allocation_rule)
->>>>>>> 7780915c
+    handle_new_allocation, handle_edit_allocation, handle_allocation_rule,
+    handle_edit_rule)
 from onegov.town6 import TownApp
 from onegov.reservation import Allocation
 from onegov.reservation import Resource
