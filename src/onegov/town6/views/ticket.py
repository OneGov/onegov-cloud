from onegov.core.security import Public, Private, Secret
<<<<<<< HEAD
from onegov.form import Form
from onegov.org.views.ticket import (
    view_ticket, handle_new_note, handle_edit_note, message_to_submitter,
    view_ticket_status, view_tickets, view_archived_tickets,
    view_pending_tickets, assign_ticket, view_send_to_gever, delete_ticket)
=======
from onegov.org.views.ticket import (
    view_ticket, handle_new_note, handle_edit_note, message_to_submitter,
    view_ticket_status, view_tickets, view_archived_tickets,
    view_pending_tickets, assign_ticket, view_send_to_gever,
    view_delete_all_archived_tickets)
>>>>>>> 718f5011
from onegov.ticket.collection import ArchivedTicketsCollection
from onegov.town6 import TownApp
from onegov.org.forms import TicketNoteForm, TicketAssignmentForm
from onegov.org.forms import TicketChatMessageForm
from onegov.org.forms import InternalTicketChatMessageForm
from onegov.org.models import TicketNote
from onegov.org.models.resource import FindYourSpotCollection
from onegov.town6 import _
from onegov.ticket import Ticket
from onegov.ticket.collection import TicketCollection
from onegov.town6.layout import (
    FindYourSpotLayout, TicketLayout, TicketNoteLayout,
    TicketChatMessageLayout, TicketsLayout, ArchivedTicketsLayout)


@TownApp.html(model=Ticket, template='ticket.pt', permission=Private)
def town_view_ticket(self, request):
    return view_ticket(self, request, TicketLayout(self, request))


@TownApp.form(
    model=Ticket, name='note', permission=Private,
    template='ticket_note_form.pt', form=TicketNoteForm
)
def town_handle_new_note(self, request, form):
    return handle_new_note(
        self, request, form, TicketNoteLayout(self, request, _("New Note")))


@TownApp.form(
    model=TicketNote, name='edit', permission=Private,
    template='ticket_note_form.pt', form=TicketNoteForm
)
def town_handle_edit_note(self, request, form):
    return handle_edit_note(
        self, request, form,
        TicketNoteLayout(self.ticket, request, _("New Note"))
    )


@TownApp.form(
    model=Ticket, name='assign', permission=Private,
    form=TicketAssignmentForm, template='form.pt'
)
def town_assign_ticket(self, request, form):
    return assign_ticket(
        self, request, form, layout=TicketLayout(self, request))


@TownApp.form(model=Ticket, name='message-to-submitter', permission=Private,
              form=InternalTicketChatMessageForm, template='form.pt')
def town_message_to_submitter(self, request, form):
    return message_to_submitter(
        self, request, form, TicketChatMessageLayout(self, request))


@TownApp.form(model=Ticket, name='status', template='ticket_status.pt',
              permission=Public, form=TicketChatMessageForm)
def town_view_ticket_status(self, request, form):
    return view_ticket_status(
        self, request, form, TicketChatMessageLayout(self, request))


@TownApp.html(model=TicketCollection, template='tickets.pt',
              permission=Private)
def town_view_tickets(self, request):
    return view_tickets(self, request, TicketsLayout(self, request))


@TownApp.html(model=ArchivedTicketsCollection, template='archived_tickets.pt',
              permission=Private)
def town_view_archived_tickets(self, request):
    return view_archived_tickets(
        self, request, ArchivedTicketsLayout(self, request)
    )


@TownApp.html(model=ArchivedTicketsCollection, name='delete',
              request_method='DELETE', permission=Secret)
def town_view_delete_all_archived_tickets(self, request):
    return view_delete_all_archived_tickets(self, request)


@TownApp.html(model=FindYourSpotCollection, name='tickets',
              template='pending_tickets.pt', permission=Public)
def town_view_pending_tickets(self, request):
    return view_pending_tickets(
        self, request, FindYourSpotLayout(self, request))


@TownApp.html(model=Ticket, name='send-to-gever',
              permission=Private)
def town_send_to_gever(self, request):
    return view_send_to_gever(self, request)


@TownApp.form(
    model=Ticket, permission=Secret, template='form.pt',
    name='delete', form=Form,
)
def town_delete_ticket(self, request, form):
    return delete_ticket(
        self, request, form=form, layout=TicketLayout(self, request))<|MERGE_RESOLUTION|>--- conflicted
+++ resolved
@@ -1,17 +1,10 @@
 from onegov.core.security import Public, Private, Secret
-<<<<<<< HEAD
 from onegov.form import Form
 from onegov.org.views.ticket import (
     view_ticket, handle_new_note, handle_edit_note, message_to_submitter,
     view_ticket_status, view_tickets, view_archived_tickets,
-    view_pending_tickets, assign_ticket, view_send_to_gever, delete_ticket)
-=======
-from onegov.org.views.ticket import (
-    view_ticket, handle_new_note, handle_edit_note, message_to_submitter,
-    view_ticket_status, view_tickets, view_archived_tickets,
     view_pending_tickets, assign_ticket, view_send_to_gever,
-    view_delete_all_archived_tickets)
->>>>>>> 718f5011
+    view_delete_all_archived_tickets, delete_ticket)
 from onegov.ticket.collection import ArchivedTicketsCollection
 from onegov.town6 import TownApp
 from onegov.org.forms import TicketNoteForm, TicketAssignmentForm
