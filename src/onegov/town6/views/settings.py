--- conflicted
+++ resolved
@@ -13,11 +13,7 @@
     HomepageSettingsForm, NewsletterSettingsForm, LinkMigrationForm,
     LinkHealthCheckForm, SocialMediaSettingsForm,
     EventSettingsForm, GeverSettingsForm, OneGovApiSettingsForm,
-<<<<<<< HEAD
-    DataRetentionPolicyForm, VATSettingsForm)
-=======
-    DataRetentionPolicyForm, FirebaseSettingsForm)
->>>>>>> 1ddb434b
+    DataRetentionPolicyForm, FirebaseSettingsForm, VATSettingsForm)
 from onegov.org.models import Organisation
 from onegov.org.views.settings import (
     handle_homepage_settings, view_settings,
@@ -455,20 +451,6 @@
 
 
 @TownApp.form(
-<<<<<<< HEAD
-    model=Organisation, name='vat-settings', template='form.pt',
-    permission=Secret, form=VATSettingsForm, setting=_('Value Added Tax'),
-    icon='fa-file-invoice-dollar', order=450)
-def handle_vat_settings(
-    self: Organisation,
-    request: TownRequest,
-    form: VATSettingsForm,
-    layout: SettingsLayout | None = None
-) -> RenderData | Response:
-    layout = layout or SettingsLayout(self, request, _('Value Added Tax'))
-    return handle_generic_settings(self, request, form, _('Value Added Tax'),
-                                   layout)
-=======
     model=Organisation, name='firebase', template='form.pt',
     permission=Secret, form=FirebaseSettingsForm, setting='Firebase',
     icon='fa-bell', order=400,
@@ -479,4 +461,20 @@
     return handle_generic_settings(
         self, request, form, 'Firebase', SettingsLayout(self, request)
     )
->>>>>>> 1ddb434b
+
+
+@TownApp.form(
+    model=Organisation, name='vat-settings', template='form.pt',
+    permission=Secret, form=VATSettingsForm, setting=_('Value Added Tax'),
+    icon='fa-file-invoice-dollar', order=450
+)
+def handle_vat_settings(
+        self: Organisation,
+        request: TownRequest,
+        form: VATSettingsForm,
+        layout: SettingsLayout | None = None
+) -> RenderData | Response:
+    layout = layout or SettingsLayout(self, request, _('Value Added Tax'))
+    return handle_generic_settings(
+        self, request, form, _('Value Added Tax'), layout
+    )