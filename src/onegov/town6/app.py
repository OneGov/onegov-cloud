--- conflicted
+++ resolved
@@ -294,12 +294,9 @@
     yield 'sidebar_fixed.js'
     yield 'ResizeSensor.js'
     yield 'theia-sticky-sidebar.js'
-<<<<<<< HEAD
     yield 'apply-filters.js'
     yield 'foundation-intercooler.js'
-=======
     yield 'chosen_select_hierarchy.js'
->>>>>>> 8c2eece5
 
 
 @TownApp.webasset('editor')
