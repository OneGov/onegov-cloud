#
# German translations for OneGov Cloud package
# Copyright (C) 2021 Seantis GmbH
# This file is distributed under the same license as the OneGov Cloud package.
# Lukas Burkhard <lukas.burkhard@seantis.ch>, 2021.
msgid ""
msgstr ""
"Project-Id-Version: OneGov Cloud 1.0\n"
<<<<<<< HEAD
"POT-Creation-Date: 2023-12-05 15:03+0100\n"
=======
"POT-Creation-Date: 2023-11-29 11:18+0100\n"
>>>>>>> 37fd3927
"PO-Revision-Date: 2021-03-03 16:24+0100\n"
"Last-Translator: Lukas Burkhard <lukas.burkhard@seantis.ch>\n"
"Language-Team: German\n"
"Language: de_CH\n"
"MIME-Version: 1.0\n"
"Content-Type: text/plain; charset=UTF-8\n"
"Content-Transfer-Encoding: 8bit\n"
"Generated-By: Lingua 3.12\n"
"Plural-Forms: nplurals=2; plural=(n != 1);\n"

msgid "Chats"
msgstr "Chats"

msgid "My Chats"
msgstr "Meine Chats"

<<<<<<< HEAD
msgid "Archived Chats"
msgstr "Archivierte Chats"

=======
>>>>>>> 37fd3927
msgid "Name"
msgstr "Name"

msgid "E-mail"
<<<<<<< HEAD
msgstr ""

msgid "Topic"
msgstr ""
=======
msgstr "E-mail"

msgid "Topic"
msgstr "Thema"
>>>>>>> 37fd3927

msgid "Confirmation"
msgstr "Bestätigung"

msgid ""
<<<<<<< HEAD
"Ich bestätige, dass mir bewusst ist, dass dieser Chat gespeichert und der "
"Verlauf an mich per Mail gesendet wird."
msgstr ""

msgid "Chat ID"
msgstr ""
=======
"I confirm that I am aware that this chat will be saved and the history will "
"be sent to me by email."
msgstr ""
"Ich bestätige, dass mir bewusst ist, dass dieser Chat gespeichert und der "
"Verlauf an mich per Mail gesendet wird."

msgid "Chat ID"
msgstr "Chat ID"

msgid "Images"
msgstr "Bilder"

msgid "Choose the position of the page images on the content pages"
msgstr "Wählen Sie die Position der Seiten-Bilder auf den Inhaltsseiten"

msgid "Page image position"
msgstr "Position der Seiten-Bilder"

msgid "As a content image (between the title and text of a content page)"
msgstr "Als Inhaltsbild (zwischen Titel und Text einer Inhaltseite)"

msgid "As header image (wide above the page content)"
msgstr "Als Headerbild (breit oberhalb des Seiteninhaltes)"

msgid "Fonts"
msgstr "Schriften"
>>>>>>> 37fd3927

msgid "Font family serif"
msgstr "Schriftart mit Serifen"

msgid "Used for text in html body"
msgstr "Wird für Paragraphen verwendet"

msgid "Font family sans-serif"
msgstr "Hautpschriftart sans-serif"

msgid "Used for all the headings"
msgstr "Wird für alle Titel verwendet"

msgid "Show chat for chosen people"
msgstr "Chat für folgende Personen anzeigen"

msgid "Enable the chat"
msgstr "Chat aktivieren"

msgid "The chat is currently in an test-phase. Activate at your own risk."
msgstr ""
"Der Chat befindet sich aktuel in einer Test-Phase. Auf eigenes Risiko "
"aktivieren."

msgid "Events"
msgstr "Veranstaltungen"

msgid "All events"
msgstr "Alle Veranstaltungen"

msgid "Online Counter"
msgstr "Online-Schalter"

msgid "Forms and applications"
msgstr "Formulare und Gesuche"

msgid "Publications"
msgstr "Publikationen"

msgid "Official Documents"
msgstr "Amtliche Dokumente"

msgid "Reservations"
msgstr "Reservationen"

msgid "Daypasses and rooms"
msgstr "Tageskarten und Räume"

msgid "E-Move"
msgstr "e-Umzug"

msgid "Move with eMovingCH"
msgstr "Umziehen mit eMovingCH"

msgid "SBB Daypass"
msgstr "SBB Tageskarte"

msgid "Generalabonnement for Towns"
msgstr "Generalabonnement Gemeinde"

msgid "Services"
msgstr "Dienstleistungen"

msgid "Contacts"
msgstr "Kontakte"

msgid "People"
msgstr "Personen"

msgid "All contacts"
msgstr "Alle Kontakte"

msgid "back"
msgstr "zurück"

#, python-format
msgid "Press ${shortcut} to open Search"
msgstr "Benutze ${shortcut} um die Suche zu öffnen"

msgid "Homepage"
msgstr "Startseite"

msgid "Settings"
msgstr "Einstellungen"

msgid "Form"
msgstr "Formular"

msgid "Check"
msgstr "Kontrolle"

msgid "Forms"
msgstr "Formulare"

msgid "Edit"
msgstr "Bearbeiten"

msgid "QR"
msgstr "QR"

msgid "Delete"
msgstr "Löschen"

msgid "This form can't be deleted."
msgstr "Das Formular kann nicht gelöscht werden."

msgid ""
"There are submissions associated with the form. Those need to be removed "
"first."
msgstr ""
"Es existieren Eingaben die mit diesem Formular verknüpft sind. Löschen Sie "
"diese Eingaben bevor Sie das Formular löschen."

msgid "Cancel"
msgstr "Abbrechen"

msgid "Do you really want to delete this form?"
msgstr "Möchten Sie das Formular wirklich löschen?"

msgid "This cannot be undone."
msgstr "Dies kann nicht rückgängig gemacht werden."

msgid "Delete form"
msgstr "Formular löschen"

msgid "Export"
msgstr "Export"

msgid "Change URL"
msgstr "URL ändern"

msgid "Registration Windows"
msgstr "Anmeldezeitraum"

msgid "Add"
msgstr "Hinzufügen"

msgid "External form"
msgstr "Externes Formular"

msgid "New external form"
msgstr "Neues externes Formular"

msgid "Person"
msgstr "Person"

msgid "Do you really want to delete this person?"
msgstr "Möchten Sie die Person wirklich löschen?"

msgid "Delete person"
msgstr "Person löschen"

msgid "Tickets"
msgstr "Tickets"

msgid "Delete archived tickets"
msgstr "Archivierte Tickets löschen"

msgid "Do you really want to delete all archived tickets?"
msgstr "Möchten Sie wirklich alle archivierten Tickets löschen?"

msgid "Accept ticket"
msgstr "Ticket annehmen"

msgid "This ticket can't be closed."
msgstr "Dieses Ticket kann nicht abgeschlossen werden."

msgid "This ticket requires a decision, but no decision has been made yet."
msgstr ""
"Dieses Ticket verlangt nach einer Entscheidung, aber bisher wurde keine "
"Entscheidung gefällt."

msgid "Assign ticket"
msgstr "Ticket zuweisen"

msgid "Close ticket"
msgstr "Ticket abschliessen"

msgid "Reopen ticket"
msgstr "Ticket wieder öffnen"

msgid "Archive ticket"
msgstr "Ticket archivieren"

msgid "Recover from archive"
msgstr "Aus dem Archiv holen"

msgid "Delete Ticket"
msgstr "Ticket löschen"

msgid "New Note"
msgstr "Neue Notiz"

msgid "PDF"
msgstr "PDF"

msgid "Download files"
msgstr "Dateien herunterladen"

msgid "Upload to Gever"
msgstr "Hochladen auf Gever"

msgid "Do you really want to upload this ticket?"
msgstr "Wollen Sie dieses Ticket wirklich hochladen?"

msgid "This will upload this ticket to the Gever instance, if configured."
msgstr ""
"Dadurch wird dieses Ticket auf die Gever-Instanz hochgeladen, sofern "
"konfiguriert."

msgid "Upload Ticket"
msgstr "Ticket hochladen"

msgid "New Message"
msgstr "Neue Nachricht"

msgid "Ticket Status"
msgstr "Ticket Status"

msgid "Text modules"
msgstr "Textbausteine"

msgid "Text module"
msgstr "Textbaustein"

msgid "Do you really want to delete this text module?"
msgstr "Möchten Sie diesen Textbaustein wirklich löschen"

msgid "Delete text module"
msgstr "Textbaustein löschen"

msgid "Recipients"
msgstr "Empfänger"

msgid "Room"
msgstr "Raum"

msgid "Daypass"
msgstr "Tageskarte"

msgid "Resource Item"
msgstr "Gegenstand"

msgid "External resource link"
msgstr "Externer Reservationslink"

msgid "New external resource"
msgstr "Neue externe Reservation"

msgid "Export All"
msgstr "Alles exportieren"

msgid "Find Your Spot"
msgstr "Terminsuche"

msgid "Notifications"
msgstr "Mitteilungen"

msgid "E-Mail Recipient"
msgstr "E-Mail Empfänger"

msgid "Do you really want to delete this resource?"
msgstr "Möchten Sie diese Reservations-Ressource wirklich löschen?"

msgid "Delete resource"
msgstr "Reservations-Ressource löschen"

msgid "This resource can't be deleted."
msgstr "Diese Reservations-Ressource kann nicht gelöscht werden."

msgid "There are existing reservations associated with this resource"
msgstr "Es existieren Reservationen für diese Reservations-Ressource"

msgid "Clean up"
msgstr "Aufräumen"

msgid "Occupancy"
msgstr "Belegung"

msgid "Subscribe"
msgstr "Abonnieren"

msgid "Rules"
msgstr "Regeln"

msgid "Rule"
msgstr "Regel"

msgid "Edit allocation"
msgstr "Einteilung bearbeiten"

msgid "Do you really want to delete this allocation?"
msgstr "Möchten Sie diese Einteilung wirklich löschen?"

msgid "Delete allocation"
msgstr "Einteilung löschen"

msgid "Mo"
msgstr "Mo"

msgid "Tu"
msgstr "Di"

msgid "We"
msgstr "Mi"

msgid "Th"
msgstr "Do"

msgid "Fr"
msgstr "Fr"

msgid "Sa"
msgstr "Sa"

msgid "Su"
msgstr "So"

#, python-format
msgid "Every ${days} until ${end}"
msgstr "Jeden ${days} bis zum ${end}."

msgid "Configure"
msgstr "Konfigurieren"

msgid "Import"
msgstr "Import"

#.
#. Used in sentence: "${event} published."
msgid "Event"
msgstr "Veranstaltung"

msgid "This event can't be edited."
msgstr "Diese Veranstaltung kann nicht bearbeitet werden."

msgid "Imported events can not be edited."
msgstr "Importierte Veranstaltungen können nicht bearbeitet werden."

msgid "Do you really want to delete this event?"
msgstr "Möchten Sie die Veranstaltung wirklich löschen?"

msgid "Delete event"
msgstr "Veranstaltung löschen"

msgid "This event can't be deleted."
msgstr "Diese Veranstaltung kann nicht gelöscht werden."

msgid "To remove this event, go to the ticket and reject it."
msgstr ""
"Sie können die Veranstaltung jedoch in der Ticketansicht absagen, um sie zu "
"entfernen."

msgid "Withdraw event"
msgstr "Veranstaltung zurückziehen"

msgid "Do you really want to withdraw this event?"
msgstr "Wollen sie diese Veranstaltung zurückziehen? "

msgid "You can re-publish an imported event later."
msgstr "Sie können importierte Veranstaltungen später wieder veröffentlichen."

msgid "Re-publish event"
msgstr "Veranstaltung wieder veröffentlichen"

msgid "Newsletter"
msgstr "Newsletter"

msgid "New"
msgstr "Neu"

msgid "Subscribers"
msgstr "Abonnenten"

msgid "Send"
msgstr "Senden"

msgid "Test"
msgstr "Test"

msgid "Delete newsletter"
msgstr "Newsletter löschen"

msgid "Photo Albums"
msgstr "Fotoalben"

msgid "Manage images"
msgstr "Bilder verwalten"

msgid "Photo Album"
msgstr "Fotoalbum"

msgid "Choose images"
msgstr "Bilder auswählen"

msgid "Delete photo album"
msgstr "Fotoalbum löschen"

msgid "Usermanagement"
msgstr "Benutzerverwaltung"

msgid "Create Signup Link"
msgstr "Neuer Registrationslink"

msgid "User"
msgstr "Benutzer"

msgid "User groups"
msgstr "Benutzergruppen"

msgid "User group"
msgstr "Benutzergruppe"

msgid "Do you really want to delete this user group?"
msgstr "Möchten Sie diese Benutzergruppe wirklich löschen"

msgid "Delete user group"
msgstr "Benutzergruppe löschen"

msgid "Exports"
msgstr "Exporte"

msgid "Payment Providers"
msgstr "Zahlungsanbieter"

msgid "Payments"
msgstr "Zahlungen"

msgid "Stripe Connect"
msgstr "Stripe Connect"

msgid "Payment Provider"
msgstr "Zahlungsanbieter"

msgid "Synchronise"
msgstr "Synchronisieren"

msgid "Timeline"
msgstr "Aktivität"

msgid "Directories"
msgstr "Verzeichnisse"

msgid "Directory"
msgstr "Verzeichnis"

#, python-format
msgid "Do you really want to delete \"${title}\"?"
msgstr "Möchten Sie \"${title}\" wirklich löschen?"

msgid "All entries will be deleted as well!"
msgstr "Alle Einträge werden ebenfalls gelöscht!"

msgid "Delete directory"
msgstr "Verzeichnis löschen"

msgid "Entry"
msgstr "Eintrag"

msgid "Published"
msgstr "Veröffentlicht"

msgid "Upcoming"
msgstr "Demnächst"

msgid "Past"
msgstr "Vergangen"

msgid "Publication"
msgstr "Publikation"

msgid "Choose filter"
msgstr "Filter wählen"

msgid "Delete entry"
msgstr "Eintrag löschen"

msgid "Dashboard"
msgstr "Dashboard"

msgid "Do you really want to delete this external link?"
msgstr "Wollen sie die externe Verknüpfung wirklich löschen?"

msgid "Delete external link"
msgstr "Verknüpfung löschen"

msgid "Sort"
msgstr "Sortieren"

msgid "Chat Archive"
msgstr "Chat-Archiv"

msgid "No rules defined."
msgstr "Keine Regeln definiert."

msgid "State:"
msgstr "Status:"

msgid "Owner:"
msgstr "Besitzer:"

msgid "Kind:"
msgstr "Art:"

#. Used in sentence: "<dynamic element> <dynamic element>"
msgid "The chat request got accepted."
msgstr "Die Chat-Anfrage wurde angenommen."

msgid "<dynamic element> <dynamic element>"
msgstr ""

#. Used in sentence: "<dynamic element> <dynamic element>"
msgid "Connect to chatserver ..."
msgstr "Verbinde mit Chatserver ..."

msgid "Describe your request to start a chat."
msgstr "Beschreiben Sie Ihr Anliegen, um einen Chat zu starten."

#. Used in sentence: "<dynamic element> <dynamic element>"
msgid "The chat has been ended."
msgstr "Der Chat wurde beendet."

#. Used in sentence: "<dynamic element> <dynamic element>"
msgid ""
"No one seems to be available at the moment. A ticket has been created from "
"your request and you will receive an email shortly."
msgstr ""
"Im Moment scheint niemand verfügbar zu sein. Es wurde ein Ticket für Ihre "
"Anfrage erstellt und Sie erhalten in Kürze eine E-Mail."

msgid "Currently no chats open."
msgstr "Derzeit keine Chats geöffnet."

msgid "You accepted the chat request."
msgstr "Sie haben die Chat-Anfrage angenommen."

msgid "Chat is loading ..."
msgstr "Chat wird geladen ..."

msgid "End and archive chat"
msgstr "Chat beenden und archivieren"

msgid "Create ticket"
msgstr "Ticket erstellen"

msgid "Chat requests"
msgstr "Chat-Anfragen"

msgid "Currently no new chat requests."
msgstr "Derzeit keine neuen Chat-Anfragen."

msgid "Active Chats"
msgstr "Aktive Chats"

msgid "No active chats."
msgstr "Keine aktiven Chats."

msgid "No directories defined yet."
msgstr "Noch keine Verzeichnisse definiert."

msgid "No entries found."
msgstr "Keine Einträge gefunden."

msgid "Further Information"
msgstr "Weitere Informationen"

msgid "More"
msgstr "Mehr"

msgid "Propose entry"
msgstr "Eintrag vorschlagen"

msgid "Something missing? Propose a new entry."
msgstr ""
"Fehlt ein Eintrag im Verzeichnis? Schlagen Sie einen neuen Eintrag vor."

msgid "External link"
msgstr "Externe Verknüpfung"

msgid "More information"
msgstr "Weiterführende Informationen"

msgid "Change Request"
msgstr "Änderung vorschlagen"

msgid "Found an error? Propose a change to this entry."
msgstr "Haben Sie einen Fehler gefunden? Schlagen Sie eine Änderung vor."

msgid ""
"Your edit requires a migration of existing entries. Please confirm the "
"following changes."
msgstr ""
"Ihre Änderung bedingt eine Migration der bestehenden Einträge. Bitte "
"bestätigen Sie die folgenden Änderungen."

msgid ""
"Changes are detected using a heuristic. Therefore it is possible that your "
"changes were misdetected. If in doubt, press cancel and try to change the "
"directory in small increments."
msgstr ""
"Änderungen werden durch eine Heuristik erkannt. Deshalb kann es vorkommen "
"dass Änderungen falsch erkannt werden. Im Zweifelsfall brechen Sie die "
"Änderung ab und versuchen es mit kleineren Änderungsschritten."

msgid "For additional safety you can also download a backup before continuing:"
msgstr ""
"Zu Ihrer zusätzlichen Sicherheit können Sie ausserdem vorher ein Backup "
"herunterladen:"

msgid "Download backup"
msgstr "Backup herunterladen"

msgid ""
"There was an error while migrating your directory! You can fix the displayed "
"entries in a separate window and then continue here."
msgstr ""
"Bei der Verzeichnismigration ist ein Fehler aufgetreten! Sie können den "
"angezeigten Fehler im Eintrag in einem separaten Fenster beheben und danach "
"hier weiterfahren."

msgid "Added:"
msgstr "Hinzugefügt:"

msgid "Removed:"
msgstr "Entfernt:"

msgid "Renamed:"
msgstr "Umbenannt:"

msgid "Changed:"
msgstr "Verändert:"

msgid "Confirm"
msgstr "Bestätigen"

msgid "There was an error while importing your directory!"
msgstr "Beim Verzeichnisimport ist ein Fehler aufgetreten!"

msgid ""
"Please review your data and press \"Complete\" to finalize the process. If "
"there's anything you'd like to change, click on \"Edit\" to return to the "
"filled-out form."
msgstr ""
"Bitte überprüfen Sie Ihre Angaben und klicken Sie auf \"Abschliessen\" um "
"die Anfrage zu übermitteln. Wenn Sie Änderungen vornehmen möchten, klicken "
"Sie auf \"Bearbeiten\" um zum Formular zurückzukehren."

msgid ""
"The image shown in the list view is a square. To have your image shown fully "
"in the list view, you need to use a square image."
msgstr ""
"Ihr Bild wird in der Listen-Vorschau in ein Quadrat eingepasst. Falls Sie in "
"der Übersicht das ganze Bild darstellen möchten, müssen Sie ein "
"quadratisches Bild hochladen."

msgid "Complete"
msgstr "Abschliessen"

msgid "No exports available."
msgstr "Keine Exporte verfügbar."

msgid "Upload"
msgstr "Hochladen"

msgid "Just Uploaded"
msgstr "Soeben hochgeladen"

msgid "Extension"
msgstr "Erweiterung"

msgid "Upload Date"
msgstr "Hochlade-Datum"

msgid "All Files"
msgstr "Alle Dateien"

msgid "No files uploaded yet"
msgstr "Noch keine Dateien hochgeladen"

msgid "You are trying to open a page for which you are not authorized."
msgstr "Ihnen fehlt die nötige Berechtigung um diese Seite zu öffnen."

msgid "Please follow this link to login with a different user."
msgstr ""
"Bitte folgen Sie diesem Link um sich mit einem anderen Benutzer anzumelden."

msgid "Please follow this link to login."
msgstr "Bitte folgen Sie diesem Link um sich anzumelden."

msgid "No forms defined yet."
msgstr "Es wurden noch keine Formulare definiert."

msgid "Categories"
msgstr "Kategorien"

msgid ""
"To edit the image descriptions, click on one, enter your descrption and "
"press return. To abort press escape."
msgstr ""
"Klicken Sie auf die Beschreibung um diese zu ändern. Zum Bestätigen drücken "
"Sie die Eingabe-, zum Abbrechen die Esc-Taste."

msgid "No images uploaded yet"
msgstr "Noch keine Bilder hochgeladen"

msgid "This album does not contain any images yet."
msgstr "Dieses Fotoalbum enthält noch keine Bilder."

msgid "No photo albums defined yet."
msgstr "Noch keine Fotoalben erstellt."

msgid "Search term"
msgstr "Suchbegriff"

msgid "Skip navigation"
msgstr "Navigation überspringen"

msgid "Back to the homepage"
msgstr "Zurück zur Startseite"

msgid "Logo"
msgstr "Logo"

msgid "The form contains errors. Please check the fields marked in red."
msgstr ""
"Das Formular enthält Fehler. Bitte die rot markierten Felder überprüfen."

msgid "Copied to Clipboard!"
msgstr "In die Zwischenablage kopiert!"

msgid "Alternatives"
msgstr "Alternativen"

msgid "Don't have an account yet?"
msgstr "Sie haben noch kein Benutzerkonto?"

msgid "Register now"
msgstr "Jetzt registrieren"

msgid "Forgot your password?"
msgstr "Sie haben Ihr Passwort vergessen?"

msgid "Reset password"
msgstr "Passwort zurücksetzen"

msgid "You are here"
msgstr "Sie sind hier"

msgid "Privacy Protection"
msgstr "Datenschutz"

msgid "Login"
msgstr "Anmelden"

msgid "About"
msgstr "Impressum"

msgid "Contact"
msgstr "Kontakt"

msgid "more"
msgstr "mehr"

msgid "Opening Hours"
msgstr "Öffnungszeiten"

msgid "Submit"
msgstr "Absenden"

msgid "Drop files to upload"
msgstr "Dateien hierhin ziehen um sie hochzuladen"

msgid "read more"
msgstr "weiterlesen"

msgid "All articles"
msgstr "Alle News"

msgid "E-Mail Address"
msgstr "E-Mail Adresse"

msgid "This site is private"
msgstr "Diese Seite ist privat"

msgid "This site is private but can also be seen by members"
msgstr "Diese Seite ist privat, kann aber auch von Mitgliedern gesehen werden"

msgid "This site is public but requires submitting an mTAN"
msgstr "Diese Seite ist öffentlich, aber erfordert die Eingabe eines mTANs"

msgid "This site is secret"
msgstr "Diese Seite ist geheim"

msgid "This site is secret and requires submitting an mTAN"
msgstr "Diese Seite ist geheim und erfordert die Eingabe eines mTANs"

msgid "This site is not published."
msgstr "Diese Seite ist nicht veröffentlicht."

msgid "This site is not public."
msgstr "Diese Seite ist nicht öffentlich."

msgid "This site is not public but it can be seen by members."
msgstr ""
"Diese Seite ist nicht öffentlich, kann aber von Mitgliedern eingesehen "
"werden."

msgid ""
"This site contains no lead. Leads are used for lists and search results."
msgstr ""
"Diese Seite hat keine Einleitung. Die Einleitung ist wichtig für die Suche "
"und Auflistungen."

msgid "Map"
msgstr "Karte"

msgid "Documents"
msgstr "Dokumente"

msgid "More news"
msgstr "Weitere News"

msgid "Previous Entry"
msgstr "Vorheriger Eintrag"

msgid "Next Entry"
msgstr "Nächster Eintrag"

msgid "Total Amount"
msgstr "Totalbetrag"

msgid "Chat History"
msgstr "Chat-Verlauf"

msgid "Change request"
msgstr "Änderungsvorschlag"

msgid "New Entry"
msgstr "Neuer Eintrag"

msgid "Functions:"
msgstr "Funktionen:"

msgid "Open"
msgstr "Offen"

msgid "Pending"
msgstr "In Bearbeitung"

msgid "Closed"
msgstr "Abgeschlossen"

msgid "Archived"
msgstr "Archiviert"

msgid "Paid"
msgstr "Bezahlt"

msgid "Failed"
msgstr "Fehlgeschlagen"

msgid "Refunded"
msgstr "Rückerstattet"

msgid "Manual"
msgstr "Manuell"

msgid "Ticket"
msgstr "Ticket"

msgid "Previous Page"
msgstr "Vorherige Seite"

msgid "You're on page"
msgstr "Vous êtes sur la page"

msgid "Next Page"
msgstr "Nächste Seite"

msgid ""
"Persons living outside the following zipcodes may only reserve this "
"allocation on the ${date}: ${zipcodes}"
msgstr ""
"Personen, die ausserhalb der folgenden Postleitzahlen leben, können diese "
"Reservation erst am ${date} tätigen: ${zipcodes}"

msgid "Quota"
msgstr "Anzahl"

msgid "State"
msgstr "Status"

msgid "Initiated"
msgstr "Initiiert"

msgid "Submitted"
msgstr "Gemeldet"

msgid "Withdrawn"
msgstr "Zurückgezogen"

msgid "Submitter"
msgstr "Antragsteller/in"

msgid "Title"
msgstr "Titel"

msgid "Description"
msgstr "Beschreibung"

msgid "List Preview"
msgstr "Listen-Vorschau"

msgid "Image"
msgstr "Bild"

msgid "Additional Information"
msgstr "Zusätzliche Informationen"

msgid "Location"
msgstr "Ort"

msgid "Price"
msgstr "Preis"

msgid "Organizer"
msgstr "Organisator"

msgid "Organizer E-Mail address"
msgstr "Organisator E-Mail Adresse"

msgid "Organizer phone number"
msgstr "Organisator Telefonnummer"

msgid "Tags"
msgstr "Schlagworte"

msgid "Filters"
msgstr "Filter"

msgid "Date and time"
msgstr "Datum und Zeit"

msgid "Recurrence"
msgstr "Wiederholungen"

msgid "All dates"
msgstr "Alle Termine"

msgid "No events found."
msgstr "Keine Veranstaltungen gefunden."

msgid "Past events"
msgstr "Vergangene Veranstaltungen"

msgid "Learn more"
msgstr "Mehr erfahren"

msgid "From"
msgstr "Von"

msgid "To"
msgstr "Bis"

msgid "Filter by date"
msgstr "Nach Datum filtern"

msgid "Administrator"
msgstr "Administrator"

msgid "Editor"
msgstr "Editor"

msgid "Member"
msgstr "Mitglied"

msgid "Administrators"
msgstr "Administratoren"

msgid "Editors"
msgstr "Editoren"

msgid "Members"
msgstr "Mitglieder"

msgid "Close (Esc)"
msgstr "Schliessen (Esc)"

msgid "Share"
msgstr "Teilen"

msgid "Toggle fullscreen"
msgstr "Vollbild"

msgid "Zoom in/out"
msgstr "Zoom"

msgid ""
"This space holds images from your photo-albums. To show photos add a few "
"photos to an album and mark it as available for the homepage."
msgstr ""
"Hier werden Bilder aus Ihren Fotoalben angezeigt. Dazu erstellen Sie einfach "
"ein Fotoalbum, fügen ein paar Bilder hinzu und markieren das Album als auf "
"der Startseite verfügbar."

msgid "Current Image"
msgstr "Aktuelles Bild"

msgid "Has a digital seal"
msgstr "Hat ein digitales Siegel"

msgid "${count} page"
msgstr "${count} Seite"

msgid "${count} pages"
msgstr "${count} Seiten"

msgid "Further occurrences:"
msgstr "Weitere Termine:"

msgid ""
"Your request will be processed shortly. To see the state of your process "
"your may return to this page at any time. All information on this page has "
"been sent to your e-mail address."
msgstr ""
"Ihre Anfrage wird in Kürze bearbeitet. Sie können jederzeit zu dieser Seite "
"zurückkehren um den Status Ihrer Anfrage abzufragen. Alle Informationen auf "
"dieser Seite wurde an Ihre E-Mail Adresse gesendet."

msgid ""
"Your request will be processed shortly. To see the state of your process "
"your may return to this page at any time."
msgstr ""
"Ihre Anfrage wird in Kürze bearbeitet. Sie können jederzeit zu dieser Seite "
"zurückkehren um den Status Ihrer Anfrage abzufragen."

msgid "Your request has been completed."
msgstr "Ihre Anfrage wurde erfolgreich abgeschlossen."

msgid "Privacy"
msgstr "Privatsphäre"

msgid "Send me my entered data by e-mail."
msgstr "Versand meiner Eingaben an meine E-Mail Adresse."

msgid "Payment"
msgstr "Zahlung"

msgid "Pay Online Now"
msgstr "Jetzt online bezahlen"

msgid "Credit Card Fee"
msgstr "Kreditkarten-Gebühr"

msgid "Pay Offline later"
msgstr "Später bezahlen"

msgid "at ${time}"
msgstr "um ${time}"

msgid "Object"
msgstr "Objekt"

msgid "Net Amount"
msgstr "Netto Betrag"

msgid "Fee"
msgstr "Gebühr"

msgid "Created"
msgstr "Erstellt"

msgid "Disbursed"
msgstr "Ausbezahlt"

msgid "Digital seal"
msgstr "Digitales Siegel"

msgid "Access"
msgstr "Zugriff"

msgid "Public"
msgstr "Öffentlich"

msgid "Private"
msgstr "Privat"

msgid "Will be published on:"
msgstr "Wird publiziert am:"

msgid "Publication date:"
msgstr "Publikationsdatum:"

msgid "Reset"
msgstr "Zurücksetzen"

msgid "Will be published until:"
msgstr "Wird publiziert bis:"

msgid "Publication end date:"
msgstr "Enddatum der Publikation:"

msgid "Not a publication"
msgstr "keine Publikation"

msgid "Content"
msgstr "Inhalt"

msgid "1 page"
msgstr "1 Seite"

msgid "Contains no readable text"
msgstr "Enthält keinen lesbaren Text"

msgid "1 word"
msgstr "1 Wort"

msgid "${count} words"
msgstr "${count} Wörter"

msgid "Do you really want to delete this file?"
msgstr "Möchten Sie diese Datei wirklich löschen?"

msgid "Delete File"
msgstr "Datei löschen"

msgid "Please provide the new name for the file"
msgstr "Bitte geben Sie einen neuen Namen für die Datei ein"

msgid "Rename"
msgstr "Umbenennen"

msgid "Download"
msgstr "Herunterladen"

msgid "Digital seal applied by ${signee} on ${date}"
msgstr "Digitales Siegel angewendet von ${signee} am ${date}"

msgid "Please enter your yubikey to apply a digital seal to this file"
msgstr ""
"Bitte geben Sie Ihren Yubikey ein um ein digitales Siegel auf der Datei "
"anzuwenden"

msgid "Sign"
msgstr "Signieren"

msgid "Plug your YubiKey into a USB slot and press it."
msgstr "YubiKey anschliessen und Knopf drücken."

msgid ""
"Published documents with a digital seal can be discovered through the site-"
"search and in the list of documents with a digital seal. This action will be "
"logged and cannot be undone."
msgstr ""
"Publizierte Dokumente mit digitalem Siegel können von der Öffentlichkeit "
"über die Suche gefunden und in der Liste der Dokumente mit digitalem Siegel "
"eingesehen werden. Diese Aktion wird aufgezeichnet und kann nicht rückgängig "
"gemacht werden."

msgid "Without digital seal"
msgstr "Ohne digitales Siegel"

msgid "Apply digital seal now"
msgstr "Digitales Siegel anwenden"

msgid "You are not authorised to apply digital seals to documents"
msgstr ""
"Sie sind nicht dazu berechtigt digitale Siegel auf Dokumente anzuwenden"

msgid "Click to add a description"
msgstr "Klicken um eine Beschreibung hinzuzufügen"

msgid "Do you really want to delete the image?"
msgstr "Möchten Sie das Bild wirklich löschen?"

msgid "Delete Image"
msgstr "Bild Löschen"

msgid "${name} was provided with a digital seal on ${date}"
msgstr "${name} wurde am ${date} mit einem digitalen Siegel versehen"

msgid "${name} is not in our database"
msgstr "${name} ist nicht in unserer Datenbank"

msgid "Accept"
msgstr "Annehmen"

msgid "Focus"
msgstr "Fokus"

msgid "Available options for the focus widget:"
msgstr "Verfügbare Optionen für das Fokus-Widget:"

msgid "Copy to clipboard"
msgstr "In die Zwischenablage kopieren"

msgid "Hello!"
msgstr "Guten Tag"

msgid "Your e-mail address was just used to create an account on ${homepage}."
msgstr ""
"Ihre E-Mail Adresse wurde soeben zur Erstellung eines Accounts auf "
"${homepage} verwendet."

msgid "To activate your account, click confirm below:"
msgstr "Um Ihren Account zu aktivieren, bestätigen Sie bitte die Anmeldung:"

msgid "Confirm my account"
msgstr "Anmeldung bestätigen"

msgid ""
"If you believe this is an error, ignore this message and we'll never bother "
"you again."
msgstr ""
"Falls Sie sich nicht bei dieser Seite angemeldet haben, können Sie diese "
"Nachricht ignorieren. Sie erhalten dann keine weiteren E-Mails von uns."

msgid "Below you can see your chat conversation:"
msgstr "Nachfolgend sehen Sie Ihre Chat-Konversation:"

msgid "Have a great day!"
msgstr "Wir wünschen Ihnen einen schönen Tag!"

msgid "Hello"
msgstr "Grüezi"

msgid ""
"You are recieving this mail because you subscribed to the following "
"newsletter:"
msgstr ""
"Sie erhalten diese E-Mail weil Sie sich für den folgenden Newsletter "
"angemeldet haben:"

msgid "Plese click the following link to confirm your subscription:"
msgstr ""
"Bitte klicken Sie auf den folgenden Link um Ihre Anmeldung zu bestätigen:"

msgid "Confirm subscription"
msgstr "Anmeldung bestätigen"

msgid ""
"If you did not subscribe to this newsletter you can simply ignore this e-"
"mail."
msgstr ""
"Falls Sie sich nicht für diesen Newsletter angemeldet haben, können Sie "
"diese Nachricht ignorieren."

msgid "Click here to unsubscribe."
msgstr "Klicken Sie hier um sich abzumelden."

msgid "Good morning,"
msgstr "Guten Morgen"

msgid "The following reservations are scheduled for today."
msgstr "Die folgenden Reservationen sind für heute geplant."

msgid "Whole day"
msgstr "Ganztägig"

msgid "E-Mail"
msgstr "E-Mail"

msgid "No reservations today."
msgstr "Heute keine Reservationen."

msgid ""
"This is the daily reservation overview for ${organisation}. If you no longer "
"want to receive this e-mail please contact an administrator so they can "
"remove you from the recipients list."
msgstr ""
"Dies ist die tägliche Reservations-Übersicht für ${organisation}. Falls Sie "
"dieses E-Mail nicht mehr bekommen möchten, melden Sie sich bitte bei einem "
"Administrator damit dieser Sie von der Empfängerliste streichen kann."

msgid "This is what happend on the ${org} website yesterday:"
msgstr "Folgendes ist gestern auf der ${org} Webseite geschehen:"

msgid "This is what happend on the ${org} website over the weekend:"
msgstr ""
"Folgendes ist während des Wochenendes auf der ${org} Webseite geschehen:"

msgid "tickets were opened."
msgstr "Tickets wurden eröffnet."

msgid "ticket was opened."
msgstr "Ticket wurde eröffnet."

msgid "tickets were accepted."
msgstr "Tickets wurden angenommen."

msgid "ticket was accepted."
msgstr "Ticket wurde angenommen."

msgid "tickets were closed."
msgstr "Tickets wurden geschlossen."

msgid "ticket was closed."
msgstr "Ticket wurde geschlossen."

msgid "There are currently ${currently_open} tickets open and"
msgstr "Zur Zeit sind ${currently_open} Tickets offen und"

msgid "There is currently ${currently_open} ticket open and"
msgstr "Zur Zeit ist ${currently_open} Ticket offen und"

msgid "tickets are pending."
msgstr "Tickets sind in Bearbeitung."

msgid "ticket is pending."
msgstr "Ticket ist in Bearbeitung."

msgid "Have a great week!"
msgstr "Wir wünschen Ihnen eine schöne Woche!"

msgid ""
"This is the daily OneGov Cloud status e-mail. If you don't want to receive "
"this e-mail you may deactivate it by clicking on"
msgstr ""
"Dies ist das tägliche Status E-Mail der OneGov Cloud. Sie können sich "
"jederzeit über den folgenden Link"

msgid "unsubscribe"
msgstr "abmelden"

msgid "Or by changing the settings in your user profile."
msgstr ""
"Alternativ können Sie die Einstellungen in Ihrem Benutzerprofil anpassen."

msgid "Your directory submission has been adopted:"
msgstr "Ihr Verzeichniseintrag wurde übernommen:"

msgid "Check request status"
msgstr "Anfragestatus überprüfen"

msgid "Your change request has been applied:"
msgstr "Ihr Änderungswunsch wurde übernommen:"

msgid "Your directory submission has unfortunately been rejected:"
msgstr "Ihre Verzeichniseintrag Eingabe wurde leider abgelehnt:"

msgid "Your event has been accepted:"
msgstr "Ihre Veranstaltung wurde angenommen:"

msgid "Your event has unfortunately been rejected:"
msgstr "Ihre Veranstaltung musste leider abgelehnt werden:"

msgid "New note in Ticket ${link}"
msgstr "Neue Notiz in Ticket ${link}"

msgid "${author} wrote"
msgstr "${author} schrieb"

msgid ""
"This is the notification for notes on reservations for ${request.app.org."
"title}. If you no longer want to receive this e-mail please contact an "
"administrator so they can remove you from the recipients list."
msgstr ""
"Dies ist die Benachrichtigung für Notizen zu Reservierungen für ${request."
"app.org.title}. Wenn Sie diese E-Mail nicht mehr erhalten möchten, "
"kontaktieren Sie bitte einen Administrator, damit er Sie aus der Liste "
"entfernen kann."

msgid "The following reservations have been accepted:"
msgstr "Die folgenden Reservationen wurden angenommen:"

msgid ""
"This is a notification for the new reservations for ${organisation}. If you "
"no longer wish to receive these notifications, please contact an "
"administrator so they can remove you from the recipients list."
msgstr ""
"Dies it eine Benachrichtigung zu den neuen Reservationenen von "
"${organisation}. Falls Sie diese E-Mails nicht mehr bekommen möchten, melden "
"Sie sich bitte bei einem Administrator damit dieser Sie von der "
"Empfängerliste streichen kann."

msgid "An administrator just created a new account on ${org} for you."
msgstr ""
"Ein Administrator hat soeben ein neues Konto auf ${org} für Sie eingerichtet."

msgid "Your username is ${email}."
msgstr "Ihr Benutzername ist ${email}."

msgid "Click on the following link to set your account password:"
msgstr "Bitte klicken Sie auf den folgenden Link um Ihr Passwort zu setzen:"

msgid "Set Account Password"
msgstr "Passwort setzen"

msgid ""
"If the password link has expired, you can also request a new password here:"
msgstr ""
"Falls der Passwort-Link abgelaufen ist, können Sie hier ein neues Passwort "
"anfordern:"

msgid "To use your account you need the Yubikey with the serial ${number}"
msgstr ""
"Um Ihr Konto zu verwenden benötigen Sie den YubiKey mit der Seriennummer "
"${number}"

msgid "Latest news"
msgstr "Aktuelles"

msgid ""
"You are receiving this e-mail because you signed up for the ${org} "
"newsletter."
msgstr ""
"Sie erhalten diese E-Mail weil Sie sich für den ${org} Newsletter angemeldet "
"haben."

msgid "Click here to view web version."
msgstr "Klicken Sie hier um die Web-Version anzuzeigen."

msgid "Click the following link to set a new password:"
msgstr "Klicken Sie auf den folgenden Link, um ein neues Passwort zu setzen:"

msgid "If you don't want to change your password, you can ignore this email."
msgstr ""
"Sie können dieses E-Mail ignorieren, falls Sie Ihr Passwort nicht ändern "
"möchten."

msgid "Your request has received a payment."
msgstr "Wir haben ihre Zahlung zu ihrer Anfrage erhalten."

msgid "Your request was marked as unpaid."
msgstr "Ihre Anfrage wurde als unbezahlt markiert."

msgid ""
"Your request's payment has been refunded. Note that it might take a few days "
"until your refunded amount is shown on your credit card bill."
msgstr ""
"Die Zahlung zu ihrer Anfrage wurde rückerstattet. Bitte beachten Sie dass es "
"ein paar Tage dauern kann bis der Betrag auf Ihrer Kreditkartenabrechnung "
"erscheint."

msgid "Amount:"
msgstr "Betrag:"

msgid "Your registration for \"${title}\" has been confirmed."
msgstr "Ihre Anmeldung für \"${title}\" wurde bestätigt."

msgid "Your registration for \"${title}\" has been denied."
msgstr "Ihre Anmeldung für \"${title}\" wurde abgelehnt."

msgid "Your registration for \"${title}\" has been cancelled."
msgstr "Ihre Anmeldung für \"${title}\" wurde storniert."

msgid "Registration"
msgstr "Anmeldung"

msgid "Registration Window"
msgstr "Anmeldezeitraum"

msgid "The ticket number is"
msgstr "Ihre Ticket Referenz"

msgid "The following reservations have been rejected:"
msgstr "Folgende Reservationen sind abgelehnt worden:"

msgid ""
"This is a notification for the rejected reservations for ${organisation}. If "
"you no longer wish to receive these notifications, please contact an "
"administrator so they can remove you from the recipients list."
msgstr ""
"Dies ist eine Benachrichtigung über die abgelehnten Reservierungen für "
"${Organisation}. Wenn Sie diese Benachrichtigungen nicht mehr erhalten "
"möchten, kontaktieren Sie bitte einen Administrator, damit er Sie aus der "
"Empfängerliste entfernen kann."

msgid "The following reservations have unfortunately been cancelled:"
msgstr "Die folgenden Reservationen mussten leider abgesagt werden:"

msgid "A message has been sent regarding ${ref}:"
msgstr "Sie haben zu ${ref} eine Nachricht erhalten:"

#. Canonical text for ${link} is: "visit the request status page"
#. Canonical text for ${link} is: "visit the request page"
msgid "Please ${link} to reply."
msgstr "Bitte ${link} um zu antworten"

#. Used in sentence: "Please ${link} to reply."
msgid "visit the request status page"
msgstr "öffnen Sie den Anfragestatus"

#. Used in sentence: "Please ${link} to reply."
msgid "visit the request page"
msgstr "öffnen Sie die Anfrage"

msgid "Your request has been closed."
msgstr "Ihre Anfrage wurde abgeschlossen"

msgid "Your requests's timeline has been archived for future reference:"
msgstr "Der Anfrageverlauf wurde als zukünftige Referenz archiviert:"

msgid "Request Timeline"
msgstr "Anfrageverlauf"

msgid "Thank you for your request."
msgstr "Vielen Dank für Ihre Anfrage."

msgid "Your request has been registered with the following reference:"
msgstr "Ihre Anfrage wurde unter der folgenden Referenz registriert:"

msgid ""
"We will send another e-mail once your ticket has been completed. In the "
"meantime you can check the status of your ticket at any time:"
msgstr ""
"Sie erhalten ein weiteres E-Mail, sobald Ihre Anfrage abgeschlossen wurde. "
"In der Zwischenzeit sehen Sie den Status Ihrer Anfrage jederzeit hier:"

msgid "The following ticket has just been opened:"
msgstr "Das folgende Ticket wurde soeben eröffnet:"

msgid "View the ticket"
msgstr "Ticket ansehen"

msgid "Your request has been reopened"
msgstr "Ihre Anfrage wurde wieder eröffnet"

msgid "You can see the current status of your ticket at any time here:"
msgstr "Sie sehen den aktuellen Status Ihrer Anfrage jederzeit hier:"

msgid "Directory entry adopted."
msgstr "Verzeichniseintrag übernommen."

msgid "Change request applied."
msgstr "Änderungswunsch übernommen."

msgid "Directory entry rejected."
msgstr "Verzeichniseintrag abgelehnt."

msgid "Event edited."
msgstr "Veranstaltung bearbeitet."

#. Canonical text for ${event} is: "Event"
msgid "${event} published."
msgstr "${event} veröffentlicht."

msgid "Event deleted."
msgstr "Veranstaltung gelöscht."

msgid "Event withdrawn."
msgstr "Veranstaltung zurückgezogen."

msgid "File signed."
msgstr "Datei signiert."

msgid "File with digital seal removed."
msgstr "Datei mit digitalem Siegel gelöscht."

msgid "${amount} marked as paid."
msgstr "${amount} als bezahlt markiert."

msgid "${amount} marked as unpaid."
msgstr "${amount} als unbezahlt markiert."

msgid "${amount} captured."
msgstr "${amount} eingenommen."

msgid "${amount} refunded."
msgstr "${amount} rückerstattet."

msgid "1 reservation accepted."
msgstr "1 Reservation angenommen."

msgid "${count} reservations accepted."
msgstr "${count} Reservationen angenommen"

msgid "1 reservation rejected."
msgstr "1 Reservation abgelehnt."

msgid "${count} reservations rejected."
msgstr "${count} Reservationen abgelehnt."

msgid "Registration confirmed."
msgstr "Anmeldung bestätigt."

msgid "Registration denied."
msgstr "Anmeldung abgelehnt."

msgid "Registration cancelled."
msgstr "Anmeldung storniert."

msgid "Ticket opened."
msgstr "Ticket eröffnet."

msgid "Ticket accepted."
msgstr "Ticket angenommen."

msgid "Ticket closed."
msgstr "Ticket geschlossen."

msgid "Ticket reopened."
msgstr "Ticket wieder geöffnet."

msgid "Ticket e-mails disabled."
msgstr "Ticket E-Mails deaktiviert."

msgid "Ticket e-mails enabled."
msgstr "Ticket E-Mails aktiviert."

msgid "Payment amount changed."
msgstr "Zahlungsbetrag geändert."

msgid "Ticket archived."
msgstr "Ticket archiviert."

msgid "Ticket recovered from archive."
msgstr "Ticket aus dem Archiv geholt."

msgid "Ticket uploaded to Gever."
msgstr "Ticket zu Gever hochgeladen."

msgid "Your search returned no results."
msgstr "Zu Ihrer Suche wurde nichts gefunden."

msgid "Hashtags"
msgstr "Hashtags"

msgid "Years"
msgstr "Jahre"

msgid "Newsletter Subscription"
msgstr "Anmeldung Newsletter"

msgid ""
"The newsletter is disabled. You can only see this page because you are "
"logged in."
msgstr ""
"Der Newsletter ist deaktiviert. Sie können diese Seite nur sehen, weil Sie "
"eingeloggt sind."

msgid "Sign up to our newsletter to always stay up to date:"
msgstr ""
"Abonnieren Sie unseren Newsletter um immer auf dem Laufenden zu bleiben:"

msgid "There are currently ${count} recipients registered."
msgstr "Zur Zeit sind ${count} Abonnenten registriert."

msgid "Archive"
msgstr "Archiv"

msgid "No newsletters yet."
msgstr "Es wurden noch keine Newsletter versendet"

msgid "Not yet sent."
msgstr "Noch nicht gesendet."

msgid ""
"The user ${username} was created successfully. Please write down the user's "
"password, as it won't be shown to you again:"
msgstr ""
"Der Benutzer ${username} wurde erfolgreich erstellt. Bitte notieren Sie das "
"Passwort des Benutzers. Es wird Ihnen nicht wieder gezeigt:"

msgid "Password:"
msgstr "Passwort:"

msgid ""
"The user ${username} was created successfully. An e-mail has been sent to "
"the user with login instructions."
msgstr ""
"Der Benutzer ${username} wurde erfolgreich erstellt. Eine E-Mail mit einer "
"Anmeldungs-Anleitung wurde an den Benutzer gesendet."

msgid "Back to usermanagement"
msgstr "Zurück zur Benutzerverwaltung"

msgid ""
"Sorry, the page you are looking for could not be found. Try checking the URL "
"for errors or use the search box on the top."
msgstr ""
"Es tut uns leid, aber die Seite nach der Sie suchen konnte nicht gefunden "
"werden. Bitte überprüfen Sie die Internetadresse oder verwenden Sie die "
"Suche im Navigationsbereich."

msgid "Link to organizers page"
msgstr "Link zur Veranstalterseite"

msgid "Export this event"
msgstr "Diesen Termin exportieren"

msgid "Export all occurrences of this event"
msgstr "Alle Termine exportieren"

msgid "All occurrences of this event"
msgstr "Alle Termine dieser Veranstaltung"

msgid "Origin"
msgstr "Herkunft"

msgid "This is an imported event"
msgstr "Dies ist eine importierte Veranstaltung"

msgid "Tag"
msgstr "Schlagwort"

msgid "Date"
msgstr "Datum"

msgid "Actions"
msgstr "Aktionen"

msgid "Export these events"
msgstr "Diese Termine exportieren"

msgid "Submit your event"
msgstr "Veranstaltung vorschlagen"

msgid "No payment providers defined."
msgstr "Keine Zahlungsanbieter definiert."

msgid "Connected:"
msgstr "Verbunden:"

msgid "Default:"
msgstr "Standard:"

msgid "Enabled:"
msgstr "Aktiviert:"

msgid "Fee:"
msgstr "Gebühr:"

msgid "No payments yet."
msgstr "Noch keine Zahlungen."

msgid "No people added yet."
msgstr "Es wurden noch keine Personen hinzugefügt."

msgid "Export a vCard of this person"
msgstr "Elektronische Visitenkarte (vCard)"

msgid "No publications"
msgstr "Keine Publikationen"

msgid "Information"
msgstr "Information"

msgid ""
"You can search through the content of all listed files by using the search "
"on the top right."
msgstr ""
"Sie können den Inhalt der gelisteten Dateien mit der Suche oben rechts "
"durchsuchen."

msgid ""
"All files have a digital seal. The digital seal of a downloaded file can be "
"viewed in Adobe Acrobat Reader or by dragging an already downloaded file "
"into the field below:"
msgstr ""
"Alle Dateien haben ein digitales Siegel. Das digitale Siegel einer "
"heruntergeladenen Datei kann im Adobe Acrobat Reader oder durch das Ziehen "
"der Datei in das untenstehende Feld geprüft werden:"

msgid "Drop files to verify them"
msgstr "Dateien zur Prüfung hierhin ziehen"

msgid ""
"Subscribers may always unsubscribe themselves through a link shown at the "
"bottom of the newsletter. If you unsubscribe them here, they will not be "
"notified."
msgstr ""
"Abonnenten können sich jederzeit selber über den Link am Fuss des Newsletter "
"abmelden. Hier abgemeldete Personen werden nicht benachrichtigt."

msgid "Unsubscribe"
msgstr "Abmelden"

msgid "No dates found, please select dates in the calendar first"
msgstr "Keine Termine gefunden, bitte wählen Sie erst Termine im Kalender aus"

msgid "Go to calendar"
msgstr "Zum Kalender"

msgid ""
"The following link can be used to subscribe to the reservations of this "
"calendar. It can be used by anyone that knows the link in multiple calendar "
"applications."
msgstr ""
"Der folgende Link kann zur Abonnierung der Reservationen dieses Kalenders "
"verwendet werden. Alle die den Link kennen können diesen in verschiedenen "
"Kalender-Applikationen verwenden."

msgid ""
"Note that we have no control over how often calendar applications update the "
"calendars they are subscribed to (if they update at all). Therefore the "
"information shown in the calendar may be wrong or out of date. Use it at "
"your own risk."
msgstr ""
"Beachten Sie bitte das wir keine Kontrolle darüber haben wie oft die "
"Kalender-Applikation das Abonnoment aktualisiert (sofern das überhaupt "
"geschieht). Deshalb ist die Information in der Kalender-Applikation mit "
"Vorsicht zu geniessen."

msgid "Reservations must be made at least one day in advance."
msgstr "Reservationen müsen mindestens ein Tag im Voraus gemacht werden."

msgid "Reservations must be made at least one hour in advance."
msgstr "Reservationen müssen mindestens eine Stunde im Voraus gemacht werden."

msgid "Reservations must be made at least ${n} days in advance."
msgstr "Reservationen müssen mindestens ${n} Tage im Voraus gemacht werden."

msgid "Reservations must be made at least ${n} hours in advance."
msgstr "Reservationen müssen mindestens ${n} Stunden im Voraus gemacht werden."

msgid "Select a free time span in the calendar below to create an allocation."
msgstr ""
"Wählen Sie eine freie Zeitspanne im Kalender aus um eine Einteilung zu "
"machen."

msgid "Removes all unreserved allocations between the start and end date."
msgstr ""
"Entfernt alle nicht-reservierten Einteilungen zwischen Start- und End-Datum"

msgid "Reservation is pending approval"
msgstr "Diese Reservation wurde noch nicht akzeptiert"

msgid "(${num_pending} pending approval)"
msgstr "(${num_pending} noch nicht akzeptiert)"

msgid "Utilised"
msgstr "Ausgelastet"

msgid "No recipients defined yet."
msgstr "Es wurden noch keine Empfänger definiert."

msgid ""
"Receives notifications for reservations of the day on the following days:"
msgstr ""
"Erhält Benachrichtigungen für Reservationen des Tages an folgenden Tagen:"

msgid "Receives notifications for internal notes on reservations."
msgstr "Erhält Benachrichtigungen für interne Notizen zu Reservationen."

msgid "Receives notifications for rejected reservations."
msgstr "Erhält Benachrichtigungen für abgelehnte Reservationen."

msgid "Receives notifications for new reservations."
msgstr "Erhält Benachrichtigungen für neue Reservationen."

msgid "Notifications for following Resources"
msgstr "Benachrichtigungen für die folgenden Reservationen"

msgid "No reservation resources defined yet."
msgstr "Es wurden noch keine Ressourcen hinzugefügt."

msgid ""
"Searching is currently unavailable due to technical difficulties. Please "
"excuse the inconvenience and try again later."
msgstr ""
"Die Suche ist zur Zeit aufgrund technischer Schwierigkeiten nicht verfügbar. "
"Bitte entschuldigen Sie die Unannehmlichkeiten und versuchen Sie es später "
"wieder."

msgid "Search"
msgstr "Suche"

msgid "Select the images that should be shown inside this album."
msgstr "Wählen Sie die Bilder aus welche im Album angezeigt werden sollen."

msgid "Confirm selection"
msgstr "Auswahl bestätigen"

msgid "This newsletter has not been sent yet."
msgstr "Dieser Newsletter wurde noch nicht gesendet."

msgid "First sent ${time_ago}."
msgstr "Zum ersten Mal gesendet ${time_ago}."

msgid "This newsletter was sent to ${n} subscribers."
msgstr "Dieser Newsletter wurde an ${n} Abonnenten gesendet."

msgid "All subscribers have already received this newsletter."
msgstr "Dieser Newsletter wurde bereits von allen Abonnenten empfangen."

msgid "The newsletter is scheduled to be sent on ${time}"
msgstr "Der Newsletter wird am ${time} versendet"

msgid "Preview"
msgstr "Vorschau"

msgid ""
"Check the email text. You can use the full news text instead of the leading "
"if you want. You will find this setting in the edit menu of the news item."
msgstr ""
"Überprüfen Sie den E-Mail Text. Sie können den vollen Text einer Nachricht "
"im Newsletter anzeigen anstelle der Einleitung. Sie finden die Einstellung "
"im Bearbeitungs-Menu der einzelnen Nachricht."

msgid "Delivery"
msgstr "Versand"

msgid "The newsletter was already sent to the following addresses:"
msgstr "Der Newsletter wurde bereits an die folgenden Empfänger gesendet:"

msgid ""
"A signup link allows anyone to sign up with a specific role. Those signups "
"are limited by time and count but they still present a security risk. Be "
"sure to only share this link with people you trust."
msgstr ""
"Mit einem Registrationslink können sich neue Benutzer für bestimmte Rollen "
"anmelden, sofern sie den Link kennen. Diese Anmeldungen sind zeitlich "
"limitiert und auf eine bestimmte Anzahl beschränkt. Trotzdem stellen Sie ein "
"gewisses Sicherheitsrisiko dar. Bitte teilen Sie diese Links nur mit "
"Personen denen Sie vertrauen."

msgid ""
"Your signup link has been created as follows. Please copy it before "
"continuing, it won't be shown to you again:"
msgstr ""
"Ihr Registrationslink wurde wie folgt erstellt. Bitte kopieren Sie diesen "
"bevor Sie weiterfahren, der Link wird Ihnen nicht wieder angezeigt:"

msgid "Text"
msgstr "Text"

msgid "All"
msgstr "Alle"

msgid "View"
msgstr "Ansicht"

msgid ""
"The record behind this ticket was removed. The following information is a "
"snapshot kept for future reference."
msgstr ""
"Der hinterlegte Datensatz wurde entfernt. Die folgenden Informationen sind "
"eine Momentaufnahme, erstellt vor der Löschung."

msgid "No activities yet."
msgstr "Noch keine Aktivitäten."

msgid "Ticket updates by e-mail"
msgstr "Ticket Updates via E-Mail"

msgid "Disable E-Mails"
msgstr "E-Mails deaktivieren"

msgid ""
"No ticket updates via e-mail. An e-mail is still sent when a ticket is "
"assigned."
msgstr ""
"Keine Ticket Updates via E-Mail. Es wird weiterhin eine E-Mail gesendet, "
"wenn ein Ticket zugewiesen wird."

msgid "Enable E-Mails"
msgstr "E-Mails aktivieren"

msgid "E-Mails can not be sent for tickets of imported events"
msgstr "E-mails für Tickets zu importierten Veranstaltungen sind deaktiviert"

msgid "Send Message"
msgstr "Nachricht senden"

msgid "Messages cannot be sent when the ticket is closed"
msgstr "Zu geschlossenen Tickets können keine Nachrichten versendet werden"

msgid "Please reopen the ticket to send a message"
msgstr "Bitte öffnen Sie das Ticket wieder um eine Nachricht zu senden"

msgid "Messages cannot be sent for imported events"
msgstr "Nachrichten für importierte Events sind nicht möglich"

msgid "${count} received"
msgstr "${count} Empfangen"

msgid "${count} sent"
msgstr "${count} Gesendet"

msgid "${count} note"
msgstr "${count} Notiz"

msgid "${count} notes"
msgstr "${count} Notizen"

msgid "Amount"
msgstr "Betrag"

msgid "Source"
msgstr "Herkunft"

msgid "Group"
msgstr "Gruppe"

msgid "Owner"
msgstr "Zuständig"

msgid "Reaction Time"
msgstr "Reaktionszeit"

msgid "Process Time"
msgstr "Bearbeitungszeit"

msgid "Summary"
msgstr "Zusammenfassung"

msgid ""
"You are editing a note created by someone else. By saving your changes you "
"will become the author of the whole note."
msgstr ""
"Diese Notiz wurde von jemand anderem erstellt. Durch Ihre Änderung werden "
"Sie der neue Autor der ganzen Notiz."

msgid ""
"Notes are private and only shown to logged-in members. URLs and e-mail "
"addresses are turned into links."
msgstr ""
"Notizen sind privat und werden nur angemeldeten Benutzern angezeigt. E-Mail "
"Adressen und Links werden klickbar gemacht."

msgid "Pick-Up"
msgstr "Abholung"

msgid "Request Reference"
msgstr "Referenz Anfrage"

msgid "Subject"
msgstr "Betreff"

msgid "Would you like to make corrections to the event?"
msgstr "Möchten Sie Korrekturen an der Veranstaltung vornehmen?"

msgid "Edit this event."
msgstr "Bearbeiten Sie diese Veranstaltung."

msgid "Forgot something or have a special request?"
msgstr "Haben Sie ein besonderes Anliegen oder haben Sie etwas vergessen?"

msgid "Add a message to the ticket."
msgstr "Dann fügen Sie der Anfrage eine Nachricht hinzu."

msgid "New messages have been disabled because the ticket has been closed."
msgstr "Nachrichten wurden deaktiviert, da das Ticket geschlossen wurde."

msgid ""
"Enable notifications about new tickets. Only works when being logged in and "
"having the browser with the site open."
msgstr ""
"Benachrichtigungen über neue Tickets aktivieren. Funktioniert nur falls "
"eingeloggt und solange der Browser mit der Website geöffnet ist."

msgid "Archive all selected tickets?"
msgstr "Alle ausgewählten Tickets archivieren?"

msgid "Do Archive"
msgstr "Archivieren"

msgid "Archive selected"
msgstr "Selektierte Archivieren"

msgid ""
"You've reached this site because you are logged in. Visitors are "
"automatically redirected to the following link:"
msgstr ""
"Sie sehen diese Seite weil Sie eingeloggt sind. Besucher werden automatisch "
"zum folgenden Verweis weitergeleitet:"

msgid ""
"You are not automatically redirected so you have a chance to edit or delete "
"this link."
msgstr ""
"Sie wurden nicht automatisch weitergeleitet damit Sie die Möglichkeit haben "
"den Verweis zu bearbeiten oder zu löschen."

msgid "You have been successfully unsubscribed from all regular emails."
msgstr "Sie wurden erfolgreich von allen regelmässigen E-Mails abgemeldet."

msgid "Active"
msgstr "Aktiv"

msgid "Inactive"
msgstr "Inaktiv"

msgid "Role"
msgstr "Rolle"

msgid "local"
msgstr "lokal"

msgid "None"
msgstr "Keine"

msgid "No links found."
msgstr "Keine Verknüpfungen gefunden."

msgid "Select an item to view it"
msgstr "Wählen Sie einen Eintrag aus um diesen anzuzeigen"

msgid "Users"
msgstr "Benutzer"

msgid "Ticket permissions"
msgstr "Ticketberechtigungen"

msgid "Yubikey"
msgstr "YubiKey"

msgid "Username"
msgstr "Benutzername"

msgid "Identicon"
msgstr "Identicon"

msgid "Password"
msgstr "Passwort"

#, python-format
msgid "Chat History with ${org}"
msgstr "Chat-Verlauf mit ${org}"

msgid "Your Chat has been turned into a ticket"
msgstr "Aus ihrem Chat wurde ein Ticket erstellt"

msgid "Chat Customer"
msgstr "Kundenchat  "

msgid "Chat with"
msgstr "Chat mit"

msgid "New Recipient"
msgstr "Neuer Empfänger"

msgid "Edit Recipient"
msgstr "Empfänger Bearbeiten"

msgid "Online Counter Label"
msgstr "Onlineschalter Label"

msgid "Hide Online Counter on Homepage"
msgstr "Online-Schalter auf der Homepage ausblenden"

msgid "Reservations Label"
msgstr "Reservationen Label"

msgid "Hide Reservations on Homepage"
msgstr "Reservationen auf der Homepage ausblenden"

msgid "SBB Daypass Label"
msgstr "SBB Tageskarte Label"

msgid "Publications Label"
msgstr "Publikationen Label"

msgid "Hide Publications on Homepage"
msgstr "Publikationen auf der Homepage ausblenden"

msgid "E-Move Label"
msgstr "E-Umzug Label"

msgid "E-Move Url"
msgstr "E-Umzug Url"

msgid "News and Events"
msgstr "News und Events"

msgid "Number of news entries on homepage"
msgstr "Anzahl angezeigte News/ Einträge für Aktuelles"

msgid "Number of events displayed on homepage"
msgstr "Anzahl angezeigte Veranstaltungen"

msgid "Show partners on all pages"
msgstr "Partner auf allen Seiten anzeigen"

msgid "Shows the footer on all pages but for admins"
msgstr "Zeige die Fusszeile auf allen Seiten, ausser für Administratoren"

msgid "Partner display"
msgstr "Anzeige Partner"

msgid "General"
msgstr "Allgemein"

msgid "Favicon"
msgstr "Favicon"

msgid "Social Media"
msgstr "Soziale Medien"

msgid "Links"
msgstr "Links"

msgid "Chat"
msgstr "Chat"

msgid "Header"
msgstr "Kopfzeile"

msgid "Footer"
msgstr "Fusszeile"

msgid "Modules"
msgstr "Module"

msgid "Analytics"
msgstr "Web-Statistik"

msgid "Holidays"
msgstr "Feiertage"

msgid "Link Migration"
msgstr "Migration Links"

msgid "OneGov API"
msgstr "OneGov API"

msgid "Data Retention Policy"
msgstr "Datensparsamkeit"

msgid ""
"Proceed with caution. Tickets and the data they contain may be irrevocable "
"deleted."
msgstr ""
"Gehen Sie mit Vorsicht vor. Tickets und die darin enthaltenen Daten können "
"unwiderruflich gelöscht werden."

#~ msgid "Chat title"
#~ msgstr "Chat Titel"

#~ msgid "Chat background color"
#~ msgstr "Chat Hintegrundfarbe"

#~ msgid "Customer-ID"
#~ msgstr "Kunden-Identifier"

#~ msgid "Admin"
#~ msgstr "Admin"

#~ msgid "Disable the chat"
#~ msgstr "Chat deaktivieren"

#~ msgid "Supported Chat Integrations"
#~ msgstr "Unterstützte Chat Integration"

#~ msgid "Straight to ..."
#~ msgstr "Direkt zu ..."

#~ msgid "Perform Search"
#~ msgstr "Suchen"<|MERGE_RESOLUTION|>--- conflicted
+++ resolved
@@ -6,11 +6,7 @@
 msgid ""
 msgstr ""
 "Project-Id-Version: OneGov Cloud 1.0\n"
-<<<<<<< HEAD
 "POT-Creation-Date: 2023-12-05 15:03+0100\n"
-=======
-"POT-Creation-Date: 2023-11-29 11:18+0100\n"
->>>>>>> 37fd3927
 "PO-Revision-Date: 2021-03-03 16:24+0100\n"
 "Last-Translator: Lukas Burkhard <lukas.burkhard@seantis.ch>\n"
 "Language-Team: German\n"
@@ -27,45 +23,27 @@
 msgid "My Chats"
 msgstr "Meine Chats"
 
-<<<<<<< HEAD
 msgid "Archived Chats"
 msgstr "Archivierte Chats"
 
-=======
->>>>>>> 37fd3927
 msgid "Name"
 msgstr "Name"
 
 msgid "E-mail"
-<<<<<<< HEAD
-msgstr ""
-
-msgid "Topic"
-msgstr ""
-=======
 msgstr "E-mail"
 
 msgid "Topic"
 msgstr "Thema"
->>>>>>> 37fd3927
 
 msgid "Confirmation"
 msgstr "Bestätigung"
 
 msgid ""
-<<<<<<< HEAD
+"I confirm that I am aware that this chat will be saved and the history will "
+"be sent to me by email."
+msgstr ""
 "Ich bestätige, dass mir bewusst ist, dass dieser Chat gespeichert und der "
 "Verlauf an mich per Mail gesendet wird."
-msgstr ""
-
-msgid "Chat ID"
-msgstr ""
-=======
-"I confirm that I am aware that this chat will be saved and the history will "
-"be sent to me by email."
-msgstr ""
-"Ich bestätige, dass mir bewusst ist, dass dieser Chat gespeichert und der "
-"Verlauf an mich per Mail gesendet wird."
 
 msgid "Chat ID"
 msgstr "Chat ID"
@@ -87,7 +65,6 @@
 
 msgid "Fonts"
 msgstr "Schriften"
->>>>>>> 37fd3927
 
 msgid "Font family serif"
 msgstr "Schriftart mit Serifen"
