--- conflicted
+++ resolved
@@ -1556,7 +1556,6 @@
 "Der Newsletter ist deaktiviert. Sie können diese Seite nur sehen, weil Sie "
 "eingeloggt sind."
 
-<<<<<<< HEAD
 msgid "Sign up to our newsletter to always stay up to date:"
 msgstr ""
 "Abonnieren Sie unseren Newsletter um immer auf dem Laufenden zu bleiben:"
@@ -1564,8 +1563,6 @@
 msgid "To update your subscription, please use this ${Link}"
 msgstr "Um Ihr Abonnement zu aktualisieren, verwenden Sie bitte diesen ${Link}"
 
-=======
->>>>>>> 1e22e919
 msgid "There are currently ${count} recipients registered."
 msgstr "Zur Zeit sind ${count} Abonnenten registriert."
 
