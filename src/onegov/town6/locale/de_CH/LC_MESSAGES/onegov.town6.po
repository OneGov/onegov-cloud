#
# German translations for OneGov Cloud package
# Copyright (C) 2021 Seantis GmbH
# This file is distributed under the same license as the OneGov Cloud package.
# Lukas Burkhard <lukas.burkhard@seantis.ch>, 2021.
msgid ""
msgstr ""
"Project-Id-Version: OneGov Cloud 1.0\n"
<<<<<<< HEAD
"POT-Creation-Date: 2025-08-12 15:23+0200\n"
=======
"POT-Creation-Date: 2025-08-12 14:53+0200\n"
>>>>>>> 9aa57fc4
"PO-Revision-Date: 2021-03-03 16:24+0100\n"
"Last-Translator: Lukas Burkhard <lukas.burkhard@seantis.ch>\n"
"Language-Team: German\n"
"Language: de_CH\n"
"MIME-Version: 1.0\n"
"Content-Type: text/plain; charset=UTF-8\n"
"Content-Transfer-Encoding: 8bit\n"
"Generated-By: Lingua 3.12\n"
"Plural-Forms: nplurals=2; plural=(n != 1);\n"

msgid "Chats"
msgstr "Chats"

msgid "My Chats"
msgstr "Meine Chats"

msgid "Archived Chats"
msgstr "Archivierte Chats"

msgid "Name"
msgstr "Name"

msgid "E-mail"
msgstr "E-mail"

msgid "Topic"
msgstr "Thema"

msgid "Confirmation"
msgstr "Bestätigung"

msgid ""
"I confirm that I am aware that this chat will be saved and the history will "
"be sent to me by email."
msgstr ""
"Ich bestätige, dass mir bewusst ist, dass dieser Chat gespeichert und der "
"Verlauf an mich per Mail gesendet wird."

msgid "General"
msgstr "Allgemein"

msgid "Chat ID"
msgstr "Chat ID"

msgid "Images"
msgstr "Bilder"

msgid "Choose the position of the page images on the content pages"
msgstr "Wählen Sie die Position der Seiten-Bilder auf den Inhaltsseiten"

msgid "Page image position"
msgstr "Position der Seiten-Bilder"

msgid "As a content image (between the title and text of a content page)"
msgstr "Als Inhaltsbild (zwischen Titel und Text einer Inhaltseite)"

msgid "As header image (wide above the page content)"
msgstr "Als Headerbild (breit oberhalb des Seiteninhaltes)"

msgid "Fonts"
msgstr "Schriften"

msgid "Font family serif"
msgstr "Schriftart mit Serifen"

msgid "Used for text in html body"
msgstr "Wird für Paragraphen verwendet"

msgid "Font family sans-serif"
msgstr "Hautpschriftart sans-serif"

msgid "Used for all the headings"
msgstr "Wird für alle Titel verwendet"

msgid "Enable the chat"
msgstr "Chat aktivieren"

msgid "Show chat for chosen people"
msgstr "Chat für folgende Personen anzeigen"

msgid "Chat Topics"
msgstr "Chat-Themen"

msgid ""
"The topics can be chosen on the form at the start of the chat. Example "
"topics are 'Social', 'Clubs' or 'Planning & Construction'. If left empty, "
"all Chats get the topic 'General'."
msgstr ""
"Die Themen können auf dem Formular zu Beginn des Chats ausgewählt werden. "
"Beispielthemen sind 'Soziales', 'Vereine' oder 'Planung und Bau'. Wenn Sie "
"kein Thema angeben, erhalten alle Chats das Thema 'Allgemein'."

msgid "Specific Opening Hours"
msgstr "Bestimmte Öffnungszeiten"

msgid "If unchecked, the chat is open 24/7."
msgstr "Wenn nicht angewählt, ist der Chat 24/7 verfügbar."

msgid "Opening Hours"
msgstr "Öffnungszeiten"

msgid ""
"Please add a day and times to each opening hour entry or deactivate specific "
"opening hours."
msgstr ""
"Bitte fügen Sie zu jeder Öffnungszeit einen Tag und eine Uhrzeit hinzu oder "
"deaktivieren Sie die bestimmten Öffnungszeiten."

msgid "Start time cannot be later than end time."
msgstr "Die Startzeit kann nicht später sein als die Endzeit."

msgid "day"
msgstr "Tag"

msgid "Start"
msgstr "Von"

msgid "End"
msgstr "Bis"

msgid "Add"
msgstr "Hinzufügen"

msgid "Remove"
msgstr "Entfernen"

msgid "Mo"
msgstr "Mo"

msgid "Tu"
msgstr "Di"

msgid "We"
msgstr "Mi"

msgid "Th"
msgstr "Do"

msgid "Fr"
msgstr "Fr"

msgid "Sa"
msgstr "Sa"

msgid "Su"
msgstr "So"

msgid "Enable RIS"
msgstr "RIS aktivieren"

msgid "Enables the RIS integration for this organisation."
msgstr "Aktiviert die RIS-Integration für diese Organisation."

msgid "URL path for the RIS main page"
msgstr "URL-Pfad für die RIS-Hauptseite"

msgid "The URL path for the RIS main page for non-logged-in users."
msgstr "Der URL-Pfad für die RIS-Hauptseite für nicht angemeldete Benutzer."

msgid "Events"
msgstr "Veranstaltungen"

msgid "All events"
msgstr "Alle Veranstaltungen"

msgid "Online Counter"
msgstr "Online-Schalter"

msgid "Forms and applications"
msgstr "Formulare und Gesuche"

msgid "Publications"
msgstr "Publikationen"

msgid "Official Documents"
msgstr "Amtliche Dokumente"

msgid "Reservations"
msgstr "Reservationen"

msgid "Daypasses and rooms"
msgstr "Tageskarten und Räume"

msgid "E-Move"
msgstr "e-Umzug"

msgid "Move with eMovingCH"
msgstr "Umziehen mit eMovingCH"

msgid "SBB Daypass"
msgstr "SBB Tageskarte"

msgid "Generalabonnement for Towns"
msgstr "Generalabonnement Gemeinde"

msgid "Services"
msgstr "Dienstleistungen"

msgid "Contacts"
msgstr "Kontakte"

msgid "People"
msgstr "Personen"

msgid "All contacts"
msgstr "Alle Kontakte"

msgid "back"
msgstr "zurück"

#, python-format
msgid "Press ${shortcut} to open Search"
msgstr "Benutze ${shortcut} um die Suche zu öffnen"

msgid "Form"
msgstr "Formular"

msgid "Check"
msgstr "Kontrolle"

msgid "Upload to Gever"
msgstr "Hochladen auf Gever"

msgid "Do you really want to upload this ticket?"
msgstr "Wollen Sie dieses Ticket wirklich hochladen?"

msgid "This will upload this ticket to the Gever instance, if configured."
msgstr ""
"Dadurch wird dieses Ticket auf die Gever-Instanz hochgeladen, sofern "
"konfiguriert."

msgid "Upload Ticket"
msgstr "Ticket hochladen"

msgid "Cancel"
msgstr "Abbrechen"

#.
#. Used in sentence: "${event} published."
msgid "Event"
msgstr "Veranstaltung"

msgid "Copy"
msgstr "Kopieren"

msgid "Export"
msgstr "Export"

msgid "Configure"
msgstr "Konfigurieren"

msgid "Import"
msgstr "Import"

msgid "QR"
msgstr "QR"

msgid "Delete"
msgstr "Löschen"

#, python-format
msgid "Do you really want to delete \"${title}\"?"
msgstr "Möchten Sie \"${title}\" wirklich löschen?"

msgid "All entries will be deleted as well!"
msgstr "Alle Einträge werden ebenfalls gelöscht!"

msgid "Delete directory"
msgstr "Verzeichnis löschen"

msgid "Change URL"
msgstr "URL ändern"

msgid "Entry"
msgstr "Eintrag"

msgid "iFrame"
msgstr "iFrame"

msgid "Homepage"
msgstr "Startseite"

msgid "Chat Archive"
msgstr "Chat-Archiv"

msgid "Meetings"
msgstr "Sitzungen"

msgid "RIS Settings"
msgstr "Ratsinformationssystem"

msgid "Meeting"
msgstr "Sitzung"

msgid "Edit"
msgstr "Bearbeiten"

msgid "Do you really want to delete this meeting?"
msgstr "Diese Sitzung wirklich löschen?"

msgid "This cannot be undone."
msgstr "Dies kann nicht rückgängig gemacht werden."

msgid "Delete meeting"
msgstr "Sitzung löschen"

msgid "Parliamentarians"
msgstr "Parlamentsmitglieder"

msgid "Parliamentarian"
msgstr "Parlamentsmitglied"

msgid "New parliamentary group function"
msgstr "Neue Fraktionsfunktion"

msgid "New commission function"
msgstr "Neue Kommissionsfunktion"

msgid "Do you really want to delete this parliamentarian?"
msgstr "Möchten Sie dieses Parlamentsmitglied wirklich löschen?"

msgid "Delete parliamentarian"
msgstr "Parlamentsmitglied löschen"

msgid "Do you really want to remove this role?"
msgstr "Rolle wirklich entfernen?"

msgid "Remove role"
msgstr "Rolle entfernen"

msgid "Parliamentary groups"
msgstr "Fraktionen"

msgid "Parliamentary group"
msgstr "Fraktion"

msgid "Do you really want to delete this parliamentary group?"
msgstr "Möchten Sie diese Fraktion wirklich löschen?"

msgid "Delete parliamentary group"
msgstr "Fraktion löschen"

msgid "Parties"
msgstr "Parteien"

msgid "Political Party"
msgstr "Partei"

msgid "Commissions"
msgstr "Kommissionen"

msgid "Commission"
msgstr "Kommission"

msgid "Do you really want to delete this commission?"
msgstr "Möchten Sie die Kommission wirklich löschen?"

msgid "Delete commission"
msgstr "Kommission löschen"

msgid "Political Businesses"
msgstr "Politische Geschäfte"

msgid "Political Business"
msgstr "Politisches Geschäft"

msgid "Do you really want to delete this political business?"
msgstr "Möchten Sie das politische Geschäft wirklich löschen?"

msgid "Delete political business"
msgstr "Politisches Geschäft löschen"

msgid "RIS settings"
msgstr "RIS Einstellungen"

msgid "Commission membership"
msgstr "Kommissionsmitgliedschaft"

msgid "Do you really want to remove this commission membership?"
msgstr "Möchten Sie diese Kommissionsmitgliedschaft wirklich entfernen?"

msgid "Remove commission membership"
msgstr "Kommissionsmitgliedschaft entfernen"

msgid "No availability periods defined."
msgstr "Keine Verfügbarkeitszeiträume definiert."

msgid "State:"
msgstr "Status:"

msgid "Owner:"
msgstr "Besitzer:"

msgid "Kind:"
msgstr "Art:"

#. Used in sentence: "<dynamic element> <dynamic element>"
msgid "The chat request got accepted."
msgstr "Die Chat-Anfrage wurde angenommen."

msgid "<dynamic element> <dynamic element>"
msgstr "<dynamic element> <dynamic element>"

#. Used in sentence: "<dynamic element> <dynamic element>"
msgid "Connect to chatserver ..."
msgstr "Verbinde mit Chatserver ..."

msgid "Describe your request to start a chat."
msgstr "Beschreiben Sie Ihr Anliegen, um einen Chat zu starten."

#. Used in sentence: "<dynamic element> <dynamic element>"
msgid "The chat has been ended."
msgstr "Der Chat wurde beendet."

#. Used in sentence: "<dynamic element> <dynamic element>"
msgid ""
"No one seems to be available at the moment. A ticket has been created from "
"your request and you will receive an email shortly."
msgstr ""
"Im Moment scheint niemand verfügbar zu sein. Es wurde ein Ticket für Ihre "
"Anfrage erstellt und Sie erhalten in Kürze eine E-Mail."

msgid "Send"
msgstr "Senden"

msgid "Currently no chats open."
msgstr "Derzeit keine Chats geöffnet."

msgid "You accepted the chat request."
msgstr "Sie haben die Chat-Anfrage angenommen."

msgid "Chat is loading ..."
msgstr "Chat wird geladen ..."

msgid "End and archive chat"
msgstr "Chat beenden und archivieren"

msgid "Create ticket"
msgstr "Ticket erstellen"

msgid "Chat requests"
msgstr "Chat-Anfragen"

msgid "Currently no new chat requests."
msgstr "Derzeit keine neuen Chat-Anfragen."

msgid "Active Chats"
msgstr "Aktive Chats"

msgid "No active chats."
msgstr "Keine aktiven Chats."

msgid "Contact"
msgstr "Kontakt"

msgid "Function"
msgstr "Funktion"

msgid "No active commissions."
msgstr "Keine aktiven Kommissionen."

msgid "Filters"
msgstr "Filter"

msgid "No directories defined yet."
msgstr "Noch keine Verzeichnisse definiert."

msgid "No entries found."
msgstr "Keine Einträge gefunden."

msgid "Further Information"
msgstr "Weitere Informationen"

msgid "More"
msgstr "Mehr"

msgid "Publication"
msgstr "Publikation"

msgid "Documents"
msgstr "Dokumente"

msgid "Actions"
msgstr "Aktionen"

msgid "Get notifications on new entries"
msgstr "Benachrichtigungen bei neuen Einträgen erhalten"

msgid "Propose a new entry"
msgstr "Neuen Eintrag vorschlagen"

msgid "Internal Notes"
msgstr "Interne Notizen"

msgid "External link"
msgstr "Externe Verknüpfung"

msgid "More information"
msgstr "Weiterführende Informationen"

msgid "Propose a change to this entry"
msgstr "Änderung für diesen Eintrag vorschlagen"

msgid "No subscribers yet"
msgstr "Noch keine Abonnenten"

msgid "There are currently ${count} recipients registered."
msgstr "Zur Zeit sind ${count} Abonnenten registriert."

msgid ""
"Subscribers may always unsubscribe themselves through a link shown at the "
"bottom of the newsletter. If you unsubscribe them here, they will not be "
"notified."
msgstr ""
"Abonnenten können sich jederzeit selber über den Link am Fuss des Newsletter "
"abmelden. Hier abgemeldete Personen werden nicht benachrichtigt."

msgid "Unsubscribe"
msgstr "Abmelden"

msgid "unsubscribe"
msgstr "abmelden"

msgid ""
"This recipient has delivery failures, including hard bounces, invalid email "
"addresses, spam complaints, manual deactivations, or being blocked. We "
"recommend unsubscribing it from the list."
msgstr ""
"Dieser Empfänger hat Zustellungsfehler, einschließlich Hard Bounces, "
"ungültige E-Mail-Adresse, Spam-Beschwerde, manuelle Deaktivierung oder wird "
"blockiert. Wir empfehlen, ihn von der Liste abzumelden."

msgid ""
"Your edit requires a migration of existing entries. Please confirm the "
"following changes."
msgstr ""
"Ihre Änderung bedingt eine Migration der bestehenden Einträge. Bitte "
"bestätigen Sie die folgenden Änderungen."

msgid ""
"Changes are detected using a heuristic. Therefore it is possible that your "
"changes were misdetected. If in doubt, press cancel and try to change the "
"directory in small increments."
msgstr ""
"Änderungen werden durch eine Heuristik erkannt. Deshalb kann es vorkommen "
"dass Änderungen falsch erkannt werden. Im Zweifelsfall brechen Sie die "
"Änderung ab und versuchen es mit kleineren Änderungsschritten."

msgid "For additional safety you can also download a backup before continuing:"
msgstr ""
"Zu Ihrer zusätzlichen Sicherheit können Sie ausserdem vorher ein Backup "
"herunterladen:"

msgid "Download backup"
msgstr "Backup herunterladen"

msgid ""
"There was an error while migrating your directory! You can fix the displayed "
"entries in a separate window and then continue here."
msgstr ""
"Bei der Verzeichnismigration ist ein Fehler aufgetreten! Sie können den "
"angezeigten Fehler im Eintrag in einem separaten Fenster beheben und danach "
"hier weiterfahren."

msgid "Added:"
msgstr "Hinzugefügt:"

msgid "Removed:"
msgstr "Entfernt:"

msgid "Renamed:"
msgstr "Umbenannt:"

msgid "Changed:"
msgstr "Verändert:"

msgid "Confirm"
msgstr "Bestätigen"

msgid "There was an error while importing your directory!"
msgstr "Beim Verzeichnisimport ist ein Fehler aufgetreten!"

msgid "Download Form"
msgstr "Formular herunterladen"

msgid "Embed iFrame"
msgstr "iFrame einbetten"

msgid "You can copy the following code to embed this page as an iFrame:"
msgstr ""
"Sie können den folgenden Code kopieren, um diese Seite als iFrame "
"einzubetten:"

msgid ""
"To display the breadcrumbs you can add ${bc_level} as a parameter to the "
"URL. The number defines where the breadcrumbs start. 1 in this case means "
"that the first level is hidden. You can use any number as long as it is less "
"than the number of levels in the breadcrumbs."
msgstr ""
"Um die Breadcrumbs anzuzeigen, können Sie ${bc_level} als Parameter zur URL "
"hinzufügen. Die Zahl definiert, wo die Breadcrumbs beginnen. 1 in diesem "
"Fall bedeutet, dass die erste Ebene verborgen ist. Sie können jede Zahl "
"verwenden, solange sie kleiner ist als die Anzahl der Ebenen in den "
"Breadcrumbs."

msgid ""
"Please review your data and press \"Complete\" to finalize the process. If "
"there's anything you'd like to change, click on \"Edit\" to return to the "
"filled-out form."
msgstr ""
"Bitte überprüfen Sie Ihre Angaben und klicken Sie auf \"Abschliessen\" um "
"die Anfrage zu übermitteln. Wenn Sie Änderungen vornehmen möchten, klicken "
"Sie auf \"Bearbeiten\" um zum Formular zurückzukehren."

msgid ""
"The image shown in the list view is a square. To have your image shown fully "
"in the list view, you need to use a square image."
msgstr ""
"Ihr Bild wird in der Listen-Vorschau in ein Quadrat eingepasst. Falls Sie in "
"der Übersicht das ganze Bild darstellen möchten, müssen Sie ein "
"quadratisches Bild hochladen."

msgid "Complete"
msgstr "Abschliessen"

msgid "No exports available."
msgstr "Keine Exporte verfügbar."

msgid "Upload"
msgstr "Hochladen"

msgid "Just Uploaded"
msgstr "Soeben hochgeladen"

msgid "Extension"
msgstr "Erweiterung"

msgid "Upload Date"
msgstr "Hochlade-Datum"

msgid "All Files"
msgstr "Alle Dateien"

msgid "No files uploaded yet"
msgstr "Noch keine Dateien hochgeladen"

msgid "Published until"
msgstr "Publiziert bis"

msgid "You are trying to open a page for which you are not authorized."
msgstr "Ihnen fehlt die nötige Berechtigung um diese Seite zu öffnen."

msgid "Please follow this link to login with a different user."
msgstr ""
"Bitte folgen Sie diesem Link um sich mit einem anderen Benutzer anzumelden."

msgid "Please follow this link to login."
msgstr "Bitte folgen Sie diesem Link um sich anzumelden."

msgid "No forms defined yet."
msgstr "Es wurden noch keine Formulare definiert."

msgid "Categories"
msgstr "Kategorien"

msgid ""
"To edit the image descriptions, click on one, enter your descrption and "
"press return. To abort press escape."
msgstr ""
"Klicken Sie auf die Beschreibung um diese zu ändern. Zum Bestätigen drücken "
"Sie die Eingabe-, zum Abbrechen die Esc-Taste."

msgid "No images uploaded yet"
msgstr "Noch keine Bilder hochgeladen"

msgid "This album does not contain any images yet."
msgstr "Dieses Fotoalbum enthält noch keine Bilder."

msgid "No photo albums defined yet."
msgstr "Noch keine Fotoalben erstellt."

msgid "Search term"
msgstr "Suchbegriff"

msgid "Skip navigation"
msgstr "Navigation überspringen"

msgid "Back to the homepage"
msgstr "Zurück zur Startseite"

msgid "Logo"
msgstr "Logo"

msgid "The form contains errors. Please check the fields marked in red."
msgstr ""
"Das Formular enthält Fehler. Bitte die rot markierten Felder überprüfen."

msgid "Copied to Clipboard!"
msgstr "In die Zwischenablage kopiert!"

msgid "Alternatives"
msgstr "Alternativen"

msgid "Don't have an account yet?"
msgstr "Sie haben noch kein Benutzerkonto?"

msgid "Register now"
msgstr "Jetzt registrieren"

msgid "Forgot your password?"
msgstr "Sie haben Ihr Passwort vergessen?"

msgid "Reset password"
msgstr "Passwort zurücksetzen"

msgid "You are here"
msgstr "Sie sind hier"

msgid "Privacy Protection"
msgstr "Datenschutz"

msgid "Login"
msgstr "Anmelden"

msgid "Citizen Login"
msgstr "Kunden-Login"

msgid "About"
msgstr "Impressum"

msgid "more"
msgstr "mehr"

msgid "Submit"
msgstr "Absenden"

msgid "Select files"
msgstr "Dateien auswählen"

msgid "Drop files to upload"
msgstr "Dateien hierhin ziehen um sie hochzuladen"

msgid "read more"
msgstr "weiterlesen"

msgid "All articles"
msgstr "Alle News"

msgid "E-Mail Address"
msgstr "E-Mail Adresse"

msgid "This site is private"
msgstr "Diese Seite ist privat"

msgid "This site is private but can also be seen by members"
msgstr "Diese Seite ist privat, kann aber auch von Mitgliedern gesehen werden"

msgid "This site is public but requires submitting an mTAN"
msgstr "Diese Seite ist öffentlich, aber erfordert die Eingabe eines mTANs"

msgid "This site is secret"
msgstr "Diese Seite ist geheim"

msgid "This site is secret and requires submitting an mTAN"
msgstr "Diese Seite ist geheim und erfordert die Eingabe eines mTANs"

msgid "This site is not published."
msgstr "Diese Seite ist nicht veröffentlicht."

msgid "This site is not public."
msgstr "Diese Seite ist nicht öffentlich."

msgid "This site is not public but it can be seen by members."
msgstr ""
"Diese Seite ist nicht öffentlich, kann aber von Mitgliedern eingesehen "
"werden."

msgid ""
"This site contains no lead. Leads are used for lists and search results."
msgstr ""
"Diese Seite hat keine Einleitung. Die Einleitung ist wichtig für die Suche "
"und Auflistungen."

msgid "Map"
msgstr "Karte"

msgid "Links"
msgstr "Links"

msgid "More news"
msgstr "Weitere News"

msgid "Other Entries"
msgstr "Weitere Einträge"

msgid "Previous Entry"
msgstr "Vorheriger Eintrag"

msgid "Next Entry"
msgstr "Nächster Eintrag"

msgid "Invoice Items"
msgstr "Rechnungspositionen"

msgid "Total Amount"
msgstr "Totalbetrag"

msgid "Chat History"
msgstr "Chat-Verlauf"

msgid "Item(s)"
msgstr "Stück(e)"

msgid "Change request"
msgstr "Änderungsvorschlag"

msgid "New Entry"
msgstr "Neuer Eintrag"

msgid "Directory"
msgstr "Verzeichnis"

msgid "Payment"
msgstr "Zahlung"

msgid "Value Added Tax"
msgstr "Mehrwertsteuer"

msgid "${vat_rate}% included"
msgstr "${vat_rate}% enthalten"

msgid "State"
msgstr "Status"

msgid "Payment Method"
msgstr "Zahlungsmethode"

msgid "Offline Payment"
msgstr "Rechnung"

msgid "Online Payment"
msgstr "Online-Zahlung"

msgid "Source"
msgstr "Herkunft"

msgid "Manual"
msgstr "Manuell"

msgid "Datatrans"
msgstr "Datatrans"

msgid "Stripe Connect"
msgstr "Stripe Connect"

msgid "Worldline Saferpay"
msgstr "Worldline Saferpay"

msgid "Fee"
msgstr "Gebühr"

msgid "Organisation"
msgstr "Organisation"

msgid "Functions:"
msgstr "Funktionen:"

msgid "Open"
msgstr "Offen"

msgid "Pending"
msgstr "In Bearbeitung"

msgid "Closed"
msgstr "Abgeschlossen"

msgid "Archived"
msgstr "Archiviert"

msgid "Paid"
msgstr "Bezahlt"

msgid "Failed"
msgstr "Fehlgeschlagen"

msgid "Refunded"
msgstr "Rückerstattet"

msgid "Invoiced"
msgstr "Fakturiert"

msgid "Ticket"
msgstr "Ticket"

msgid "Previous Page"
msgstr "Vorherige Seite"

msgid "You're on page"
msgstr "Vous êtes sur la page"

msgid "Next Page"
msgstr "Nächste Seite"

msgid ""
"Persons living outside the following zipcodes may only reserve this "
"allocation on the ${date}: ${zipcodes}"
msgstr ""
"Personen, die ausserhalb der folgenden Postleitzahlen leben, können diese "
"Reservation erst am ${date} tätigen: ${zipcodes}"

msgid "Occupancy"
msgstr "Belegung"

msgid "Quota"
msgstr "Anzahl"

msgid "Initiated"
msgstr "Initiiert"

msgid "Submitted"
msgstr "Gemeldet"

msgid "Published"
msgstr "Veröffentlicht"

msgid "Withdrawn"
msgstr "Zurückgezogen"

msgid "Submitter"
msgstr "Antragsteller/in"

msgid "Title"
msgstr "Titel"

msgid "Description"
msgstr "Beschreibung"

msgid "List Preview"
msgstr "Listen-Vorschau"

msgid "Image"
msgstr "Bild"

msgid "Additional Information"
msgstr "Zusätzliche Informationen"

msgid "Location"
msgstr "Ort"

msgid "Price"
msgstr "Preis"

msgid "Organizer"
msgstr "Organisator"

msgid "Organizer E-Mail address"
msgstr "Organisator E-Mail Adresse"

msgid "Organizer phone number"
msgstr "Organisator Telefonnummer"

msgid "Tags"
msgstr "Schlagworte"

msgid "Date and time"
msgstr "Datum und Zeit"

msgid "Recurrence"
msgstr "Wiederholungen"

msgid "All dates"
msgstr "Alle Termine"

msgid "No events found."
msgstr "Keine Veranstaltungen gefunden."

msgid "Past events"
msgstr "Vergangene Veranstaltungen"

msgid "Learn more"
msgstr "Mehr erfahren"

msgid "From"
msgstr "Von"

msgid "To"
msgstr "Bis"

msgid "Filter by date"
msgstr "Nach Datum filtern"

msgid "Administrator"
msgstr "Administrator"

msgid "Editor"
msgstr "Editor"

msgid "Supporter"
msgstr "Supporter"

msgid "Member"
msgstr "Mitglied"

msgid "Administrators"
msgstr "Administratoren"

msgid "Editors"
msgstr "Editoren"

msgid "Supporters"
msgstr "Supporters"

msgid "Members"
msgstr "Mitglieder"

msgid "Close (Esc)"
msgstr "Schliessen (Esc)"

msgid "Share"
msgstr "Teilen"

msgid "Toggle fullscreen"
msgstr "Vollbild"

msgid "Zoom in/out"
msgstr "Zoom"

msgid "Show more"
msgstr "Mehr anzeigen"

msgid ""
"This space holds images from your photo-albums. To show photos add a few "
"photos to an album and mark it as available for the homepage."
msgstr ""
"Hier werden Bilder aus Ihren Fotoalben angezeigt. Dazu erstellen Sie einfach "
"ein Fotoalbum, fügen ein paar Bilder hinzu und markieren das Album als auf "
"der Startseite verfügbar."

msgid "Current Image"
msgstr "Aktuelles Bild"

msgid "Has a digital seal"
msgstr "Hat ein digitales Siegel"

msgid "${count} page"
msgstr "${count} Seite"

msgid "${count} pages"
msgstr "${count} Seiten"

msgid "Further occurrences:"
msgstr "Weitere Termine:"

msgid ""
"Your request will be processed shortly. To see the state of your process "
"your may return to this page at any time. All information on this page has "
"been sent to your e-mail address."
msgstr ""
"Ihre Anfrage wird in Kürze bearbeitet. Sie können jederzeit zu dieser Seite "
"zurückkehren um den Status Ihrer Anfrage abzufragen. Alle Informationen auf "
"dieser Seite wurde an Ihre E-Mail Adresse gesendet."

msgid ""
"Your request will be processed shortly. To see the state of your process "
"your may return to this page at any time."
msgstr ""
"Ihre Anfrage wird in Kürze bearbeitet. Sie können jederzeit zu dieser Seite "
"zurückkehren um den Status Ihrer Anfrage abzufragen."

msgid "Your request has been completed."
msgstr "Ihre Anfrage wurde erfolgreich abgeschlossen."

msgid "Privacy"
msgstr "Privatsphäre"

msgid "Send me my entered data by e-mail."
msgstr "Versand meiner Eingaben an meine E-Mail Adresse."

msgid "Pay Online Now"
msgstr "Jetzt online bezahlen"

msgid "Credit Card Fee"
msgstr "Kreditkarten-Gebühr"

msgid "Pay Offline later"
msgstr "Per Rechnung bezahlen"

msgid "at ${time}"
msgstr "um ${time}"

msgid "Object"
msgstr "Objekt"

msgid "Reservation"
msgstr "Reservation"

msgid "Net Amount"
msgstr "Netto Betrag"

msgid "Payment Provider"
msgstr "Zahlungsanbieter"

msgid "Created"
msgstr "Erstellt"

msgid "Disbursed"
msgstr "Ausbezahlt"

msgid "Find Your Spot"
msgstr "Terminsuche / Serienreservation"

msgid "Access"
msgstr "Zugriff"

msgid "Public"
msgstr "Öffentlich"

msgid "Private"
msgstr "Privat"

msgid "Will be published on:"
msgstr "Wird publiziert am:"

msgid "Publication date:"
msgstr "Publikationsdatum:"

msgid "Reset"
msgstr "Zurücksetzen"

msgid "Will be published until:"
msgstr "Wird publiziert bis:"

msgid "Publication end date:"
msgstr "Enddatum der Publikation:"

msgid "Not a publication"
msgstr "keine Publikation"

msgid "Digital seal"
msgstr "Digitales Siegel"

msgid "Content"
msgstr "Inhalt"

msgid "1 page"
msgstr "1 Seite"

msgid "Contains no readable text"
msgstr "Enthält keinen lesbaren Text"

msgid "1 word"
msgstr "1 Wort"

msgid "${count} words"
msgstr "${count} Wörter"

msgid "Do you really want to delete this file?"
msgstr "Möchten Sie diese Datei wirklich löschen?"

msgid "Delete File"
msgstr "Datei löschen"

msgid "Please provide the new name for the file"
msgstr "Bitte geben Sie einen neuen Namen für die Datei ein"

msgid "Rename"
msgstr "Umbenennen"

msgid "Download"
msgstr "Herunterladen"

msgid "Linked Pages"
msgstr "Verlinkungen"

msgid "Links to ${filename}"
msgstr "Links auf ${filename}"

msgid "Digital seal applied by ${signee} on ${date}"
msgstr "Digitales Siegel angewendet von ${signee} am ${date}"

msgid "Please enter your yubikey to apply a digital seal to this file"
msgstr ""
"Bitte geben Sie Ihren Yubikey ein um ein digitales Siegel auf der Datei "
"anzuwenden"

msgid "Sign"
msgstr "Signieren"

msgid "Plug your YubiKey into a USB slot and press it."
msgstr "YubiKey anschliessen und Knopf drücken."

msgid ""
"Published documents with a digital seal can be discovered through the site-"
"search and in the list of documents with a digital seal. This action will be "
"logged and cannot be undone."
msgstr ""
"Publizierte Dokumente mit digitalem Siegel können von der Öffentlichkeit "
"über die Suche gefunden und in der Liste der Dokumente mit digitalem Siegel "
"eingesehen werden. Diese Aktion wird aufgezeichnet und kann nicht rückgängig "
"gemacht werden."

msgid "Without digital seal"
msgstr "Ohne digitales Siegel"

msgid "Apply digital seal now"
msgstr "Digitales Siegel anwenden"

msgid "You are not authorised to apply digital seals to documents"
msgstr ""
"Sie sind nicht dazu berechtigt digitale Siegel auf Dokumente anzuwenden"

msgid "Click to add a description"
msgstr "Klicken um eine Beschreibung hinzuzufügen"

msgid "Do you really want to delete the image?"
msgstr "Möchten Sie das Bild wirklich löschen?"

msgid "Delete Image"
msgstr "Bild Löschen"

msgid "${name} was provided with a digital seal on ${date}"
msgstr "${name} wurde am ${date} mit einem digitalen Siegel versehen"

msgid "${name} is not in our database"
msgstr "${name} ist nicht in unserer Datenbank"

msgid "Accept"
msgstr "Annehmen"

msgid "Focus"
msgstr "Fokus"

msgid "Available options for the focus widget:"
msgstr "Verfügbare Optionen für das Fokus-Widget:"

msgid "Copy to clipboard"
msgstr "In die Zwischenablage kopieren"

msgid "Booking Text"
msgstr "Buchungstext"

msgid "Unit"
msgstr "Einheit"

msgid "Quantity"
msgstr "Anzahl"

msgid "VAT Rate"
msgstr "Mehrwertsteuersatz"

msgid "VAT"
msgstr "MwSt"

msgid "Amount"
msgstr "Betrag"

msgid "Submission"
msgstr "Eintrag"

msgid "Selected Options"
msgstr "Ausgewählte Optionen"

msgid "Discounts / Surcharges"
msgstr "Abzüge / Zuschläge"

msgid "Lump sum"
msgstr "Pauschalbetrag"

msgid "Unpaid"
msgstr "Unbezahlt"

msgid "Total"
msgstr "Total"

msgid "Hello!"
msgstr "Guten Tag"

msgid "Your e-mail address was just used to create an account on ${homepage}."
msgstr ""
"Ihre E-Mail Adresse wurde soeben zur Erstellung eines Accounts auf "
"${homepage} verwendet."

msgid "To activate your account, click confirm below:"
msgstr "Um Ihren Account zu aktivieren, bestätigen Sie bitte die Anmeldung:"

msgid "Confirm my account"
msgstr "Anmeldung bestätigen"

msgid ""
"If you believe this is an error, ignore this message and we'll never bother "
"you again."
msgstr ""
"Falls Sie sich nicht bei dieser Seite angemeldet haben, können Sie diese "
"Nachricht ignorieren. Sie erhalten dann keine weiteren E-Mails von uns."

msgid "Below you can see your chat conversation:"
msgstr "Nachfolgend sehen Sie Ihre Chat-Konversation:"

msgid "Have a great day!"
msgstr "Wir wünschen Ihnen einen schönen Tag!"

msgid "Your e-mail address was just used to send a login link to ${homepage}."
msgstr ""
"Ihre E-Mail Adresse wurde soeben zum Senden eines Anmeldelinks auf "
"${homepage} verwendet."

msgid "Use the token below or click on the link to complete your login."
msgstr ""
"Verwenden Sie den untenstehenden Login-Code oder klicken Sie auf den Link, "
"um Ihre Anmeldung abzuschliessen."

msgid "Complete Login"
msgstr "Anmeldung abschliessen"

msgid "Hello"
msgstr "Grüezi"

msgid ""
"You are receiving this mail because you subscribed to the following "
"newsletter:"
msgstr ""
"Sie erhalten diese E-Mail weil Sie sich für den folgenden Newsletter "
"angemeldet haben:"

msgid "You subscribed to the following newsletter categories:"
msgstr "Sie haben folgende Newsletter-Kategorien abonniert:"

msgid "Please click the following link to confirm your subscription:"
msgstr ""
"Bitte klicken Sie auf den folgenden Link um Ihre Anmeldung zu bestätigen:"

msgid "Confirm subscription"
msgstr "Anmeldung bestätigen"

msgid "To update your subscription categories click here:"
msgstr "Um Ihre Abonnementkategorien zu aktualisieren, klicken Sie hier:"

msgid "Update subscription"
msgstr "Abonnement aktualisieren"

msgid ""
"If you did not subscribe to this newsletter you can simply ignore this e-"
"mail."
msgstr ""
"Falls Sie sich nicht für diesen Newsletter angemeldet haben, können Sie "
"diese Nachricht ignorieren."

msgid "Click here to unsubscribe."
msgstr "Klicken Sie hier, um sich abzumelden."

msgid ""
"You are receiving this mail because you subscribed to getting notifications "
"on new entries in the following directory:"
msgstr ""
"Sie erhalten diese E-Mail weil Sie sich für Benachrichtigungen über neue "
"Einträge im folgenden Verzeichnis angemeldet haben:"

msgid ""
"If you did not subscribe to this notifications you can simply ignore this e-"
"mail."
msgstr ""
"Falls Sie sich nicht für diese Benachrichtigungen angemeldet haben, können "
"Sie diese Nachricht ignorieren."

msgid "Good morning,"
msgstr "Guten Morgen"

msgid "The following reservations are scheduled for today."
msgstr "Die folgenden Reservationen sind für heute geplant."

msgid "Whole day"
msgstr "Ganztägig"

msgid "E-Mail"
msgstr "E-Mail"

msgid "No reservations today."
msgstr "Heute keine Reservationen."

msgid ""
"This is the daily reservation overview for ${organisation}. If you no longer "
"want to receive this e-mail please contact an administrator so they can "
"remove you from the recipients list."
msgstr ""
"Dies ist die tägliche Reservations-Übersicht für ${organisation}. Falls Sie "
"dieses E-Mail nicht mehr bekommen möchten, melden Sie sich bitte bei einem "
"Administrator damit dieser Sie von der Empfängerliste streichen kann."

msgid "This is what happend on the ${org} website yesterday:"
msgstr "Folgendes ist gestern auf der ${org} Webseite geschehen:"

msgid "This is what happend on the ${org} website over the weekend:"
msgstr ""
"Folgendes ist während des Wochenendes auf der ${org} Webseite geschehen:"

msgid "tickets were opened."
msgstr "Tickets wurden eröffnet."

msgid "ticket was opened."
msgstr "Ticket wurde eröffnet."

msgid "tickets were accepted."
msgstr "Tickets wurden angenommen."

msgid "ticket was accepted."
msgstr "Ticket wurde angenommen."

msgid "tickets were closed."
msgstr "Tickets wurden geschlossen."

msgid "ticket was closed."
msgstr "Ticket wurde geschlossen."

msgid "There are currently ${currently_open} tickets open and"
msgstr "Zur Zeit sind ${currently_open} Tickets offen und"

msgid "There is currently ${currently_open} ticket open and"
msgstr "Zur Zeit ist ${currently_open} Ticket offen und"

msgid "tickets are pending."
msgstr "Tickets sind in Bearbeitung."

msgid "ticket is pending."
msgstr "Ticket ist in Bearbeitung."

msgid "Have a great week!"
msgstr "Wir wünschen Ihnen eine schöne Woche!"

msgid ""
"This is the daily OneGov Cloud status e-mail. If you don't want to receive "
"this e-mail you may deactivate it by clicking on"
msgstr ""
"Dies ist das tägliche Status E-Mail der OneGov Cloud. Sie können sich "
"jederzeit über den folgenden Link"

msgid "Or by changing the settings in your user profile."
msgstr ""
"Alternativ können Sie die Einstellungen in Ihrem Benutzerprofil anpassen."

msgid "Your directory submission has been adopted:"
msgstr "Ihr Verzeichniseintrag wurde übernommen:"

msgid "Check request status"
msgstr "Anfragestatus überprüfen"

msgid "Your change request has been applied:"
msgstr "Ihr Änderungsvorschlag wurde übernommen:"

msgid "Your directory submission has unfortunately been rejected:"
msgstr "Die Eingabe Ihres Verzeichniseintrags wurde leider abgelehnt:"

msgid "The rejection of your directory application has been withdrawn:"
msgstr "Die Ablehnung Ihres Verzeichniseintrages wurde zurückgezogen:"

msgid "Your event has been accepted:"
msgstr "Ihre Veranstaltung wurde angenommen:"

msgid "Your event has unfortunately been rejected:"
msgstr "Ihre Veranstaltung musste leider abgelehnt werden:"

msgid "New note in Ticket ${link}"
msgstr "Neue Notiz in Ticket ${link}"

msgid "${author} wrote"
msgstr "${author} schrieb"

msgid ""
"This is the notification for notes on reservations for ${request.app.org."
"title}. If you no longer want to receive this e-mail please contact an "
"administrator so they can remove you from the recipients list."
msgstr ""
"Dies ist die Benachrichtigung für Notizen zu Reservierungen für ${request."
"app.org.title}. Wenn Sie diese E-Mail nicht mehr erhalten möchten, "
"kontaktieren Sie bitte einen Administrator, damit er Sie aus der Liste "
"entfernen kann."

msgid "Pending approval"
msgstr "Noch nicht akzeptiert"

msgid "A new entry has been added to the \"${directory}\" directory:"
msgstr "Ein neuer Eintrag wurde im Verzeichnis \"${directory}\" hinzugefügt:"

msgid "Do you no longer wish to receive these notifications?"
msgstr "Möchten Sie diese Benachrichtigungen nicht mehr erhalten?"

msgid "The following reservations have been accepted:"
msgstr "Die folgenden Reservationen wurden bestätigt:"

msgid ""
"This is a notification for the new reservations for ${organisation}. If you "
"no longer wish to receive these notifications, please contact an "
"administrator so they can remove you from the recipients list."
msgstr ""
"Dies ist eine Benachrichtigung zu den neuen Reservationen von "
"${organisation}. Falls Sie diese E-Mails nicht mehr bekommen möchten, melden "
"Sie sich bitte bei einem Administrator damit dieser Sie von der "
"Empfängerliste streichen kann."

msgid "An administrator just created a new account on ${org} for you."
msgstr ""
"Ein Administrator hat soeben ein neues Konto auf ${org} für Sie eingerichtet."

msgid "Your username is ${email}."
msgstr "Ihr Benutzername ist ${email}."

msgid "Click on the following link to set your account password:"
msgstr "Bitte klicken Sie auf den folgenden Link um Ihr Passwort zu setzen:"

msgid "Set Account Password"
msgstr "Passwort setzen"

msgid ""
"If the password link has expired, you can also request a new password here:"
msgstr ""
"Falls der Passwort-Link abgelaufen ist, können Sie hier ein neues Passwort "
"anfordern:"

msgid "To use your account you need the Yubikey with the serial ${number}"
msgstr ""
"Um Ihr Konto zu verwenden benötigen Sie den YubiKey mit der Seriennummer "
"${number}"

msgid "Latest news"
msgstr "Aktuelles"

msgid ""
"You are receiving this e-mail because you signed up for the ${org} "
"newsletter."
msgstr ""
"Sie erhalten diese E-Mail weil Sie sich für den ${org} Newsletter angemeldet "
"haben."

msgid "Click here to view web version."
msgstr "Klicken Sie hier, um die Web-Version anzuzeigen."

msgid "You no longer wish to receive the newsletter?"
msgstr "Sie möchten den Newsletter nicht mehr erhalten?"

msgid ""
"The user with the address ${address} just unsubscribed from the newsletter "
"subscriber list."
msgstr ""
"Der Benutzer mit der Adresse ${address} hat sich soeben von der Newsletter-"
"Abonnentenliste abgemeldet."

msgid "Click the following link to set a new password:"
msgstr "Klicken Sie auf den folgenden Link, um ein neues Passwort zu setzen:"

msgid "If you don't want to change your password, you can ignore this email."
msgstr ""
"Sie können dieses E-Mail ignorieren, falls Sie Ihr Passwort nicht ändern "
"möchten."

msgid "Your request has received a payment."
msgstr "Wir haben ihre Zahlung zu ihrer Anfrage erhalten."

msgid "Your request was marked as unpaid."
msgstr "Ihre Anfrage wurde als unbezahlt markiert."

msgid ""
"Your request's payment has been refunded. Note that it might take a few days "
"until your refunded amount is shown on your credit card bill."
msgstr ""
"Die Zahlung zu ihrer Anfrage wurde rückerstattet. Bitte beachten Sie dass es "
"ein paar Tage dauern kann bis der Betrag auf Ihrer Kreditkartenabrechnung "
"erscheint."

msgid "Amount:"
msgstr "Betrag:"

msgid "Your registration for \"${title}\" has been confirmed."
msgstr "Ihre Anmeldung für \"${title}\" wurde bestätigt."

msgid "Your registration for \"${title}\" has been denied."
msgstr "Ihre Anmeldung für \"${title}\" wurde abgelehnt."

msgid "Your registration for \"${title}\" has been cancelled."
msgstr "Ihre Anmeldung für \"${title}\" wurde storniert."

msgid "Registration"
msgstr "Anmeldung"

msgid "Registration Window"
msgstr "Anmeldezeitraum"

msgid "The ticket number is"
msgstr "Ihre Ticket Referenz"

msgid "The following reservations have been rejected:"
msgstr "Folgende Reservationen sind abgelehnt worden:"

msgid ""
"This is a notification for the rejected reservations for ${organisation}. If "
"you no longer wish to receive these notifications, please contact an "
"administrator so they can remove you from the recipients list."
msgstr ""
"Dies ist eine Benachrichtigung über die abgelehnten Reservierungen für "
"${Organisation}. Wenn Sie diese Benachrichtigungen nicht mehr erhalten "
"möchten, kontaktieren Sie bitte einen Administrator, damit er Sie aus der "
"Empfängerliste entfernen kann."

msgid "Key Code"
msgstr "Schlüsselcode"

msgid "See all your reservations"
msgstr "Alle Ihre Reservationen einsehen"

msgid "The following reservations have unfortunately been cancelled:"
msgstr "Die folgenden Reservationen mussten leider abgesagt werden:"

msgid "Here's a summary of your reservations:"
msgstr "Hier ist eine Zusammenfassung Ihrer Reservationen:"

msgid "Changes to your submitted reservations:"
msgstr "Änderungen an Ihren übermittelten Reservationen:"

msgid "Rejected"
msgstr "Abgelehnt"

msgid "A message has been sent regarding ${ref}:"
msgstr "Sie haben zu ${ref} eine Nachricht erhalten:"

#. Canonical text for ${link} is: "visit the request status page"
#. Canonical text for ${link} is: "visit the request page"
msgid "Please ${link} to reply."
msgstr "Bitte ${link} um zu antworten"

#. Used in sentence: "Please ${link} to reply."
msgid "visit the request status page"
msgstr "öffnen Sie den Anfragestatus"

#. Used in sentence: "Please ${link} to reply."
msgid "visit the request page"
msgstr "öffnen Sie die Anfrage"

msgid "Your request has been closed."
msgstr "Ihre Anfrage wurde abgeschlossen"

msgid "Your requests's timeline has been archived for future reference:"
msgstr "Der Anfrageverlauf wurde als zukünftige Referenz archiviert:"

msgid "Request Timeline"
msgstr "Anfrageverlauf"

msgid "Thank you for your request."
msgstr "Vielen Dank für Ihre Anfrage."

msgid "Your request has been registered with the following reference:"
msgstr "Ihre Anfrage wurde unter der folgenden Referenz registriert:"

msgid ""
"We will send another e-mail once your ticket has been completed. In the "
"meantime you can check the status of your ticket at any time:"
msgstr ""
"Sie erhalten ein weiteres E-Mail, sobald Ihre Anfrage abgeschlossen wurde. "
"In der Zwischenzeit sehen Sie den Status Ihrer Anfrage jederzeit hier:"

msgid "The following ticket has just been opened:"
msgstr "Das folgende Ticket wurde soeben eröffnet:"

msgid "View the ticket"
msgstr "Ticket ansehen"

msgid "Your request has been reopened"
msgstr "Ihre Anfrage wurde wieder eröffnet"

msgid "You can see the current status of your ticket at any time here:"
msgstr "Sie sehen den aktuellen Status Ihrer Anfrage jederzeit hier:"

msgid "Date/Time"
msgstr "Datum/Zeit"

msgid "Agenda"
msgstr "Traktanden"

msgid "No agenda items defined yet."
msgstr "Es wurden noch keine Traktanden erfasst."

msgid "No meetings defined yet."
msgstr "Noch keine Sitzungen definiert."

msgid "Next Meeting"
msgstr "Nächste Sitzung"

msgid "Upcoming Meetings"
msgstr "Künftige Sitzungen"

msgid "Past Meetings"
msgstr "Vergangene Sitzungen"

msgid "Directory entry adopted."
msgstr "Verzeichniseintrag übernommen."

msgid "Change request applied."
msgstr "Änderungsvorschlag übernommen."

msgid "Directory entry rejected."
msgstr "Verzeichniseintrag abgelehnt."

msgid "Directory change rejected."
msgstr "Änderungsvorschlag abgelehnt."

msgid "Entry rejection withdrawn."
msgstr "Ablehnung des Verzeichniseintrags zurückgezogen."

msgid "Change rejection withdrawn."
msgstr "Ablehnung der Änderung zurückgezogen."

msgid "Event edited."
msgstr "Veranstaltung bearbeitet."

#. Canonical text for ${event} is: "Event"
msgid "${event} published."
msgstr "${event} veröffentlicht."

msgid "Event deleted."
msgstr "Veranstaltung gelöscht."

msgid "Event withdrawn."
msgstr "Veranstaltung zurückgezogen."

msgid "File signed."
msgstr "Datei signiert."

msgid "File with digital seal removed."
msgstr "Datei mit digitalem Siegel gelöscht."

msgid "${amount} marked as paid."
msgstr "${amount} als bezahlt markiert."

msgid "${amount} marked as unpaid."
msgstr "${amount} als unbezahlt markiert."

msgid "${amount} captured."
msgstr "${amount} eingenommen."

msgid "${amount} refunded."
msgstr "${amount} rückerstattet."

msgid "1 reservation accepted."
msgstr "1 Reservation angenommen."

msgid "${count} reservations accepted."
msgstr "${count} Reservationen angenommen"

msgid "1 reservation rejected."
msgstr "1 Reservation abgelehnt."

msgid "${count} reservations rejected."
msgstr "${count} Reservationen abgelehnt."

msgid "1 reservation adjusted:"
msgstr "1 Reservation angepasst:"

msgid "Registration confirmed."
msgstr "Anmeldung bestätigt."

msgid "Registration denied."
msgstr "Anmeldung abgelehnt."

msgid "Registration cancelled."
msgstr "Anmeldung storniert."

msgid "Ticket opened."
msgstr "Ticket eröffnet."

msgid "Ticket accepted."
msgstr "Ticket angenommen."

msgid "Ticket closed."
msgstr "Ticket geschlossen."

msgid "Ticket reopened."
msgstr "Ticket wieder geöffnet."

msgid "Ticket assigned"
msgstr "Ticket zugewiesen"

msgid "Ticket e-mails disabled."
msgstr "Ticket E-Mails deaktiviert."

msgid "Ticket e-mails enabled."
msgstr "Ticket E-Mails aktiviert."

msgid "Payment amount changed."
msgstr "Zahlungsbetrag geändert."

msgid "Ticket archived."
msgstr "Ticket archiviert."

msgid "Ticket recovered from archive."
msgstr "Ticket aus dem Archiv geholt."

msgid "Ticket uploaded to Gever."
msgstr "Ticket zu Gever hochgeladen."

msgid ""
"You have exceeded the maximum number of unique accesses to protected "
"resources. Please try again at a later date."
msgstr ""
"Sie haben die maximale Anzahl an Zugriffen auf geschützte Inhalte "
"überschritten. Bitte versuchen Sie es zu einem späteren Zeitpunkt wieder."

msgid "Your search returned no results."
msgstr "Zu Ihrer Suche wurde nichts gefunden."

msgid "Hashtags"
msgstr "Hashtags"

msgid "Subscribe"
msgstr "Abonnieren"

msgid "Subscribe to RSS feed"
msgstr "RSS Feed abonnieren"

msgid "RSS feed with your current selection of tags"
msgstr "RSS Feed mit Ihrer aktuellen Auswahl an Hashtags"

msgid "Subscribe to newsletter"
msgstr "Newsletter abonnieren"

msgid "Receive the newsletter by email"
msgstr "Newsletter per E-Mail erhalten"

msgid "Years"
msgstr "Jahre"

msgid "Warning secret content"
msgstr "Achtung geheimer Inhalt"

msgid ""
"You selected 'secret' content for your newsletter. Secret content will not "
"be visible unless you enable it in"
msgstr ""
"Sie haben 'geheime' Inhalte für Ihren Newsletter ausgewählt. Geheime Inhalte "
"werden nicht sichtbar sein, es sei denn, Sie aktivieren sie in"

msgid "newsletter settings"
msgstr "Newsletter Einstellungen"

msgid "Warning private content"
msgstr "Achtung privater Inhalt"

msgid ""
"You selected 'private' content for your newsletter. Private content cannot "
"be part of a newsletter."
msgstr ""
"Sie haben 'privaten' Inhalt für Ihren Newsletter ausgewählt. Privater Inhalt "
"kann nicht Teil eines Newsletters sein."

msgid ""
"The newsletter is disabled. You can only see this page because you are "
"logged in."
msgstr ""
"Der Newsletter ist deaktiviert. Sie können diese Seite nur sehen, weil Sie "
"eingeloggt sind."

msgid "To update your subscription, please use this ${Link}"
msgstr "Um Ihr Abonnement zu aktualisieren, verwenden Sie bitte diesen ${Link}"

msgid "Archive"
msgstr "Archiv"

msgid "No newsletters yet."
msgstr "Es wurden noch keine Newsletter versendet"

msgid "Not yet sent."
msgstr "Noch nicht gesendet."

msgid ""
"The user ${username} was created successfully. Please write down the user's "
"password, as it won't be shown to you again:"
msgstr ""
"Der Benutzer ${username} wurde erfolgreich erstellt. Bitte notieren Sie das "
"Passwort des Benutzers. Es wird Ihnen nicht wieder gezeigt:"

msgid "Password:"
msgstr "Passwort:"

msgid ""
"The user ${username} was created successfully. An e-mail has been sent to "
"the user with login instructions."
msgstr ""
"Der Benutzer ${username} wurde erfolgreich erstellt. Eine E-Mail mit einer "
"Anmeldungs-Anleitung wurde an den Benutzer gesendet."

msgid "Back to usermanagement"
msgstr "Zurück zur Benutzerverwaltung"

msgid ""
"Sorry, the page you are looking for could not be found. Try checking the URL "
"for errors or use the search box on the top."
msgstr ""
"Es tut uns leid, aber die Seite nach der Sie suchen konnte nicht gefunden "
"werden. Bitte überprüfen Sie die Internetadresse oder verwenden Sie die "
"Suche im Navigationsbereich."

msgid "Link to organizers page"
msgstr "Link zur Veranstalterseite"

msgid "Link to registration"
msgstr "Link zur Anmeldung"

msgid "Exports"
msgstr "Exporte"

msgid "Export this event"
msgstr "Diesen Termin exportieren"

msgid "Export all occurrences of this event"
msgstr "Alle Termine exportieren"

msgid "All occurrences of this event"
msgstr "Alle Termine dieser Veranstaltung"

msgid "Origin"
msgstr "Herkunft"

msgid "This is an imported event"
msgstr "Dies ist eine importierte Veranstaltung"

msgid "General information about the event calendar"
msgstr "Allgemeine Informationen zum Veranstaltungskalender"

msgid "Tag"
msgstr "Schlagwort"

msgid "Date"
msgstr "Datum"

msgid "Export these events"
msgstr "Diese Termine exportieren"

msgid "Submit your event"
msgstr "Veranstaltung erfassen"

msgid "Personnel number"
msgstr "Personalnummer"

msgid "Contract number"
msgstr "Vertragsnummer"

msgid "Picture"
msgstr "Bild"

msgid "Party"
msgstr "Partei"

msgid "Private address"
msgstr "Privatadresse"

msgid "Place of residence"
msgstr "Wohnort"

msgid "Date of birth"
msgstr "Geburtsdatum"

msgid "Date of death"
msgstr "Sterbedatum"

msgid "Place of origin"
msgstr "Bürgerort"

msgid "Occupation"
msgstr "Beruf"

msgid "Academic title"
msgstr "Akademischer Titel"

msgid "Salutation"
msgstr "Anrede"

msgid "Salutation used in the address"
msgstr "Anrede in der Adresse"

msgid "Salutation used for letters"
msgstr "Anrede in Briefen"

msgid "How bills should be delivered"
msgstr "Rechnungszustellung"

msgid "Private phone number"
msgstr "Telefon Privat"

msgid "Mobile phone number"
msgstr "Telefon Mobile"

msgid "Business phone number"
msgstr "Telefon Geschäft"

msgid "Primary email address"
msgstr "E-Mail"

msgid "Secondary email address"
msgstr "Weitere E-Mail"

msgid "Website"
msgstr "Webseite"

msgid "Remarks"
msgstr "Bemerkungen"

msgid "Functions"
msgstr "Funktionen"

msgid "Parliament"
msgstr "Parlament"

msgid "in"
msgstr "der"

msgid "Interest ties"
msgstr "Interessensbindungen"

msgid "Role"
msgstr "Rolle"

msgid "No parliamentarians defined yet."
msgstr "Noch keine Parlamentarier erfasst."

msgid "No parliamentary groups defined yet."
msgstr "Noch keine Fraktionen erfasst."

msgid "No payment providers defined."
msgstr "Keine Zahlungsanbieter definiert."

msgid "Connected:"
msgstr "Verbunden:"

msgid "Default:"
msgstr "Standard:"

msgid "Enabled:"
msgstr "Aktiviert:"

msgid "Fee:"
msgstr "Gebühr:"

msgid "Export Bill run as PDF"
msgstr "Fakturierte Belege als PDF exportieren"

msgid "No payments yet."
msgstr "Noch keine Zahlungen."

msgid "Batch Action"
msgstr "Massenbearbeitung"

msgid "Mark as Invoiced"
msgstr "Als fakturiert markieren"

msgid "Mark as Paid"
msgstr "Als bezahlt markieren"

msgid "Mark as Unpaid"
msgstr "Als offen markieren"

msgid "Apply to selected"
msgstr "Auf Auswahl anwenden"

msgid "Select organisation"
msgstr "Organisation wählen"

msgid "Select sub organisation"
msgstr "Unterorganisation wählen"

msgid "No people found for current filter selection."
msgstr "Keine Personen für aktuelle Filterauswahl gefunden."

msgid "Reset filter"
msgstr "Filter zurücksetzen"

msgid "Export a vCard of this person"
msgstr "Elektronische Visitenkarte (vCard)"

msgid "Number"
msgstr "Nummer"

msgid "Business Type"
msgstr "Geschäftsart"

msgid "Status"
msgstr "Status"

msgid "Submission/publication date"
msgstr "Einreichungs-/Publikationsdatum"

msgid "Participants"
msgstr "Verfasser/Beteiligte"

msgid "Parliamentary Group"
msgstr "Fraktion"

msgid "No political businesses defined yet."
msgstr "Es wurden noch keine politischen Geschäfte erfasst."

msgid "Year"
msgstr "Jahr"

msgid "No publications"
msgstr "Keine Publikationen"

msgid "Information"
msgstr "Information"

msgid ""
"You can search through the content of all listed files by using the search "
"on the top right."
msgstr ""
"Sie können den Inhalt der gelisteten Dateien mit der Suche oben rechts "
"durchsuchen."

msgid ""
"All files have a digital seal. The digital seal of a downloaded file can be "
"viewed in Adobe Acrobat Reader or by dragging an already downloaded file "
"into the field below:"
msgstr ""
"Alle Dateien haben ein digitales Siegel. Das digitale Siegel einer "
"heruntergeladenen Datei kann im Adobe Acrobat Reader oder durch das Ziehen "
"der Datei in das untenstehende Feld geprüft werden:"

msgid "Drop files to verify them"
msgstr "Dateien zur Prüfung hierhin ziehen"

msgid "Sent Notifications"
msgstr "Gesendete Benachrichtigungen"

msgid "News"
msgstr "Nachricht"

msgid "Sent At"
msgstr "Gesendet am"

msgid "Firebase Response Data"
msgstr "Firebase Response Data"

msgid "No notifications"
msgstr "Keine Benachrichtigungen"

msgid "Subscribed on"
msgstr "Abonniert am"

msgid "submitted"
msgstr "gemeldet"

msgid "No dates found, please select dates in the calendar first"
msgstr "Keine Termine gefunden, bitte wählen Sie erst Termine im Kalender aus"

msgid "Go to calendar"
msgstr "Zum Kalender"

msgid ""
"The following link can be used to subscribe to the reservations of this "
"calendar. It can be used by anyone that knows the link in multiple calendar "
"applications."
msgstr ""
"Der folgende Link kann zur Abonnierung der Reservationen dieses Kalenders "
"verwendet werden. Alle die den Link kennen können diesen in verschiedenen "
"Kalender-Applikationen verwenden."

msgid ""
"Note that we have no control over how often calendar applications update the "
"calendars they are subscribed to (if they update at all). Therefore the "
"information shown in the calendar may be wrong or out of date. Use it at "
"your own risk."
msgstr ""
"Beachten Sie bitte das wir keine Kontrolle darüber haben wie oft die "
"Kalender-Applikation das Abonnoment aktualisiert (sofern das überhaupt "
"geschieht). Deshalb ist die Information in der Kalender-Applikation mit "
"Vorsicht zu geniessen."

msgid ""
"If you want key codes to be included in the event's description then you may "
"use the following link instead. Please note however that anyone you share "
"this link with will have permanent access to this information."
msgstr ""
"Falls Sie die Schlüsselcodes in der Termin-Beschreibung sehen möchten, "
"können Sie stattdessen den folgenden Link verwenden. Beachten Sie jedoch, "
"dass jeder, der diesen Link kennt, einen permanenten Zugriff auf diese "
"Information hat."

msgid "Reservations must be made at least one day in advance."
msgstr "Reservationen müsen mindestens ein Tag im Voraus gemacht werden."

msgid "Reservations must be made at least one hour in advance."
msgstr "Reservationen müssen mindestens eine Stunde im Voraus gemacht werden."

msgid "Reservations must be made at least ${n} days in advance."
msgstr "Reservationen müssen mindestens ${n} Tage im Voraus gemacht werden."

msgid "Reservations must be made at least ${n} hours in advance."
msgstr "Reservationen müssen mindestens ${n} Stunden im Voraus gemacht werden."

msgid ""
"Select a free time span in the calendar to create an availability period."
msgstr ""
"Wählen Sie einen freien Zeitraum im Kalender, um eine Verfügbarkeitsperiode "
"zu erstellen."

msgid ""
"Removes all unreserved allocations between the start and end date. This "
"includes allocations that were created by using an availability period. To "
"recreate these allocations, click on \"edit\" in the availability period and "
"then \"save\" without changing anything."
msgstr ""
"Entfernt alle nicht reservierten Verfügbarkeiten zwischen dem Start- und "
"Enddatum. Dies schliesst Verfügbarkeiten ein, die mit einer "
"Verfügbarkeitszeitraum erstellt wurden. Um diese Verfügbarkeiten wieder zu "
"erstellen, klicken Sie auf \"Bearbeiten\" in der Verfügbarkeitszeitraum und "
"danach auf \"Speichern\" ohne etwas zu ändern."

msgid "No recipients defined yet."
msgstr "Es wurden noch keine Empfänger definiert."

msgid ""
"Receives notifications for reservations of the day on the following days:"
msgstr ""
"Erhält Benachrichtigungen für Reservationen des Tages an folgenden Tagen:"

msgid "Receives notifications for internal notes on reservations."
msgstr "Erhält Benachrichtigungen für interne Notizen zu Reservationen."

msgid "Receives notifications for rejected reservations."
msgstr "Erhält Benachrichtigungen für abgelehnte Reservationen."

msgid "Receives notifications for new reservations."
msgstr "Erhält Benachrichtigungen für neue Reservationen."

msgid "Notifications for following Resources"
msgstr "Benachrichtigungen für die folgenden Reservationen"

msgid "No reservation resources defined yet."
msgstr "Es wurden noch keine Ressourcen hinzugefügt."

msgid ""
"Searching is currently unavailable due to technical difficulties. Please "
"excuse the inconvenience and try again later."
msgstr ""
"Die Suche ist zur Zeit aufgrund technischer Schwierigkeiten nicht verfügbar. "
"Bitte entschuldigen Sie die Unannehmlichkeiten und versuchen Sie es später "
"wieder."

msgid "Search"
msgstr "Suche"

msgid "Select the images that should be shown inside this album."
msgstr "Wählen Sie die Bilder aus welche im Album angezeigt werden sollen."

msgid "Confirm selection"
msgstr "Auswahl bestätigen"

msgid "This newsletter has not been sent yet."
msgstr "Dieser Newsletter wurde noch nicht gesendet."

msgid "First sent ${time_ago}."
msgstr "Zum ersten Mal gesendet ${time_ago}."

msgid "This newsletter was sent to ${n} subscribers."
msgstr "Dieser Newsletter wurde an ${n} Abonnenten gesendet."

msgid "All subscribers have already received this newsletter."
msgstr "Dieser Newsletter wurde bereits von allen Abonnenten empfangen."

msgid "The newsletter is scheduled to be sent on ${time}"
msgstr "Der Newsletter wird am ${time} versendet"

msgid "Preview"
msgstr "Vorschau"

msgid ""
"Check the email text. You can use the full news text instead of the leading "
"if you want. You will find this setting in the edit menu of the news item."
msgstr ""
"Überprüfen Sie den E-Mail Text. Sie können den vollen Text einer Nachricht "
"im Newsletter anzeigen anstelle der Einleitung. Sie finden die Einstellung "
"im Bearbeitungs-Menu der einzelnen Nachricht."

msgid "Delivery"
msgstr "Versand"

msgid "Recipients"
msgstr "Empfänger"

msgid "The newsletter was already sent to the following addresses:"
msgstr "Der Newsletter wurde bereits an die folgenden Empfänger gesendet:"

msgid ""
"A signup link allows anyone to sign up with a specific role. Those signups "
"are limited by time and count but they still present a security risk. Be "
"sure to only share this link with people you trust."
msgstr ""
"Mit einem Registrationslink können sich neue Benutzer für bestimmte Rollen "
"anmelden, sofern sie den Link kennen. Diese Anmeldungen sind zeitlich "
"limitiert und auf eine bestimmte Anzahl beschränkt. Trotzdem stellen Sie ein "
"gewisses Sicherheitsrisiko dar. Bitte teilen Sie diese Links nur mit "
"Personen denen Sie vertrauen."

msgid ""
"Your signup link has been created as follows. Please copy it before "
"continuing, it won't be shown to you again:"
msgstr ""
"Ihr Registrationslink wurde wie folgt erstellt. Bitte kopieren Sie diesen "
"bevor Sie weiterfahren, der Link wird Ihnen nicht wieder angezeigt:"

msgid "Submission Window"
msgstr "Befragungszeitraum"

msgid "Fields"
msgstr "Felder"

msgid "Submission Windows"
msgstr "Befragungszeiträume"

msgid ""
"Thank you for filling out this survey. If there's anything you'd like to "
"change, click on the \"Edit\"-Button below."
msgstr ""
"Vielen Dank für Ihre Teilnahme an dieser Umfrage. Falls Sie noch etwas "
"ändern möchten, klicken Sie auf den \"Bearbeiten\"-Button unten."

msgid "No surveys defined yet."
msgstr "Es wurden noch keine Umfragen definiert."

msgid "Text"
msgstr "Text"

msgid "All"
msgstr "Alle"

msgid "View"
msgstr "Ansicht"

msgid ""
"The record behind this ticket was removed. The following information is a "
"snapshot kept for future reference."
msgstr ""
"Der hinterlegte Datensatz wurde entfernt. Die folgenden Informationen sind "
"eine Momentaufnahme, erstellt vor der Löschung."

msgid "Timeline"
msgstr "Aktivität"

msgid "No activities yet."
msgstr "Noch keine Aktivitäten."

msgid "Ticket updates by e-mail"
msgstr "Ticket Updates via E-Mail"

msgid "Disable E-Mails"
msgstr "E-Mails deaktivieren"

msgid ""
"No ticket updates via e-mail. An e-mail is still sent when a ticket is "
"assigned."
msgstr ""
"Keine Ticket Updates via E-Mail. Es wird weiterhin eine E-Mail gesendet, "
"wenn ein Ticket zugewiesen wird."

msgid "Enable E-Mails"
msgstr "E-Mails aktivieren"

msgid "E-Mails can not be sent for tickets of imported events"
msgstr "E-mails für Tickets zu importierten Veranstaltungen sind deaktiviert"

msgid "Send Message"
msgstr "Nachricht senden"

msgid "Messages cannot be sent when the ticket is closed"
msgstr "Zu geschlossenen Tickets können keine Nachrichten versendet werden"

msgid "Please reopen the ticket to send a message"
msgstr "Bitte öffnen Sie das Ticket wieder um eine Nachricht zu senden"

msgid "Messages cannot be sent for imported events"
msgstr "Nachrichten für importierte Events sind nicht möglich"

msgid "${count} received"
msgstr "${count} Empfangen"

msgid "${count} sent"
msgstr "${count} Gesendet"

msgid "${count} note"
msgstr "${count} Notiz"

msgid "${count} notes"
msgstr "${count} Notizen"

msgid "Free of charge"
msgstr "Kostenlos"

msgid "View Invoice"
msgstr "Rechnung anzeigen"

msgid "Group"
msgstr "Gruppe"

msgid "Change tag"
msgstr "Schlagwort ändern"

msgid "Without"
msgstr "Ohne"

msgid "Owner"
msgstr "Zuständig"

msgid "Reaction Time"
msgstr "Reaktionszeit"

msgid "Process Time"
msgstr "Bearbeitungszeit"

msgid "Summary"
msgstr "Zusammenfassung"

msgid ""
"You are editing a note created by someone else. By saving your changes you "
"will become the author of the whole note."
msgstr ""
"Diese Notiz wurde von jemand anderem erstellt. Durch Ihre Änderung werden "
"Sie der neue Autor der ganzen Notiz."

msgid ""
"Notes are private and only shown to logged-in members. URLs and e-mail "
"addresses are turned into links."
msgstr ""
"Notizen sind privat und werden nur angemeldeten Benutzern angezeigt. E-Mail "
"Adressen und Links werden klickbar gemacht."

msgid "Pick-Up"
msgstr "Abholung"

msgid "Request Reference"
msgstr "Referenz Anfrage"

msgid "Subject"
msgstr "Betreff"

msgid "Would you like to make corrections to the event?"
msgstr "Möchten Sie Korrekturen an der Veranstaltung vornehmen?"

msgid "Edit this event."
msgstr "Bearbeiten Sie diese Veranstaltung."

msgid "Forgot something or have a special request?"
msgstr "Haben Sie ein besonderes Anliegen oder haben Sie etwas vergessen?"

msgid "Add a message to the ticket."
msgstr "Dann fügen Sie der Anfrage eine Nachricht hinzu."

msgid "New messages have been disabled because the ticket has been closed."
msgstr "Nachrichten wurden deaktiviert, da das Ticket geschlossen wurde."

msgid ""
"Enable notifications about new tickets. Only works when being logged in and "
"having the browser with the site open."
msgstr ""
"Benachrichtigungen über neue Tickets aktivieren. Funktioniert nur falls "
"eingeloggt und solange der Browser mit der Website geöffnet ist."

msgid "Archive all selected tickets?"
msgstr "Alle ausgewählten Tickets archivieren?"

msgid "Do Archive"
msgstr "Archivieren"

msgid "Archive selected"
msgstr "Selektierte Archivieren"

msgid ""
"You've reached this site because you are logged in. Visitors are "
"automatically redirected to the following link:"
msgstr ""
"Sie sehen diese Seite weil Sie eingeloggt sind. Besucher werden automatisch "
"zum folgenden Verweis weitergeleitet:"

msgid ""
"You are not automatically redirected so you have a chance to edit or delete "
"this link."
msgstr ""
"Sie wurden nicht automatisch weitergeleitet damit Sie die Möglichkeit haben "
"den Verweis zu bearbeiten oder zu löschen."

msgid "You have been successfully unsubscribed from all regular emails."
msgstr "Sie wurden erfolgreich von allen regelmässigen E-Mails abgemeldet."

msgid "Active"
msgstr "Aktiv"

msgid "Inactive"
msgstr "Inaktiv"

msgid "User group"
msgstr "Benutzergruppe"

msgid "None"
msgstr "Keine"

msgid "local"
msgstr "lokal"

msgid "Last login"
msgstr "Zuletzt eingeloggt"

msgid "Never"
msgstr "Nie"

msgid "Session information"
msgstr "Session Information"

msgid "Display information"
msgstr "Information anzeigen"

msgid "No links found."
msgstr "Keine Verknüpfungen gefunden."

msgid "Select an item to view it"
msgstr "Wählen Sie einen Eintrag aus um diesen anzuzeigen"

msgid "Users"
msgstr "Benutzer"

msgid "Ticket permissions"
msgstr "Ticketberechtigungen"

msgid "Directories"
msgstr "Verzeichnisse"

msgid "Yubikey"
msgstr "YubiKey"

msgid "mTAN"
msgstr "mTAN"

msgid "Username"
msgstr "Benutzername"

msgid "Identicon"
msgstr "Identicon"

msgid "Password"
msgstr "Passwort"

#, python-format
msgid "Chat History with ${org}"
msgstr "Chat-Verlauf mit ${org}"

msgid "Your Chat has been turned into a ticket"
msgstr "Aus ihrem Chat wurde ein Ticket erstellt"

msgid "New ticket"
msgstr "Neues Ticket"

msgid "Chat Customer"
msgstr "Kundenchat  "

msgid "Added a new commission"
msgstr "Kommission hinzugefügt"

msgid "New"
msgstr "Neu"

msgid "New commission"
msgstr "Neue Kommission"

msgid "Your changes were saved"
msgstr "Ihre Änderungen wurden gespeichert"

msgid "The commission has been deleted."
msgstr "Die Kommission wurde gelöscht."

msgid "Sort"
msgstr "Sortieren"

msgid "Added a new meeting"
msgstr "Neue Sitzung hinzugefügt"

msgid "New meeting"
msgstr "Neue Sitzung"

msgid "Edit meeting"
msgstr "Sitzung bearbeiten"

msgid "The meeting has been deleted."
msgstr "Die Sitzung wurde gelöscht."

msgid "The commission membership has been deleted."
msgstr "Die Kommissionsmitgliedschaft wurde gelöscht."

msgid "Added a new parliamentarian"
msgstr "Parlamentsmitglied hinzugefügt"

msgid "New parliamentarian"
msgstr "Neues Parlamentsmitglied"

msgid "The parliamentarian has been deleted."
msgstr "Das Parlamentsmitglied wurde gelöscht."

msgid "Added a new role"
msgstr "Neue Rolle hinzugefügt"

msgid "The parliamentarian role has been deleted."
msgstr "Die Rolle des Parlamentariers wurde gelöscht."

msgid "Added a new parliamentary group"
msgstr "Fraktion hinzugefügt"

msgid "New parliamentary group"
msgstr "Neue Fraktion"

msgid "The parliamentary group has been deleted."
msgstr "Die Fraktion wurde gelöscht."

msgid "Added a new political business"
msgstr "Politisches Geschäft hinzugefügt"

msgid "New political business"
msgstr "Neues politisches Geschäft"

msgid "New Recipient"
msgstr "Neuer Empfänger"

msgid "Edit Recipient"
msgstr "Empfänger Bearbeiten"

msgid "Online Counter Label"
msgstr "Onlineschalter Label"

msgid "Hide Online Counter on Homepage"
msgstr "Online-Schalter auf der Homepage ausblenden"

msgid "Reservations Label"
msgstr "Reservationen Label"

msgid "Hide Reservations on Homepage"
msgstr "Reservationen auf der Homepage ausblenden"

msgid "SBB Daypass Label"
msgstr "SBB Tageskarte Label"

msgid "Publications Label"
msgstr "Publikationen Label"

msgid "Hide Publications on Homepage"
msgstr "Publikationen auf der Homepage ausblenden"

msgid "E-Move Label"
msgstr "E-Umzug Label"

msgid "E-Move Url"
msgstr "E-Umzug Url"

msgid "News and Events"
msgstr "News und Events"

msgid "Number of news entries on homepage"
msgstr "Anzahl angezeigte News/ Einträge für Aktuelles"

msgid "Number of events displayed on homepage"
msgstr "Anzahl angezeigte Veranstaltungen"

msgid "Show partners on all pages"
msgstr "Partner auf allen Seiten anzeigen"

msgid "Shows the footer on all pages but for admins"
msgstr "Zeige die Fusszeile auf allen Seiten, ausser für Administratoren"

msgid "Partner display"
msgstr "Anzeige Partner"

msgid "Favicon"
msgstr "Favicon"

msgid "Social Media"
msgstr "Soziale Medien"

msgid "Chat"
msgstr "Chat"

msgid "Header"
msgstr "Kopfzeile"

msgid "Footer"
msgstr "Fusszeile"

msgid "Modules"
msgstr "Module"

msgid "Analytics"
msgstr "Web-Statistik"

msgid "Holidays"
msgstr "Feiertage / Schulferien"

msgid "Tickets"
msgstr "Tickets"

msgid "Newsletter"
msgstr "Newsletter"

msgid "Link Migration"
msgstr "Migration Links"

msgid "OneGov API"
msgstr "OneGov API"

msgid "Data Retention Policy"
msgstr "Datensparsamkeit"

msgid ""
"Proceed with caution. Tickets and the data they contain may be irrevocable "
"deleted."
msgstr ""
"Gehen Sie mit Vorsicht vor. Tickets und die darin enthaltenen Daten können "
"unwiderruflich gelöscht werden."

msgid "Push Notification Overview"
msgstr "Übersicht Push-Benachrichtigungen"

msgid "Ratsinformationssystem"
msgstr "Ratsinformationssystem"

msgid "Ratsinformationssystem (RIS)"
msgstr "Ratsinformationssystem (RIS)"

msgid "New Note"
msgstr "Neue Notiz"

<<<<<<< HEAD
#~ msgid "Datum"
#~ msgstr "Datum"
=======
#~ msgid "Roles"
#~ msgstr "Mitgliedschaften"
>>>>>>> 9aa57fc4

#~ msgid "Interest tie"
#~ msgstr "Interessensbindung"

#~ msgid "Category"
#~ msgstr "Kategorie"

#~ msgid "Role (as a group member)"
#~ msgstr "Rolle (als Fraktionsmitglied)"

#~ msgid "Membership of a parliamentary group"
#~ msgstr "Fraktionsmitgliedschaft"

#~ msgid "Member of a commission"
#~ msgstr "Kommissionsmitgliedschaft"

#~ msgid "New role"
#~ msgstr "Neue Rolle"

#~ msgid "Inquiry"
#~ msgstr "Anfrage"

#~ msgid "Proposal"
#~ msgstr "Vorschlag"

#~ msgid "Mandate"
#~ msgstr "Mandat"

#~ msgid "Report"
#~ msgstr "Bericht"

#~ msgid "Report and Proposal"
#~ msgstr "Bericht und Vorschlag"

#~ msgid "Decision"
#~ msgstr "Entscheid"

#~ msgid "Message"
#~ msgstr "Botschaft"

#~ msgid "Urgent Interpellation"
#~ msgstr "Dringliche Interpellation"

#~ msgid "Invitation"
#~ msgstr "Einladung"

#~ msgid "Interpellation"
#~ msgstr "Interpellation"

#~ msgid "Commission Report"
#~ msgstr "Kommissionsbericht"

#~ msgid "Communication"
#~ msgstr "Mitteilung"

#~ msgid "Motion"
#~ msgstr "Motion"

#~ msgid "Postulate"
#~ msgstr "Postulat"

#~ msgid "Resolution"
#~ msgstr "Resolution"

#~ msgid "Regulation"
#~ msgstr "Verordnung"

#~ msgid "Miscellaneous"
#~ msgstr "Verschiedenes"

#~ msgid "Elections"
#~ msgstr "Wahlen"

#~ msgid "First signatory"
#~ msgstr "Erstunterzeichner/in"

#~ msgid "Co-signatory"
#~ msgstr "Mitunterzeichner/in"

#~ msgid "Select additional person"
#~ msgstr "Zusätzliche Person auswählen"

#~ msgid "Participations"
#~ msgstr "Verfasser / Beteiligte"

#~ msgid "Parliamentarian is not in this commission."
#~ msgstr "Parlamentarier:in ist nicht in dieser Kommission."

#~ msgid "Basic properties"
#~ msgstr "Grundeigenschaften"

#~ msgid "Gender"
#~ msgstr "Geschlecht"

#~ msgid "Additional information"
#~ msgstr "Zusatzinformationen"

#~ msgid "Party role"
#~ msgstr "Rolle in der Partei"

#~ msgid "Parliamentary group role"
#~ msgstr "Rolle in der Fraktion"

#~ msgid "President"
#~ msgstr "Präsident:in"

#~ msgid "Commission meeting"
#~ msgstr "Kommissionsitzung"

#~ msgid "intercantonal commission"
#~ msgstr "interkantonale Kommission"

#~ msgid "Vice president"
#~ msgstr "Vize-Präsident:in"

#~ msgid "End must be after start"
#~ msgstr "Ende muss nach dem Start liegen"

#~ msgid "Do you really want to remove this parliamentarian?"
#~ msgstr "Diese:n Parlamentarier:in wirklich entfernen?"

#~ msgid "Remove parliamentarian"
#~ msgstr "Parlamentarier:in entfernen"

#~ msgid "Extended Member"
#~ msgstr "erweitertes Mitglied"

#~ msgid "male"
#~ msgstr "männlich"

#~ msgid "female"
#~ msgstr "weiblich"

#~ msgid "Vote counter"
#~ msgstr "Stimmenzähler"

#~ msgid "Media Manager"
#~ msgstr "Leiter Medien und Kampagnen"

#~ msgid "President of the parliamentary group"
#~ msgstr "Fraktionsschef"

#~ msgid "No meeting defined yet."
#~ msgstr "Noch keine Sitzung erfasst."

#~ msgid "Comission"
#~ msgstr "Kommission"

#~ msgid "Added commission meeting"
#~ msgstr "Kommissionsitzung hinzugefügt"

#~ msgid "New commission meeting"
#~ msgstr "Neue Kommissionsitzung"

#~ msgid "All Parties"
#~ msgstr "Alle Parteien"

#~ msgid "Addition"
#~ msgstr "Adresszusatz"

#~ msgid "Zip code"
#~ msgstr "PLZ"

#~ msgid "City"
#~ msgstr "Ort"

#~ msgid "Sign up"
#~ msgstr "Anmelden"

#~ msgid "Notify on newsletter unsubscription"
#~ msgstr "Benachrichtigung bei Abmeldung vom Newsletter"

#~ msgid ""
#~ "Send an email notification when a user unsubscribes from the newsletter"
#~ msgstr ""
#~ "Sende eine E-Mail-Benachrichtigung, wenn sich ein Benutzer vom Newsletter "
#~ "abmeldet"

#~ msgid ""
#~ "The user with the address <strong>${address}</strong> just unsubscribed "
#~ "from the newsletter subscriber list."
#~ msgstr ""
#~ "Der Benutzer mit der Adresse <strong>${address}</strong> hat sich soeben "
#~ "von der Newsletter-Abonnentenliste abgemeldet."

#~ msgid "Change Request"
#~ msgstr "Änderung vorschlagen"

#~ msgid "Found an error? Propose a change to this entry."
#~ msgstr "Haben Sie einen Fehler gefunden? Schlagen Sie eine Änderung vor."

#~ msgid "Propose entry"
#~ msgstr "Eintrag vorschlagen"

#~ msgid "Something missing? Propose a new entry."
#~ msgstr ""
#~ "Fehlt ein Eintrag im Verzeichnis? Schlagen Sie einen neuen Eintrag vor."

#~ msgid "Newsletter Subscription"
#~ msgstr "Newsletter-Abonnement"

#~ msgid "Update Newsletter Subscription"
#~ msgstr "Newsletter-Abonnement aktualisieren"

#~ msgid "Update your newsletter subscription categories:"
#~ msgstr "Aktualisieren Sie Ihre Newsletter-Abonnementkategorien:"

#~ msgid "Rejection withdrawn."
#~ msgstr "Ablehnung zurückgezogen."

#~ msgid ""
#~ "Select newsletter categories your are interested in. You will receive the "
#~ "newsletter if it reports on at least one of the subscribed categories."
#~ msgstr ""
#~ "Wählen Sie die Newsletter-Kategorien aus, an denen Sie interessiert sind. "
#~ "Sie werden den Newsletter erhalten, wenn er über mindestens eine der "
#~ "abonnierten Kategorien berichtet."

#~ msgid ""
#~ "Select categories the newsletter reports on. The users will receive the "
#~ "newsletter only if it reports on at least one of the categories the user "
#~ "subscribed to."
#~ msgstr ""
#~ "Wählen Sie die Kategorien aus, über die der Newsletter berichtet. Die "
#~ "Benutzer erhalten den Newsletter nur, wenn er über mindestens eine der "
#~ "Kategorien berichtet, die der Benutzer abonniert hat."

#~ msgid "Newsletter categories"
#~ msgstr "Newsletter-Kategorien"

#~ msgid ""
#~ "Example for newsletter topics with subtopics in yaml format. Note: Deeper "
#~ "structures are not supported.\n"
#~ "```\n"
#~ "Organisation:\n"
#~ "  - Topic 1:\n"
#~ "    - Subtopic 1.1\n"
#~ "    - Subtopic 1.2\n"
#~ "  - Topic 2\n"
#~ "  - Topic 3:\n"
#~ "    - Subtopic 3.1\n"
#~ "```"
#~ msgstr ""
#~ "Beispiel für Newsletter-Themen mit Unterthemen im yaml-Format. Hinweis: "
#~ "Tiefere Strukturen werden nicht unterstützt.\n"
#~ "```\n"
#~ "Organisation:\n"
#~ "  - Thema 1:\n"
#~ "    - Unterthema 1.1\n"
#~ "    - Unterthema 1.2\n"
#~ "  - Thema 2\n"
#~ "  - Thema 3:\n"
#~ "    - Unterthema 3.1\n"
#~ "```"

#~ msgid "Sign up to our newsletter to always stay up to date:"
#~ msgstr ""
#~ "Abonnieren Sie unseren Newsletter um immer auf dem Laufenden zu bleiben:"

#~ msgid "Error: No custom texts found"
#~ msgstr "Fehler: Keine benutzerdefinierten Texte gefunden"

#, python-format
#~ msgid "Error: No custom text found for '${key}'"
#~ msgstr "Fehler: Kein benutzerdefinierter Text gefunden für '${key}'"

#~ msgid "Subscribe to Selection as RSS"
#~ msgstr "Hashtags abonnieren"

#~ msgid "Save"
#~ msgstr "Speichern"

#~ msgid "This event can't be edited."
#~ msgstr "Diese Veranstaltung kann nicht bearbeitet werden."

#~ msgid "Imported events can not be edited."
#~ msgstr "Importierte Veranstaltungen können nicht bearbeitet werden."

#~ msgid "Withdraw event"
#~ msgstr "Veranstaltung zurückziehen"

#~ msgid "Do you really want to withdraw this event?"
#~ msgstr "Wollen sie diese Veranstaltung zurückziehen? "

#~ msgid "You can re-publish an imported event later."
#~ msgstr ""
#~ "Sie können importierte Veranstaltungen später wieder veröffentlichen."

#~ msgid "Re-publish event"
#~ msgstr "Veranstaltung wieder veröffentlichen"

#~ msgid "Do you really want to delete this event?"
#~ msgstr "Möchten Sie die Veranstaltung wirklich löschen?"

#~ msgid "This event can't be deleted."
#~ msgstr "Diese Veranstaltung kann nicht gelöscht werden."

#~ msgid "To remove this event, go to the ticket and reject it."
#~ msgstr ""
#~ "Sie können die Veranstaltung jedoch in der Ticketansicht absagen, um sie "
#~ "zu entfernen."

#~ msgid "Show news as tiles"
#~ msgstr "Aktuelles als Kacheln anzeigen"

#~ msgid ""
#~ "If checked, news are displayed as tiles. Otherwise, news are listed in "
#~ "full length."
#~ msgstr ""
#~ "Wenn diese Option aktiviert ist, werden die Nachrichten als Kacheln "
#~ "angezeigt. Anderfalls werden die Nachrichten in voller Länge "
#~ "untereinander aufgelistet."

#~ msgid "Settings"
#~ msgstr "Einstellungen"

#~ msgid "Forms"
#~ msgstr "Formulare"

#~ msgid "This form can't be deleted."
#~ msgstr "Das Formular kann nicht gelöscht werden."

#~ msgid ""
#~ "There are submissions associated with the form. Those need to be removed "
#~ "first."
#~ msgstr ""
#~ "Es existieren Eingaben die mit diesem Formular verknüpft sind. Löschen "
#~ "Sie diese Eingaben bevor Sie das Formular löschen."

#~ msgid "Do you really want to delete this form?"
#~ msgstr "Möchten Sie das Formular wirklich löschen?"

#~ msgid "Delete form"
#~ msgstr "Formular löschen"

#~ msgid "Registration Windows"
#~ msgstr "Anmeldezeitraum"

#~ msgid "External form"
#~ msgstr "Externes Formular"

#~ msgid "New external form"
#~ msgstr "Neues externes Formular"

#~ msgid "Person"
#~ msgstr "Person"

#~ msgid "Do you really want to delete this person?"
#~ msgstr "Möchten Sie die Person wirklich löschen?"

#~ msgid "Delete person"
#~ msgstr "Person löschen"

#~ msgid "Delete archived tickets"
#~ msgstr "Archivierte Tickets löschen"

#~ msgid "Do you really want to delete all archived tickets?"
#~ msgstr "Möchten Sie wirklich alle archivierten Tickets löschen?"

#~ msgid "Accept ticket"
#~ msgstr "Ticket annehmen"

#~ msgid "This ticket can't be closed."
#~ msgstr "Dieses Ticket kann nicht abgeschlossen werden."

#~ msgid "This ticket requires a decision, but no decision has been made yet."
#~ msgstr ""
#~ "Dieses Ticket verlangt nach einer Entscheidung, aber bisher wurde keine "
#~ "Entscheidung gefällt."

#~ msgid "Assign ticket"
#~ msgstr "Ticket zuweisen"

#~ msgid "Close ticket"
#~ msgstr "Ticket abschliessen"

#~ msgid "Reopen ticket"
#~ msgstr "Ticket wieder öffnen"

#~ msgid "Archive ticket"
#~ msgstr "Ticket archivieren"

#~ msgid "Recover from archive"
#~ msgstr "Aus dem Archiv holen"

#~ msgid "Delete Ticket"
#~ msgstr "Ticket löschen"

#~ msgid "PDF"
#~ msgstr "PDF"

#~ msgid "Download files"
#~ msgstr "Dateien herunterladen"

#~ msgid "New Message"
#~ msgstr "Neue Nachricht"

#~ msgid "Ticket Status"
#~ msgstr "Ticket Status"

#~ msgid "Text modules"
#~ msgstr "Textbausteine"

#~ msgid "Text module"
#~ msgstr "Textbaustein"

#~ msgid "Do you really want to delete this text module?"
#~ msgstr "Möchten Sie diesen Textbaustein wirklich löschen"

#~ msgid "Delete text module"
#~ msgstr "Textbaustein löschen"

#~ msgid "Room"
#~ msgstr "Raum"

#~ msgid "Daypass"
#~ msgstr "Tageskarte"

#~ msgid "Resource Item"
#~ msgstr "Gegenstand"

#~ msgid "External resource link"
#~ msgstr "Externer Reservationslink"

#~ msgid "New external resource"
#~ msgstr "Neue externe Reservation"

#~ msgid "Export All"
#~ msgstr "Alles exportieren"

#~ msgid "Notifications"
#~ msgstr "Mitteilungen"

#~ msgid "E-Mail Recipient"
#~ msgstr "E-Mail Empfänger"

#~ msgid "Do you really want to delete this resource?"
#~ msgstr "Möchten Sie diese Reservations-Ressource wirklich löschen?"

#~ msgid "Delete resource"
#~ msgstr "Reservations-Ressource löschen"

#~ msgid "This resource can't be deleted."
#~ msgstr "Diese Reservations-Ressource kann nicht gelöscht werden."

#~ msgid "There are existing reservations associated with this resource"
#~ msgstr "Es existieren Reservationen für diese Reservations-Ressource"

#~ msgid "Clean up"
#~ msgstr "Aufräumen"

#~ msgid "Rules"
#~ msgstr "Regeln"

#~ msgid "Rule"
#~ msgstr "Regel"

#~ msgid "Edit allocation"
#~ msgstr "Einteilung bearbeiten"

#~ msgid "Do you really want to delete this allocation?"
#~ msgstr "Möchten Sie diese Einteilung wirklich löschen?"

#~ msgid "Delete allocation"
#~ msgstr "Einteilung löschen"

#, python-format
#~ msgid "Every ${days} until ${end}"
#~ msgstr "Jeden ${days} bis zum ${end}."

#~ msgid "Subscribers"
#~ msgstr "Abonnenten"

#~ msgid "Test"
#~ msgstr "Test"

#~ msgid "Delete newsletter"
#~ msgstr "Newsletter löschen"

#~ msgid "Photo Albums"
#~ msgstr "Fotoalben"

#~ msgid "Manage images"
#~ msgstr "Bilder verwalten"

#~ msgid "Photo Album"
#~ msgstr "Fotoalbum"

#~ msgid "Choose images"
#~ msgstr "Bilder auswählen"

#~ msgid "Delete photo album"
#~ msgstr "Fotoalbum löschen"

#~ msgid "Usermanagement"
#~ msgstr "Benutzerverwaltung"

#~ msgid "Create Signup Link"
#~ msgstr "Neuer Registrationslink"

#~ msgid "User"
#~ msgstr "Benutzer"

#~ msgid "User groups"
#~ msgstr "Benutzergruppen"

#~ msgid "Do you really want to delete this user group?"
#~ msgstr "Möchten Sie diese Benutzergruppe wirklich löschen"

#~ msgid "Delete user group"
#~ msgstr "Benutzergruppe löschen"

#~ msgid "Payment Providers"
#~ msgstr "Zahlungsanbieter"

#~ msgid "Payments"
#~ msgstr "Zahlungen"

#~ msgid "Synchronise"
#~ msgstr "Synchronisieren"

#~ msgid "Upcoming"
#~ msgstr "Demnächst"

#~ msgid "Past"
#~ msgstr "Vergangen"

#~ msgid "Choose filter"
#~ msgstr "Filter wählen"

#~ msgid "Delete entry"
#~ msgstr "Eintrag löschen"

#~ msgid "Dashboard"
#~ msgstr "Dashboard"

#~ msgid "Do you really want to delete this external link?"
#~ msgstr "Wollen sie die externe Verknüpfung wirklich löschen?"

#~ msgid "Delete external link"
#~ msgstr "Verknüpfung löschen"

#~ msgid "Chat with"
#~ msgstr "Chat mit"

#~ msgid "Please add a day and times to each opening hour entry."
#~ msgstr ""
#~ "Bitte fügen Sie zu jeder Öffnungszeit einen Tag und eine Uhrzeit hinzu."

#~ msgid "The chat is currently in a test-phase. Activate at your own risk."
#~ msgstr ""
#~ "Der Chat befindet sich aktuell in einer Test-Phase. Auf eigenes Risiko "
#~ "aktivieren."

#~ msgid "Chat title"
#~ msgstr "Chat Titel"

#~ msgid "Chat background color"
#~ msgstr "Chat Hintegrundfarbe"

#~ msgid "Customer-ID"
#~ msgstr "Kunden-Identifier"

#~ msgid "Admin"
#~ msgstr "Admin"

#~ msgid "Disable the chat"
#~ msgstr "Chat deaktivieren"

#~ msgid "Supported Chat Integrations"
#~ msgstr "Unterstützte Chat Integration"

#~ msgid "Straight to ..."
#~ msgstr "Direkt zu ..."

#~ msgid "Perform Search"
#~ msgstr "Suchen"<|MERGE_RESOLUTION|>--- conflicted
+++ resolved
@@ -6,11 +6,7 @@
 msgid ""
 msgstr ""
 "Project-Id-Version: OneGov Cloud 1.0\n"
-<<<<<<< HEAD
 "POT-Creation-Date: 2025-08-12 15:23+0200\n"
-=======
-"POT-Creation-Date: 2025-08-12 14:53+0200\n"
->>>>>>> 9aa57fc4
 "PO-Revision-Date: 2021-03-03 16:24+0100\n"
 "Last-Translator: Lukas Burkhard <lukas.burkhard@seantis.ch>\n"
 "Language-Team: German\n"
@@ -2738,13 +2734,11 @@
 msgid "New Note"
 msgstr "Neue Notiz"
 
-<<<<<<< HEAD
 #~ msgid "Datum"
 #~ msgstr "Datum"
-=======
+
 #~ msgid "Roles"
 #~ msgstr "Mitgliedschaften"
->>>>>>> 9aa57fc4
 
 #~ msgid "Interest tie"
 #~ msgstr "Interessensbindung"
