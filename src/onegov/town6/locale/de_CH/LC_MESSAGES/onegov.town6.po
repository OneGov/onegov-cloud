#
# German translations for OneGov Cloud package
# Copyright (C) 2021 Seantis GmbH
# This file is distributed under the same license as the OneGov Cloud package.
# Lukas Burkhard <lukas.burkhard@seantis.ch>, 2021.
msgid ""
msgstr ""
"Project-Id-Version: OneGov Cloud 1.0\n"
<<<<<<< HEAD
"POT-Creation-Date: 2023-01-31 13:21+0100\n"
=======
"POT-Creation-Date: 2023-02-06 11:35+0100\n"
>>>>>>> 0bb3bd44
"PO-Revision-Date: 2021-03-03 16:24+0100\n"
"Last-Translator: Lukas Burkhard <lukas.burkhard@seantis.ch>\n"
"Language-Team: German\n"
"Language: de_CH\n"
"MIME-Version: 1.0\n"
"Content-Type: text/plain; charset=UTF-8\n"
"Content-Transfer-Encoding: 8bit\n"
"Generated-By: Lingua 3.12\n"
"Plural-Forms: nplurals=2; plural=(n != 1);\n"

msgid "Font family serif"
msgstr "Schriftart mit Serifen"

msgid "Used for text in html body"
msgstr "Wird für Paragraphen verwendet"

msgid "Font family sans-serif"
msgstr "Hautpschriftart sans-serif"

msgid "Used for all the headings"
msgstr "Wird für alle Titel verwendet"

msgid "Supported Chat Integrations"
msgstr "Unterstützte Chat Integration"

msgid "Chat title"
msgstr "Chat Titel"

msgid "Chat background color"
msgstr "Chat Hintegrundfarbe"

msgid "Customer-ID"
msgstr "Kunden-Identifier"

msgid "Hide chat for chosen roles"
msgstr "Chat für folgende Rollen verbergen"

msgid "Admin"
msgstr "Admin"

msgid "Editor"
msgstr "Editor"

msgid "Member"
msgstr "Mitglied"

msgid "Disable the chat"
msgstr "Chat deaktivieren"

msgid "Events"
msgstr "Veranstaltungen"

msgid "All events"
msgstr "Alle Veranstaltungen"

msgid "Online Counter"
msgstr "Online-Schalter"

msgid "Forms and applications"
msgstr "Formulare und Gesuche"

msgid "Publications"
msgstr "Publikationen"

msgid "Official Documents"
msgstr "Amtliche Dokumente"

msgid "Reservations"
msgstr "Reservationen"

msgid "Daypasses and rooms"
msgstr "Tageskarten und Räume"

msgid "E-Move"
msgstr "e-Umzug"

msgid "Move with eMovingCH"
msgstr "Umziehen mit eMovingCH"

msgid "SBB Daypass"
msgstr "SBB Tageskarte"

msgid "Generalabonnement for Towns"
msgstr "Generalabonnement Gemeinde"

msgid "Services"
msgstr "Dienstleistungen"

msgid "Contacts"
msgstr "Kontakte"

msgid "People"
msgstr "Personen"

msgid "All contacts"
msgstr "Alle Kontakte"

msgid "back"
msgstr "zurück"

#, python-format
msgid "Press ${shortcut} to open Search"
msgstr "Benutze ${shortcut} um die Suche zu öffnen"

msgid "Homepage"
msgstr "Startseite"

msgid "Settings"
msgstr "Einstellungen"

msgid "Form"
msgstr "Formular"

msgid "Check"
msgstr "Kontrolle"

msgid "Forms"
msgstr "Formulare"

msgid "Edit"
msgstr "Bearbeiten"

msgid "QR"
msgstr "QR"

msgid "Delete"
msgstr "Löschen"

msgid "This form can't be deleted."
msgstr "Das Formular kann nicht gelöscht werden."

msgid ""
"There are submissions associated with the form. Those need to be removed "
"first."
msgstr ""
"Es existieren Eingaben die mit diesem Formular verknüpft sind. Löschen Sie "
"diese Eingaben bevor Sie das Formular löschen."

msgid "Cancel"
msgstr "Abbrechen"

msgid "Do you really want to delete this form?"
msgstr "Möchten Sie das Formular wirklich löschen?"

msgid "This cannot be undone."
msgstr "Dies kann nicht rückgängig gemacht werden."

msgid "Delete form"
msgstr "Formular löschen"

msgid "Export"
msgstr "Export"

msgid "Change URL"
msgstr "URL ändern"

msgid "Registration Windows"
msgstr "Anmeldezeitraum"

msgid "Add"
msgstr "Hinzufügen"

msgid "External form"
msgstr "Externes Formular"

msgid "New external form"
msgstr "Neues externes Formular"

msgid "Person"
msgstr "Person"

msgid "Do you really want to delete this person?"
msgstr "Möchten Sie die Person wirklich löschen?"

msgid "Delete person"
msgstr "Person löschen"

msgid "Tickets"
msgstr "Tickets"

msgid "Accept ticket"
msgstr "Ticket annehmen"

msgid "This ticket can't be closed."
msgstr "Dieses Ticket kann nicht abgeschlossen werden."

msgid "This ticket requires a decision, but no decision has been made yet."
msgstr ""
"Dieses Ticket verlangt nach einer Entscheidung, aber bisher wurde keine "
"Entscheidung gefällt."

msgid "Assign ticket"
msgstr "Ticket zuweisen"

msgid "Close ticket"
msgstr "Ticket abschliessen"

msgid "Reopen ticket"
msgstr "Ticket wieder öffnen"

msgid "Archive ticket"
msgstr "Ticket archivieren"

msgid "Recover from archive"
msgstr "Aus dem Archiv holen"

msgid "New Note"
msgstr "Neue Notiz"

msgid "PDF"
msgstr "PDF"

msgid "Upload to Gever"
<<<<<<< HEAD
msgstr ""

msgid "Do you really want to upload this ticket?"
msgstr ""

msgid "This will upload this ticket to the Gever instance, if configured."
msgstr ""

msgid "Upload Ticket"
msgstr ""
=======
msgstr "Hochladen auf Gever"

msgid "Do you really want to upload this ticket?"
msgstr "Wollen Sie dieses Ticket wirklich hochladen?"

msgid "This will upload this ticket to the Gever instance, if configured."
msgstr ""
"Dadurch wird dieses Ticket auf die Gever-Instanz hochgeladen, sofern "
"konfiguriert."

msgid "Upload Ticket"
msgstr "Ticket hochladen"
>>>>>>> 0bb3bd44

msgid "Confirmation"
msgstr "Bestätigung"

msgid "New Message"
msgstr "Neue Nachricht"

msgid "Ticket Status"
msgstr "Ticket Status"

msgid "Text modules"
msgstr "Textbausteine"

msgid "Text module"
msgstr "Textbaustein"

msgid "Do you really want to delete this text module?"
msgstr "Möchten Sie diesen Textbaustein wirklich löschen"

msgid "Delete text module"
msgstr "Textbaustein löschen"

msgid "Recipients"
msgstr "Empfänger"

msgid "Room"
msgstr "Raum"

msgid "Daypass"
msgstr "Tageskarte"

msgid "Resource Item"
msgstr "Gegenstand"

msgid "External resource link"
msgstr "Externer Reservationslink"

msgid "New external resource"
msgstr "Neue externe Reservation"

msgid "Export All"
msgstr "Alles exportieren"

msgid "Find Your Spot"
msgstr "Terminsuche"

msgid "Notifications"
msgstr "Mitteilungen"

msgid "E-Mail Recipient"
msgstr "E-Mail Empfänger"

msgid "Do you really want to delete this resource?"
msgstr "Möchten Sie diese Reservations-Ressource wirklich löschen?"

msgid "Delete resource"
msgstr "Reservations-Ressource löschen"

msgid "This resource can't be deleted."
msgstr "Diese Reservations-Ressource kann nicht gelöscht werden."

msgid "There are existing reservations associated with this resource"
msgstr "Es existieren Reservationen für diese Reservations-Ressource"

msgid "Clean up"
msgstr "Aufräumen"

msgid "Occupancy"
msgstr "Belegung"

msgid "Subscribe"
msgstr "Abonnieren"

msgid "Rules"
msgstr "Regeln"

msgid "Rule"
msgstr "Regel"

msgid "Edit allocation"
msgstr "Einteilung bearbeiten"

msgid "Do you really want to delete this allocation?"
msgstr "Möchten Sie diese Einteilung wirklich löschen?"

msgid "Delete allocation"
msgstr "Einteilung löschen"

msgid "Mo"
msgstr "Mo"

msgid "Tu"
msgstr "Di"

msgid "We"
msgstr "Mi"

msgid "Th"
msgstr "Do"

msgid "Fr"
msgstr "Fr"

msgid "Sa"
msgstr "Sa"

msgid "Su"
msgstr "So"

#, python-format
msgid "Every ${days} until ${end}"
msgstr "Jeden ${days} bis zum ${end}."

msgid "Import"
msgstr "Import"

msgid "This event can't be editet."
msgstr "Diese Veranstaltung kann nicht bearbeitet werden."

msgid "Imported events can not be editet."
msgstr "Importierte Veranstaltungen können nicht bearbeitet werden."

msgid "Do you really want to delete this event?"
msgstr "Möchten Sie die Veranstaltung wirklich löschen?"

msgid "Delete event"
msgstr "Veranstaltung löschen"

msgid "This event can't be deleted."
msgstr "Diese Veranstaltung kann nicht gelöscht werden."

msgid "To remove this event, go to the ticket and reject it."
msgstr ""
"Sie können die Veranstaltung jedoch in der Ticketansicht absagen, um sie zu "
"entfernen."

msgid "Withdraw event"
msgstr "Veranstaltung zurückziehen"

msgid "Do you really want to withdraw this event?"
msgstr "Wollen sie diese Veranstaltung zurückziehen? "

msgid "You can re-publish an imported event later."
msgstr "Sie können importierte Veranstaltungen später wieder veröffentlichen."

msgid "Re-publish event"
msgstr "Veranstaltung wieder veröffentlichen"

msgid "Newsletter"
msgstr "Newsletter"

msgid "New"
msgstr "Neu"

msgid "Subscribers"
msgstr "Abonnenten"

msgid "Send"
msgstr "Senden"

msgid "Test"
msgstr "Test"

msgid "Delete newsletter"
msgstr "Newsletter löschen"

msgid "Photo Albums"
msgstr "Fotoalben"

msgid "Manage images"
msgstr "Bilder verwalten"

msgid "Photo Album"
msgstr "Fotoalbum"

msgid "Choose images"
msgstr "Bilder auswählen"

msgid "Delete photo album"
msgstr "Fotoalbum löschen"

msgid "Usermanagement"
msgstr "Benutzerverwaltung"

msgid "Create Signup Link"
msgstr "Neuer Registrationslink"

msgid "User"
msgstr "Benutzer"

msgid "User groups"
msgstr "Benutzergruppen"

msgid "User group"
msgstr "Benutzergruppe"

msgid "Do you really want to delete this user group?"
msgstr "Möchten Sie diese Benutzergruppe wirklich löschen"

msgid "Delete user group"
msgstr "Benutzergruppe löschen"

msgid "Exports"
msgstr "Exporte"

msgid "Payment Providers"
msgstr "Zahlungsanbieter"

msgid "Payments"
msgstr "Zahlungen"

msgid "Stripe Connect"
msgstr "Stripe Connect"

msgid "Payment Provider"
msgstr "Zahlungsanbieter"

msgid "Synchronise"
msgstr "Synchronisieren"

msgid "Timeline"
msgstr "Aktivität"

msgid "Directories"
msgstr "Verzeichnisse"

msgid "Directory"
msgstr "Verzeichnis"

msgid "Configure"
msgstr "Konfigurieren"

#, python-format
msgid "Do you really want to delete \"${title}\"?"
msgstr "Möchten Sie \"${title}\" wirklich löschen?"

msgid "All entries will be deleted as well!"
msgstr "Alle Einträge werden ebenfalls gelöscht!"

msgid "Delete directory"
msgstr "Verzeichnis löschen"

msgid "Entry"
msgstr "Eintrag"

msgid "Published"
msgstr "Veröffentlicht"

msgid "Upcoming"
msgstr "Demnächst"

msgid "Past"
msgstr "Vergangen"

msgid "Publication"
msgstr "Publikation"

msgid "Choose filter"
msgstr "Filter wählen"

msgid "Delete entry"
msgstr "Eintrag löschen"

msgid "Dashboard"
msgstr "Dashboard"

msgid "Do you really want to delete this external link?"
msgstr "Wollen sie die externe Verknüpfung wirklich löschen?"

msgid "Delete external link"
msgstr "Verknüpfung löschen"

msgid "Sort"
msgstr "Sortieren"

msgid "No rules defined."
msgstr "Keine Regeln definiert."

msgid "State:"
msgstr "Status:"

msgid "Owner:"
msgstr "Besitzer:"

msgid "Kind:"
msgstr "Art:"

msgid "No directories defined yet."
msgstr "Noch keine Verzeichnisse definiert."

msgid "No entries found."
msgstr "Keine Einträge gefunden."

msgid "More"
msgstr "Mehr"

msgid "Further Information"
msgstr "Weitere Informationen"

msgid "Propose entry"
msgstr "Eintrag vorschlagen"

msgid "Something missing? Propose a new entry."
msgstr ""
"Fehlt ein Eintrag im Verzeichnis? Schlagen Sie einen neuen Eintrag vor."

msgid "External link"
msgstr "Externe Verknüpfung"

msgid "More information"
msgstr "Weiterführende Informationen"

msgid "Change Request"
msgstr "Änderung vorschlagen"

msgid "Found an error? Propose a change to this entry."
msgstr "Haben Sie einen Fehler gefunden? Schlagen Sie eine Änderung vor."

msgid ""
"Your edit requires a migration of existing entries. Please confirm the "
"following changes."
msgstr ""
"Ihre Änderung bedingt eine Migration der bestehenden Einträge. Bitte "
"bestätigen Sie die folgenden Änderungen."

msgid ""
"Changes are detected using a heuristic. Therefore it is possible that your "
"changes were misdetected. If in doubt, press cancel and try to change the "
"directory in small increments."
msgstr ""
"Änderungen werden durch eine Heuristik erkannt. Deshalb kann es vorkommen "
"dass Änderungen falsch erkannt werden. Im Zweifelsfall brechen Sie die "
"Änderung ab und versuchen es mit kleineren Änderungsschritten."

msgid "For additional safety you can also download a backup before continuing:"
msgstr ""
"Zu Ihrer zusätzlichen Sicherheit können Sie ausserdem vorher ein Backup "
"herunterladen:"

msgid "Download backup"
msgstr "Backup herunterladen"

msgid ""
"There was an error while migrating your directory! You can fix the displayed "
"entries in a separate window and then continue here."
msgstr ""
"Bei der Verzeichnismigration ist ein Fehler aufgetreten! Sie können den "
"angezeigten Fehler im Eintrag in einem separaten Fenster beheben und danach "
"hier weiterfahren."

msgid "Added:"
msgstr "Hinzugefügt:"

msgid "Removed:"
msgstr "Entfernt:"

msgid "Renamed:"
msgstr "Umbenannt:"

msgid "Changed:"
msgstr "Verändert:"

msgid "Confirm"
msgstr "Bestätigen"

msgid "There was an error while importing your directory!"
msgstr "Beim Verzeichnisimport ist ein Fehler aufgetreten!"

msgid ""
"Please review your data and press \"Complete\" to finalize the process. If "
"there's anything you'd like to change, click on \"Edit\" to return to the "
"filled-out form."
msgstr ""
"Bitte überprüfen Sie Ihre Angaben und klicken Sie auf \"Abschliessen\" um "
"die Anfrage zu übermitteln. Wenn Sie Änderungen vornehmen möchten, klicken "
"Sie auf \"Bearbeiten\" um zum Formular zurückzukehren."

msgid ""
"The image shown in the list view is a square. To have your image shown fully "
"in the list view, you need to use a square image."
msgstr ""
"Ihr Bild wird in der Listen-Vorschau in ein Quadrat eingepasst. Falls Sie in "
"der Übersicht das ganze Bild darstellen möchten, müssen Sie ein "
"quadratisches Bild hochladen."

msgid "Complete"
msgstr "Abschliessen"

msgid "No exports available."
msgstr "Keine Exporte verfügbar."

msgid "Upload"
msgstr "Hochladen"

msgid "Just Uploaded"
msgstr "Soeben hochgeladen"

msgid "Name"
msgstr "Name"

msgid "Extension"
msgstr "Erweiterung"

msgid "Upload Date"
msgstr "Hochlade-Datum"

msgid "All Files"
msgstr "Alle Dateien"

msgid "No files uploaded yet"
msgstr "Noch keine Dateien hochgeladen"

msgid "You are trying to open a page for which you are not authorized."
msgstr "Ihnen fehlt die nötige Berechtigung um diese Seite zu öffnen."

msgid "Please follow this link to login with a different user."
msgstr ""
"Bitte folgen Sie diesem Link um sich mit einem anderen Benutzer anzumelden."

msgid "Please follow this link to login."
msgstr "Bitte folgen Sie diesem Link um sich anzumelden."

msgid "No forms defined yet."
msgstr "Es wurden noch keine Formulare definiert."

msgid "Categories"
msgstr "Kategorien"

msgid ""
"To edit the image descriptions, click on one, enter your descrption and "
"press return. To abort press escape."
msgstr ""
"Klicken Sie auf die Beschreibung um diese zu ändern. Zum Bestätigen drücken "
"Sie die Eingabe-, zum Abbrechen die Esc-Taste."

msgid "No images uploaded yet"
msgstr "Noch keine Bilder hochgeladen"

msgid "This album does not contain any images yet."
msgstr "Dieses Fotoalbum enthält noch keine Bilder."

msgid "No photo albums defined yet."
msgstr "Noch keine Fotoalben erstellt."

msgid "Skip navigation"
msgstr "Navigation überspringen"

msgid "Straight to ..."
msgstr "Direkt zu ..."

msgid "Back to the homepage"
msgstr "Zurück zur Startseite"

msgid "Logo"
msgstr "Logo"

msgid "Search term"
msgstr "Suchbegriff"

msgid "Perform Search"
msgstr "Suchen"

msgid "The form contains errors. Please check the fields marked in red."
msgstr ""
"Das Formular enthält Fehler. Bitte die rot markierten Felder überprüfen."

msgid "Copied to Clipboard!"
msgstr "In die Zwischenablage kopiert!"

msgid "Don't have an account yet?"
msgstr "Sie haben noch kein Benutzerkonto?"

msgid "Register now"
msgstr "Jetzt registrieren"

msgid "Forgot your password?"
msgstr "Sie haben Ihr Passwort vergessen?"

msgid "Reset password"
msgstr "Passwort zurücksetzen"

msgid "Alternatives"
msgstr "Alternativen"

msgid "You are here"
msgstr "Sie sind hier"

msgid "Privacy Protection"
msgstr "Datenschutz"

msgid "Login"
msgstr "Anmelden"

msgid "About"
msgstr "Impressum"

msgid "Contact"
msgstr "Kontakt"

msgid "more"
msgstr "mehr"

msgid "Opening Hours"
msgstr "Öffnungszeiten"

msgid "Submit"
msgstr "Absenden"

msgid "Drop files to upload"
msgstr "Dateien hierhin ziehen um sie hochzuladen"

msgid "read more"
msgstr "weiterlesen"

msgid "All articles"
msgstr "Alle News"

msgid "E-Mail Address"
msgstr "E-Mail Adresse"

msgid "This site is private"
msgstr "Diese Seite ist privat"

msgid "This site is private but can also be seen by members"
msgstr "Diese Seite ist privat, kann aber auch von Mitgliedern gesehen werden"

msgid "This site is secret"
msgstr "Diese Seite ist geheim"

msgid "This site is not published."
msgstr "Diese Seite ist nicht veröffentlicht."

msgid "This site is not public."
msgstr "Diese Seite ist nicht öffentlich."

msgid "This site is not public but it can be seen by members."
msgstr ""
"Diese Seite ist nicht öffentlich, kann aber von Mitgliedern eingesehen "
"werden."

msgid ""
"This site contains no lead. Leads are used for lists and search results."
msgstr ""
"Diese Seite hat keine Einleitung. Die Einleitung ist wichtig für die Suche "
"und Auflistungen."

msgid "Map"
msgstr "Karte"

msgid "More news"
msgstr "Weitere News"

msgid "Total Amount"
msgstr "Totalbetrag"

msgid "Change request"
msgstr "Änderungsvorschlag"

msgid "New Entry"
msgstr "Neuer Eintrag"

msgid "Functions:"
<<<<<<< HEAD
msgstr ""
=======
msgstr "Funktionen:"
>>>>>>> 0bb3bd44

msgid "Open"
msgstr "Offen"

msgid "Pending"
msgstr "In Bearbeitung"

msgid "Closed"
msgstr "Abgeschlossen"

msgid "Archived"
msgstr "Archiviert"

msgid "Paid"
msgstr "Bezahlt"

msgid "Failed"
msgstr "Fehlgeschlagen"

msgid "Refunded"
msgstr "Rückerstattet"

msgid "Manual"
msgstr "Manuell"

msgid "Ticket"
msgstr "Ticket"

msgid "Previous Page"
msgstr "Vorherige Seite"

msgid "You're on page"
msgstr "Vous êtes sur la page"

msgid "Next Page"
msgstr "Nächste Seite"

msgid ""
"Persons living outside the following zipcodes may only reserve this "
"allocation on the ${date}: ${zipcodes}"
msgstr ""
"Personen die ausserhalb der folgenden Postleitzahlen leben können diese "
"Reservation erst am ${date} tätigen: ${zipcodes}"

msgid "Quota"
msgstr "Anzahl"

msgid "State"
msgstr "Status"

msgid "Initiated"
msgstr "Initiiert"

msgid "Submitted"
msgstr "Gemeldet"

msgid "Withdrawn"
msgstr "Zurückgezogen"

msgid "Submitter"
msgstr "Antragsteller/in"

msgid "Title"
msgstr "Titel"

msgid "Description"
msgstr "Beschreibung"

msgid "List Preview"
msgstr "Listen-Vorschau"

msgid "Image"
msgstr "Bild"

msgid "Additional Information"
msgstr "Zusätzliche Informationen"

msgid "Location"
msgstr "Ort"

msgid "Price"
msgstr "Preis"

msgid "Organizer"
msgstr "Organisator"

msgid "Organizer E-Mail"
msgstr "Organisator E-Mail"

msgid "Tags"
msgstr "Schlagworte"

msgid "Date and time"
msgstr "Datum und Zeit"

msgid "Recurrence"
msgstr "Wiederholungen"

msgid "All dates"
msgstr "Alle Termine"

msgid "No events found."
msgstr "Keine Veranstaltungen gefunden."

msgid "Learn more"
msgstr "Mehr erfahren"

msgid "From"
msgstr "Von"

msgid "To"
msgstr "Bis"

msgid "Filter by date"
msgstr "Nach Datum filtern"

msgid "Administrator"
msgstr "Administrator"

msgid "Administrators"
msgstr "Administratoren"

msgid "Editors"
msgstr "Editoren"

msgid "Members"
msgstr "Mitglieder"

msgid "Close (Esc)"
msgstr "Schliessen (Esc)"

msgid "Share"
msgstr "Teilen"

msgid "Toggle fullscreen"
msgstr "Vollbild"

msgid "Zoom in/out"
msgstr "Zoom"

msgid ""
"This space holds images from your photo-albums. To show photos add a few "
"photos to an album and mark it as available for the homepage."
msgstr ""
"Hier werden Bilder aus Ihren Fotoalben angezeigt. Dazu erstellen Sie einfach "
"ein Fotoalbum, fügen ein paar Bilder hinzu und markieren das Album als auf "
"der Startseite verfügbar."

msgid "Has a digital seal"
msgstr "Hat ein digitales Siegel"

msgid "${count} page"
msgstr "${count} Seite"

msgid "${count} pages"
msgstr "${count} Seiten"

msgid "Further occurrences:"
msgstr "Weitere Termine:"

msgid ""
"Your request will be processed shortly. To see the state of your process "
"your may return to this page at any time. All information on this page has "
"been sent to your e-mail address."
msgstr ""
"Ihre Anfrage wird in Kürze bearbeitet. Sie können jederzeit zu dieser Seite "
"zurückkehren um den Status Ihrer Anfrage abzufragen. Alle Informationen auf "
"dieser Seite wurde an Ihre E-Mail Adresse gesendet."

msgid ""
"Your request will be processed shortly. To see the state of your process "
"your may return to this page at any time."
msgstr ""
"Ihre Anfrage wird in Kürze bearbeitet. Sie können jederzeit zu dieser Seite "
"zurückkehren um den Status Ihrer Anfrage abzufragen."

msgid ""
"Your request has been completed. If you asked for documents to be sent to "
"your address, they should arrive shortly. If you asked to pick up documents "
"at the municipality, the are now ready to be picked up."
msgstr ""
"Ihre Anfrage wurde erfolgreich abgeschlossen. Falls Sie Dokumente über den "
"Postweg verlangt haben, sollten Sie in den kommenden Tagen Post erhalten. "
"Falls Sie Dokumente am Schalter abholen wollten, so können Sie das jetzt tun."

msgid "Privacy"
msgstr "Privatsphäre"

msgid "Send me my entered data by e-mail."
msgstr "Versand meiner Eingaben an meine E-Mail Adresse."

msgid "Payment"
msgstr "Zahlung"

msgid "Pay Online Now"
msgstr "Jetzt online bezahlen"

msgid "Credit Card Fee"
msgstr "Kreditkarten-Gebühr"

msgid "Pay Offline later"
msgstr "Später bezahlen"

msgid "at ${time}"
msgstr "um ${time}"

msgid "Object"
msgstr "Objekt"

msgid "Net Amount"
msgstr "Netto Betrag"

msgid "Fee"
msgstr "Gebühr"

msgid "Created"
msgstr "Erstellt"

msgid "Disbursed"
msgstr "Ausbezahlt"

msgid "Digital seal"
msgstr "Digitales Siegel"

msgid "Access"
msgstr "Zugriff"

msgid "Public"
msgstr "Öffentlich"

msgid "Private"
msgstr "Privat"

msgid "Will be published on:"
msgstr "Wird publiziert am:"

msgid "Publication date:"
msgstr "Publikationsdatum:"

msgid "Reset"
msgstr "Zurücksetzen"

msgid "Will be published until:"
msgstr "Wird publiziert bis:"

msgid "Publication end date:"
msgstr "Enddatum der Publikation:"

msgid "Not a publication"
msgstr "keine Publikation"

msgid "Content"
msgstr "Inhalt"

msgid "1 page"
msgstr "1 Seite"

msgid "Contains no readable text"
msgstr "Enthält keinen lesbaren Text"

msgid "1 word"
msgstr "1 Wort"

msgid "${count} words"
msgstr "${count} Wörter"

msgid "Do you really want to delete this file?"
msgstr "Möchten Sie diese Datei wirklich löschen?"

msgid "Delete File"
msgstr "Datei löschen"

msgid "Please provide the new name for the file"
msgstr "Bitte geben Sie einen neuen Namen für die Datei ein"

msgid "Rename"
msgstr "Umbenennen"

msgid "Digital seal applied by ${signee} on ${date}"
msgstr "Digitales Siegel angewendet von ${signee} am ${date}"

msgid "Please enter your yubikey to apply a digital seal to this file"
msgstr ""
"Bitte geben Sie Ihren Yubikey ein um ein digitales Siegel auf der Datei "
"anzuwenden"

msgid "Sign"
msgstr "Signieren"

msgid "Plug your YubiKey into a USB slot and press it."
msgstr "YubiKey anschliessen und Knopf drücken."

msgid ""
"Published documents with a digital seal can be discovered through the site-"
"search and in the list of documents with a digital seal. This action will be "
"logged and cannot be undone."
msgstr ""
"Publizierte Dokumente mit digitalem Siegel können von der Öffentlichkeit "
"über die Suche gefunden und in der Liste der Dokumente mit digitalem Siegel "
"eingesehen werden. Diese Aktion wird aufgezeichnet und kann nicht rückgängig "
"gemacht werden."

msgid "Without digital seal"
msgstr "Ohne digitales Siegel"

msgid "Apply digital seal now"
msgstr "Digitales Siegel anwenden"

msgid "You are not authorised to apply digital seals to documents"
msgstr ""
"Sie sind nicht dazu berechtigt digitale Siegel auf Dokumente anzuwenden"

msgid "Click to add a description"
msgstr "Klicken um eine Beschreibung hinzuzufügen"

msgid "Do you really want to delete the image?"
msgstr "Möchten Sie das Bild wirklich löschen?"

msgid "Delete Image"
msgstr "Bild Löschen"

msgid "${name} was provided with a digital seal on ${date}"
msgstr "${name} wurde am ${date} mit einem digitalen Siegel versehen"

msgid "${name} is not in our database"
msgstr "${name} ist nicht in unserer Datenbank"

msgid "Accept"
msgstr "Annehmen"

msgid "Focus"
msgstr "Fokus"

msgid "Available options for the focus widget:"
msgstr "Verfügbare Optionen für das Fokus-Widget:"

msgid "Copy to clipboard"
msgstr "In die Zwischenablage kopieren"

msgid "Hello!"
msgstr "Guten Tag"

msgid "Your e-mail address was just used to create an account on ${homepage}."
msgstr ""
"Ihre E-Mail Adresse wurde soeben zur Erstellung eines Accounts auf "
"${homepage} verwendet."

msgid "To activate your account, click confirm below:"
msgstr "Um Ihren Account zu aktivieren, bestätigen Sie bitte die Anmeldung:"

msgid "Confirm my account"
msgstr "Anmeldung bestätigen"

msgid ""
"If you believe this is an error, ignore this message and we'll never bother "
"you again."
msgstr ""
"Falls Sie sich nicht bei dieser Seite angemeldet haben, können Sie diese "
"Nachricht ignorieren. Sie erhalten dann keine weiteren E-Mails von uns."

msgid "Hello"
msgstr "Grüezi"

msgid ""
"You are recieving this mail because you subscribed to the following "
"newsletter:"
msgstr ""
"Sie erhalten diese E-Mail weil Sie sich für den folgenden Newsletter "
"angemeldet haben:"

msgid "Plese click the following link to confirm your subscription:"
msgstr ""
"Bitte klicken Sie auf den folgenden Link um Ihre Anmeldung zu bestätigen:"

msgid "Confirm subscription"
msgstr "Anmeldung bestätigen"

msgid ""
"If you did not subscribe to this newsletter you can simply ignore this e-"
"mail."
msgstr ""
"Falls Sie sich nicht für diesen Newsletter angemeldet haben, können Sie "
"diese Nachricht ignorieren."

msgid "Click here to unsubscribe."
msgstr "Klicken Sie hier um sich abzumelden."

msgid "Good morning,"
msgstr "Guten Morgen"

msgid "The following reservations are scheduled for today."
msgstr "Die folgenden Reservationen sind für heute geplant."

msgid "Whole day"
msgstr "Ganztägig"

msgid "E-Mail"
msgstr "E-Mail"

msgid "No reservations today."
msgstr "Heute keine Reservationen."

msgid "Have a great day!"
msgstr "Wir wünschen Ihnen einen schönen Tag!"

msgid ""
"This is the daily reservation overview for ${organisation}. If you no longer "
"want to receive this e-mail please contact an administrator so they can "
"remove you from the recipients list."
msgstr ""
"Dies ist die tägliche Reservations-Übersicht für ${organisation}. Falls Sie "
"dieses E-Mail nicht mehr bekommen möchten, melden Sie sich bitte bei einem "
"Administrator damit dieser Sie von der Empfängerliste streichen kann."

msgid "This is what happend on the ${org} website yesterday:"
msgstr "Folgendes ist gestern auf der ${org} Webseite geschehen:"

msgid "This is what happend on the ${org} website over the weekend:"
msgstr ""
"Folgendes ist während des Wochenendes auf der ${org} Webseite geschehen:"

msgid "tickets were opened."
msgstr "Tickets wurden eröffnet."

msgid "ticket was opened."
msgstr "Ticket wurde eröffnet."

msgid "tickets were accepted."
msgstr "Tickets wurden angenommen."

msgid "ticket was accepted."
msgstr "Ticket wurde angenommen."

msgid "tickets were closed."
msgstr "Tickets wurden geschlossen."

msgid "ticket was closed."
msgstr "Ticket wurde geschlossen."

msgid "There are currently ${currently_open} tickets open and"
msgstr "Zur Zeit sind ${currently_open} Tickets offen und"

msgid "There is currently ${currently_open} ticket open and"
msgstr "Zur Zeit ist ${currently_open} Ticket offen und"

msgid "tickets are pending."
msgstr "Tickets sind in Bearbeitung."

msgid "ticket is pending."
msgstr "Ticket ist in Bearbeitung."

msgid "Have a great week!"
msgstr "Wir wünschen Ihnen eine schöne Woche!"

msgid ""
"This is the daily OneGov Cloud status e-mail. If you don't want to receive "
"this e-mail you may deactivate it by clicking on"
msgstr ""
"Dies ist das tägliche Status E-Mail der OneGov Cloud. Sie können sich "
"jederzeit über den folgenden Link"

msgid "unsubscribe"
msgstr "abmelden"

msgid "Or by changing the settings in your user profile."
msgstr ""
"Alternativ können Sie die Einstellungen in Ihrem Benutzerprofil anpassen."

msgid "Your directory submission has been adopted:"
msgstr "Ihr Verzeichniseintrag wurde übernommen:"

msgid "Check request status"
msgstr "Anfragestatus überprüfen"

msgid "Your change request has been applied:"
msgstr "Ihr Änderungswunsch wurde übernommen:"

msgid "Your directory submission has unfortunately been rejected:"
msgstr "Ihre Verzeichniseintrag Eingabe wurde leider abgelehnt:"

msgid "Your event has been accepted:"
msgstr "Ihre Veranstaltung wurde angenommen:"

msgid "Your event has unfortunately been rejected:"
msgstr "Ihre Veranstaltung musste leider abgelehnt werden:"

msgid "The OneGov Cloud Team"
msgstr "Das OneGov Cloud Team"

msgid "The following reservations have been accepted:"
msgstr "Die folgenden Reservationen wurden angenommen:"

msgid "${author} wrote"
msgstr "${author} schrieb"

msgid ""
"This is a notification for the new reservations for ${organisation}. If you "
"no longer wish to receive these notifications, please contact an "
"administrator so they can remove you from the recipients list."
msgstr ""
"Dies it eine Benachrichtigung zu den neuen Reservationenen von "
"${organisation}. Falls Sie diese E-Mails nicht mehr bekommen möchten, melden "
"Sie sich bitte bei einem Administrator damit dieser Sie von der "
"Empfängerliste streichen kann."

msgid "An administrator just created a new account on ${org} for you."
msgstr ""
"Ein Administrator hat soeben ein neues Konto auf ${org} für Sie eingerichtet."

msgid "Your username is ${email}."
msgstr "Ihr Benutzername ist ${email}."

msgid "Click on the following link to set your account password:"
msgstr "Bitte klicken Sie auf den folgenden Link um Ihr Passwort zu setzen:"

msgid "Set Account Password"
msgstr "Passwort setzen"

msgid ""
"If the password link has expired, you can also request a new password here:"
msgstr ""
"Falls der Passwort-Link abgelaufen ist, können Sie hier ein neues Passwort "
"anfordern:"

msgid "To use your account you need the Yubikey with the serial ${number}"
msgstr ""
"Um Ihr Konto zu verwenden benötigen Sie den YubiKey mit der Seriennummer "
"${number}"

msgid "Latest news"
msgstr "Aktuelles"

msgid ""
"You are receiving this e-mail because you signed up for the ${org} "
"newsletter."
msgstr ""
"Sie erhalten diese E-Mail weil Sie sich für den ${org} Newsletter angemeldet "
"haben."

msgid "Click here to view web version."
msgstr "Klicken Sie hier um die Web-Version anzuzeigen."

msgid "Click the following link to set a new password:"
msgstr "Klicken Sie auf den folgenden Link, um ein neues Passwort zu setzen:"

msgid "If you don't want to change your password, you can ignore this email."
msgstr ""
"Sie können dieses E-Mail ignorieren, falls Sie Ihr Passwort nicht ändern "
"möchten."

msgid "Your request has received a payment."
msgstr "Wir haben ihre Zahlung zu ihrer Anfrage erhalten."

msgid "Your request was marked as unpaid."
msgstr "Ihre Anfrage wurde als unbezahlt markiert."

msgid ""
"Your request's payment has been refunded. Note that it might take a few days "
"until your refunded amount is shown on your credit card bill."
msgstr ""
"Die Zahlung zu ihrer Anfrage wurde rückerstattet. Bitte beachten Sie dass es "
"ein paar Tage dauern kann bis der Betrag auf Ihrer Kreditkartenabrechnung "
"erscheint."

msgid "Amount:"
msgstr "Betrag:"

msgid "Your registration for \"${title}\" has been confirmed."
msgstr "Ihre Anmeldung für \"${title}\" wurde bestätigt."

msgid "Your registration for \"${title}\" has been denied."
msgstr "Ihre Anmeldung für \"${title}\" wurde abgelehnt."

msgid "Your registration for \"${title}\" has been cancelled."
msgstr "Ihre Anmeldung für \"${title}\" wurde storniert."

msgid "Registration"
msgstr "Anmeldung"

msgid "Registration Window"
msgstr "Anmeldezeitraum"

msgid "The ticket number is"
msgstr "Ihre Ticket Referenz"

msgid "The following reservations have unfortunately been cancelled:"
msgstr "Die folgenden Reservationen mussten leider abgesagt werden:"

msgid "A message has been sent regarding ${ref}:"
msgstr "Sie haben zu ${ref} eine Nachricht erhalten:"

#. Canonical text for ${link} is: "visit the request status page"
#. Canonical text for ${link} is: "visit the request page"
msgid "Please ${link} to reply."
msgstr "Bitte ${link} um zu antworten"

#. Used in sentence: "Please ${link} to reply."
msgid "visit the request status page"
msgstr "öffnen Sie den Anfragestatus"

#. Used in sentence: "Please ${link} to reply."
msgid "visit the request page"
msgstr "öffnen Sie die Anfrage"

msgid "Your request has been closed."
msgstr "Ihre Anfrage wurde abgeschlossen"

msgid "Your requests's timeline has been archived for future reference:"
msgstr "Der Anfrageverlauf wurde als zukünftige Referenz archiviert:"

msgid "Request Timeline"
msgstr "Anfrageverlauf"

msgid "Thank you for your request."
msgstr "Vielen Dank für Ihre Anfrage."

msgid "Your request has been registered with the following reference:"
msgstr "Ihre Anfrage wurde unter der folgenden Referenz registriert:"

msgid ""
"We will send another e-mail once your ticket has been completed. In the "
"meantime you can check the status of your ticket at any time:"
msgstr ""
"Sie erhalten ein weiteres E-Mail, sobald Ihre Anfrage abgeschlossen wurde. "
"In der Zwischenzeit sehen Sie den Status Ihrer Anfrage jederzeit hier:"

msgid "The following ticket has just been opened:"
msgstr "Das folgende Ticket wurde soeben eröffnet:"

msgid "View the ticket"
msgstr "Ticket ansehen"

msgid "Your request has been reopened"
msgstr "Ihre Anfrage wurde wieder eröffnet"

msgid "Directory entry adopted."
msgstr "Verzeichniseintrag übernommen."

msgid "Change request applied."
msgstr "Änderungswunsch übernommen."

msgid "Directory entry rejected."
msgstr "Verzeichniseintrag abgelehnt."

msgid "Event edited."
msgstr "Veranstaltung bearbeitet."

#. Canonical text for ${event} is: "Event"
msgid "${event} published."
msgstr "${event} veröffentlicht."

#. Used in sentence: "${event} published."
msgid "Event"
msgstr "Veranstaltung"

msgid "Event deleted."
msgstr "Veranstaltung gelöscht."

msgid "Event withdrawn."
msgstr "Veranstaltung zurückgezogen."

msgid "File signed."
msgstr "Datei signiert."

msgid "File with digital seal removed."
msgstr "Datei mit digitalem Siegel gelöscht."

msgid "${amount} marked as paid."
msgstr "${amount} als bezahlt markiert."

msgid "${amount} marked as unpaid."
msgstr "${amount} als unbezahlt markiert."

msgid "${amount} captured."
msgstr "${amount} eingenommen."

msgid "${amount} refunded."
msgstr "${amount} rückerstattet."

msgid "1 reservation accepted."
msgstr "1 Reservation angenommen."

msgid "${count} reservations accepted."
msgstr "${count} Reservationen angenommen"

msgid "1 reservation rejected."
msgstr "1 Reservation abgelehnt."

msgid "${count} reservations rejected."
msgstr "${count} Reservationen abgelehnt."

msgid "Registration confirmed."
msgstr "Anmeldung bestätigt."

msgid "Registration denied."
msgstr "Anmeldung abgelehnt."

msgid "Registration cancelled."
msgstr "Anmeldung storniert."

msgid "Ticket opened."
msgstr "Ticket eröffnet."

msgid "Ticket accepted."
msgstr "Ticket angenommen."

msgid "Ticket closed."
msgstr "Ticket geschlossen."

msgid "Ticket reopened."
msgstr "Ticket wieder geöffnet."

msgid "Ticket e-mails disabled."
msgstr "Ticket E-Mails deaktiviert."

msgid "Ticket e-mails enabled."
msgstr "Ticket E-Mails aktiviert."

msgid "Payment amount changed."
msgstr "Zahlungsbetrag geändert."

msgid "Ticket archived."
msgstr "Ticket archiviert."

msgid "Ticket recovered from archive."
msgstr "Ticket aus dem Archiv geholt."

msgid "Ticket uploaded to Gever."
<<<<<<< HEAD
msgstr ""
=======
msgstr "Ticket zu Gever hochgeladen."
>>>>>>> 0bb3bd44

msgid "Your search returned no results."
msgstr "Zu Ihrer Suche wurde nichts gefunden."

msgid "Hashtags"
msgstr "Hashtags"

msgid "Years"
msgstr "Jahre"

msgid "Newsletter Subscription"
msgstr "Anmeldung Newsletter"

msgid ""
"The newsletter is disabled. You can only see this page because you are "
"logged in."
msgstr ""
"Der Newsletter ist deaktiviert. Sie können diese Seite nur sehen, weil Sie "
"eingeloggt sind."

msgid "Sign up to our newsletter to always stay up to date:"
msgstr ""
"Abonnieren Sie unseren Newsletter um immer auf dem Laufenden zu bleiben:"

msgid "There are currently ${count} recipients registered."
msgstr "Zur Zeit sind ${count} Abonnenten registriert."

msgid "Archive"
msgstr "Archiv"

msgid "No newsletters yet."
msgstr "Es wurden noch keine Newsletter versendet"

msgid "Not yet sent."
msgstr "Noch nicht gesendet."

msgid ""
"The user ${username} was created successfully. Please write down the user's "
"password, as it won't be shown to you again:"
msgstr ""
"Der Benutzer ${username} wurde erfolgreich erstellt. Bitte notieren Sie das "
"Passwort des Benutzers. Es wird Ihnen nicht wieder gezeigt:"

msgid "Password:"
msgstr "Passwort:"

msgid ""
"The user ${username} was created successfully. An e-mail has been sent to "
"the user with login instructions."
msgstr ""
"Der Benutzer ${username} wurde erfolgreich erstellt. Eine E-Mail mit einer "
"Anmeldungs-Anleitung wurde an den Benutzer gesendet."

msgid "Back to usermanagement"
msgstr "Zurück zur Benutzerverwaltung"

msgid ""
"Sorry, the page you are looking for could not be found. Try checking the URL "
"for errors or use the search box on the top."
msgstr ""
"Es tut uns leid, aber die Seite nach der Sie suchen konnte nicht gefunden "
"werden. Bitte überprüfen Sie die Internetadresse oder verwenden Sie die "
"Suche im Navigationsbereich."

msgid "Export this event"
msgstr "Diesen Termin exportieren"

msgid "Export all occurrences of this event"
msgstr "Alle Termine exportieren"

msgid "All occurrences of this event"
msgstr "Alle Termine dieser Veranstaltung"

msgid "Origin"
msgstr "Herkunft"

msgid "This is an imported event"
msgstr "Dies ist eine importierte Veranstaltung"

msgid "Tag"
msgstr "Schlagwort"

msgid "Date"
msgstr "Datum"

msgid "Actions"
msgstr "Aktionen"

msgid "Export these events"
msgstr "Diese Termine exportieren"

msgid "Submit your event"
msgstr "Veranstaltung vorschlagen"

msgid "No payment providers defined."
msgstr "Keine Zahlungsanbieter definiert."

msgid "Connected:"
msgstr "Verbunden:"

msgid "Default:"
msgstr "Standard:"

msgid "Enabled:"
msgstr "Aktiviert:"

msgid "Fee:"
msgstr "Gebühr:"

msgid "No payments yet."
msgstr "Noch keine Zahlungen."

msgid "No people added yet."
msgstr "Es wurden noch keine Personen hinzugefügt."

msgid "Export a vCard of this person"
msgstr "Elektronische Visitenkarte (vCard)"

msgid "No publications"
msgstr "Keine Publikationen"

msgid "Information"
msgstr "Information"

msgid ""
"You can search through the content of all listed files by using the search "
"on the top right."
msgstr ""
"Sie können den Inhalt der gelisteten Dateien mit der Suche oben rechts "
"durchsuchen."

msgid ""
"All files have a digital seal. The digital seal of a downloaded file can be "
"viewed in Adobe Acrobat Reader or by dragging an already downloaded file "
"into the field below:"
msgstr ""
"Alle Dateien haben ein digitales Siegel. Das digitale Siegel einer "
"heruntergeladenen Datei kann im Adobe Acrobat Reader oder durch das Ziehen "
"der Datei in das untenstehende Feld geprüft werden:"

msgid "Drop files to verify them"
msgstr "Dateien zur Prüfung hierhin ziehen"

msgid ""
"Subscribers may always unsubscribe themselves through a link shown at the "
"bottom of the newsletter. If you unsubscribe them here, they will not be "
"notified."
msgstr ""
"Abonnenten können sich jederzeit selber über den Link am Fuss des Newsletter "
"abmelden. Hier abgemeldete Personen werden nicht benachrichtigt."

msgid "Unsubscribe"
msgstr "Abmelden"

msgid "No dates found, please select dates in the calendar first"
msgstr "Keine Termine gefunden, bitte wählen Sie erst Termine im Kalender aus"

msgid "Go to calendar"
msgstr "Zum Kalender"

msgid ""
"The following link can be used to subscribe to the reservations of this "
"calendar. It can be used by anyone that knows the link in multiple calendar "
"applications."
msgstr ""
"Der folgende Link kann zur Abonnierung der Reservationen dieses Kalenders "
"verwendet werden. Alle die den Link kennen können diesen in verschiedenen "
"Kalender-Applikationen verwenden."

msgid ""
"Note that we have no control over how often calendar applications update the "
"calendars they are subscribed to (if they update at all). Therefore the "
"information shown in the calendar may be wrong or out of date. Use it at "
"your own risk."
msgstr ""
"Beachten Sie bitte das wir keine Kontrolle darüber haben wie oft die "
"Kalender-Applikation das Abonnoment aktualisiert (sofern das überhaupt "
"geschieht). Deshalb ist die Information in der Kalender-Applikation mit "
"Vorsicht zu geniessen."

msgid "Reservations must be made at least one day in advance."
msgstr "Reservationen müsen mindestens ein Tag im Voraus gemacht werden."

msgid "Reservations must be made at least one hour in advance."
msgstr "Reservationen müssen mindestens eine Stunde im Voraus gemacht werden."

msgid "Reservations must be made at least ${n} days in advance."
msgstr "Reservationen müssen mindestens ${n} Tage im Voraus gemacht werden."

msgid "Reservations must be made at least ${n} hours in advance."
msgstr "Reservationen müssen mindestens ${n} Stunden im Voraus gemacht werden."

msgid "Select a free time span in the calendar below to create an allocation."
msgstr ""
"Wählen Sie eine freie Zeitspanne im Kalender aus um eine Einteilung zu "
"machen."

msgid "Removes all unreserved allocations between the start and end date."
msgstr ""
"Entfernt alle nicht-reservierten Einteilungen zwischen Start- und End-Datum"

msgid "Reservation is pending approval"
msgstr "Diese Reservation wurde noch nicht akzeptiert"

msgid "(${num_pending} pending approval)"
msgstr "(${num_pending} noch nicht akzeptiert)"

msgid "Utilised"
msgstr "Ausgelastet"

msgid "No recipients defined yet."
msgstr "Es wurden noch keine Empfänger definiert."

msgid ""
"Receives notifications for reservations of the day on the following days:"
msgstr ""
"Erhält Benachrichtigungen für Reservationen des Tages an folgenden Tagen:"

msgid "Receives notifications for new reservations."
msgstr "Erhält Benachrichtigungen für neue Reservationen."

msgid "Notifications for following Resources"
msgstr "Benachrichtigungen für die folgenden Reservationen"

msgid "No reservation resources defined yet."
msgstr "Es wurden noch keine Ressourcen hinzugefügt."

msgid ""
"Searching is currently unavailable due to technical difficulties. Please "
"excuse the inconvenience and try again later."
msgstr ""
"Die Suche ist zur Zeit aufgrund technischer Schwierigkeiten nicht verfügbar. "
"Bitte entschuldigen Sie die Unannehmlichkeiten und versuchen Sie es später "
"wieder."

msgid "Search"
msgstr "Suche"

msgid "Select the images that should be shown inside this album."
msgstr "Wählen Sie die Bilder aus welche im Album angezeigt werden sollen."

msgid "Confirm selection"
msgstr "Auswahl bestätigen"

msgid "This newsletter has not been sent yet."
msgstr "Dieser Newsletter wurde noch nicht gesendet."

msgid "First sent ${time_ago}."
msgstr "Zum ersten Mal gesendet ${time_ago}."

msgid "This newsletter was sent to ${n} subscribers."
msgstr "Dieser Newsletter wurde an ${n} Abonnenten gesendet."

msgid "All subscribers have already received this newsletter."
msgstr "Dieser Newsletter wurde bereits von allen Abonnenten empfangen."

msgid "The newsletter is scheduled to be sent on ${time}"
msgstr "Der Newsletter wird am ${time} versendet"

msgid "Preview"
msgstr "Vorschau"

msgid ""
"Check the email text. You can use the full news text instead of the leading "
"if you want. You will find this setting in the edit menu of the news item."
msgstr ""
"Überprüfen Sie den E-Mail Text. Sie können den vollen Text einer Nachricht "
"im Newsletter anzeigen anstelle der Einleitung. Sie finden die Einstellung "
"im Bearbeitungs-Menu der einzelnen Nachricht."

msgid "Delivery"
msgstr "Versand"

msgid "The newsletter was already sent to the following addresses:"
msgstr "Der Newsletter wurde bereits an die folgenden Empfänger gesendet:"

msgid ""
"A signup link allows anyone to sign up with a specific role. Those signups "
"are limited by time and count but they still present a security risk. Be "
"sure to only share this link with people you trust."
msgstr ""
"Mit einem Registrationslink können sich neue Benutzer für bestimmte Rollen "
"anmelden, sofern sie den Link kennen. Diese Anmeldungen sind zeitlich "
"limitiert und auf eine bestimmte Anzahl beschränkt. Trotzdem stellen Sie ein "
"gewisses Sicherheitsrisiko dar. Bitte teilen Sie diese Links nur mit "
"Personen denen Sie vertrauen."

msgid ""
"Your signup link has been created as follows. Please copy it before "
"continuing, it won't be shown to you again:"
msgstr ""
"Ihr Registrationslink wurde wie folgt erstellt. Bitte kopieren Sie diesen "
"bevor Sie weiterfahren, der Link wird Ihnen nicht wieder angezeigt:"

msgid "Text"
msgstr "Text"

msgid "All"
msgstr "Alle"

msgid "View"
msgstr "Ansicht"

msgid ""
"The record behind this ticket was removed. The following information is a "
"snapshot kept for future reference."
msgstr ""
"Der hinterlegte Datensatz wurde entfernt. Die folgenden Informationen sind "
"eine Momentaufnahme, erstellt vor der Löschung."

msgid "No activities yet."
msgstr "Noch keine Aktivitäten."

msgid "Ticket updates by e-mail"
msgstr "Ticket Updates via E-Mail"

msgid "Disable E-Mails"
msgstr "E-Mails deaktivieren"

msgid "No ticket updates by e-mail"
msgstr "Keine Ticket Updates via E-Mail"

msgid "Enable E-Mails"
msgstr "E-Mails aktivieren"

msgid "E-Mails can not be sent for tickets of imported events"
msgstr "E-mails für Tickets zu importierten Veranstaltungen sind deaktiviert"

msgid "Send Message"
msgstr "Nachricht senden"

msgid "Messages cannot be sent when the ticket is closed"
msgstr "Zu geschlossenen Tickets können keine Nachrichten versendet werden"

msgid "Please reopen the ticket to send a message"
msgstr "Bitte öffnen Sie das Ticket wieder um eine Nachricht zu senden"

msgid "Messages cannot be sent for imported events"
msgstr "Nachrichten für importierte Events sind nicht möglich"

msgid "${count} received"
msgstr "${count} Empfangen"

msgid "${count} sent"
msgstr "${count} Gesendet"

msgid "${count} note"
msgstr "${count} Notiz"

msgid "${count} notes"
msgstr "${count} Notizen"

msgid "Amount"
msgstr "Betrag"

msgid "Source"
msgstr "Herkunft"

msgid "Group"
msgstr "Gruppe"

msgid "Owner"
msgstr "Zuständig"

msgid "Reaction Time"
msgstr "Reaktionszeit"

msgid "Process Time"
msgstr "Bearbeitungszeit"

msgid "Summary"
msgstr "Zusammenfassung"

msgid ""
"You are editing a note created by someone else. By saving your changes you "
"will become the author of the whole note."
msgstr ""
"Diese Notiz wurde von jemand anderem erstellt. Durch Ihre Änderung werden "
"Sie der neue Autor der ganzen Notiz."

msgid ""
"Notes are private and only shown to logged-in members. URLs and e-mail "
"addresses are turned into links."
msgstr ""
"Notizen sind privat und werden nur angemeldeten Benutzern angezeigt. E-Mail "
"Adressen und Links werden klickbar gemacht."

msgid "Pick-Up"
msgstr "Abholung"

msgid "Request Reference"
msgstr "Referenz Anfrage"

msgid "Subject"
msgstr "Betreff"

msgid "Would you like to make corrections to the event?"
msgstr "Möchten Sie Korrekturen an der Veranstaltung vornehmen?"

msgid "Edit this event."
msgstr "Bearbeiten Sie diese Veranstaltung."

msgid "Forgot something or have a special request?"
msgstr "Haben Sie ein besonderes Anliegen oder haben Sie etwas vergessen?"

msgid "Add a message to the ticket."
msgstr "Dann fügen Sie der Anfrage eine Nachricht hinzu."

msgid "New messages have been disabled because the ticket has been closed."
msgstr "Nachrichten wurden deaktiviert, da das Ticket geschlossen wurde."

msgid "Archive all selected tickets?"
msgstr "Alle ausgewählten Tickets archivieren?"

msgid "Do Archive"
msgstr "Archivieren"

msgid "Archive selected"
msgstr "Selektierte Archivieren"

msgid ""
"You've reached this site because you are logged in. Visitors are "
"automatically redirected to the following link:"
msgstr ""
"Sie sehen diese Seite weil Sie eingeloggt sind. Besucher werden automatisch "
"zum folgenden Verweis weitergeleitet:"

msgid ""
"You are not automatically redirected so you have a chance to edit or delete "
"this link."
msgstr ""
"Sie wurden nicht automatisch weitergeleitet damit Sie die Möglichkeit haben "
"den Verweis zu bearbeiten oder zu löschen."

msgid "You have been successfully unsubscribed from all regular emails."
msgstr "Sie wurden erfolgreich von allen regelmässigen E-Mails abgemeldet."

msgid "Active"
msgstr "Aktiv"

msgid "Inactive"
msgstr "Inaktiv"

msgid "Role"
msgstr "Rolle"

msgid "local"
msgstr "lokal"

msgid "None"
msgstr "Keine"

msgid "No links found."
msgstr "Keine Verknüpfungen gefunden."

msgid "Select an item to view it"
msgstr "Wählen Sie einen Eintrag aus um diesen anzuzeigen"

msgid "Users"
msgstr "Benutzer"

msgid "Ticket permissions"
msgstr "Ticketberechtigungen"

msgid "Yubikey"
msgstr "YubiKey"

msgid "Username"
msgstr "Benutzername"

msgid "Identicon"
msgstr "Identicon"

msgid "Password"
msgstr "Passwort"

msgid "New Recipient"
msgstr "Neuer Empfänger"

msgid "Edit Recipient"
msgstr "Empfänger Bearbeiten"

msgid "Online Counter Label"
msgstr "Onlineschalter Label"

msgid "Hide Online Counter on Homepage"
msgstr "Online-Schalter auf der Homepage ausblenden"

msgid "Reservations Label"
msgstr "Reservationen Label"

msgid "Hide Reservations on Homepage"
msgstr "Reservationen auf der Homepage ausblenden"

msgid "SBB Daypass Label"
msgstr "SBB Tageskarte Label"

msgid "Publications Label"
msgstr "Publikationen Label"

msgid "Hide Publications on Homepage"
msgstr "Publikationen auf der Homepage ausblenden"

msgid "E-Move Label"
msgstr "E-Umzug Label"

msgid "E-Move Url"
msgstr "E-Umzug Url"

msgid "News and Events"
msgstr "News und Events"

msgid "Number of news entries on homepage"
msgstr "Anzahl angezeigte News/ Einträge für Aktuelles"

msgid "Number of events displayed on homepage"
msgstr "Anzahl angezeigte Veranstaltungen"

msgid "Show partners on all pages"
msgstr "Partner auf allen Seiten anzeigen"

msgid "Shows the footer on all pages but for admins"
msgstr "Zeige die Fusszeile auf allen Seiten, ausser für Administratoren"

msgid "Partner display"
msgstr "Anzeige Partner"

msgid "General"
msgstr "Allgemein"

msgid "Favicon"
msgstr "Favicon"

msgid "Social Media"
msgstr "Soziale Medien"

msgid "Links"
msgstr "Links"

msgid "Chat"
msgstr ""

msgid "Header"
msgstr "Kopfzeile"

msgid "Footer"
msgstr "Fusszeile"

msgid "Modules"
msgstr "Module"

msgid "Analytics"
msgstr "Web-Statistik"

msgid "Holidays"
msgstr "Feiertage"

msgid "Link Migration"
msgstr "Migration Links"

<<<<<<< HEAD
#~ msgid "Submit your own event"
#~ msgstr "Einen eigenen Eintrag für den Veranstaltungskalender erfassen"

=======
>>>>>>> 0bb3bd44
#~ msgid "Functions"
#~ msgstr "Funktionen"

#~ msgid "Partner"
#~ msgstr "Partner"

#~ msgid "Ticket Settings"
#~ msgstr "Ticket-Einstellungen"

#~ msgid "Newsletter Settings"
#~ msgstr "Newsletter Einstellungen"<|MERGE_RESOLUTION|>--- conflicted
+++ resolved
@@ -6,11 +6,7 @@
 msgid ""
 msgstr ""
 "Project-Id-Version: OneGov Cloud 1.0\n"
-<<<<<<< HEAD
-"POT-Creation-Date: 2023-01-31 13:21+0100\n"
-=======
 "POT-Creation-Date: 2023-02-06 11:35+0100\n"
->>>>>>> 0bb3bd44
 "PO-Revision-Date: 2021-03-03 16:24+0100\n"
 "Last-Translator: Lukas Burkhard <lukas.burkhard@seantis.ch>\n"
 "Language-Team: German\n"
@@ -224,18 +220,6 @@
 msgstr "PDF"
 
 msgid "Upload to Gever"
-<<<<<<< HEAD
-msgstr ""
-
-msgid "Do you really want to upload this ticket?"
-msgstr ""
-
-msgid "This will upload this ticket to the Gever instance, if configured."
-msgstr ""
-
-msgid "Upload Ticket"
-msgstr ""
-=======
 msgstr "Hochladen auf Gever"
 
 msgid "Do you really want to upload this ticket?"
@@ -248,7 +232,6 @@
 
 msgid "Upload Ticket"
 msgstr "Ticket hochladen"
->>>>>>> 0bb3bd44
 
 msgid "Confirmation"
 msgstr "Bestätigung"
@@ -811,11 +794,7 @@
 msgstr "Neuer Eintrag"
 
 msgid "Functions:"
-<<<<<<< HEAD
-msgstr ""
-=======
 msgstr "Funktionen:"
->>>>>>> 0bb3bd44
 
 msgid "Open"
 msgstr "Offen"
@@ -1544,11 +1523,7 @@
 msgstr "Ticket aus dem Archiv geholt."
 
 msgid "Ticket uploaded to Gever."
-<<<<<<< HEAD
-msgstr ""
-=======
 msgstr "Ticket zu Gever hochgeladen."
->>>>>>> 0bb3bd44
 
 msgid "Your search returned no results."
 msgstr "Zu Ihrer Suche wurde nichts gefunden."
@@ -2109,12 +2084,9 @@
 msgid "Link Migration"
 msgstr "Migration Links"
 
-<<<<<<< HEAD
 #~ msgid "Submit your own event"
 #~ msgstr "Einen eigenen Eintrag für den Veranstaltungskalender erfassen"
 
-=======
->>>>>>> 0bb3bd44
 #~ msgid "Functions"
 #~ msgstr "Funktionen"
 
