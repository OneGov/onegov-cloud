--- conflicted
+++ resolved
@@ -2769,16 +2769,14 @@
 msgid "New Note"
 msgstr "Neue Notiz"
 
-<<<<<<< HEAD
 #~ msgid "Meeting documents"
 #~ msgstr "Sitzungsdokumente"
 
 #~ msgid "Agenda item documents"
 #~ msgstr "Traktandendokumente"
-=======
+
 #~ msgid "No parliamentarians defined yet."
 #~ msgstr "Noch keine Parlamentarier erfasst."
->>>>>>> 015b897a
 
 #~ msgid "Picture"
 #~ msgstr "Bild"
