# This file was generated from translations.town6.xlsx
msgid ""
msgstr ""
"POT-Creation-Date: 2023-02-10 17:08+0100\n"
"PO-Revision-Date: 2021-09-27 16:02+0200\n"
"Language: it_CH\n"
"Content-Type: text/plain; charset=UTF-8\n"
"Content-Transfer-Encoding: 8bit\n"
"Generated-By: xls-to-po 1.0\n"

msgid "Font family serif"
msgstr "Font famiglia serif"

msgid "Used for text in html body"
msgstr "Usato per il testo nel corpo html"

msgid "Font family sans-serif"
msgstr "Font famiglia sans-serif"

msgid "Used for all the headings"
msgstr "Usato per tutti i titoli"

msgid "Supported Chat Integrations"
msgstr "Integrazioni di chat supportate"

msgid "Chat title"
msgstr "Titolo della chat"

msgid "Chat background color"
msgstr "Colore di sfondo della chat"

msgid "Customer-ID"
msgstr "ID cliente"

msgid "Hide chat for chosen roles"
msgstr "Nascondi la chat per i ruoli scelti"

msgid "Admin"
msgstr "Amministratore"

msgid "Editor"
msgstr "Redattore"

msgid "Member"
msgstr "Membro"

msgid "Disable the chat"
msgstr "Disattivare la chat"

#, fuzzy
msgid "Events"
msgstr "Evento"

msgid "All events"
msgstr "Tutti gli eventi"

msgid "Online Counter"
msgstr "Banco online"

msgid "Forms and applications"
msgstr "Moduli e richieste"

msgid "Publications"
msgstr "Pubblicazioni"

msgid "Official Documents"
msgstr "Documenti ufficiali"

msgid "Reservations"
msgstr "Prenotazioni"

msgid "Daypasses and rooms"
msgstr "Pass giornalieri e camere"

msgid "E-Move"
msgstr "E-Trasloco"

msgid "Move with eMovingCH"
msgstr "Trasferisciti con eTraslocoCH"

msgid "SBB Daypass"
msgstr "Pass giornaliero SBB"

msgid "Generalabonnement for Towns"
msgstr "Abbonamento generale per le città"

msgid "Services"
msgstr "Servizi"

msgid "Contacts"
msgstr "Contatti"

msgid "People"
msgstr "Persone"

#, fuzzy
msgid "All contacts"
msgstr "Contatti"

msgid "back"
msgstr "indietro"

#, python-format
msgid "Press ${shortcut} to open Search"
msgstr "Premi ${shortcut} per aprire Cerca"

msgid "Homepage"
msgstr "Pagina principale"

msgid "Settings"
msgstr "Impostazioni"

msgid "Form"
msgstr "Modulo"

msgid "Check"
msgstr "Controlla"

msgid "Forms"
msgstr "Moduli"

msgid "Edit"
msgstr "Modifica"

msgid "QR"
msgstr "QR"

msgid "Delete"
msgstr "Elimina"

msgid "This form can't be deleted."
msgstr "Questo modulo non può essere eliminato."

msgid ""
"There are submissions associated with the form. Those need to be removed "
"first."
msgstr ""
"Sono presenti invii associati al modulo. Questi devono essere rimossi prima "
"di tutto."

msgid "Cancel"
msgstr "Annulla"

msgid "Do you really want to delete this form?"
msgstr "Vuoi davvero eliminare questo modulo?"

msgid "This cannot be undone."
msgstr "L'operazione non può essere annullata."

msgid "Delete form"
msgstr "Elimina modulo"

msgid "Export"
msgstr "Esporta"

msgid "Change URL"
msgstr "Modifica URL"

msgid "Registration Windows"
msgstr "Finestre di registrazione"

msgid "Add"
msgstr "Aggiungi"

msgid "External form"
msgstr "Modulo esterno"

msgid "New external form"
msgstr "Nuovo modulo esterno"

msgid "Person"
msgstr "Persona"

msgid "Do you really want to delete this person?"
msgstr "Vuoi davvero eliminare questa persona?"

msgid "Delete person"
msgstr "Elimina persona"

msgid "Tickets"
msgstr "Biglietti"

msgid "Accept ticket"
msgstr "Accetta il biglietto"

msgid "This ticket can't be closed."
msgstr "Questo biglietto non può essere chiuso."

msgid "This ticket requires a decision, but no decision has been made yet."
msgstr ""
"Questo biglietto richiede una decisione, ma nessuna decisione è stata ancora "
"presa."

msgid "Assign ticket"
msgstr "Assegna il biglietto"

msgid "Close ticket"
msgstr "Chiudi il biglietto"

msgid "Reopen ticket"
msgstr "Riapri il biglietto"

msgid "Archive ticket"
msgstr "Archivia il biglietto"

msgid "Recover from archive"
msgstr "Recupera dall'archivio"

msgid "New Note"
msgstr "Nuova nota"

msgid "PDF"
msgstr "PDF"

msgid "Upload to Gever"
msgstr "Caricare a Gever"

msgid "Do you really want to upload this ticket?"
msgstr "Vuole davvero caricare questo biglietto?"

msgid "This will upload this ticket to the Gever instance, if configured."
msgstr "Questo caricherà il ticket nell'istanza di Gever, se configurata."

msgid "Upload Ticket"
msgstr "Caricare il biglietto"

msgid "Confirmation"
msgstr "Conferma"

msgid "New Message"
msgstr "Nuovo messaggio"

msgid "Ticket Status"
msgstr "Stato del biglietto"

msgid "Text modules"
msgstr "Moduli di testo"

msgid "Text module"
msgstr "Modulo di testo"

msgid "Do you really want to delete this text module?"
msgstr "Confermi di voler eliminare questo modulo di testo?"

msgid "Delete text module"
msgstr "Elimina modulo di testo"

msgid "Recipients"
msgstr "Destinatari"

msgid "Room"
msgstr "Camera"

msgid "Daypass"
msgstr "Biglietto giornaliero"

msgid "Resource Item"
msgstr "Elemento risorsa"

msgid "External resource link"
msgstr "Link a risorse esterne"

msgid "New external resource"
msgstr "Nuova risorsa esterna"

msgid "Export All"
msgstr "Esportazione di tutti"

msgid "Find Your Spot"
msgstr "Cerca le date"

#, fuzzy
msgid "Notifications"
msgstr "Conferma"

msgid "E-Mail Recipient"
msgstr "E-mail del destinatario"

msgid "Do you really want to delete this resource?"
msgstr "Vuoi davvero eliminare questa risorsa?"

msgid "Delete resource"
msgstr "Elimina risorsa"

msgid "This resource can't be deleted."
msgstr "Non può essere eliminata."

msgid "There are existing reservations associated with this resource"
msgstr "Sono presenti delle prenotazioni associate a questa risorsa"

msgid "Clean up"
msgstr "Ripulisci"

msgid "Occupancy"
msgstr "Occupazione"

msgid "Subscribe"
msgstr "Iscriviti"

msgid "Rules"
msgstr "Regole"

msgid "Rule"
msgstr "Regola"

msgid "Edit allocation"
msgstr "Modifica allocazione"

msgid "Do you really want to delete this allocation?"
msgstr "Vuoi davvero eliminare questa allocazione?"

msgid "Delete allocation"
msgstr "Elimina allocazione"

msgid "Mo"
msgstr "Lu"

msgid "Tu"
msgstr "Ma"

msgid "We"
msgstr "Me"

msgid "Th"
msgstr "Gi"

msgid "Fr"
msgstr "Ve"

msgid "Sa"
msgstr "Sa"

msgid "Su"
msgstr "Do"

#, python-format
msgid "Every ${days} until ${end}"
msgstr "Ogni ${days} fino al ${end}"

msgid "Import"
msgstr "Importa"

#.
#. Used in sentence: "${event} published."
msgid "Event"
msgstr "Evento"

msgid "This event can't be editet."
msgstr "Questo evento non può essere modificato."

msgid "Imported events can not be editet."
msgstr "Gli eventi importati non possono essere modificati."

msgid "Do you really want to delete this event?"
msgstr "Desideri davvero eliminare questo evento?"

msgid "Delete event"
msgstr "Elimina evento"

msgid "This event can't be deleted."
msgstr "Questo evento non può essere eliminato."

msgid "To remove this event, go to the ticket and reject it."
msgstr "Per rimuovere questo evento, vai al biglietto e rifiutalo."

msgid "Withdraw event"
msgstr "Ritira evento"

msgid "Do you really want to withdraw this event?"
msgstr "Vuoi davvero ritirare questo evento?"

msgid "You can re-publish an imported event later."
msgstr "Puoi ripubblicare un evento importato in un secondo momento."

msgid "Re-publish event"
msgstr "Ripubblica l'evento"

#, fuzzy
msgid "Newsletter"
msgstr "Abbonamento alla newsletter"

msgid "New"
msgstr "Nuovo"

msgid "Subscribers"
msgstr "Iscritti"

msgid "Send"
msgstr "Invia"

msgid "Test"
msgstr "Test"

msgid "Delete newsletter"
msgstr "Elimina newsletter"

msgid "Photo Albums"
msgstr "Album fotografici"

msgid "Manage images"
msgstr "Gestisci immagini"

msgid "Photo Album"
msgstr "Album fotografico"

msgid "Choose images"
msgstr "Scegli le immagini"

msgid "Delete photo album"
msgstr "Elimina l'album fotografico"

msgid "Usermanagement"
msgstr "Gestione utenti"

msgid "Create Signup Link"
msgstr "Crea collegamento di iscrizione"

msgid "User"
msgstr "Utente"

msgid "User groups"
msgstr "Gruppi di utenti"

msgid "User group"
msgstr "Gruppo di utenti"

msgid "Do you really want to delete this user group?"
msgstr "Vuoi davvero eliminare questo gruppo di utenti?"

msgid "Delete user group"
msgstr "Elimina gruppo di utenti"

msgid "Exports"
msgstr "Esportazioni"

msgid "Payment Providers"
msgstr "Provider di servizi di pagamento"

msgid "Payments"
msgstr "Pagamenti"

msgid "Stripe Connect"
msgstr "Stripe Connect"

msgid "Payment Provider"
msgstr "Elaboratore dei pagamenti"

msgid "Synchronise"
msgstr "Sincronizza"

msgid "Timeline"
msgstr "Timeline"

msgid "Directories"
msgstr "Cartelle"

msgid "Directory"
msgstr "Cartella"

msgid "Configure"
msgstr "Configura"

#, python-format
msgid "Do you really want to delete \"${title}\"?"
msgstr "Desideri davvero eliminare \"${title}\"?"

msgid "All entries will be deleted as well!"
msgstr "Anche tutti gli elementi verranno eliminati!"

msgid "Delete directory"
msgstr "Elimina la cartella"

msgid "Entry"
msgstr "Elemento"

msgid "Published"
msgstr "Pubblicato"

msgid "Upcoming"
msgstr "In arrivo"

msgid "Past"
msgstr "Passato"

msgid "Publication"
msgstr "Pubblicazione"

msgid "Choose filter"
msgstr "Scegli filtro"

msgid "Delete entry"
msgstr "Elimina elemento"

msgid "Dashboard"
msgstr "Pannello di controllo"

msgid "Do you really want to delete this external link?"
msgstr "Vuoi davvero eliminare questo collegamento esterno?"

msgid "Delete external link"
msgstr "Elimina collegamento esterno"

msgid "Sort"
msgstr "Ordinare"

msgid "No rules defined."
msgstr "Nessuna regola definita."

msgid "State:"
msgstr "Stato:"

msgid "Owner:"
msgstr "Proprietario:"

msgid "Kind:"
msgstr "Tipo:"

msgid "No directories defined yet."
msgstr "Nessuna cartella ancora definita."

msgid "No entries found."
msgstr "Non è stato trovato nessun risultato."

msgid "More"
msgstr "Più"

msgid "Further Information"
msgstr "Ulteriori informazioni"

msgid "Propose entry"
msgstr "Proponi un elemento"

msgid "Something missing? Propose a new entry."
msgstr "Manca qualcosa? Proponi un nuovo elemento."

msgid "External link"
msgstr "Collegamento esterno"

#, fuzzy
msgid "More information"
msgstr "Conferma"

msgid "Change Request"
msgstr "Richiesta di modifica"

msgid "Found an error? Propose a change to this entry."
msgstr "Trovato un errore? Proponi una modifica a questo elemento."

msgid ""
"Your edit requires a migration of existing entries. Please confirm the "
"following changes."
msgstr ""
"La tua modifica richiede una migrazione degli elementi esistenti. Conferma "
"le seguenti modifiche."

msgid ""
"Changes are detected using a heuristic. Therefore it is possible that your "
"changes were misdetected. If in doubt, press cancel and try to change the "
"directory in small increments."
msgstr ""
"Le modifiche vengono rilevate utilizzando un'euristica. Pertanto è possibile "
"che le modifiche siano state rilevate erroneamente. In caso di dubbio, premi "
"annulla e prova a modificare la cartella in incrementi di dimensioni ridotte."

msgid "For additional safety you can also download a backup before continuing:"
msgstr ""
"Per maggiore sicurezza puoi anche scaricare un backup prima di proseguire:"

msgid "Download backup"
msgstr "Scarica il backup"

msgid ""
"There was an error while migrating your directory! You can fix the displayed "
"entries in a separate window and then continue here."
msgstr ""
"Si è verificato un errore durante la migrazione della cartella! Puoi "
"correggere gli elementi visualizzati in una finestra separata e poi "
"proseguire qui."

msgid "Added:"
msgstr "Aggiunto:"

msgid "Removed:"
msgstr "Rimosso:"

msgid "Renamed:"
msgstr "Rinominato:"

msgid "Changed:"
msgstr "Modificato:"

#, fuzzy
msgid "Confirm"
msgstr "Conferma"

msgid "There was an error while importing your directory!"
msgstr "Si è verificato un errore durante l'importazione della cartella!"

msgid ""
"Please review your data and press \"Complete\" to finalize the process. If "
"there's anything you'd like to change, click on \"Edit\" to return to the "
"filled-out form."
msgstr ""
"Esamina di nuovo i dati e premi \"Completa\" per finalizzare il processo. Se "
"c'è qualcosa che desideri modificare, fai clic su \"Modifica\" per tornare "
"al modulo compilato."

msgid ""
"The image shown in the list view is a square. To have your image shown fully "
"in the list view, you need to use a square image."
msgstr ""
"L'immagine mostrata nella visualizzazione elenco è un quadrato. Per "
"visualizzare l'immagine nella sua interezza nella visualizzazione elenco, è "
"necessario utilizzare un'immagine quadrata."

msgid "Complete"
msgstr "Completato"

msgid "No exports available."
msgstr "Nessuna esportazione disponibile."

msgid "Upload"
msgstr "Carica"

msgid "Just Uploaded"
msgstr "Appena caricato"

msgid "Name"
msgstr "Nome"

msgid "Extension"
msgstr "Estensione"

msgid "Upload Date"
msgstr "Data di caricamento"

#, fuzzy
msgid "All Files"
msgstr "Tutti gli articoli"

msgid "No files uploaded yet"
msgstr "Nessun file caricato"

msgid "You are trying to open a page for which you are not authorized."
msgstr "Stai cercando di aprire una pagina per la quale non sei autorizzato."

msgid "Please follow this link to login with a different user."
msgstr "Segui questo collegamento per accedere con un altro utente."

msgid "Please follow this link to login."
msgstr "Segui questo collegamento per accedere."

msgid "No forms defined yet."
msgstr "Nessun modulo ancora definito."

msgid "Categories"
msgstr "Categorie"

msgid ""
"To edit the image descriptions, click on one, enter your descrption and "
"press return. To abort press escape."
msgstr ""
"Per modificare le descrizioni delle immagini, fai clic su una di esse, "
"inserisci la descrizione e premi Invio. Per interrompere premere Esc."

msgid "No images uploaded yet"
msgstr "Nessuna immagine caricata"

msgid "This album does not contain any images yet."
msgstr "Questo album non contiene ancora nessuna immagine."

msgid "No photo albums defined yet."
msgstr "Nessun album fotografico ancora definito."

#, fuzzy
msgid "Skip navigation"
msgstr "Migrazione dei link"

msgid "Straight to ..."
msgstr "Direttamente a ..."

msgid "Back to the homepage"
msgstr "Torna alla pagina principale"

msgid "Logo"
msgstr "Logo"

msgid "Search term"
msgstr "Termine di ricerca"

msgid "Perform Search"
msgstr "Ricerca"

msgid "The form contains errors. Please check the fields marked in red."
msgstr "Il modulo contiene degli errori. Verifica i campi segnalati in rosso."

msgid "Copied to Clipboard!"
msgstr "Copiato negli appunti!"

msgid "Don't have an account yet?"
msgstr "Non hai ancora un account?"

msgid "Register now"
msgstr "Iscriviti subito"

msgid "Forgot your password?"
msgstr "Hai dimenticato la password?"

msgid "Reset password"
msgstr "Reimposta la password"

msgid "Alternatives"
msgstr "Alternative"

msgid "You are here"
msgstr "Ti trovi qui"

msgid "Privacy Protection"
msgstr "Tutela della privacy"

msgid "Login"
msgstr "Accedi"

msgid "About"
msgstr "Chi Siamo"

#, fuzzy
msgid "Contact"
msgstr "Contatti"

msgid "more"
msgstr "più"

msgid "Opening Hours"
msgstr "Orari di Apertura"

msgid "Submit"
msgstr "Invia"

msgid "Drop files to upload"
msgstr "Trascina e rilascia il file da caricare"

msgid "read more"
msgstr "leggere di più"

msgid "All articles"
msgstr "Tutti gli articoli"

msgid "E-Mail Address"
msgstr "Indirizzo e-mail"

msgid "This site is private"
msgstr "Questo sito è privato"

msgid "This site is private but can also be seen by members"
msgstr "Questo sito è privato ma può essere visto dai membri"

msgid "This site is secret"
msgstr "Questo sito è segreto"

msgid "This site is not published."
msgstr "Questo sito non è pubblicato."

msgid "This site is not public."
msgstr "Questo sito non è pubblico."

msgid "This site is not public but it can be seen by members."
msgstr "Questo sito non è pubblico ma può essere visto dai membri."

msgid ""
"This site contains no lead. Leads are used for lists and search results."
msgstr ""
"Questo sito non contiene estratti. Per gli elenchi e i risultati di ricerca "
"vengono utilizzati gli estratti."

msgid "Map"
msgstr "Mappa"

msgid "More news"
msgstr "Altre notizie"

msgid "Total Amount"
msgstr "Importo totale"

msgid "Change request"
msgstr "Richiesta di modifica"

msgid "New Entry"
msgstr "Nuovo elemento"

msgid "Functions:"
msgstr "Funzioni:"

msgid "Open"
msgstr "Aperto"

msgid "Pending"
msgstr "In attesa"

msgid "Closed"
msgstr "Chiuso"

#, fuzzy
msgid "Archived"
msgstr "Fare Archivio"

msgid "Paid"
msgstr "Pagato"

msgid "Failed"
msgstr "Fallito"

msgid "Refunded"
msgstr "Rimborsato"

msgid "Manual"
msgstr "Manuale"

msgid "Ticket"
msgstr "Biglietto"

msgid "Previous Page"
msgstr "Pagina precedente"

msgid "You're on page"
msgstr "Sei sulla pagina"

msgid "Next Page"
msgstr "Pagina successiva"

msgid ""
"Persons living outside the following zipcodes may only reserve this "
"allocation on the ${date}: ${zipcodes}"
msgstr ""
"Le persone che vivono al di fuori dei seguenti codici postali possono "
"prenotare questa allocazione solo il ${date}: ${zipcodes}"

msgid "Quota"
msgstr "Quota"

msgid "State"
msgstr "Stato"

msgid "Initiated"
msgstr "Avviato"

msgid "Submitted"
msgstr "Inviato"

msgid "Withdrawn"
msgstr "Ritirato"

msgid "Submitter"
msgstr "Mittente"

msgid "Title"
msgstr "Titolo"

msgid "Description"
msgstr "Descrizione"

msgid "List Preview"
msgstr "Anteprima elenco"

msgid "Image"
msgstr "Immagine"

msgid "Additional Information"
msgstr "Informazioni aggiuntive"

#, fuzzy
msgid "Location"
msgstr "Conferma"

msgid "Price"
msgstr "Prezzo"

msgid "Organizer"
msgstr "Organizzatore"

msgid "Organizer E-Mail"
msgstr "E-mail dell'organizzatore"

msgid "Tags"
msgstr "Tag"

msgid "Date and time"
msgstr "Data e ora"

msgid "Recurrence"
msgstr "Ricorrenza"

#, fuzzy
msgid "All dates"
msgstr "Tutti gli articoli"

msgid "No events found."
msgstr "Nessun evento trovato."

msgid "Past events"
msgstr "Eventi passate"

msgid "Learn more"
msgstr "Per saperne di più"

msgid "From"
msgstr "Dalle"

msgid "To"
msgstr "A"

msgid "Filter by date"
msgstr "Filtro per data"

msgid "Administrator"
msgstr "Amministratore"

msgid "Administrators"
msgstr "Amministratori"

msgid "Editors"
msgstr "Redattori"

msgid "Members"
msgstr "Membri"

msgid "Close (Esc)"
msgstr "Chiudi (Esc)"

msgid "Share"
msgstr "Condividi"

msgid "Toggle fullscreen"
msgstr "Attiva/disattiva schermo intero"

msgid "Zoom in/out"
msgstr "Ingrandisci/riduci"

msgid ""
"This space holds images from your photo-albums. To show photos add a few "
"photos to an album and mark it as available for the homepage."
msgstr ""
"Questo spazio contiene le immagini dei tuoi album fotografici. Per mostrare "
"le foto, aggiungi alcune foto a un album e contrassegnalo come disponibile "
"per la home page."

msgid "Has a digital seal"
msgstr "Ha un sigillo digitale"

msgid "${count} page"
msgstr "${count} pagina"

msgid "${count} pages"
msgstr "${count} pagine"

msgid "Further occurrences:"
msgstr "Ulteriori occorrenze:"

msgid ""
"Your request will be processed shortly. To see the state of your process "
"your may return to this page at any time. All information on this page has "
"been sent to your e-mail address."
msgstr ""
"La tua richiesta sarà elaborata a breve. Puoi tornare a questa pagina in "
"qualsiasi momento per visualizzare lo stato del processo. Tutte le "
"informazioni su questa pagina sono state inviate al tuo indirizzo e-mail."

msgid ""
"Your request will be processed shortly. To see the state of your process "
"your may return to this page at any time."
msgstr ""
"La tua richiesta sarà elaborata a breve. Puoi tornare a questa pagina in "
"qualsiasi momento per visualizzare lo stato del processo."

msgid ""
"Your request has been completed. If you asked for documents to be sent to "
"your address, they should arrive shortly. If you asked to pick up documents "
"at the municipality, the are now ready to be picked up."
msgstr ""
"La tua richiesta è stata completata. Se hai chiesto di inviare i documenti "
"al tuo indirizzo, dovrebbero arrivare a breve. Se hai chiesto di ritirare i "
"documenti presso il comune, ora sono pronti per essere ritirati."

msgid "Privacy"
msgstr "Privacy"

msgid "Send me my entered data by e-mail."
msgstr "Inviami i dati inseriti tramite e-mail."

msgid "Payment"
msgstr "Pagamento"

msgid "Pay Online Now"
msgstr "Paga ora online"

msgid "Credit Card Fee"
msgstr "Commissione sulla carta di credito"

msgid "Pay Offline later"
msgstr "Paga offline successivamente"

msgid "at ${time}"
msgstr "alle ${time}"

msgid "Object"
msgstr "Oggetto"

msgid "Net Amount"
msgstr "Importo netto"

msgid "Fee"
msgstr "Tariffa"

msgid "Created"
msgstr "Creato"

msgid "Disbursed"
msgstr "Erogato"

msgid "Digital seal"
msgstr "Sigillo digitale"

msgid "Access"
msgstr "Accesso"

msgid "Public"
msgstr "Pubblico"

msgid "Private"
msgstr "Privata"

msgid "Will be published on:"
msgstr "Verrà pubblicato il:"

msgid "Publication date:"
msgstr "Data di pubblicazione:"

msgid "Reset"
msgstr "Ripristina"

msgid "Will be published until:"
msgstr "Sarà pubblicato fino a:"

msgid "Publication end date:"
msgstr "Data di fine pubblicazione:"

msgid "Not a publication"
msgstr "Non una pubblicazione"

#, fuzzy
msgid "Content"
msgstr "Contatti"

msgid "1 page"
msgstr "1 pagina"

msgid "Contains no readable text"
msgstr "Non contiene testo leggibile"

msgid "1 word"
msgstr "1 parola"

msgid "${count} words"
msgstr "${count} parole"

msgid "Do you really want to delete this file?"
msgstr "Vuoi davvero eliminare questo file?"

msgid "Delete File"
msgstr "Elimina file"

msgid "Please provide the new name for the file"
msgstr "Indica il nuovo nome del file"

msgid "Rename"
msgstr "Rinomina"

msgid "Digital seal applied by ${signee} on ${date}"
msgstr "Sigillo digitale applicato da ${signee} il ${date}"

msgid "Please enter your yubikey to apply a digital seal to this file"
msgstr ""
"Inserisci il tuo yubikey per applicare un sigillo digitale a questo file"

msgid "Sign"
msgstr "Firma"

msgid "Plug your YubiKey into a USB slot and press it."
msgstr "Collega il dispositivo YubiKey a una porta USB e premi."

msgid ""
"Published documents with a digital seal can be discovered through the site-"
"search and in the list of documents with a digital seal. This action will be "
"logged and cannot be undone."
msgstr ""
"Documenti pubblicati con sigillo digitale possono essere individuati tramite "
"la ricerca nel sito e nell'elenco dei documenti con sigillo digitale. Questa "
"operazione verrà registrata e non può essere annullata."

msgid "Without digital seal"
msgstr "Senza sigillo digitale"

msgid "Apply digital seal now"
msgstr "Applica ora il sigillo digitale"

msgid "You are not authorised to apply digital seals to documents"
msgstr "Non sei autorizzati ad applicare sigilli digitali ai documenti"

msgid "Click to add a description"
msgstr "Clicca per aggiungere una descrizione"

msgid "Do you really want to delete the image?"
msgstr "Vuoi davvero eliminare l'immagine?"

msgid "Delete Image"
msgstr "Elimina immagine"

msgid "${name} was provided with a digital seal on ${date}"
msgstr "${name} è stato dotato di sigillo digitale il ${date}"

msgid "${name} is not in our database"
msgstr "${name} non è contenuto nel nostro database"

msgid "Accept"
msgstr "Accetta"

msgid "Focus"
msgstr "Messa a fuoco"

msgid "Available options for the focus widget:"
msgstr "Opzioni disponibili per il widget di messa a fuoco:"

msgid "Copy to clipboard"
msgstr "Copia negli appunti"

msgid "Hello!"
msgstr "Ciao!"

msgid "Your e-mail address was just used to create an account on ${homepage}."
msgstr ""
"Il tuo indirizzo e-mail è stato appena utilizzato per creare un account su "
"${homepage}."

msgid "To activate your account, click confirm below:"
msgstr "Per attivare il tuo account, fai clic su conferma qui di seguito:"

#, fuzzy
msgid "Confirm my account"
msgstr "Conferma"

msgid ""
"If you believe this is an error, ignore this message and we'll never bother "
"you again."
msgstr ""
"Se ritieni che si tratti di un errore, ignora questo messaggio e non ti "
"disturberemo mai più."

msgid "Hello"
msgstr "Ciao"

msgid ""
"You are recieving this mail because you subscribed to the following "
"newsletter:"
msgstr "Ricevi questa mail perché sei iscritto alla seguente newsletter:"

msgid "Plese click the following link to confirm your subscription:"
msgstr "Fai clic sul seguente collegamento per confermare l'iscrizione:"

#, fuzzy
msgid "Confirm subscription"
msgstr "Conferma"

msgid ""
"If you did not subscribe to this newsletter you can simply ignore this e-"
"mail."
msgstr ""
"Se non ti sei iscritto a questa newsletter puoi semplicemente ignorare "
"questa e-mail."

msgid "Click here to unsubscribe."
msgstr "Clicca qui per annullare l'iscrizione."

msgid "Good morning,"
msgstr "Buongiorno,"

msgid "The following reservations are scheduled for today."
msgstr "Per oggi sono previste le seguenti prenotazioni."

msgid "Whole day"
msgstr "Giorno intero"

msgid "E-Mail"
msgstr "E-mail"

msgid "No reservations today."
msgstr "Nessuna prenotazione oggi."

msgid "Have a great day!"
msgstr "Ti auguro una buona giornata!"

msgid ""
"This is the daily reservation overview for ${organisation}. If you no longer "
"want to receive this e-mail please contact an administrator so they can "
"remove you from the recipients list."
msgstr ""
"Questa è la panoramica delle prenotazioni giornaliere per ${organisation}. "
"Se non desideri più ricevere questa e-mail, contatta un amministratore in "
"modo che possa rimuoverti dall'elenco dei destinatari."

msgid "This is what happend on the ${org} website yesterday:"
msgstr "Questo è quello che è successo ieri sul sito web di ${org}:"

msgid "This is what happend on the ${org} website over the weekend:"
msgstr ""
"Questo è quello che è successo sul sito web ${org} durante il fine settimana:"

msgid "tickets were opened."
msgstr "biglietti sono stati aperti."

msgid "ticket was opened."
msgstr "biglietto è stato aperto."

msgid "tickets were accepted."
msgstr "biglietti sono stati accettati."

msgid "ticket was accepted."
msgstr "biglietto è stato accettato."

msgid "tickets were closed."
msgstr "biglietti sono stati chiusi."

msgid "ticket was closed."
msgstr "biglietto è stato chiuso."

msgid "There are currently ${currently_open} tickets open and"
msgstr "Al momento ci sono ${currently_open} biglietti aperti e"

msgid "There is currently ${currently_open} ticket open and"
msgstr "Al momento c'è ${currently_open} biglietto aperto e"

msgid "tickets are pending."
msgstr "biglietti sono in sospeso."

msgid "ticket is pending."
msgstr "biglietto è in sospeso."

msgid "Have a great week!"
msgstr "Ti auguro una buona settimana!"

msgid ""
"This is the daily OneGov Cloud status e-mail. If you don't want to receive "
"this e-mail you may deactivate it by clicking on"
msgstr ""
"Questa è l'e-mail di stato quotidiana di OneGov Cloud. Se non vuoi ricevere "
"questa e-mail puoi disattivarla cliccando su"

msgid "unsubscribe"
msgstr "annulla l'iscrizione"

msgid "Or by changing the settings in your user profile."
msgstr "Oppure modificando le impostazioni nel tuo profilo utente."

msgid "Your directory submission has been adopted:"
msgstr "L'invio della cartella è stato adottato:"

msgid "Check request status"
msgstr "Controlla lo stato della richiesta"

msgid "Your change request has been applied:"
msgstr "La richiesta di modifica è stata applicata:"

msgid "Your directory submission has unfortunately been rejected:"
msgstr "L'invio della cartella è stato rifiutato:"

msgid "Your event has been accepted:"
msgstr "L'evento è stato accettato:"

msgid "Your event has unfortunately been rejected:"
msgstr "Purtroppo l'evento è stato rifiutato:"

msgid "The OneGov Cloud Team"
msgstr "Il team di OneGov Cloud"

msgid "The following reservations have been accepted:"
msgstr "Sono state accettate le seguenti prenotazioni:"

msgid "${author} wrote"
msgstr "${author} ha scritto"

msgid ""
"This is a notification for the new reservations for ${organisation}. If you "
"no longer wish to receive these notifications, please contact an "
"administrator so they can remove you from the recipients list."
msgstr ""
"Questa è una notifica per le nuove prenotazioni di ${organizzazione}. Se non "
"desiderate più ricevere queste notifiche, contattate un amministratore per "
"essere rimossi dall'elenco dei destinatari."

msgid "An administrator just created a new account on ${org} for you."
msgstr "Un amministratore ha appena creato per te un nuovo account su ${org}."

msgid "Your username is ${email}."
msgstr "Il tuo nome utente è ${email}."

msgid "Click on the following link to set your account password:"
msgstr "Fai clic sul seguente link per impostare la password dell'account:"

msgid "Set Account Password"
msgstr "Imposta la password dell'account"

msgid ""
"If the password link has expired, you can also request a new password here:"
msgstr ""
"Se il collegamento della password è scaduto, puoi richiedere una nuova "
"password qui:"

msgid "To use your account you need the Yubikey with the serial ${number}"
msgstr ""
"Per utilizzare il tuo account hai bisogno di Yubikey con il seriale ${number}"

msgid "Latest news"
msgstr "Ultime notizie"

msgid ""
"You are receiving this e-mail because you signed up for the ${org} "
"newsletter."
msgstr ""
"Ricevi questa e-mail perché ti sei registrato alla newsletter di ${org}."

msgid "Click here to view web version."
msgstr "Clicca qui per visualizzare la versione web."

msgid "Click the following link to set a new password:"
msgstr "Clicca sul collegamento seguente per impostare una nuova password:"

msgid "If you don't want to change your password, you can ignore this email."
msgstr "Se non desideri modificare la password, ignora questa e-mail."

msgid "Your request has received a payment."
msgstr "La tua richiesta ha ricevuto un pagamento."

msgid "Your request was marked as unpaid."
msgstr "La tua richiesta è stata contrassegnata come non pagata."

msgid ""
"Your request's payment has been refunded. Note that it might take a few days "
"until your refunded amount is shown on your credit card bill."
msgstr ""
"Il pagamento della tua richiesta è stato rimborsato. Tieni presente che "
"potrebbero essere necessari alcuni giorni prima che l'importo rimborsato "
"venga visualizzato sull'estratto conto della carta di credito."

msgid "Amount:"
msgstr "Importo:"

msgid "Your registration for \"${title}\" has been confirmed."
msgstr "La tua registrazione per \"${title}\" è stata confermata."

msgid "Your registration for \"${title}\" has been denied."
msgstr "La tua registrazione per \"${title}\" è stata rifiutata."

msgid "Your registration for \"${title}\" has been cancelled."
msgstr "La tua registrazione per \"${title}\" è stata annullata."

msgid "Registration"
msgstr "Registrazione"

msgid "Registration Window"
msgstr "Finestra di registrazione"

msgid "The ticket number is"
msgstr "Il numero del biglietto è"

msgid "The following reservations have unfortunately been cancelled:"
msgstr "Purtroppo le seguenti prenotazioni sono state annullate:"

msgid "A message has been sent regarding ${ref}:"
msgstr "È stato inviato un messaggio relativo a ${ref}:"

#. Canonical text for ${link} is: "visit the request status page"
#. Canonical text for ${link} is: "visit the request page"
msgid "Please ${link} to reply."
msgstr "Per favore ${link} per rispondere."

#. Used in sentence: "Please ${link} to reply."
msgid "visit the request status page"
msgstr "visita la pagina di richiesta dello stato"

#. Used in sentence: "Please ${link} to reply."
msgid "visit the request page"
msgstr "visita la pagina di richiesta"

msgid "Your request has been closed."
msgstr "La richiesta è stata chiusa."

msgid "Your requests's timeline has been archived for future reference:"
msgstr ""
"La cronologia delle richieste è stata archiviata per riferimento futuro:"

msgid "Request Timeline"
msgstr "Cronologia delle richieste"

msgid "Thank you for your request."
msgstr "Ti ringraziamo per la tua richiesta."

msgid "Your request has been registered with the following reference:"
msgstr "La tua richiesta è stata registrata con il seguente riferimento:"

msgid ""
"We will send another e-mail once your ticket has been completed. In the "
"meantime you can check the status of your ticket at any time:"
msgstr ""
"Ti invieremo un'altra e-mail una volta che il tuo biglietto sarà stato "
"completato. Nel frattempo puoi controllare in qualsiasi momento lo stato del "
"tuo biglietto:"

msgid "The following ticket has just been opened:"
msgstr "Il seguente biglietto è stato appena aperto:"

msgid "View the ticket"
msgstr "Visualizza il biglietto"

msgid "Your request has been reopened"
msgstr "La tua richiesta è stata riaperta"

msgid "Directory entry adopted."
msgstr "Elemento della cartella adottato."

msgid "Change request applied."
msgstr "Richiesta di modifica applicata."

msgid "Directory entry rejected."
msgstr "Elemento della cartella rifiutato."

msgid "Event edited."
msgstr "Evento montato."

#. Canonical text for ${event} is: "Event"
msgid "${event} published."
msgstr "${event} pubblicato."

msgid "Event deleted."
msgstr "Evento eliminato."

msgid "Event withdrawn."
msgstr "Evento ritirato."

msgid "File signed."
msgstr "File firmato."

msgid "File with digital seal removed."
msgstr "File con sigillo digitale cancellato."

msgid "${amount} marked as paid."
msgstr "${amount} contrassegnato come pagato."

msgid "${amount} marked as unpaid."
msgstr "${amount} contrassegnato come non pagato."

msgid "${amount} captured."
msgstr "${amount} acquisito."

msgid "${amount} refunded."
msgstr "${amount} rimborsato."

msgid "1 reservation accepted."
msgstr "1 prenotazione accettata."

msgid "${count} reservations accepted."
msgstr "${count} prenotazioni accettate."

msgid "1 reservation rejected."
msgstr "1 prenotazione rifiutata."

msgid "${count} reservations rejected."
msgstr "${count} prenotazioni rifiutate."

msgid "Registration confirmed."
msgstr "Iscrizione confermata."

msgid "Registration denied."
msgstr "Iscrizione negata."

msgid "Registration cancelled."
msgstr "Registrazione annullata."

msgid "Ticket opened."
msgstr "Biglietto aperto."

msgid "Ticket accepted."
msgstr "Biglietto accettato."

msgid "Ticket closed."
msgstr "Biglietto chiuso."

msgid "Ticket reopened."
msgstr "Biglietto riaperto."

msgid "Ticket e-mails disabled."
msgstr "E-mail dei biglietti disabilitate."

msgid "Ticket e-mails enabled."
msgstr "E-mail dei biglietti abilitate."

msgid "Payment amount changed."
msgstr "Importo del pagamento modificato."

msgid "Ticket archived."
msgstr "Biglietto archiviato."

msgid "Ticket recovered from archive."
msgstr "Biglietto recuperato dall'archivio."

msgid "Ticket uploaded to Gever."
msgstr "Biglietto caricato su Gever."

msgid "Your search returned no results."
msgstr "La tua ricerca non ha restituito alcun risultato."

msgid "Hashtags"
msgstr "Hashtags"

msgid "Years"
msgstr "Anni"

msgid "Newsletter Subscription"
msgstr "Abbonamento alla newsletter"

msgid ""
"The newsletter is disabled. You can only see this page because you are "
"logged in."
msgstr ""
"La newsletter è disabilitata. Puoi vedere questa pagina solo perché hai "
"fatto il login."

msgid "Sign up to our newsletter to always stay up to date:"
msgstr "Iscriviti alla nostra newsletter per rimanere sempre aggiornato:"

msgid "There are currently ${count} recipients registered."
msgstr "Al momento ci sono ${count} destinatari registrati."

#, fuzzy
msgid "Archive"
msgstr "Fare Archivio"

msgid "No newsletters yet."
msgstr "Ancora nessuna newsletter."

msgid "Not yet sent."
msgstr "Non ancora inviato."

msgid ""
"The user ${username} was created successfully. Please write down the user's "
"password, as it won't be shown to you again:"
msgstr ""
"L'utente ${username} è stato creato correttamente. Annota la password "
"dell'utente, poiché non ti verrà più mostrata:"

msgid "Password:"
msgstr "Password:"

msgid ""
"The user ${username} was created successfully. An e-mail has been sent to "
"the user with login instructions."
msgstr ""
"L'utente ${username} è stato creato correttamente. Una e-mail con le "
"istruzioni per l'accesso è stata inviata all'utente."

msgid "Back to usermanagement"
msgstr "Torna alla gestione degli utenti"

msgid ""
"Sorry, the page you are looking for could not be found. Try checking the URL "
"for errors or use the search box on the top."
msgstr ""
"Spiacenti, la pagina che stai cercando non è stata trovata. Prova a "
"controllare l'URL per eventuali errori o utilizza la casella di ricerca in "
"alto."

msgid "Export this event"
msgstr "Esporta questo evento"

msgid "Export all occurrences of this event"
msgstr "Esporta tutte le occorrenze di questo evento"

msgid "All occurrences of this event"
msgstr "Tutte le occorrenze di questo evento"

msgid "Origin"
msgstr "Origine"

msgid "This is an imported event"
msgstr "Questo è un evento importato"

msgid "Tag"
msgstr "Tag"

msgid "Date"
msgstr "Data"

msgid "Actions"
msgstr "Azioni"

msgid "Export these events"
msgstr "Esporta questi eventi"

msgid "Submit your event"
msgstr "Invia il tuo evento"

msgid "No payment providers defined."
msgstr "Nessun fornitore di servizi di pagamento definito."

msgid "Connected:"
msgstr "Connesso:"

msgid "Default:"
msgstr "Predefinito:"

msgid "Enabled:"
msgstr "Abilitato:"

msgid "Fee:"
msgstr "Imposta:"

msgid "No payments yet."
msgstr "Nessun pagamento ancora."

msgid "No people added yet."
msgstr "Nessuna persona aggiunta ancora."

msgid "Export a vCard of this person"
msgstr "Esporta una vCard di questa persona"

msgid "No publications"
msgstr "Nessuna pubblicazione"

#, fuzzy
msgid "Information"
msgstr "Conferma"

msgid ""
"You can search through the content of all listed files by using the search "
"on the top right."
msgstr ""
"Puoi cercare all'interno del contenuto di tutti i file elencati utilizzando "
"la ricerca in alto a destra."

msgid ""
"All files have a digital seal. The digital seal of a downloaded file can be "
"viewed in Adobe Acrobat Reader or by dragging an already downloaded file "
"into the field below:"
msgstr ""
"Tutti i file hanno un sigillo digitale. Il sigillo digitale di un file "
"scaricato può essere visualizzata in Adobe Acrobat Reader oppure trascinando "
"un file già scaricato nel campo sottostante:"

msgid "Drop files to verify them"
msgstr "Rilascia i file per verificarli"

msgid ""
"Subscribers may always unsubscribe themselves through a link shown at the "
"bottom of the newsletter. If you unsubscribe them here, they will not be "
"notified."
msgstr ""
"Gli abbonati possono sempre annullare l'iscrizione tramite un collegamento "
"mostrato in fondo alla newsletter. Se annulli qui la loro iscrizione, questi "
"non riceveranno alcun avviso."

msgid "Unsubscribe"
msgstr "Annulla iscrizione"

msgid "No dates found, please select dates in the calendar first"
msgstr "Nessuna data trovata, seleziona prima le date nel calendario"

msgid "Go to calendar"
msgstr "Vai al calendario"

msgid ""
"The following link can be used to subscribe to the reservations of this "
"calendar. It can be used by anyone that knows the link in multiple calendar "
"applications."
msgstr ""
"Il seguente collegamento può essere utilizzato per iscriversi alle "
"prenotazioni di questo calendario. Può essere utilizzato da chiunque conosca "
"il collegamento in più applicazioni di calendario."

msgid ""
"Note that we have no control over how often calendar applications update the "
"calendars they are subscribed to (if they update at all). Therefore the "
"information shown in the calendar may be wrong or out of date. Use it at "
"your own risk."
msgstr ""
"Tieni presente che non abbiamo alcun controllo sulla frequenza con cui le "
"applicazioni di calendario aggiornano i calendari a cui sono iscritte (né "
"sul fatto che si aggiornino). Pertanto, le informazioni mostrate nel "
"calendario potrebbero essere errate o non aggiornate. Usale tuo rischio."

msgid "Reservations must be made at least one day in advance."
msgstr ""
"Le prenotazioni devono essere effettuate con almeno un giorno di anticipo."

msgid "Reservations must be made at least one hour in advance."
msgstr ""
"Le prenotazioni devono essere effettuate con almeno un'ora di anticipo."

msgid "Reservations must be made at least ${n} days in advance."
msgstr ""
"Le prenotazioni devono essere effettuate con almeno ${n} giorni di anticipo."

msgid "Reservations must be made at least ${n} hours in advance."
msgstr ""
"Le prenotazioni devono essere effettuate con almeno ${n} ore di anticipo."

msgid "Select a free time span in the calendar below to create an allocation."
msgstr ""
"Seleziona un periodo di tempo libero nel calendario sottostante per creare "
"un'allocazione."

msgid "Removes all unreserved allocations between the start and end date."
msgstr ""
"Rimuove tutte le allocazioni non riservate tra la data di inizio e di fine."

msgid "Reservation is pending approval"
msgstr "La prenotazione è in attesa di approvazione"

msgid "(${num_pending} pending approval)"
msgstr "(${num_pending} in attesa di approvazione)"

msgid "Utilised"
msgstr "Utilizzato"

msgid "No recipients defined yet."
msgstr "Nessun destinatario ancora definito."

msgid ""
"Receives notifications for reservations of the day on the following days:"
msgstr ""
"Riceve le notifiche per le prenotazioni del giorno nei giorni successivi:"

msgid "Receives notifications for new reservations."
msgstr "Riceve le notifiche per le nuove prenotazioni."

msgid "Notifications for following Resources"
msgstr "Notifiche per le seguenti risorse"

msgid "No reservation resources defined yet."
msgstr "Nessuna risorsa di prenotazione ancora definita."

msgid ""
"Searching is currently unavailable due to technical difficulties. Please "
"excuse the inconvenience and try again later."
msgstr ""
"La ricerca non è attualmente disponibile a causa di difficoltà tecniche. Ci "
"scusiamo dell'inconveniente, riprova più tardi."

msgid "Search"
msgstr "Cerca"

msgid "Select the images that should be shown inside this album."
msgstr ""
"Seleziona le immagini che dovrebbero essere mostrate all'interno di questo "
"album."

#, fuzzy
msgid "Confirm selection"
msgstr "Conferma"

msgid "This newsletter has not been sent yet."
msgstr "Questa newsletter non è stata ancora inviata."

msgid "First sent ${time_ago}."
msgstr "Inviato per la prima volta ${time_ago}."

msgid "This newsletter was sent to ${n} subscribers."
msgstr "Questa newsletter è stata inviata a ${n} iscritti."

msgid "All subscribers have already received this newsletter."
msgstr "Tutti gli iscritti hanno già ricevuto questa newsletter."

msgid "The newsletter is scheduled to be sent on ${time}"
msgstr "L'invio della newsletter è programmato per le ${time}"

msgid "Preview"
msgstr "Anteprima"

msgid ""
"Check the email text. You can use the full news text instead of the leading "
"if you want. You will find this setting in the edit menu of the news item."
msgstr ""
"Controlla il testo dell'email. Se lo desideri, puoi utilizzare il testo "
"completo delle notizie anziché l'estratto. Troverai questa impostazione nel "
"menu di modifica della notizia."

msgid "Delivery"
msgstr "Distribuzione"

msgid "The newsletter was already sent to the following addresses:"
msgstr "La newsletter è già stata inviata ai seguenti indirizzi:"

msgid ""
"A signup link allows anyone to sign up with a specific role. Those signups "
"are limited by time and count but they still present a security risk. Be "
"sure to only share this link with people you trust."
msgstr ""
"Un collegamento di registrazione consente a chiunque di iscriversi con un "
"ruolo specifico. Queste registrazioni sono limitate nel tempo e nel numero, "
"ma presentano comunque un rischio per la sicurezza. Assicurati di "
"condividere questo collegamento solo con persone di cui ti fidi."

msgid ""
"Your signup link has been created as follows. Please copy it before "
"continuing, it won't be shown to you again:"
msgstr ""
"Il tuo collegamento di registrazione è stato creato come segue. Copialo "
"prima di proseguire, non ti verrà più mostrato:"

msgid "Text"
msgstr "Testo"

msgid "All"
msgstr "Tutti"

msgid "View"
msgstr "Visualizza"

msgid ""
"The record behind this ticket was removed. The following information is a "
"snapshot kept for future reference."
msgstr ""
"Il record su cui è basato questo biglietto è stato rimosso. Le seguenti "
"informazioni sono un'istantanea conservata per riferimento futuro."

msgid "No activities yet."
msgstr "Ancora nessuna attività."

msgid "Ticket updates by e-mail"
msgstr "Il biglietto si aggiorna tramite e-mail"

msgid "Disable E-Mails"
msgstr "Disabilita i messaggi e-mail"

msgid "No ticket updates by e-mail"
msgstr "Nessun aggiornamento dei biglietti tramite e-mail"

msgid "Enable E-Mails"
msgstr "Abilita i messaggi e-mail"

msgid "E-Mails can not be sent for tickets of imported events"
msgstr "Non è possibile inviare e-mail per biglietti di eventi importati"

msgid "Send Message"
msgstr "Invia messaggio"

msgid "Messages cannot be sent when the ticket is closed"
msgstr "I messaggi non possono essere inviati quando il biglietto è chiuso"

msgid "Please reopen the ticket to send a message"
msgstr "Riapri il biglietto per inviare un messaggio"

msgid "Messages cannot be sent for imported events"
msgstr "Non è possibile inviare messaggi per eventi importati"

msgid "${count} received"
msgstr "${count} ricevuti"

msgid "${count} sent"
msgstr "${count} inviati"

msgid "${count} note"
msgstr "${count} nota"

msgid "${count} notes"
msgstr "${count} note"

msgid "Amount"
msgstr "Importo"

msgid "Source"
msgstr "Fonte"

msgid "Group"
msgstr "Gruppo"

msgid "Owner"
msgstr "Proprietario"

msgid "Reaction Time"
msgstr "Tempo di reazione"

msgid "Process Time"
msgstr "Tempo di elaborazione"

msgid "Summary"
msgstr "Riepilogo"

msgid ""
"You are editing a note created by someone else. By saving your changes you "
"will become the author of the whole note."
msgstr ""
"Stai modificando una nota creata da qualcun altro. Salvando le modifiche "
"diventerai l'autore dell'intera nota."

msgid ""
"Notes are private and only shown to logged-in members. URLs and e-mail "
"addresses are turned into links."
msgstr ""
"Le note sono private e vengono mostrate solo ai membri che hanno effettuato "
"l'accesso. Gli URL e gli indirizzi e-mail vengono trasformati in "
"collegamenti."

msgid "Pick-Up"
msgstr "Prelievo"

msgid "Request Reference"
msgstr "Riferimento della richiesta"

msgid "Subject"
msgstr "Oggetto"

msgid "Would you like to make corrections to the event?"
msgstr "Volete apportare correzioni all'evento?"

msgid "Edit this event."
msgstr "Modificare questo evento."

msgid "Forgot something or have a special request?"
msgstr "Hai dimenticato qualcosa o hai una richiesta speciale?"

msgid "Add a message to the ticket."
msgstr "Aggiungi un messaggio al biglietto."

msgid "New messages have been disabled because the ticket has been closed."
msgstr ""
"I nuovi messaggi sono stati disabilitati perché il biglietto è stato chiuso."

msgid ""
"Enable notifications about new tickets. Only works when being logged in and "
"having the browser with the site open."
msgstr ""
"Abilita le notifiche sui nuovi ticket. Funziona solo quando si è connessi e "
"si ha il browser con il sito aperto."

msgid "Archive all selected tickets?"
msgstr "Archiviare tutti i biglietti selezionati?"

msgid "Do Archive"
msgstr "Fare Archivio"

msgid "Archive selected"
msgstr "Archivio selezionato"

msgid ""
"You've reached this site because you are logged in. Visitors are "
"automatically redirected to the following link:"
msgstr ""
"Hai raggiunto questo sito perché sei autenticato. I visitatori vengono "
"reindirizzati automaticamente al seguente collegamento:"

msgid ""
"You are not automatically redirected so you have a chance to edit or delete "
"this link."
msgstr ""
"Non vieni reindirizzato automaticamente, quindi hai la possibilità di "
"modificare o eliminare questo collegamento."

msgid "You have been successfully unsubscribed from all regular emails."
msgstr ""
"L'iscrizione da tutte le e-mail periodiche è stata annullata correttamente."

msgid "Active"
msgstr "Attivo"

msgid "Inactive"
msgstr "Inattivo"

msgid "Role"
msgstr "Ruolo"

msgid "local"
msgstr "locale"

msgid "None"
msgstr "Nessuno"

msgid "No links found."
msgstr "Nessun collegamento trovato."

msgid "Select an item to view it"
msgstr "Seleziona un elemento per visualizzarlo"

msgid "Users"
msgstr "Utenti"

msgid "Ticket permissions"
msgstr "Permessi sul biglietto"

msgid "Yubikey"
msgstr "Yubikey"

msgid "Username"
msgstr "Nome utente"

msgid "Identicon"
msgstr "Icona identificativa"

msgid "Password"
msgstr "Password"

msgid "New Recipient"
msgstr "Nuovo destinatario"

msgid "Edit Recipient"
msgstr "Modifica il destinatario"

msgid "Online Counter Label"
msgstr "Etichetta Banco online"

msgid "Hide Online Counter on Homepage"
msgstr "Nascondi Banco online nella pagina iniziale"

msgid "Reservations Label"
msgstr "Etichetta Prenotazioni"

msgid "Hide Reservations on Homepage"
msgstr "Nascondi Prenotazioni nella pagina iniziale"

msgid "SBB Daypass Label"
msgstr "Etichetta Pass giornaliero SBB"

msgid "Publications Label"
msgstr "Etichetta Pubblicazioni"

msgid "Hide Publications on Homepage"
msgstr "Nascondi Pubblicazioni nella pagina iniziale"

msgid "E-Move Label"
msgstr "Etichetta E-Trasloco"

msgid "E-Move Url"
msgstr "URL E-Trasloco"

msgid "News and Events"
msgstr "Voci e eventi"

msgid "Number of news entries on homepage"
msgstr "Numero di voci di notizie sulla homepage"

msgid "Number of events displayed on homepage"
msgstr "Numero di eventi visualizzati sulla homepage"

msgid "Show partners on all pages"
msgstr "Mostra i partner su tutte le pagine"

msgid "Shows the footer on all pages but for admins"
msgstr "Mostra il piè di pagina su tutte le pagine ma per gli amministratori"

msgid "Partner display"
msgstr "Visualizzazione dei partner"

msgid "General"
msgstr "Generale"

msgid "Favicon"
msgstr "Favicon"

msgid "Social Media"
msgstr "Social media"

msgid "Links"
msgstr "Collegamenti"

msgid "Chat"
msgstr "Chat"

msgid "Header"
msgstr "Intestazione"

msgid "Footer"
msgstr "Piè di pagina"

msgid "Modules"
msgstr "Moduli"

msgid "Analytics"
msgstr "Analitica"

msgid "Holidays"
msgstr "Festività"

msgid "Link Migration"
<<<<<<< HEAD
msgstr "Migrazione dei link"

msgid "Function"
msgstr "Funzioni"

#~ msgid "From"
#~ msgstr "Dalle"

#~ msgid "Actions"
#~ msgstr "Azioni"

#~ msgid "Submit your own event"
#~ msgstr "Invia il tuo evento"

#, fuzzy
#~ msgid "Partner"
#~ msgstr "Visualizzazione dei partner"

#~ msgid "Ticket Settings"
#~ msgstr "Impostazioni del biglietto"

#, fuzzy
#~ msgid "Newsletter Settings"
#~ msgstr "Abbonamento alla newsletter"
=======
msgstr "Migrazione dei link"
>>>>>>> 1ccda8ca
<|MERGE_RESOLUTION|>--- conflicted
+++ resolved
@@ -2088,31 +2088,4 @@
 msgstr "Festività"
 
 msgid "Link Migration"
-<<<<<<< HEAD
-msgstr "Migrazione dei link"
-
-msgid "Function"
-msgstr "Funzioni"
-
-#~ msgid "From"
-#~ msgstr "Dalle"
-
-#~ msgid "Actions"
-#~ msgstr "Azioni"
-
-#~ msgid "Submit your own event"
-#~ msgstr "Invia il tuo evento"
-
-#, fuzzy
-#~ msgid "Partner"
-#~ msgstr "Visualizzazione dei partner"
-
-#~ msgid "Ticket Settings"
-#~ msgstr "Impostazioni del biglietto"
-
-#, fuzzy
-#~ msgid "Newsletter Settings"
-#~ msgstr "Abbonamento alla newsletter"
-=======
-msgstr "Migrazione dei link"
->>>>>>> 1ccda8ca
+msgstr "Migrazione dei link"