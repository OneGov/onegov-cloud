# This file was generated from translations.town6.xlsx
msgid ""
msgstr ""
"POT-Creation-Date: 2024-09-16 11:16+0200\n"
"PO-Revision-Date: 2021-09-27 16:02+0200\n"
"Language: it_CH\n"
"Content-Type: text/plain; charset=UTF-8\n"
"Content-Transfer-Encoding: 8bit\n"
"Generated-By: xls-to-po 1.0\n"

msgid "Chats"
msgstr "Chat"

msgid "My Chats"
msgstr "Le mie chat"

msgid "Archived Chats"
msgstr "Chat archiviate"

msgid "Name"
msgstr "Nome"

msgid "E-mail"
msgstr "E-mail"

msgid "Topic"
msgstr "Argomento"

msgid "Confirmation"
msgstr "Conferma"

msgid ""
"I confirm that I am aware that this chat will be saved and the history will "
"be sent to me by email."
msgstr ""
"Confermo di essere consapevole che questa chat sarà salvata e la cronologia "
"mi sarà inviata via e-mail"

msgid "General"
msgstr "Generale"

msgid "Chat ID"
msgstr "Chat ID "

msgid "Images"
msgstr "Immagini"

msgid "Choose the position of the page images on the content pages"
msgstr ""
"Scegliere la posizione delle immagini di pagina nelle pagine di contenuto"

msgid "Page image position"
msgstr "Posizione dell'immagine della pagina"

msgid "As a content image (between the title and text of a content page)"
msgstr ""
"Come immagine di contenuto (tra il titolo e il testo di una pagina di "
"contenuto)"

msgid "As header image (wide above the page content)"
msgstr "Come immagine di intestazione (ampia sopra il contenuto della pagina)"

msgid "Fonts"
msgstr "Caratteri"

msgid "Font family serif"
msgstr "Font famiglia serif"

msgid "Used for text in html body"
msgstr "Usato per il testo nel corpo html"

msgid "Font family sans-serif"
msgstr "Font famiglia sans-serif"

msgid "Used for all the headings"
msgstr "Usato per tutti i titoli"

msgid "Enable the chat"
msgstr "Attivare la chat"

msgid "Show chat for chosen people"
msgstr "Mostra la chat per le seguenti persone"

msgid "Chat Topics"
msgstr "Argomenti della chat"

msgid ""
"The topics can be chosen on the form at the start of the chat. Example "
"topics are 'Social', 'Clubs' or 'Planning & Construction'. If left empty, "
"all Chats get the topic 'General'."
msgstr ""
"Gli argomenti possono essere scelti nel modulo all'inizio della chat. Gli "
"argomenti di esempio sono 'Sociale', 'Club' o 'Pianificazione e "
"costruzione'. Se viene lasciato vuoto, tutte le chat avranno l'argomento "
"'Generale'."

msgid "Specific Opening Hours"
msgstr "Orari di apertura specifici"

msgid "If unchecked, the chat is open 24/7."
msgstr ""
"Se non è selezionata, la chat è disponibile 24 ore su 24, 7 giorni su 7."

msgid "Opening Hours"
msgstr "Orari di Apertura"

msgid ""
"Please add a day and times to each opening hour entry or deactivate specific "
"opening hours."
msgstr ""
"Si prega di aggiungere un giorno e un orario a ciascuna voce di orario di "
"apertura o di disattivare orari di apertura specifici."

msgid "Start time cannot be later than end time."
msgstr "L'ora di inizio non può essere successiva all'ora di fine."

msgid "day"
msgstr "giorno"

msgid "Start"
msgstr "Inizio"

msgid "End"
msgstr "Fine"

msgid "Add"
msgstr "Aggiungi"

msgid "Remove"
msgstr "Rimuovere"

msgid "Mo"
msgstr "Lu"

msgid "Tu"
msgstr "Ma"

msgid "We"
msgstr "Me"

msgid "Th"
msgstr "Gi"

msgid "Fr"
msgstr "Ve"

msgid "Sa"
msgstr "Sa"

msgid "Su"
msgstr "Do"

#, fuzzy
msgid "Events"
msgstr "Evento"

msgid "All events"
msgstr "Tutti gli eventi"

msgid "Online Counter"
msgstr "Banco online"

msgid "Forms and applications"
msgstr "Moduli e richieste"

msgid "Publications"
msgstr "Pubblicazioni"

msgid "Official Documents"
msgstr "Documenti ufficiali"

msgid "Reservations"
msgstr "Prenotazioni"

msgid "Daypasses and rooms"
msgstr "Pass giornalieri e camere"

msgid "E-Move"
msgstr "E-Trasloco"

msgid "Move with eMovingCH"
msgstr "Trasferisciti con eTraslocoCH"

msgid "SBB Daypass"
msgstr "Pass giornaliero SBB"

msgid "Generalabonnement for Towns"
msgstr "Abbonamento generale per le città"

msgid "Services"
msgstr "Servizi"

msgid "Contacts"
msgstr "Contatti"

msgid "People"
msgstr "Persone"

#, fuzzy
msgid "All contacts"
msgstr "Contatti"

msgid "back"
msgstr "indietro"

#, python-format
msgid "Press ${shortcut} to open Search"
msgstr "Premi ${shortcut} per aprire Cerca"

msgid "Form"
msgstr "Modulo"

msgid "Check"
msgstr "Controlla"

msgid "Upload to Gever"
msgstr "Caricare a Gever"

msgid "Do you really want to upload this ticket?"
msgstr "Vuole davvero caricare questo biglietto?"

msgid "This will upload this ticket to the Gever instance, if configured."
msgstr "Questo caricherà il ticket nell'istanza di Gever, se configurata."

msgid "Upload Ticket"
msgstr "Caricare il biglietto"

msgid "Cancel"
msgstr "Annulla"

#.
#. Used in sentence: "${event} published."
msgid "Event"
msgstr "Evento"

msgid "Export"
msgstr "Esporta"

msgid "Configure"
msgstr "Configura"

msgid "Import"
msgstr "Importa"

msgid "QR"
msgstr "QR"

msgid "Delete"
msgstr "Elimina"

#, python-format
msgid "Do you really want to delete \"${title}\"?"
msgstr "Desideri davvero eliminare \"${title}\"?"

msgid "All entries will be deleted as well!"
msgstr "Anche tutti gli elementi verranno eliminati!"

msgid "Delete directory"
msgstr "Elimina la cartella"

msgid "Change URL"
msgstr "Modifica URL"

msgid "Entry"
msgstr "Elemento"

msgid "iFrame"
msgstr "iFrame"

msgid "Homepage"
msgstr "Pagina principale"

msgid "Chat Archive"
msgstr "Archivio chat"

msgid "No rules defined."
msgstr "Nessuna regola definita."

msgid "State:"
msgstr "Stato:"

msgid "Owner:"
msgstr "Proprietario:"

msgid "Kind:"
msgstr "Tipo:"

#. Used in sentence: "<dynamic element> <dynamic element>"
msgid "The chat request got accepted."
msgstr "La richiesta di chat è stata accettata."

msgid "<dynamic element> <dynamic element>"
msgstr "<dynamic element> <dynamic element>"

#. Used in sentence: "<dynamic element> <dynamic element>"
msgid "Connect to chatserver ..."
msgstr "Connettersi a chatserver ..."

msgid "Describe your request to start a chat."
msgstr "Descrivete la vostra richiesta di avviare una chat."

#. Used in sentence: "<dynamic element> <dynamic element>"
msgid "The chat has been ended."
msgstr "La chat è terminata."

#. Used in sentence: "<dynamic element> <dynamic element>"
msgid ""
"No one seems to be available at the moment. A ticket has been created from "
"your request and you will receive an email shortly."
msgstr ""
"Nessuno sembra essere disponibile al momento. È stato creato un ticket per "
"la sua richiesta e riceverà un'e-mail a breve."

msgid "Send"
msgstr "Invia"

msgid "Currently no chats open."
msgstr "Attualmente non ci sono chat aperte."

msgid "You accepted the chat request."
msgstr "Avete accettato la richiesta di chat."

msgid "Chat is loading ..."
msgstr "La chat è in fase di caricamento ..."

msgid "End and archive chat"
msgstr "Terminare e archiviare la chat"

msgid "Create ticket"
msgstr "Creare un biglietto"

msgid "Chat requests"
msgstr "Richieste di chat"

msgid "Currently no new chat requests."
msgstr "Attualmente non ci sono nuove richieste di chat"

msgid "Active Chats"
msgstr "Chat attive"

msgid "No active chats."
msgstr "Nessuna chat attiva."

msgid "No directories defined yet."
msgstr "Nessuna cartella ancora definita."

msgid "No entries found."
msgstr "Non è stato trovato nessun risultato."

msgid "Further Information"
msgstr "Ulteriori informazioni"

msgid "More"
msgstr "Più"

msgid "Propose entry"
msgstr "Proponi un elemento"

msgid "Something missing? Propose a new entry."
msgstr "Manca qualcosa? Proponi un nuovo elemento."

msgid "Documents"
msgstr "Documenti"

msgid "Actions"
msgstr "Azioni"

msgid "Get notifications on new entries"
msgstr "Ricevi notifiche su nuovi elementi"

msgid "Internal Notes"
msgstr "Note interne"

msgid "External link"
msgstr "Collegamento esterno"

#, fuzzy
msgid "More information"
msgstr "Conferma"

msgid "Change Request"
msgstr "Richiesta di modifica"

msgid "Found an error? Propose a change to this entry."
msgstr "Trovato un errore? Proponi una modifica a questo elemento."

msgid ""
"Subscribers may always unsubscribe themselves through a link shown at the "
"bottom of the newsletter. If you unsubscribe them here, they will not be "
"notified."
msgstr ""
"Gli abbonati possono sempre annullare l'iscrizione tramite un collegamento "
"mostrato in fondo alla newsletter. Se annulli qui la loro iscrizione, questi "
"non riceveranno alcun avviso."

msgid "Unsubscribe"
msgstr "Annulla iscrizione"

msgid "unsubscribe"
msgstr "annulla l'iscrizione"

msgid ""
"Your edit requires a migration of existing entries. Please confirm the "
"following changes."
msgstr ""
"La tua modifica richiede una migrazione degli elementi esistenti. Conferma "
"le seguenti modifiche."

msgid ""
"Changes are detected using a heuristic. Therefore it is possible that your "
"changes were misdetected. If in doubt, press cancel and try to change the "
"directory in small increments."
msgstr ""
"Le modifiche vengono rilevate utilizzando un'euristica. Pertanto è possibile "
"che le modifiche siano state rilevate erroneamente. In caso di dubbio, premi "
"annulla e prova a modificare la cartella in incrementi di dimensioni ridotte."

msgid "For additional safety you can also download a backup before continuing:"
msgstr ""
"Per maggiore sicurezza puoi anche scaricare un backup prima di proseguire:"

msgid "Download backup"
msgstr "Scarica il backup"

msgid ""
"There was an error while migrating your directory! You can fix the displayed "
"entries in a separate window and then continue here."
msgstr ""
"Si è verificato un errore durante la migrazione della cartella! Puoi "
"correggere gli elementi visualizzati in una finestra separata e poi "
"proseguire qui."

msgid "Added:"
msgstr "Aggiunto:"

msgid "Removed:"
msgstr "Rimosso:"

msgid "Renamed:"
msgstr "Rinominato:"

msgid "Changed:"
msgstr "Modificato:"

#, fuzzy
msgid "Confirm"
msgstr "Conferma"

msgid "There was an error while importing your directory!"
msgstr "Si è verificato un errore durante l'importazione della cartella!"

msgid "Embed iFrame"
msgstr "Incorporare iFrame"

msgid "You can copy the following code to embed this page as an iFrame:"
msgstr ""
"È possibile copiare il seguente codice per incorporare questa pagina come "
"iFrame:"

msgid ""
"Please review your data and press \"Complete\" to finalize the process. If "
"there's anything you'd like to change, click on \"Edit\" to return to the "
"filled-out form."
msgstr ""
"Esamina di nuovo i dati e premi \"Completa\" per finalizzare il processo. Se "
"c'è qualcosa che desideri modificare, fai clic su \"Modifica\" per tornare "
"al modulo compilato."

msgid ""
"The image shown in the list view is a square. To have your image shown fully "
"in the list view, you need to use a square image."
msgstr ""
"L'immagine mostrata nella visualizzazione elenco è un quadrato. Per "
"visualizzare l'immagine nella sua interezza nella visualizzazione elenco, è "
"necessario utilizzare un'immagine quadrata."

msgid "Complete"
msgstr "Completato"

msgid "Edit"
msgstr "Modifica"

msgid "No exports available."
msgstr "Nessuna esportazione disponibile."

msgid "Upload"
msgstr "Carica"

msgid "Just Uploaded"
msgstr "Appena caricato"

msgid "Extension"
msgstr "Estensione"

msgid "Upload Date"
msgstr "Data di caricamento"

#, fuzzy
msgid "All Files"
msgstr "Tutti gli articoli"

msgid "No files uploaded yet"
msgstr "Nessun file caricato"

msgid "Published until"
msgstr "Pubblicato fino a"

msgid "You are trying to open a page for which you are not authorized."
msgstr "Stai cercando di aprire una pagina per la quale non sei autorizzato."

msgid "Please follow this link to login with a different user."
msgstr "Segui questo collegamento per accedere con un altro utente."

msgid "Please follow this link to login."
msgstr "Segui questo collegamento per accedere."

msgid "No forms defined yet."
msgstr "Nessun modulo ancora definito."

msgid "Categories"
msgstr "Categorie"

msgid ""
"To edit the image descriptions, click on one, enter your descrption and "
"press return. To abort press escape."
msgstr ""
"Per modificare le descrizioni delle immagini, fai clic su una di esse, "
"inserisci la descrizione e premi Invio. Per interrompere premere Esc."

msgid "No images uploaded yet"
msgstr "Nessuna immagine caricata"

msgid "This album does not contain any images yet."
msgstr "Questo album non contiene ancora nessuna immagine."

msgid "No photo albums defined yet."
msgstr "Nessun album fotografico ancora definito."

msgid "Search term"
msgstr "Termine di ricerca"

#, fuzzy
msgid "Skip navigation"
msgstr "Migrazione dei link"

msgid "Back to the homepage"
msgstr "Torna alla pagina principale"

msgid "Logo"
msgstr "Logo"

msgid "The form contains errors. Please check the fields marked in red."
msgstr "Il modulo contiene degli errori. Verifica i campi segnalati in rosso."

msgid "Copied to Clipboard!"
msgstr "Copiato negli appunti!"

msgid "Alternatives"
msgstr "Alternative"

msgid "Don't have an account yet?"
msgstr "Non hai ancora un account?"

msgid "Register now"
msgstr "Iscriviti subito"

msgid "Forgot your password?"
msgstr "Hai dimenticato la password?"

msgid "Reset password"
msgstr "Reimposta la password"

msgid "You are here"
msgstr "Ti trovi qui"

msgid "Privacy Protection"
msgstr "Tutela della privacy"

msgid "Login"
msgstr "Accedi"

msgid "About"
msgstr "Chi Siamo"

#, fuzzy
msgid "Contact"
msgstr "Contatti"

msgid "more"
msgstr "più"

msgid "Submit"
msgstr "Invia"

msgid "Drop files to upload"
msgstr "Trascina e rilascia il file da caricare"

msgid "read more"
msgstr "leggere di più"

msgid "All articles"
msgstr "Tutti gli articoli"

msgid "E-Mail Address"
msgstr "Indirizzo e-mail"

msgid "This site is private"
msgstr "Questo sito è privato"

msgid "This site is private but can also be seen by members"
msgstr "Questo sito è privato ma può essere visto dai membri"

msgid "This site is public but requires submitting an mTAN"
msgstr "Questo sito è pubblico ma richiede l'invio di un mTAN"

msgid "This site is secret"
msgstr "Questo sito è segreto"

msgid "This site is secret and requires submitting an mTAN"
msgstr "Questo sito è segreto e richiede l'invio di un mTAN"

msgid "This site is not published."
msgstr "Questo sito non è pubblicato."

msgid "This site is not public."
msgstr "Questo sito non è pubblico."

msgid "This site is not public but it can be seen by members."
msgstr "Questo sito non è pubblico ma può essere visto dai membri."

msgid ""
"This site contains no lead. Leads are used for lists and search results."
msgstr ""
"Questo sito non contiene estratti. Per gli elenchi e i risultati di ricerca "
"vengono utilizzati gli estratti."

msgid "Map"
msgstr "Mappa"

msgid "Links"
msgstr "Collegamenti"

msgid "More news"
msgstr "Altre notizie"

msgid "Previous Entry"
msgstr "Voce precedente"

msgid "Next Entry"
msgstr "Prossima voce"

msgid "Total Amount"
msgstr "Importo totale"

msgid "Chat History"
msgstr "Storia della chat"

msgid "Change request"
msgstr "Richiesta di modifica"

msgid "New Entry"
msgstr "Nuovo elemento"

msgid "Directory"
msgstr "Cartella"

msgid "Organisation"
msgstr "Organizzazione"

msgid "Sub organisation"
msgstr "Sotto-organizzazione"

msgid "Functions:"
msgstr "Funzioni:"

msgid "Open"
msgstr "Aperto"

msgid "Pending"
msgstr "In attesa"

msgid "Closed"
msgstr "Chiuso"

#, fuzzy
msgid "Archived"
msgstr "Fare Archivio"

msgid "Paid"
msgstr "Pagato"

msgid "Failed"
msgstr "Fallito"

msgid "Refunded"
msgstr "Rimborsato"

msgid "Manual"
msgstr "Manuale"

msgid "Ticket"
msgstr "Biglietto"

msgid "Previous Page"
msgstr "Pagina precedente"

msgid "You're on page"
msgstr "Sei sulla pagina"

msgid "Next Page"
msgstr "Pagina successiva"

msgid ""
"Persons living outside the following zipcodes may only reserve this "
"allocation on the ${date}: ${zipcodes}"
msgstr ""
"Le persone che vivono al di fuori dei seguenti codici postali possono "
"prenotare questa allocazione solo il ${date}: ${zipcodes}"

msgid "Quota"
msgstr "Quota"

msgid "State"
msgstr "Stato"

msgid "Initiated"
msgstr "Avviato"

msgid "Submitted"
msgstr "Inviato"

msgid "Published"
msgstr "Pubblicato"

msgid "Withdrawn"
msgstr "Ritirato"

msgid "Submitter"
msgstr "Mittente"

msgid "Title"
msgstr "Titolo"

msgid "Description"
msgstr "Descrizione"

msgid "List Preview"
msgstr "Anteprima elenco"

msgid "Image"
msgstr "Immagine"

msgid "Additional Information"
msgstr "Informazioni aggiuntive"

#, fuzzy
msgid "Location"
msgstr "Conferma"

msgid "Price"
msgstr "Prezzo"

msgid "Organizer"
msgstr "Organizzatore"

msgid "Organizer E-Mail address"
msgstr "Indirizzo e-mail dell'organizzatore"

msgid "Organizer phone number"
msgstr "Numero di telefono dell'organizzatore"

msgid "Tags"
msgstr "Tag"

msgid "Filters"
msgstr "Filtri"

msgid "Date and time"
msgstr "Data e ora"

msgid "Recurrence"
msgstr "Ricorrenza"

#, fuzzy
msgid "All dates"
msgstr "Tutti gli articoli"

msgid "No events found."
msgstr "Nessun evento trovato."

msgid "Past events"
msgstr "Eventi passate"

msgid "Learn more"
msgstr "Per saperne di più"

msgid "From"
msgstr "Dalle"

msgid "To"
msgstr "A"

msgid "Filter by date"
msgstr "Filtro per data"

msgid "Administrator"
msgstr "Amministratore"

msgid "Editor"
msgstr "Redattore"

msgid "Member"
msgstr "Membro"

msgid "Administrators"
msgstr "Amministratori"

msgid "Editors"
msgstr "Redattori"

msgid "Members"
msgstr "Membri"

msgid "Close (Esc)"
msgstr "Chiudi (Esc)"

msgid "Share"
msgstr "Condividi"

msgid "Toggle fullscreen"
msgstr "Attiva/disattiva schermo intero"

msgid "Zoom in/out"
msgstr "Ingrandisci/riduci"

msgid ""
"This space holds images from your photo-albums. To show photos add a few "
"photos to an album and mark it as available for the homepage."
msgstr ""
"Questo spazio contiene le immagini dei tuoi album fotografici. Per mostrare "
"le foto, aggiungi alcune foto a un album e contrassegnalo come disponibile "
"per la home page."

msgid "Current Image"
msgstr "Immagine attuale"

msgid "Has a digital seal"
msgstr "Ha un sigillo digitale"

msgid "${count} page"
msgstr "${count} pagina"

msgid "${count} pages"
msgstr "${count} pagine"

msgid "Further occurrences:"
msgstr "Ulteriori occorrenze:"

msgid ""
"Your request will be processed shortly. To see the state of your process "
"your may return to this page at any time. All information on this page has "
"been sent to your e-mail address."
msgstr ""
"La tua richiesta sarà elaborata a breve. Puoi tornare a questa pagina in "
"qualsiasi momento per visualizzare lo stato del processo. Tutte le "
"informazioni su questa pagina sono state inviate al tuo indirizzo e-mail."

msgid ""
"Your request will be processed shortly. To see the state of your process "
"your may return to this page at any time."
msgstr ""
"La tua richiesta sarà elaborata a breve. Puoi tornare a questa pagina in "
"qualsiasi momento per visualizzare lo stato del processo."

msgid "Your request has been completed."
msgstr "La tua richiesta è stata completata."

msgid "Privacy"
msgstr "Privacy"

msgid "Send me my entered data by e-mail."
msgstr "Inviami i dati inseriti tramite e-mail."

msgid "Payment"
msgstr "Pagamento"

msgid "Pay Online Now"
msgstr "Paga ora online"

msgid "Credit Card Fee"
msgstr "Commissione sulla carta di credito"

msgid "Pay Offline later"
msgstr "Paga offline successivamente"

msgid "at ${time}"
msgstr "alle ${time}"

msgid "Object"
msgstr "Oggetto"

msgid "Net Amount"
msgstr "Importo netto"

msgid "Fee"
msgstr "Tariffa"

msgid "Payment Provider"
msgstr "Elaboratore dei pagamenti"

msgid "Created"
msgstr "Creato"

msgid "Disbursed"
msgstr "Erogato"

msgid "Find Your Spot"
msgstr "Cerca le date"

msgid "Access"
msgstr "Accesso"

msgid "Public"
msgstr "Pubblico"

msgid "Private"
msgstr "Privata"

msgid "Will be published on:"
msgstr "Verrà pubblicato il:"

msgid "Publication date:"
msgstr "Data di pubblicazione:"

msgid "Reset"
msgstr "Ripristina"

msgid "Will be published until:"
msgstr "Sarà pubblicato fino a:"

msgid "Publication end date:"
msgstr "Data di fine pubblicazione:"

msgid "Publication"
msgstr "Pubblicazione"

msgid "Not a publication"
msgstr "Non una pubblicazione"

msgid "Digital seal"
msgstr "Sigillo digitale"

#, fuzzy
msgid "Content"
msgstr "Contatti"

msgid "1 page"
msgstr "1 pagina"

msgid "Contains no readable text"
msgstr "Non contiene testo leggibile"

msgid "1 word"
msgstr "1 parola"

msgid "${count} words"
msgstr "${count} parole"

msgid "Do you really want to delete this file?"
msgstr "Vuoi davvero eliminare questo file?"

msgid "Delete File"
msgstr "Elimina file"

msgid "Please provide the new name for the file"
msgstr "Indica il nuovo nome del file"

msgid "Rename"
msgstr "Rinomina"

msgid "Download"
msgstr "Scaricare"

msgid "Digital seal applied by ${signee} on ${date}"
msgstr "Sigillo digitale applicato da ${signee} il ${date}"

msgid "Please enter your yubikey to apply a digital seal to this file"
msgstr ""
"Inserisci il tuo yubikey per applicare un sigillo digitale a questo file"

msgid "Sign"
msgstr "Firma"

msgid "Plug your YubiKey into a USB slot and press it."
msgstr "Collega il dispositivo YubiKey a una porta USB e premi."

msgid ""
"Published documents with a digital seal can be discovered through the site-"
"search and in the list of documents with a digital seal. This action will be "
"logged and cannot be undone."
msgstr ""
"Documenti pubblicati con sigillo digitale possono essere individuati tramite "
"la ricerca nel sito e nell'elenco dei documenti con sigillo digitale. Questa "
"operazione verrà registrata e non può essere annullata."

msgid "Without digital seal"
msgstr "Senza sigillo digitale"

msgid "Apply digital seal now"
msgstr "Applica ora il sigillo digitale"

msgid "You are not authorised to apply digital seals to documents"
msgstr "Non sei autorizzati ad applicare sigilli digitali ai documenti"

msgid "Click to add a description"
msgstr "Clicca per aggiungere una descrizione"

msgid "Do you really want to delete the image?"
msgstr "Vuoi davvero eliminare l'immagine?"

msgid "Delete Image"
msgstr "Elimina immagine"

msgid "${name} was provided with a digital seal on ${date}"
msgstr "${name} è stato dotato di sigillo digitale il ${date}"

msgid "${name} is not in our database"
msgstr "${name} non è contenuto nel nostro database"

msgid "Accept"
msgstr "Accetta"

msgid "Focus"
msgstr "Messa a fuoco"

msgid "Available options for the focus widget:"
msgstr "Opzioni disponibili per il widget di messa a fuoco:"

msgid "Copy to clipboard"
msgstr "Copia negli appunti"

msgid "Hello!"
msgstr "Ciao!"

msgid "Your e-mail address was just used to create an account on ${homepage}."
msgstr ""
"Il tuo indirizzo e-mail è stato appena utilizzato per creare un account su "
"${homepage}."

msgid "To activate your account, click confirm below:"
msgstr "Per attivare il tuo account, fai clic su conferma qui di seguito:"

#, fuzzy
msgid "Confirm my account"
msgstr "Conferma"

msgid ""
"If you believe this is an error, ignore this message and we'll never bother "
"you again."
msgstr ""
"Se ritieni che si tratti di un errore, ignora questo messaggio e non ti "
"disturberemo mai più."

msgid "Below you can see your chat conversation:"
msgstr "Di seguito potete vedere la vostra conversazione in chat:"

msgid "Have a great day!"
msgstr "Ti auguro una buona giornata!"

msgid "Hello"
msgstr "Ciao"

msgid ""
"You are receiving this mail because you subscribed to the following "
"newsletter:"
msgstr "Ricevi questa mail perché sei iscritto alla seguente newsletter:"

msgid "You subscribed to the following newsletter categories:"
msgstr "Ti sei iscritto alle seguenti categorie di newsletter:"

msgid "Please click the following link to confirm your subscription:"
msgstr "Fai clic sul seguente collegamento per confermare l'iscrizione:"

#, fuzzy
msgid "Confirm subscription"
msgstr "Conferma l'Iscrizione"

msgid "To update your subscription categories click here:"
msgstr "Per aggiornare le categorie di abbonamento, fare clic qui:"

msgid "Update subscription"
msgstr "Aggiornare l' iscrizione"

msgid ""
"If you did not subscribe to this newsletter you can simply ignore this e-"
"mail."
msgstr ""
"Se non ti sei iscritto a questa newsletter puoi semplicemente ignorare "
"questa e-mail."

msgid "Click here to unsubscribe."
msgstr "Clicca qui per annullare l'iscrizione."

msgid ""
"You are receiving this mail because you subscribed to getting notifications "
"on new entries in the following directory:"
msgstr ""
"Ricevi questa mail perché sei iscritto a ricevere notifiche su nuovi "
"elementi nella seguente cartella:"

msgid ""
"If you did not subscribe to this notifications you can simply ignore this e-"
"mail."
msgstr ""
"Se non ti sei iscritto a queste notifiche puoi semplicemente ignorare questa "
"e-mail."

msgid "Good morning,"
msgstr "Buongiorno,"

msgid "The following reservations are scheduled for today."
msgstr "Per oggi sono previste le seguenti prenotazioni."

msgid "Whole day"
msgstr "Giorno intero"

msgid "E-Mail"
msgstr "E-mail"

msgid "No reservations today."
msgstr "Nessuna prenotazione oggi."

msgid ""
"This is the daily reservation overview for ${organisation}. If you no longer "
"want to receive this e-mail please contact an administrator so they can "
"remove you from the recipients list."
msgstr ""
"Questa è la panoramica delle prenotazioni giornaliere per ${organisation}. "
"Se non desideri più ricevere questa e-mail, contatta un amministratore in "
"modo che possa rimuoverti dall'elenco dei destinatari."

msgid "This is what happend on the ${org} website yesterday:"
msgstr "Questo è quello che è successo ieri sul sito web di ${org}:"

msgid "This is what happend on the ${org} website over the weekend:"
msgstr ""
"Questo è quello che è successo sul sito web ${org} durante il fine settimana:"

msgid "tickets were opened."
msgstr "biglietti sono stati aperti."

msgid "ticket was opened."
msgstr "biglietto è stato aperto."

msgid "tickets were accepted."
msgstr "biglietti sono stati accettati."

msgid "ticket was accepted."
msgstr "biglietto è stato accettato."

msgid "tickets were closed."
msgstr "biglietti sono stati chiusi."

msgid "ticket was closed."
msgstr "biglietto è stato chiuso."

msgid "There are currently ${currently_open} tickets open and"
msgstr "Al momento ci sono ${currently_open} biglietti aperti e"

msgid "There is currently ${currently_open} ticket open and"
msgstr "Al momento c'è ${currently_open} biglietto aperto e"

msgid "tickets are pending."
msgstr "biglietti sono in sospeso."

msgid "ticket is pending."
msgstr "biglietto è in sospeso."

msgid "Have a great week!"
msgstr "Ti auguro una buona settimana!"

msgid ""
"This is the daily OneGov Cloud status e-mail. If you don't want to receive "
"this e-mail you may deactivate it by clicking on"
msgstr ""
"Questa è l'e-mail di stato quotidiana di OneGov Cloud. Se non vuoi ricevere "
"questa e-mail puoi disattivarla cliccando su"

msgid "Or by changing the settings in your user profile."
msgstr "Oppure modificando le impostazioni nel tuo profilo utente."

msgid "Your directory submission has been adopted:"
msgstr "L'invio della cartella è stato adottato:"

msgid "Check request status"
msgstr "Controlla lo stato della richiesta"

msgid "Your change request has been applied:"
msgstr "La richiesta di modifica è stata applicata:"

msgid "Your directory submission has unfortunately been rejected:"
msgstr "L'invio della cartella è stato rifiutato:"

msgid "The rejection of your directory application has been withdrawn:"
msgstr ""
"Il rifiuto della vostra domanda di iscrizione all'elenco è stato ritirato:"

msgid "Your event has been accepted:"
msgstr "L'evento è stato accettato:"

msgid "Your event has unfortunately been rejected:"
msgstr "Purtroppo l'evento è stato rifiutato:"

msgid "New note in Ticket ${link}"
msgstr "Nuova nota nel ticket ${link}"

msgid "${author} wrote"
msgstr "${author} ha scritto"

msgid ""
"This is the notification for notes on reservations for ${request.app.org."
"title}. If you no longer want to receive this e-mail please contact an "
"administrator so they can remove you from the recipients list."
msgstr ""
"Dies ist die Benachrichtigung für Notiz zu Reservierungen für ${request.app."
"org.title}. Wenn Sie diese E-Mail nicht mehr erhalten möchten, kontaktieren "
"Sie bitte einen Administrator, damit dieser Sie aus der Liste entfernen kann."

msgid "A new entry has been added to the \"${directory}\" directory:"
msgstr "Un nuovo elemento è stato aggiunto alla cartella \"${directory}\":"

msgid "Do you no longer wish to receive these notifications?"
msgstr "Non desideri più ricevere queste notifiche?"

msgid "The following reservations have been accepted:"
msgstr "Sono state accettate le seguenti prenotazioni:"

msgid ""
"This is a notification for the new reservations for ${organisation}. If you "
"no longer wish to receive these notifications, please contact an "
"administrator so they can remove you from the recipients list."
msgstr ""
"Questa è una notifica per le nuove prenotazioni di ${organizzazione}. Se non "
"desiderate più ricevere queste notifiche, contattate un amministratore per "
"essere rimossi dall'elenco dei destinatari."

msgid "An administrator just created a new account on ${org} for you."
msgstr "Un amministratore ha appena creato per te un nuovo account su ${org}."

msgid "Your username is ${email}."
msgstr "Il tuo nome utente è ${email}."

msgid "Click on the following link to set your account password:"
msgstr "Fai clic sul seguente link per impostare la password dell'account:"

msgid "Set Account Password"
msgstr "Imposta la password dell'account"

msgid ""
"If the password link has expired, you can also request a new password here:"
msgstr ""
"Se il collegamento della password è scaduto, puoi richiedere una nuova "
"password qui:"

msgid "To use your account you need the Yubikey with the serial ${number}"
msgstr ""
"Per utilizzare il tuo account hai bisogno di Yubikey con il seriale ${number}"

msgid "Latest news"
msgstr "Ultime notizie"

msgid ""
"You are receiving this e-mail because you signed up for the ${org} "
"newsletter."
msgstr ""
"Ricevi questa e-mail perché ti sei registrato alla newsletter di ${org}."

msgid "Click here to view web version."
msgstr "Clicca qui per visualizzare la versione web."

msgid "You no longer wish to receive the newsletter?"
msgstr "Non desideri più ricevere la newsletter?"

msgid "Click the following link to set a new password:"
msgstr "Clicca sul collegamento seguente per impostare una nuova password:"

msgid "If you don't want to change your password, you can ignore this email."
msgstr "Se non desideri modificare la password, ignora questa e-mail."

msgid "Your request has received a payment."
msgstr "La tua richiesta ha ricevuto un pagamento."

msgid "Your request was marked as unpaid."
msgstr "La tua richiesta è stata contrassegnata come non pagata."

msgid ""
"Your request's payment has been refunded. Note that it might take a few days "
"until your refunded amount is shown on your credit card bill."
msgstr ""
"Il pagamento della tua richiesta è stato rimborsato. Tieni presente che "
"potrebbero essere necessari alcuni giorni prima che l'importo rimborsato "
"venga visualizzato sull'estratto conto della carta di credito."

msgid "Amount:"
msgstr "Importo:"

msgid "Your registration for \"${title}\" has been confirmed."
msgstr "La tua registrazione per \"${title}\" è stata confermata."

msgid "Your registration for \"${title}\" has been denied."
msgstr "La tua registrazione per \"${title}\" è stata rifiutata."

msgid "Your registration for \"${title}\" has been cancelled."
msgstr "La tua registrazione per \"${title}\" è stata annullata."

msgid "Registration"
msgstr "Registrazione"

msgid "Registration Window"
msgstr "Finestra di registrazione"

msgid "The ticket number is"
msgstr "Il numero del biglietto è"

msgid "The following reservations have been rejected:"
msgstr "Le seguenti prenotazioni sono state rifiutate:"

msgid ""
"This is a notification for the rejected reservations for ${organisation}. If "
"you no longer wish to receive these notifications, please contact an "
"administrator so they can remove you from the recipients list."
msgstr ""
"Questa è una notifica per le prenotazioni rifiutate per ${organization}. Se "
"non desideri più ricevere queste notifiche, contatta un amministratore in "
"modo che possa rimuoverti dall'elenco dei destinatari."

msgid "The following reservations have unfortunately been cancelled:"
msgstr "Purtroppo le seguenti prenotazioni sono state annullate:"

msgid "A message has been sent regarding ${ref}:"
msgstr "È stato inviato un messaggio relativo a ${ref}:"

#. Canonical text for ${link} is: "visit the request status page"
#. Canonical text for ${link} is: "visit the request page"
msgid "Please ${link} to reply."
msgstr "Per favore ${link} per rispondere."

#. Used in sentence: "Please ${link} to reply."
msgid "visit the request status page"
msgstr "visita la pagina di richiesta dello stato"

#. Used in sentence: "Please ${link} to reply."
msgid "visit the request page"
msgstr "visita la pagina di richiesta"

msgid "Your request has been closed."
msgstr "La richiesta è stata chiusa."

msgid "Your requests's timeline has been archived for future reference:"
msgstr ""
"La cronologia delle richieste è stata archiviata per riferimento futuro:"

msgid "Request Timeline"
msgstr "Cronologia delle richieste"

msgid "Thank you for your request."
msgstr "Ti ringraziamo per la tua richiesta."

msgid "Your request has been registered with the following reference:"
msgstr "La tua richiesta è stata registrata con il seguente riferimento:"

msgid ""
"We will send another e-mail once your ticket has been completed. In the "
"meantime you can check the status of your ticket at any time:"
msgstr ""
"Ti invieremo un'altra e-mail una volta che il tuo biglietto sarà stato "
"completato. Nel frattempo puoi controllare in qualsiasi momento lo stato del "
"tuo biglietto:"

msgid "The following ticket has just been opened:"
msgstr "Il seguente biglietto è stato appena aperto:"

msgid "View the ticket"
msgstr "Visualizza il biglietto"

msgid "Your request has been reopened"
msgstr "La tua richiesta è stata riaperta"

msgid "You can see the current status of your ticket at any time here:"
msgstr ""
"Qui potete vedere lo stato attuale del vostro biglietto in qualsiasi momento:"

msgid "Directory entry adopted."
msgstr "Elemento della cartella adottato."

msgid "Change request applied."
msgstr "Richiesta di modifica applicata."

msgid "Directory entry rejected."
msgstr "Elemento della cartella rifiutato."

msgid "Directory change rejected."
msgstr "Modifica della directory rifiutata"

msgid "Entry rejection withdrawn."
msgstr "Rifiuto di iscrizione ritirato"

msgid "Change rejection withdrawn."
msgstr "Rifiuto di modifica ritirato"

msgid "Event edited."
msgstr "Evento montato."

#. Canonical text for ${event} is: "Event"
msgid "${event} published."
msgstr "${event} pubblicato."

msgid "Event deleted."
msgstr "Evento eliminato."

msgid "Event withdrawn."
msgstr "Evento ritirato."

msgid "File signed."
msgstr "File firmato."

msgid "File with digital seal removed."
msgstr "File con sigillo digitale cancellato."

msgid "${amount} marked as paid."
msgstr "${amount} contrassegnato come pagato."

msgid "${amount} marked as unpaid."
msgstr "${amount} contrassegnato come non pagato."

msgid "${amount} captured."
msgstr "${amount} acquisito."

msgid "${amount} refunded."
msgstr "${amount} rimborsato."

msgid "1 reservation accepted."
msgstr "1 prenotazione accettata."

msgid "${count} reservations accepted."
msgstr "${count} prenotazioni accettate."

msgid "1 reservation rejected."
msgstr "1 prenotazione rifiutata."

msgid "${count} reservations rejected."
msgstr "${count} prenotazioni rifiutate."

msgid "Registration confirmed."
msgstr "Iscrizione confermata."

msgid "Registration denied."
msgstr "Iscrizione negata."

msgid "Registration cancelled."
msgstr "Registrazione annullata."

msgid "Ticket opened."
msgstr "Biglietto aperto."

msgid "Ticket accepted."
msgstr "Biglietto accettato."

msgid "Ticket closed."
msgstr "Biglietto chiuso."

msgid "Ticket reopened."
msgstr "Biglietto riaperto."

msgid "Ticket assigned"
msgstr "Biglietto assegnato"

msgid "Ticket e-mails disabled."
msgstr "E-mail dei biglietti disabilitate."

msgid "Ticket e-mails enabled."
msgstr "E-mail dei biglietti abilitate."

msgid "Payment amount changed."
msgstr "Importo del pagamento modificato."

msgid "Ticket archived."
msgstr "Biglietto archiviato."

msgid "Ticket recovered from archive."
msgstr "Biglietto recuperato dall'archivio."

msgid "Ticket uploaded to Gever."
msgstr "Biglietto caricato su Gever."

msgid "Your search returned no results."
msgstr "La tua ricerca non ha restituito alcun risultato."

msgid "Hashtags"
msgstr "Hashtags"

msgid "Subscribe"
msgstr "Iscriviti"

msgid "Subscribe to RSS feed"
msgstr "Iscriviti al feed RSS"

msgid "RSS feed with your current selection of tags"
msgstr "Feed RSS con la tua selezione corrente di tag"

msgid "Subscribe to newsletter"
msgstr "Iscriviti alla newsletter"

msgid "Receive the newsletter by email"
msgstr "Ricevi la newsletter via e-mail"

msgid "Years"
msgstr "Anni"

msgid "Warning secret content"
msgstr "Avviso contenuto segreto"

msgid ""
"You selected 'secret' content for your newsletter. Secret content will not "
"be visible unless you enable it in"
msgstr ""
"Avete selezionato un contenuto 'segreto' per la vostra newsletter. I "
"contenuti segreti non saranno visibili a meno che non vengano abilitati nelle"

msgid "newsletter settings"
msgstr "impostazioni della newsletter"

msgid "Warning private content"
msgstr "Avviso contenuto privato"

msgid ""
"You selected 'private' content for your newsletter. Private content cannot "
"be part of a newsletter."
msgstr ""
"Avete selezionato un contenuto 'privato' per la vostra newsletter. I "
"contenuti privati non possono far parte di una newsletter."

msgid ""
"The newsletter is disabled. You can only see this page because you are "
"logged in."
msgstr ""
"La newsletter è disabilitata. Puoi vedere questa pagina solo perché hai "
"fatto il login."

<<<<<<< HEAD
msgid "Sign up to our newsletter to always stay up to date:"
msgstr "Iscriviti alla nostra newsletter per rimanere sempre aggiornato:"

msgid "To update your subscription, please use this ${Link}"
msgstr "Per aggiornare l'abbonamento, utilizzare questo ${Link}"

=======
>>>>>>> 1e22e919
msgid "There are currently ${count} recipients registered."
msgstr "Al momento ci sono ${count} destinatari registrati."

#, fuzzy
msgid "Archive"
msgstr "Fare Archivio"

msgid "No newsletters yet."
msgstr "Ancora nessuna newsletter."

msgid "Not yet sent."
msgstr "Non ancora inviato."

msgid ""
"The user ${username} was created successfully. Please write down the user's "
"password, as it won't be shown to you again:"
msgstr ""
"L'utente ${username} è stato creato correttamente. Annota la password "
"dell'utente, poiché non ti verrà più mostrata:"

msgid "Password:"
msgstr "Password:"

msgid ""
"The user ${username} was created successfully. An e-mail has been sent to "
"the user with login instructions."
msgstr ""
"L'utente ${username} è stato creato correttamente. Una e-mail con le "
"istruzioni per l'accesso è stata inviata all'utente."

msgid "Back to usermanagement"
msgstr "Torna alla gestione degli utenti"

msgid ""
"Sorry, the page you are looking for could not be found. Try checking the URL "
"for errors or use the search box on the top."
msgstr ""
"Spiacenti, la pagina che stai cercando non è stata trovata. Prova a "
"controllare l'URL per eventuali errori o utilizza la casella di ricerca in "
"alto."

msgid "Link to organizers page"
msgstr "Link alla pagina dell'organizzatore"

msgid "Link to registration"
msgstr "Link alla registrazione"

msgid "Exports"
msgstr "Esportazioni"

msgid "Export this event"
msgstr "Esporta questo evento"

msgid "Export all occurrences of this event"
msgstr "Esporta tutte le occorrenze di questo evento"

msgid "All occurrences of this event"
msgstr "Tutte le occorrenze di questo evento"

msgid "Origin"
msgstr "Origine"

msgid "This is an imported event"
msgstr "Questo è un evento importato"

msgid "Tag"
msgstr "Tag"

msgid "Date"
msgstr "Data"

msgid "Export these events"
msgstr "Esporta questi eventi"

msgid "Submit your event"
msgstr "Invia il tuo evento"

msgid "No payment providers defined."
msgstr "Nessun fornitore di servizi di pagamento definito."

msgid "Connected:"
msgstr "Connesso:"

msgid "Default:"
msgstr "Predefinito:"

msgid "Enabled:"
msgstr "Abilitato:"

msgid "Fee:"
msgstr "Imposta:"

msgid "No payments yet."
msgstr "Nessun pagamento ancora."

msgid "No people added yet."
msgstr "Nessuna persona aggiunta ancora."

msgid "No people found for current filter selection."
msgstr "Non sono state trovate persone per la selezione del filtro corrente."

msgid "Select organisation"
msgstr "Selezionare l'organizzazione"

msgid "Select sub organisation"
msgstr "Selezionare la sotto-organizzazione"

msgid "Export a vCard of this person"
msgstr "Esporta una vCard di questa persona"

msgid "No publications"
msgstr "Nessuna pubblicazione"

#, fuzzy
msgid "Information"
msgstr "Conferma"

msgid ""
"You can search through the content of all listed files by using the search "
"on the top right."
msgstr ""
"Puoi cercare all'interno del contenuto di tutti i file elencati utilizzando "
"la ricerca in alto a destra."

msgid ""
"All files have a digital seal. The digital seal of a downloaded file can be "
"viewed in Adobe Acrobat Reader or by dragging an already downloaded file "
"into the field below:"
msgstr ""
"Tutti i file hanno un sigillo digitale. Il sigillo digitale di un file "
"scaricato può essere visualizzata in Adobe Acrobat Reader oppure trascinando "
"un file già scaricato nel campo sottostante:"

msgid "Drop files to verify them"
msgstr "Rilascia i file per verificarli"

msgid "No subscribers yet"
msgstr "Non ci sono ancora abbonati"

msgid "submitted"
msgstr "inviato"

msgid "No dates found, please select dates in the calendar first"
msgstr "Nessuna data trovata, seleziona prima le date nel calendario"

msgid "Go to calendar"
msgstr "Vai al calendario"

msgid ""
"The following link can be used to subscribe to the reservations of this "
"calendar. It can be used by anyone that knows the link in multiple calendar "
"applications."
msgstr ""
"Il seguente collegamento può essere utilizzato per iscriversi alle "
"prenotazioni di questo calendario. Può essere utilizzato da chiunque conosca "
"il collegamento in più applicazioni di calendario."

msgid ""
"Note that we have no control over how often calendar applications update the "
"calendars they are subscribed to (if they update at all). Therefore the "
"information shown in the calendar may be wrong or out of date. Use it at "
"your own risk."
msgstr ""
"Tieni presente che non abbiamo alcun controllo sulla frequenza con cui le "
"applicazioni di calendario aggiornano i calendari a cui sono iscritte (né "
"sul fatto che si aggiornino). Pertanto, le informazioni mostrate nel "
"calendario potrebbero essere errate o non aggiornate. Usale tuo rischio."

msgid "Reservations must be made at least one day in advance."
msgstr ""
"Le prenotazioni devono essere effettuate con almeno un giorno di anticipo."

msgid "Reservations must be made at least one hour in advance."
msgstr ""
"Le prenotazioni devono essere effettuate con almeno un'ora di anticipo."

msgid "Reservations must be made at least ${n} days in advance."
msgstr ""
"Le prenotazioni devono essere effettuate con almeno ${n} giorni di anticipo."

msgid "Reservations must be made at least ${n} hours in advance."
msgstr ""
"Le prenotazioni devono essere effettuate con almeno ${n} ore di anticipo."

msgid "Select a free time span in the calendar below to create an allocation."
msgstr ""
"Seleziona un periodo di tempo libero nel calendario sottostante per creare "
"un'allocazione."

msgid "Removes all unreserved allocations between the start and end date."
msgstr ""
"Rimuove tutte le allocazioni non riservate tra la data di inizio e di fine."

msgid "Reservation is pending approval"
msgstr "La prenotazione è in attesa di approvazione"

msgid "(${num_pending} pending approval)"
msgstr "(${num_pending} in attesa di approvazione)"

msgid "Utilised"
msgstr "Utilizzato"

msgid "No recipients defined yet."
msgstr "Nessun destinatario ancora definito."

msgid ""
"Receives notifications for reservations of the day on the following days:"
msgstr ""
"Riceve le notifiche per le prenotazioni del giorno nei giorni successivi:"

msgid "Receives notifications for internal notes on reservations."
msgstr "Riceve le notifiche per le note interne sulle prenotazioni."

msgid "Receives notifications for rejected reservations."
msgstr "Riceve le notifiche per le prenotazioni rifiutate."

msgid "Receives notifications for new reservations."
msgstr "Riceve le notifiche per le nuove prenotazioni."

msgid "Notifications for following Resources"
msgstr "Notifiche per le seguenti risorse"

msgid "No reservation resources defined yet."
msgstr "Nessuna risorsa di prenotazione ancora definita."

msgid ""
"Searching is currently unavailable due to technical difficulties. Please "
"excuse the inconvenience and try again later."
msgstr ""
"La ricerca non è attualmente disponibile a causa di difficoltà tecniche. Ci "
"scusiamo dell'inconveniente, riprova più tardi."

msgid "Search"
msgstr "Cerca"

msgid "Select the images that should be shown inside this album."
msgstr ""
"Seleziona le immagini che dovrebbero essere mostrate all'interno di questo "
"album."

#, fuzzy
msgid "Confirm selection"
msgstr "Conferma"

msgid "This newsletter has not been sent yet."
msgstr "Questa newsletter non è stata ancora inviata."

msgid "First sent ${time_ago}."
msgstr "Inviato per la prima volta ${time_ago}."

msgid "This newsletter was sent to ${n} subscribers."
msgstr "Questa newsletter è stata inviata a ${n} iscritti."

msgid "All subscribers have already received this newsletter."
msgstr "Tutti gli iscritti hanno già ricevuto questa newsletter."

msgid "The newsletter is scheduled to be sent on ${time}"
msgstr "L'invio della newsletter è programmato per le ${time}"

msgid "Preview"
msgstr "Anteprima"

msgid ""
"Check the email text. You can use the full news text instead of the leading "
"if you want. You will find this setting in the edit menu of the news item."
msgstr ""
"Controlla il testo dell'email. Se lo desideri, puoi utilizzare il testo "
"completo delle notizie anziché l'estratto. Troverai questa impostazione nel "
"menu di modifica della notizia."

msgid "Delivery"
msgstr "Distribuzione"

msgid "Recipients"
msgstr "Destinatari"

msgid "The newsletter was already sent to the following addresses:"
msgstr "La newsletter è già stata inviata ai seguenti indirizzi:"

msgid ""
"A signup link allows anyone to sign up with a specific role. Those signups "
"are limited by time and count but they still present a security risk. Be "
"sure to only share this link with people you trust."
msgstr ""
"Un collegamento di registrazione consente a chiunque di iscriversi con un "
"ruolo specifico. Queste registrazioni sono limitate nel tempo e nel numero, "
"ma presentano comunque un rischio per la sicurezza. Assicurati di "
"condividere questo collegamento solo con persone di cui ti fidi."

msgid ""
"Your signup link has been created as follows. Please copy it before "
"continuing, it won't be shown to you again:"
msgstr ""
"Il tuo collegamento di registrazione è stato creato come segue. Copialo "
"prima di proseguire, non ti verrà più mostrato:"

msgid "Submission Window"
msgstr "Finestra di presentazione"

msgid "Fields"
msgstr "Campi"

msgid "Submission Windows"
msgstr "Finestre di invio"

msgid "No surveys defined yet."
msgstr "Ancora nessun sondaggio definito."

msgid "Text"
msgstr "Testo"

msgid "All"
msgstr "Tutti"

msgid "View"
msgstr "Visualizza"

msgid ""
"The record behind this ticket was removed. The following information is a "
"snapshot kept for future reference."
msgstr ""
"Il record su cui è basato questo biglietto è stato rimosso. Le seguenti "
"informazioni sono un'istantanea conservata per riferimento futuro."

msgid "Timeline"
msgstr "Timeline"

msgid "No activities yet."
msgstr "Ancora nessuna attività."

msgid "Ticket updates by e-mail"
msgstr "Il biglietto si aggiorna tramite e-mail"

msgid "Disable E-Mails"
msgstr "Disabilita i messaggi e-mail"

msgid ""
"No ticket updates via e-mail. An e-mail is still sent when a ticket is "
"assigned."
msgstr ""
"Nessun aggiornamento dei biglietti tramite e-mail. Viene comunque inviata "
"un'e-mail quando viene assegnato un ticket."

msgid "Enable E-Mails"
msgstr "Abilita i messaggi e-mail"

msgid "E-Mails can not be sent for tickets of imported events"
msgstr "Non è possibile inviare e-mail per biglietti di eventi importati"

msgid "Send Message"
msgstr "Invia messaggio"

msgid "Messages cannot be sent when the ticket is closed"
msgstr "I messaggi non possono essere inviati quando il biglietto è chiuso"

msgid "Please reopen the ticket to send a message"
msgstr "Riapri il biglietto per inviare un messaggio"

msgid "Messages cannot be sent for imported events"
msgstr "Non è possibile inviare messaggi per eventi importati"

msgid "${count} received"
msgstr "${count} ricevuti"

msgid "${count} sent"
msgstr "${count} inviati"

msgid "${count} note"
msgstr "${count} nota"

msgid "${count} notes"
msgstr "${count} note"

msgid "Amount"
msgstr "Importo"

msgid "Source"
msgstr "Fonte"

msgid "Group"
msgstr "Gruppo"

msgid "Owner"
msgstr "Proprietario"

msgid "Reaction Time"
msgstr "Tempo di reazione"

msgid "Process Time"
msgstr "Tempo di elaborazione"

msgid "Summary"
msgstr "Riepilogo"

msgid ""
"You are editing a note created by someone else. By saving your changes you "
"will become the author of the whole note."
msgstr ""
"Stai modificando una nota creata da qualcun altro. Salvando le modifiche "
"diventerai l'autore dell'intera nota."

msgid ""
"Notes are private and only shown to logged-in members. URLs and e-mail "
"addresses are turned into links."
msgstr ""
"Le note sono private e vengono mostrate solo ai membri che hanno effettuato "
"l'accesso. Gli URL e gli indirizzi e-mail vengono trasformati in "
"collegamenti."

msgid "Pick-Up"
msgstr "Prelievo"

msgid "Request Reference"
msgstr "Riferimento della richiesta"

msgid "Subject"
msgstr "Oggetto"

msgid "Would you like to make corrections to the event?"
msgstr "Volete apportare correzioni all'evento?"

msgid "Edit this event."
msgstr "Modificare questo evento."

msgid "Forgot something or have a special request?"
msgstr "Hai dimenticato qualcosa o hai una richiesta speciale?"

msgid "Add a message to the ticket."
msgstr "Aggiungi un messaggio al biglietto."

msgid "New messages have been disabled because the ticket has been closed."
msgstr ""
"I nuovi messaggi sono stati disabilitati perché il biglietto è stato chiuso."

msgid ""
"Enable notifications about new tickets. Only works when being logged in and "
"having the browser with the site open."
msgstr ""
"Abilita le notifiche sui nuovi ticket. Funziona solo quando si è connessi e "
"si ha il browser con il sito aperto."

msgid "Archive all selected tickets?"
msgstr "Archiviare tutti i biglietti selezionati?"

msgid "Do Archive"
msgstr "Fare Archivio"

msgid "Archive selected"
msgstr "Archivio selezionato"

msgid ""
"You've reached this site because you are logged in. Visitors are "
"automatically redirected to the following link:"
msgstr ""
"Hai raggiunto questo sito perché sei autenticato. I visitatori vengono "
"reindirizzati automaticamente al seguente collegamento:"

msgid ""
"You are not automatically redirected so you have a chance to edit or delete "
"this link."
msgstr ""
"Non vieni reindirizzato automaticamente, quindi hai la possibilità di "
"modificare o eliminare questo collegamento."

msgid "You have been successfully unsubscribed from all regular emails."
msgstr ""
"L'iscrizione da tutte le e-mail periodiche è stata annullata correttamente."

msgid "Active"
msgstr "Attivo"

msgid "Inactive"
msgstr "Inattivo"

msgid "Role"
msgstr "Ruolo"

msgid "local"
msgstr "locale"

msgid "User group"
msgstr "Gruppo di utenti"

msgid "None"
msgstr "Nessuno"

msgid "No links found."
msgstr "Nessun collegamento trovato."

msgid "Select an item to view it"
msgstr "Seleziona un elemento per visualizzarlo"

msgid "Users"
msgstr "Utenti"

msgid "Ticket permissions"
msgstr "Permessi sul biglietto"

msgid "Directories"
msgstr "Cartelle"

msgid "Yubikey"
msgstr "Yubikey"

msgid "mTAN"
msgstr "mTAN"

msgid "Username"
msgstr "Nome utente"

msgid "Identicon"
msgstr "Icona identificativa"

msgid "Password"
msgstr "Password"

#, python-format
msgid "Chat History with ${org}"
msgstr "Cronologia delle chat con ${org}"

msgid "Your Chat has been turned into a ticket"
msgstr "È stato creato un ticket dalla loro chat"

msgid "Chat Customer"
msgstr "Chat con i clienti"

msgid "Sort"
msgstr "Ordinare"

msgid "New Recipient"
msgstr "Nuovo destinatario"

msgid "Edit Recipient"
msgstr "Modifica il destinatario"

msgid "Online Counter Label"
msgstr "Etichetta Banco online"

msgid "Hide Online Counter on Homepage"
msgstr "Nascondi Banco online nella pagina iniziale"

msgid "Reservations Label"
msgstr "Etichetta Prenotazioni"

msgid "Hide Reservations on Homepage"
msgstr "Nascondi Prenotazioni nella pagina iniziale"

msgid "SBB Daypass Label"
msgstr "Etichetta Pass giornaliero SBB"

msgid "Publications Label"
msgstr "Etichetta Pubblicazioni"

msgid "Hide Publications on Homepage"
msgstr "Nascondi Pubblicazioni nella pagina iniziale"

msgid "E-Move Label"
msgstr "Etichetta E-Trasloco"

msgid "E-Move Url"
msgstr "URL E-Trasloco"

msgid "News and Events"
msgstr "Voci e eventi"

msgid "Number of news entries on homepage"
msgstr "Numero di voci di notizie sulla homepage"

msgid "Number of events displayed on homepage"
msgstr "Numero di eventi visualizzati sulla homepage"

msgid "Show partners on all pages"
msgstr "Mostra i partner su tutte le pagine"

msgid "Shows the footer on all pages but for admins"
msgstr "Mostra il piè di pagina su tutte le pagine ma per gli amministratori"

msgid "Partner display"
msgstr "Visualizzazione dei partner"

msgid "Favicon"
msgstr "Favicon"

msgid "Social Media"
msgstr "Social media"

msgid "Chat"
msgstr "Chat"

msgid "Header"
msgstr "Intestazione"

msgid "Footer"
msgstr "Piè di pagina"

msgid "Modules"
msgstr "Moduli"

msgid "Analytics"
msgstr "Analitica"

msgid "Holidays"
msgstr "Festività"

msgid "Tickets"
msgstr "Biglietti"

#, fuzzy
msgid "Newsletter"
msgstr "Abbonamento alla newsletter"

msgid "Link Migration"
msgstr "Migrazione dei link"

msgid "OneGov API"
msgstr "API OneGov"

msgid "Data Retention Policy"
msgstr "Politica di Conservazione dei Dati"

msgid ""
"Proceed with caution. Tickets and the data they contain may be irrevocable "
"deleted."
msgstr ""
"Procedere con cautela. I biglietti e i dati in essi contenuti possono essere "
"irrevocabilmente cancellati."

msgid "New Note"
msgstr "Nuova nota"

#~ msgid "Newsletter Subscription"
#~ msgstr "Abbonamento alla newsletter "

#~ msgid "Update Newsletter Subscription"
#~ msgstr "Aggiornare l'abbonamento alla newsletter "

#~ msgid "Update Subscription"
#~ msgstr "Aggiornare l'abbonamento"

#~ msgid "Update your newsletter subscription categories:"
#~ msgstr "Aggiornare le categorie di abbonamento alla newsletter:"

#~ msgid ""
#~ "Select newsletter categories your are interested in. You will receive the "
#~ "newsletter if it reports on at least one of the subscribed categories."
#~ msgstr ""
#~ "Selezionate le categorie di newsletter a cui siete interessati. "
#~ "Riceverete la newsletter se riporta almeno una delle categorie "
#~ "sottoscritte"

#~ msgid ""
#~ "Select categories the newsletter reports on. The users will receive the "
#~ "newsletter only if it reports on at least one of the categories the user "
#~ "subscribed to."
#~ msgstr ""
#~ "Selezionare le categorie per le quali viene segnalata la newsletter. Gli "
#~ "utenti riceveranno la newsletter solo se si riferisce ad almeno una delle "
#~ "categorie a cui l'utente si è iscritto."

#~ msgid ""
#~ "Example for newsletter topics with subtopics in yaml format. Note: Deeper "
#~ "structures are not supported.\n"
#~ "```\n"
#~ "Organisation:\n"
#~ "  - Topic 1:\n"
#~ "    - Subtopic 1.1\n"
#~ "    - Subtopic 1.2\n"
#~ "  - Topic 2\n"
#~ "  - Topic 3:\n"
#~ "    - Subtopic 3.1\n"
#~ "```"
#~ msgstr ""
#~ "Esempio di argomenti di newsletter con sottoargomenti in formato yaml. "
#~ "Nota: Le strutture più profonde non sono supportate.\n"
#~ "```\n"
#~ "Organizzazione:\n"
#~ " - Argomento 1:\n"
#~ "   - Sottotema 1.1\n"
#~ "   - Sottotema 1.2\n"
#~ " - Argomento 2\n"
#~ " - Argomento 3:\n"
#~ "   - Sottotema 3.1\n"
#~ "```"

#~ msgid "Sign up to our newsletter to always stay up to date:"
#~ msgstr "Iscriviti alla nostra newsletter per rimanere sempre aggiornato:"

#~ msgid "Error: No custom texts found"
#~ msgstr "Errore: Nessun testo personalizzato trovato"

#, python-format
#~ msgid "Error: No custom text found for '${key}'"
#~ msgstr "Errore: Nessun testo personalizzato trovato per '${key}'"

#~ msgid "Subscribe to Selection as RSS"
#~ msgstr "Iscriversi agli hashtag"

#~ msgid "Save"
#~ msgstr "Risparmiare"

#~ msgid "This event can't be edited."
#~ msgstr "Questo evento non può essere modificato."

#~ msgid "Imported events can not be edited."
#~ msgstr "Gli eventi importati non possono essere modificati."

#~ msgid "Withdraw event"
#~ msgstr "Ritira evento"

#~ msgid "Do you really want to withdraw this event?"
#~ msgstr "Vuoi davvero ritirare questo evento?"

#~ msgid "You can re-publish an imported event later."
#~ msgstr "Puoi ripubblicare un evento importato in un secondo momento."

#~ msgid "Re-publish event"
#~ msgstr "Ripubblica l'evento"

#~ msgid "Do you really want to delete this event?"
#~ msgstr "Desideri davvero eliminare questo evento?"

#~ msgid "This cannot be undone."
#~ msgstr "L'operazione non può essere annullata."

#~ msgid "Delete event"
#~ msgstr "Elimina evento"

#~ msgid "This event can't be deleted."
#~ msgstr "Questo evento non può essere eliminato."

#~ msgid "To remove this event, go to the ticket and reject it."
#~ msgstr "Per rimuovere questo evento, vai al biglietto e rifiutalo."

#~ msgid "Show news as tiles"
#~ msgstr "Mostra le notizie come piastrelle"

#~ msgid ""
#~ "If checked, news are displayed as tiles. Otherwise, news are listed in "
#~ "full length."
#~ msgstr ""
#~ "Se questa opzione è attivata, i notizie vengono visualizzati come "
#~ "tessere. Altrimenti, i notizie sono elencati per intero."

#~ msgid "Settings"
#~ msgstr "Impostazioni"

#~ msgid "Forms"
#~ msgstr "Moduli"

#~ msgid "This form can't be deleted."
#~ msgstr "Questo modulo non può essere eliminato."

#~ msgid ""
#~ "There are submissions associated with the form. Those need to be removed "
#~ "first."
#~ msgstr ""
#~ "Sono presenti invii associati al modulo. Questi devono essere rimossi "
#~ "prima di tutto."

#~ msgid "Do you really want to delete this form?"
#~ msgstr "Vuoi davvero eliminare questo modulo?"

#~ msgid "Delete form"
#~ msgstr "Elimina modulo"

#~ msgid "Registration Windows"
#~ msgstr "Finestre di registrazione"

#~ msgid "External form"
#~ msgstr "Modulo esterno"

#~ msgid "New external form"
#~ msgstr "Nuovo modulo esterno"

#~ msgid "Person"
#~ msgstr "Persona"

#~ msgid "Do you really want to delete this person?"
#~ msgstr "Vuoi davvero eliminare questa persona?"

#~ msgid "Delete person"
#~ msgstr "Elimina persona"

#~ msgid "Delete archived tickets"
#~ msgstr "Cancellare i biglietti archiviati"

#~ msgid "Do you really want to delete all archived tickets?"
#~ msgstr "Volete davvero cancellare tutti i biglietti archiviati?"

#~ msgid "Accept ticket"
#~ msgstr "Accetta il biglietto"

#~ msgid "This ticket can't be closed."
#~ msgstr "Questo biglietto non può essere chiuso."

#~ msgid "This ticket requires a decision, but no decision has been made yet."
#~ msgstr ""
#~ "Questo biglietto richiede una decisione, ma nessuna decisione è stata "
#~ "ancora presa."

#~ msgid "Assign ticket"
#~ msgstr "Assegna il biglietto"

#~ msgid "Close ticket"
#~ msgstr "Chiudi il biglietto"

#~ msgid "Reopen ticket"
#~ msgstr "Riapri il biglietto"

#~ msgid "Archive ticket"
#~ msgstr "Archivia il biglietto"

#~ msgid "Recover from archive"
#~ msgstr "Recupera dall'archivio"

#~ msgid "Delete Ticket"
#~ msgstr "Cancella biglietto"

#~ msgid "PDF"
#~ msgstr "PDF"

#~ msgid "Download files"
#~ msgstr "Scarica i file"

#~ msgid "New Message"
#~ msgstr "Nuovo messaggio"

#~ msgid "Ticket Status"
#~ msgstr "Stato del biglietto"

#~ msgid "Text modules"
#~ msgstr "Moduli di testo"

#~ msgid "Text module"
#~ msgstr "Modulo di testo"

#~ msgid "Do you really want to delete this text module?"
#~ msgstr "Confermi di voler eliminare questo modulo di testo?"

#~ msgid "Delete text module"
#~ msgstr "Elimina modulo di testo"

#~ msgid "Room"
#~ msgstr "Camera"

#~ msgid "Daypass"
#~ msgstr "Biglietto giornaliero"

#~ msgid "Resource Item"
#~ msgstr "Elemento risorsa"

#~ msgid "External resource link"
#~ msgstr "Link a risorse esterne"

#~ msgid "New external resource"
#~ msgstr "Nuova risorsa esterna"

#~ msgid "Export All"
#~ msgstr "Esportazione di tutti"

#, fuzzy
#~ msgid "Notifications"
#~ msgstr "Conferma"

#~ msgid "E-Mail Recipient"
#~ msgstr "E-mail del destinatario"

#~ msgid "Do you really want to delete this resource?"
#~ msgstr "Vuoi davvero eliminare questa risorsa?"

#~ msgid "Delete resource"
#~ msgstr "Elimina risorsa"

#~ msgid "This resource can't be deleted."
#~ msgstr "Non può essere eliminata."

#~ msgid "There are existing reservations associated with this resource"
#~ msgstr "Sono presenti delle prenotazioni associate a questa risorsa"

#~ msgid "Clean up"
#~ msgstr "Ripulisci"

#~ msgid "Occupancy"
#~ msgstr "Occupazione"

#~ msgid "Rules"
#~ msgstr "Regole"

#~ msgid "Rule"
#~ msgstr "Regola"

#~ msgid "Edit allocation"
#~ msgstr "Modifica allocazione"

#~ msgid "Do you really want to delete this allocation?"
#~ msgstr "Vuoi davvero eliminare questa allocazione?"

#~ msgid "Delete allocation"
#~ msgstr "Elimina allocazione"

#, python-format
#~ msgid "Every ${days} until ${end}"
#~ msgstr "Ogni ${days} fino al ${end}"

#~ msgid "New"
#~ msgstr "Nuovo"

#~ msgid "Subscribers"
#~ msgstr "Iscritti"

#~ msgid "Test"
#~ msgstr "Test"

#~ msgid "Delete newsletter"
#~ msgstr "Elimina newsletter"

#~ msgid "Photo Albums"
#~ msgstr "Album fotografici"

#~ msgid "Manage images"
#~ msgstr "Gestisci immagini"

#~ msgid "Photo Album"
#~ msgstr "Album fotografico"

#~ msgid "Choose images"
#~ msgstr "Scegli le immagini"

#~ msgid "Delete photo album"
#~ msgstr "Elimina l'album fotografico"

#~ msgid "Usermanagement"
#~ msgstr "Gestione utenti"

#~ msgid "Create Signup Link"
#~ msgstr "Crea collegamento di iscrizione"

#~ msgid "User"
#~ msgstr "Utente"

#~ msgid "User groups"
#~ msgstr "Gruppi di utenti"

#~ msgid "Do you really want to delete this user group?"
#~ msgstr "Vuoi davvero eliminare questo gruppo di utenti?"

#~ msgid "Delete user group"
#~ msgstr "Elimina gruppo di utenti"

#~ msgid "Payment Providers"
#~ msgstr "Provider di servizi di pagamento"

#~ msgid "Payments"
#~ msgstr "Pagamenti"

#~ msgid "Stripe Connect"
#~ msgstr "Stripe Connect"

#~ msgid "Synchronise"
#~ msgstr "Sincronizza"

#~ msgid "Upcoming"
#~ msgstr "In arrivo"

#~ msgid "Past"
#~ msgstr "Passato"

#~ msgid "Choose filter"
#~ msgstr "Scegli filtro"

#~ msgid "Delete entry"
#~ msgstr "Elimina elemento"

#~ msgid "Dashboard"
#~ msgstr "Pannello di controllo"

#~ msgid "Do you really want to delete this external link?"
#~ msgstr "Vuoi davvero eliminare questo collegamento esterno?"

#~ msgid "Delete external link"
#~ msgstr "Elimina collegamento esterno"

#~ msgid "Chat with"
#~ msgstr "Chat con"

#~ msgid "Please add a day and times to each opening hour entry."
#~ msgstr ""
#~ "Si prega di aggiungere un giorno e un orario a ciascuna voce relativa "
#~ "all'orario di apertura."

#~ msgid "The chat is currently in a test-phase. Activate at your own risk."
#~ msgstr ""
#~ "a chat è attualmente in fase di test. Attivare a proprio rischio e "
#~ "pericolo"

#~ msgid "Chat title"
#~ msgstr "Titolo della chat"

#~ msgid "Chat background color"
#~ msgstr "Colore di sfondo della chat"

#~ msgid "Customer-ID"
#~ msgstr "ID cliente"

#~ msgid "Admin"
#~ msgstr "Amministratore"

#~ msgid "Disable the chat"
#~ msgstr "Disattivare la chat"<|MERGE_RESOLUTION|>--- conflicted
+++ resolved
@@ -1547,15 +1547,12 @@
 "La newsletter è disabilitata. Puoi vedere questa pagina solo perché hai "
 "fatto il login."
 
-<<<<<<< HEAD
 msgid "Sign up to our newsletter to always stay up to date:"
 msgstr "Iscriviti alla nostra newsletter per rimanere sempre aggiornato:"
 
 msgid "To update your subscription, please use this ${Link}"
 msgstr "Per aggiornare l'abbonamento, utilizzare questo ${Link}"
 
-=======
->>>>>>> 1e22e919
 msgid "There are currently ${count} recipients registered."
 msgstr "Al momento ci sono ${count} destinatari registrati."
 
