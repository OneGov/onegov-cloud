# This file was generated from translations.town6.xlsx
msgid ""
msgstr ""
"POT-Creation-Date: 2024-01-30 09:40+0100\n"
"PO-Revision-Date: 2021-09-27 16:02+0200\n"
"Language: it_CH\n"
"Content-Type: text/plain; charset=UTF-8\n"
"Content-Transfer-Encoding: 8bit\n"
"Generated-By: xls-to-po 1.0\n"

msgid "Chats"
msgstr "Chat"

msgid "My Chats"
msgstr "Le mie chat"

msgid "Name"
msgstr "Nome"

msgid "E-mail"
msgstr "E-mail"

msgid "Topic"
msgstr "Argomento"

msgid "Confirmation"
msgstr "Conferma"

msgid ""
"Ich bestätige, dass mir bewusst ist, dass dieser Chat gespeichert und der "
"Verlauf an mich per Mail gesendet wird."
msgstr ""
<<<<<<< HEAD
=======
"Confermo di essere a conoscenza del fatto che questa chat verrà salvata e "
"che la cronologia mi verrà inviata via e-mail."
>>>>>>> e1cac2ba

msgid "Chat ID"
msgstr "Chat ID "

msgid "Images"
msgstr "Immagini"

msgid "Choose the position of the page images on the content pages"
msgstr ""
"Scegliere la posizione delle immagini di pagina nelle pagine di contenuto"

msgid "Page image position"
msgstr "Posizione dell'immagine della pagina"

msgid "As a content image (between the title and text of a content page)"
msgstr ""
"Come immagine di contenuto (tra il titolo e il testo di una pagina di "
"contenuto)"

msgid "As header image (wide above the page content)"
msgstr "Come immagine di intestazione (ampia sopra il contenuto della pagina)"

msgid "Fonts"
msgstr "Caratteri"

msgid "Font family serif"
msgstr "Font famiglia serif"

msgid "Used for text in html body"
msgstr "Usato per il testo nel corpo html"

msgid "Font family sans-serif"
msgstr "Font famiglia sans-serif"

msgid "Used for all the headings"
msgstr "Usato per tutti i titoli"

msgid "Show chat for chosen people"
msgstr "Mostra la chat per le seguenti persone"

msgid "Enable the chat"
msgstr "Attivare la chat"

msgid "Specific Opening Hours"
msgstr "Orari di apertura specifici"

msgid "If unchecked, the chat is open 24/7."
msgstr ""
"Se non è selezionata, la chat è disponibile 24 ore su 24, 7 giorni su 7."

msgid "Opening Hours"
msgstr "Orari di Apertura"

msgid ""
"Please add a day and times to each opening hour entry or deactivate specific "
"opening hours."
msgstr ""
"Si prega di aggiungere un giorno e un orario a ciascuna voce di orario di "
"apertura o di disattivare orari di apertura specifici."

msgid "Start time cannot be later than end time."
msgstr "L'ora di inizio non può essere successiva all'ora di fine."

msgid "day"
msgstr "giorno"

msgid "Start"
msgstr "Inizio"

msgid "End"
msgstr "Fine"

msgid "Add"
msgstr "Aggiungi"

msgid "Remove"
msgstr "Rimuovere"

msgid "Mo"
msgstr "Lu"

msgid "Tu"
msgstr "Ma"

msgid "We"
msgstr "Me"

msgid "Th"
msgstr "Gi"

msgid "Fr"
msgstr "Ve"

msgid "Sa"
msgstr "Sa"

msgid "Su"
msgstr "Do"

#, fuzzy
msgid "Events"
msgstr "Evento"

msgid "All events"
msgstr "Tutti gli eventi"

msgid "Online Counter"
msgstr "Banco online"

msgid "Forms and applications"
msgstr "Moduli e richieste"

msgid "Publications"
msgstr "Pubblicazioni"

msgid "Official Documents"
msgstr "Documenti ufficiali"

msgid "Reservations"
msgstr "Prenotazioni"

msgid "Daypasses and rooms"
msgstr "Pass giornalieri e camere"

msgid "E-Move"
msgstr "E-Trasloco"

msgid "Move with eMovingCH"
msgstr "Trasferisciti con eTraslocoCH"

msgid "SBB Daypass"
msgstr "Pass giornaliero SBB"

msgid "Generalabonnement for Towns"
msgstr "Abbonamento generale per le città"

msgid "Services"
msgstr "Servizi"

msgid "Contacts"
msgstr "Contatti"

msgid "People"
msgstr "Persone"

#, fuzzy
msgid "All contacts"
msgstr "Contatti"

msgid "back"
msgstr "indietro"

#, python-format
msgid "Press ${shortcut} to open Search"
msgstr "Premi ${shortcut} per aprire Cerca"

msgid "Homepage"
msgstr "Pagina principale"

msgid "Settings"
msgstr "Impostazioni"

msgid "Form"
msgstr "Modulo"

msgid "Check"
msgstr "Controlla"

msgid "Forms"
msgstr "Moduli"

msgid "Edit"
msgstr "Modifica"

msgid "QR"
msgstr "QR"

msgid "Delete"
msgstr "Elimina"

msgid "This form can't be deleted."
msgstr "Questo modulo non può essere eliminato."

msgid ""
"There are submissions associated with the form. Those need to be removed "
"first."
msgstr ""
"Sono presenti invii associati al modulo. Questi devono essere rimossi prima "
"di tutto."

msgid "Cancel"
msgstr "Annulla"

msgid "Do you really want to delete this form?"
msgstr "Vuoi davvero eliminare questo modulo?"

msgid "This cannot be undone."
msgstr "L'operazione non può essere annullata."

msgid "Delete form"
msgstr "Elimina modulo"

msgid "Export"
msgstr "Esporta"

msgid "Change URL"
msgstr "Modifica URL"

msgid "Registration Windows"
msgstr "Finestre di registrazione"

msgid "External form"
msgstr "Modulo esterno"

msgid "New external form"
msgstr "Nuovo modulo esterno"

msgid "Person"
msgstr "Persona"

msgid "Do you really want to delete this person?"
msgstr "Vuoi davvero eliminare questa persona?"

msgid "Delete person"
msgstr "Elimina persona"

msgid "Tickets"
msgstr "Biglietti"

msgid "Delete archived tickets"
msgstr "Cancellare i biglietti archiviati"

msgid "Do you really want to delete all archived tickets?"
msgstr "Volete davvero cancellare tutti i biglietti archiviati?"

msgid "Accept ticket"
msgstr "Accetta il biglietto"

msgid "This ticket can't be closed."
msgstr "Questo biglietto non può essere chiuso."

msgid "This ticket requires a decision, but no decision has been made yet."
msgstr ""
"Questo biglietto richiede una decisione, ma nessuna decisione è stata ancora "
"presa."

msgid "Assign ticket"
msgstr "Assegna il biglietto"

msgid "Close ticket"
msgstr "Chiudi il biglietto"

msgid "Reopen ticket"
msgstr "Riapri il biglietto"

msgid "Archive ticket"
msgstr "Archivia il biglietto"

msgid "Recover from archive"
msgstr "Recupera dall'archivio"

msgid "Delete Ticket"
msgstr "Cancella biglietto"

msgid "New Note"
msgstr "Nuova nota"

msgid "PDF"
msgstr "PDF"

msgid "Download files"
msgstr "Scarica i file"

msgid "Upload to Gever"
msgstr "Caricare a Gever"

msgid "Do you really want to upload this ticket?"
msgstr "Vuole davvero caricare questo biglietto?"

msgid "This will upload this ticket to the Gever instance, if configured."
msgstr "Questo caricherà il ticket nell'istanza di Gever, se configurata."

msgid "Upload Ticket"
msgstr "Caricare il biglietto"

msgid "New Message"
msgstr "Nuovo messaggio"

msgid "Ticket Status"
msgstr "Stato del biglietto"

msgid "Text modules"
msgstr "Moduli di testo"

msgid "Text module"
msgstr "Modulo di testo"

msgid "Do you really want to delete this text module?"
msgstr "Confermi di voler eliminare questo modulo di testo?"

msgid "Delete text module"
msgstr "Elimina modulo di testo"

msgid "Recipients"
msgstr "Destinatari"

msgid "Room"
msgstr "Camera"

msgid "Daypass"
msgstr "Biglietto giornaliero"

msgid "Resource Item"
msgstr "Elemento risorsa"

msgid "External resource link"
msgstr "Link a risorse esterne"

msgid "New external resource"
msgstr "Nuova risorsa esterna"

msgid "Export All"
msgstr "Esportazione di tutti"

msgid "Find Your Spot"
msgstr "Cerca le date"

#, fuzzy
msgid "Notifications"
msgstr "Conferma"

msgid "E-Mail Recipient"
msgstr "E-mail del destinatario"

msgid "Do you really want to delete this resource?"
msgstr "Vuoi davvero eliminare questa risorsa?"

msgid "Delete resource"
msgstr "Elimina risorsa"

msgid "This resource can't be deleted."
msgstr "Non può essere eliminata."

msgid "There are existing reservations associated with this resource"
msgstr "Sono presenti delle prenotazioni associate a questa risorsa"

msgid "Clean up"
msgstr "Ripulisci"

msgid "Occupancy"
msgstr "Occupazione"

msgid "Subscribe"
msgstr "Iscriviti"

msgid "Rules"
msgstr "Regole"

msgid "Rule"
msgstr "Regola"

msgid "Edit allocation"
msgstr "Modifica allocazione"

msgid "Do you really want to delete this allocation?"
msgstr "Vuoi davvero eliminare questa allocazione?"

msgid "Delete allocation"
msgstr "Elimina allocazione"

#, python-format
msgid "Every ${days} until ${end}"
msgstr "Ogni ${days} fino al ${end}"

msgid "Configure"
msgstr "Configura"

msgid "Import"
msgstr "Importa"

#.
#. Used in sentence: "${event} published."
msgid "Event"
msgstr "Evento"

msgid "This event can't be edited."
msgstr "Questo evento non può essere modificato."

msgid "Imported events can not be edited."
msgstr "Gli eventi importati non possono essere modificati."

msgid "Do you really want to delete this event?"
msgstr "Desideri davvero eliminare questo evento?"

msgid "Delete event"
msgstr "Elimina evento"

msgid "This event can't be deleted."
msgstr "Questo evento non può essere eliminato."

msgid "To remove this event, go to the ticket and reject it."
msgstr "Per rimuovere questo evento, vai al biglietto e rifiutalo."

msgid "Withdraw event"
msgstr "Ritira evento"

msgid "Do you really want to withdraw this event?"
msgstr "Vuoi davvero ritirare questo evento?"

msgid "You can re-publish an imported event later."
msgstr "Puoi ripubblicare un evento importato in un secondo momento."

msgid "Re-publish event"
msgstr "Ripubblica l'evento"

#, fuzzy
msgid "Newsletter"
msgstr "Abbonamento alla newsletter"

msgid "New"
msgstr "Nuovo"

msgid "Subscribers"
msgstr "Iscritti"

msgid "Send"
msgstr "Invia"

msgid "Test"
msgstr "Test"

msgid "Delete newsletter"
msgstr "Elimina newsletter"

msgid "Photo Albums"
msgstr "Album fotografici"

msgid "Manage images"
msgstr "Gestisci immagini"

msgid "Photo Album"
msgstr "Album fotografico"

msgid "Choose images"
msgstr "Scegli le immagini"

msgid "Delete photo album"
msgstr "Elimina l'album fotografico"

msgid "Usermanagement"
msgstr "Gestione utenti"

msgid "Create Signup Link"
msgstr "Crea collegamento di iscrizione"

msgid "User"
msgstr "Utente"

msgid "User groups"
msgstr "Gruppi di utenti"

msgid "User group"
msgstr "Gruppo di utenti"

msgid "Do you really want to delete this user group?"
msgstr "Vuoi davvero eliminare questo gruppo di utenti?"

msgid "Delete user group"
msgstr "Elimina gruppo di utenti"

msgid "Exports"
msgstr "Esportazioni"

msgid "Payment Providers"
msgstr "Provider di servizi di pagamento"

msgid "Payments"
msgstr "Pagamenti"

msgid "Stripe Connect"
msgstr "Stripe Connect"

msgid "Payment Provider"
msgstr "Elaboratore dei pagamenti"

msgid "Synchronise"
msgstr "Sincronizza"

msgid "Timeline"
msgstr "Timeline"

msgid "Directories"
msgstr "Cartelle"

msgid "Directory"
msgstr "Cartella"

#, python-format
msgid "Do you really want to delete \"${title}\"?"
msgstr "Desideri davvero eliminare \"${title}\"?"

msgid "All entries will be deleted as well!"
msgstr "Anche tutti gli elementi verranno eliminati!"

msgid "Delete directory"
msgstr "Elimina la cartella"

msgid "Entry"
msgstr "Elemento"

msgid "Published"
msgstr "Pubblicato"

msgid "Upcoming"
msgstr "In arrivo"

msgid "Past"
msgstr "Passato"

msgid "Publication"
msgstr "Pubblicazione"

msgid "Choose filter"
msgstr "Scegli filtro"

msgid "Delete entry"
msgstr "Elimina elemento"

msgid "Dashboard"
msgstr "Pannello di controllo"

msgid "Do you really want to delete this external link?"
msgstr "Vuoi davvero eliminare questo collegamento esterno?"

msgid "Delete external link"
msgstr "Elimina collegamento esterno"

msgid "Sort"
msgstr "Ordinare"

msgid "No rules defined."
msgstr "Nessuna regola definita."

msgid "State:"
msgstr "Stato:"

msgid "Owner:"
msgstr "Proprietario:"

msgid "Kind:"
msgstr "Tipo:"

#. Used in sentence: "<dynamic element> <dynamic element>"
msgid "The chat request got accepted."
msgstr "La richiesta di chat è stata accettata."

msgid "<dynamic element> <dynamic element>"
msgstr ""

#. Used in sentence: "<dynamic element> <dynamic element>"
msgid "Connect to chatserver ..."
msgstr "Connettersi a chatserver ..."

msgid "Describe your request to start a chat."
msgstr "Descrivete la vostra richiesta di avviare una chat."

#. Used in sentence: "<dynamic element> <dynamic element>"
msgid "The chat has been ended."
msgstr "La chat è terminata."

#. Used in sentence: "<dynamic element> <dynamic element>"
msgid ""
"No one seems to be available at the moment. A ticket has been created from "
"your request and you will receive an email shortly."
msgstr ""
"Nessuno sembra essere disponibile al momento. È stato creato un ticket per "
"la sua richiesta e riceverà un'e-mail a breve."

msgid "Currently no chats open."
msgstr "Attualmente non ci sono chat aperte."

msgid "You accepted the chat request."
msgstr "Avete accettato la richiesta di chat."

msgid "Chat is loading ..."
msgstr "La chat è in fase di caricamento ..."

msgid "End and archive chat"
msgstr "Terminare e archiviare la chat"

msgid "Create ticket"
msgstr "Creare un biglietto"

msgid "Chat requests"
msgstr "Richieste di chat"

msgid "Currently no new chat requests."
msgstr "Attualmente non ci sono nuove richieste di chat"

msgid "Active Chats"
msgstr "Chat attive"

msgid "No active chats."
msgstr "Nessuna chat attiva."

msgid "No directories defined yet."
msgstr "Nessuna cartella ancora definita."

msgid "No entries found."
msgstr "Non è stato trovato nessun risultato."

msgid "Further Information"
msgstr "Ulteriori informazioni"

msgid "More"
msgstr "Più"

msgid "Propose entry"
msgstr "Proponi un elemento"

msgid "Something missing? Propose a new entry."
msgstr "Manca qualcosa? Proponi un nuovo elemento."

msgid "Internal Notes"
<<<<<<< HEAD
msgstr "Note interne"
=======
msgstr ""
>>>>>>> e1cac2ba

msgid "External link"
msgstr "Collegamento esterno"

#, fuzzy
msgid "More information"
msgstr "Conferma"

msgid "Change Request"
msgstr "Richiesta di modifica"

msgid "Found an error? Propose a change to this entry."
msgstr "Trovato un errore? Proponi una modifica a questo elemento."

msgid ""
"Your edit requires a migration of existing entries. Please confirm the "
"following changes."
msgstr ""
"La tua modifica richiede una migrazione degli elementi esistenti. Conferma "
"le seguenti modifiche."

msgid ""
"Changes are detected using a heuristic. Therefore it is possible that your "
"changes were misdetected. If in doubt, press cancel and try to change the "
"directory in small increments."
msgstr ""
"Le modifiche vengono rilevate utilizzando un'euristica. Pertanto è possibile "
"che le modifiche siano state rilevate erroneamente. In caso di dubbio, premi "
"annulla e prova a modificare la cartella in incrementi di dimensioni ridotte."

msgid "For additional safety you can also download a backup before continuing:"
msgstr ""
"Per maggiore sicurezza puoi anche scaricare un backup prima di proseguire:"

msgid "Download backup"
msgstr "Scarica il backup"

msgid ""
"There was an error while migrating your directory! You can fix the displayed "
"entries in a separate window and then continue here."
msgstr ""
"Si è verificato un errore durante la migrazione della cartella! Puoi "
"correggere gli elementi visualizzati in una finestra separata e poi "
"proseguire qui."

msgid "Added:"
msgstr "Aggiunto:"

msgid "Removed:"
msgstr "Rimosso:"

msgid "Renamed:"
msgstr "Rinominato:"

msgid "Changed:"
msgstr "Modificato:"

#, fuzzy
msgid "Confirm"
msgstr "Conferma"

msgid "There was an error while importing your directory!"
msgstr "Si è verificato un errore durante l'importazione della cartella!"

msgid ""
"Please review your data and press \"Complete\" to finalize the process. If "
"there's anything you'd like to change, click on \"Edit\" to return to the "
"filled-out form."
msgstr ""
"Esamina di nuovo i dati e premi \"Completa\" per finalizzare il processo. Se "
"c'è qualcosa che desideri modificare, fai clic su \"Modifica\" per tornare "
"al modulo compilato."

msgid ""
"The image shown in the list view is a square. To have your image shown fully "
"in the list view, you need to use a square image."
msgstr ""
"L'immagine mostrata nella visualizzazione elenco è un quadrato. Per "
"visualizzare l'immagine nella sua interezza nella visualizzazione elenco, è "
"necessario utilizzare un'immagine quadrata."

msgid "Complete"
msgstr "Completato"

msgid "No exports available."
msgstr "Nessuna esportazione disponibile."

msgid "Upload"
msgstr "Carica"

msgid "Just Uploaded"
msgstr "Appena caricato"

msgid "Extension"
msgstr "Estensione"

msgid "Upload Date"
msgstr "Data di caricamento"

#, fuzzy
msgid "All Files"
msgstr "Tutti gli articoli"

msgid "No files uploaded yet"
msgstr "Nessun file caricato"

msgid "You are trying to open a page for which you are not authorized."
msgstr "Stai cercando di aprire una pagina per la quale non sei autorizzato."

msgid "Please follow this link to login with a different user."
msgstr "Segui questo collegamento per accedere con un altro utente."

msgid "Please follow this link to login."
msgstr "Segui questo collegamento per accedere."

msgid "No forms defined yet."
msgstr "Nessun modulo ancora definito."

msgid "Categories"
msgstr "Categorie"

msgid ""
"To edit the image descriptions, click on one, enter your descrption and "
"press return. To abort press escape."
msgstr ""
"Per modificare le descrizioni delle immagini, fai clic su una di esse, "
"inserisci la descrizione e premi Invio. Per interrompere premere Esc."

msgid "No images uploaded yet"
msgstr "Nessuna immagine caricata"

msgid "This album does not contain any images yet."
msgstr "Questo album non contiene ancora nessuna immagine."

msgid "No photo albums defined yet."
msgstr "Nessun album fotografico ancora definito."

msgid "Search term"
msgstr "Termine di ricerca"

#, fuzzy
msgid "Skip navigation"
msgstr "Migrazione dei link"

msgid "Back to the homepage"
msgstr "Torna alla pagina principale"

msgid "Logo"
msgstr "Logo"

msgid "The form contains errors. Please check the fields marked in red."
msgstr "Il modulo contiene degli errori. Verifica i campi segnalati in rosso."

msgid "Copied to Clipboard!"
msgstr "Copiato negli appunti!"

msgid "Alternatives"
msgstr "Alternative"

msgid "Don't have an account yet?"
msgstr "Non hai ancora un account?"

msgid "Register now"
msgstr "Iscriviti subito"

msgid "Forgot your password?"
msgstr "Hai dimenticato la password?"

msgid "Reset password"
msgstr "Reimposta la password"

msgid "You are here"
msgstr "Ti trovi qui"

msgid "Privacy Protection"
msgstr "Tutela della privacy"

msgid "Login"
msgstr "Accedi"

msgid "About"
msgstr "Chi Siamo"

#, fuzzy
msgid "Contact"
msgstr "Contatti"

msgid "more"
msgstr "più"

msgid "Submit"
msgstr "Invia"

msgid "Drop files to upload"
msgstr "Trascina e rilascia il file da caricare"

msgid "read more"
msgstr "leggere di più"

msgid "All articles"
msgstr "Tutti gli articoli"

msgid "E-Mail Address"
msgstr "Indirizzo e-mail"

msgid "This site is private"
msgstr "Questo sito è privato"

msgid "This site is private but can also be seen by members"
msgstr "Questo sito è privato ma può essere visto dai membri"

msgid "This site is public but requires submitting an mTAN"
msgstr "Questo sito è pubblico ma richiede l'invio di un mTAN"

msgid "This site is secret"
msgstr "Questo sito è segreto"

msgid "This site is secret and requires submitting an mTAN"
msgstr "Questo sito è segreto e richiede l'invio di un mTAN"

msgid "This site is not published."
msgstr "Questo sito non è pubblicato."

msgid "This site is not public."
msgstr "Questo sito non è pubblico."

msgid "This site is not public but it can be seen by members."
msgstr "Questo sito non è pubblico ma può essere visto dai membri."

msgid ""
"This site contains no lead. Leads are used for lists and search results."
msgstr ""
"Questo sito non contiene estratti. Per gli elenchi e i risultati di ricerca "
"vengono utilizzati gli estratti."

msgid "Map"
msgstr "Mappa"

msgid "Documents"
msgstr "Documenti"

msgid "More news"
msgstr "Altre notizie"

msgid "Previous Entry"
msgstr "Voce precedente"

msgid "Next Entry"
msgstr "Prossima voce"

msgid "Total Amount"
msgstr "Importo totale"

msgid "Chat History"
msgstr "Storia della chat"

msgid "Change request"
msgstr "Richiesta di modifica"

msgid "New Entry"
msgstr "Nuovo elemento"

msgid "Functions:"
msgstr "Funzioni:"

msgid "Open"
msgstr "Aperto"

msgid "Pending"
msgstr "In attesa"

msgid "Closed"
msgstr "Chiuso"

#, fuzzy
msgid "Archived"
msgstr "Fare Archivio"

msgid "Paid"
msgstr "Pagato"

msgid "Failed"
msgstr "Fallito"

msgid "Refunded"
msgstr "Rimborsato"

msgid "Manual"
msgstr "Manuale"

msgid "Ticket"
msgstr "Biglietto"

msgid "Previous Page"
msgstr "Pagina precedente"

msgid "You're on page"
msgstr "Sei sulla pagina"

msgid "Next Page"
msgstr "Pagina successiva"

msgid ""
"Persons living outside the following zipcodes may only reserve this "
"allocation on the ${date}: ${zipcodes}"
msgstr ""
"Le persone che vivono al di fuori dei seguenti codici postali possono "
"prenotare questa allocazione solo il ${date}: ${zipcodes}"

msgid "Quota"
msgstr "Quota"

msgid "State"
msgstr "Stato"

msgid "Initiated"
msgstr "Avviato"

msgid "Submitted"
msgstr "Inviato"

msgid "Withdrawn"
msgstr "Ritirato"

msgid "Submitter"
msgstr "Mittente"

msgid "Title"
msgstr "Titolo"

msgid "Description"
msgstr "Descrizione"

msgid "List Preview"
msgstr "Anteprima elenco"

msgid "Image"
msgstr "Immagine"

msgid "Additional Information"
msgstr "Informazioni aggiuntive"

#, fuzzy
msgid "Location"
msgstr "Conferma"

msgid "Price"
msgstr "Prezzo"

msgid "Organizer"
msgstr "Organizzatore"

msgid "Organizer E-Mail address"
msgstr "Indirizzo e-mail dell'organizzatore"

msgid "Organizer phone number"
msgstr "Numero di telefono dell'organizzatore"

msgid "Tags"
msgstr "Tag"

msgid "Filters"
msgstr "Filtri"

msgid "Date and time"
msgstr "Data e ora"

msgid "Recurrence"
msgstr "Ricorrenza"

#, fuzzy
msgid "All dates"
msgstr "Tutti gli articoli"

msgid "No events found."
msgstr "Nessun evento trovato."

msgid "Past events"
msgstr "Eventi passate"

msgid "Learn more"
msgstr "Per saperne di più"

msgid "From"
msgstr "Dalle"

msgid "To"
msgstr "A"

msgid "Filter by date"
msgstr "Filtro per data"

msgid "Administrator"
msgstr "Amministratore"

msgid "Editor"
msgstr "Redattore"

msgid "Member"
msgstr "Membro"

msgid "Administrators"
msgstr "Amministratori"

msgid "Editors"
msgstr "Redattori"

msgid "Members"
msgstr "Membri"

msgid "Close (Esc)"
msgstr "Chiudi (Esc)"

msgid "Share"
msgstr "Condividi"

msgid "Toggle fullscreen"
msgstr "Attiva/disattiva schermo intero"

msgid "Zoom in/out"
msgstr "Ingrandisci/riduci"

msgid ""
"This space holds images from your photo-albums. To show photos add a few "
"photos to an album and mark it as available for the homepage."
msgstr ""
"Questo spazio contiene le immagini dei tuoi album fotografici. Per mostrare "
"le foto, aggiungi alcune foto a un album e contrassegnalo come disponibile "
"per la home page."

msgid "Current Image"
msgstr "Immagine attuale"

msgid "Has a digital seal"
msgstr "Ha un sigillo digitale"

msgid "${count} page"
msgstr "${count} pagina"

msgid "${count} pages"
msgstr "${count} pagine"

msgid "Further occurrences:"
msgstr "Ulteriori occorrenze:"

msgid ""
"Your request will be processed shortly. To see the state of your process "
"your may return to this page at any time. All information on this page has "
"been sent to your e-mail address."
msgstr ""
"La tua richiesta sarà elaborata a breve. Puoi tornare a questa pagina in "
"qualsiasi momento per visualizzare lo stato del processo. Tutte le "
"informazioni su questa pagina sono state inviate al tuo indirizzo e-mail."

msgid ""
"Your request will be processed shortly. To see the state of your process "
"your may return to this page at any time."
msgstr ""
"La tua richiesta sarà elaborata a breve. Puoi tornare a questa pagina in "
"qualsiasi momento per visualizzare lo stato del processo."

msgid "Your request has been completed."
msgstr "La tua richiesta è stata completata."

msgid "Privacy"
msgstr "Privacy"

msgid "Send me my entered data by e-mail."
msgstr "Inviami i dati inseriti tramite e-mail."

msgid "Payment"
msgstr "Pagamento"

msgid "Pay Online Now"
msgstr "Paga ora online"

msgid "Credit Card Fee"
msgstr "Commissione sulla carta di credito"

msgid "Pay Offline later"
msgstr "Paga offline successivamente"

msgid "at ${time}"
msgstr "alle ${time}"

msgid "Object"
msgstr "Oggetto"

msgid "Net Amount"
msgstr "Importo netto"

msgid "Fee"
msgstr "Tariffa"

msgid "Created"
msgstr "Creato"

msgid "Disbursed"
msgstr "Erogato"

msgid "Digital seal"
msgstr "Sigillo digitale"

msgid "Access"
msgstr "Accesso"

msgid "Public"
msgstr "Pubblico"

msgid "Private"
msgstr "Privata"

msgid "Will be published on:"
msgstr "Verrà pubblicato il:"

msgid "Publication date:"
msgstr "Data di pubblicazione:"

msgid "Reset"
msgstr "Ripristina"

msgid "Will be published until:"
msgstr "Sarà pubblicato fino a:"

msgid "Publication end date:"
msgstr "Data di fine pubblicazione:"

msgid "Not a publication"
msgstr "Non una pubblicazione"

#, fuzzy
msgid "Content"
msgstr "Contatti"

msgid "1 page"
msgstr "1 pagina"

msgid "Contains no readable text"
msgstr "Non contiene testo leggibile"

msgid "1 word"
msgstr "1 parola"

msgid "${count} words"
msgstr "${count} parole"

msgid "Do you really want to delete this file?"
msgstr "Vuoi davvero eliminare questo file?"

msgid "Delete File"
msgstr "Elimina file"

msgid "Please provide the new name for the file"
msgstr "Indica il nuovo nome del file"

msgid "Rename"
msgstr "Rinomina"

msgid "Download"
msgstr "Scaricare"

msgid "Digital seal applied by ${signee} on ${date}"
msgstr "Sigillo digitale applicato da ${signee} il ${date}"

msgid "Please enter your yubikey to apply a digital seal to this file"
msgstr ""
"Inserisci il tuo yubikey per applicare un sigillo digitale a questo file"

msgid "Sign"
msgstr "Firma"

msgid "Plug your YubiKey into a USB slot and press it."
msgstr "Collega il dispositivo YubiKey a una porta USB e premi."

msgid ""
"Published documents with a digital seal can be discovered through the site-"
"search and in the list of documents with a digital seal. This action will be "
"logged and cannot be undone."
msgstr ""
"Documenti pubblicati con sigillo digitale possono essere individuati tramite "
"la ricerca nel sito e nell'elenco dei documenti con sigillo digitale. Questa "
"operazione verrà registrata e non può essere annullata."

msgid "Without digital seal"
msgstr "Senza sigillo digitale"

msgid "Apply digital seal now"
msgstr "Applica ora il sigillo digitale"

msgid "You are not authorised to apply digital seals to documents"
msgstr "Non sei autorizzati ad applicare sigilli digitali ai documenti"

msgid "Click to add a description"
msgstr "Clicca per aggiungere una descrizione"

msgid "Do you really want to delete the image?"
msgstr "Vuoi davvero eliminare l'immagine?"

msgid "Delete Image"
msgstr "Elimina immagine"

msgid "${name} was provided with a digital seal on ${date}"
msgstr "${name} è stato dotato di sigillo digitale il ${date}"

msgid "${name} is not in our database"
msgstr "${name} non è contenuto nel nostro database"

msgid "Accept"
msgstr "Accetta"

msgid "Focus"
msgstr "Messa a fuoco"

msgid "Available options for the focus widget:"
msgstr "Opzioni disponibili per il widget di messa a fuoco:"

msgid "Copy to clipboard"
msgstr "Copia negli appunti"

msgid "Hello!"
msgstr "Ciao!"

msgid "Your e-mail address was just used to create an account on ${homepage}."
msgstr ""
"Il tuo indirizzo e-mail è stato appena utilizzato per creare un account su "
"${homepage}."

msgid "To activate your account, click confirm below:"
msgstr "Per attivare il tuo account, fai clic su conferma qui di seguito:"

#, fuzzy
msgid "Confirm my account"
msgstr "Conferma"

msgid ""
"If you believe this is an error, ignore this message and we'll never bother "
"you again."
msgstr ""
"Se ritieni che si tratti di un errore, ignora questo messaggio e non ti "
"disturberemo mai più."

msgid "Below you can see your chat conversation:"
msgstr "Di seguito potete vedere la vostra conversazione in chat:"

msgid "Have a great day!"
msgstr "Ti auguro una buona giornata!"

msgid "Hello"
msgstr "Ciao"

msgid ""
"You are recieving this mail because you subscribed to the following "
"newsletter:"
msgstr "Ricevi questa mail perché sei iscritto alla seguente newsletter:"

msgid "Plese click the following link to confirm your subscription:"
msgstr "Fai clic sul seguente collegamento per confermare l'iscrizione:"

#, fuzzy
msgid "Confirm subscription"
msgstr "Conferma"

msgid ""
"If you did not subscribe to this newsletter you can simply ignore this e-"
"mail."
msgstr ""
"Se non ti sei iscritto a questa newsletter puoi semplicemente ignorare "
"questa e-mail."

msgid "Click here to unsubscribe."
msgstr "Clicca qui per annullare l'iscrizione."

msgid "Good morning,"
msgstr "Buongiorno,"

msgid "The following reservations are scheduled for today."
msgstr "Per oggi sono previste le seguenti prenotazioni."

msgid "Whole day"
msgstr "Giorno intero"

msgid "E-Mail"
msgstr "E-mail"

msgid "No reservations today."
msgstr "Nessuna prenotazione oggi."

msgid ""
"This is the daily reservation overview for ${organisation}. If you no longer "
"want to receive this e-mail please contact an administrator so they can "
"remove you from the recipients list."
msgstr ""
"Questa è la panoramica delle prenotazioni giornaliere per ${organisation}. "
"Se non desideri più ricevere questa e-mail, contatta un amministratore in "
"modo che possa rimuoverti dall'elenco dei destinatari."

msgid "This is what happend on the ${org} website yesterday:"
msgstr "Questo è quello che è successo ieri sul sito web di ${org}:"

msgid "This is what happend on the ${org} website over the weekend:"
msgstr ""
"Questo è quello che è successo sul sito web ${org} durante il fine settimana:"

msgid "tickets were opened."
msgstr "biglietti sono stati aperti."

msgid "ticket was opened."
msgstr "biglietto è stato aperto."

msgid "tickets were accepted."
msgstr "biglietti sono stati accettati."

msgid "ticket was accepted."
msgstr "biglietto è stato accettato."

msgid "tickets were closed."
msgstr "biglietti sono stati chiusi."

msgid "ticket was closed."
msgstr "biglietto è stato chiuso."

msgid "There are currently ${currently_open} tickets open and"
msgstr "Al momento ci sono ${currently_open} biglietti aperti e"

msgid "There is currently ${currently_open} ticket open and"
msgstr "Al momento c'è ${currently_open} biglietto aperto e"

msgid "tickets are pending."
msgstr "biglietti sono in sospeso."

msgid "ticket is pending."
msgstr "biglietto è in sospeso."

msgid "Have a great week!"
msgstr "Ti auguro una buona settimana!"

msgid ""
"This is the daily OneGov Cloud status e-mail. If you don't want to receive "
"this e-mail you may deactivate it by clicking on"
msgstr ""
"Questa è l'e-mail di stato quotidiana di OneGov Cloud. Se non vuoi ricevere "
"questa e-mail puoi disattivarla cliccando su"

msgid "unsubscribe"
msgstr "annulla l'iscrizione"

msgid "Or by changing the settings in your user profile."
msgstr "Oppure modificando le impostazioni nel tuo profilo utente."

msgid "Your directory submission has been adopted:"
msgstr "L'invio della cartella è stato adottato:"

msgid "Check request status"
msgstr "Controlla lo stato della richiesta"

msgid "Your change request has been applied:"
msgstr "La richiesta di modifica è stata applicata:"

msgid "Your directory submission has unfortunately been rejected:"
msgstr "L'invio della cartella è stato rifiutato:"

msgid "Your event has been accepted:"
msgstr "L'evento è stato accettato:"

msgid "Your event has unfortunately been rejected:"
msgstr "Purtroppo l'evento è stato rifiutato:"

msgid "New note in Ticket ${link}"
msgstr "Nuova nota nel ticket ${link}"

msgid "${author} wrote"
msgstr "${author} ha scritto"

msgid ""
"This is the notification for notes on reservations for ${request.app.org."
"title}. If you no longer want to receive this e-mail please contact an "
"administrator so they can remove you from the recipients list."
msgstr ""
"Dies ist die Benachrichtigung für Notiz zu Reservierungen für ${request.app."
"org.title}. Wenn Sie diese E-Mail nicht mehr erhalten möchten, kontaktieren "
"Sie bitte einen Administrator, damit dieser Sie aus der Liste entfernen kann."

msgid "The following reservations have been accepted:"
msgstr "Sono state accettate le seguenti prenotazioni:"

msgid ""
"This is a notification for the new reservations for ${organisation}. If you "
"no longer wish to receive these notifications, please contact an "
"administrator so they can remove you from the recipients list."
msgstr ""
"Questa è una notifica per le nuove prenotazioni di ${organizzazione}. Se non "
"desiderate più ricevere queste notifiche, contattate un amministratore per "
"essere rimossi dall'elenco dei destinatari."

msgid "An administrator just created a new account on ${org} for you."
msgstr "Un amministratore ha appena creato per te un nuovo account su ${org}."

msgid "Your username is ${email}."
msgstr "Il tuo nome utente è ${email}."

msgid "Click on the following link to set your account password:"
msgstr "Fai clic sul seguente link per impostare la password dell'account:"

msgid "Set Account Password"
msgstr "Imposta la password dell'account"

msgid ""
"If the password link has expired, you can also request a new password here:"
msgstr ""
"Se il collegamento della password è scaduto, puoi richiedere una nuova "
"password qui:"

msgid "To use your account you need the Yubikey with the serial ${number}"
msgstr ""
"Per utilizzare il tuo account hai bisogno di Yubikey con il seriale ${number}"

msgid "Latest news"
msgstr "Ultime notizie"

msgid ""
"You are receiving this e-mail because you signed up for the ${org} "
"newsletter."
msgstr ""
"Ricevi questa e-mail perché ti sei registrato alla newsletter di ${org}."

msgid "Click here to view web version."
msgstr "Clicca qui per visualizzare la versione web."

msgid "Click the following link to set a new password:"
msgstr "Clicca sul collegamento seguente per impostare una nuova password:"

msgid "If you don't want to change your password, you can ignore this email."
msgstr "Se non desideri modificare la password, ignora questa e-mail."

msgid "Your request has received a payment."
msgstr "La tua richiesta ha ricevuto un pagamento."

msgid "Your request was marked as unpaid."
msgstr "La tua richiesta è stata contrassegnata come non pagata."

msgid ""
"Your request's payment has been refunded. Note that it might take a few days "
"until your refunded amount is shown on your credit card bill."
msgstr ""
"Il pagamento della tua richiesta è stato rimborsato. Tieni presente che "
"potrebbero essere necessari alcuni giorni prima che l'importo rimborsato "
"venga visualizzato sull'estratto conto della carta di credito."

msgid "Amount:"
msgstr "Importo:"

msgid "Your registration for \"${title}\" has been confirmed."
msgstr "La tua registrazione per \"${title}\" è stata confermata."

msgid "Your registration for \"${title}\" has been denied."
msgstr "La tua registrazione per \"${title}\" è stata rifiutata."

msgid "Your registration for \"${title}\" has been cancelled."
msgstr "La tua registrazione per \"${title}\" è stata annullata."

msgid "Registration"
msgstr "Registrazione"

msgid "Registration Window"
msgstr "Finestra di registrazione"

msgid "The ticket number is"
msgstr "Il numero del biglietto è"

msgid "The following reservations have been rejected:"
msgstr "Le seguenti prenotazioni sono state rifiutate:"

msgid ""
"This is a notification for the rejected reservations for ${organisation}. If "
"you no longer wish to receive these notifications, please contact an "
"administrator so they can remove you from the recipients list."
msgstr ""
"Questa è una notifica per le prenotazioni rifiutate per ${organization}. Se "
"non desideri più ricevere queste notifiche, contatta un amministratore in "
"modo che possa rimuoverti dall'elenco dei destinatari."

msgid "The following reservations have unfortunately been cancelled:"
msgstr "Purtroppo le seguenti prenotazioni sono state annullate:"

msgid "A message has been sent regarding ${ref}:"
msgstr "È stato inviato un messaggio relativo a ${ref}:"

#. Canonical text for ${link} is: "visit the request status page"
#. Canonical text for ${link} is: "visit the request page"
msgid "Please ${link} to reply."
msgstr "Per favore ${link} per rispondere."

#. Used in sentence: "Please ${link} to reply."
msgid "visit the request status page"
msgstr "visita la pagina di richiesta dello stato"

#. Used in sentence: "Please ${link} to reply."
msgid "visit the request page"
msgstr "visita la pagina di richiesta"

msgid "Your request has been closed."
msgstr "La richiesta è stata chiusa."

msgid "Your requests's timeline has been archived for future reference:"
msgstr ""
"La cronologia delle richieste è stata archiviata per riferimento futuro:"

msgid "Request Timeline"
msgstr "Cronologia delle richieste"

msgid "Thank you for your request."
msgstr "Ti ringraziamo per la tua richiesta."

msgid "Your request has been registered with the following reference:"
msgstr "La tua richiesta è stata registrata con il seguente riferimento:"

msgid ""
"We will send another e-mail once your ticket has been completed. In the "
"meantime you can check the status of your ticket at any time:"
msgstr ""
"Ti invieremo un'altra e-mail una volta che il tuo biglietto sarà stato "
"completato. Nel frattempo puoi controllare in qualsiasi momento lo stato del "
"tuo biglietto:"

msgid "The following ticket has just been opened:"
msgstr "Il seguente biglietto è stato appena aperto:"

msgid "View the ticket"
msgstr "Visualizza il biglietto"

msgid "Your request has been reopened"
msgstr "La tua richiesta è stata riaperta"

msgid "You can see the current status of your ticket at any time here:"
msgstr ""
"Qui potete vedere lo stato attuale del vostro biglietto in qualsiasi momento:"

msgid "Directory entry adopted."
msgstr "Elemento della cartella adottato."

msgid "Change request applied."
msgstr "Richiesta di modifica applicata."

msgid "Directory entry rejected."
msgstr "Elemento della cartella rifiutato."

msgid "Event edited."
msgstr "Evento montato."

#. Canonical text for ${event} is: "Event"
msgid "${event} published."
msgstr "${event} pubblicato."

msgid "Event deleted."
msgstr "Evento eliminato."

msgid "Event withdrawn."
msgstr "Evento ritirato."

msgid "File signed."
msgstr "File firmato."

msgid "File with digital seal removed."
msgstr "File con sigillo digitale cancellato."

msgid "${amount} marked as paid."
msgstr "${amount} contrassegnato come pagato."

msgid "${amount} marked as unpaid."
msgstr "${amount} contrassegnato come non pagato."

msgid "${amount} captured."
msgstr "${amount} acquisito."

msgid "${amount} refunded."
msgstr "${amount} rimborsato."

msgid "1 reservation accepted."
msgstr "1 prenotazione accettata."

msgid "${count} reservations accepted."
msgstr "${count} prenotazioni accettate."

msgid "1 reservation rejected."
msgstr "1 prenotazione rifiutata."

msgid "${count} reservations rejected."
msgstr "${count} prenotazioni rifiutate."

msgid "Registration confirmed."
msgstr "Iscrizione confermata."

msgid "Registration denied."
msgstr "Iscrizione negata."

msgid "Registration cancelled."
msgstr "Registrazione annullata."

msgid "Ticket opened."
msgstr "Biglietto aperto."

msgid "Ticket accepted."
msgstr "Biglietto accettato."

msgid "Ticket closed."
msgstr "Biglietto chiuso."

msgid "Ticket reopened."
msgstr "Biglietto riaperto."

msgid "Ticket e-mails disabled."
msgstr "E-mail dei biglietti disabilitate."

msgid "Ticket e-mails enabled."
msgstr "E-mail dei biglietti abilitate."

msgid "Payment amount changed."
msgstr "Importo del pagamento modificato."

msgid "Ticket archived."
msgstr "Biglietto archiviato."

msgid "Ticket recovered from archive."
msgstr "Biglietto recuperato dall'archivio."

msgid "Ticket uploaded to Gever."
msgstr "Biglietto caricato su Gever."

msgid "Your search returned no results."
msgstr "La tua ricerca non ha restituito alcun risultato."

msgid "Hashtags"
msgstr "Hashtags"

msgid "Years"
msgstr "Anni"

msgid "Newsletter Subscription"
msgstr "Abbonamento alla newsletter"

msgid ""
"The newsletter is disabled. You can only see this page because you are "
"logged in."
msgstr ""
"La newsletter è disabilitata. Puoi vedere questa pagina solo perché hai "
"fatto il login."

msgid "Sign up to our newsletter to always stay up to date:"
msgstr "Iscriviti alla nostra newsletter per rimanere sempre aggiornato:"

msgid "There are currently ${count} recipients registered."
msgstr "Al momento ci sono ${count} destinatari registrati."

#, fuzzy
msgid "Archive"
msgstr "Fare Archivio"

msgid "No newsletters yet."
msgstr "Ancora nessuna newsletter."

msgid "Not yet sent."
msgstr "Non ancora inviato."

msgid ""
"The user ${username} was created successfully. Please write down the user's "
"password, as it won't be shown to you again:"
msgstr ""
"L'utente ${username} è stato creato correttamente. Annota la password "
"dell'utente, poiché non ti verrà più mostrata:"

msgid "Password:"
msgstr "Password:"

msgid ""
"The user ${username} was created successfully. An e-mail has been sent to "
"the user with login instructions."
msgstr ""
"L'utente ${username} è stato creato correttamente. Una e-mail con le "
"istruzioni per l'accesso è stata inviata all'utente."

msgid "Back to usermanagement"
msgstr "Torna alla gestione degli utenti"

msgid ""
"Sorry, the page you are looking for could not be found. Try checking the URL "
"for errors or use the search box on the top."
msgstr ""
"Spiacenti, la pagina che stai cercando non è stata trovata. Prova a "
"controllare l'URL per eventuali errori o utilizza la casella di ricerca in "
"alto."

msgid "Link to organizers page"
msgstr "Link alla pagina dell'organizzatore"

msgid "Link to registration"
msgstr "Link alla registrazione"

msgid "Export this event"
msgstr "Esporta questo evento"

msgid "Export all occurrences of this event"
msgstr "Esporta tutte le occorrenze di questo evento"

msgid "All occurrences of this event"
msgstr "Tutte le occorrenze di questo evento"

msgid "Origin"
msgstr "Origine"

msgid "This is an imported event"
msgstr "Questo è un evento importato"

msgid "Tag"
msgstr "Tag"

msgid "Date"
msgstr "Data"

msgid "Actions"
msgstr "Azioni"

msgid "Export these events"
msgstr "Esporta questi eventi"

msgid "Submit your event"
msgstr "Invia il tuo evento"

msgid "No payment providers defined."
msgstr "Nessun fornitore di servizi di pagamento definito."

msgid "Connected:"
msgstr "Connesso:"

msgid "Default:"
msgstr "Predefinito:"

msgid "Enabled:"
msgstr "Abilitato:"

msgid "Fee:"
msgstr "Imposta:"

msgid "No payments yet."
msgstr "Nessun pagamento ancora."

msgid "No people added yet."
msgstr "Nessuna persona aggiunta ancora."

msgid "Export a vCard of this person"
msgstr "Esporta una vCard di questa persona"

msgid "No publications"
msgstr "Nessuna pubblicazione"

#, fuzzy
msgid "Information"
msgstr "Conferma"

msgid ""
"You can search through the content of all listed files by using the search "
"on the top right."
msgstr ""
"Puoi cercare all'interno del contenuto di tutti i file elencati utilizzando "
"la ricerca in alto a destra."

msgid ""
"All files have a digital seal. The digital seal of a downloaded file can be "
"viewed in Adobe Acrobat Reader or by dragging an already downloaded file "
"into the field below:"
msgstr ""
"Tutti i file hanno un sigillo digitale. Il sigillo digitale di un file "
"scaricato può essere visualizzata in Adobe Acrobat Reader oppure trascinando "
"un file già scaricato nel campo sottostante:"

msgid "Drop files to verify them"
msgstr "Rilascia i file per verificarli"

msgid ""
"Subscribers may always unsubscribe themselves through a link shown at the "
"bottom of the newsletter. If you unsubscribe them here, they will not be "
"notified."
msgstr ""
"Gli abbonati possono sempre annullare l'iscrizione tramite un collegamento "
"mostrato in fondo alla newsletter. Se annulli qui la loro iscrizione, questi "
"non riceveranno alcun avviso."

msgid "Unsubscribe"
msgstr "Annulla iscrizione"

msgid "submitted"
msgstr "inviato"

msgid "No dates found, please select dates in the calendar first"
msgstr "Nessuna data trovata, seleziona prima le date nel calendario"

msgid "Go to calendar"
msgstr "Vai al calendario"

msgid ""
"The following link can be used to subscribe to the reservations of this "
"calendar. It can be used by anyone that knows the link in multiple calendar "
"applications."
msgstr ""
"Il seguente collegamento può essere utilizzato per iscriversi alle "
"prenotazioni di questo calendario. Può essere utilizzato da chiunque conosca "
"il collegamento in più applicazioni di calendario."

msgid ""
"Note that we have no control over how often calendar applications update the "
"calendars they are subscribed to (if they update at all). Therefore the "
"information shown in the calendar may be wrong or out of date. Use it at "
"your own risk."
msgstr ""
"Tieni presente che non abbiamo alcun controllo sulla frequenza con cui le "
"applicazioni di calendario aggiornano i calendari a cui sono iscritte (né "
"sul fatto che si aggiornino). Pertanto, le informazioni mostrate nel "
"calendario potrebbero essere errate o non aggiornate. Usale tuo rischio."

msgid "Reservations must be made at least one day in advance."
msgstr ""
"Le prenotazioni devono essere effettuate con almeno un giorno di anticipo."

msgid "Reservations must be made at least one hour in advance."
msgstr ""
"Le prenotazioni devono essere effettuate con almeno un'ora di anticipo."

msgid "Reservations must be made at least ${n} days in advance."
msgstr ""
"Le prenotazioni devono essere effettuate con almeno ${n} giorni di anticipo."

msgid "Reservations must be made at least ${n} hours in advance."
msgstr ""
"Le prenotazioni devono essere effettuate con almeno ${n} ore di anticipo."

msgid "Select a free time span in the calendar below to create an allocation."
msgstr ""
"Seleziona un periodo di tempo libero nel calendario sottostante per creare "
"un'allocazione."

msgid "Removes all unreserved allocations between the start and end date."
msgstr ""
"Rimuove tutte le allocazioni non riservate tra la data di inizio e di fine."

msgid "Reservation is pending approval"
msgstr "La prenotazione è in attesa di approvazione"

msgid "(${num_pending} pending approval)"
msgstr "(${num_pending} in attesa di approvazione)"

msgid "Utilised"
msgstr "Utilizzato"

msgid "No recipients defined yet."
msgstr "Nessun destinatario ancora definito."

msgid ""
"Receives notifications for reservations of the day on the following days:"
msgstr ""
"Riceve le notifiche per le prenotazioni del giorno nei giorni successivi:"

msgid "Receives notifications for internal notes on reservations."
msgstr "Riceve le notifiche per le note interne sulle prenotazioni."

msgid "Receives notifications for rejected reservations."
msgstr "Riceve le notifiche per le prenotazioni rifiutate."

msgid "Receives notifications for new reservations."
msgstr "Riceve le notifiche per le nuove prenotazioni."

msgid "Notifications for following Resources"
msgstr "Notifiche per le seguenti risorse"

msgid "No reservation resources defined yet."
msgstr "Nessuna risorsa di prenotazione ancora definita."

msgid ""
"Searching is currently unavailable due to technical difficulties. Please "
"excuse the inconvenience and try again later."
msgstr ""
"La ricerca non è attualmente disponibile a causa di difficoltà tecniche. Ci "
"scusiamo dell'inconveniente, riprova più tardi."

msgid "Search"
msgstr "Cerca"

msgid "Select the images that should be shown inside this album."
msgstr ""
"Seleziona le immagini che dovrebbero essere mostrate all'interno di questo "
"album."

#, fuzzy
msgid "Confirm selection"
msgstr "Conferma"

msgid "This newsletter has not been sent yet."
msgstr "Questa newsletter non è stata ancora inviata."

msgid "First sent ${time_ago}."
msgstr "Inviato per la prima volta ${time_ago}."

msgid "This newsletter was sent to ${n} subscribers."
msgstr "Questa newsletter è stata inviata a ${n} iscritti."

msgid "All subscribers have already received this newsletter."
msgstr "Tutti gli iscritti hanno già ricevuto questa newsletter."

msgid "The newsletter is scheduled to be sent on ${time}"
msgstr "L'invio della newsletter è programmato per le ${time}"

msgid "Preview"
msgstr "Anteprima"

msgid ""
"Check the email text. You can use the full news text instead of the leading "
"if you want. You will find this setting in the edit menu of the news item."
msgstr ""
"Controlla il testo dell'email. Se lo desideri, puoi utilizzare il testo "
"completo delle notizie anziché l'estratto. Troverai questa impostazione nel "
"menu di modifica della notizia."

msgid "Delivery"
msgstr "Distribuzione"

msgid "The newsletter was already sent to the following addresses:"
msgstr "La newsletter è già stata inviata ai seguenti indirizzi:"

msgid ""
"A signup link allows anyone to sign up with a specific role. Those signups "
"are limited by time and count but they still present a security risk. Be "
"sure to only share this link with people you trust."
msgstr ""
"Un collegamento di registrazione consente a chiunque di iscriversi con un "
"ruolo specifico. Queste registrazioni sono limitate nel tempo e nel numero, "
"ma presentano comunque un rischio per la sicurezza. Assicurati di "
"condividere questo collegamento solo con persone di cui ti fidi."

msgid ""
"Your signup link has been created as follows. Please copy it before "
"continuing, it won't be shown to you again:"
msgstr ""
"Il tuo collegamento di registrazione è stato creato come segue. Copialo "
"prima di proseguire, non ti verrà più mostrato:"

msgid "Text"
msgstr "Testo"

msgid "All"
msgstr "Tutti"

msgid "View"
msgstr "Visualizza"

msgid ""
"The record behind this ticket was removed. The following information is a "
"snapshot kept for future reference."
msgstr ""
"Il record su cui è basato questo biglietto è stato rimosso. Le seguenti "
"informazioni sono un'istantanea conservata per riferimento futuro."

msgid "No activities yet."
msgstr "Ancora nessuna attività."

msgid "Ticket updates by e-mail"
msgstr "Il biglietto si aggiorna tramite e-mail"

msgid "Disable E-Mails"
msgstr "Disabilita i messaggi e-mail"

msgid ""
"No ticket updates via e-mail. An e-mail is still sent when a ticket is "
"assigned."
msgstr ""
"Nessun aggiornamento dei biglietti tramite e-mail. Viene comunque inviata "
"un'e-mail quando viene assegnato un ticket."

msgid "Enable E-Mails"
msgstr "Abilita i messaggi e-mail"

msgid "E-Mails can not be sent for tickets of imported events"
msgstr "Non è possibile inviare e-mail per biglietti di eventi importati"

msgid "Send Message"
msgstr "Invia messaggio"

msgid "Messages cannot be sent when the ticket is closed"
msgstr "I messaggi non possono essere inviati quando il biglietto è chiuso"

msgid "Please reopen the ticket to send a message"
msgstr "Riapri il biglietto per inviare un messaggio"

msgid "Messages cannot be sent for imported events"
msgstr "Non è possibile inviare messaggi per eventi importati"

msgid "${count} received"
msgstr "${count} ricevuti"

msgid "${count} sent"
msgstr "${count} inviati"

msgid "${count} note"
msgstr "${count} nota"

msgid "${count} notes"
msgstr "${count} note"

msgid "Amount"
msgstr "Importo"

msgid "Source"
msgstr "Fonte"

msgid "Group"
msgstr "Gruppo"

msgid "Owner"
msgstr "Proprietario"

msgid "Reaction Time"
msgstr "Tempo di reazione"

msgid "Process Time"
msgstr "Tempo di elaborazione"

msgid "Summary"
msgstr "Riepilogo"

msgid ""
"You are editing a note created by someone else. By saving your changes you "
"will become the author of the whole note."
msgstr ""
"Stai modificando una nota creata da qualcun altro. Salvando le modifiche "
"diventerai l'autore dell'intera nota."

msgid ""
"Notes are private and only shown to logged-in members. URLs and e-mail "
"addresses are turned into links."
msgstr ""
"Le note sono private e vengono mostrate solo ai membri che hanno effettuato "
"l'accesso. Gli URL e gli indirizzi e-mail vengono trasformati in "
"collegamenti."

msgid "Pick-Up"
msgstr "Prelievo"

msgid "Request Reference"
msgstr "Riferimento della richiesta"

msgid "Subject"
msgstr "Oggetto"

msgid "Would you like to make corrections to the event?"
msgstr "Volete apportare correzioni all'evento?"

msgid "Edit this event."
msgstr "Modificare questo evento."

msgid "Forgot something or have a special request?"
msgstr "Hai dimenticato qualcosa o hai una richiesta speciale?"

msgid "Add a message to the ticket."
msgstr "Aggiungi un messaggio al biglietto."

msgid "New messages have been disabled because the ticket has been closed."
msgstr ""
"I nuovi messaggi sono stati disabilitati perché il biglietto è stato chiuso."

msgid ""
"Enable notifications about new tickets. Only works when being logged in and "
"having the browser with the site open."
msgstr ""
"Abilita le notifiche sui nuovi ticket. Funziona solo quando si è connessi e "
"si ha il browser con il sito aperto."

msgid "Archive all selected tickets?"
msgstr "Archiviare tutti i biglietti selezionati?"

msgid "Do Archive"
msgstr "Fare Archivio"

msgid "Archive selected"
msgstr "Archivio selezionato"

msgid ""
"You've reached this site because you are logged in. Visitors are "
"automatically redirected to the following link:"
msgstr ""
"Hai raggiunto questo sito perché sei autenticato. I visitatori vengono "
"reindirizzati automaticamente al seguente collegamento:"

msgid ""
"You are not automatically redirected so you have a chance to edit or delete "
"this link."
msgstr ""
"Non vieni reindirizzato automaticamente, quindi hai la possibilità di "
"modificare o eliminare questo collegamento."

msgid "You have been successfully unsubscribed from all regular emails."
msgstr ""
"L'iscrizione da tutte le e-mail periodiche è stata annullata correttamente."

msgid "Active"
msgstr "Attivo"

msgid "Inactive"
msgstr "Inattivo"

msgid "Role"
msgstr "Ruolo"

msgid "local"
msgstr "locale"

msgid "None"
msgstr "Nessuno"

msgid "No links found."
msgstr "Nessun collegamento trovato."

msgid "Select an item to view it"
msgstr "Seleziona un elemento per visualizzarlo"

msgid "Users"
msgstr "Utenti"

msgid "Ticket permissions"
msgstr "Permessi sul biglietto"

msgid "Yubikey"
msgstr "Yubikey"

msgid "Username"
msgstr "Nome utente"

msgid "Identicon"
msgstr "Icona identificativa"

msgid "Password"
msgstr "Password"

#, python-format
msgid "Chat History with ${org}"
msgstr "Cronologia delle chat con ${org}"

msgid "Your Chat has been turned into a ticket"
msgstr "È stato creato un ticket dalla loro chat"

msgid "Archived Chats"
msgstr "Chat archiviate"

msgid "Chat Customer"
msgstr "Chat con i clienti"

msgid "New Recipient"
msgstr "Nuovo destinatario"

msgid "Edit Recipient"
msgstr "Modifica il destinatario"

msgid "Online Counter Label"
msgstr "Etichetta Banco online"

msgid "Hide Online Counter on Homepage"
msgstr "Nascondi Banco online nella pagina iniziale"

msgid "Reservations Label"
msgstr "Etichetta Prenotazioni"

msgid "Hide Reservations on Homepage"
msgstr "Nascondi Prenotazioni nella pagina iniziale"

msgid "SBB Daypass Label"
msgstr "Etichetta Pass giornaliero SBB"

msgid "Publications Label"
msgstr "Etichetta Pubblicazioni"

msgid "Hide Publications on Homepage"
msgstr "Nascondi Pubblicazioni nella pagina iniziale"

msgid "E-Move Label"
msgstr "Etichetta E-Trasloco"

msgid "E-Move Url"
msgstr "URL E-Trasloco"

msgid "News and Events"
msgstr "Voci e eventi"

msgid "Number of news entries on homepage"
msgstr "Numero di voci di notizie sulla homepage"

msgid "Number of events displayed on homepage"
msgstr "Numero di eventi visualizzati sulla homepage"

msgid "Show partners on all pages"
msgstr "Mostra i partner su tutte le pagine"

msgid "Shows the footer on all pages but for admins"
msgstr "Mostra il piè di pagina su tutte le pagine ma per gli amministratori"

msgid "Partner display"
msgstr "Visualizzazione dei partner"

msgid "General"
msgstr "Generale"

msgid "Favicon"
msgstr "Favicon"

msgid "Social Media"
msgstr "Social media"

msgid "Links"
msgstr "Collegamenti"

msgid "Chat"
msgstr "Chat"

msgid "Header"
msgstr "Intestazione"

msgid "Footer"
msgstr "Piè di pagina"

msgid "Modules"
msgstr "Moduli"

msgid "Analytics"
msgstr "Analitica"

msgid "Holidays"
msgstr "Festività"

msgid "Link Migration"
msgstr "Migrazione dei link"

msgid "OneGov API"
msgstr "API OneGov"

msgid "Data Retention Policy"
msgstr "Politica di Conservazione dei Dati"

msgid ""
"Proceed with caution. Tickets and the data they contain may be irrevocable "
"deleted."
msgstr ""
"Procedere con cautela. I biglietti e i dati in essi contenuti possono essere "
"irrevocabilmente cancellati."

<<<<<<< HEAD
#~ msgid ""
#~ "I confirm that I am aware that this chat will be saved and the history "
#~ "will be sent to me by email."
#~ msgstr ""
#~ "Confermo di essere consapevole che questa chat sarà salvata e che la "
#~ "cronologia mi sarà inviata via e-mail."
=======
#~ msgid "Please add a day and times to each opening hour entry."
#~ msgstr ""
#~ "Si prega di aggiungere un giorno e un orario a ciascuna voce relativa "
#~ "all'orario di apertura."

#~ msgid "The chat is currently in a test-phase. Activate at your own risk."
#~ msgstr ""
#~ "a chat è attualmente in fase di test. Attivare a proprio rischio e "
#~ "pericolo"
>>>>>>> e1cac2ba

#~ msgid "Chat title"
#~ msgstr "Titolo della chat"

#~ msgid "Chat background color"
#~ msgstr "Colore di sfondo della chat"

#~ msgid "Customer-ID"
#~ msgstr "ID cliente"

#~ msgid "Admin"
#~ msgstr "Amministratore"

#~ msgid "Disable the chat"
#~ msgstr "Disattivare la chat"<|MERGE_RESOLUTION|>--- conflicted
+++ resolved
@@ -26,15 +26,6 @@
 msgid "Confirmation"
 msgstr "Conferma"
 
-msgid ""
-"Ich bestätige, dass mir bewusst ist, dass dieser Chat gespeichert und der "
-"Verlauf an mich per Mail gesendet wird."
-msgstr ""
-<<<<<<< HEAD
-=======
-"Confermo di essere a conoscenza del fatto che questa chat verrà salvata e "
-"che la cronologia mi verrà inviata via e-mail."
->>>>>>> e1cac2ba
 
 msgid "Chat ID"
 msgstr "Chat ID "
@@ -591,9 +582,6 @@
 msgid "The chat request got accepted."
 msgstr "La richiesta di chat è stata accettata."
 
-msgid "<dynamic element> <dynamic element>"
-msgstr ""
-
 #. Used in sentence: "<dynamic element> <dynamic element>"
 msgid "Connect to chatserver ..."
 msgstr "Connettersi a chatserver ..."
@@ -659,11 +647,7 @@
 msgstr "Manca qualcosa? Proponi un nuovo elemento."
 
 msgid "Internal Notes"
-<<<<<<< HEAD
 msgstr "Note interne"
-=======
-msgstr ""
->>>>>>> e1cac2ba
 
 msgid "External link"
 msgstr "Collegamento esterno"
@@ -2313,14 +2297,6 @@
 "Procedere con cautela. I biglietti e i dati in essi contenuti possono essere "
 "irrevocabilmente cancellati."
 
-<<<<<<< HEAD
-#~ msgid ""
-#~ "I confirm that I am aware that this chat will be saved and the history "
-#~ "will be sent to me by email."
-#~ msgstr ""
-#~ "Confermo di essere consapevole che questa chat sarà salvata e che la "
-#~ "cronologia mi sarà inviata via e-mail."
-=======
 #~ msgid "Please add a day and times to each opening hour entry."
 #~ msgstr ""
 #~ "Si prega di aggiungere un giorno e un orario a ciascuna voce relativa "
@@ -2330,7 +2306,7 @@
 #~ msgstr ""
 #~ "a chat è attualmente in fase di test. Attivare a proprio rischio e "
 #~ "pericolo"
->>>>>>> e1cac2ba
+
 
 #~ msgid "Chat title"
 #~ msgstr "Titolo della chat"
