# This file was generated from translations.town6.xlsx
msgid ""
msgstr ""
<<<<<<< HEAD
"POT-Creation-Date: 2023-11-16 21:55+0100\n"
=======
"POT-Creation-Date: 2023-11-09 09:04+0100\n"
>>>>>>> fa0d2b93
"PO-Revision-Date: 2021-09-27 16:02+0200\n"
"Language: it_CH\n"
"Content-Type: text/plain; charset=UTF-8\n"
"Content-Transfer-Encoding: 8bit\n"
"Generated-By: xls-to-po 1.0\n"

msgid "Chats"
msgstr "Chat"

msgid "My Chats"
msgstr "Le mie chat"

msgid "Font family serif"
msgstr "Font famiglia serif"

msgid "Used for text in html body"
msgstr "Usato per il testo nel corpo html"

msgid "Font family sans-serif"
msgstr "Font famiglia sans-serif"

msgid "Used for all the headings"
msgstr "Usato per tutti i titoli"

msgid "Chat title"
msgstr "Titolo della chat"

msgid "Chat background color"
msgstr "Colore di sfondo della chat"

msgid "Customer-ID"
msgstr "ID cliente"

msgid "Hide chat for chosen roles"
msgstr "Nascondi la chat per i ruoli scelti"

msgid "Admin"
msgstr "Amministratore"

msgid "Editor"
msgstr "Redattore"

msgid "Member"
msgstr "Membro"

msgid "Disable the chat"
msgstr "Disattivare la chat"

#, fuzzy
msgid "Events"
msgstr "Evento"

msgid "All events"
msgstr "Tutti gli eventi"

msgid "Online Counter"
msgstr "Banco online"

msgid "Forms and applications"
msgstr "Moduli e richieste"

msgid "Publications"
msgstr "Pubblicazioni"

msgid "Official Documents"
msgstr "Documenti ufficiali"

msgid "Reservations"
msgstr "Prenotazioni"

msgid "Daypasses and rooms"
msgstr "Pass giornalieri e camere"

msgid "E-Move"
msgstr "E-Trasloco"

msgid "Move with eMovingCH"
msgstr "Trasferisciti con eTraslocoCH"

msgid "SBB Daypass"
msgstr "Pass giornaliero SBB"

msgid "Generalabonnement for Towns"
msgstr "Abbonamento generale per le città"

msgid "Services"
msgstr "Servizi"

msgid "Contacts"
msgstr "Contatti"

msgid "People"
msgstr "Persone"

#, fuzzy
msgid "All contacts"
msgstr "Contatti"

msgid "back"
msgstr "indietro"

#, python-format
msgid "Press ${shortcut} to open Search"
msgstr "Premi ${shortcut} per aprire Cerca"

msgid "Homepage"
msgstr "Pagina principale"

msgid "Settings"
msgstr "Impostazioni"

msgid "Form"
msgstr "Modulo"

msgid "Check"
msgstr "Controlla"

msgid "Forms"
msgstr "Moduli"

msgid "Edit"
msgstr "Modifica"

msgid "QR"
msgstr "QR"

msgid "Delete"
msgstr "Elimina"

msgid "This form can't be deleted."
msgstr "Questo modulo non può essere eliminato."

msgid ""
"There are submissions associated with the form. Those need to be removed "
"first."
msgstr ""
"Sono presenti invii associati al modulo. Questi devono essere rimossi prima "
"di tutto."

msgid "Cancel"
msgstr "Annulla"

msgid "Do you really want to delete this form?"
msgstr "Vuoi davvero eliminare questo modulo?"

msgid "This cannot be undone."
msgstr "L'operazione non può essere annullata."

msgid "Delete form"
msgstr "Elimina modulo"

msgid "Export"
msgstr "Esporta"

msgid "Change URL"
msgstr "Modifica URL"

msgid "Registration Windows"
msgstr "Finestre di registrazione"

msgid "Add"
msgstr "Aggiungi"

msgid "External form"
msgstr "Modulo esterno"

msgid "New external form"
msgstr "Nuovo modulo esterno"

msgid "Person"
msgstr "Persona"

msgid "Do you really want to delete this person?"
msgstr "Vuoi davvero eliminare questa persona?"

msgid "Delete person"
msgstr "Elimina persona"

msgid "Tickets"
msgstr "Biglietti"

msgid "Delete archived tickets"
msgstr "Cancellare i biglietti archiviati"

msgid "Do you really want to delete all archived tickets?"
msgstr "Volete davvero cancellare tutti i biglietti archiviati?"

msgid "Accept ticket"
msgstr "Accetta il biglietto"

msgid "This ticket can't be closed."
msgstr "Questo biglietto non può essere chiuso."

msgid "This ticket requires a decision, but no decision has been made yet."
msgstr ""
"Questo biglietto richiede una decisione, ma nessuna decisione è stata ancora "
"presa."

msgid "Assign ticket"
msgstr "Assegna il biglietto"

msgid "Close ticket"
msgstr "Chiudi il biglietto"

msgid "Reopen ticket"
msgstr "Riapri il biglietto"

msgid "Archive ticket"
msgstr "Archivia il biglietto"

msgid "Recover from archive"
msgstr "Recupera dall'archivio"

msgid "Delete Ticket"
msgstr "Cancella biglietto"

msgid "New Note"
msgstr "Nuova nota"

msgid "PDF"
msgstr "PDF"

msgid "Download files"
msgstr "Scarica i file"

msgid "Upload to Gever"
msgstr "Caricare a Gever"

msgid "Do you really want to upload this ticket?"
msgstr "Vuole davvero caricare questo biglietto?"

msgid "This will upload this ticket to the Gever instance, if configured."
msgstr "Questo caricherà il ticket nell'istanza di Gever, se configurata."

msgid "Upload Ticket"
msgstr "Caricare il biglietto"

msgid "Confirmation"
msgstr "Conferma"

msgid "New Message"
msgstr "Nuovo messaggio"

msgid "Ticket Status"
msgstr "Stato del biglietto"

msgid "Text modules"
msgstr "Moduli di testo"

msgid "Text module"
msgstr "Modulo di testo"

msgid "Do you really want to delete this text module?"
msgstr "Confermi di voler eliminare questo modulo di testo?"

msgid "Delete text module"
msgstr "Elimina modulo di testo"

msgid "Recipients"
msgstr "Destinatari"

msgid "Room"
msgstr "Camera"

msgid "Daypass"
msgstr "Biglietto giornaliero"

msgid "Resource Item"
msgstr "Elemento risorsa"

msgid "External resource link"
msgstr "Link a risorse esterne"

msgid "New external resource"
msgstr "Nuova risorsa esterna"

msgid "Export All"
msgstr "Esportazione di tutti"

msgid "Find Your Spot"
msgstr "Cerca le date"

#, fuzzy
msgid "Notifications"
msgstr "Conferma"

msgid "E-Mail Recipient"
msgstr "E-mail del destinatario"

msgid "Do you really want to delete this resource?"
msgstr "Vuoi davvero eliminare questa risorsa?"

msgid "Delete resource"
msgstr "Elimina risorsa"

msgid "This resource can't be deleted."
msgstr "Non può essere eliminata."

msgid "There are existing reservations associated with this resource"
msgstr "Sono presenti delle prenotazioni associate a questa risorsa"

msgid "Clean up"
msgstr "Ripulisci"

msgid "Occupancy"
msgstr "Occupazione"

msgid "Subscribe"
msgstr "Iscriviti"

msgid "Rules"
msgstr "Regole"

msgid "Rule"
msgstr "Regola"

msgid "Edit allocation"
msgstr "Modifica allocazione"

msgid "Do you really want to delete this allocation?"
msgstr "Vuoi davvero eliminare questa allocazione?"

msgid "Delete allocation"
msgstr "Elimina allocazione"

msgid "Mo"
msgstr "Lu"

msgid "Tu"
msgstr "Ma"

msgid "We"
msgstr "Me"

msgid "Th"
msgstr "Gi"

msgid "Fr"
msgstr "Ve"

msgid "Sa"
msgstr "Sa"

msgid "Su"
msgstr "Do"

#, python-format
msgid "Every ${days} until ${end}"
msgstr "Ogni ${days} fino al ${end}"

msgid "Configure"
msgstr "Configura"

msgid "Import"
msgstr "Importa"

#.
#. Used in sentence: "${event} published."
msgid "Event"
msgstr "Evento"

msgid "This event can't be edited."
msgstr "Questo evento non può essere modificato."

msgid "Imported events can not be edited."
msgstr "Gli eventi importati non possono essere modificati."

msgid "Do you really want to delete this event?"
msgstr "Desideri davvero eliminare questo evento?"

msgid "Delete event"
msgstr "Elimina evento"

msgid "This event can't be deleted."
msgstr "Questo evento non può essere eliminato."

msgid "To remove this event, go to the ticket and reject it."
msgstr "Per rimuovere questo evento, vai al biglietto e rifiutalo."

msgid "Withdraw event"
msgstr "Ritira evento"

msgid "Do you really want to withdraw this event?"
msgstr "Vuoi davvero ritirare questo evento?"

msgid "You can re-publish an imported event later."
msgstr "Puoi ripubblicare un evento importato in un secondo momento."

msgid "Re-publish event"
msgstr "Ripubblica l'evento"

#, fuzzy
msgid "Newsletter"
msgstr "Abbonamento alla newsletter"

msgid "New"
msgstr "Nuovo"

msgid "Subscribers"
msgstr "Iscritti"

msgid "Send"
msgstr "Invia"

msgid "Test"
msgstr "Test"

msgid "Delete newsletter"
msgstr "Elimina newsletter"

msgid "Photo Albums"
msgstr "Album fotografici"

msgid "Manage images"
msgstr "Gestisci immagini"

msgid "Photo Album"
msgstr "Album fotografico"

msgid "Choose images"
msgstr "Scegli le immagini"

msgid "Delete photo album"
msgstr "Elimina l'album fotografico"

msgid "Usermanagement"
msgstr "Gestione utenti"

msgid "Create Signup Link"
msgstr "Crea collegamento di iscrizione"

msgid "User"
msgstr "Utente"

msgid "User groups"
msgstr "Gruppi di utenti"

msgid "User group"
msgstr "Gruppo di utenti"

msgid "Do you really want to delete this user group?"
msgstr "Vuoi davvero eliminare questo gruppo di utenti?"

msgid "Delete user group"
msgstr "Elimina gruppo di utenti"

msgid "Exports"
msgstr "Esportazioni"

msgid "Payment Providers"
msgstr "Provider di servizi di pagamento"

msgid "Payments"
msgstr "Pagamenti"

msgid "Stripe Connect"
msgstr "Stripe Connect"

msgid "Payment Provider"
msgstr "Elaboratore dei pagamenti"

msgid "Synchronise"
msgstr "Sincronizza"

msgid "Timeline"
msgstr "Timeline"

msgid "Directories"
msgstr "Cartelle"

msgid "Directory"
msgstr "Cartella"

#, python-format
msgid "Do you really want to delete \"${title}\"?"
msgstr "Desideri davvero eliminare \"${title}\"?"

msgid "All entries will be deleted as well!"
msgstr "Anche tutti gli elementi verranno eliminati!"

msgid "Delete directory"
msgstr "Elimina la cartella"

msgid "Entry"
msgstr "Elemento"

msgid "Published"
msgstr "Pubblicato"

msgid "Upcoming"
msgstr "In arrivo"

msgid "Past"
msgstr "Passato"

msgid "Publication"
msgstr "Pubblicazione"

msgid "Choose filter"
msgstr "Scegli filtro"

msgid "Delete entry"
msgstr "Elimina elemento"

msgid "Dashboard"
msgstr "Pannello di controllo"

msgid "Do you really want to delete this external link?"
msgstr "Vuoi davvero eliminare questo collegamento esterno?"

msgid "Delete external link"
msgstr "Elimina collegamento esterno"

msgid "Sort"
msgstr "Ordinare"

msgid "No rules defined."
msgstr "Nessuna regola definita."

msgid "State:"
msgstr "Stato:"

msgid "Owner:"
msgstr "Proprietario:"

msgid "Kind:"
msgstr "Tipo:"

#. Used in sentence: "<dynamic element> <dynamic element>"
msgid "The chat request got accepted."
msgstr "La richiesta di chat è stata accettata."

msgid "<dynamic element> <dynamic element>"
msgstr ""

#. Used in sentence: "<dynamic element> <dynamic element>"
msgid "Connect to chatserver ..."
msgstr "Connettersi a chatserver ..."

msgid "Describe your request to start a chat."
msgstr "Descrivete la vostra richiesta di avviare una chat."

#. Used in sentence: "<dynamic element> <dynamic element>"
msgid "The chat has been ended."
msgstr "La chat è terminata."

#. Used in sentence: "<dynamic element> <dynamic element>"
msgid ""
"No one seems to be available at the moment. A ticket has been created from "
"your request and you will receive an email shortly."
msgstr ""
"Nessuno sembra essere disponibile al momento. È stato creato un ticket per "
"la sua richiesta e riceverà un'e-mail a breve."

msgid "Currently no chats open."
msgstr "Attualmente non ci sono chat aperte."

msgid "You accepted the chat request."
msgstr "Avete accettato la richiesta di chat."

msgid "Chat is loading ..."
msgstr "La chat è in fase di caricamento ..."

msgid "End and archive chat"
msgstr "Terminare e archiviare la chat"

msgid "Create ticket"
msgstr "Creare un biglietto"

msgid "Chat requests"
msgstr "Richieste di chat"

msgid "Currently no new chat requests."
msgstr "Attualmente non ci sono nuove richieste di chat"

msgid "Active Chats"
msgstr "Chat attive"

msgid "No active chats."
msgstr "Nessuna chat attiva."

msgid "No directories defined yet."
msgstr "Nessuna cartella ancora definita."

msgid "No entries found."
msgstr "Non è stato trovato nessun risultato."

msgid "Further Information"
msgstr "Ulteriori informazioni"

msgid "More"
msgstr "Più"

msgid "Propose entry"
msgstr "Proponi un elemento"

msgid "Something missing? Propose a new entry."
msgstr "Manca qualcosa? Proponi un nuovo elemento."

msgid "External link"
msgstr "Collegamento esterno"

#, fuzzy
msgid "More information"
msgstr "Conferma"

msgid "Change Request"
msgstr "Richiesta di modifica"

msgid "Found an error? Propose a change to this entry."
msgstr "Trovato un errore? Proponi una modifica a questo elemento."

msgid ""
"Your edit requires a migration of existing entries. Please confirm the "
"following changes."
msgstr ""
"La tua modifica richiede una migrazione degli elementi esistenti. Conferma "
"le seguenti modifiche."

msgid ""
"Changes are detected using a heuristic. Therefore it is possible that your "
"changes were misdetected. If in doubt, press cancel and try to change the "
"directory in small increments."
msgstr ""
"Le modifiche vengono rilevate utilizzando un'euristica. Pertanto è possibile "
"che le modifiche siano state rilevate erroneamente. In caso di dubbio, premi "
"annulla e prova a modificare la cartella in incrementi di dimensioni ridotte."

msgid "For additional safety you can also download a backup before continuing:"
msgstr ""
"Per maggiore sicurezza puoi anche scaricare un backup prima di proseguire:"

msgid "Download backup"
msgstr "Scarica il backup"

msgid ""
"There was an error while migrating your directory! You can fix the displayed "
"entries in a separate window and then continue here."
msgstr ""
"Si è verificato un errore durante la migrazione della cartella! Puoi "
"correggere gli elementi visualizzati in una finestra separata e poi "
"proseguire qui."

msgid "Added:"
msgstr "Aggiunto:"

msgid "Removed:"
msgstr "Rimosso:"

msgid "Renamed:"
msgstr "Rinominato:"

msgid "Changed:"
msgstr "Modificato:"

#, fuzzy
msgid "Confirm"
msgstr "Conferma"

msgid "There was an error while importing your directory!"
msgstr "Si è verificato un errore durante l'importazione della cartella!"

msgid ""
"Please review your data and press \"Complete\" to finalize the process. If "
"there's anything you'd like to change, click on \"Edit\" to return to the "
"filled-out form."
msgstr ""
"Esamina di nuovo i dati e premi \"Completa\" per finalizzare il processo. Se "
"c'è qualcosa che desideri modificare, fai clic su \"Modifica\" per tornare "
"al modulo compilato."

msgid ""
"The image shown in the list view is a square. To have your image shown fully "
"in the list view, you need to use a square image."
msgstr ""
"L'immagine mostrata nella visualizzazione elenco è un quadrato. Per "
"visualizzare l'immagine nella sua interezza nella visualizzazione elenco, è "
"necessario utilizzare un'immagine quadrata."

msgid "Complete"
msgstr "Completato"

msgid "No exports available."
msgstr "Nessuna esportazione disponibile."

msgid "Upload"
msgstr "Carica"

msgid "Just Uploaded"
msgstr "Appena caricato"

msgid "Name"
msgstr "Nome"

msgid "Extension"
msgstr "Estensione"

msgid "Upload Date"
msgstr "Data di caricamento"

#, fuzzy
msgid "All Files"
msgstr "Tutti gli articoli"

msgid "No files uploaded yet"
msgstr "Nessun file caricato"

msgid "You are trying to open a page for which you are not authorized."
msgstr "Stai cercando di aprire una pagina per la quale non sei autorizzato."

msgid "Please follow this link to login with a different user."
msgstr "Segui questo collegamento per accedere con un altro utente."

msgid "Please follow this link to login."
msgstr "Segui questo collegamento per accedere."

msgid "No forms defined yet."
msgstr "Nessun modulo ancora definito."

msgid "Categories"
msgstr "Categorie"

msgid ""
"To edit the image descriptions, click on one, enter your descrption and "
"press return. To abort press escape."
msgstr ""
"Per modificare le descrizioni delle immagini, fai clic su una di esse, "
"inserisci la descrizione e premi Invio. Per interrompere premere Esc."

msgid "No images uploaded yet"
msgstr "Nessuna immagine caricata"

msgid "This album does not contain any images yet."
msgstr "Questo album non contiene ancora nessuna immagine."

msgid "No photo albums defined yet."
msgstr "Nessun album fotografico ancora definito."

msgid "Search term"
msgstr "Termine di ricerca"

#, fuzzy
msgid "Skip navigation"
msgstr "Migrazione dei link"

msgid "Back to the homepage"
msgstr "Torna alla pagina principale"

msgid "Logo"
msgstr "Logo"

msgid "The form contains errors. Please check the fields marked in red."
msgstr "Il modulo contiene degli errori. Verifica i campi segnalati in rosso."

msgid "Copied to Clipboard!"
msgstr "Copiato negli appunti!"

msgid "Alternatives"
msgstr "Alternative"

msgid "Don't have an account yet?"
msgstr "Non hai ancora un account?"

msgid "Register now"
msgstr "Iscriviti subito"

msgid "Forgot your password?"
msgstr "Hai dimenticato la password?"

msgid "Reset password"
msgstr "Reimposta la password"

msgid "You are here"
msgstr "Ti trovi qui"

msgid "Privacy Protection"
msgstr "Tutela della privacy"

msgid "Login"
msgstr "Accedi"

msgid "About"
msgstr "Chi Siamo"

#, fuzzy
msgid "Contact"
msgstr "Contatti"

msgid "more"
msgstr "più"

msgid "Opening Hours"
msgstr "Orari di Apertura"

msgid "Submit"
msgstr "Invia"

msgid "Drop files to upload"
msgstr "Trascina e rilascia il file da caricare"

msgid "read more"
msgstr "leggere di più"

msgid "All articles"
msgstr "Tutti gli articoli"

msgid "E-Mail Address"
msgstr "Indirizzo e-mail"

msgid "This site is private"
msgstr "Questo sito è privato"

msgid "This site is private but can also be seen by members"
msgstr "Questo sito è privato ma può essere visto dai membri"

msgid "This site is public but requires submitting an mTAN"
msgstr "Questo sito è pubblico ma richiede l'invio di un mTAN"

msgid "This site is secret"
msgstr "Questo sito è segreto"

msgid "This site is secret and requires submitting an mTAN"
msgstr "Questo sito è segreto e richiede l'invio di un mTAN"

msgid "This site is not published."
msgstr "Questo sito non è pubblicato."

msgid "This site is not public."
msgstr "Questo sito non è pubblico."

msgid "This site is not public but it can be seen by members."
msgstr "Questo sito non è pubblico ma può essere visto dai membri."

msgid ""
"This site contains no lead. Leads are used for lists and search results."
msgstr ""
"Questo sito non contiene estratti. Per gli elenchi e i risultati di ricerca "
"vengono utilizzati gli estratti."

msgid "Map"
msgstr "Mappa"

msgid "Documents"
msgstr "Documenti"

msgid "More news"
msgstr "Altre notizie"

msgid "Previous Entry"
msgstr "Voce precedente"

msgid "Next Entry"
msgstr "Prossima voce"

msgid "Total Amount"
msgstr "Importo totale"

msgid "Chat History"
msgstr "Storia della chat"

msgid "Change request"
msgstr "Richiesta di modifica"

msgid "New Entry"
msgstr "Nuovo elemento"

msgid "Functions:"
msgstr "Funzioni:"

msgid "Open"
msgstr "Aperto"

msgid "Pending"
msgstr "In attesa"

msgid "Closed"
msgstr "Chiuso"

#, fuzzy
msgid "Archived"
msgstr "Fare Archivio"

msgid "Paid"
msgstr "Pagato"

msgid "Failed"
msgstr "Fallito"

msgid "Refunded"
msgstr "Rimborsato"

msgid "Manual"
msgstr "Manuale"

msgid "Ticket"
msgstr "Biglietto"

msgid "Previous Page"
msgstr "Pagina precedente"

msgid "You're on page"
msgstr "Sei sulla pagina"

msgid "Next Page"
msgstr "Pagina successiva"

msgid ""
"Persons living outside the following zipcodes may only reserve this "
"allocation on the ${date}: ${zipcodes}"
msgstr ""
"Le persone che vivono al di fuori dei seguenti codici postali possono "
"prenotare questa allocazione solo il ${date}: ${zipcodes}"

msgid "Quota"
msgstr "Quota"

msgid "State"
msgstr "Stato"

msgid "Initiated"
msgstr "Avviato"

msgid "Submitted"
msgstr "Inviato"

msgid "Withdrawn"
msgstr "Ritirato"

msgid "Submitter"
msgstr "Mittente"

msgid "Title"
msgstr "Titolo"

msgid "Description"
msgstr "Descrizione"

msgid "List Preview"
msgstr "Anteprima elenco"

msgid "Image"
msgstr "Immagine"

msgid "Additional Information"
msgstr "Informazioni aggiuntive"

#, fuzzy
msgid "Location"
msgstr "Conferma"

msgid "Price"
msgstr "Prezzo"

msgid "Organizer"
msgstr "Organizzatore"

msgid "Organizer E-Mail address"
msgstr "Indirizzo e-mail dell'organizzatore"

msgid "Organizer phone number"
msgstr "Numero di telefono dell'organizzatore"

msgid "Tags"
msgstr "Tag"

msgid "Filters"
msgstr "Filtri"

msgid "Date and time"
msgstr "Data e ora"

msgid "Recurrence"
msgstr "Ricorrenza"

#, fuzzy
msgid "All dates"
msgstr "Tutti gli articoli"

msgid "No events found."
msgstr "Nessun evento trovato."

msgid "Past events"
msgstr "Eventi passate"

msgid "Learn more"
msgstr "Per saperne di più"

msgid "From"
msgstr "Dalle"

msgid "To"
msgstr "A"

msgid "Filter by date"
msgstr "Filtro per data"

msgid "Administrator"
msgstr "Amministratore"

msgid "Administrators"
msgstr "Amministratori"

msgid "Editors"
msgstr "Redattori"

msgid "Members"
msgstr "Membri"

msgid "Close (Esc)"
msgstr "Chiudi (Esc)"

msgid "Share"
msgstr "Condividi"

msgid "Toggle fullscreen"
msgstr "Attiva/disattiva schermo intero"

msgid "Zoom in/out"
msgstr "Ingrandisci/riduci"

msgid ""
"This space holds images from your photo-albums. To show photos add a few "
"photos to an album and mark it as available for the homepage."
msgstr ""
"Questo spazio contiene le immagini dei tuoi album fotografici. Per mostrare "
"le foto, aggiungi alcune foto a un album e contrassegnalo come disponibile "
"per la home page."

msgid "Current Image"
<<<<<<< HEAD
msgstr ""
=======
msgstr "Immagine attuale"
>>>>>>> fa0d2b93

msgid "Has a digital seal"
msgstr "Ha un sigillo digitale"

msgid "${count} page"
msgstr "${count} pagina"

msgid "${count} pages"
msgstr "${count} pagine"

msgid "Further occurrences:"
msgstr "Ulteriori occorrenze:"

msgid ""
"Your request will be processed shortly. To see the state of your process "
"your may return to this page at any time. All information on this page has "
"been sent to your e-mail address."
msgstr ""
"La tua richiesta sarà elaborata a breve. Puoi tornare a questa pagina in "
"qualsiasi momento per visualizzare lo stato del processo. Tutte le "
"informazioni su questa pagina sono state inviate al tuo indirizzo e-mail."

msgid ""
"Your request will be processed shortly. To see the state of your process "
"your may return to this page at any time."
msgstr ""
"La tua richiesta sarà elaborata a breve. Puoi tornare a questa pagina in "
"qualsiasi momento per visualizzare lo stato del processo."

msgid ""
"Your request has been completed."
msgstr ""
"La tua richiesta è stata completata."

msgid "Privacy"
msgstr "Privacy"

msgid "Send me my entered data by e-mail."
msgstr "Inviami i dati inseriti tramite e-mail."

msgid "Payment"
msgstr "Pagamento"

msgid "Pay Online Now"
msgstr "Paga ora online"

msgid "Credit Card Fee"
msgstr "Commissione sulla carta di credito"

msgid "Pay Offline later"
msgstr "Paga offline successivamente"

msgid "at ${time}"
msgstr "alle ${time}"

msgid "Object"
msgstr "Oggetto"

msgid "Net Amount"
msgstr "Importo netto"

msgid "Fee"
msgstr "Tariffa"

msgid "Created"
msgstr "Creato"

msgid "Disbursed"
msgstr "Erogato"

msgid "Digital seal"
msgstr "Sigillo digitale"

msgid "Access"
msgstr "Accesso"

msgid "Public"
msgstr "Pubblico"

msgid "Private"
msgstr "Privata"

msgid "Will be published on:"
msgstr "Verrà pubblicato il:"

msgid "Publication date:"
msgstr "Data di pubblicazione:"

msgid "Reset"
msgstr "Ripristina"

msgid "Will be published until:"
msgstr "Sarà pubblicato fino a:"

msgid "Publication end date:"
msgstr "Data di fine pubblicazione:"

msgid "Not a publication"
msgstr "Non una pubblicazione"

#, fuzzy
msgid "Content"
msgstr "Contatti"

msgid "1 page"
msgstr "1 pagina"

msgid "Contains no readable text"
msgstr "Non contiene testo leggibile"

msgid "1 word"
msgstr "1 parola"

msgid "${count} words"
msgstr "${count} parole"

msgid "Do you really want to delete this file?"
msgstr "Vuoi davvero eliminare questo file?"

msgid "Delete File"
msgstr "Elimina file"

msgid "Please provide the new name for the file"
msgstr "Indica il nuovo nome del file"

msgid "Rename"
msgstr "Rinomina"

msgid "Download"
msgstr "Scaricare"

msgid "Digital seal applied by ${signee} on ${date}"
msgstr "Sigillo digitale applicato da ${signee} il ${date}"

msgid "Please enter your yubikey to apply a digital seal to this file"
msgstr ""
"Inserisci il tuo yubikey per applicare un sigillo digitale a questo file"

msgid "Sign"
msgstr "Firma"

msgid "Plug your YubiKey into a USB slot and press it."
msgstr "Collega il dispositivo YubiKey a una porta USB e premi."

msgid ""
"Published documents with a digital seal can be discovered through the site-"
"search and in the list of documents with a digital seal. This action will be "
"logged and cannot be undone."
msgstr ""
"Documenti pubblicati con sigillo digitale possono essere individuati tramite "
"la ricerca nel sito e nell'elenco dei documenti con sigillo digitale. Questa "
"operazione verrà registrata e non può essere annullata."

msgid "Without digital seal"
msgstr "Senza sigillo digitale"

msgid "Apply digital seal now"
msgstr "Applica ora il sigillo digitale"

msgid "You are not authorised to apply digital seals to documents"
msgstr "Non sei autorizzati ad applicare sigilli digitali ai documenti"

msgid "Click to add a description"
msgstr "Clicca per aggiungere una descrizione"

msgid "Do you really want to delete the image?"
msgstr "Vuoi davvero eliminare l'immagine?"

msgid "Delete Image"
msgstr "Elimina immagine"

msgid "${name} was provided with a digital seal on ${date}"
msgstr "${name} è stato dotato di sigillo digitale il ${date}"

msgid "${name} is not in our database"
msgstr "${name} non è contenuto nel nostro database"

msgid "Accept"
msgstr "Accetta"

msgid "Focus"
msgstr "Messa a fuoco"

msgid "Available options for the focus widget:"
msgstr "Opzioni disponibili per il widget di messa a fuoco:"

msgid "Copy to clipboard"
msgstr "Copia negli appunti"

msgid "Hello!"
msgstr "Ciao!"

msgid "Your e-mail address was just used to create an account on ${homepage}."
msgstr ""
"Il tuo indirizzo e-mail è stato appena utilizzato per creare un account su "
"${homepage}."

msgid "To activate your account, click confirm below:"
msgstr "Per attivare il tuo account, fai clic su conferma qui di seguito:"

#, fuzzy
msgid "Confirm my account"
msgstr "Conferma"

msgid ""
"If you believe this is an error, ignore this message and we'll never bother "
"you again."
msgstr ""
"Se ritieni che si tratti di un errore, ignora questo messaggio e non ti "
"disturberemo mai più."

msgid "Below you can see your chat conversation:"
msgstr "Di seguito potete vedere la vostra conversazione in chat:"

msgid "Have a great day!"
msgstr "Ti auguro una buona giornata!"

msgid "Hello"
msgstr "Ciao"

msgid ""
"You are recieving this mail because you subscribed to the following "
"newsletter:"
msgstr "Ricevi questa mail perché sei iscritto alla seguente newsletter:"

msgid "Plese click the following link to confirm your subscription:"
msgstr "Fai clic sul seguente collegamento per confermare l'iscrizione:"

#, fuzzy
msgid "Confirm subscription"
msgstr "Conferma"

msgid ""
"If you did not subscribe to this newsletter you can simply ignore this e-"
"mail."
msgstr ""
"Se non ti sei iscritto a questa newsletter puoi semplicemente ignorare "
"questa e-mail."

msgid "Click here to unsubscribe."
msgstr "Clicca qui per annullare l'iscrizione."

msgid "Good morning,"
msgstr "Buongiorno,"

msgid "The following reservations are scheduled for today."
msgstr "Per oggi sono previste le seguenti prenotazioni."

msgid "Whole day"
msgstr "Giorno intero"

msgid "E-Mail"
msgstr "E-mail"

msgid "No reservations today."
msgstr "Nessuna prenotazione oggi."

msgid ""
"This is the daily reservation overview for ${organisation}. If you no longer "
"want to receive this e-mail please contact an administrator so they can "
"remove you from the recipients list."
msgstr ""
"Questa è la panoramica delle prenotazioni giornaliere per ${organisation}. "
"Se non desideri più ricevere questa e-mail, contatta un amministratore in "
"modo che possa rimuoverti dall'elenco dei destinatari."

msgid "This is what happend on the ${org} website yesterday:"
msgstr "Questo è quello che è successo ieri sul sito web di ${org}:"

msgid "This is what happend on the ${org} website over the weekend:"
msgstr ""
"Questo è quello che è successo sul sito web ${org} durante il fine settimana:"

msgid "tickets were opened."
msgstr "biglietti sono stati aperti."

msgid "ticket was opened."
msgstr "biglietto è stato aperto."

msgid "tickets were accepted."
msgstr "biglietti sono stati accettati."

msgid "ticket was accepted."
msgstr "biglietto è stato accettato."

msgid "tickets were closed."
msgstr "biglietti sono stati chiusi."

msgid "ticket was closed."
msgstr "biglietto è stato chiuso."

msgid "There are currently ${currently_open} tickets open and"
msgstr "Al momento ci sono ${currently_open} biglietti aperti e"

msgid "There is currently ${currently_open} ticket open and"
msgstr "Al momento c'è ${currently_open} biglietto aperto e"

msgid "tickets are pending."
msgstr "biglietti sono in sospeso."

msgid "ticket is pending."
msgstr "biglietto è in sospeso."

msgid "Have a great week!"
msgstr "Ti auguro una buona settimana!"

msgid ""
"This is the daily OneGov Cloud status e-mail. If you don't want to receive "
"this e-mail you may deactivate it by clicking on"
msgstr ""
"Questa è l'e-mail di stato quotidiana di OneGov Cloud. Se non vuoi ricevere "
"questa e-mail puoi disattivarla cliccando su"

msgid "unsubscribe"
msgstr "annulla l'iscrizione"

msgid "Or by changing the settings in your user profile."
msgstr "Oppure modificando le impostazioni nel tuo profilo utente."

msgid "Your directory submission has been adopted:"
msgstr "L'invio della cartella è stato adottato:"

msgid "Check request status"
msgstr "Controlla lo stato della richiesta"

msgid "Your change request has been applied:"
msgstr "La richiesta di modifica è stata applicata:"

msgid "Your directory submission has unfortunately been rejected:"
msgstr "L'invio della cartella è stato rifiutato:"

msgid "Your event has been accepted:"
msgstr "L'evento è stato accettato:"

msgid "Your event has unfortunately been rejected:"
msgstr "Purtroppo l'evento è stato rifiutato:"

msgid "New note in Ticket ${link}"
msgstr "Nuova nota nel ticket ${link}"

msgid "${author} wrote"
msgstr "${author} ha scritto"

msgid ""
"This is the notification for notes on reservations for ${request.app.org."
"title}. If you no longer want to receive this e-mail please contact an "
"administrator so they can remove you from the recipients list."
msgstr ""
"Dies ist die Benachrichtigung für Notiz zu Reservierungen für ${request.app."
"org.title}. Wenn Sie diese E-Mail nicht mehr erhalten möchten, kontaktieren "
"Sie bitte einen Administrator, damit dieser Sie aus der Liste entfernen kann."

msgid "The following reservations have been accepted:"
msgstr "Sono state accettate le seguenti prenotazioni:"

msgid ""
"This is a notification for the new reservations for ${organisation}. If you "
"no longer wish to receive these notifications, please contact an "
"administrator so they can remove you from the recipients list."
msgstr ""
"Questa è una notifica per le nuove prenotazioni di ${organizzazione}. Se non "
"desiderate più ricevere queste notifiche, contattate un amministratore per "
"essere rimossi dall'elenco dei destinatari."

msgid "An administrator just created a new account on ${org} for you."
msgstr "Un amministratore ha appena creato per te un nuovo account su ${org}."

msgid "Your username is ${email}."
msgstr "Il tuo nome utente è ${email}."

msgid "Click on the following link to set your account password:"
msgstr "Fai clic sul seguente link per impostare la password dell'account:"

msgid "Set Account Password"
msgstr "Imposta la password dell'account"

msgid ""
"If the password link has expired, you can also request a new password here:"
msgstr ""
"Se il collegamento della password è scaduto, puoi richiedere una nuova "
"password qui:"

msgid "To use your account you need the Yubikey with the serial ${number}"
msgstr ""
"Per utilizzare il tuo account hai bisogno di Yubikey con il seriale ${number}"

msgid "Latest news"
msgstr "Ultime notizie"

msgid ""
"You are receiving this e-mail because you signed up for the ${org} "
"newsletter."
msgstr ""
"Ricevi questa e-mail perché ti sei registrato alla newsletter di ${org}."

msgid "Click here to view web version."
msgstr "Clicca qui per visualizzare la versione web."

msgid "Click the following link to set a new password:"
msgstr "Clicca sul collegamento seguente per impostare una nuova password:"

msgid "If you don't want to change your password, you can ignore this email."
msgstr "Se non desideri modificare la password, ignora questa e-mail."

msgid "Your request has received a payment."
msgstr "La tua richiesta ha ricevuto un pagamento."

msgid "Your request was marked as unpaid."
msgstr "La tua richiesta è stata contrassegnata come non pagata."

msgid ""
"Your request's payment has been refunded. Note that it might take a few days "
"until your refunded amount is shown on your credit card bill."
msgstr ""
"Il pagamento della tua richiesta è stato rimborsato. Tieni presente che "
"potrebbero essere necessari alcuni giorni prima che l'importo rimborsato "
"venga visualizzato sull'estratto conto della carta di credito."

msgid "Amount:"
msgstr "Importo:"

msgid "Your registration for \"${title}\" has been confirmed."
msgstr "La tua registrazione per \"${title}\" è stata confermata."

msgid "Your registration for \"${title}\" has been denied."
msgstr "La tua registrazione per \"${title}\" è stata rifiutata."

msgid "Your registration for \"${title}\" has been cancelled."
msgstr "La tua registrazione per \"${title}\" è stata annullata."

msgid "Registration"
msgstr "Registrazione"

msgid "Registration Window"
msgstr "Finestra di registrazione"

msgid "The ticket number is"
msgstr "Il numero del biglietto è"

msgid "The following reservations have been rejected:"
msgstr "Le seguenti prenotazioni sono state rifiutate:"

msgid ""
"This is a notification for the rejected reservations for ${organisation}. If "
"you no longer wish to receive these notifications, please contact an "
"administrator so they can remove you from the recipients list."
msgstr ""
"Questa è una notifica per le prenotazioni rifiutate per ${organization}. Se "
"non desideri più ricevere queste notifiche, contatta un amministratore in "
"modo che possa rimuoverti dall'elenco dei destinatari."

msgid "The following reservations have unfortunately been cancelled:"
msgstr "Purtroppo le seguenti prenotazioni sono state annullate:"

msgid "A message has been sent regarding ${ref}:"
msgstr "È stato inviato un messaggio relativo a ${ref}:"

#. Canonical text for ${link} is: "visit the request status page"
#. Canonical text for ${link} is: "visit the request page"
msgid "Please ${link} to reply."
msgstr "Per favore ${link} per rispondere."

#. Used in sentence: "Please ${link} to reply."
msgid "visit the request status page"
msgstr "visita la pagina di richiesta dello stato"

#. Used in sentence: "Please ${link} to reply."
msgid "visit the request page"
msgstr "visita la pagina di richiesta"

msgid "Your request has been closed."
msgstr "La richiesta è stata chiusa."

msgid "Your requests's timeline has been archived for future reference:"
msgstr ""
"La cronologia delle richieste è stata archiviata per riferimento futuro:"

msgid "Request Timeline"
msgstr "Cronologia delle richieste"

msgid "Thank you for your request."
msgstr "Ti ringraziamo per la tua richiesta."

msgid "Your request has been registered with the following reference:"
msgstr "La tua richiesta è stata registrata con il seguente riferimento:"

msgid ""
"We will send another e-mail once your ticket has been completed. In the "
"meantime you can check the status of your ticket at any time:"
msgstr ""
"Ti invieremo un'altra e-mail una volta che il tuo biglietto sarà stato "
"completato. Nel frattempo puoi controllare in qualsiasi momento lo stato del "
"tuo biglietto:"

msgid "The following ticket has just been opened:"
msgstr "Il seguente biglietto è stato appena aperto:"

msgid "View the ticket"
msgstr "Visualizza il biglietto"

msgid "Your request has been reopened"
msgstr "La tua richiesta è stata riaperta"

msgid "You can see the current status of your ticket at any time here:"
msgstr ""
"Qui potete vedere lo stato attuale del vostro biglietto in qualsiasi momento:"

msgid "Directory entry adopted."
msgstr "Elemento della cartella adottato."

msgid "Change request applied."
msgstr "Richiesta di modifica applicata."

msgid "Directory entry rejected."
msgstr "Elemento della cartella rifiutato."

msgid "Event edited."
msgstr "Evento montato."

#. Canonical text for ${event} is: "Event"
msgid "${event} published."
msgstr "${event} pubblicato."

msgid "Event deleted."
msgstr "Evento eliminato."

msgid "Event withdrawn."
msgstr "Evento ritirato."

msgid "File signed."
msgstr "File firmato."

msgid "File with digital seal removed."
msgstr "File con sigillo digitale cancellato."

msgid "${amount} marked as paid."
msgstr "${amount} contrassegnato come pagato."

msgid "${amount} marked as unpaid."
msgstr "${amount} contrassegnato come non pagato."

msgid "${amount} captured."
msgstr "${amount} acquisito."

msgid "${amount} refunded."
msgstr "${amount} rimborsato."

msgid "1 reservation accepted."
msgstr "1 prenotazione accettata."

msgid "${count} reservations accepted."
msgstr "${count} prenotazioni accettate."

msgid "1 reservation rejected."
msgstr "1 prenotazione rifiutata."

msgid "${count} reservations rejected."
msgstr "${count} prenotazioni rifiutate."

msgid "Registration confirmed."
msgstr "Iscrizione confermata."

msgid "Registration denied."
msgstr "Iscrizione negata."

msgid "Registration cancelled."
msgstr "Registrazione annullata."

msgid "Ticket opened."
msgstr "Biglietto aperto."

msgid "Ticket accepted."
msgstr "Biglietto accettato."

msgid "Ticket closed."
msgstr "Biglietto chiuso."

msgid "Ticket reopened."
msgstr "Biglietto riaperto."

msgid "Ticket e-mails disabled."
msgstr "E-mail dei biglietti disabilitate."

msgid "Ticket e-mails enabled."
msgstr "E-mail dei biglietti abilitate."

msgid "Payment amount changed."
msgstr "Importo del pagamento modificato."

msgid "Ticket archived."
msgstr "Biglietto archiviato."

msgid "Ticket recovered from archive."
msgstr "Biglietto recuperato dall'archivio."

msgid "Ticket uploaded to Gever."
msgstr "Biglietto caricato su Gever."

msgid "Your search returned no results."
msgstr "La tua ricerca non ha restituito alcun risultato."

msgid "Hashtags"
msgstr "Hashtags"

msgid "Years"
msgstr "Anni"

msgid "Newsletter Subscription"
msgstr "Abbonamento alla newsletter"

msgid ""
"The newsletter is disabled. You can only see this page because you are "
"logged in."
msgstr ""
"La newsletter è disabilitata. Puoi vedere questa pagina solo perché hai "
"fatto il login."

msgid "Sign up to our newsletter to always stay up to date:"
msgstr "Iscriviti alla nostra newsletter per rimanere sempre aggiornato:"

msgid "There are currently ${count} recipients registered."
msgstr "Al momento ci sono ${count} destinatari registrati."

#, fuzzy
msgid "Archive"
msgstr "Fare Archivio"

msgid "No newsletters yet."
msgstr "Ancora nessuna newsletter."

msgid "Not yet sent."
msgstr "Non ancora inviato."

msgid ""
"The user ${username} was created successfully. Please write down the user's "
"password, as it won't be shown to you again:"
msgstr ""
"L'utente ${username} è stato creato correttamente. Annota la password "
"dell'utente, poiché non ti verrà più mostrata:"

msgid "Password:"
msgstr "Password:"

msgid ""
"The user ${username} was created successfully. An e-mail has been sent to "
"the user with login instructions."
msgstr ""
"L'utente ${username} è stato creato correttamente. Una e-mail con le "
"istruzioni per l'accesso è stata inviata all'utente."

msgid "Back to usermanagement"
msgstr "Torna alla gestione degli utenti"

msgid ""
"Sorry, the page you are looking for could not be found. Try checking the URL "
"for errors or use the search box on the top."
msgstr ""
"Spiacenti, la pagina che stai cercando non è stata trovata. Prova a "
"controllare l'URL per eventuali errori o utilizza la casella di ricerca in "
"alto."

msgid "Link to organizers page"
msgstr "Link alla pagina dell'organizzatore"

msgid "Export this event"
msgstr "Esporta questo evento"

msgid "Export all occurrences of this event"
msgstr "Esporta tutte le occorrenze di questo evento"

msgid "All occurrences of this event"
msgstr "Tutte le occorrenze di questo evento"

msgid "Origin"
msgstr "Origine"

msgid "This is an imported event"
msgstr "Questo è un evento importato"

msgid "Tag"
msgstr "Tag"

msgid "Date"
msgstr "Data"

msgid "Actions"
msgstr "Azioni"

msgid "Export these events"
msgstr "Esporta questi eventi"

msgid "Submit your event"
msgstr "Invia il tuo evento"

msgid "No payment providers defined."
msgstr "Nessun fornitore di servizi di pagamento definito."

msgid "Connected:"
msgstr "Connesso:"

msgid "Default:"
msgstr "Predefinito:"

msgid "Enabled:"
msgstr "Abilitato:"

msgid "Fee:"
msgstr "Imposta:"

msgid "No payments yet."
msgstr "Nessun pagamento ancora."

msgid "No people added yet."
msgstr "Nessuna persona aggiunta ancora."

msgid "Export a vCard of this person"
msgstr "Esporta una vCard di questa persona"

msgid "No publications"
msgstr "Nessuna pubblicazione"

#, fuzzy
msgid "Information"
msgstr "Conferma"

msgid ""
"You can search through the content of all listed files by using the search "
"on the top right."
msgstr ""
"Puoi cercare all'interno del contenuto di tutti i file elencati utilizzando "
"la ricerca in alto a destra."

msgid ""
"All files have a digital seal. The digital seal of a downloaded file can be "
"viewed in Adobe Acrobat Reader or by dragging an already downloaded file "
"into the field below:"
msgstr ""
"Tutti i file hanno un sigillo digitale. Il sigillo digitale di un file "
"scaricato può essere visualizzata in Adobe Acrobat Reader oppure trascinando "
"un file già scaricato nel campo sottostante:"

msgid "Drop files to verify them"
msgstr "Rilascia i file per verificarli"

msgid ""
"Subscribers may always unsubscribe themselves through a link shown at the "
"bottom of the newsletter. If you unsubscribe them here, they will not be "
"notified."
msgstr ""
"Gli abbonati possono sempre annullare l'iscrizione tramite un collegamento "
"mostrato in fondo alla newsletter. Se annulli qui la loro iscrizione, questi "
"non riceveranno alcun avviso."

msgid "Unsubscribe"
msgstr "Annulla iscrizione"

msgid "No dates found, please select dates in the calendar first"
msgstr "Nessuna data trovata, seleziona prima le date nel calendario"

msgid "Go to calendar"
msgstr "Vai al calendario"

msgid ""
"The following link can be used to subscribe to the reservations of this "
"calendar. It can be used by anyone that knows the link in multiple calendar "
"applications."
msgstr ""
"Il seguente collegamento può essere utilizzato per iscriversi alle "
"prenotazioni di questo calendario. Può essere utilizzato da chiunque conosca "
"il collegamento in più applicazioni di calendario."

msgid ""
"Note that we have no control over how often calendar applications update the "
"calendars they are subscribed to (if they update at all). Therefore the "
"information shown in the calendar may be wrong or out of date. Use it at "
"your own risk."
msgstr ""
"Tieni presente che non abbiamo alcun controllo sulla frequenza con cui le "
"applicazioni di calendario aggiornano i calendari a cui sono iscritte (né "
"sul fatto che si aggiornino). Pertanto, le informazioni mostrate nel "
"calendario potrebbero essere errate o non aggiornate. Usale tuo rischio."

msgid "Reservations must be made at least one day in advance."
msgstr ""
"Le prenotazioni devono essere effettuate con almeno un giorno di anticipo."

msgid "Reservations must be made at least one hour in advance."
msgstr ""
"Le prenotazioni devono essere effettuate con almeno un'ora di anticipo."

msgid "Reservations must be made at least ${n} days in advance."
msgstr ""
"Le prenotazioni devono essere effettuate con almeno ${n} giorni di anticipo."

msgid "Reservations must be made at least ${n} hours in advance."
msgstr ""
"Le prenotazioni devono essere effettuate con almeno ${n} ore di anticipo."

msgid "Select a free time span in the calendar below to create an allocation."
msgstr ""
"Seleziona un periodo di tempo libero nel calendario sottostante per creare "
"un'allocazione."

msgid "Removes all unreserved allocations between the start and end date."
msgstr ""
"Rimuove tutte le allocazioni non riservate tra la data di inizio e di fine."

msgid "Reservation is pending approval"
msgstr "La prenotazione è in attesa di approvazione"

msgid "(${num_pending} pending approval)"
msgstr "(${num_pending} in attesa di approvazione)"

msgid "Utilised"
msgstr "Utilizzato"

msgid "No recipients defined yet."
msgstr "Nessun destinatario ancora definito."

msgid ""
"Receives notifications for reservations of the day on the following days:"
msgstr ""
"Riceve le notifiche per le prenotazioni del giorno nei giorni successivi:"

msgid "Receives notifications for internal notes on reservations."
msgstr "Riceve le notifiche per le note interne sulle prenotazioni."

msgid "Receives notifications for rejected reservations."
msgstr "Riceve le notifiche per le prenotazioni rifiutate."

msgid "Receives notifications for new reservations."
msgstr "Riceve le notifiche per le nuove prenotazioni."

msgid "Notifications for following Resources"
msgstr "Notifiche per le seguenti risorse"

msgid "No reservation resources defined yet."
msgstr "Nessuna risorsa di prenotazione ancora definita."

msgid ""
"Searching is currently unavailable due to technical difficulties. Please "
"excuse the inconvenience and try again later."
msgstr ""
"La ricerca non è attualmente disponibile a causa di difficoltà tecniche. Ci "
"scusiamo dell'inconveniente, riprova più tardi."

msgid "Search"
msgstr "Cerca"

msgid "Select the images that should be shown inside this album."
msgstr ""
"Seleziona le immagini che dovrebbero essere mostrate all'interno di questo "
"album."

#, fuzzy
msgid "Confirm selection"
msgstr "Conferma"

msgid "This newsletter has not been sent yet."
msgstr "Questa newsletter non è stata ancora inviata."

msgid "First sent ${time_ago}."
msgstr "Inviato per la prima volta ${time_ago}."

msgid "This newsletter was sent to ${n} subscribers."
msgstr "Questa newsletter è stata inviata a ${n} iscritti."

msgid "All subscribers have already received this newsletter."
msgstr "Tutti gli iscritti hanno già ricevuto questa newsletter."

msgid "The newsletter is scheduled to be sent on ${time}"
msgstr "L'invio della newsletter è programmato per le ${time}"

msgid "Preview"
msgstr "Anteprima"

msgid ""
"Check the email text. You can use the full news text instead of the leading "
"if you want. You will find this setting in the edit menu of the news item."
msgstr ""
"Controlla il testo dell'email. Se lo desideri, puoi utilizzare il testo "
"completo delle notizie anziché l'estratto. Troverai questa impostazione nel "
"menu di modifica della notizia."

msgid "Delivery"
msgstr "Distribuzione"

msgid "The newsletter was already sent to the following addresses:"
msgstr "La newsletter è già stata inviata ai seguenti indirizzi:"

msgid ""
"A signup link allows anyone to sign up with a specific role. Those signups "
"are limited by time and count but they still present a security risk. Be "
"sure to only share this link with people you trust."
msgstr ""
"Un collegamento di registrazione consente a chiunque di iscriversi con un "
"ruolo specifico. Queste registrazioni sono limitate nel tempo e nel numero, "
"ma presentano comunque un rischio per la sicurezza. Assicurati di "
"condividere questo collegamento solo con persone di cui ti fidi."

msgid ""
"Your signup link has been created as follows. Please copy it before "
"continuing, it won't be shown to you again:"
msgstr ""
"Il tuo collegamento di registrazione è stato creato come segue. Copialo "
"prima di proseguire, non ti verrà più mostrato:"

msgid "Text"
msgstr "Testo"

msgid "All"
msgstr "Tutti"

msgid "View"
msgstr "Visualizza"

msgid ""
"The record behind this ticket was removed. The following information is a "
"snapshot kept for future reference."
msgstr ""
"Il record su cui è basato questo biglietto è stato rimosso. Le seguenti "
"informazioni sono un'istantanea conservata per riferimento futuro."

msgid "No activities yet."
msgstr "Ancora nessuna attività."

msgid "Ticket updates by e-mail"
msgstr "Il biglietto si aggiorna tramite e-mail"

msgid "Disable E-Mails"
msgstr "Disabilita i messaggi e-mail"

msgid "No ticket updates by e-mail"
msgstr "Nessun aggiornamento dei biglietti tramite e-mail"

msgid "Enable E-Mails"
msgstr "Abilita i messaggi e-mail"

msgid "E-Mails can not be sent for tickets of imported events"
msgstr "Non è possibile inviare e-mail per biglietti di eventi importati"

msgid "Send Message"
msgstr "Invia messaggio"

msgid "Messages cannot be sent when the ticket is closed"
msgstr "I messaggi non possono essere inviati quando il biglietto è chiuso"

msgid "Please reopen the ticket to send a message"
msgstr "Riapri il biglietto per inviare un messaggio"

msgid "Messages cannot be sent for imported events"
msgstr "Non è possibile inviare messaggi per eventi importati"

msgid "${count} received"
msgstr "${count} ricevuti"

msgid "${count} sent"
msgstr "${count} inviati"

msgid "${count} note"
msgstr "${count} nota"

msgid "${count} notes"
msgstr "${count} note"

msgid "Amount"
msgstr "Importo"

msgid "Source"
msgstr "Fonte"

msgid "Group"
msgstr "Gruppo"

msgid "Owner"
msgstr "Proprietario"

msgid "Reaction Time"
msgstr "Tempo di reazione"

msgid "Process Time"
msgstr "Tempo di elaborazione"

msgid "Summary"
msgstr "Riepilogo"

msgid ""
"You are editing a note created by someone else. By saving your changes you "
"will become the author of the whole note."
msgstr ""
"Stai modificando una nota creata da qualcun altro. Salvando le modifiche "
"diventerai l'autore dell'intera nota."

msgid ""
"Notes are private and only shown to logged-in members. URLs and e-mail "
"addresses are turned into links."
msgstr ""
"Le note sono private e vengono mostrate solo ai membri che hanno effettuato "
"l'accesso. Gli URL e gli indirizzi e-mail vengono trasformati in "
"collegamenti."

msgid "Pick-Up"
msgstr "Prelievo"

msgid "Request Reference"
msgstr "Riferimento della richiesta"

msgid "Subject"
msgstr "Oggetto"

msgid "Would you like to make corrections to the event?"
msgstr "Volete apportare correzioni all'evento?"

msgid "Edit this event."
msgstr "Modificare questo evento."

msgid "Forgot something or have a special request?"
msgstr "Hai dimenticato qualcosa o hai una richiesta speciale?"

msgid "Add a message to the ticket."
msgstr "Aggiungi un messaggio al biglietto."

msgid "New messages have been disabled because the ticket has been closed."
msgstr ""
"I nuovi messaggi sono stati disabilitati perché il biglietto è stato chiuso."

msgid ""
"Enable notifications about new tickets. Only works when being logged in and "
"having the browser with the site open."
msgstr ""
"Abilita le notifiche sui nuovi ticket. Funziona solo quando si è connessi e "
"si ha il browser con il sito aperto."

msgid "Archive all selected tickets?"
msgstr "Archiviare tutti i biglietti selezionati?"

msgid "Do Archive"
msgstr "Fare Archivio"

msgid "Archive selected"
msgstr "Archivio selezionato"

msgid ""
"You've reached this site because you are logged in. Visitors are "
"automatically redirected to the following link:"
msgstr ""
"Hai raggiunto questo sito perché sei autenticato. I visitatori vengono "
"reindirizzati automaticamente al seguente collegamento:"

msgid ""
"You are not automatically redirected so you have a chance to edit or delete "
"this link."
msgstr ""
"Non vieni reindirizzato automaticamente, quindi hai la possibilità di "
"modificare o eliminare questo collegamento."

msgid "You have been successfully unsubscribed from all regular emails."
msgstr ""
"L'iscrizione da tutte le e-mail periodiche è stata annullata correttamente."

msgid "Active"
msgstr "Attivo"

msgid "Inactive"
msgstr "Inattivo"

msgid "Role"
msgstr "Ruolo"

msgid "local"
msgstr "locale"

msgid "None"
msgstr "Nessuno"

msgid "No links found."
msgstr "Nessun collegamento trovato."

msgid "Select an item to view it"
msgstr "Seleziona un elemento per visualizzarlo"

msgid "Users"
msgstr "Utenti"

msgid "Ticket permissions"
msgstr "Permessi sul biglietto"

msgid "Yubikey"
msgstr "Yubikey"

msgid "Username"
msgstr "Nome utente"

msgid "Identicon"
msgstr "Icona identificativa"

msgid "Password"
msgstr "Password"

#, python-format
msgid "Chat History with ${org}"
msgstr "Cronologia delle chat con ${org}"

msgid "Your Chat has been turned into a ticket"
msgstr "È stato creato un ticket dalla loro chat"

msgid "Archived Chats"
msgstr "Chat archiviate"

msgid "Chat Customer"
msgstr "Chat con i clienti"

msgid "New Recipient"
msgstr "Nuovo destinatario"

msgid "Edit Recipient"
msgstr "Modifica il destinatario"

msgid "Online Counter Label"
msgstr "Etichetta Banco online"

msgid "Hide Online Counter on Homepage"
msgstr "Nascondi Banco online nella pagina iniziale"

msgid "Reservations Label"
msgstr "Etichetta Prenotazioni"

msgid "Hide Reservations on Homepage"
msgstr "Nascondi Prenotazioni nella pagina iniziale"

msgid "SBB Daypass Label"
msgstr "Etichetta Pass giornaliero SBB"

msgid "Publications Label"
msgstr "Etichetta Pubblicazioni"

msgid "Hide Publications on Homepage"
msgstr "Nascondi Pubblicazioni nella pagina iniziale"

msgid "E-Move Label"
msgstr "Etichetta E-Trasloco"

msgid "E-Move Url"
msgstr "URL E-Trasloco"

msgid "News and Events"
msgstr "Voci e eventi"

msgid "Number of news entries on homepage"
msgstr "Numero di voci di notizie sulla homepage"

msgid "Number of events displayed on homepage"
msgstr "Numero di eventi visualizzati sulla homepage"

msgid "Show partners on all pages"
msgstr "Mostra i partner su tutte le pagine"

msgid "Shows the footer on all pages but for admins"
msgstr "Mostra il piè di pagina su tutte le pagine ma per gli amministratori"

msgid "Partner display"
msgstr "Visualizzazione dei partner"

msgid "General"
msgstr "Generale"

msgid "Favicon"
msgstr "Favicon"

msgid "Social Media"
msgstr "Social media"

msgid "Links"
msgstr "Collegamenti"

msgid "Chat"
msgstr "Chat"

msgid "Header"
msgstr "Intestazione"

msgid "Footer"
msgstr "Piè di pagina"

msgid "Modules"
msgstr "Moduli"

msgid "Analytics"
msgstr "Analitica"

msgid "Holidays"
msgstr "Festività"

msgid "Link Migration"
msgstr "Migrazione dei link"

msgid "OneGov API"
msgstr "API OneGov"

<<<<<<< HEAD
#~ msgid "Supported Chat Integrations"
#~ msgstr "Integrazioni di chat supportate"

#~ msgid "Straight to ..."
#~ msgstr "Direttamente a ..."
=======
msgid "Data Retention Policy"
msgstr "Politica di Conservazione dei Dati"
>>>>>>> fa0d2b93

msgid ""
"Proceed with caution. Tickets and the data they contain may be irrevocable "
"deleted."
msgstr ""
"Procedere con cautela. I biglietti e i dati in essi contenuti possono essere "
"irrevocabilmente cancellati."<|MERGE_RESOLUTION|>--- conflicted
+++ resolved
@@ -1,11 +1,7 @@
 # This file was generated from translations.town6.xlsx
 msgid ""
 msgstr ""
-<<<<<<< HEAD
 "POT-Creation-Date: 2023-11-16 21:55+0100\n"
-=======
-"POT-Creation-Date: 2023-11-09 09:04+0100\n"
->>>>>>> fa0d2b93
 "PO-Revision-Date: 2021-09-27 16:02+0200\n"
 "Language: it_CH\n"
 "Content-Type: text/plain; charset=UTF-8\n"
@@ -1035,11 +1031,7 @@
 "per la home page."
 
 msgid "Current Image"
-<<<<<<< HEAD
-msgstr ""
-=======
 msgstr "Immagine attuale"
->>>>>>> fa0d2b93
 
 msgid "Has a digital seal"
 msgstr "Ha un sigillo digitale"
@@ -2239,16 +2231,8 @@
 msgid "OneGov API"
 msgstr "API OneGov"
 
-<<<<<<< HEAD
-#~ msgid "Supported Chat Integrations"
-#~ msgstr "Integrazioni di chat supportate"
-
-#~ msgid "Straight to ..."
-#~ msgstr "Direttamente a ..."
-=======
 msgid "Data Retention Policy"
 msgstr "Politica di Conservazione dei Dati"
->>>>>>> fa0d2b93
 
 msgid ""
 "Proceed with caution. Tickets and the data they contain may be irrevocable "
