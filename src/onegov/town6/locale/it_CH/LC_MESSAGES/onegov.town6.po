# This file was generated from translations.town6.xlsx
msgid ""
msgstr ""
<<<<<<< HEAD
"POT-Creation-Date: 2025-08-12 15:23+0200\n"
=======
"POT-Creation-Date: 2025-08-12 14:53+0200\n"
>>>>>>> 9aa57fc4
"PO-Revision-Date: 2021-09-27 16:02+0200\n"
"Language: it_CH\n"
"Content-Type: text/plain; charset=UTF-8\n"
"Content-Transfer-Encoding: 8bit\n"
"Generated-By: xls-to-po 1.0\n"

msgid "Chats"
msgstr "Chat"

msgid "My Chats"
msgstr "Le mie chat"

msgid "Archived Chats"
msgstr "Chat archiviate"

msgid "Name"
msgstr "Nome"

msgid "E-mail"
msgstr "E-mail"

msgid "Topic"
msgstr "Argomento"

msgid "Confirmation"
msgstr "Conferma"

msgid ""
"I confirm that I am aware that this chat will be saved and the history will "
"be sent to me by email."
msgstr ""
"Confermo di essere consapevole che questa chat sarà salvata e la cronologia "
"mi sarà inviata via e-mail"

msgid "General"
msgstr "Generale"

msgid "Chat ID"
msgstr "Chat ID "

msgid "Images"
msgstr "Immagini"

msgid "Choose the position of the page images on the content pages"
msgstr ""
"Scegliere la posizione delle immagini di pagina nelle pagine di contenuto"

msgid "Page image position"
msgstr "Posizione dell'immagine della pagina"

msgid "As a content image (between the title and text of a content page)"
msgstr ""
"Come immagine di contenuto (tra il titolo e il testo di una pagina di "
"contenuto)"

msgid "As header image (wide above the page content)"
msgstr "Come immagine di intestazione (ampia sopra il contenuto della pagina)"

msgid "Fonts"
msgstr "Caratteri"

msgid "Font family serif"
msgstr "Font famiglia serif"

msgid "Used for text in html body"
msgstr "Usato per il testo nel corpo html"

msgid "Font family sans-serif"
msgstr "Font famiglia sans-serif"

msgid "Used for all the headings"
msgstr "Usato per tutti i titoli"

msgid "Enable the chat"
msgstr "Attivare la chat"

msgid "Show chat for chosen people"
msgstr "Mostra la chat per le seguenti persone"

msgid "Chat Topics"
msgstr "Argomenti della chat"

msgid ""
"The topics can be chosen on the form at the start of the chat. Example "
"topics are 'Social', 'Clubs' or 'Planning & Construction'. If left empty, "
"all Chats get the topic 'General'."
msgstr ""
"Gli argomenti possono essere scelti nel modulo all'inizio della chat. Gli "
"argomenti di esempio sono 'Sociale', 'Club' o 'Pianificazione e "
"costruzione'. Se viene lasciato vuoto, tutte le chat avranno l'argomento "
"'Generale'."

msgid "Specific Opening Hours"
msgstr "Orari di apertura specifici"

msgid "If unchecked, the chat is open 24/7."
msgstr ""
"Se non è selezionata, la chat è disponibile 24 ore su 24, 7 giorni su 7."

msgid "Opening Hours"
msgstr "Orari di Apertura"

msgid ""
"Please add a day and times to each opening hour entry or deactivate specific "
"opening hours."
msgstr ""
"Si prega di aggiungere un giorno e un orario a ciascuna voce di orario di "
"apertura o di disattivare orari di apertura specifici."

msgid "Start time cannot be later than end time."
msgstr "L'ora di inizio non può essere successiva all'ora di fine."

msgid "day"
msgstr "giorno"

msgid "Start"
msgstr "Inizio"

msgid "End"
msgstr "Fine"

msgid "Add"
msgstr "Aggiungi"

msgid "Remove"
msgstr "Rimuovi"

msgid "Mo"
msgstr "Lu"

msgid "Tu"
msgstr "Ma"

msgid "We"
msgstr "Me"

msgid "Th"
msgstr "Gi"

msgid "Fr"
msgstr "Ve"

msgid "Sa"
msgstr "Sa"

msgid "Su"
msgstr "Do"

msgid "Enable RIS"
msgstr "Attiva RIS"

msgid "Enables the RIS integration for this organisation."
msgstr "Attiva l'integrazione RIS per questa organizzazione."

msgid "URL path for the RIS main page"
msgstr "Percorso URL per la pagina principale RIS"

msgid "The URL path for the RIS main page for non-logged-in users."
msgstr ""
"Il percorso URL per la pagina principale RIS per gli utenti non registrati."

#, fuzzy
msgid "Events"
msgstr "Evento"

msgid "All events"
msgstr "Tutti gli eventi"

msgid "Online Counter"
msgstr "Banco online"

msgid "Forms and applications"
msgstr "Moduli e richieste"

msgid "Publications"
msgstr "Pubblicazioni"

msgid "Official Documents"
msgstr "Documenti ufficiali"

msgid "Reservations"
msgstr "Prenotazioni"

msgid "Daypasses and rooms"
msgstr "Pass giornalieri e camere"

msgid "E-Move"
msgstr "E-Trasloco"

msgid "Move with eMovingCH"
msgstr "Trasferisciti con eTraslocoCH"

msgid "SBB Daypass"
msgstr "Pass giornaliero SBB"

msgid "Generalabonnement for Towns"
msgstr "Abbonamento generale per le città"

msgid "Services"
msgstr "Servizi"

msgid "Contacts"
msgstr "Contatti"

msgid "People"
msgstr "Persone"

#, fuzzy
msgid "All contacts"
msgstr "Contatti"

msgid "back"
msgstr "indietro"

#, python-format
msgid "Press ${shortcut} to open Search"
msgstr "Premi ${shortcut} per aprire Cerca"

msgid "Form"
msgstr "Modulo"

msgid "Check"
msgstr "Controlla"

msgid "Upload to Gever"
msgstr "Caricare a Gever"

msgid "Do you really want to upload this ticket?"
msgstr "Vuole davvero caricare questo biglietto?"

msgid "This will upload this ticket to the Gever instance, if configured."
msgstr "Questo caricherà il ticket nell'istanza di Gever, se configurata."

msgid "Upload Ticket"
msgstr "Caricare il biglietto"

msgid "Cancel"
msgstr "Annulla"

#.
#. Used in sentence: "${event} published."
msgid "Event"
msgstr "Evento"

msgid "Copy"
msgstr "Copia"

msgid "Export"
msgstr "Esporta"

msgid "Configure"
msgstr "Configura"

msgid "Import"
msgstr "Importa"

msgid "QR"
msgstr "QR"

msgid "Delete"
msgstr "Elimina"

#, python-format
msgid "Do you really want to delete \"${title}\"?"
msgstr "Desideri davvero eliminare \"${title}\"?"

msgid "All entries will be deleted as well!"
msgstr "Anche tutti gli elementi verranno eliminati!"

msgid "Delete directory"
msgstr "Elimina la cartella"

msgid "Change URL"
msgstr "Modifica URL"

msgid "Entry"
msgstr "Elemento"

msgid "iFrame"
msgstr "iFrame"

msgid "Homepage"
msgstr "Pagina principale"

msgid "Chat Archive"
msgstr "Archivio chat"

msgid "Meetings"
msgstr "Riunioni"

msgid "RIS Settings"
msgstr "Impostazioni RIS"

msgid "Meeting"
msgstr "Riunione"

msgid "Edit"
msgstr "Modifica"

msgid "Do you really want to delete this meeting?"
msgstr "Vuoi davvero cancellare questa riunione?"

msgid "This cannot be undone."
msgstr "L'operazione non può essere annullata."

msgid "Delete meeting"
msgstr "Elimina riunione"

msgid "Parliamentarians"
msgstr "Parlamentari"

msgid "Parliamentarian"
msgstr "Parlamentare"

msgid "New parliamentary group function"
msgstr "Nuova funzione del gruppo parlamentare"

msgid "New commission function"
msgstr "Nuova funzione della commissione"

msgid "Do you really want to delete this parliamentarian?"
msgstr "Vuole davvero cancellare questo parlamentare?"

msgid "Delete parliamentarian"
msgstr "Elimina parlamentare"

msgid "Do you really want to remove this role?"
msgstr "Vuoi davvero rimuovere questo ruolo?"

msgid "Remove role"
msgstr "Rimuovi ruolo"

msgid "Parliamentary groups"
msgstr "Gruppi parlamentari"

msgid "Parliamentary group"
msgstr "Gruppo parlamentare"

msgid "Do you really want to delete this parliamentary group?"
msgstr "Vuoi davvero cancellare questo gruppo parlamentare?"

msgid "Delete parliamentary group"
msgstr "Elimina gruppo parlamentare"

msgid "Parties"
msgstr "Partiti"

msgid "Political Party"
msgstr "Partito"

msgid "Commissions"
msgstr "Commissioni"

msgid "Commission"
msgstr "Commissione"

msgid "Do you really want to delete this commission?"
msgstr "Vuoi davvero cancellare questa commissione?"

msgid "Delete commission"
msgstr "Elimina commissione"

msgid "Political Businesses"
msgstr "Attività politico"

msgid "Political Business"
msgstr "Attività politico"

msgid "Do you really want to delete this political business?"
msgstr "Vuoi davvero cancellare questo attività politico?"

msgid "Delete political business"
msgstr "Elimina affare politico"

msgid "RIS settings"
msgstr "Impostazioni RIS"

msgid "Commission membership"
msgstr "Appartenenza alla commissione"

msgid "Do you really want to remove this commission membership?"
msgstr "Vuoi davvero rimuovere questa appartenenza alla commissione?"

msgid "Remove commission membership"
msgstr "Rimuovi appartenenza alla commissione"

msgid "No availability periods defined."
msgstr "Nessun periodo di disponibilità definito."

msgid "State:"
msgstr "Stato:"

msgid "Owner:"
msgstr "Proprietario:"

msgid "Kind:"
msgstr "Tipo:"

#. Used in sentence: "<dynamic element> <dynamic element>"
msgid "The chat request got accepted."
msgstr "La richiesta di chat è stata accettata."

msgid "<dynamic element> <dynamic element>"
msgstr "<dynamic element> <dynamic element>"

#. Used in sentence: "<dynamic element> <dynamic element>"
msgid "Connect to chatserver ..."
msgstr "Connettersi a chatserver ..."

msgid "Describe your request to start a chat."
msgstr "Descrivete la vostra richiesta di avviare una chat."

#. Used in sentence: "<dynamic element> <dynamic element>"
msgid "The chat has been ended."
msgstr "La chat è terminata."

#. Used in sentence: "<dynamic element> <dynamic element>"
msgid ""
"No one seems to be available at the moment. A ticket has been created from "
"your request and you will receive an email shortly."
msgstr ""
"Nessuno sembra essere disponibile al momento. È stato creato un ticket per "
"la sua richiesta e riceverà un'e-mail a breve."

msgid "Send"
msgstr "Invia"

msgid "Currently no chats open."
msgstr "Attualmente non ci sono chat aperte."

msgid "You accepted the chat request."
msgstr "Avete accettato la richiesta di chat."

msgid "Chat is loading ..."
msgstr "La chat è in fase di caricamento ..."

msgid "End and archive chat"
msgstr "Terminare e archiviare la chat"

msgid "Create ticket"
msgstr "Creare un biglietto"

msgid "Chat requests"
msgstr "Richieste di chat"

msgid "Currently no new chat requests."
msgstr "Attualmente non ci sono nuove richieste di chat"

msgid "Active Chats"
msgstr "Chat attive"

msgid "No active chats."
msgstr "Nessuna chat attiva."

#, fuzzy
msgid "Contact"
msgstr "Contatti"

msgid "Function"
msgstr "Funzione"

msgid "No active commissions."
msgstr "Nessuna commissione attiva."

msgid "Filters"
msgstr "Filtri"

msgid "No directories defined yet."
msgstr "Nessuna cartella ancora definita."

msgid "No entries found."
msgstr "Non è stato trovato nessun risultato."

msgid "Further Information"
msgstr "Ulteriori informazioni"

msgid "More"
msgstr "Più"

msgid "Publication"
msgstr "Pubblicazione"

msgid "Documents"
msgstr "Documenti"

msgid "Actions"
msgstr "Azioni"

msgid "Get notifications on new entries"
msgstr "Ricevi notifiche su nuovi elementi"

msgid "Propose a new entry"
msgstr "Proporre un nuovo elemento"

msgid "Internal Notes"
msgstr "Note interne"

msgid "External link"
msgstr "Collegamento esterno"

#, fuzzy
msgid "More information"
msgstr "Conferma"

msgid "Propose a change to this entry"
msgstr "Suggerisci una modifica per questa voce"

msgid "No subscribers yet"
msgstr "Non ci sono ancora abbonati"

msgid "There are currently ${count} recipients registered."
msgstr "Al momento ci sono ${count} destinatari registrati."

msgid ""
"Subscribers may always unsubscribe themselves through a link shown at the "
"bottom of the newsletter. If you unsubscribe them here, they will not be "
"notified."
msgstr ""
"Gli abbonati possono sempre annullare l'iscrizione tramite un collegamento "
"mostrato in fondo alla newsletter. Se annulli qui la loro iscrizione, questi "
"non riceveranno alcun avviso."

msgid "Unsubscribe"
msgstr "Annulla iscrizione"

msgid "unsubscribe"
msgstr "annulla l'iscrizione"

msgid ""
"This recipient has delivery failures, including hard bounces, invalid email "
"addresses, spam complaints, manual deactivations, or being blocked. We "
"recommend unsubscribing it from the list."
msgstr ""
"Questo destinatario presenta errori di consegna, tra cui rimbalzi, indirizzi "
"e-mail non validi, reclami per spam, disattivazioni manuali o blocco. Si "
"consiglia di cancellarlo dall'elenco."

msgid ""
"Your edit requires a migration of existing entries. Please confirm the "
"following changes."
msgstr ""
"La tua modifica richiede una migrazione degli elementi esistenti. Conferma "
"le seguenti modifiche."

msgid ""
"Changes are detected using a heuristic. Therefore it is possible that your "
"changes were misdetected. If in doubt, press cancel and try to change the "
"directory in small increments."
msgstr ""
"Le modifiche vengono rilevate utilizzando un'euristica. Pertanto è possibile "
"che le modifiche siano state rilevate erroneamente. In caso di dubbio, premi "
"annulla e prova a modificare la cartella in incrementi di dimensioni ridotte."

msgid "For additional safety you can also download a backup before continuing:"
msgstr ""
"Per maggiore sicurezza puoi anche scaricare un backup prima di proseguire:"

msgid "Download backup"
msgstr "Scarica il backup"

msgid ""
"There was an error while migrating your directory! You can fix the displayed "
"entries in a separate window and then continue here."
msgstr ""
"Si è verificato un errore durante la migrazione della cartella! Puoi "
"correggere gli elementi visualizzati in una finestra separata e poi "
"proseguire qui."

msgid "Added:"
msgstr "Aggiunto:"

msgid "Removed:"
msgstr "Rimosso:"

msgid "Renamed:"
msgstr "Rinominato:"

msgid "Changed:"
msgstr "Modificato:"

#, fuzzy
msgid "Confirm"
msgstr "Conferma"

msgid "There was an error while importing your directory!"
msgstr "Si è verificato un errore durante l'importazione della cartella!"

msgid "Download Form"
msgstr "Scarica il modulo"

msgid "Embed iFrame"
msgstr "Incorporare iFrame"

msgid "You can copy the following code to embed this page as an iFrame:"
msgstr ""
"È possibile copiare il seguente codice per incorporare questa pagina come "
"iFrame:"

msgid ""
"To display the breadcrumbs you can add ${bc_level} as a parameter to the "
"URL. The number defines where the breadcrumbs start. 1 in this case means "
"that the first level is hidden. You can use any number as long as it is less "
"than the number of levels in the breadcrumbs."
msgstr ""
"Per visualizzare le briciole di pane si può aggiungere ${bc_level} come "
"parametro all'URL. Il numero definisce l'inizio delle briciole di pane. 1 in "
"questo caso significa che il primo livello è nascosto. È possibile "
"utilizzare qualsiasi numero, purché sia inferiore al numero di livelli delle "
"briciole di pane."

msgid ""
"Please review your data and press \"Complete\" to finalize the process. If "
"there's anything you'd like to change, click on \"Edit\" to return to the "
"filled-out form."
msgstr ""
"Esamina di nuovo i dati e premi \"Completa\" per finalizzare il processo. Se "
"c'è qualcosa che desideri modificare, fai clic su \"Modifica\" per tornare "
"al modulo compilato."

msgid ""
"The image shown in the list view is a square. To have your image shown fully "
"in the list view, you need to use a square image."
msgstr ""
"L'immagine mostrata nella visualizzazione elenco è un quadrato. Per "
"visualizzare l'immagine nella sua interezza nella visualizzazione elenco, è "
"necessario utilizzare un'immagine quadrata."

msgid "Complete"
msgstr "Completato"

msgid "No exports available."
msgstr "Nessuna esportazione disponibile."

msgid "Upload"
msgstr "Carica"

msgid "Just Uploaded"
msgstr "Appena caricato"

msgid "Extension"
msgstr "Estensione"

msgid "Upload Date"
msgstr "Data di caricamento"

#, fuzzy
msgid "All Files"
msgstr "Tutti gli articoli"

msgid "No files uploaded yet"
msgstr "Nessun file caricato"

msgid "Published until"
msgstr "Pubblicato fino a"

msgid "You are trying to open a page for which you are not authorized."
msgstr "Stai cercando di aprire una pagina per la quale non sei autorizzato."

msgid "Please follow this link to login with a different user."
msgstr "Segui questo collegamento per accedere con un altro utente."

msgid "Please follow this link to login."
msgstr "Segui questo collegamento per accedere."

msgid "No forms defined yet."
msgstr "Nessun modulo ancora definito."

msgid "Categories"
msgstr "Categorie"

msgid ""
"To edit the image descriptions, click on one, enter your descrption and "
"press return. To abort press escape."
msgstr ""
"Per modificare le descrizioni delle immagini, fai clic su una di esse, "
"inserisci la descrizione e premi Invio. Per interrompere premere Esc."

msgid "No images uploaded yet"
msgstr "Nessuna immagine caricata"

msgid "This album does not contain any images yet."
msgstr "Questo album non contiene ancora nessuna immagine."

msgid "No photo albums defined yet."
msgstr "Nessun album fotografico ancora definito."

msgid "Search term"
msgstr "Termine di ricerca"

#, fuzzy
msgid "Skip navigation"
msgstr "Migrazione dei link"

msgid "Back to the homepage"
msgstr "Torna alla pagina principale"

msgid "Logo"
msgstr "Logo"

msgid "The form contains errors. Please check the fields marked in red."
msgstr "Il modulo contiene degli errori. Verifica i campi segnalati in rosso."

msgid "Copied to Clipboard!"
msgstr "Copiato negli appunti!"

msgid "Alternatives"
msgstr "Alternative"

msgid "Don't have an account yet?"
msgstr "Non hai ancora un account?"

msgid "Register now"
msgstr "Iscriviti subito"

msgid "Forgot your password?"
msgstr "Hai dimenticato la password?"

msgid "Reset password"
msgstr "Reimposta la password"

msgid "You are here"
msgstr "Ti trovi qui"

msgid "Privacy Protection"
msgstr "Tutela della privacy"

msgid "Login"
msgstr "Accedi"

msgid "Citizen Login"
msgstr "Accesso cliente"

msgid "About"
msgstr "Chi Siamo"

msgid "more"
msgstr "più"

msgid "Submit"
msgstr "Invia"

msgid "Select files"
msgstr "Seleziona i file"

msgid "Drop files to upload"
msgstr "Trascina e rilascia il file da caricare"

msgid "read more"
msgstr "leggere di più"

msgid "All articles"
msgstr "Tutti gli articoli"

msgid "E-Mail Address"
msgstr "Indirizzo e-mail"

msgid "This site is private"
msgstr "Questo sito è privato"

msgid "This site is private but can also be seen by members"
msgstr "Questo sito è privato ma può essere visto dai membri"

msgid "This site is public but requires submitting an mTAN"
msgstr "Questo sito è pubblico ma richiede l'invio di un mTAN"

msgid "This site is secret"
msgstr "Questo sito è segreto"

msgid "This site is secret and requires submitting an mTAN"
msgstr "Questo sito è segreto e richiede l'invio di un mTAN"

msgid "This site is not published."
msgstr "Questo sito non è pubblicato."

msgid "This site is not public."
msgstr "Questo sito non è pubblico."

msgid "This site is not public but it can be seen by members."
msgstr "Questo sito non è pubblico ma può essere visto dai membri."

msgid ""
"This site contains no lead. Leads are used for lists and search results."
msgstr ""
"Questo sito non contiene estratti. Per gli elenchi e i risultati di ricerca "
"vengono utilizzati gli estratti."

msgid "Map"
msgstr "Mappa"

msgid "Links"
msgstr "Collegamenti"

msgid "More news"
msgstr "Altre notizie"

msgid "Other Entries"
msgstr "Altri elementi"

msgid "Previous Entry"
msgstr "Voce precedente"

msgid "Next Entry"
msgstr "Prossima voce"

msgid "Invoice Items"
msgstr "Voci di fattura"

msgid "Total Amount"
msgstr "Importo totale"

msgid "Chat History"
msgstr "Storia della chat"

msgid "Item(s)"
msgstr "Elemento(i)"

msgid "Change request"
msgstr "Richiesta di modifica"

msgid "New Entry"
msgstr "Nuovo elemento"

msgid "Directory"
msgstr "Cartella"

msgid "Payment"
msgstr "Pagamento"

msgid "Value Added Tax"
msgstr "Imposta sul valore aggiunto"

msgid "${vat_rate}% included"
msgstr "${vat_rate}% inclusa"

msgid "State"
msgstr "Stato"

msgid "Payment Method"
msgstr "Modalità di pagamento"

msgid "Offline Payment"
msgstr "Fattura"

msgid "Online Payment"
msgstr "Pagamento online"

msgid "Source"
msgstr "Fonte"

msgid "Manual"
msgstr "Manuale"

msgid "Datatrans"
msgstr "Datatrans"

msgid "Stripe Connect"
msgstr "Stripe Connect"

msgid "Worldline Saferpay"
msgstr "Worldline Saferpay"

msgid "Fee"
msgstr "Tariffa"

msgid "Organisation"
msgstr "Organizzazione"

msgid "Functions:"
msgstr "Funzioni:"

msgid "Open"
msgstr "Aperto"

msgid "Pending"
msgstr "In attesa"

msgid "Closed"
msgstr "Chiuso"

#, fuzzy
msgid "Archived"
msgstr "Fare Archivio"

msgid "Paid"
msgstr "Pagato"

msgid "Failed"
msgstr "Fallito"

msgid "Refunded"
msgstr "Rimborsato"

msgid "Invoiced"
msgstr "Fatturato"

msgid "Ticket"
msgstr "Biglietto"

msgid "Previous Page"
msgstr "Pagina precedente"

msgid "You're on page"
msgstr "Sei sulla pagina"

msgid "Next Page"
msgstr "Pagina successiva"

msgid ""
"Persons living outside the following zipcodes may only reserve this "
"allocation on the ${date}: ${zipcodes}"
msgstr ""
"Le persone che vivono al di fuori dei seguenti codici postali possono "
"prenotare questa allocazione solo il ${date}: ${zipcodes}"

msgid "Occupancy"
msgstr "Occupazione"

msgid "Quota"
msgstr "Quota"

msgid "Initiated"
msgstr "Avviato"

msgid "Submitted"
msgstr "Inviato"

msgid "Published"
msgstr "Pubblicato"

msgid "Withdrawn"
msgstr "Ritirato"

msgid "Submitter"
msgstr "Mittente"

msgid "Title"
msgstr "Titolo"

msgid "Description"
msgstr "Descrizione"

msgid "List Preview"
msgstr "Anteprima elenco"

msgid "Image"
msgstr "Immagine"

msgid "Additional Information"
msgstr "Informazioni aggiuntive"

#, fuzzy
msgid "Location"
msgstr "Conferma"

msgid "Price"
msgstr "Prezzo"

msgid "Organizer"
msgstr "Organizzatore"

msgid "Organizer E-Mail address"
msgstr "Indirizzo e-mail dell'organizzatore"

msgid "Organizer phone number"
msgstr "Numero di telefono dell'organizzatore"

msgid "Tags"
msgstr "Tag"

msgid "Date and time"
msgstr "Data e ora"

msgid "Recurrence"
msgstr "Ricorrenza"

#, fuzzy
msgid "All dates"
msgstr "Tutti gli articoli"

msgid "No events found."
msgstr "Nessun evento trovato."

msgid "Past events"
msgstr "Eventi passate"

msgid "Learn more"
msgstr "Per saperne di più"

msgid "From"
msgstr "Dalle"

msgid "To"
msgstr "A"

msgid "Filter by date"
msgstr "Filtro per data"

msgid "Administrator"
msgstr "Amministratore"

msgid "Editor"
msgstr "Redattore"

msgid "Supporter"
msgstr "Sostenitore"

msgid "Member"
msgstr "Membro"

msgid "Administrators"
msgstr "Amministratori"

msgid "Editors"
msgstr "Redattori"

msgid "Supporters"
msgstr "Sostenitori"

msgid "Members"
msgstr "Membri"

msgid "Close (Esc)"
msgstr "Chiudi (Esc)"

msgid "Share"
msgstr "Condividi"

msgid "Toggle fullscreen"
msgstr "Attiva/disattiva schermo intero"

msgid "Zoom in/out"
msgstr "Ingrandisci/riduci"

msgid "Show more"
msgstr "Mostra di più"

msgid ""
"This space holds images from your photo-albums. To show photos add a few "
"photos to an album and mark it as available for the homepage."
msgstr ""
"Questo spazio contiene le immagini dei tuoi album fotografici. Per mostrare "
"le foto, aggiungi alcune foto a un album e contrassegnalo come disponibile "
"per la home page."

msgid "Current Image"
msgstr "Immagine attuale"

msgid "Has a digital seal"
msgstr "Ha un sigillo digitale"

msgid "${count} page"
msgstr "${count} pagina"

msgid "${count} pages"
msgstr "${count} pagine"

msgid "Further occurrences:"
msgstr "Ulteriori occorrenze:"

msgid ""
"Your request will be processed shortly. To see the state of your process "
"your may return to this page at any time. All information on this page has "
"been sent to your e-mail address."
msgstr ""
"La tua richiesta sarà elaborata a breve. Puoi tornare a questa pagina in "
"qualsiasi momento per visualizzare lo stato del processo. Tutte le "
"informazioni su questa pagina sono state inviate al tuo indirizzo e-mail."

msgid ""
"Your request will be processed shortly. To see the state of your process "
"your may return to this page at any time."
msgstr ""
"La tua richiesta sarà elaborata a breve. Puoi tornare a questa pagina in "
"qualsiasi momento per visualizzare lo stato del processo."

msgid "Your request has been completed."
msgstr "La tua richiesta è stata completata."

msgid "Privacy"
msgstr "Privacy"

msgid "Send me my entered data by e-mail."
msgstr "Inviami i dati inseriti tramite e-mail."

msgid "Pay Online Now"
msgstr "Paga ora online"

msgid "Credit Card Fee"
msgstr "Commissione sulla carta di credito"

msgid "Pay Offline later"
msgstr "Pagare con fattura"

msgid "at ${time}"
msgstr "alle ${time}"

msgid "Object"
msgstr "Oggetto"

msgid "Reservation"
msgstr "Prenotazione"

msgid "Net Amount"
msgstr "Importo netto"

msgid "Payment Provider"
msgstr "Elaboratore dei pagamenti"

msgid "Created"
msgstr "Creato"

msgid "Disbursed"
msgstr "Erogato"

msgid "Find Your Spot"
msgstr "Cerca le date / Prenotazioni ricorrenti"

msgid "Access"
msgstr "Accesso"

msgid "Public"
msgstr "Pubblico"

msgid "Private"
msgstr "Privata"

msgid "Will be published on:"
msgstr "Verrà pubblicato il:"

msgid "Publication date:"
msgstr "Data di pubblicazione:"

msgid "Reset"
msgstr "Ripristina"

msgid "Will be published until:"
msgstr "Sarà pubblicato fino a:"

msgid "Publication end date:"
msgstr "Data di fine pubblicazione:"

msgid "Not a publication"
msgstr "Non una pubblicazione"

msgid "Digital seal"
msgstr "Sigillo digitale"

#, fuzzy
msgid "Content"
msgstr "Contatti"

msgid "1 page"
msgstr "1 pagina"

msgid "Contains no readable text"
msgstr "Non contiene testo leggibile"

msgid "1 word"
msgstr "1 parola"

msgid "${count} words"
msgstr "${count} parole"

msgid "Do you really want to delete this file?"
msgstr "Vuoi davvero eliminare questo file?"

msgid "Delete File"
msgstr "Elimina file"

msgid "Please provide the new name for the file"
msgstr "Indica il nuovo nome del file"

msgid "Rename"
msgstr "Rinomina"

msgid "Download"
msgstr "Scaricare"

msgid "Linked Pages"
msgstr "Collegamenti"

msgid "Links to ${filename}"
msgstr "Collegamenti a ${filename}"

msgid "Digital seal applied by ${signee} on ${date}"
msgstr "Sigillo digitale applicato da ${signee} il ${date}"

msgid "Please enter your yubikey to apply a digital seal to this file"
msgstr ""
"Inserisci il tuo yubikey per applicare un sigillo digitale a questo file"

msgid "Sign"
msgstr "Firma"

msgid "Plug your YubiKey into a USB slot and press it."
msgstr "Collega il dispositivo YubiKey a una porta USB e premi."

msgid ""
"Published documents with a digital seal can be discovered through the site-"
"search and in the list of documents with a digital seal. This action will be "
"logged and cannot be undone."
msgstr ""
"Documenti pubblicati con sigillo digitale possono essere individuati tramite "
"la ricerca nel sito e nell'elenco dei documenti con sigillo digitale. Questa "
"operazione verrà registrata e non può essere annullata."

msgid "Without digital seal"
msgstr "Senza sigillo digitale"

msgid "Apply digital seal now"
msgstr "Applica ora il sigillo digitale"

msgid "You are not authorised to apply digital seals to documents"
msgstr "Non sei autorizzati ad applicare sigilli digitali ai documenti"

msgid "Click to add a description"
msgstr "Clicca per aggiungere una descrizione"

msgid "Do you really want to delete the image?"
msgstr "Vuoi davvero eliminare l'immagine?"

msgid "Delete Image"
msgstr "Elimina immagine"

msgid "${name} was provided with a digital seal on ${date}"
msgstr "${name} è stato dotato di sigillo digitale il ${date}"

msgid "${name} is not in our database"
msgstr "${name} non è contenuto nel nostro database"

msgid "Accept"
msgstr "Accetta"

msgid "Focus"
msgstr "Messa a fuoco"

msgid "Available options for the focus widget:"
msgstr "Opzioni disponibili per il widget di messa a fuoco:"

msgid "Copy to clipboard"
msgstr "Copia negli appunti"

msgid "Booking Text"
msgstr "Testo prenotazione"

msgid "Unit"
msgstr "Unità"

msgid "Quantity"
msgstr "Quantità"

msgid "VAT Rate"
msgstr "Aliquota IVA"

msgid "VAT"
msgstr "IVA"

msgid "Amount"
msgstr "Importo"

msgid "Submission"
msgstr "Iscrizione"

msgid "Selected Options"
msgstr "Opzioni selezionate"

msgid "Discounts / Surcharges"
msgstr "Deduzioni / Supplementi"

msgid "Lump sum"
msgstr "Somma forfettaria"

msgid "Unpaid"
msgstr "Non pagato"

msgid "Total"
msgstr "Totale"

msgid "Hello!"
msgstr "Ciao!"

msgid "Your e-mail address was just used to create an account on ${homepage}."
msgstr ""
"Il tuo indirizzo e-mail è stato appena utilizzato per creare un account su "
"${homepage}."

msgid "To activate your account, click confirm below:"
msgstr "Per attivare il tuo account, fai clic su conferma qui di seguito:"

#, fuzzy
msgid "Confirm my account"
msgstr "Conferma"

msgid ""
"If you believe this is an error, ignore this message and we'll never bother "
"you again."
msgstr ""
"Se ritieni che si tratti di un errore, ignora questo messaggio e non ti "
"disturberemo mai più."

msgid "Below you can see your chat conversation:"
msgstr "Qui di seguito potete vedere la vostra conversazione in chat:"

msgid "Have a great day!"
msgstr "Ti auguro una buona giornata!"

msgid "Your e-mail address was just used to send a login link to ${homepage}."
msgstr ""
"Il vostro indirizzo e-mail è stato appena utilizzato per inviare un link di "
"accesso a ${homepage}."

msgid "Use the token below or click on the link to complete your login."
msgstr ""
"Utilizzare il token sottostante o fare clic sul link per completare il login."

msgid "Complete Login"
msgstr "Accesso completo"

msgid "Hello"
msgstr "Ciao"

msgid ""
"You are receiving this mail because you subscribed to the following "
"newsletter:"
msgstr "Ricevi questa mail perché sei iscritto alla seguente newsletter:"

msgid "You subscribed to the following newsletter categories:"
msgstr "Ti sei iscritto alle seguenti categorie di newsletter:"

msgid "Please click the following link to confirm your subscription:"
msgstr "Fai clic sul seguente collegamento per confermare l'iscrizione:"

#, fuzzy
msgid "Confirm subscription"
msgstr "Conferma l'Iscrizione"

msgid "To update your subscription categories click here:"
msgstr "Per aggiornare le categorie di abbonamento, fare clic qui:"

msgid "Update subscription"
msgstr "Aggiornare l' iscrizione"

msgid ""
"If you did not subscribe to this newsletter you can simply ignore this e-"
"mail."
msgstr ""
"Se non ti sei iscritto a questa newsletter puoi semplicemente ignorare "
"questa e-mail."

msgid "Click here to unsubscribe."
msgstr "Clicca qui per annullare l'iscrizione."

msgid ""
"You are receiving this mail because you subscribed to getting notifications "
"on new entries in the following directory:"
msgstr ""
"Ricevi questa mail perché ti sei iscritto a ricevere notifiche su nuovi "
"elementi nella seguente cartella:"

msgid ""
"If you did not subscribe to this notifications you can simply ignore this e-"
"mail."
msgstr ""
"Se non ti sei iscritto a queste notifiche puoi semplicemente ignorare questa "
"e-mail."

msgid "Good morning,"
msgstr "Buongiorno,"

msgid "The following reservations are scheduled for today."
msgstr "Per oggi sono previste le seguenti prenotazioni."

msgid "Whole day"
msgstr "Giorno intero"

msgid "E-Mail"
msgstr "E-mail"

msgid "No reservations today."
msgstr "Nessuna prenotazione oggi."

msgid ""
"This is the daily reservation overview for ${organisation}. If you no longer "
"want to receive this e-mail please contact an administrator so they can "
"remove you from the recipients list."
msgstr ""
"Questa è la panoramica delle prenotazioni giornaliere per ${organisation}. "
"Se non desideri più ricevere questa e-mail, contatta un amministratore in "
"modo che possa rimuoverti dall'elenco dei destinatari."

msgid "This is what happend on the ${org} website yesterday:"
msgstr "Questo è quello che è successo ieri sul sito web di ${org}:"

msgid "This is what happend on the ${org} website over the weekend:"
msgstr ""
"Questo è quello che è successo sul sito web ${org} durante il fine settimana:"

msgid "tickets were opened."
msgstr "biglietti sono stati aperti."

msgid "ticket was opened."
msgstr "biglietto è stato aperto."

msgid "tickets were accepted."
msgstr "biglietti sono stati accettati."

msgid "ticket was accepted."
msgstr "biglietto è stato accettato."

msgid "tickets were closed."
msgstr "biglietti sono stati chiusi."

msgid "ticket was closed."
msgstr "biglietto è stato chiuso."

msgid "There are currently ${currently_open} tickets open and"
msgstr "Al momento ci sono ${currently_open} biglietti aperti e"

msgid "There is currently ${currently_open} ticket open and"
msgstr "Al momento c'è ${currently_open} biglietto aperto e"

msgid "tickets are pending."
msgstr "biglietti sono in sospeso."

msgid "ticket is pending."
msgstr "biglietto è in sospeso."

msgid "Have a great week!"
msgstr "Ti auguro una buona settimana!"

msgid ""
"This is the daily OneGov Cloud status e-mail. If you don't want to receive "
"this e-mail you may deactivate it by clicking on"
msgstr ""
"Questa è l'e-mail di stato quotidiana di OneGov Cloud. Se non vuoi ricevere "
"questa e-mail puoi disattivarla cliccando su"

msgid "Or by changing the settings in your user profile."
msgstr "Oppure modificando le impostazioni nel tuo profilo utente."

msgid "Your directory submission has been adopted:"
msgstr "L'invio della cartella è stato adottato:"

msgid "Check request status"
msgstr "Controlla lo stato della richiesta"

msgid "Your change request has been applied:"
msgstr "La richiesta di modifica è stata applicata:"

msgid "Your directory submission has unfortunately been rejected:"
msgstr "L'invio della cartella è stato rifiutato:"

msgid "The rejection of your directory application has been withdrawn:"
msgstr ""
"Il rifiuto della vostra domanda di iscrizione all'elenco è stato ritirato:"

msgid "Your event has been accepted:"
msgstr "L'evento è stato accettato:"

msgid "Your event has unfortunately been rejected:"
msgstr "Purtroppo l'evento è stato rifiutato:"

msgid "New note in Ticket ${link}"
msgstr "Nuova nota nel ticket ${link}"

msgid "${author} wrote"
msgstr "${author} ha scritto"

msgid ""
"This is the notification for notes on reservations for ${request.app.org."
"title}. If you no longer want to receive this e-mail please contact an "
"administrator so they can remove you from the recipients list."
msgstr ""
"Questa è la notifica per le note sulle prenotazioni per ${request.app.org."
"title}. Se non si desidera più ricevere questo messaggio di posta "
"elettronica si prega di contattare un amministratore in modo che possa "
"rimuovervi dall'elenco dei destinatari lista"

msgid "Pending approval"
msgstr "In attesa di approvazione"

msgid "A new entry has been added to the \"${directory}\" directory:"
msgstr "Un nuovo elemento è stato aggiunto alla cartella \"${directory}\":"

msgid "Do you no longer wish to receive these notifications?"
msgstr "Non desideri più ricevere queste notifiche?"

msgid "The following reservations have been accepted:"
msgstr "Sono state accettate le seguenti prenotazioni:"

msgid ""
"This is a notification for the new reservations for ${organisation}. If you "
"no longer wish to receive these notifications, please contact an "
"administrator so they can remove you from the recipients list."
msgstr ""
"Questa è una notifica per le nuove prenotazioni di ${organizzazione}. Se non "
"desiderate più ricevere queste notifiche, contattate un amministratore per "
"essere rimossi dall'elenco dei destinatari."

msgid "An administrator just created a new account on ${org} for you."
msgstr "Un amministratore ha appena creato per te un nuovo account su ${org}."

msgid "Your username is ${email}."
msgstr "Il tuo nome utente è ${email}."

msgid "Click on the following link to set your account password:"
msgstr "Fai clic sul seguente link per impostare la password dell'account:"

msgid "Set Account Password"
msgstr "Imposta la password dell'account"

msgid ""
"If the password link has expired, you can also request a new password here:"
msgstr ""
"Se il collegamento della password è scaduto, puoi richiedere una nuova "
"password qui:"

msgid "To use your account you need the Yubikey with the serial ${number}"
msgstr ""
"Per utilizzare il tuo account hai bisogno di Yubikey con il seriale ${number}"

msgid "Latest news"
msgstr "Ultime notizie"

msgid ""
"You are receiving this e-mail because you signed up for the ${org} "
"newsletter."
msgstr ""
"Ricevi questa e-mail perché ti sei registrato alla newsletter di ${org}."

msgid "Click here to view web version."
msgstr "Clicca qui per visualizzare la versione web."

msgid "You no longer wish to receive the newsletter?"
msgstr "Non desideri più ricevere la newsletter?"

msgid ""
"The user with the address ${address} just unsubscribed from the newsletter "
"subscriber list."
msgstr ""
"L'utente con l'indirizzo ${indirizzo} si è appena cancellato dalla lista "
"degli iscritti alla newsletter."

msgid "Click the following link to set a new password:"
msgstr "Clicca sul collegamento seguente per impostare una nuova password:"

msgid "If you don't want to change your password, you can ignore this email."
msgstr "Se non desideri modificare la password, ignora questa e-mail."

msgid "Your request has received a payment."
msgstr "La tua richiesta ha ricevuto un pagamento."

msgid "Your request was marked as unpaid."
msgstr "La tua richiesta è stata contrassegnata come non pagata."

msgid ""
"Your request's payment has been refunded. Note that it might take a few days "
"until your refunded amount is shown on your credit card bill."
msgstr ""
"Il pagamento della tua richiesta è stato rimborsato. Tieni presente che "
"potrebbero essere necessari alcuni giorni prima che l'importo rimborsato "
"venga visualizzato sull'estratto conto della carta di credito."

msgid "Amount:"
msgstr "Importo:"

msgid "Your registration for \"${title}\" has been confirmed."
msgstr "La tua registrazione per \"${title}\" è stata confermata."

msgid "Your registration for \"${title}\" has been denied."
msgstr "La tua registrazione per \"${title}\" è stata rifiutata."

msgid "Your registration for \"${title}\" has been cancelled."
msgstr "La tua registrazione per \"${title}\" è stata annullata."

msgid "Registration"
msgstr "Registrazione"

msgid "Registration Window"
msgstr "Finestra di registrazione"

msgid "The ticket number is"
msgstr "Il numero del biglietto è"

msgid "The following reservations have been rejected:"
msgstr "Le seguenti prenotazioni sono state rifiutate:"

msgid ""
"This is a notification for the rejected reservations for ${organisation}. If "
"you no longer wish to receive these notifications, please contact an "
"administrator so they can remove you from the recipients list."
msgstr ""
"Questa è una notifica per le prenotazioni rifiutate per ${organization}. Se "
"non desideri più ricevere queste notifiche, contatta un amministratore in "
"modo che possa rimuoverti dall'elenco dei destinatari."

msgid "Key Code"
msgstr "Codice chiave"

msgid "See all your reservations"
msgstr "Vedere tutte le prenotazioni"

msgid "The following reservations have unfortunately been cancelled:"
msgstr "Purtroppo le seguenti prenotazioni sono state annullate:"

msgid "Here's a summary of your reservations:"
msgstr "Ecco un riepilogo delle vostre prenotazioni:"

msgid "Changes to your submitted reservations:"
msgstr "Modifiche alle prenotazioni inviate:"

msgid "Rejected"
msgstr "Rifiutata"

msgid "A message has been sent regarding ${ref}:"
msgstr "È stato inviato un messaggio relativo a ${ref}:"

#. Canonical text for ${link} is: "visit the request status page"
#. Canonical text for ${link} is: "visit the request page"
msgid "Please ${link} to reply."
msgstr "Per favore ${link} per rispondere."

#. Used in sentence: "Please ${link} to reply."
msgid "visit the request status page"
msgstr "visita la pagina di richiesta dello stato"

#. Used in sentence: "Please ${link} to reply."
msgid "visit the request page"
msgstr "visita la pagina di richiesta"

msgid "Your request has been closed."
msgstr "La richiesta è stata chiusa."

msgid "Your requests's timeline has been archived for future reference:"
msgstr ""
"La cronologia delle richieste è stata archiviata per riferimento futuro:"

msgid "Request Timeline"
msgstr "Cronologia delle richieste"

msgid "Thank you for your request."
msgstr "Ti ringraziamo per la tua richiesta."

msgid "Your request has been registered with the following reference:"
msgstr "La tua richiesta è stata registrata con il seguente riferimento:"

msgid ""
"We will send another e-mail once your ticket has been completed. In the "
"meantime you can check the status of your ticket at any time:"
msgstr ""
"Ti invieremo un'altra e-mail una volta che il tuo biglietto sarà stato "
"completato. Nel frattempo puoi controllare in qualsiasi momento lo stato del "
"tuo biglietto:"

msgid "The following ticket has just been opened:"
msgstr "Il seguente biglietto è stato appena aperto:"

msgid "View the ticket"
msgstr "Visualizza il biglietto"

msgid "Your request has been reopened"
msgstr "La tua richiesta è stata riaperta"

msgid "You can see the current status of your ticket at any time here:"
msgstr ""
"Qui potete vedere lo stato attuale del vostro biglietto in qualsiasi momento:"

msgid "Date/Time"
msgstr "Data/Ora"

msgid "Agenda"
msgstr "Agenda"

msgid "No agenda items defined yet."
msgstr "Nessun elemento dell'agenda ancora definito."

msgid "No meetings defined yet."
msgstr "Nessuna riunione ancora definita."

msgid "Next Meeting"
msgstr "Prossima riunione"

msgid "Upcoming Meetings"
msgstr "Prossime riunioni"

msgid "Past Meetings"
msgstr "Riunioni passate"

msgid "Directory entry adopted."
msgstr "Elemento della cartella adottato."

msgid "Change request applied."
msgstr "Richiesta di modifica applicata."

msgid "Directory entry rejected."
msgstr "Elemento della cartella rifiutato."

msgid "Directory change rejected."
msgstr "Modifica della directory rifiutata"

msgid "Entry rejection withdrawn."
msgstr "Rifiuto di iscrizione ritirato"

msgid "Change rejection withdrawn."
msgstr "Rifiuto di modifica ritirato"

msgid "Event edited."
msgstr "Evento montato."

#. Canonical text for ${event} is: "Event"
msgid "${event} published."
msgstr "${event} pubblicato."

msgid "Event deleted."
msgstr "Evento eliminato."

msgid "Event withdrawn."
msgstr "Evento ritirato."

msgid "File signed."
msgstr "File firmato."

msgid "File with digital seal removed."
msgstr "File con sigillo digitale cancellato."

msgid "${amount} marked as paid."
msgstr "${amount} contrassegnato come pagato."

msgid "${amount} marked as unpaid."
msgstr "${amount} contrassegnato come non pagato."

msgid "${amount} captured."
msgstr "${amount} acquisito."

msgid "${amount} refunded."
msgstr "${amount} rimborsato."

msgid "1 reservation accepted."
msgstr "1 prenotazione accettata."

msgid "${count} reservations accepted."
msgstr "${count} prenotazioni accettate."

msgid "1 reservation rejected."
msgstr "1 prenotazione rifiutata."

msgid "${count} reservations rejected."
msgstr "${count} prenotazioni rifiutate."

msgid "1 reservation adjusted:"
msgstr "1 prenotazione regolata:"

msgid "Registration confirmed."
msgstr "Iscrizione confermata."

msgid "Registration denied."
msgstr "Iscrizione negata."

msgid "Registration cancelled."
msgstr "Registrazione annullata."

msgid "Ticket opened."
msgstr "Biglietto aperto."

msgid "Ticket accepted."
msgstr "Biglietto accettato."

msgid "Ticket closed."
msgstr "Biglietto chiuso."

msgid "Ticket reopened."
msgstr "Biglietto riaperto."

msgid "Ticket assigned"
msgstr "Biglietto assegnato"

msgid "Ticket e-mails disabled."
msgstr "E-mail dei biglietti disabilitate."

msgid "Ticket e-mails enabled."
msgstr "E-mail dei biglietti abilitate."

msgid "Payment amount changed."
msgstr "Importo del pagamento modificato."

msgid "Ticket archived."
msgstr "Biglietto archiviato."

msgid "Ticket recovered from archive."
msgstr "Biglietto recuperato dall'archivio."

msgid "Ticket uploaded to Gever."
msgstr "Biglietto caricato su Gever."

msgid ""
"You have exceeded the maximum number of unique accesses to protected "
"resources. Please try again at a later date."
msgstr ""
"È stato superato il numero massimo di accessi unici alle risorse protette. "
"Riprovare in un secondo momento."

msgid "Your search returned no results."
msgstr "La tua ricerca non ha restituito alcun risultato."

msgid "Hashtags"
msgstr "Hashtags"

msgid "Subscribe"
msgstr "Iscriviti"

msgid "Subscribe to RSS feed"
msgstr "Iscriviti al feed RSS"

msgid "RSS feed with your current selection of tags"
msgstr "Feed RSS con la tua selezione corrente di tag"

msgid "Subscribe to newsletter"
msgstr "Iscriviti alla newsletter"

msgid "Receive the newsletter by email"
msgstr "Ricevi la newsletter via e-mail"

msgid "Years"
msgstr "Anni"

msgid "Warning secret content"
msgstr "Avviso contenuto segreto"

msgid ""
"You selected 'secret' content for your newsletter. Secret content will not "
"be visible unless you enable it in"
msgstr ""
"Avete selezionato un contenuto 'segreto' per la vostra newsletter. I "
"contenuti segreti non saranno visibili a meno che non vengano abilitati nelle"

msgid "newsletter settings"
msgstr "impostazioni della newsletter"

msgid "Warning private content"
msgstr "Avviso contenuto privato"

msgid ""
"You selected 'private' content for your newsletter. Private content cannot "
"be part of a newsletter."
msgstr ""
"Avete selezionato un contenuto 'privato' per la vostra newsletter. I "
"contenuti privati non possono far parte di una newsletter."

msgid ""
"The newsletter is disabled. You can only see this page because you are "
"logged in."
msgstr ""
"La newsletter è disabilitata. Puoi vedere questa pagina solo perché hai "
"fatto il login."

msgid "To update your subscription, please use this ${Link}"
msgstr "Per aggiornare l'abbonamento, utilizzare questo ${Link}"

#, fuzzy
msgid "Archive"
msgstr "Fare Archivio"

msgid "No newsletters yet."
msgstr "Ancora nessuna newsletter."

msgid "Not yet sent."
msgstr "Non ancora inviato."

msgid ""
"The user ${username} was created successfully. Please write down the user's "
"password, as it won't be shown to you again:"
msgstr ""
"L'utente ${username} è stato creato correttamente. Annota la password "
"dell'utente, poiché non ti verrà più mostrata:"

msgid "Password:"
msgstr "Password:"

msgid ""
"The user ${username} was created successfully. An e-mail has been sent to "
"the user with login instructions."
msgstr ""
"L'utente ${username} è stato creato correttamente. Una e-mail con le "
"istruzioni per l'accesso è stata inviata all'utente."

msgid "Back to usermanagement"
msgstr "Torna alla gestione degli utenti"

msgid ""
"Sorry, the page you are looking for could not be found. Try checking the URL "
"for errors or use the search box on the top."
msgstr ""
"Spiacenti, la pagina che stai cercando non è stata trovata. Prova a "
"controllare l'URL per eventuali errori o utilizza la casella di ricerca in "
"alto."

msgid "Link to organizers page"
msgstr "Link alla pagina dell'organizzatore"

msgid "Link to registration"
msgstr "Link alla registrazione"

msgid "Exports"
msgstr "Esportazioni"

msgid "Export this event"
msgstr "Esporta questo evento"

msgid "Export all occurrences of this event"
msgstr "Esporta tutte le occorrenze di questo evento"

msgid "All occurrences of this event"
msgstr "Tutte le occorrenze di questo evento"

msgid "Origin"
msgstr "Origine"

msgid "This is an imported event"
msgstr "Questo è un evento importato"

msgid "General information about the event calendar"
msgstr "Informazioni generali sul calendario degli eventi"

msgid "Tag"
msgstr "Tag"

msgid "Date"
msgstr "Data"

msgid "Export these events"
msgstr "Esporta questi eventi"

msgid "Submit your event"
msgstr "Invia il tuo evento"

msgid "Personnel number"
msgstr "Numero del personale"

msgid "Contract number"
msgstr "Numero del contratto"

msgid "Picture"
msgstr "Immagine"

msgid "Party"
msgstr "Partito"

msgid "Private address"
msgstr "Indirizzo privato"

msgid "Place of residence"
msgstr "Luogo di residenza"

msgid "Date of birth"
msgstr "Data di nascita"

msgid "Date of death"
msgstr "Data di morte"

msgid "Place of origin"
msgstr "Luogo di origine"

msgid "Occupation"
msgstr "Occupazione"

msgid "Academic title"
msgstr "Titolo acc"

msgid "Salutation"
msgstr "Formula di saluto"

msgid "Salutation used in the address"
msgstr "Saluto utilizzato nell'indirizzo"

msgid "Salutation used for letters"
msgstr "Saluto utilizzato per le lettere"

msgid "How bills should be delivered"
msgstr "Come le fatture devono essere consegnate"

msgid "Private phone number"
msgstr "Numero di telefono privato"

msgid "Mobile phone number"
msgstr "Numero di cellulare"

msgid "Business phone number"
msgstr "Numero di telefono aziendale"

msgid "Primary email address"
msgstr "Indirizzo e-mail primario"

msgid "Secondary email address"
msgstr "Indirizzo e-mail secondario"

msgid "Website"
msgstr "Sito web"

msgid "Remarks"
msgstr "Osservazioni"

msgid "Functions"
msgstr "Funzioni"

msgid "Parliament"
msgstr "Parlamento"

msgid "in"
msgstr "di"

msgid "Interest ties"
msgstr "Legami di interesse"

msgid "Role"
msgstr "Ruolo"

msgid "No parliamentarians defined yet."
msgstr "Nessun parlamentare ancora definito."

msgid "No parliamentary groups defined yet."
msgstr "Nessun gruppo parlamentare ancora definito."

msgid "No payment providers defined."
msgstr "Nessun fornitore di servizi di pagamento definito."

msgid "Connected:"
msgstr "Connesso:"

msgid "Default:"
msgstr "Predefinito:"

msgid "Enabled:"
msgstr "Abilitato:"

msgid "Fee:"
msgstr "Imposta:"

msgid "Export Bill run as PDF"
msgstr "Esporta l'esecuzione della fattura come PDF"

msgid "No payments yet."
msgstr "Nessun pagamento ancora."

msgid "Batch Action"
msgstr "Azione di gruppo"

msgid "Mark as Invoiced"
msgstr "Contrassegna come fatturato"

msgid "Mark as Paid"
msgstr "Contrassegna come pagato"

msgid "Mark as Unpaid"
msgstr "Contrassegna come non pagato"

msgid "Apply to selected"
msgstr "Applica ai selezionati"

msgid "Select organisation"
msgstr "Selezionare l'organizzazione"

msgid "Select sub organisation"
msgstr "Selezionare la sotto-organizzazione"

msgid "No people found for current filter selection."
msgstr "Non sono state trovate persone per la selezione del filtro corrente."

msgid "Reset filter"
msgstr "Ripristina filtro"

msgid "Export a vCard of this person"
msgstr "Esporta una vCard di questa persona"

msgid "Number"
msgstr "Numero"

msgid "Business Type"
msgstr "Tipo di attività"

msgid "Status"
msgstr "Stato"

msgid "Submission/publication date"
msgstr "Data di invio/pubblicazione"

msgid "Participants"
msgstr "Autore / Partecipanti"

msgid "Parliamentary Group"
msgstr "Gruppo parlamentare"

msgid "No political businesses defined yet."
msgstr "Nessun affare politico ancora definito."

msgid "Year"
msgstr "Anno"

msgid "No publications"
msgstr "Nessuna pubblicazione"

#, fuzzy
msgid "Information"
msgstr "Conferma"

msgid ""
"You can search through the content of all listed files by using the search "
"on the top right."
msgstr ""
"Puoi cercare all'interno del contenuto di tutti i file elencati utilizzando "
"la ricerca in alto a destra."

msgid ""
"All files have a digital seal. The digital seal of a downloaded file can be "
"viewed in Adobe Acrobat Reader or by dragging an already downloaded file "
"into the field below:"
msgstr ""
"Tutti i file hanno un sigillo digitale. Il sigillo digitale di un file "
"scaricato può essere visualizzata in Adobe Acrobat Reader oppure trascinando "
"un file già scaricato nel campo sottostante:"

msgid "Drop files to verify them"
msgstr "Rilascia i file per verificarli"

msgid "Sent Notifications"
msgstr "Notifiche inviate"

msgid "News"
msgstr "Notizie"

msgid "Sent At"
msgstr "Inviato a"

msgid "Firebase Response Data"
msgstr "Firebase Response Data"

msgid "No notifications"
msgstr "Nessuna notifica"

msgid "Subscribed on"
msgstr "Iscritto il"

msgid "submitted"
msgstr "inviato"

msgid "No dates found, please select dates in the calendar first"
msgstr "Nessuna data trovata, seleziona prima le date nel calendario"

msgid "Go to calendar"
msgstr "Vai al calendario"

msgid ""
"The following link can be used to subscribe to the reservations of this "
"calendar. It can be used by anyone that knows the link in multiple calendar "
"applications."
msgstr ""
"Il seguente collegamento può essere utilizzato per iscriversi alle "
"prenotazioni di questo calendario. Può essere utilizzato da chiunque conosca "
"il collegamento in più applicazioni di calendario."

msgid ""
"Note that we have no control over how often calendar applications update the "
"calendars they are subscribed to (if they update at all). Therefore the "
"information shown in the calendar may be wrong or out of date. Use it at "
"your own risk."
msgstr ""
"Tieni presente che non abbiamo alcun controllo sulla frequenza con cui le "
"applicazioni di calendario aggiornano i calendari a cui sono iscritte (né "
"sul fatto che si aggiornino). Pertanto, le informazioni mostrate nel "
"calendario potrebbero essere errate o non aggiornate. Usale tuo rischio."

msgid ""
"If you want key codes to be included in the event's description then you may "
"use the following link instead. Please note however that anyone you share "
"this link with will have permanent access to this information."
msgstr ""
"Se volete che i codici chiave siano inclusi nella descrizione dell'evento, "
"potete utilizzare il seguente link. Si noti tuttavia che chiunque condivida "
"questo link avrà accesso permanente a queste informazioni."

msgid "Reservations must be made at least one day in advance."
msgstr ""
"Le prenotazioni devono essere effettuate con almeno un giorno di anticipo."

msgid "Reservations must be made at least one hour in advance."
msgstr ""
"Le prenotazioni devono essere effettuate con almeno un'ora di anticipo."

msgid "Reservations must be made at least ${n} days in advance."
msgstr ""
"Le prenotazioni devono essere effettuate con almeno ${n} giorni di anticipo."

msgid "Reservations must be made at least ${n} hours in advance."
msgstr ""
"Le prenotazioni devono essere effettuate con almeno ${n} ore di anticipo."

msgid ""
"Select a free time span in the calendar to create an availability period."
msgstr ""
"Seleziona un intervallo di tempo libero nel calendario per creare un periodo "
"di disponibilità."

msgid ""
"Removes all unreserved allocations between the start and end date. This "
"includes allocations that were created by using an availability period. To "
"recreate these allocations, click on \"edit\" in the availability period and "
"then \"save\" without changing anything."
msgstr ""
"Rimuove tutte le allocazioni non riservate tra la data di inizio e quella di "
"fine. Ciò include le allocazioni create utilizzando un periodo di "
"disponibilità. Per ricreare queste allocazioni, fare clic su \"modifica\" "
"nel periodo di disponibilità e quindi \"salva\" senza modificare nulla."

msgid "No recipients defined yet."
msgstr "Nessun destinatario ancora definito."

msgid ""
"Receives notifications for reservations of the day on the following days:"
msgstr ""
"Riceve le notifiche per le prenotazioni del giorno nei giorni successivi:"

msgid "Receives notifications for internal notes on reservations."
msgstr "Riceve le notifiche per le note interne sulle prenotazioni."

msgid "Receives notifications for rejected reservations."
msgstr "Riceve le notifiche per le prenotazioni rifiutate."

msgid "Receives notifications for new reservations."
msgstr "Riceve le notifiche per le nuove prenotazioni."

msgid "Notifications for following Resources"
msgstr "Notifiche per le seguenti risorse"

msgid "No reservation resources defined yet."
msgstr "Nessuna risorsa di prenotazione ancora definita."

msgid ""
"Searching is currently unavailable due to technical difficulties. Please "
"excuse the inconvenience and try again later."
msgstr ""
"La ricerca non è attualmente disponibile a causa di difficoltà tecniche. Ci "
"scusiamo dell'inconveniente, riprova più tardi."

msgid "Search"
msgstr "Cerca"

msgid "Select the images that should be shown inside this album."
msgstr ""
"Seleziona le immagini che dovrebbero essere mostrate all'interno di questo "
"album."

#, fuzzy
msgid "Confirm selection"
msgstr "Conferma"

msgid "This newsletter has not been sent yet."
msgstr "Questa newsletter non è stata ancora inviata."

msgid "First sent ${time_ago}."
msgstr "Inviato per la prima volta ${time_ago}."

msgid "This newsletter was sent to ${n} subscribers."
msgstr "Questa newsletter è stata inviata a ${n} iscritti."

msgid "All subscribers have already received this newsletter."
msgstr "Tutti gli iscritti hanno già ricevuto questa newsletter."

msgid "The newsletter is scheduled to be sent on ${time}"
msgstr "L'invio della newsletter è programmato per le ${time}"

msgid "Preview"
msgstr "Anteprima"

msgid ""
"Check the email text. You can use the full news text instead of the leading "
"if you want. You will find this setting in the edit menu of the news item."
msgstr ""
"Controlla il testo dell'email. Se lo desideri, puoi utilizzare il testo "
"completo delle notizie anziché l'estratto. Troverai questa impostazione nel "
"menu di modifica della notizia."

msgid "Delivery"
msgstr "Distribuzione"

msgid "Recipients"
msgstr "Destinatari"

msgid "The newsletter was already sent to the following addresses:"
msgstr "La newsletter è già stata inviata ai seguenti indirizzi:"

msgid ""
"A signup link allows anyone to sign up with a specific role. Those signups "
"are limited by time and count but they still present a security risk. Be "
"sure to only share this link with people you trust."
msgstr ""
"Un collegamento di registrazione consente a chiunque di iscriversi con un "
"ruolo specifico. Queste registrazioni sono limitate nel tempo e nel numero, "
"ma presentano comunque un rischio per la sicurezza. Assicurati di "
"condividere questo collegamento solo con persone di cui ti fidi."

msgid ""
"Your signup link has been created as follows. Please copy it before "
"continuing, it won't be shown to you again:"
msgstr ""
"Il tuo collegamento di registrazione è stato creato come segue. Copialo "
"prima di proseguire, non ti verrà più mostrato:"

msgid "Submission Window"
msgstr "Finestra di presentazione"

msgid "Fields"
msgstr "Campi"

msgid "Submission Windows"
msgstr "Finestre di invio"

msgid ""
"Thank you for filling out this survey. If there's anything you'd like to "
"change, click on the \"Edit\"-Button below."
msgstr ""
"Grazie per aver compilato questo sondaggio. Se c'è qualcosa che desideri "
"cambiare, fai clic su \"Modifica\" qui sotto."

msgid "No surveys defined yet."
msgstr "Ancora nessun sondaggio definito."

msgid "Text"
msgstr "Testo"

msgid "All"
msgstr "Tutti"

msgid "View"
msgstr "Visualizza"

msgid ""
"The record behind this ticket was removed. The following information is a "
"snapshot kept for future reference."
msgstr ""
"Il record su cui è basato questo biglietto è stato rimosso. Le seguenti "
"informazioni sono un'istantanea conservata per riferimento futuro."

msgid "Timeline"
msgstr "Timeline"

msgid "No activities yet."
msgstr "Ancora nessuna attività."

msgid "Ticket updates by e-mail"
msgstr "Il biglietto si aggiorna tramite e-mail"

msgid "Disable E-Mails"
msgstr "Disabilita i messaggi e-mail"

msgid ""
"No ticket updates via e-mail. An e-mail is still sent when a ticket is "
"assigned."
msgstr ""
"Nessun aggiornamento dei biglietti tramite e-mail. Viene comunque inviata "
"un'e-mail quando viene assegnato un ticket."

msgid "Enable E-Mails"
msgstr "Abilita i messaggi e-mail"

msgid "E-Mails can not be sent for tickets of imported events"
msgstr "Non è possibile inviare e-mail per biglietti di eventi importati"

msgid "Send Message"
msgstr "Invia messaggio"

msgid "Messages cannot be sent when the ticket is closed"
msgstr "I messaggi non possono essere inviati quando il biglietto è chiuso"

msgid "Please reopen the ticket to send a message"
msgstr "Riapri il biglietto per inviare un messaggio"

msgid "Messages cannot be sent for imported events"
msgstr "Non è possibile inviare messaggi per eventi importati"

msgid "${count} received"
msgstr "${count} ricevuti"

msgid "${count} sent"
msgstr "${count} inviati"

msgid "${count} note"
msgstr "${count} nota"

msgid "${count} notes"
msgstr "${count} note"

msgid "Free of charge"
msgstr "Gratuito"

msgid "View Invoice"
msgstr "Visualizza fattura"

msgid "Group"
msgstr "Gruppo"

msgid "Change tag"
msgstr "Modificare il tag"

msgid "Without"
msgstr "Senza"

msgid "Owner"
msgstr "Proprietario"

msgid "Reaction Time"
msgstr "Tempo di reazione"

msgid "Process Time"
msgstr "Tempo di elaborazione"

msgid "Summary"
msgstr "Riepilogo"

msgid ""
"You are editing a note created by someone else. By saving your changes you "
"will become the author of the whole note."
msgstr ""
"Stai modificando una nota creata da qualcun altro. Salvando le modifiche "
"diventerai l'autore dell'intera nota."

msgid ""
"Notes are private and only shown to logged-in members. URLs and e-mail "
"addresses are turned into links."
msgstr ""
"Le note sono private e vengono mostrate solo ai membri che hanno effettuato "
"l'accesso. Gli URL e gli indirizzi e-mail vengono trasformati in "
"collegamenti."

msgid "Pick-Up"
msgstr "Prelievo"

msgid "Request Reference"
msgstr "Riferimento della richiesta"

msgid "Subject"
msgstr "Oggetto"

msgid "Would you like to make corrections to the event?"
msgstr "Volete apportare correzioni all'evento?"

msgid "Edit this event."
msgstr "Modificare questo evento."

msgid "Forgot something or have a special request?"
msgstr "Hai dimenticato qualcosa o hai una richiesta speciale?"

msgid "Add a message to the ticket."
msgstr "Aggiungi un messaggio al biglietto."

msgid "New messages have been disabled because the ticket has been closed."
msgstr ""
"I nuovi messaggi sono stati disabilitati perché il biglietto è stato chiuso."

msgid ""
"Enable notifications about new tickets. Only works when being logged in and "
"having the browser with the site open."
msgstr ""
"Abilita le notifiche sui nuovi ticket. Funziona solo quando si è connessi e "
"si ha il browser con il sito aperto."

msgid "Archive all selected tickets?"
msgstr "Archiviare tutti i biglietti selezionati?"

msgid "Do Archive"
msgstr "Fare Archivio"

msgid "Archive selected"
msgstr "Archivio selezionato"

msgid ""
"You've reached this site because you are logged in. Visitors are "
"automatically redirected to the following link:"
msgstr ""
"Hai raggiunto questo sito perché sei autenticato. I visitatori vengono "
"reindirizzati automaticamente al seguente collegamento:"

msgid ""
"You are not automatically redirected so you have a chance to edit or delete "
"this link."
msgstr ""
"Non vieni reindirizzato automaticamente, quindi hai la possibilità di "
"modificare o eliminare questo collegamento."

msgid "You have been successfully unsubscribed from all regular emails."
msgstr ""
"L'iscrizione da tutte le e-mail periodiche è stata annullata correttamente."

msgid "Active"
msgstr "Attivo"

msgid "Inactive"
msgstr "Inattivo"

msgid "User group"
msgstr "Gruppo di utenti"

msgid "None"
msgstr "Nessuno"

msgid "local"
msgstr "locale"

msgid "Last login"
msgstr "Ultimo accesso"

msgid "Never"
msgstr "Mai"

msgid "Session information"
msgstr "Session Information"

msgid "Display information"
msgstr "Mostra informazioni"

msgid "No links found."
msgstr "Nessun collegamento trovato."

msgid "Select an item to view it"
msgstr "Seleziona un elemento per visualizzarlo"

msgid "Users"
msgstr "Utenti"

msgid "Ticket permissions"
msgstr "Permessi sul biglietto"

msgid "Directories"
msgstr "Cartelle"

msgid "Yubikey"
msgstr "Yubikey"

msgid "mTAN"
msgstr "mTAN"

msgid "Username"
msgstr "Nome utente"

msgid "Identicon"
msgstr "Icona identificativa"

msgid "Password"
msgstr "Password"

#, python-format
msgid "Chat History with ${org}"
msgstr "Cronologia delle chat con ${org}"

msgid "Your Chat has been turned into a ticket"
msgstr "È stato creato un ticket dalla loro chat"

msgid "New ticket"
msgstr "Nuovo biglietto"

msgid "Chat Customer"
msgstr "Chat con i clienti"

msgid "Added a new commission"
msgstr "Aggiunta una nuova commissione"

msgid "New"
msgstr "Nuovo"

msgid "New commission"
msgstr "Nuova commissione"

msgid "Your changes were saved"
msgstr "Le modifiche sono state salvate"

msgid "The commission has been deleted."
msgstr "La commissione è stata eliminata."

msgid "Sort"
msgstr "Ordinare"

msgid "Added a new meeting"
msgstr "Aggiunta di una nuova riunione"

msgid "New meeting"
msgstr "Nuova riunione"

msgid "Edit meeting"
msgstr "Modifica riunione"

msgid "The meeting has been deleted."
msgstr "La riunione è stata eliminata."

msgid "The commission membership has been deleted."
msgstr "L'appartenenza alla commissione è stata eliminata."

msgid "Added a new parliamentarian"
msgstr "Aggiunto un nuovo parlamentare"

msgid "New parliamentarian"
msgstr "Nuovo parlamentare"

msgid "The parliamentarian has been deleted."
msgstr "Il parlamentare è stato eliminato."

msgid "Added a new role"
msgstr "Aggiunto un nuovo ruolo"

msgid "The parliamentarian role has been deleted."
msgstr "Il ruolo del parlamentare è stato eliminato."

msgid "Added a new parliamentary group"
msgstr "Aggiunto un nuovo gruppo parlamentare"

msgid "New parliamentary group"
msgstr "Nuovo gruppo parlamentare"

msgid "The parliamentary group has been deleted."
msgstr "Il gruppo parlamentare è stato eliminato."

msgid "Added a new political business"
msgstr "Aggiunta di una nuova attività politica"

msgid "New political business"
msgstr "Nuova attività politica"

msgid "New Recipient"
msgstr "Nuovo destinatario"

msgid "Edit Recipient"
msgstr "Modifica il destinatario"

msgid "Online Counter Label"
msgstr "Etichetta Banco online"

msgid "Hide Online Counter on Homepage"
msgstr "Nascondi Banco online nella pagina iniziale"

msgid "Reservations Label"
msgstr "Etichetta Prenotazioni"

msgid "Hide Reservations on Homepage"
msgstr "Nascondi Prenotazioni nella pagina iniziale"

msgid "SBB Daypass Label"
msgstr "Etichetta Pass giornaliero SBB"

msgid "Publications Label"
msgstr "Etichetta Pubblicazioni"

msgid "Hide Publications on Homepage"
msgstr "Nascondi Pubblicazioni nella pagina iniziale"

msgid "E-Move Label"
msgstr "Etichetta E-Trasloco"

msgid "E-Move Url"
msgstr "URL E-Trasloco"

msgid "News and Events"
msgstr "Voci e eventi"

msgid "Number of news entries on homepage"
msgstr "Numero di voci di notizie sulla homepage"

msgid "Number of events displayed on homepage"
msgstr "Numero di eventi visualizzati sulla homepage"

msgid "Show partners on all pages"
msgstr "Mostra i partner su tutte le pagine"

msgid "Shows the footer on all pages but for admins"
msgstr "Mostra il piè di pagina su tutte le pagine ma per gli amministratori"

msgid "Partner display"
msgstr "Visualizzazione dei partner"

msgid "Favicon"
msgstr "Favicon"

msgid "Social Media"
msgstr "Social media"

msgid "Chat"
msgstr "Chat"

msgid "Header"
msgstr "Intestazione"

msgid "Footer"
msgstr "Piè di pagina"

msgid "Modules"
msgstr "Moduli"

msgid "Analytics"
msgstr "Analitica"

msgid "Holidays"
msgstr "Festività / Vacanze scolastiche"

msgid "Tickets"
msgstr "Biglietti"

#, fuzzy
msgid "Newsletter"
msgstr "Abbonamento alla newsletter"

msgid "Link Migration"
msgstr "Migrazione dei link"

msgid "OneGov API"
msgstr "API OneGov"

msgid "Data Retention Policy"
msgstr "Politica di Conservazione dei Dati"

msgid ""
"Proceed with caution. Tickets and the data they contain may be irrevocable "
"deleted."
msgstr ""
"Procedere con cautela. I biglietti e i dati in essi contenuti possono essere "
"irrevocabilmente cancellati."

msgid "Push Notification Overview"
msgstr "Panoramica delle notifiche push"

msgid "Ratsinformationssystem"
msgstr "Sistema di informazione sui ratti"

msgid "Ratsinformationssystem (RIS)"
msgstr "Sistema di informazione sui ratti (RIS)"

msgid "New Note"
msgstr "Nuova nota"

<<<<<<< HEAD
#~ msgid "Datum"
#~ msgstr "Data"
=======
#~ msgid "Roles"
#~ msgstr "Ruoli"
>>>>>>> 9aa57fc4

#~ msgid "Interest tie"
#~ msgstr "Legame di interesse"

#~ msgid "Category"
#~ msgstr "Categoria"

#~ msgid "Role (as a group member)"
#~ msgstr "Ruolo (come membro di un gruppo)"

#~ msgid "New role"
#~ msgstr "Nuovo ruolo"<|MERGE_RESOLUTION|>--- conflicted
+++ resolved
@@ -1,11 +1,7 @@
 # This file was generated from translations.town6.xlsx
 msgid ""
 msgstr ""
-<<<<<<< HEAD
 "POT-Creation-Date: 2025-08-12 15:23+0200\n"
-=======
-"POT-Creation-Date: 2025-08-12 14:53+0200\n"
->>>>>>> 9aa57fc4
 "PO-Revision-Date: 2021-09-27 16:02+0200\n"
 "Language: it_CH\n"
 "Content-Type: text/plain; charset=UTF-8\n"
@@ -2740,13 +2736,11 @@
 msgid "New Note"
 msgstr "Nuova nota"
 
-<<<<<<< HEAD
 #~ msgid "Datum"
 #~ msgstr "Data"
-=======
+
 #~ msgid "Roles"
 #~ msgstr "Ruoli"
->>>>>>> 9aa57fc4
 
 #~ msgid "Interest tie"
 #~ msgstr "Legame di interesse"
