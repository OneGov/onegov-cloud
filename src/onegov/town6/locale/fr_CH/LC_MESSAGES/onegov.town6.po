--- conflicted
+++ resolved
@@ -1556,7 +1556,6 @@
 "La newsletter est désactivée. Vous ne pouvez voir cette page que parce que "
 "vous êtes connecté."
 
-<<<<<<< HEAD
 msgid "Sign up to our newsletter to always stay up to date:"
 msgstr ""
 "Abonnez-vous à notre lettre d'informations pour rester au courant en "
@@ -1565,8 +1564,6 @@
 msgid "To update your subscription, please use this ${Link}"
 msgstr "Pour mettre à jour votre abonnement, veuillez utiliser ce ${Link}"
 
-=======
->>>>>>> 1e22e919
 msgid "There are currently ${count} recipients registered."
 msgstr "Il y a actuellement ${count} destinataires enregistrés."
 
