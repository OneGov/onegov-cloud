#
# French translations for OneGov Cloud package
# Copyright (C) 2021 Seantis GmbH
# This file is distributed under the same license as the OneGov Cloud package.
# Lukas Burkhard <lukas.burkhard@seantis.ch>, 2021.
msgid ""
msgstr ""
"Project-Id-Version: OneGov Cloud 1.0\n"
<<<<<<< HEAD
"POT-Creation-Date: 2023-01-31 13:21+0100\n"
=======
"POT-Creation-Date: 2023-02-06 11:35+0100\n"
>>>>>>> 0bb3bd44
"PO-Revision-Date: 2021-03-03 14:04+0100\n"
"Last-Translator: Lukas Burkhard <lukas.burkhard@seantis.ch>\n"
"Language-Team: French\n"
"Language: fr_CH\n"
"MIME-Version: 1.0\n"
"Content-Type: text/plain; charset=UTF-8\n"
"Content-Transfer-Encoding: 8bit\n"
"Generated-By: Lingua 3.12\n"
"Plural-Forms: nplurals=2; plural=(n > 1);\n"

msgid "Font family serif"
msgstr "Police serif"

msgid "Used for text in html body"
msgstr "Utilisé dans les paragraphes"

msgid "Font family sans-serif"
msgstr "Police principale sans-serif"

msgid "Used for all the headings"
msgstr "Utilisé dans les titres"

msgid "Supported Chat Integrations"
msgstr "Integrations de Chat supportées"

msgid "Chat title"
msgstr "Title du Chat"

msgid "Chat background color"
msgstr "Couleur de fond de Chat"

msgid "Customer-ID"
msgstr "Identifiant du client"

msgid "Hide chat for chosen roles"
msgstr "Cacher le Chat pour les rôles choisis"

msgid "Admin"
msgstr "Admin"

msgid "Editor"
msgstr "Rédacteur"

msgid "Member"
msgstr "Membres"

msgid "Disable the chat"
msgstr "Désactiver le Chat"

msgid "Events"
msgstr "Événements"

msgid "All events"
msgstr "Tous les événements"

msgid "Online Counter"
msgstr "Comptoir en ligne"

msgid "Forms and applications"
msgstr "Formulaires et candidatures"

msgid "Publications"
msgstr "Publications"

msgid "Official Documents"
msgstr "Documents officiels"

msgid "Reservations"
msgstr "Réservations"

msgid "Daypasses and rooms"
msgstr "Cartes journalières et pièces"

msgid "E-Move"
msgstr "e-Déménagement"

msgid "Move with eMovingCH"
msgstr "Services d' eDéménagementCH"

msgid "SBB Daypass"
msgstr "Carte journalière CFF"

msgid "Generalabonnement for Towns"
msgstr "Abonnement général pour les villes"

msgid "Services"
msgstr "Services"

msgid "Contacts"
msgstr "Contacts"

msgid "People"
msgstr "Personnes"

msgid "All contacts"
msgstr "Tous les contacts"

msgid "back"
msgstr "retour"

#, python-format
msgid "Press ${shortcut} to open Search"
msgstr "Tapez ${shortcut} pour accéder la recherche"

msgid "Homepage"
msgstr "Page d'accueil"

msgid "Settings"
msgstr "Paramètres"

msgid "Form"
msgstr "Formulaire"

msgid "Check"
msgstr ""

msgid "Forms"
msgstr "Formulaires"

msgid "Edit"
msgstr "Modifier"

msgid "QR"
msgstr "QR"

msgid "Delete"
msgstr "Supprimer"

msgid "This form can't be deleted."
msgstr "Ce formulaire ne peut être supprimé."

msgid ""
"There are submissions associated with the form. Those need to be removed "
"first."
msgstr ""
"Il existe des requêtes associées à ce formulaire. Il faut d'abord les "
"supprimer."

msgid "Cancel"
msgstr "Annuler"

msgid "Do you really want to delete this form?"
msgstr "Voulez-vous vraiment supprimer ce formulaire ?"

msgid "This cannot be undone."
msgstr "Cela ne peut être effectué."

msgid "Delete form"
msgstr "Supprimer le formulaire"

msgid "Export"
msgstr "Exporter"

msgid "Change URL"
msgstr "Changer URL"

msgid "Registration Windows"
msgstr "Fenêtres d'inscription"

msgid "Add"
msgstr "Ajouter"

msgid "External form"
msgstr "Formulaire externe"

msgid "New external form"
msgstr "Nouveau formulaire externe"

msgid "Person"
msgstr "Personne"

msgid "Do you really want to delete this person?"
msgstr "Voulez-vous vraiment supprimer cette personne ?"

msgid "Delete person"
msgstr "Supprimer la personne"

msgid "Tickets"
msgstr "Tickets"

msgid "Accept ticket"
msgstr "Accepter le ticket"

msgid "This ticket can't be closed."
msgstr "Ce ticket ne peut pas être fermé."

msgid "This ticket requires a decision, but no decision has been made yet."
msgstr "Ce ticket nécessite une décision, mais aucune n'a encore été prise."

msgid "Assign ticket"
msgstr "Attribuer le ticket"

msgid "Close ticket"
msgstr "Fermer le ticket"

msgid "Reopen ticket"
msgstr "Ré-ouvrir le ticket"

msgid "Archive ticket"
msgstr "Archiver le ticket"

msgid "Recover from archive"
msgstr "Récupérer dans les archives"

msgid "New Note"
msgstr "Nouveau commentaire"

msgid "PDF"
msgstr "PDF"

msgid "Upload to Gever"
<<<<<<< HEAD
msgstr ""

msgid "Do you really want to upload this ticket?"
msgstr ""

msgid "This will upload this ticket to the Gever instance, if configured."
msgstr ""

msgid "Upload Ticket"
msgstr ""
=======
msgstr "Télécharger à Gever"

msgid "Do you really want to upload this ticket?"
msgstr "Voulez-vous vraiment télécharger ce ticket ?"

msgid "This will upload this ticket to the Gever instance, if configured."
msgstr ""
"Cela va télécharger ce ticket vers l'instance Gever, si elle est configurée."

msgid "Upload Ticket"
msgstr "Télécharger le ticket"
>>>>>>> 0bb3bd44

msgid "Confirmation"
msgstr ""

msgid "New Message"
msgstr "Nouveau message"

msgid "Ticket Status"
msgstr "Statut du ticket"

msgid "Text modules"
msgstr "Modules de texte"

msgid "Text module"
msgstr "Module de texte"

msgid "Do you really want to delete this text module?"
msgstr "Voulez-vous vraiment supprimer ce module de texte ?"

msgid "Delete text module"
msgstr "Supprimer le module de texte"

msgid "Recipients"
msgstr "Destinataires"

msgid "Room"
msgstr "Espace"

msgid "Daypass"
msgstr "Carte journalière"

msgid "Resource Item"
msgstr "Article"

msgid "External resource link"
msgstr "Lien de ressource externe"

msgid "New external resource"
msgstr "Nouvelle ressource externe"

msgid "Export All"
msgstr "Exporter tout"

msgid "Find Your Spot"
msgstr "Rechercher les dates"

msgid "Notifications"
msgstr "Notifications"

msgid "E-Mail Recipient"
msgstr "Destinataire de l'e-mail"

msgid "Do you really want to delete this resource?"
msgstr "Voulez-vous vraiment supprimer cette ressource ?"

msgid "Delete resource"
msgstr "Supprimer la ressource"

msgid "This resource can't be deleted."
msgstr "Cette ressource ne peut être supprimée."

msgid "There are existing reservations associated with this resource"
msgstr "Des réservations existantes sont associées à cette ressource"

msgid "Clean up"
msgstr "Nettoyer"

msgid "Occupancy"
msgstr "Occupation"

msgid "Subscribe"
msgstr "Souscrire"

msgid "Rules"
msgstr "Règles"

msgid "Rule"
msgstr "Règle"

msgid "Edit allocation"
msgstr "Modifier l'allocation"

msgid "Do you really want to delete this allocation?"
msgstr "Voulez-vous vraiment supprimer cette allocation ?"

msgid "Delete allocation"
msgstr "Supprimer l'allocation"

msgid "Mo"
msgstr "Lu"

msgid "Tu"
msgstr "Ma"

msgid "We"
msgstr "Me"

msgid "Th"
msgstr "Je"

msgid "Fr"
msgstr "Ve"

msgid "Sa"
msgstr "Sa"

msgid "Su"
msgstr "Di"

#, python-format
msgid "Every ${days} until ${end}"
msgstr "Tous les ${days} jusqu'à ${end}"

msgid "Import"
msgstr "Imprimer"

msgid "This event can't be editet."
msgstr "Cet événement ne peut pas être édité."

msgid "Imported events can not be editet."
msgstr "Les événements importés ne peuvent pas être édités."

msgid "Do you really want to delete this event?"
msgstr "Voulez-vous vraiment supprimer cet événement ?"

msgid "Delete event"
msgstr "Supprimer l'événement"

msgid "This event can't be deleted."
msgstr "Cet événement ne peut être supprimé."

msgid "To remove this event, go to the ticket and reject it."
msgstr "Pour supprimer cet événement, allez sur le ticket et refusez-le."

msgid "Withdraw event"
msgstr "Retirer l'événement"

msgid "Do you really want to withdraw this event?"
msgstr "Voulez-vous retirer l'événement?"

msgid "You can re-publish an imported event later."
msgstr "Vous pouvez republier un événement importé plus tard."

msgid "Re-publish event"
msgstr "Republier l'événement"

msgid "Newsletter"
msgstr "Newsletter"

msgid "New"
msgstr "Nouveau"

msgid "Subscribers"
msgstr "Abonnés"

msgid "Send"
msgstr "Envoyer"

msgid "Test"
msgstr "Test"

msgid "Delete newsletter"
msgstr "Supprimer la newsletter"

msgid "Photo Albums"
msgstr "Albums photo"

msgid "Manage images"
msgstr "Gérer les images"

msgid "Photo Album"
msgstr "Album photo"

msgid "Choose images"
msgstr "Choisir des images"

msgid "Delete photo album"
msgstr "Supprimer l'album photo"

msgid "Usermanagement"
msgstr "Gestion de l'utilisateur"

msgid "Create Signup Link"
msgstr "Créez un lien d'inscription"

msgid "User"
msgstr "Utilisateur"

msgid "User groups"
msgstr "Groupes d'utilisateurs"

msgid "User group"
msgstr "Groupe d'utilisateurs"

msgid "Do you really want to delete this user group?"
msgstr "Voulez-vous vraiment supprimer ce groupe d'utilisateurs ?"

msgid "Delete user group"
msgstr "Supprimer le groupe d'utilisateurs"

msgid "Exports"
msgstr "Exports"

msgid "Payment Providers"
msgstr "Opérateurs de paiement"

msgid "Payments"
msgstr "Paiements"

msgid "Stripe Connect"
msgstr "Stripe Connect"

msgid "Payment Provider"
msgstr "Opérateur de paiement"

msgid "Synchronise"
msgstr "Synchroniser"

msgid "Timeline"
msgstr "Chronologie"

msgid "Directories"
msgstr "Répertoires"

msgid "Directory"
msgstr "Dossier"

msgid "Configure"
msgstr "Configurer"

#, python-format
msgid "Do you really want to delete \"${title}\"?"
msgstr "Voulez-vous vraiment supprimer «${title}»?"

msgid "All entries will be deleted as well!"
msgstr "Toutes les entrées seront également supprimées !"

msgid "Delete directory"
msgstr "Supprimer le dossier"

msgid "Entry"
msgstr "Entrée"

msgid "Published"
msgstr "Publié"

msgid "Upcoming"
msgstr "A l'anvenir"

msgid "Past"
msgstr "Passé"

msgid "Publication"
msgstr "Publication"

msgid "Choose filter"
msgstr "Sélectionner un filtre"

msgid "Delete entry"
msgstr "Supprimer l'entrée"

msgid "Dashboard"
msgstr "Dashboard"

msgid "Do you really want to delete this external link?"
msgstr "Voulez-vous vraiment supprimer ce lien externe?"

msgid "Delete external link"
msgstr "Supprimer lien externe"

msgid "Sort"
msgstr "Trier"

msgid "No rules defined."
msgstr "Aucune règle définie."

msgid "State:"
msgstr "État :"

msgid "Owner:"
msgstr "Propriétaire :"

msgid "Kind:"
msgstr "Type :"

msgid "No directories defined yet."
msgstr "Aucun dossier défini pour l'instant."

msgid "No entries found."
msgstr "Aucune entrée trouvée."

msgid "More"
msgstr "Plus"

msgid "Further Information"
msgstr "Plus d'informations"

msgid "Propose entry"
msgstr "Proposer une entrée"

msgid "Something missing? Propose a new entry."
msgstr "Il manque quelque chose? Proposez une nouvelle entrée."

msgid "External link"
msgstr "Lien externe"

msgid "More information"
msgstr "Plus de renseignements"

msgid "Change Request"
msgstr "Demande de modification"

msgid "Found an error? Propose a change to this entry."
msgstr ""
"Vous avez trouvé une erreur? Proposez une modification à apporter à cette "
"entrée."

msgid ""
"Your edit requires a migration of existing entries. Please confirm the "
"following changes."
msgstr ""
"Votre modification requiert la migration d'entrées existantes. Veuillez "
"confirmer les changements suivants."

msgid ""
"Changes are detected using a heuristic. Therefore it is possible that your "
"changes were misdetected. If in doubt, press cancel and try to change the "
"directory in small increments."
msgstr ""
"Les changements sont détectés selon une technique heuristique. Il est donc "
"possible que vos changements soient mal détectés. Si vous avez un doute, "
"veuillez appuyer sur Annuler, et essayer de faire les changements dans le "
"dossier par petites incrémentations."

msgid "For additional safety you can also download a backup before continuing:"
msgstr ""
"Pour plus de sécurité, vous pouvez également télécharger une sauvegarde "
"avant de continuer :"

msgid "Download backup"
msgstr "Télécharger une sauvegarde"

msgid ""
"There was an error while migrating your directory! You can fix the displayed "
"entries in a separate window and then continue here."
msgstr ""
"Une erreur est survenue lors de la migration de votre dossier ! Vous pouvez "
"résoudre les problèmes concernant les entrées affichées dans une autre "
"fenêtre, puis continuer ici."

msgid "Added:"
msgstr "Ajouté :"

msgid "Removed:"
msgstr "Retiré :"

msgid "Renamed:"
msgstr "Renommé :"

msgid "Changed:"
msgstr "Changé :"

msgid "Confirm"
msgstr "Confirmer"

msgid "There was an error while importing your directory!"
msgstr "Une erreur est survenue lors de l'importation de votre dossier !"

msgid ""
"Please review your data and press \"Complete\" to finalize the process. If "
"there's anything you'd like to change, click on \"Edit\" to return to the "
"filled-out form."
msgstr ""
"Veuillez vérifier vos données et appuyez sur « Compléter » pour finaliser le "
"processus. S'il y a quelque chose que vous souhaitez modifier, cliquez sur « "
"Modifier » pour retourner sur le formulaire complété."

msgid ""
"The image shown in the list view is a square. To have your image shown fully "
"in the list view, you need to use a square image."
msgstr ""
"L'image affichée dans la liste est un carré. Pour que votre image s'affiche "
"entièrement dans la liste, vous devez utiliser une image carrée."

msgid "Complete"
msgstr "Complet"

msgid "No exports available."
msgstr "Aucune exportation disponible."

msgid "Upload"
msgstr "Télécharger"

msgid "Just Uploaded"
msgstr "Mis en ligne à l'instant"

msgid "Name"
msgstr "Nom"

msgid "Extension"
msgstr "Extension"

msgid "Upload Date"
msgstr "Date de téléchargement"

msgid "All Files"
msgstr "Tous les fichiers"

msgid "No files uploaded yet"
msgstr "Aucun fichier téléchargé pour le moment"

msgid "You are trying to open a page for which you are not authorized."
msgstr "Vous essayez d'ouvrir une page pour laquelle vous n'êtes pas autorisé."

msgid "Please follow this link to login with a different user."
msgstr ""
"Veuillez suivre ce lien pour vous connecter en tant qu'utilisateur différent."

msgid "Please follow this link to login."
msgstr "Veuillez suivre ce lien pour vous connecter."

msgid "No forms defined yet."
msgstr "Aucun formulaire défini pour le moment."

msgid "Categories"
msgstr "Catégories"

msgid ""
"To edit the image descriptions, click on one, enter your descrption and "
"press return. To abort press escape."
msgstr ""
"Pour modifier les descriptions d'image, cliquez sur une image, saisissez "
"votre description et appuyez sur retour. Pour interrompre, appuyez sur "
"sortir."

msgid "No images uploaded yet"
msgstr "Aucune image téléchargée pour le moment"

msgid "This album does not contain any images yet."
msgstr "Cet album ne contient pas encore d'images."

msgid "No photo albums defined yet."
msgstr "Aucun album photo défini pour le moment."

msgid "Skip navigation"
msgstr "Ignorez la navigation"

msgid "Straight to ..."
msgstr "Directement à ..."

msgid "Back to the homepage"
msgstr "Retour à la page d'accueil"

msgid "Logo"
msgstr "Logo"

msgid "Search term"
msgstr "Terme de recherche"

msgid "Perform Search"
msgstr "Rechercher"

msgid "The form contains errors. Please check the fields marked in red."
msgstr ""
"Le formulaire contient des erreurs. Veuillez vérifier les champs marqués en "
"rouge."

msgid "Copied to Clipboard!"
msgstr "Copié dans le presse-papiers!"

msgid "Don't have an account yet?"
msgstr "Vous n'avez pas encore de compte ?"

msgid "Register now"
msgstr "Inscrivez-vous maintenant"

msgid "Forgot your password?"
msgstr "Avez-vous oublié votre mot de passe ?"

msgid "Reset password"
msgstr "Réinitialisez le mot de passe"

msgid "Alternatives"
msgstr "Alternatives"

msgid "You are here"
msgstr "Vous êtes ici"

msgid "Privacy Protection"
msgstr "Protection des données"

msgid "Login"
msgstr "Connexion"

msgid "About"
msgstr "Impressum"

msgid "Contact"
msgstr "Contact"

msgid "more"
msgstr "plus"

msgid "Opening Hours"
msgstr "Horaires d'ouverture"

msgid "Submit"
msgstr "Envoyer"

msgid "Drop files to upload"
msgstr "Déposez des fichiers pour télécharger"

msgid "read more"
msgstr "en savoir plus"

msgid "All articles"
msgstr "Toutes les contributions"

msgid "E-Mail Address"
msgstr "Adresse e-mail"

msgid "This site is private"
msgstr "Ce site est privé"

msgid "This site is private but can also be seen by members"
msgstr "Ce site est privé mais peut également être vu par les membres"

msgid "This site is secret"
msgstr "Ce site est secret"

msgid "This site is not published."
msgstr "Cette page n'est pas publiée."

msgid "This site is not public."
msgstr "Ce site n'est pas public."

msgid "This site is not public but it can be seen by members."
msgstr "Ce site n'est pas public mais il peut être vu par les membres."

msgid ""
"This site contains no lead. Leads are used for lists and search results."
msgstr ""
"Cette rubrique ne contient pas d’introduction. Il est important de saisir un "
"texte comme introduction pour faciliter la recherche et les listes."

msgid "Map"
msgstr "Carte"

msgid "More news"
msgstr "Plus de nouvelles"

msgid "Total Amount"
msgstr "Montant total"

msgid "Change request"
msgstr "Demande de modification"

msgid "New Entry"
msgstr "Nouvelle entrée"

msgid "Functions:"
<<<<<<< HEAD
msgstr ""
=======
msgstr "Fonctions:"
>>>>>>> 0bb3bd44

msgid "Open"
msgstr "Ouvert"

msgid "Pending"
msgstr "En attente"

msgid "Closed"
msgstr "Fermé"

msgid "Archived"
msgstr "Archivé"

msgid "Paid"
msgstr "Payé"

msgid "Failed"
msgstr "Échoué"

msgid "Refunded"
msgstr "Remboursé"

msgid "Manual"
msgstr "Manuelle"

msgid "Ticket"
msgstr "Ticket"

msgid "Previous Page"
msgstr "Page précédente"

msgid "You're on page"
msgstr "Sie sind auf Seite"

msgid "Next Page"
msgstr "Page suivante"

msgid ""
"Persons living outside the following zipcodes may only reserve this "
"allocation on the ${date}: ${zipcodes}"
msgstr ""
"Les personnes vivant en dehors des localités ayant les codes postaux "
"suivants ne peuvent réserver cette allocation que le ${date} : ${zipcodes}"

msgid "Quota"
msgstr "Quota"

msgid "State"
msgstr "État"

msgid "Initiated"
msgstr "Initié"

msgid "Submitted"
msgstr "Soumis"

msgid "Withdrawn"
msgstr "Retiré"

msgid "Submitter"
msgstr "Auteur"

msgid "Title"
msgstr "Titre"

msgid "Description"
msgstr "Description"

msgid "List Preview"
msgstr "Aperçu de la liste"

msgid "Image"
msgstr "Image"

msgid "Additional Information"
msgstr "Information additionnelle"

msgid "Location"
msgstr "Localisation"

msgid "Price"
msgstr "Prix"

msgid "Organizer"
msgstr "Organisateur"

msgid "Organizer E-Mail"
msgstr "Courriel de l'organisateur"

msgid "Tags"
msgstr "Étiquettes"

msgid "Date and time"
msgstr "Date et heure"

msgid "Recurrence"
msgstr "Récurrence"

msgid "All dates"
msgstr "Toutes les dates"

msgid "No events found."
msgstr "Aucun événement trouvé."

msgid "Learn more"
msgstr "En savoir plus"

msgid "From"
msgstr "De"

msgid "To"
msgstr "Vers"

msgid "Filter by date"
msgstr "Filtrer par date"

msgid "Administrator"
msgstr "Administrateur"

msgid "Administrators"
msgstr "Administrateurs"

msgid "Editors"
msgstr "Éditeurs"

msgid "Members"
msgstr "Membres"

msgid "Close (Esc)"
msgstr "Fermer (Echap)"

msgid "Share"
msgstr "Partager"

msgid "Toggle fullscreen"
msgstr "Basculer en mode plein écran"

msgid "Zoom in/out"
msgstr "Zoom avant/arrière"

msgid ""
"This space holds images from your photo-albums. To show photos add a few "
"photos to an album and mark it as available for the homepage."
msgstr ""
"Cet emplacement contient des images de vos albums de photos. Pour afficher "
"des photos, ajoutez quelques photos à un album et marquez-les comme "
"disponibles pour la page d'accueil."

msgid "Has a digital seal"
msgstr "Possède un sceau digital"

msgid "${count} page"
msgstr "${count} page"

msgid "${count} pages"
msgstr "${count} pages"

msgid "Further occurrences:"
msgstr "Autres dates:"

msgid ""
"Your request will be processed shortly. To see the state of your process "
"your may return to this page at any time. All information on this page has "
"been sent to your e-mail address."
msgstr ""
"Votre demande va être traitée sous peu. Pour suivre l'état d'avancement, "
"vous pouvez revenir sur cette page à tout moment. Toutes les informations "
"présentes sur cette page ont été envoyées à votre adresse e-mail."

msgid ""
"Your request will be processed shortly. To see the state of your process "
"your may return to this page at any time."
msgstr ""
"Votre demande sera traitée sous peu. Pour connaître l'état d'avancement de "
"votre demande, vous pouvez revenir à tout moment sur cette page."

msgid ""
"Your request has been completed. If you asked for documents to be sent to "
"your address, they should arrive shortly. If you asked to pick up documents "
"at the municipality, the are now ready to be picked up."
msgstr ""
"Votre demande a été traitée. Si vous avez demandé l'envoi des documents à "
"votre adresse, ils devraient arriver sous peu. Si vous avez demandé à "
"prendre les documents à la mairie, vous pouvez le faire maintenant, ils sont "
"prêts."

msgid "Privacy"
msgstr "Confidentialité"

msgid "Send me my entered data by e-mail."
msgstr "M'envoyer mes données saisies par e-mail."

msgid "Payment"
msgstr "Paiement"

msgid "Pay Online Now"
msgstr "Payer en ligne maintenant"

msgid "Credit Card Fee"
msgstr "Frais de carte de crédit"

msgid "Pay Offline later"
msgstr "Payer hors ligne plus tard"

msgid "at ${time}"
msgstr "à ${time}"

msgid "Object"
msgstr "Objet"

msgid "Net Amount"
msgstr "Montant net"

msgid "Fee"
msgstr "Tarif"

msgid "Created"
msgstr "Créé"

msgid "Disbursed"
msgstr "Décaissé"

msgid "Digital seal"
msgstr "Sceau digital"

msgid "Access"
msgstr "Accès"

msgid "Public"
msgstr "Public"

msgid "Private"
msgstr "Privé"

msgid "Will be published on:"
msgstr "Sera publié sur :"

msgid "Publication date:"
msgstr "Date de publication :"

msgid "Reset"
msgstr "Réinitialiser"

msgid "Will be published until:"
msgstr "Sera publié jusqu'au:"

msgid "Publication end date:"
msgstr "Date de fin de publication:"

msgid "Not a publication"
msgstr "Pas une publication"

msgid "Content"
msgstr "Contenu"

msgid "1 page"
msgstr "1 page"

msgid "Contains no readable text"
msgstr "Ne contient aucun texte lisible"

msgid "1 word"
msgstr "1 mot"

msgid "${count} words"
msgstr "${count} mots"

msgid "Do you really want to delete this file?"
msgstr "Voulez-vous vraiment supprimer ce fichier?"

msgid "Delete File"
msgstr "Supprimez le fichier"

msgid "Please provide the new name for the file"
msgstr "Veuillez fournir le nouveau nom du fichier "

msgid "Rename"
msgstr "Renommer"

msgid "Digital seal applied by ${signee} on ${date}"
msgstr "Sceau digital appliqué par ${signee} le ${date}"

msgid "Please enter your yubikey to apply a digital seal to this file"
msgstr ""
"Veuillez entrer votre yubikey pour appliquer un sceau digital à ce fichier"

msgid "Sign"
msgstr "Signer"

msgid "Plug your YubiKey into a USB slot and press it."
msgstr "Branchez votre YubiKey sur un port USB et appuyez dessus."

msgid ""
"Published documents with a digital seal can be discovered through the site-"
"search and in the list of documents with a digital seal. This action will be "
"logged and cannot be undone."
msgstr ""
"Documents publiés avec un sceau digital peuvent être trouvés grâce au moteur "
"de recherche sur le site et dans liste des documents avec un sceau digital. "
"Cette action sera enregistrée et ne pourra pas être annulée."

msgid "Without digital seal"
msgstr "Sans sceau digital"

msgid "Apply digital seal now"
msgstr "Appliquez le sceau digital maintenant"

msgid "You are not authorised to apply digital seals to documents"
msgstr ""
"Vous n'êtes pas autorisé à apposer des sceaux digitaux sur des documents"

msgid "Click to add a description"
msgstr "Cliquez pour ajouter une description"

msgid "Do you really want to delete the image?"
msgstr "Voulez-vous vraiment supprimer l'image ?"

msgid "Delete Image"
msgstr "Supprimez l'image"

msgid "${name} was provided with a digital seal on ${date}"
msgstr "${name} a été pourvu d'un sceau numérique le ${date}"

msgid "${name} is not in our database"
msgstr "${name} n'est pas dans notre base de données"

msgid "Accept"
msgstr "Accepter"

msgid "Focus"
msgstr ""

msgid "Available options for the focus widget:"
msgstr "Options disponibles pour le widget Focus:"

msgid "Copy to clipboard"
msgstr "Copier dans le presse-papiers"

msgid "Hello!"
msgstr "Bonjour"

msgid "Your e-mail address was just used to create an account on ${homepage}."
msgstr ""
"Votre adresse e-mail vient d'être utilisée pour créer un compte sur "
"${homepage}."

msgid "To activate your account, click confirm below:"
msgstr "Pour activer votre compte, cliquer sur confirmer ci-dessous:"

msgid "Confirm my account"
msgstr "Confirmer mon compte"

msgid ""
"If you believe this is an error, ignore this message and we'll never bother "
"you again."
msgstr ""
"Si vous pensez que c'est une erreur, ignorez ce message et nous ne vous "
"importunerons plus jamais."

msgid "Hello"
msgstr "Bonjour"

msgid ""
"You are recieving this mail because you subscribed to the following "
"newsletter:"
msgstr ""
"Vous recevez ce courriel parce que vous vous êtes abonné à la lettre "
"d'informations suivante:"

msgid "Plese click the following link to confirm your subscription:"
msgstr "Veuillez cliquer sur le lien suivant pour confirmer votre abonnement:"

msgid "Confirm subscription"
msgstr "Confirmer l'abonnement"

msgid ""
"If you did not subscribe to this newsletter you can simply ignore this e-"
"mail."
msgstr ""
"Si vous ne vous êtes pas abonné à cette lettre d'informations, vous pouvez "
"tout simplement ignorer cet e-mail."

msgid "Click here to unsubscribe."
msgstr "Cliquer ici pour vous désabonner."

msgid "Good morning,"
msgstr "Bonjour,"

msgid "The following reservations are scheduled for today."
msgstr "Les réservations suivantes sont programmées pour aujourd'hui."

msgid "Whole day"
msgstr "Toute la journée"

msgid "E-Mail"
msgstr "E-mail"

msgid "No reservations today."
msgstr "Aucune réservation aujourd'hui."

msgid "Have a great day!"
msgstr "Passez une bonne journée!"

msgid ""
"This is the daily reservation overview for ${organisation}. If you no longer "
"want to receive this e-mail please contact an administrator so they can "
"remove you from the recipients list."
msgstr ""
"Voici l'aperçu quotidien sur les réservations pour ${organisation}. Si vous "
"ne souhaitez plus recevoir ce courriel, veuillez contacter un administrateur "
"pour qu'il vous enlève de la liste des destinataires."

msgid "This is what happend on the ${org} website yesterday:"
msgstr "Voici ce qui s'est passé aujourd'hui sur le site web de ${org}:"

msgid "This is what happend on the ${org} website over the weekend:"
msgstr "Voici ce qui s'est passé ce week-end sur le site web de ${org}:"

msgid "tickets were opened."
msgstr "tickets ouverts."

msgid "ticket was opened."
msgstr "ticket ouvert."

msgid "tickets were accepted."
msgstr "tickets acceptés."

msgid "ticket was accepted."
msgstr "ticket accepté."

msgid "tickets were closed."
msgstr "tickets fermés."

msgid "ticket was closed."
msgstr "ticket fermé."

msgid "There are currently ${currently_open} tickets open and"
msgstr "Il y a actuellement ${currently_open} tickets ouverts et"

msgid "There is currently ${currently_open} ticket open and"
msgstr "Il y a actuellement ${currently_open} ticket ouvert et"

msgid "tickets are pending."
msgstr "tickets en attente."

msgid "ticket is pending."
msgstr "ticket en attente."

msgid "Have a great week!"
msgstr "Bonne semaine!"

msgid ""
"This is the daily OneGov Cloud status e-mail. If you don't want to receive "
"this e-mail you may deactivate it by clicking on"
msgstr ""
"Ceci est le courriel quotidien de situation de OneGov Cloud. Si vous ne "
"souhaitez pas recevoir ce courriel, vous pouvez le désactiver en cliquant sur"

msgid "unsubscribe"
msgstr "se désabonner"

msgid "Or by changing the settings in your user profile."
msgstr "Ou en changeant les réglages dans votre profil d'utilisateur."

msgid "Your directory submission has been adopted:"
msgstr "Votre proposition de répertoire a été adoptée :"

msgid "Check request status"
msgstr "Vérifier l'état de la demande"

msgid "Your change request has been applied:"
msgstr "Votre demande de modification a été effectuée:"

msgid "Your directory submission has unfortunately been rejected:"
msgstr "Votre proposition de répertoire a malheureusement été rejetée :"

msgid "Your event has been accepted:"
msgstr "Votre événement a été accepté:"

msgid "Your event has unfortunately been rejected:"
msgstr "Votre événement a malheureusement été rejeté:"

msgid "The OneGov Cloud Team"
msgstr "L'équipe de OneGov Cloud"

msgid "The following reservations have been accepted:"
msgstr "Les réservations suivantes ont été acceptées:"

msgid "${author} wrote"
msgstr "${author} a écrit"

msgid ""
"This is a notification for the new reservations for ${organisation}. If you "
"no longer wish to receive these notifications, please contact an "
"administrator so they can remove you from the recipients list."
msgstr ""
"Ceci est une notification pour les nouvelles réservations de "
"${organisation}. Si vous ne souhaitez plus recevoir ces notifications, "
"veuillez contacter un administrateur afin qu'il vous retire de la liste des "
"destinataires."

msgid "An administrator just created a new account on ${org} for you."
msgstr ""
"Un administrateur vient de créer un nouveau compte sur ${org} pour vous."

msgid "Your username is ${email}."
msgstr "Votre nom d'utilisateur est ${email}."

msgid "Click on the following link to set your account password:"
msgstr ""
"Cliquer sur le lien suivant pour définir le mot de passe de votre compte:"

msgid "Set Account Password"
msgstr "Définir le mot de passe du compte"

msgid ""
"If the password link has expired, you can also request a new password here:"
msgstr ""
"Si le lien pour le mot de passe a expiré, vous pouvez également demander un "
"nouveau mot de passe ici :"

msgid "To use your account you need the Yubikey with the serial ${number}"
msgstr ""
"Pour utiliser votre compte, vous aurez besoin de la Yubikey avec le numéro "
"de série ${number}"

msgid "Latest news"
msgstr "Dernières nouvelles"

msgid ""
"You are receiving this e-mail because you signed up for the ${org} "
"newsletter."
msgstr ""
"Vous recevez ce courriel parce que vous vous êtes abonné à la lettre "
"d'informations de ${org}."

msgid "Click here to view web version."
msgstr "Cliquer ici pour voir la version internet."

msgid "Click the following link to set a new password:"
msgstr "Cliquer sur le lien suivant pour définir un nouveau mot de passe:"

msgid "If you don't want to change your password, you can ignore this email."
msgstr ""
"Si vous ne souhaitez pas changer de mot de passe, vous pouvez ignorer cet e-"
"mail."

msgid "Your request has received a payment."
msgstr "Votre demande a reçu un paiement."

msgid "Your request was marked as unpaid."
msgstr "Votre demande a été marquée comme non payée."

msgid ""
"Your request's payment has been refunded. Note that it might take a few days "
"until your refunded amount is shown on your credit card bill."
msgstr ""
"Le paiement de votre demande a été remboursé. Notez qu'il peut se passer "
"quelques jours avant que le montant du remboursement ne figure sur votre "
"relevé de carte de crédit."

msgid "Amount:"
msgstr "Montant:"

msgid "Your registration for \"${title}\" has been confirmed."
msgstr "Votre inscription pour \"${title}\" a été confirmée."

msgid "Your registration for \"${title}\" has been denied."
msgstr "Votre inscription pour \"${title}\" a été refusée."

msgid "Your registration for \"${title}\" has been cancelled."
msgstr "Votre inscription pour \"${title}\" a été confirmée."

msgid "Registration"
msgstr "Inscription "

msgid "Registration Window"
msgstr "Fenêtre d'inscription"

msgid "The ticket number is"
msgstr "Le numéro du ticket est"

msgid "The following reservations have unfortunately been cancelled:"
msgstr "Les réservations suivantes ont malheureusement été annulées:"

msgid "A message has been sent regarding ${ref}:"
msgstr "Un message a été envoyé à propos de ${ref}:"

#. Canonical text for ${link} is: "visit the request status page"
#. Canonical text for ${link} is: "visit the request page"
msgid "Please ${link} to reply."
msgstr "Veuillez vous rendre sur ${link} pour répondre."

#. Used in sentence: "Please ${link} to reply."
msgid "visit the request status page"
msgstr "visitez la page de statut de la demande"

#. Used in sentence: "Please ${link} to reply."
msgid "visit the request page"
msgstr "visitez la page de la demande"

msgid "Your request has been closed."
msgstr "Votre demande a été complétée."

msgid "Your requests's timeline has been archived for future reference:"
msgstr ""
"L'historique de votre demande a été archivé pour des références futures:"

msgid "Request Timeline"
msgstr "Historique de la demande"

msgid "Thank you for your request."
msgstr "Merci pour votre requête."

msgid "Your request has been registered with the following reference:"
msgstr "Votre demande a été enregistrée avec la référence suivante :"

msgid ""
"We will send another e-mail once your ticket has been completed. In the "
"meantime you can check the status of your ticket at any time:"
msgstr ""
"Nous vous enverrons un autre e-mail dès que votre demande aura été traité. "
"Entre-temps, vous pouvez aller voir l'état de votre demande à tout moment:"

msgid "The following ticket has just been opened:"
msgstr "Le ticket suivant vient d'être ouvert:"

msgid "View the ticket"
msgstr "Voir le billet"

msgid "Your request has been reopened"
msgstr "Votre demande a été ré-ouverte"

msgid "Directory entry adopted."
msgstr "L'entrée de répertoire a été adoptée."

msgid "Change request applied."
msgstr "Demande de modification effectuée."

msgid "Directory entry rejected."
msgstr "L'entrée de répertoire a été rejetée."

msgid "Event edited."
msgstr "Événement édité"

#. Canonical text for ${event} is: "Event"
msgid "${event} published."
msgstr "${event} publié."

#. Used in sentence: "${event} published."
msgid "Event"
msgstr "Événement"

msgid "Event deleted."
msgstr "Événement effacé."

msgid "Event withdrawn."
msgstr "Événement retiré."

msgid "File signed."
msgstr "Fichier signé."

msgid "File with digital seal removed."
msgstr "Fichier avec cachet numérique supprimé."

msgid "${amount} marked as paid."
msgstr "${amount} marqué comme payé."

msgid "${amount} marked as unpaid."
msgstr "${amount} marqué comme non payé."

msgid "${amount} captured."
msgstr "${amount} capturé."

msgid "${amount} refunded."
msgstr "${amount} remboursé."

msgid "1 reservation accepted."
msgstr "1 réservation acceptée."

msgid "${count} reservations accepted."
msgstr "${count} réservations acceptées."

msgid "1 reservation rejected."
msgstr "1 réservation rejetée."

msgid "${count} reservations rejected."
msgstr "${count} réservations rejetées."

msgid "Registration confirmed."
msgstr "Inscription confirmée."

msgid "Registration denied."
msgstr "Inscription refusée."

msgid "Registration cancelled."
msgstr "Inscription annulée"

msgid "Ticket opened."
msgstr "Ticket ouvert."

msgid "Ticket accepted."
msgstr "Ticket accepté."

msgid "Ticket closed."
msgstr "Ticket fermé."

msgid "Ticket reopened."
msgstr "Ticket ré-ouvert."

msgid "Ticket e-mails disabled."
msgstr "E-mails de tickets désactivés."

msgid "Ticket e-mails enabled."
msgstr "E-mails de tickets activés."

msgid "Payment amount changed."
msgstr "Modification du montant du paiement"

msgid "Ticket archived."
msgstr "Ticket a été archivé"

msgid "Ticket recovered from archive."
msgstr "Ticket récupéré dans les archives"

msgid "Ticket uploaded to Gever."
<<<<<<< HEAD
msgstr ""
=======
msgstr "Ticket téléchargé à Gever."
>>>>>>> 0bb3bd44

msgid "Your search returned no results."
msgstr "Votre recherche n'a donné aucun résultat."

msgid "Hashtags"
msgstr "Hashtags"

msgid "Years"
msgstr "Années"

msgid "Newsletter Subscription"
msgstr "Abonnement lettre d'informations"

msgid ""
"The newsletter is disabled. You can only see this page because you are "
"logged in."
msgstr ""
"La newsletter est désactivée. Vous ne pouvez voir cette page que parce que "
"vous êtes connecté."

msgid "Sign up to our newsletter to always stay up to date:"
msgstr ""
"Abonnez-vous à notre lettre d'informations pour rester au courant en "
"permanence:"

msgid "There are currently ${count} recipients registered."
msgstr "Il y a actuellement ${count} destinataires enregistrés."

msgid "Archive"
msgstr "Archiver"

msgid "No newsletters yet."
msgstr "Pas encore de lettre d'informations."

msgid "Not yet sent."
msgstr "Pas encore envoyé."

msgid ""
"The user ${username} was created successfully. Please write down the user's "
"password, as it won't be shown to you again:"
msgstr ""
"Création de l'utilisateur ${username} réussie. Veuillez conserver ce mot de "
"passe d'utilisateur, car il ne vous sera plus montré à nouveau:"

msgid "Password:"
msgstr "Mot de passe:"

msgid ""
"The user ${username} was created successfully. An e-mail has been sent to "
"the user with login instructions."
msgstr ""
"Création de l'utilisateur ${username} réussie. Un e-mail a été envoyé à "
"l'utilisateur avec les instructions de connexion."

msgid "Back to usermanagement"
msgstr "Retour à la gestion des utilisateurs"

msgid ""
"Sorry, the page you are looking for could not be found. Try checking the URL "
"for errors or use the search box on the top."
msgstr ""
"Désolé, la page que vous cherchez n'a pu être trouvée. Essayez de vérifier "
"qu'il n'y a pas d'erreurs dans l'URL ou utilisez la fenêtre de recherche "
"située en haut."

msgid "Export this event"
msgstr "Exporter cet événement"

msgid "Export all occurrences of this event"
msgstr "Exporter toutes les occurrences de cet événement"

msgid "All occurrences of this event"
msgstr "Toutes les occurrences de cet événement"

msgid "Origin"
msgstr "Origine"

msgid "This is an imported event"
msgstr "Il s'agit d'un événement importé"

msgid "Tag"
msgstr "Étiquette"

msgid "Date"
msgstr "Date"

msgid "Actions"
msgstr "Actions"

msgid "Export these events"
msgstr "Exporter ces événements"

msgid "Submit your event"
msgstr "Soumettez votre événement"

msgid "No payment providers defined."
msgstr "Aucun fournisseur de paiement n'a été défini."

msgid "Connected:"
msgstr "Connecté :"

msgid "Default:"
msgstr "Défaut :"

msgid "Enabled:"
msgstr "Activé :"

msgid "Fee:"
msgstr "Tarif :"

msgid "No payments yet."
msgstr "Pas de paiements pour le moment."

msgid "No people added yet."
msgstr "Aucune personne n'a encore été ajoutée."

msgid "Export a vCard of this person"
msgstr "Exporter une vCard de cette personne"

msgid "No publications"
msgstr "Aucune publication"

msgid "Information"
msgstr "Information"

msgid ""
"You can search through the content of all listed files by using the search "
"on the top right."
msgstr ""
"Vous pouvez chercher dans le contenu de tous les fichiers répertoriés en "
"utilisant la recherche en haut à droite."

msgid ""
"All files have a digital seal. The digital seal of a downloaded file can be "
"viewed in Adobe Acrobat Reader or by dragging an already downloaded file "
"into the field below:"
msgstr ""
"Tous les fichiers ont un sceau digital. Le sceau digital d'un fichier "
"téléchargé peut être visualisée dans Adobe Acrobat Reader ou en faisant "
"glisser un fichier déjà téléchargé dans le champ ci-dessous :"

msgid "Drop files to verify them"
msgstr "Déposez les fichiers pour les vérifier"

msgid ""
"Subscribers may always unsubscribe themselves through a link shown at the "
"bottom of the newsletter. If you unsubscribe them here, they will not be "
"notified."
msgstr ""
"Les abonnés peuvent toujours se désinscrire à travers un lien affiché au bas "
"du bulletin d'information. Si vous vous désabonnez ici, ils ne seront pas "
"informés. "

msgid "Unsubscribe"
msgstr "Se désabonner"

msgid "No dates found, please select dates in the calendar first"
msgstr "Aucune date trouvée, sélectionnez les dates dans le calendrier d'abord"

msgid "Go to calendar"
msgstr "Aller au calendrier"

msgid ""
"The following link can be used to subscribe to the reservations of this "
"calendar. It can be used by anyone that knows the link in multiple calendar "
"applications."
msgstr ""
"Le lien suivant peut être utilisé pour souscrire aux réservations de ce "
"calendrier. Il peut être utilisé par toute personne qui connaît le lien dans "
"plusieurs applications de calendrier."

msgid ""
"Note that we have no control over how often calendar applications update the "
"calendars they are subscribed to (if they update at all). Therefore the "
"information shown in the calendar may be wrong or out of date. Use it at "
"your own risk."
msgstr ""
"Notez que nous n'avons aucun contrôle sur la fréquence à laquelle les "
"applications de calendrier mettent à jour les calendriers auxquels elles "
"sont abonnées (si elles le font). Par conséquent, les informations affichées "
"dans le calendrier peuvent être incorrectes ou obsolètes. Utilisez-le à vos "
"risques et périls."

msgid "Reservations must be made at least one day in advance."
msgstr ""
"Les réservations doivent être effectuées au moins une journée à l'avance."

msgid "Reservations must be made at least one hour in advance."
msgstr ""
"Les réservations doivent être effectuées au moins une heure à l'avance."

msgid "Reservations must be made at least ${n} days in advance."
msgstr ""
"Les réservations doivent être effectuées au moins ${n} jours à l'avance."

msgid "Reservations must be made at least ${n} hours in advance."
msgstr ""
"Les réservations doivent être effectuées au moins ${n} heures à l'avance."

msgid "Select a free time span in the calendar below to create an allocation."
msgstr ""
"Sélectionnez un intervalle de temps libre dans le calendrier ci-dessous pour "
"créer une allocation."

msgid "Removes all unreserved allocations between the start and end date."
msgstr ""
"Supprime toutes les allocation non réservées entre la date de début et de "
"fin."

msgid "Reservation is pending approval"
msgstr "La réservation est en attente d'approbation"

msgid "(${num_pending} pending approval)"
msgstr "(${num_pending} en attente d'approbation)"

msgid "Utilised"
msgstr "Utilisé"

msgid "No recipients defined yet."
msgstr "Aucun destinataire défini pour le moment."

msgid ""
"Receives notifications for reservations of the day on the following days:"
msgstr ""
"Reçoit des notifications pour les réservations du jour les jours suivants:"

msgid "Receives notifications for new reservations."
msgstr "Recevoir des notifications pour les nouvelles réservations."

msgid "Notifications for following Resources"
msgstr "Notifications pour les ressources suivantes"

msgid "No reservation resources defined yet."
msgstr "Aucune ressource de réservation n'est encore définie."

msgid ""
"Searching is currently unavailable due to technical difficulties. Please "
"excuse the inconvenience and try again later."
msgstr ""
"La recherche est actuellement indisponible en raison de difficultés "
"techniques. Veuillez excuser le dérangement et réessayer plus tard."

msgid "Search"
msgstr "Chercher"

msgid "Select the images that should be shown inside this album."
msgstr "Sélectionnez les images qui devraient être affichées dans cet album."

msgid "Confirm selection"
msgstr "Confirmer la sélection"

msgid "This newsletter has not been sent yet."
msgstr "Ce bulletin d'information n'a pas encore été envoyé."

msgid "First sent ${time_ago}."
msgstr " Envoyé pour la première fois ${time_ago}."

msgid "This newsletter was sent to ${n} subscribers."
msgstr "Ce bulletin d'information a été envoyé à ${n} abonnés."

msgid "All subscribers have already received this newsletter."
msgstr "Tous les abonnés ont déjà reçu ce bulletin d'information."

msgid "The newsletter is scheduled to be sent on ${time}"
msgstr "La newsletter est programmée pour être envoyée le ${time}"

msgid "Preview"
msgstr "Preview"

msgid ""
"Check the email text. You can use the full news text instead of the leading "
"if you want. You will find this setting in the edit menu of the news item."
msgstr ""
"Vérifiez le texte du courriel. Vous pouvez utiliser le texte complet de la "
"nouvelle au lieu de l'entête si vous le souhaitez. Vous trouverez ce "
"paramètre dans le menu d'édition de la nouvelle."

msgid "Delivery"
msgstr "Envoi"

msgid "The newsletter was already sent to the following addresses:"
msgstr "Le bulletin d'information a déjà été envoyé aux adresses suivantes :"

msgid ""
"A signup link allows anyone to sign up with a specific role. Those signups "
"are limited by time and count but they still present a security risk. Be "
"sure to only share this link with people you trust."
msgstr ""
"Un lien d'inscription permet à quiconque de s'inscrire avec un rôle "
"spécifique. Ces inscriptions sont limitées dans le temps et par le compte, "
"mais elles présentent toujours un risque pour la sécurité. Assurez-vous de "
"ne partager ce lien qu'avec des personnes en qui vous avez confiance."

msgid ""
"Your signup link has been created as follows. Please copy it before "
"continuing, it won't be shown to you again:"
msgstr ""
"Votre lien d'inscription a été créé comme suit. Copiez-le avant de "
"continuer, il ne vous sera pas montré à nouveau:"

msgid "Text"
msgstr "Texte"

msgid "All"
msgstr "Tout"

msgid "View"
msgstr "Visualiser"

msgid ""
"The record behind this ticket was removed. The following information is a "
"snapshot kept for future reference."
msgstr ""
"Le dossier lié à ce ticket a été supprimé. L'information suivante est un "
"instantané conservé pour une référence future."

msgid "No activities yet."
msgstr "Aucune activité pour le moment."

msgid "Ticket updates by e-mail"
msgstr "Mises à jour de tickets par e-mail"

msgid "Disable E-Mails"
msgstr "Désactiver les e-mails"

msgid "No ticket updates by e-mail"
msgstr "Aucune mise à jour de tickets par e-mail"

msgid "Enable E-Mails"
msgstr "Activer les e-mails"

msgid "E-Mails can not be sent for tickets of imported events"
msgstr ""
"E-Mails ne peuvent pas être envoyés pour les tickets d'événements importés"

msgid "Send Message"
msgstr "Envoyer le message"

msgid "Messages cannot be sent when the ticket is closed"
msgstr "Les messages ne peuvent pas être envoyés lorsque le ticket est fermé"

msgid "Please reopen the ticket to send a message"
msgstr "Veuillez rouvrir le ticket pour envoyer un message."

msgid "Messages cannot be sent for imported events"
msgstr ""
"Messages ne peuvent pas être envoyés pour les tickets d'événements importés"

msgid "${count} received"
msgstr "${count} reçu(s)"

msgid "${count} sent"
msgstr "${count} envoyé(s)"

msgid "${count} note"
msgstr "${count} note"

msgid "${count} notes"
msgstr "${count} notes"

msgid "Amount"
msgstr "Montant"

msgid "Source"
msgstr "Source"

msgid "Group"
msgstr "Groupe"

msgid "Owner"
msgstr "Propriétaire"

msgid "Reaction Time"
msgstr "Temps de réaction"

msgid "Process Time"
msgstr "Temps de traitement"

msgid "Summary"
msgstr "Sommaire"

msgid ""
"You are editing a note created by someone else. By saving your changes you "
"will become the author of the whole note."
msgstr ""
"Vous modifiez une note créée par quelqu'un d'autre. En enregistrant vos "
"modifications, vous deviendrez l'auteur de l'intégralité de la note."

msgid ""
"Notes are private and only shown to logged-in members. URLs and e-mail "
"addresses are turned into links."
msgstr ""
"Les notes sont privées et ne s'affichent que pour les membres connectés. "
"Vous pouvez utiliser des liens/des adresses e-mail qui sont transformées en "
"liens cliquables."

msgid "Pick-Up"
msgstr "Ramassage"

msgid "Request Reference"
msgstr "Référence"

msgid "Subject"
msgstr "Sujet"

msgid "Would you like to make corrections to the event?"
msgstr "Vous souhaitez apporter des corrections à l'événement ?"

msgid "Edit this event."
msgstr "Modifiez cet événement."

msgid "Forgot something or have a special request?"
msgstr "Vous avez oublié quelque chose ou avez une demande spéciale?"

msgid "Add a message to the ticket."
msgstr "Ajoutez un message a la demande."

msgid "New messages have been disabled because the ticket has been closed."
msgstr "Les nouveaux messages ont été désactivés car le ticket a été fermé."

msgid "Archive all selected tickets?"
msgstr "Archiver tous les billets sélectionnés ?"

msgid "Do Archive"
msgstr "Archiver"

msgid "Archive selected"
msgstr "Archiver la sélection"

msgid ""
"You've reached this site because you are logged in. Visitors are "
"automatically redirected to the following link:"
msgstr ""
"Vous avez accédé à ce site parce que vous êtes connecté. Les visiteurs sont "
"automatiquement redirigés vers le lien suivant :"

msgid ""
"You are not automatically redirected so you have a chance to edit or delete "
"this link."
msgstr ""
"Vous n'êtes pas automatiquement redirigé afin que vous puissiez modifier ou "
"supprimer ce lien."

msgid "You have been successfully unsubscribed from all regular emails."
msgstr "Vous vous êtes bien désinscrit(e) de tous les e-mails normaux."

msgid "Active"
msgstr "Actif"

msgid "Inactive"
msgstr "Inactif"

msgid "Role"
msgstr "Rôle"

msgid "local"
msgstr "local"

msgid "None"
msgstr "Aucune"

msgid "No links found."
msgstr "Aucun lien trouvé."

msgid "Select an item to view it"
msgstr "Sélectionnez un élément pour le visualiser"

msgid "Users"
msgstr "Utilisateurs"

msgid "Ticket permissions"
msgstr "Autorisation des tickets"

msgid "Yubikey"
msgstr "Yubikey"

msgid "Username"
msgstr "Nom d'utilisateur"

msgid "Identicon"
msgstr "Identicon"

msgid "Password"
msgstr "Mot de passe"

msgid "New Recipient"
msgstr "Nouveau destinataire"

msgid "Edit Recipient"
msgstr "Éditer le destinataire"

msgid "Online Counter Label"
msgstr "Étiquette de comptoir en ligne"

msgid "Hide Online Counter on Homepage"
msgstr "Masquer le comptoir en ligne sur la page d'accueil"

msgid "Reservations Label"
msgstr "Étiquette de réservations"

msgid "Hide Reservations on Homepage"
msgstr "Masquer les réservations sur la page d'accueil"

msgid "SBB Daypass Label"
msgstr "Étiquette de carte journalière CFF"

msgid "Publications Label"
msgstr "Étiquette de publications"

msgid "Hide Publications on Homepage"
msgstr "Masquer les publications sur la page d'accueil"

msgid "E-Move Label"
msgstr "Étiquette de eDéménagement"

msgid "E-Move Url"
msgstr "Url de eDéménagement"

msgid "News and Events"
msgstr "Nouvelles et événements"

msgid "Number of news entries on homepage"
msgstr "Nombre des nouvelles sur la page d'accueil"

msgid "Number of events displayed on homepage"
msgstr "Nombre d'événements affichés sur la page d'accueil"

msgid "Show partners on all pages"
msgstr "Afficher les partenaires sur toutes les pages"

msgid "Shows the footer on all pages but for admins"
msgstr "Affiche le pied de page sur toutes les pages sauf pour les admins"

msgid "Partner display"
msgstr "Affichage partenaires"

msgid "General"
msgstr "Général"

msgid "Favicon"
msgstr "Favicon"

msgid "Social Media"
msgstr "Réseaux sociaux"

msgid "Links"
msgstr "Liens"

msgid "Chat"
msgstr ""

msgid "Header"
msgstr "En-tête"

msgid "Footer"
msgstr "Bas de page"

msgid "Modules"
msgstr "Modules"

msgid "Analytics"
msgstr "Analytics"

msgid "Holidays"
msgstr "Jours fériés"

msgid "Link Migration"
msgstr "Migration des liens"

<<<<<<< HEAD
#~ msgid "Submit your own event"
#~ msgstr "Soumettez votre propre événement"

=======
>>>>>>> 0bb3bd44
#~ msgid "Functions"
#~ msgstr "Fonctions"

#~ msgid "Partner"
#~ msgstr "Partenaire"

#~ msgid "Ticket Settings"
#~ msgstr "Paramètres tickets"

#~ msgid "Newsletter Settings"
#~ msgstr "Paramètres de la newsletter"<|MERGE_RESOLUTION|>--- conflicted
+++ resolved
@@ -6,11 +6,7 @@
 msgid ""
 msgstr ""
 "Project-Id-Version: OneGov Cloud 1.0\n"
-<<<<<<< HEAD
-"POT-Creation-Date: 2023-01-31 13:21+0100\n"
-=======
 "POT-Creation-Date: 2023-02-06 11:35+0100\n"
->>>>>>> 0bb3bd44
 "PO-Revision-Date: 2021-03-03 14:04+0100\n"
 "Last-Translator: Lukas Burkhard <lukas.burkhard@seantis.ch>\n"
 "Language-Team: French\n"
@@ -222,18 +218,6 @@
 msgstr "PDF"
 
 msgid "Upload to Gever"
-<<<<<<< HEAD
-msgstr ""
-
-msgid "Do you really want to upload this ticket?"
-msgstr ""
-
-msgid "This will upload this ticket to the Gever instance, if configured."
-msgstr ""
-
-msgid "Upload Ticket"
-msgstr ""
-=======
 msgstr "Télécharger à Gever"
 
 msgid "Do you really want to upload this ticket?"
@@ -245,7 +229,6 @@
 
 msgid "Upload Ticket"
 msgstr "Télécharger le ticket"
->>>>>>> 0bb3bd44
 
 msgid "Confirmation"
 msgstr ""
@@ -807,11 +790,7 @@
 msgstr "Nouvelle entrée"
 
 msgid "Functions:"
-<<<<<<< HEAD
-msgstr ""
-=======
 msgstr "Fonctions:"
->>>>>>> 0bb3bd44
 
 msgid "Open"
 msgstr "Ouvert"
@@ -1538,11 +1517,7 @@
 msgstr "Ticket récupéré dans les archives"
 
 msgid "Ticket uploaded to Gever."
-<<<<<<< HEAD
-msgstr ""
-=======
 msgstr "Ticket téléchargé à Gever."
->>>>>>> 0bb3bd44
 
 msgid "Your search returned no results."
 msgstr "Votre recherche n'a donné aucun résultat."
@@ -2112,12 +2087,9 @@
 msgid "Link Migration"
 msgstr "Migration des liens"
 
-<<<<<<< HEAD
 #~ msgid "Submit your own event"
 #~ msgstr "Soumettez votre propre événement"
 
-=======
->>>>>>> 0bb3bd44
 #~ msgid "Functions"
 #~ msgstr "Fonctions"
 
