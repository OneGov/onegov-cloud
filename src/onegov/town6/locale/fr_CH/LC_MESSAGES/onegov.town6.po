# French translations for OneGov Cloud package
# Copyright (C) 2021 Seantis GmbH
# This file is distributed under the same license as the OneGov Cloud package.
# Lukas Burkhard <lukas.burkhard@seantis.ch>, 2021.
msgid ""
msgstr ""
"Project-Id-Version: OneGov Cloud 1.0\n"
<<<<<<< HEAD
"POT-Creation-Date: 2025-08-12 15:23+0200\n"
=======
"POT-Creation-Date: 2025-08-12 14:53+0200\n"
>>>>>>> 9aa57fc4
"PO-Revision-Date: 2021-03-03 14:04+0100\n"
"Last-Translator: Lukas Burkhard <lukas.burkhard@seantis.ch>\n"
"Language-Team: French\n"
"Language: fr_CH\n"
"MIME-Version: 1.0\n"
"Content-Type: text/plain; charset=UTF-8\n"
"Content-Transfer-Encoding: 8bit\n"
"Plural-Forms: nplurals=2; plural=(n > 1);\n"
"Generated-By: Lingua 3.12\n"

msgid "Chats"
msgstr "Chats"

msgid "My Chats"
msgstr "Mes chats"

msgid "Archived Chats"
msgstr "Chats archivés"

msgid "Name"
msgstr "Nom"

msgid "E-mail"
msgstr "E-mail"

msgid "Topic"
msgstr "Rubrique"

msgid "Confirmation"
msgstr "Confirmation"

msgid ""
"I confirm that I am aware that this chat will be saved and the history will "
"be sent to me by email."
msgstr ""
"Je confirme que je suis conscient(e) que ce chat sera sauvegardé et que "
"l'historique me sera envoyé par e-mail."

msgid "General"
msgstr "Général"

msgid "Chat ID"
msgstr "Chat ID"

msgid "Images"
msgstr "Images"

msgid "Choose the position of the page images on the content pages"
msgstr "Choisir la position des images de page sur les pages de contenu"

msgid "Page image position"
msgstr "Position de l'image de la page"

msgid "As a content image (between the title and text of a content page)"
msgstr ""
"Comme image de contenu (entre le titre et le texte d'une page de contenu)"

msgid "As header image (wide above the page content)"
msgstr "Comme image d'en-tête (large au-dessus du contenu de la page)"

msgid "Fonts"
msgstr "Polices de caractères"

msgid "Font family serif"
msgstr "Police serif"

msgid "Used for text in html body"
msgstr "Utilisé dans les paragraphes"

msgid "Font family sans-serif"
msgstr "Police principale sans-serif"

msgid "Used for all the headings"
msgstr "Utilisé dans les titres"

msgid "Enable the chat"
msgstr "Activer le chat"

msgid "Show chat for chosen people"
msgstr "Afficher le chat pour les personnes suivantes"

msgid "Chat Topics"
msgstr "Sujets de discussion"

msgid ""
"The topics can be chosen on the form at the start of the chat. Example "
"topics are 'Social', 'Clubs' or 'Planning & Construction'. If left empty, "
"all Chats get the topic 'General'."
msgstr ""
"Les thèmes peuvent être choisis sur le formulaire au début du chat. Voici "
"quelques exemples de thèmes : 'Social', 'Clubs' ou 'Planification et "
"construction'. S'il n'y a pas de sujet, tous les chats seront classés dans "
"la catégorie 'Général'."

msgid "Specific Opening Hours"
msgstr "Heures d'ouverture spécifiques"

msgid "If unchecked, the chat is open 24/7."
msgstr "Si non sélectionné, le chat est disponible 24h/24 et 7j/7."

msgid "Opening Hours"
msgstr "Horaires d'ouverture"

msgid ""
"Please add a day and times to each opening hour entry or deactivate specific "
"opening hours."
msgstr ""
"Veuillez ajouter un jour et des heures à chaque entrée d'heures d'ouverture "
"ou désactiver des heures d'ouverture spécifiques."

msgid "Start time cannot be later than end time."
msgstr "L'heure de début ne peut être postérieure à l'heure de fin"

msgid "day"
msgstr "jour"

msgid "Start"
msgstr "Début"

msgid "End"
msgstr "Fin"

msgid "Add"
msgstr "Ajouter"

msgid "Remove"
msgstr "Supprimer"

msgid "Mo"
msgstr "Lu"

msgid "Tu"
msgstr "Ma"

msgid "We"
msgstr "Me"

msgid "Th"
msgstr "Je"

msgid "Fr"
msgstr "Ve"

msgid "Sa"
msgstr "Sa"

msgid "Su"
msgstr "Di"

msgid "Enable RIS"
msgstr "Activer RIS"

msgid "Enables the RIS integration for this organisation."
msgstr "Active l'intégration RIS pour cette organisation."

msgid "URL path for the RIS main page"
msgstr "Chemin URL pour la page principale RIS"

msgid "The URL path for the RIS main page for non-logged-in users."
msgstr ""
"Le chemin URL pour la page principale RIS pour les utilisateurs non "
"connectés."

msgid "Events"
msgstr "Événements"

msgid "All events"
msgstr "Tous les événements"

msgid "Online Counter"
msgstr "Comptoir en ligne"

msgid "Forms and applications"
msgstr "Formulaires et candidatures"

msgid "Publications"
msgstr "Publications"

msgid "Official Documents"
msgstr "Documents officiels"

msgid "Reservations"
msgstr "Réservations"

msgid "Daypasses and rooms"
msgstr "Cartes journalières et pièces"

msgid "E-Move"
msgstr "e-Déménagement"

msgid "Move with eMovingCH"
msgstr "Services d' eDéménagementCH"

msgid "SBB Daypass"
msgstr "Carte journalière CFF"

msgid "Generalabonnement for Towns"
msgstr "Abonnement général pour les villes"

msgid "Services"
msgstr "Services"

msgid "Contacts"
msgstr "Contacts"

msgid "People"
msgstr "Personnes"

msgid "All contacts"
msgstr "Tous les contacts"

msgid "back"
msgstr "retour"

#, python-format
msgid "Press ${shortcut} to open Search"
msgstr "Tapez ${shortcut} pour accéder la recherche"

msgid "Form"
msgstr "Formulaire"

msgid "Check"
msgstr "Contrôle"

msgid "Upload to Gever"
msgstr "Télécharger à Gever"

msgid "Do you really want to upload this ticket?"
msgstr "Voulez-vous vraiment télécharger ce ticket ?"

msgid "This will upload this ticket to the Gever instance, if configured."
msgstr ""
"Cela va télécharger ce ticket vers l'instance Gever, si elle est configurée."

msgid "Upload Ticket"
msgstr "Télécharger le ticket"

msgid "Cancel"
msgstr "Annuler"

#.
#. Used in sentence: "${event} published."
msgid "Event"
msgstr "Événement"

msgid "Copy"
msgstr "Copie"

msgid "Export"
msgstr "Exporter"

msgid "Configure"
msgstr "Configurer"

msgid "Import"
msgstr "Imprimer"

msgid "QR"
msgstr "QR"

msgid "Delete"
msgstr "Supprimer"

#, python-format
msgid "Do you really want to delete \"${title}\"?"
msgstr "Voulez-vous vraiment supprimer «${title}»?"

msgid "All entries will be deleted as well!"
msgstr "Toutes les entrées seront également supprimées !"

msgid "Delete directory"
msgstr "Supprimer le dossier"

msgid "Change URL"
msgstr "Changer URL"

msgid "Entry"
msgstr "Entrée"

msgid "iFrame"
msgstr "iFrame"

msgid "Homepage"
msgstr "Page d'accueil"

msgid "Chat Archive"
msgstr "Archives des chats"

msgid "Meetings"
msgstr "Réunions"

msgid "RIS Settings"
msgstr "Paramètres RIS"

msgid "Meeting"
msgstr "Réunion"

msgid "Edit"
msgstr "Modifier"

msgid "Do you really want to delete this meeting?"
msgstr "Voulez-vous vraiment supprimer cette réunion?"

msgid "This cannot be undone."
msgstr "Cela ne peut être effectué."

msgid "Delete meeting"
msgstr "Supprimer la réunion"

msgid "Parliamentarians"
msgstr "Parlementaires"

msgid "Parliamentarian"
msgstr "Parlementaire"

msgid "New parliamentary group function"
msgstr "Nouvelle fonction de groupe parlementaire"

msgid "New commission function"
msgstr "Nouvelle fonction de commission"

msgid "Do you really want to delete this parliamentarian?"
msgstr "Voulez-vous vraiment supprimer ce parlementaire ?"

msgid "Delete parliamentarian"
msgstr "Supprimer le parlementaire"

msgid "Do you really want to remove this role?"
msgstr "Voulez-vous vraiment supprimer ce rôle ?"

msgid "Remove role"
msgstr "Supprimer le rôle"

msgid "Parliamentary groups"
msgstr "Groupes Parlementaires"

msgid "Parliamentary group"
msgstr "Groupe Parlementaire"

msgid "Do you really want to delete this parliamentary group?"
msgstr "Voulez-vous vraiment supprimer ce groupe parlementaire?"

msgid "Delete parliamentary group"
msgstr "Supprimer ce groupe parlementaire"

msgid "Parties"
msgstr "Partis"

msgid "Political Party"
msgstr "Parti"

msgid "Commissions"
msgstr "Commissions"

msgid "Commission"
msgstr "Commission"

msgid "Do you really want to delete this commission?"
msgstr "Voulez-vous vraiment supprimer cette commission ?"

msgid "Delete commission"
msgstr "Supprimer la commission"

msgid "Political Businesses"
msgstr "Affaires politiques"

msgid "Political Business"
msgstr "Business politique"

msgid "Do you really want to delete this political business?"
msgstr "Voulez-vous vraiment supprimer cette affaire politique?"

msgid "Delete political business"
msgstr "Supprimer les affaires politiques"

msgid "RIS settings"
msgstr "Paramètres RIS"

msgid "Commission membership"
msgstr "Adhésion à la commission"

msgid "Do you really want to remove this commission membership?"
msgstr "Voulez-vous vraiment supprimer cette adhésion à la commission?"

msgid "Remove commission membership"
msgstr "Supprimer l'adhésion à la commission"

msgid "No availability periods defined."
msgstr "Aucune période de disponibilité définie."

msgid "State:"
msgstr "État:"

msgid "Owner:"
msgstr "Propriétaire:"

msgid "Kind:"
msgstr "Type:"

#. Used in sentence: "<dynamic element> <dynamic element>"
msgid "The chat request got accepted."
msgstr "La demande de chat a été acceptée."

msgid "<dynamic element> <dynamic element>"
msgstr "<dynamic element> <dynamic element>"

#. Used in sentence: "<dynamic element> <dynamic element>"
msgid "Connect to chatserver ..."
msgstr "Connexion au serveur de chat ..."

msgid "Describe your request to start a chat."
msgstr "Décrivez votre demande pour démarrer un chat."

#. Used in sentence: "<dynamic element> <dynamic element>"
msgid "The chat has been ended."
msgstr "Le chat est terminé."

#. Used in sentence: "<dynamic element> <dynamic element>"
msgid ""
"No one seems to be available at the moment. A ticket has been created from "
"your request and you will receive an email shortly."
msgstr ""
"Personne ne semble être disponible pour le moment. Un ticket a été créé à "
"partir de votre demande et vous recevrez un e-mail sous peu."

msgid "Send"
msgstr "Envoyer"

msgid "Currently no chats open."
msgstr "Actuellement, aucun chat n'est ouvert."

msgid "You accepted the chat request."
msgstr "Vous avez accepté la demande de chat."

msgid "Chat is loading ..."
msgstr "Le chat est en cours de chargement ..."

msgid "End and archive chat"
msgstr "Fin et archivage du chat."

msgid "Create ticket"
msgstr "Créer un ticket"

msgid "Chat requests"
msgstr "Demandes de chat"

msgid "Currently no new chat requests."
msgstr "Il n'y a actuellement aucune nouvelle demande de chat."

msgid "Active Chats"
msgstr "Chats actifs"

msgid "No active chats."
msgstr "Aucun chat actif."

msgid "Contact"
msgstr "Contact"

msgid "Function"
msgstr "Fonction"

msgid "No active commissions."
msgstr "Aucune commission active."

msgid "Filters"
msgstr "Filtres"

msgid "No directories defined yet."
msgstr "Aucun dossier défini pour l'instant."

msgid "No entries found."
msgstr "Aucune entrée trouvée."

msgid "Further Information"
msgstr "Plus d'informations"

msgid "More"
msgstr "Plus"

msgid "Publication"
msgstr "Publication"

msgid "Documents"
msgstr "Documents"

msgid "Actions"
msgstr "Actions"

msgid "Get notifications on new entries"
msgstr "Recevoir des notifications sur les nouvelles entrées"

msgid "Propose a new entry"
msgstr "Proposer une nouvelle entrée"

msgid "Internal Notes"
msgstr "Notes internes"

msgid "External link"
msgstr "Lien externe"

msgid "More information"
msgstr "Plus de renseignements"

msgid "Propose a change to this entry"
msgstr "Proposer une modification pour cette entrée"

msgid "No subscribers yet"
msgstr "Pas encore d'abonnés"

msgid "There are currently ${count} recipients registered."
msgstr "Il y a actuellement ${count} destinataires enregistrés."

msgid ""
"Subscribers may always unsubscribe themselves through a link shown at the "
"bottom of the newsletter. If you unsubscribe them here, they will not be "
"notified."
msgstr ""
"Les abonnés peuvent toujours se désinscrire à travers un lien affiché au bas "
"du bulletin d'information. Si vous vous désabonnez ici, ils ne seront pas "
"informés. "

msgid "Unsubscribe"
msgstr "Se désabonner"

msgid "unsubscribe"
msgstr "se désabonner"

msgid ""
"This recipient has delivery failures, including hard bounces, invalid email "
"addresses, spam complaints, manual deactivations, or being blocked. We "
"recommend unsubscribing it from the list."
msgstr ""
"Ce destinataire a des échecs de livraison, y compris des rebonds, des "
"adresses e-mail invalides, des plaintes pour spam, des désactivations "
"manuelles, ou est bloqué. Nous recommandons de le désinscrire de la liste."

msgid ""
"Your edit requires a migration of existing entries. Please confirm the "
"following changes."
msgstr ""
"Votre modification requiert la migration d'entrées existantes. Veuillez "
"confirmer les changements suivants."

msgid ""
"Changes are detected using a heuristic. Therefore it is possible that your "
"changes were misdetected. If in doubt, press cancel and try to change the "
"directory in small increments."
msgstr ""
"Les changements sont détectés selon une technique heuristique. Il est donc "
"possible que vos changements soient mal détectés. Si vous avez un doute, "
"veuillez appuyer sur Annuler, et essayer de faire les changements dans le "
"dossier par petites incrémentations."

msgid "For additional safety you can also download a backup before continuing:"
msgstr ""
"Pour plus de sécurité, vous pouvez également télécharger une sauvegarde "
"avant de continuer :"

msgid "Download backup"
msgstr "Télécharger une sauvegarde"

msgid ""
"There was an error while migrating your directory! You can fix the displayed "
"entries in a separate window and then continue here."
msgstr ""
"Une erreur est survenue lors de la migration de votre dossier ! Vous pouvez "
"résoudre les problèmes concernant les entrées affichées dans une autre "
"fenêtre, puis continuer ici."

msgid "Added:"
msgstr "Ajouté :"

msgid "Removed:"
msgstr "Retiré :"

msgid "Renamed:"
msgstr "Renommé :"

msgid "Changed:"
msgstr "Changé :"

msgid "Confirm"
msgstr "Confirmer"

msgid "There was an error while importing your directory!"
msgstr "Une erreur est survenue lors de l'importation de votre dossier !"

msgid "Download Form"
msgstr "Télécharger le formulaire"

msgid "Embed iFrame"
msgstr "Intégrer une iFrame"

msgid "You can copy the following code to embed this page as an iFrame:"
msgstr ""
"Vous pouvez copier le code suivant pour intégrer cette page dans une iFrame:"

msgid ""
"To display the breadcrumbs you can add ${bc_level} as a parameter to the "
"URL. The number defines where the breadcrumbs start. 1 in this case means "
"that the first level is hidden. You can use any number as long as it is less "
"than the number of levels in the breadcrumbs."
msgstr ""
"Pour afficher le fil d'Ariane, vous pouvez ajouter ${bc_level} comme "
"paramètre à l'URL. Le nombre définit où le fil d'Ariane commence. 1 dans ce  "
"cas signifie que le premier niveau est masqué. Vous pouvez utiliser "
"n'importe quel nombre tant qu'il est inférieur au nombre de niveaux dans le "
"fil d'Ariane."

msgid ""
"Please review your data and press \"Complete\" to finalize the process. If "
"there's anything you'd like to change, click on \"Edit\" to return to the "
"filled-out form."
msgstr ""
"Veuillez vérifier vos données et appuyez sur « Compléter » pour finaliser le "
"processus. S'il y a quelque chose que vous souhaitez modifier, cliquez sur « "
"Modifier » pour retourner sur le formulaire complété."

msgid ""
"The image shown in the list view is a square. To have your image shown fully "
"in the list view, you need to use a square image."
msgstr ""
"L'image affichée dans la liste est un carré. Pour que votre image s'affiche "
"entièrement dans la liste, vous devez utiliser une image carrée."

msgid "Complete"
msgstr "Complet"

msgid "No exports available."
msgstr "Aucune exportation disponible."

msgid "Upload"
msgstr "Télécharger"

msgid "Just Uploaded"
msgstr "Mis en ligne à l'instant"

msgid "Extension"
msgstr "Extension"

msgid "Upload Date"
msgstr "Date de téléchargement"

msgid "All Files"
msgstr "Tous les fichiers"

msgid "No files uploaded yet"
msgstr "Aucun fichier téléchargé pour le moment"

msgid "Published until"
msgstr "Publié jusqu'à"

msgid "You are trying to open a page for which you are not authorized."
msgstr "Vous essayez d'ouvrir une page pour laquelle vous n'êtes pas autorisé."

msgid "Please follow this link to login with a different user."
msgstr ""
"Veuillez suivre ce lien pour vous connecter en tant qu'utilisateur différent."

msgid "Please follow this link to login."
msgstr "Veuillez suivre ce lien pour vous connecter."

msgid "No forms defined yet."
msgstr "Aucun formulaire défini pour le moment."

msgid "Categories"
msgstr "Catégories"

msgid ""
"To edit the image descriptions, click on one, enter your descrption and "
"press return. To abort press escape."
msgstr ""
"Pour modifier les descriptions d'image, cliquez sur une image, saisissez "
"votre description et appuyez sur retour. Pour interrompre, appuyez sur "
"sortir."

msgid "No images uploaded yet"
msgstr "Aucune image téléchargée pour le moment"

msgid "This album does not contain any images yet."
msgstr "Cet album ne contient pas encore d'images."

msgid "No photo albums defined yet."
msgstr "Aucun album photo défini pour le moment."

msgid "Search term"
msgstr "Terme de recherche"

msgid "Skip navigation"
msgstr "Ignorez la navigation"

msgid "Back to the homepage"
msgstr "Retour à la page d'accueil"

msgid "Logo"
msgstr "Logo"

msgid "The form contains errors. Please check the fields marked in red."
msgstr ""
"Le formulaire contient des erreurs. Veuillez vérifier les champs marqués en "
"rouge."

msgid "Copied to Clipboard!"
msgstr "Copié dans le presse-papiers!"

msgid "Alternatives"
msgstr "Alternatives"

msgid "Don't have an account yet?"
msgstr "Vous n'avez pas encore de compte ?"

msgid "Register now"
msgstr "Inscrivez-vous maintenant"

msgid "Forgot your password?"
msgstr "Avez-vous oublié votre mot de passe ?"

msgid "Reset password"
msgstr "Réinitialisez le mot de passe"

msgid "You are here"
msgstr "Vous êtes ici"

msgid "Privacy Protection"
msgstr "Protection des données"

msgid "Login"
msgstr "Connexion"

msgid "Citizen Login"
msgstr "Connexion client"

msgid "About"
msgstr "Impressum"

msgid "more"
msgstr "plus"

msgid "Submit"
msgstr "Envoyer"

msgid "Select files"
msgstr "Sélectionner des fichiers"

msgid "Drop files to upload"
msgstr "Déposez des fichiers pour télécharger"

msgid "read more"
msgstr "en savoir plus"

msgid "All articles"
msgstr "Toutes les contributions"

msgid "E-Mail Address"
msgstr "Adresse e-mail"

msgid "This site is private"
msgstr "Ce site est privé"

msgid "This site is private but can also be seen by members"
msgstr "Ce site est privé mais peut également être vu par les membres"

msgid "This site is public but requires submitting an mTAN"
msgstr "Ce site est public mais nécessite la soumission d'un mTAN"

msgid "This site is secret"
msgstr "Ce site est secret"

msgid "This site is secret and requires submitting an mTAN"
msgstr "Ce site est privé et nécessite la soumission d'un mTAN"

msgid "This site is not published."
msgstr "Cette page n'est pas publiée."

msgid "This site is not public."
msgstr "Ce site n'est pas public."

msgid "This site is not public but it can be seen by members."
msgstr "Ce site n'est pas public mais il peut être vu par les membres."

msgid ""
"This site contains no lead. Leads are used for lists and search results."
msgstr ""
"Cette rubrique ne contient pas d’introduction. Il est important de saisir un "
"texte comme introduction pour faciliter la recherche et les listes."

msgid "Map"
msgstr "Carte"

msgid "Links"
msgstr "Liens"

msgid "More news"
msgstr "Plus de nouvelles"

msgid "Other Entries"
msgstr "Autres entrées"

msgid "Previous Entry"
msgstr "Entrée précédente"

msgid "Next Entry"
msgstr "Entrée suivante"

msgid "Invoice Items"
msgstr "Postes de facture"

msgid "Total Amount"
msgstr "Montant total"

msgid "Chat History"
msgstr "Historique du chat"

msgid "Item(s)"
msgstr "Article(s)"

msgid "Change request"
msgstr "Demande de modification"

msgid "New Entry"
msgstr "Nouvelle entrée"

msgid "Directory"
msgstr "Dossier"

msgid "Payment"
msgstr "Paiement"

msgid "Value Added Tax"
msgstr "Taxe sur la valeur ajoutée"

msgid "${vat_rate}% included"
msgstr "${vat_rate}% incluse"

msgid "State"
msgstr "État"

msgid "Payment Method"
msgstr "Méthode de paiement"

msgid "Offline Payment"
msgstr "Facture"

msgid "Online Payment"
msgstr "Paiement en ligne"

msgid "Source"
msgstr "Source"

msgid "Manual"
msgstr "Manuelle"

msgid "Datatrans"
msgstr "Datatrans"

msgid "Stripe Connect"
msgstr "Stripe Connect"

msgid "Worldline Saferpay"
msgstr "Worldline Saferpay"

msgid "Fee"
msgstr "Tarif"

msgid "Organisation"
msgstr "Organisation"

msgid "Functions:"
msgstr "Fonctions:"

msgid "Open"
msgstr "Ouvert"

msgid "Pending"
msgstr "En traitement"

msgid "Closed"
msgstr "Fermé"

msgid "Archived"
msgstr "Archivé"

msgid "Paid"
msgstr "Payé"

msgid "Failed"
msgstr "Échoué"

msgid "Refunded"
msgstr "Remboursé"

msgid "Invoiced"
msgstr "Facturé"

msgid "Ticket"
msgstr "Ticket"

msgid "Previous Page"
msgstr "Page précédente"

msgid "You're on page"
msgstr "Sie sind auf Seite"

msgid "Next Page"
msgstr "Page suivante"

msgid ""
"Persons living outside the following zipcodes may only reserve this "
"allocation on the ${date}: ${zipcodes}"
msgstr ""
"Les personnes vivant en dehors des localités ayant les codes postaux "
"suivants ne peuvent réserver cette allocation que le ${date} : ${zipcodes}"

msgid "Occupancy"
msgstr "Occupation"

msgid "Quota"
msgstr "Quota"

msgid "Initiated"
msgstr "Initié"

msgid "Submitted"
msgstr "Soumis"

msgid "Published"
msgstr "Publié"

msgid "Withdrawn"
msgstr "Retiré"

msgid "Submitter"
msgstr "Auteur"

msgid "Title"
msgstr "Titre"

msgid "Description"
msgstr "Description"

msgid "List Preview"
msgstr "Aperçu de la liste"

msgid "Image"
msgstr "Image"

msgid "Additional Information"
msgstr "Information additionnelle"

msgid "Location"
msgstr "Localisation"

msgid "Price"
msgstr "Prix"

msgid "Organizer"
msgstr "Organisateur"

msgid "Organizer E-Mail address"
msgstr "Adresse e-mail de l'organisateur"

msgid "Organizer phone number"
msgstr "Numéro de téléphone de l'organisateur"

msgid "Tags"
msgstr "Étiquettes"

msgid "Date and time"
msgstr "Date et heure"

msgid "Recurrence"
msgstr "Récurrence"

msgid "All dates"
msgstr "Toutes les dates"

msgid "No events found."
msgstr "Aucun événement trouvé."

msgid "Past events"
msgstr "Événements passées"

msgid "Learn more"
msgstr "En savoir plus"

msgid "From"
msgstr "De"

msgid "To"
msgstr "Vers"

msgid "Filter by date"
msgstr "Filtrer par date"

msgid "Administrator"
msgstr "Administrateur"

msgid "Editor"
msgstr "Rédacteur"

msgid "Supporter"
msgstr "Supporteur"

msgid "Member"
msgstr "Membres"

msgid "Administrators"
msgstr "Administrateurs"

msgid "Editors"
msgstr "Éditeurs"

msgid "Supporters"
msgstr "Supporteurs"

msgid "Members"
msgstr "Membres"

msgid "Close (Esc)"
msgstr "Fermer (Echap)"

msgid "Share"
msgstr "Partager"

msgid "Toggle fullscreen"
msgstr "Basculer en mode plein écran"

msgid "Zoom in/out"
msgstr "Zoom avant/arrière"

msgid "Show more"
msgstr "Afficher plus"

msgid ""
"This space holds images from your photo-albums. To show photos add a few "
"photos to an album and mark it as available for the homepage."
msgstr ""
"Cet emplacement contient des images de vos albums de photos. Pour afficher "
"des photos, ajoutez quelques photos à un album et marquez-les comme "
"disponibles pour la page d'accueil."

msgid "Current Image"
msgstr "Image actuelle"

msgid "Has a digital seal"
msgstr "Possède un sceau digital"

msgid "${count} page"
msgstr "${count} page"

msgid "${count} pages"
msgstr "${count} pages"

msgid "Further occurrences:"
msgstr "Autres dates:"

msgid ""
"Your request will be processed shortly. To see the state of your process "
"your may return to this page at any time. All information on this page has "
"been sent to your e-mail address."
msgstr ""
"Votre demande va être traitée sous peu. Pour suivre l'état d'avancement, "
"vous pouvez revenir sur cette page à tout moment. Toutes les informations "
"présentes sur cette page ont été envoyées à votre adresse e-mail."

msgid ""
"Your request will be processed shortly. To see the state of your process "
"your may return to this page at any time."
msgstr ""
"Votre demande sera traitée sous peu. Pour connaître l'état d'avancement du "
"traitement de votre demande, vous pouvez revenir sur cette page à tout "
"moment."

msgid "Your request has been completed."
msgstr "Votre demande a été traitée."

msgid "Privacy"
msgstr "Confidentialité"

msgid "Send me my entered data by e-mail."
msgstr "M'envoyer mes données saisies par e-mail."

msgid "Pay Online Now"
msgstr "Payer en ligne maintenant"

msgid "Credit Card Fee"
msgstr "Frais de carte de crédit"

msgid "Pay Offline later"
msgstr "Payer par facture"

msgid "at ${time}"
msgstr "à ${time}"

msgid "Object"
msgstr "Objet"

msgid "Reservation"
msgstr "Réservation"

msgid "Net Amount"
msgstr "Montant net"

msgid "Payment Provider"
msgstr "Opérateur de paiement"

msgid "Created"
msgstr "Créé"

msgid "Disbursed"
msgstr "Décaissé"

msgid "Find Your Spot"
msgstr "Rechercher les dates / Réservations récurrentes"

msgid "Access"
msgstr "Accès"

msgid "Public"
msgstr "Public"

msgid "Private"
msgstr "Privé"

msgid "Will be published on:"
msgstr "Sera publié sur :"

msgid "Publication date:"
msgstr "Date de publication :"

msgid "Reset"
msgstr "Réinitialiser"

msgid "Will be published until:"
msgstr "Sera publié jusqu'au:"

msgid "Publication end date:"
msgstr "Date de fin de publication:"

msgid "Not a publication"
msgstr "Pas une publication"

msgid "Digital seal"
msgstr "Sceau électronique"

msgid "Content"
msgstr "Contenu"

msgid "1 page"
msgstr "1 page"

msgid "Contains no readable text"
msgstr "Ne contient aucun texte lisible"

msgid "1 word"
msgstr "1 mot"

msgid "${count} words"
msgstr "${count} mots"

msgid "Do you really want to delete this file?"
msgstr "Voulez-vous vraiment supprimer ce fichier?"

msgid "Delete File"
msgstr "Supprimez le fichier"

msgid "Please provide the new name for the file"
msgstr "Veuillez fournir le nouveau nom du fichier "

msgid "Rename"
msgstr "Renommer"

msgid "Download"
msgstr "Télécharger"

msgid "Linked Pages"
msgstr "Pages reliées"

msgid "Links to ${filename}"
msgstr "Liens vers ${filename}"

msgid "Digital seal applied by ${signee} on ${date}"
msgstr "Sceau digital appliqué par ${signee} le ${date}"

msgid "Please enter your yubikey to apply a digital seal to this file"
msgstr ""
"Veuillez entrer votre yubikey pour appliquer un sceau digital à ce fichier"

msgid "Sign"
msgstr "Signer"

msgid "Plug your YubiKey into a USB slot and press it."
msgstr "Branchez votre YubiKey sur un port USB et appuyez dessus."

msgid ""
"Published documents with a digital seal can be discovered through the site-"
"search and in the list of documents with a digital seal. This action will be "
"logged and cannot be undone."
msgstr ""
"Documents publiés avec un sceau digital peuvent être trouvés grâce au moteur "
"de recherche sur le site et dans liste des documents avec un sceau digital. "
"Cette action sera enregistrée et ne pourra pas être annulée."

msgid "Without digital seal"
msgstr "Sans sceau digital"

msgid "Apply digital seal now"
msgstr "Appliquez le sceau digital maintenant"

msgid "You are not authorised to apply digital seals to documents"
msgstr ""
"Vous n'êtes pas autorisé à apposer des sceaux digitaux sur des documents"

msgid "Click to add a description"
msgstr "Cliquez pour ajouter une description"

msgid "Do you really want to delete the image?"
msgstr "Voulez-vous vraiment supprimer l'image ?"

msgid "Delete Image"
msgstr "Supprimez l'image"

msgid "${name} was provided with a digital seal on ${date}"
msgstr "${name} a été pourvu d'un sceau numérique le ${date}"

msgid "${name} is not in our database"
msgstr "${name} n'est pas dans notre base de données"

msgid "Accept"
msgstr "Accepter"

msgid "Focus"
msgstr "Point d'intérêt"

msgid "Available options for the focus widget:"
msgstr "Options disponibles pour le widget Focus:"

msgid "Copy to clipboard"
msgstr "Copier dans le presse-papiers"

msgid "Booking Text"
msgstr "Message/notification"

msgid "Unit"
msgstr "Unité"

msgid "Quantity"
msgstr "Quantité"

msgid "VAT Rate"
msgstr "Taux de TVA"

msgid "VAT"
msgstr "TVA"

msgid "Amount"
msgstr "Montant"

msgid "Submission"
msgstr "Soumission"

msgid "Selected Options"
msgstr "Options sélectionnées"

msgid "Discounts / Surcharges"
msgstr "Remises / Suppléments"

msgid "Lump sum"
msgstr "Montant forfaitaire"

msgid "Unpaid"
msgstr "Non payé"

msgid "Total"
msgstr "Total"

msgid "Hello!"
msgstr "Bonjour"

msgid "Your e-mail address was just used to create an account on ${homepage}."
msgstr ""
"Votre adresse e-mail vient d'être utilisée pour créer un compte sur "
"${homepage}."

msgid "To activate your account, click confirm below:"
msgstr "Pour activer votre compte, cliquer sur confirmer ci-dessous:"

msgid "Confirm my account"
msgstr "Confirmer mon compte"

msgid ""
"If you believe this is an error, ignore this message and we'll never bother "
"you again."
msgstr ""
"Si vous pensez que c'est une erreur, ignorez ce message et nous ne vous "
"importunerons plus jamais."

msgid "Below you can see your chat conversation:"
msgstr "Vous pouvez voir ci-dessous votre conversation de chat :"

msgid "Have a great day!"
msgstr "Passez une bonne journée!"

msgid "Your e-mail address was just used to send a login link to ${homepage}."
msgstr ""
"Votre adresse e-mail vient d'être utilisée pour envoyer un lien de connexion "
"à ${homepage}."

msgid "Use the token below or click on the link to complete your login."
msgstr ""
"Utilisez le code ci-dessous ou cliquez sur le lien pour vous connecter."

msgid "Complete Login"
msgstr "Connexion complète"

msgid "Hello"
msgstr "Bonjour"

msgid ""
"You are receiving this mail because you subscribed to the following "
"newsletter:"
msgstr ""
"Vous recevez ce courriel parce que vous vous êtes abonné à la lettre "
"d'informations suivante:"

msgid "You subscribed to the following newsletter categories:"
msgstr ""
"Vous vous êtes abonné aux catégories de lettres d'information suivantes:"

msgid "Please click the following link to confirm your subscription:"
msgstr "Veuillez cliquer sur le lien suivant pour confirmer votre abonnement:"

msgid "Confirm subscription"
msgstr "Confirmer l'abonnement"

msgid "To update your subscription categories click here:"
msgstr "Pour mettre à jour vos catégories d'abonnement, cliquez ici:"

msgid "Update subscription"
msgstr "Mise à jour de l'abonnement"

msgid ""
"If you did not subscribe to this newsletter you can simply ignore this e-"
"mail."
msgstr ""
"Si vous ne vous êtes pas abonné à cette lettre d'informations, vous pouvez "
"tout simplement ignorer cet e-mail."

msgid "Click here to unsubscribe."
msgstr "Cliquer ici pour vous désabonner."

msgid ""
"You are receiving this mail because you subscribed to getting notifications "
"on new entries in the following directory:"
msgstr ""
"Vous recevez ce courriel parce que vous vous êtes abonné à recevoir des "
"notifications sur les nouvelles entrées dans le répertoire suivant:"

msgid ""
"If you did not subscribe to this notifications you can simply ignore this e-"
"mail."
msgstr ""
"Si vous ne vous êtes pas abonné à ces notifications, vous pouvez tout "
"simplement ignorer cet e-mail."

msgid "Good morning,"
msgstr "Bonjour,"

msgid "The following reservations are scheduled for today."
msgstr "Les réservations suivantes sont programmées pour aujourd'hui."

msgid "Whole day"
msgstr "Toute la journée"

msgid "E-Mail"
msgstr "E-mail"

msgid "No reservations today."
msgstr "Aucune réservation aujourd'hui."

msgid ""
"This is the daily reservation overview for ${organisation}. If you no longer "
"want to receive this e-mail please contact an administrator so they can "
"remove you from the recipients list."
msgstr ""
"Voici l'aperçu quotidien sur les réservations pour ${organisation}. Si vous "
"ne souhaitez plus recevoir ce courriel, veuillez contacter un administrateur "
"pour qu'il vous enlève de la liste des destinataires."

msgid "This is what happend on the ${org} website yesterday:"
msgstr "Voici ce qui s'est passé aujourd'hui sur le site web de ${org}:"

msgid "This is what happend on the ${org} website over the weekend:"
msgstr "Voici ce qui s'est passé ce week-end sur le site web de ${org}:"

msgid "tickets were opened."
msgstr "tickets ouverts."

msgid "ticket was opened."
msgstr "ticket ouvert."

msgid "tickets were accepted."
msgstr "tickets acceptés."

msgid "ticket was accepted."
msgstr "ticket accepté."

msgid "tickets were closed."
msgstr "tickets fermés."

msgid "ticket was closed."
msgstr "ticket fermé."

msgid "There are currently ${currently_open} tickets open and"
msgstr "Il y a actuellement ${currently_open} tickets ouverts et"

msgid "There is currently ${currently_open} ticket open and"
msgstr "Il y a actuellement ${currently_open} ticket ouvert et"

msgid "tickets are pending."
msgstr "tickets en attente."

msgid "ticket is pending."
msgstr "ticket en attente."

msgid "Have a great week!"
msgstr "Bonne semaine!"

msgid ""
"This is the daily OneGov Cloud status e-mail. If you don't want to receive "
"this e-mail you may deactivate it by clicking on"
msgstr ""
"Ceci est le courriel quotidien de situation de OneGov Cloud. Si vous ne "
"souhaitez pas recevoir ce courriel, vous pouvez le désactiver en cliquant sur"

msgid "Or by changing the settings in your user profile."
msgstr "Ou en changeant les réglages dans votre profil d'utilisateur."

msgid "Your directory submission has been adopted:"
msgstr "Votre proposition de répertoire a été adoptée :"

msgid "Check request status"
msgstr "Vérifier l'état de la demande"

msgid "Your change request has been applied:"
msgstr "Votre demande de modification a été effectuée:"

msgid "Your directory submission has unfortunately been rejected:"
msgstr "Votre proposition de répertoire a malheureusement été rejetée:"

msgid "The rejection of your directory application has been withdrawn:"
msgstr "Le refus de votre inscription à l'annuaire a été retiré:"

msgid "Your event has been accepted:"
msgstr "Votre événement a été accepté:"

msgid "Your event has unfortunately been rejected:"
msgstr "Votre événement a malheureusement été rejeté:"

msgid "New note in Ticket ${link}"
msgstr "Nouvelle note dans le billet ${link}"

msgid "${author} wrote"
msgstr "${author} a écrit"

msgid ""
"This is the notification for notes on reservations for ${request.app.org."
"title}. If you no longer want to receive this e-mail please contact an "
"administrator so they can remove you from the recipients list."
msgstr ""
"Il s'agit de la notification de notes sur les réservations pour ${request."
"app.org.title}. Si vous ne souhaitez plus recevoir cet e-mail, veuillez "
"contacter un administrateur afin qu'il puisse vous retirer de la liste des "
"destinataires."

msgid "Pending approval"
msgstr "En attente d'approbation"

msgid "A new entry has been added to the \"${directory}\" directory:"
msgstr "Une nouvelle entrée a été ajoutée au répertoire \"${directory}\":"

msgid "Do you no longer wish to receive these notifications?"
msgstr "Ne souhaitez-vous plus recevoir ces notifications ?"

msgid "The following reservations have been accepted:"
msgstr "Les réservations suivantes ont été acceptées:"

msgid ""
"This is a notification for the new reservations for ${organisation}. If you "
"no longer wish to receive these notifications, please contact an "
"administrator so they can remove you from the recipients list."
msgstr ""
"Ceci est une notification pour les nouvelles réservations de "
"${organisation}. Si vous ne souhaitez plus recevoir ces notifications, "
"veuillez contacter un administrateur afin qu'il vous retire de la liste des "
"destinataires."

msgid "An administrator just created a new account on ${org} for you."
msgstr ""
"Un administrateur vient de créer un nouveau compte sur ${org} pour vous."

msgid "Your username is ${email}."
msgstr "Votre nom d'utilisateur est ${email}."

msgid "Click on the following link to set your account password:"
msgstr ""
"Cliquer sur le lien suivant pour définir le mot de passe de votre compte:"

msgid "Set Account Password"
msgstr "Définir le mot de passe du compte"

msgid ""
"If the password link has expired, you can also request a new password here:"
msgstr ""
"Si le lien pour le mot de passe a expiré, vous pouvez également demander un "
"nouveau mot de passe ici :"

msgid "To use your account you need the Yubikey with the serial ${number}"
msgstr ""
"Pour utiliser votre compte, vous aurez besoin de la Yubikey avec le numéro "
"de série ${number}"

msgid "Latest news"
msgstr "Dernières nouvelles"

msgid ""
"You are receiving this e-mail because you signed up for the ${org} "
"newsletter."
msgstr ""
"Vous recevez ce courriel parce que vous vous êtes abonné à la lettre "
"d'informations de ${org}."

msgid "Click here to view web version."
msgstr "Cliquer ici pour voir la version internet."

msgid "You no longer wish to receive the newsletter?"
msgstr "Vous ne souhaitez plus recevoir la lettre d'informations?"

msgid ""
"The user with the address ${address} just unsubscribed from the newsletter "
"subscriber list."
msgstr ""
"L'utilisateur dont l'adresse est ${address} vient de se désinscrire de la "
"liste des abonnés à la lettre d'information."

msgid "Click the following link to set a new password:"
msgstr "Cliquer sur le lien suivant pour définir un nouveau mot de passe:"

msgid "If you don't want to change your password, you can ignore this email."
msgstr ""
"Si vous ne souhaitez pas changer de mot de passe, vous pouvez ignorer cet e-"
"mail."

msgid "Your request has received a payment."
msgstr "Votre demande a reçu un paiement."

msgid "Your request was marked as unpaid."
msgstr "Votre demande a été marquée comme non payée."

msgid ""
"Your request's payment has been refunded. Note that it might take a few days "
"until your refunded amount is shown on your credit card bill."
msgstr ""
"Le paiement de votre demande a été remboursé. Notez qu'il peut se passer "
"quelques jours avant que le montant du remboursement ne figure sur votre "
"relevé de carte de crédit."

msgid "Amount:"
msgstr "Montant:"

msgid "Your registration for \"${title}\" has been confirmed."
msgstr "Votre inscription pour \"${title}\" a été confirmée."

msgid "Your registration for \"${title}\" has been denied."
msgstr "Votre inscription pour \"${title}\" a été refusée."

msgid "Your registration for \"${title}\" has been cancelled."
msgstr "Votre inscription pour \"${title}\" a été confirmée."

msgid "Registration"
msgstr "Inscription "

msgid "Registration Window"
msgstr "Fenêtre d'inscription"

msgid "The ticket number is"
msgstr "Le numéro du ticket est"

msgid "The following reservations have been rejected:"
msgstr "Les réservations suivantes ont été rejetées :"

msgid ""
"This is a notification for the rejected reservations for ${organisation}. If "
"you no longer wish to receive these notifications, please contact an "
"administrator so they can remove you from the recipients list."
msgstr ""
"Il s'agit d'une notification concernant les réservations rejetées pour "
"${organisation}. Si vous ne souhaitez plus recevoir ces notifications, "
"veuillez contacter un administrateur afin qu'il vous retire de la liste des "
"destinataires."

msgid "Key Code"
msgstr "Code clé"

msgid "See all your reservations"
msgstr "Voir toutes vos réservations"

msgid "The following reservations have unfortunately been cancelled:"
msgstr "Les réservations suivantes ont malheureusement été annulées:"

msgid "Here's a summary of your reservations:"
msgstr "Voici un résumé de vos réservations:"

msgid "Changes to your submitted reservations:"
msgstr "Les modifications apportées aux réservations que vous avez soumises:"

msgid "Rejected"
msgstr "Rejetée"

msgid "A message has been sent regarding ${ref}:"
msgstr "Un message a été envoyé à propos de ${ref}:"

#. Canonical text for ${link} is: "visit the request status page"
#. Canonical text for ${link} is: "visit the request page"
msgid "Please ${link} to reply."
msgstr "Veuillez vous rendre sur ${link} pour répondre."

#. Used in sentence: "Please ${link} to reply."
msgid "visit the request status page"
msgstr "visitez la page de statut de la demande"

#. Used in sentence: "Please ${link} to reply."
msgid "visit the request page"
msgstr "visitez la page de la demande"

msgid "Your request has been closed."
msgstr "Votre demande a été complétée."

msgid "Your requests's timeline has been archived for future reference:"
msgstr ""
"L'historique de votre demande a été archivé pour des références futures:"

msgid "Request Timeline"
msgstr "Historique de la demande"

msgid "Thank you for your request."
msgstr "Merci pour votre requête."

msgid "Your request has been registered with the following reference:"
msgstr "Votre demande a été enregistrée avec la référence suivante :"

msgid ""
"We will send another e-mail once your ticket has been completed. In the "
"meantime you can check the status of your ticket at any time:"
msgstr ""
"Nous vous enverrons un autre e-mail dès que votre demande aura été traité. "
"Entre-temps, vous pouvez aller voir l'état de votre demande à tout moment:"

msgid "The following ticket has just been opened:"
msgstr "Le ticket suivant vient d'être ouvert:"

msgid "View the ticket"
msgstr "Voir le billet"

msgid "Your request has been reopened"
msgstr "Votre demande a été ré-ouverte"

msgid "You can see the current status of your ticket at any time here:"
msgstr ""
"Vous pouvez consulter le statut actuel de votre billet à tout moment ici:"

msgid "Date/Time"
msgstr "Date/Heure"

msgid "Agenda"
msgstr "Agenda"

msgid "No agenda items defined yet."
msgstr "Aucun point d'ordre du jour défini pour le moment."

msgid "No meetings defined yet."
msgstr "Aucune réunion définie pour le moment."

msgid "Next Meeting"
msgstr "Prochaine réunion"

msgid "Upcoming Meetings"
msgstr "Réunions à venir"

msgid "Past Meetings"
msgstr "Réunions passées"

msgid "Directory entry adopted."
msgstr "L'entrée de répertoire a été adoptée."

msgid "Change request applied."
msgstr "Demande de modification effectuée."

msgid "Directory entry rejected."
msgstr "L'entrée de répertoire a été rejetée."

msgid "Directory change rejected."
msgstr "Changement de répertoire rejeté."

msgid "Entry rejection withdrawn."
msgstr "Retrait du rejet de l'entrée."

msgid "Change rejection withdrawn."
msgstr "Rejet du changement retiré."

msgid "Event edited."
msgstr "Événement édité"

#. Canonical text for ${event} is: "Event"
msgid "${event} published."
msgstr "${event} publié."

msgid "Event deleted."
msgstr "Événement effacé."

msgid "Event withdrawn."
msgstr "Événement retiré."

msgid "File signed."
msgstr "Fichier signé."

msgid "File with digital seal removed."
msgstr "Fichier avec cachet numérique supprimé."

msgid "${amount} marked as paid."
msgstr "${amount} marqué comme payé."

msgid "${amount} marked as unpaid."
msgstr "${amount} marqué comme non payé."

msgid "${amount} captured."
msgstr "${amount} capturé."

msgid "${amount} refunded."
msgstr "${amount} remboursé."

msgid "1 reservation accepted."
msgstr "1 réservation acceptée."

msgid "${count} reservations accepted."
msgstr "${count} réservations acceptées."

msgid "1 reservation rejected."
msgstr "1 réservation rejetée."

msgid "${count} reservations rejected."
msgstr "${count} réservations rejetées."

msgid "1 reservation adjusted:"
msgstr "1 réservation ajustée:"

msgid "Registration confirmed."
msgstr "Inscription confirmée."

msgid "Registration denied."
msgstr "Inscription refusée."

msgid "Registration cancelled."
msgstr "Inscription annulée"

msgid "Ticket opened."
msgstr "Ticket ouvert."

msgid "Ticket accepted."
msgstr "Ticket accepté."

msgid "Ticket closed."
msgstr "Ticket fermé."

msgid "Ticket reopened."
msgstr "Ticket ré-ouvert."

msgid "Ticket assigned"
msgstr "Ticket attribué"

msgid "Ticket e-mails disabled."
msgstr "E-mails de tickets désactivés."

msgid "Ticket e-mails enabled."
msgstr "E-mails de tickets activés."

msgid "Payment amount changed."
msgstr "Modification du montant du paiement"

msgid "Ticket archived."
msgstr "Ticket a été archivé"

msgid "Ticket recovered from archive."
msgstr "Ticket récupéré dans les archives"

msgid "Ticket uploaded to Gever."
msgstr "Ticket téléchargé à Gever."

msgid ""
"You have exceeded the maximum number of unique accesses to protected "
"resources. Please try again at a later date."
msgstr ""
"Vous avez dépassé le nombre maximum d'accès uniques aux ressources "
"protégées. Veuillez réessayer ultérieurement."

msgid "Your search returned no results."
msgstr "Votre recherche n'a donné aucun résultat."

msgid "Hashtags"
msgstr "Hashtags"

msgid "Subscribe"
msgstr "Souscrire"

msgid "Subscribe to RSS feed"
msgstr "Souscrire au flux RSS"

msgid "RSS feed with your current selection of tags"
msgstr "Flux RSS avec votre sélection actuelle d'étiquettes"

msgid "Subscribe to newsletter"
msgstr "Souscrire à la lettre d'informations"

msgid "Receive the newsletter by email"
msgstr "Recevoir la lettre d'informations par e-mail"

msgid "Years"
msgstr "Années"

msgid "Warning secret content"
msgstr "Avertissement contenu secret"

msgid ""
"You selected 'secret' content for your newsletter. Secret content will not "
"be visible unless you enable it in"
msgstr ""
"Vous avez sélectionné un contenu 'secret' pour votre newsletter. Le contenu "
"secret ne sera pas visible à moins que vous ne l'activiez dans les"

msgid "newsletter settings"
msgstr "paramètres de la newsletter"

msgid "Warning private content"
msgstr "Attention contenu privé"

msgid ""
"You selected 'private' content for your newsletter. Private content cannot "
"be part of a newsletter."
msgstr ""
"Vous avez sélectionné un contenu 'privé' pour votre newsletter. Le contenu "
"privé ne peut pas faire partie d'une newsletter."

msgid ""
"The newsletter is disabled. You can only see this page because you are "
"logged in."
msgstr ""
"La newsletter est désactivée. Vous ne pouvez voir cette page que parce que "
"vous êtes connecté."

msgid "To update your subscription, please use this ${Link}"
msgstr "Pour mettre à jour votre abonnement, veuillez utiliser ce ${Link}"

msgid "Archive"
msgstr "Archiver"

msgid "No newsletters yet."
msgstr "Pas encore de lettre d'informations."

msgid "Not yet sent."
msgstr "Pas encore envoyé."

msgid ""
"The user ${username} was created successfully. Please write down the user's "
"password, as it won't be shown to you again:"
msgstr ""
"Création de l'utilisateur ${username} réussie. Veuillez conserver ce mot de "
"passe d'utilisateur, car il ne vous sera plus montré à nouveau:"

msgid "Password:"
msgstr "Mot de passe:"

msgid ""
"The user ${username} was created successfully. An e-mail has been sent to "
"the user with login instructions."
msgstr ""
"Création de l'utilisateur ${username} réussie. Un e-mail a été envoyé à "
"l'utilisateur avec les instructions de connexion."

msgid "Back to usermanagement"
msgstr "Retour à la gestion des utilisateurs"

msgid ""
"Sorry, the page you are looking for could not be found. Try checking the URL "
"for errors or use the search box on the top."
msgstr ""
"Désolé, la page que vous cherchez n'a pu être trouvée. Essayez de vérifier "
"qu'il n'y a pas d'erreurs dans l'URL ou utilisez la fenêtre de recherche "
"située en haut."

msgid "Link to organizers page"
msgstr "Lien vers la page de l'organisateur"

msgid "Link to registration"
msgstr "Lien vers l'inscription"

msgid "Exports"
msgstr "Exports"

msgid "Export this event"
msgstr "Exporter cet événement"

msgid "Export all occurrences of this event"
msgstr "Exporter toutes les occurrences de cet événement"

msgid "All occurrences of this event"
msgstr "Toutes les occurrences de cet événement"

msgid "Origin"
msgstr "Origine"

msgid "This is an imported event"
msgstr "Il s'agit d'un événement importé"

msgid "General information about the event calendar"
msgstr "Informations générales sur le calendrier des événements"

msgid "Tag"
msgstr "Étiquette"

msgid "Date"
msgstr "Date"

msgid "Export these events"
msgstr "Exporter ces événements"

msgid "Submit your event"
msgstr "Soumettez votre événement"

msgid "Personnel number"
msgstr "Numéro de personnel"

msgid "Contract number"
msgstr "Numéro de contrat"

msgid "Picture"
msgstr "Photo"

msgid "Party"
msgstr "Parti"

msgid "Private address"
msgstr "Adresse privée"

msgid "Place of residence"
msgstr "Lieu de résidence"

msgid "Date of birth"
msgstr "Date de naissance"

msgid "Date of death"
msgstr "Date de décès"

msgid "Place of origin"
msgstr "Lieu d'origine"

msgid "Occupation"
msgstr "Profession"

msgid "Academic title"
msgstr "Titre académique"

msgid "Salutation"
msgstr "Civilité"

msgid "Salutation used in the address"
msgstr "Civilité utilisée dans l'adresse"

msgid "Salutation used for letters"
msgstr "Civilité utilisée dans l'adresse"

msgid "How bills should be delivered"
msgstr "Comment les factures doivent être livrées"

msgid "Private phone number"
msgstr "Numéro de téléphone privé"

msgid "Mobile phone number"
msgstr "Numéro de téléphone mobile"

msgid "Business phone number"
msgstr "Numéro de téléphone professionnel"

msgid "Primary email address"
msgstr "Adresse e-mail principale"

msgid "Secondary email address"
msgstr "Adresse e-mail secondaire"

msgid "Website"
msgstr "Site Web"

msgid "Remarks"
msgstr "Remarques"

msgid "Functions"
msgstr "Fonctions"

msgid "Parliament"
msgstr "Parlement"

msgid "in"
msgstr "de"

msgid "Interest ties"
msgstr "Liens d'intérêt"

msgid "Role"
msgstr "Rôle"

msgid "No parliamentarians defined yet."
msgstr "Aucun parlementaire n'a été défini pour le moment."

msgid "No parliamentary groups defined yet."
msgstr "Aucun groupe parlementaire n'a été défini pour le moment."

msgid "No payment providers defined."
msgstr "Aucun fournisseur de paiement n'a été défini."

msgid "Connected:"
msgstr "Connecté :"

msgid "Default:"
msgstr "Défaut :"

msgid "Enabled:"
msgstr "Activé :"

msgid "Fee:"
msgstr "Tarif :"

msgid "Export Bill run as PDF"
msgstr "Exporter l'exécution de la facture au format PDF"

msgid "No payments yet."
msgstr "Pas de paiements pour le moment."

msgid "Batch Action"
msgstr "Action par lot"

msgid "Mark as Invoiced"
msgstr "Marquer comme facturé"

msgid "Mark as Paid"
msgstr "Marquer comme payé"

msgid "Mark as Unpaid"
msgstr "Marquer comme non payé"

msgid "Apply to selected"
msgstr "Appliquer aux sélectionnés"

msgid "Select organisation"
msgstr "Sélectionner une organisation"

msgid "Select sub organisation"
msgstr "Sélectionner une sous-organisation"

msgid "No people found for current filter selection."
msgstr "Aucune personne n'a été trouvée pour la sélection de filtre actuelle."

msgid "Reset filter"
msgstr "Réinitialiser le filtre"

msgid "Export a vCard of this person"
msgstr "Exporter une vCard de cette personne"

msgid "Number"
msgstr "Numéro"

msgid "Business Type"
msgstr "Type d'activité"

msgid "Status"
msgstr "Statut"

msgid "Submission/publication date"
msgstr "Date de soumission/publication"

msgid "Participants"
msgstr "Participants"

msgid "Parliamentary Group"
msgstr "Groupe parlementaire"

msgid "No political businesses defined yet."
msgstr "Aucun business politique n'a été défini pour le moment."

msgid "Year"
msgstr "Année"

msgid "No publications"
msgstr "Aucune publication"

msgid "Information"
msgstr "Information"

msgid ""
"You can search through the content of all listed files by using the search "
"on the top right."
msgstr ""
"Vous pouvez chercher dans le contenu de tous les fichiers répertoriés en "
"utilisant la recherche en haut à droite."

msgid ""
"All files have a digital seal. The digital seal of a downloaded file can be "
"viewed in Adobe Acrobat Reader or by dragging an already downloaded file "
"into the field below:"
msgstr ""
"Tous les fichiers ont un sceau digital. Le sceau digital d'un fichier "
"téléchargé peut être visualisée dans Adobe Acrobat Reader ou en faisant "
"glisser un fichier déjà téléchargé dans le champ ci-dessous :"

msgid "Drop files to verify them"
msgstr "Déposez les fichiers pour les vérifier"

msgid "Sent Notifications"
msgstr "Notifications envoyées"

msgid "News"
msgstr "Nouvelles"

msgid "Sent At"
msgstr "Envoyé à"

msgid "Firebase Response Data"
msgstr "Firebase Response Data"

msgid "No notifications"
msgstr "Pas de notifications"

msgid "Subscribed on"
msgstr "Abonné le"

msgid "submitted"
msgstr "soumis"

msgid "No dates found, please select dates in the calendar first"
msgstr "Aucune date trouvée, sélectionnez les dates dans le calendrier d'abord"

msgid "Go to calendar"
msgstr "Aller au calendrier"

msgid ""
"The following link can be used to subscribe to the reservations of this "
"calendar. It can be used by anyone that knows the link in multiple calendar "
"applications."
msgstr ""
"Le lien suivant peut être utilisé pour souscrire aux réservations de ce "
"calendrier. Il peut être utilisé par toute personne qui connaît le lien dans "
"plusieurs applications de calendrier."

msgid ""
"Note that we have no control over how often calendar applications update the "
"calendars they are subscribed to (if they update at all). Therefore the "
"information shown in the calendar may be wrong or out of date. Use it at "
"your own risk."
msgstr ""
"Notez que nous n'avons aucun contrôle sur la fréquence à laquelle les "
"applications de calendrier mettent à jour les calendriers auxquels elles "
"sont abonnées (si elles le font). Par conséquent, les informations affichées "
"dans le calendrier peuvent être incorrectes ou obsolètes. Utilisez-le à vos "
"risques et périls."

msgid ""
"If you want key codes to be included in the event's description then you may "
"use the following link instead. Please note however that anyone you share "
"this link with will have permanent access to this information."
msgstr ""
"Si vous souhaitez que les codes clés soient inclus dans la description de "
"l'événement, vous pouvez utiliser le lien suivant. Notez toutefois que toute "
"personne avec laquelle vous partagerez ce lien aura un accès permanent à ces "
"informations."

msgid "Reservations must be made at least one day in advance."
msgstr ""
"Les réservations doivent être effectuées au moins une journée à l'avance."

msgid "Reservations must be made at least one hour in advance."
msgstr ""
"Les réservations doivent être effectuées au moins une heure à l'avance."

msgid "Reservations must be made at least ${n} days in advance."
msgstr ""
"Les réservations doivent être effectuées au moins ${n} jours à l'avance."

msgid "Reservations must be made at least ${n} hours in advance."
msgstr ""
"Les réservations doivent être effectuées au moins ${n} heures à l'avance."

msgid ""
"Select a free time span in the calendar to create an availability period."
msgstr ""
"Sélectionnez une période libre dans le calendrier pour créer une période de "
"disponibilité."

msgid ""
"Removes all unreserved allocations between the start and end date. This "
"includes allocations that were created by using an availability period. To "
"recreate these allocations, click on \"edit\" in the availability period and "
"then \"save\" without changing anything."
msgstr ""
"Supprime toutes les allocations non réservées entre la date de début et la "
"date de fin. Cela inclut les allocations qui ont été créées en utilisant une "
"période de disponibilité. Pour recréer ces allocations, cliquez sur "
"\"éditer\" dans la période de disponibilité, puis \"enregistrer\" sans rien "
"changer."

msgid "No recipients defined yet."
msgstr "Aucun destinataire défini pour le moment."

msgid ""
"Receives notifications for reservations of the day on the following days:"
msgstr ""
"Reçoit des notifications pour les réservations du jour les jours suivants:"

msgid "Receives notifications for internal notes on reservations."
msgstr "Reçoit des notifications pour les notes internes sur les réservations."

msgid "Receives notifications for rejected reservations."
msgstr "Reçoit des notifications pour les réservations rejetées."

msgid "Receives notifications for new reservations."
msgstr "Recevoir des notifications pour les nouvelles réservations."

msgid "Notifications for following Resources"
msgstr "Notifications pour les ressources suivantes"

msgid "No reservation resources defined yet."
msgstr "Aucune ressource de réservation n'est encore définie."

msgid ""
"Searching is currently unavailable due to technical difficulties. Please "
"excuse the inconvenience and try again later."
msgstr ""
"La recherche est actuellement indisponible en raison de difficultés "
"techniques. Veuillez excuser le dérangement et réessayer plus tard."

msgid "Search"
msgstr "Chercher"

msgid "Select the images that should be shown inside this album."
msgstr "Sélectionnez les images qui devraient être affichées dans cet album."

msgid "Confirm selection"
msgstr "Confirmer la sélection"

msgid "This newsletter has not been sent yet."
msgstr "Ce bulletin d'information n'a pas encore été envoyé."

msgid "First sent ${time_ago}."
msgstr " Envoyé pour la première fois ${time_ago}."

msgid "This newsletter was sent to ${n} subscribers."
msgstr "Ce bulletin d'information a été envoyé à ${n} abonnés."

msgid "All subscribers have already received this newsletter."
msgstr "Tous les abonnés ont déjà reçu ce bulletin d'information."

msgid "The newsletter is scheduled to be sent on ${time}"
msgstr "La newsletter est programmée pour être envoyée le ${time}"

msgid "Preview"
msgstr "Preview"

msgid ""
"Check the email text. You can use the full news text instead of the leading "
"if you want. You will find this setting in the edit menu of the news item."
msgstr ""
"Vérifiez le texte du courriel. Vous pouvez utiliser le texte complet de la "
"nouvelle au lieu de l'entête si vous le souhaitez. Vous trouverez ce "
"paramètre dans le menu d'édition de la nouvelle."

msgid "Delivery"
msgstr "Envoi"

msgid "Recipients"
msgstr "Destinataires"

msgid "The newsletter was already sent to the following addresses:"
msgstr "Le bulletin d'information a déjà été envoyé aux adresses suivantes :"

msgid ""
"A signup link allows anyone to sign up with a specific role. Those signups "
"are limited by time and count but they still present a security risk. Be "
"sure to only share this link with people you trust."
msgstr ""
"Un lien d'inscription permet à quiconque de s'inscrire avec un rôle "
"spécifique. Ces inscriptions sont limitées dans le temps et par le compte, "
"mais elles présentent toujours un risque pour la sécurité. Assurez-vous de "
"ne partager ce lien qu'avec des personnes en qui vous avez confiance."

msgid ""
"Your signup link has been created as follows. Please copy it before "
"continuing, it won't be shown to you again:"
msgstr ""
"Votre lien d'inscription a été créé comme suit. Copiez-le avant de "
"continuer, il ne vous sera pas montré à nouveau:"

msgid "Submission Window"
msgstr "Fenêtre de soumission"

msgid "Fields"
msgstr "Champs"

msgid "Submission Windows"
msgstr "Fenêtres de soumission"

msgid ""
"Thank you for filling out this survey. If there's anything you'd like to "
"change, click on the \"Edit\"-Button below."
msgstr ""
"Merci d'avoir rempli ce sondage. Si vous souhaitez apporter des "
"modifications, cliquez sur \"Modifier\" ci-dessous."

msgid "No surveys defined yet."
msgstr "Aucun sondage n'est encore défini."

msgid "Text"
msgstr "Texte"

msgid "All"
msgstr "Tout"

msgid "View"
msgstr "Visualiser"

msgid ""
"The record behind this ticket was removed. The following information is a "
"snapshot kept for future reference."
msgstr ""
"Le dossier lié à ce ticket a été supprimé. L'information suivante est un "
"instantané conservé pour une référence future."

msgid "Timeline"
msgstr "Chronologie"

msgid "No activities yet."
msgstr "Aucune activité pour le moment."

msgid "Ticket updates by e-mail"
msgstr "Mises à jour de tickets par e-mail"

msgid "Disable E-Mails"
msgstr "Désactiver les e-mails"

msgid ""
"No ticket updates via e-mail. An e-mail is still sent when a ticket is "
"assigned."
msgstr ""
"Aucune mise à jour de tickets par e-mail. Un e-mail continue d'être envoyé "
"lorsqu'un ticket est attribué."

msgid "Enable E-Mails"
msgstr "Activer les e-mails"

msgid "E-Mails can not be sent for tickets of imported events"
msgstr ""
"E-Mails ne peuvent pas être envoyés pour les tickets d'événements importés"

msgid "Send Message"
msgstr "Envoyer le message"

msgid "Messages cannot be sent when the ticket is closed"
msgstr "Les messages ne peuvent pas être envoyés lorsque le ticket est fermé"

msgid "Please reopen the ticket to send a message"
msgstr "Veuillez rouvrir le ticket pour envoyer un message."

msgid "Messages cannot be sent for imported events"
msgstr ""
"Messages ne peuvent pas être envoyés pour les tickets d'événements importés"

msgid "${count} received"
msgstr "${count} reçu(s)"

msgid "${count} sent"
msgstr "${count} envoyé(s)"

msgid "${count} note"
msgstr "${count} note"

msgid "${count} notes"
msgstr "${count} notes"

msgid "Free of charge"
msgstr "Gratuit"

msgid "View Invoice"
msgstr "Voir la facture"

msgid "Group"
msgstr "Groupe"

msgid "Change tag"
msgstr "Changer d'étiquette"

msgid "Without"
msgstr "Sans"

msgid "Owner"
msgstr "Propriétaire"

msgid "Reaction Time"
msgstr "Temps de réaction"

msgid "Process Time"
msgstr "Temps de traitement"

msgid "Summary"
msgstr "Sommaire"

msgid ""
"You are editing a note created by someone else. By saving your changes you "
"will become the author of the whole note."
msgstr ""
"Vous modifiez une note créée par quelqu'un d'autre. En enregistrant vos "
"modifications, vous deviendrez l'auteur de l'intégralité de la note."

msgid ""
"Notes are private and only shown to logged-in members. URLs and e-mail "
"addresses are turned into links."
msgstr ""
"Les notes sont privées et ne s'affichent que pour les membres connectés. "
"Vous pouvez utiliser des liens/des adresses e-mail qui sont transformées en "
"liens cliquables."

msgid "Pick-Up"
msgstr "Ramassage"

msgid "Request Reference"
msgstr "Référence"

msgid "Subject"
msgstr "Sujet"

msgid "Would you like to make corrections to the event?"
msgstr "Vous souhaitez apporter des corrections à l'événement ?"

msgid "Edit this event."
msgstr "Modifiez cet événement."

msgid "Forgot something or have a special request?"
msgstr "Vous avez oublié quelque chose ou avez une demande spéciale?"

msgid "Add a message to the ticket."
msgstr "Ajoutez un message a la demande."

msgid "New messages have been disabled because the ticket has been closed."
msgstr "Les nouveaux messages ont été désactivés car le ticket a été fermé."

msgid ""
"Enable notifications about new tickets. Only works when being logged in and "
"having the browser with the site open."
msgstr ""
"Activez les notifications sur les nouveaux tickets. Ne fonctionne que "
"lorsque l'on est connecté et que le navigateur avec le site est ouvert."

msgid "Archive all selected tickets?"
msgstr "Archiver tous les billets sélectionnés?"

msgid "Do Archive"
msgstr "Archiver"

msgid "Archive selected"
msgstr "Archiver la sélection"

msgid ""
"You've reached this site because you are logged in. Visitors are "
"automatically redirected to the following link:"
msgstr ""
"Vous avez accédé à ce site parce que vous êtes connecté. Les visiteurs sont "
"automatiquement redirigés vers le lien suivant :"

msgid ""
"You are not automatically redirected so you have a chance to edit or delete "
"this link."
msgstr ""
"Vous n'êtes pas automatiquement redirigé afin que vous puissiez modifier ou "
"supprimer ce lien."

msgid "You have been successfully unsubscribed from all regular emails."
msgstr "Vous vous êtes bien désinscrit(e) de tous les e-mails normaux."

msgid "Active"
msgstr "Actif"

msgid "Inactive"
msgstr "Inactif"

msgid "User group"
msgstr "Groupe d'utilisateurs"

msgid "None"
msgstr "Aucune"

msgid "local"
msgstr "local"

msgid "Last login"
msgstr "Dernière connexion"

msgid "Never"
msgstr "Jamais"

msgid "Session information"
msgstr "Session Information"

msgid "Display information"
msgstr "Afficher les informations"

msgid "No links found."
msgstr "Aucun lien trouvé."

msgid "Select an item to view it"
msgstr "Sélectionnez un élément pour le visualiser"

msgid "Users"
msgstr "Utilisateurs"

msgid "Ticket permissions"
msgstr "Autorisation des tickets"

msgid "Directories"
msgstr "Répertoires"

msgid "Yubikey"
msgstr "Yubikey"

msgid "mTAN"
msgstr "mTAN"

msgid "Username"
msgstr "Nom d'utilisateur"

msgid "Identicon"
msgstr "Identicon"

msgid "Password"
msgstr "Mot de passe"

#, python-format
msgid "Chat History with ${org}"
msgstr "Historique des discussions avec ${org}"

msgid "Your Chat has been turned into a ticket"
msgstr "Un ticket a été créé à partir de votre chat"

msgid "New ticket"
msgstr "Nouveau billet"

msgid "Chat Customer"
msgstr "Chat avec les clients"

msgid "Added a new commission"
msgstr "Ajout d'une nouvelle commission"

msgid "New"
msgstr "Nouveau"

msgid "New commission"
msgstr "Nouvelle commission"

msgid "Your changes were saved"
msgstr "Vos modifications ont été enregistrées"

msgid "The commission has been deleted."
msgstr "La commission a été supprimée."

msgid "Sort"
msgstr "Trier"

msgid "Added a new meeting"
msgstr "Ajout d'une nouvelle réunion"

msgid "New meeting"
msgstr "Nouvelle réunion"

msgid "Edit meeting"
msgstr "Éditer la réunion"

msgid "The meeting has been deleted."
msgstr "La réunion a été supprimée."

msgid "The commission membership has been deleted."
msgstr "L'adhésion à la commission a été supprimée."

msgid "Added a new parliamentarian"
msgstr "Ajout d'un nouveau parlementaire"

msgid "New parliamentarian"
msgstr "Nouveau parlementaire"

msgid "The parliamentarian has been deleted."
msgstr "Le parlementaire a été supprimé."

msgid "Added a new role"
msgstr "Ajout d'un nouveau rôle"

msgid "The parliamentarian role has been deleted."
msgstr "Le rôle du parlementaire a été supprimé."

msgid "Added a new parliamentary group"
msgstr "Ajout d'un nouveau groupe parlementaire"

msgid "New parliamentary group"
msgstr "Nouveau groupe parlementaire"

msgid "The parliamentary group has been deleted."
msgstr "Le groupe parlementaire a été supprimé."

msgid "Added a new political business"
msgstr "Ajout d' un nouveau business politique"

msgid "New political business"
msgstr "Nouveau business politique"

msgid "New Recipient"
msgstr "Nouveau destinataire"

msgid "Edit Recipient"
msgstr "Éditer le destinataire"

msgid "Online Counter Label"
msgstr "Étiquette de comptoir en ligne"

msgid "Hide Online Counter on Homepage"
msgstr "Masquer le comptoir en ligne sur la page d'accueil"

msgid "Reservations Label"
msgstr "Étiquette de réservations"

msgid "Hide Reservations on Homepage"
msgstr "Masquer les réservations sur la page d'accueil"

msgid "SBB Daypass Label"
msgstr "Étiquette de carte journalière CFF"

msgid "Publications Label"
msgstr "Étiquette de publications"

msgid "Hide Publications on Homepage"
msgstr "Masquer les publications sur la page d'accueil"

msgid "E-Move Label"
msgstr "Étiquette de eDéménagement"

msgid "E-Move Url"
msgstr "Url de eDéménagement"

msgid "News and Events"
msgstr "Nouvelles et événements"

msgid "Number of news entries on homepage"
msgstr "Nombre des nouvelles sur la page d'accueil"

msgid "Number of events displayed on homepage"
msgstr "Nombre d'événements affichés sur la page d'accueil"

msgid "Show partners on all pages"
msgstr "Afficher les partenaires sur toutes les pages"

msgid "Shows the footer on all pages but for admins"
msgstr "Affiche le pied de page sur toutes les pages sauf pour les admins"

msgid "Partner display"
msgstr "Affichage partenaires"

msgid "Favicon"
msgstr "Favicon"

msgid "Social Media"
msgstr "Réseaux sociaux"

msgid "Chat"
msgstr "Discussion"

msgid "Header"
msgstr "En-tête"

msgid "Footer"
msgstr "Bas de page"

msgid "Modules"
msgstr "Modules"

msgid "Analytics"
msgstr "Analytics"

msgid "Holidays"
msgstr "Jours fériés / Vacances scolaires"

msgid "Tickets"
msgstr "Tickets"

msgid "Newsletter"
msgstr "Newsletter"

msgid "Link Migration"
msgstr "Migration des liens"

msgid "OneGov API"
msgstr "API OneGov"

msgid "Data Retention Policy"
msgstr "Politique de Conservation des Données"

msgid ""
"Proceed with caution. Tickets and the data they contain may be irrevocable "
"deleted."
msgstr ""
"Procédez avec prudence. Les billets et les données qu'ils contiennent "
"peuvent être irrévocablement supprimés."

msgid "Push Notification Overview"
msgstr "Vue d'ensemble des notifications push"

msgid "Ratsinformationssystem"
msgstr "Ratsinformationssystem"

msgid "Ratsinformationssystem (RIS)"
msgstr "Ratsinformationssystem (RIS)"

msgid "New Note"
msgstr "Nouveau commentaire"

<<<<<<< HEAD
#~ msgid "Datum"
#~ msgstr "Date"
=======
#~ msgid "Roles"
#~ msgstr "Rôles"
>>>>>>> 9aa57fc4

#~ msgid "Interest tie"
#~ msgstr "Lien d'intérêt"

#~ msgid "Category"
#~ msgstr "Catégorie"

#~ msgid "Role (as a group member)"
#~ msgstr "Rôle (en tant que membre d'un groupe)"

#~ msgid "New role"
#~ msgstr "Nouveau rôle"<|MERGE_RESOLUTION|>--- conflicted
+++ resolved
@@ -5,11 +5,7 @@
 msgid ""
 msgstr ""
 "Project-Id-Version: OneGov Cloud 1.0\n"
-<<<<<<< HEAD
 "POT-Creation-Date: 2025-08-12 15:23+0200\n"
-=======
-"POT-Creation-Date: 2025-08-12 14:53+0200\n"
->>>>>>> 9aa57fc4
 "PO-Revision-Date: 2021-03-03 14:04+0100\n"
 "Last-Translator: Lukas Burkhard <lukas.burkhard@seantis.ch>\n"
 "Language-Team: French\n"
@@ -2745,13 +2741,11 @@
 msgid "New Note"
 msgstr "Nouveau commentaire"
 
-<<<<<<< HEAD
 #~ msgid "Datum"
 #~ msgstr "Date"
-=======
+
 #~ msgid "Roles"
 #~ msgstr "Rôles"
->>>>>>> 9aa57fc4
 
 #~ msgid "Interest tie"
 #~ msgstr "Lien d'intérêt"
