--- conflicted
+++ resolved
@@ -5,11 +5,7 @@
 msgid ""
 msgstr ""
 "Project-Id-Version: OneGov Cloud 1.0\n"
-<<<<<<< HEAD
 "POT-Creation-Date: 2024-01-25 09:26+0100\n"
-=======
-"POT-Creation-Date: 2024-01-22 10:58+0100\n"
->>>>>>> b9f31111
 "PO-Revision-Date: 2021-03-03 14:04+0100\n"
 "Last-Translator: Lukas Burkhard <lukas.burkhard@seantis.ch>\n"
 "Language-Team: French\n"
@@ -2314,21 +2310,12 @@
 "Procédez avec prudence. Les billets et les données qu'ils contiennent "
 "peuvent être irrévocablement supprimés."
 
-<<<<<<< HEAD
 #~ msgid "Please add a day and times to each opening hour entry."
 #~ msgstr "Veuillez ajouter un jour et des heures à chaque heure d'ouverture."
 
 #~ msgid "The chat is currently in a test-phase. Activate at your own risk."
 #~ msgstr ""
 #~ "Le chat est actuellement en phase de test. Activer à vos risques et périls"
-=======
-#~ msgid ""
-#~ "I confirm that I am aware that this chat will be saved and the history "
-#~ "will be sent to me by email."
-#~ msgstr ""
-#~ "Je confirme que je suis conscient(e) que ce chat est enregistré et que "
-#~ "l'historique m'est envoyé par e-mail."
->>>>>>> b9f31111
 
 #~ msgid "Chat title"
 #~ msgstr "Title du Chat"
