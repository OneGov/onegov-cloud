# French translations for OneGov Cloud package
# Copyright (C) 2021 Seantis GmbH
# This file is distributed under the same license as the OneGov Cloud package.
# Lukas Burkhard <lukas.burkhard@seantis.ch>, 2021.
msgid ""
msgstr ""
"Project-Id-Version: OneGov Cloud 1.0\n"
<<<<<<< HEAD
"POT-Creation-Date: 2023-09-04 15:30+0200\n"
=======
"POT-Creation-Date: 2023-09-24 23:11+0200\n"
>>>>>>> c12ea961
"PO-Revision-Date: 2021-03-03 14:04+0100\n"
"Last-Translator: Lukas Burkhard <lukas.burkhard@seantis.ch>\n"
"Language-Team: French\n"
"Language: fr_CH\n"
"MIME-Version: 1.0\n"
"Content-Type: text/plain; charset=UTF-8\n"
"Content-Transfer-Encoding: 8bit\n"
"Plural-Forms: nplurals=2; plural=(n > 1);\n"
"Generated-By: Lingua 3.12\n"
"gengo-order-id: 7101150\n"

msgid "Font family serif"
msgstr "Police serif"

msgid "Used for text in html body"
msgstr "Utilisé dans les paragraphes"

msgid "Font family sans-serif"
msgstr "Police principale sans-serif"

msgid "Used for all the headings"
msgstr "Utilisé dans les titres"

msgid "Supported Chat Integrations"
msgstr "Integrations de Chat supportées"

msgid "Chat title"
msgstr "Title du Chat"

msgid "Chat background color"
msgstr "Couleur de fond de Chat"

msgid "Customer-ID"
msgstr "Identifiant du client"

msgid "Hide chat for chosen roles"
msgstr "Cacher le Chat pour les rôles choisis"

msgid "Admin"
msgstr "Admin"

msgid "Editor"
msgstr "Rédacteur"

msgid "Member"
msgstr "Membres"

msgid "Disable the chat"
msgstr "Désactiver le Chat"

msgid "Events"
msgstr "Événements"

msgid "All events"
msgstr "Tous les événements"

msgid "Online Counter"
msgstr "Comptoir en ligne"

msgid "Forms and applications"
msgstr "Formulaires et candidatures"

msgid "Publications"
msgstr "Publications"

msgid "Official Documents"
msgstr "Documents officiels"

msgid "Reservations"
msgstr "Réservations"

msgid "Daypasses and rooms"
msgstr "Cartes journalières et pièces"

msgid "E-Move"
msgstr "e-Déménagement"

msgid "Move with eMovingCH"
msgstr "Services d' eDéménagementCH"

msgid "SBB Daypass"
msgstr "Carte journalière CFF"

msgid "Generalabonnement for Towns"
msgstr "Abonnement général pour les villes"

msgid "Services"
msgstr "Services"

msgid "Contacts"
msgstr "Contacts"

msgid "People"
msgstr "Personnes"

msgid "All contacts"
msgstr "Tous les contacts"

msgid "back"
msgstr "retour"

#, python-format
msgid "Press ${shortcut} to open Search"
msgstr "Tapez ${shortcut} pour accéder la recherche"

msgid "Homepage"
msgstr "Page d'accueil"

msgid "Settings"
msgstr "Paramètres"

msgid "Form"
msgstr "Formulaire"

msgid "Check"
msgstr "Contrôle"

msgid "Forms"
msgstr "Formulaires"

msgid "Edit"
msgstr "Modifier"

msgid "QR"
msgstr "QR"

msgid "Delete"
msgstr "Supprimer"

msgid "This form can't be deleted."
msgstr "Ce formulaire ne peut être supprimé."

msgid ""
"There are submissions associated with the form. Those need to be removed "
"first."
msgstr ""
"Il existe des requêtes associées à ce formulaire. Il faut d'abord les "
"supprimer."

msgid "Cancel"
msgstr "Annuler"

msgid "Do you really want to delete this form?"
msgstr "Voulez-vous vraiment supprimer ce formulaire ?"

msgid "This cannot be undone."
msgstr "Cela ne peut être effectué."

msgid "Delete form"
msgstr "Supprimer le formulaire"

msgid "Export"
msgstr "Exporter"

msgid "Change URL"
msgstr "Changer URL"

msgid "Registration Windows"
msgstr "Fenêtres d'inscription"

msgid "Add"
msgstr "Ajouter"

msgid "External form"
msgstr "Formulaire externe"

msgid "New external form"
msgstr "Nouveau formulaire externe"

msgid "Person"
msgstr "Personne"

msgid "Do you really want to delete this person?"
msgstr "Voulez-vous vraiment supprimer cette personne ?"

msgid "Delete person"
msgstr "Supprimer la personne"

msgid "Tickets"
msgstr "Tickets"

msgid "Delete archived tickets"
msgstr "Supprimer les tickets archivés"

msgid "Do you really want to delete all archived tickets?"
msgstr "Voulez-vous vraiment supprimer tous les tickets archivés ?"

msgid "Delete archived tickets"
msgstr "Supprimer les tickets archivés"

msgid "Accept ticket"
msgstr "Accepter le ticket"

msgid "This ticket can't be closed."
msgstr "Ce ticket ne peut pas être fermé."

msgid "This ticket requires a decision, but no decision has been made yet."
msgstr "Ce ticket nécessite une décision, mais aucune n'a encore été prise."

msgid "Assign ticket"
msgstr "Attribuer le ticket"

msgid "Close ticket"
msgstr "Fermer le ticket"

msgid "Reopen ticket"
msgstr "Ré-ouvrir le ticket"

msgid "Archive ticket"
msgstr "Archiver le ticket"

msgid "Recover from archive"
msgstr "Récupérer dans les archives"

msgid "New Note"
msgstr "Nouveau commentaire"

msgid "PDF"
msgstr "PDF"

msgid "Download files"
msgstr "Télécharger les fichiers"

msgid "Upload to Gever"
msgstr "Télécharger à Gever"

msgid "Do you really want to upload this ticket?"
msgstr "Voulez-vous vraiment télécharger ce ticket ?"

msgid "This will upload this ticket to the Gever instance, if configured."
msgstr ""
"Cela va télécharger ce ticket vers l'instance Gever, si elle est configurée."

msgid "Upload Ticket"
msgstr "Télécharger le ticket"

msgid "Confirmation"
msgstr "Confirmation"

msgid "New Message"
msgstr "Nouveau message"

msgid "Ticket Status"
msgstr "Statut du ticket"

msgid "Text modules"
msgstr "Modules de texte"

msgid "Text module"
msgstr "Module de texte"

msgid "Do you really want to delete this text module?"
msgstr "Voulez-vous vraiment supprimer ce module de texte ?"

msgid "Delete text module"
msgstr "Supprimer le module de texte"

msgid "Recipients"
msgstr "Destinataires"

msgid "Room"
msgstr "Espace"

msgid "Daypass"
msgstr "Carte journalière"

msgid "Resource Item"
msgstr "Article"

msgid "External resource link"
msgstr "Lien de ressource externe"

msgid "New external resource"
msgstr "Nouvelle ressource externe"

msgid "Export All"
msgstr "Exporter tout"

msgid "Find Your Spot"
msgstr "Rechercher les dates"

msgid "Notifications"
msgstr "Notifications"

msgid "E-Mail Recipient"
msgstr "Destinataire de l'e-mail"

msgid "Do you really want to delete this resource?"
msgstr "Voulez-vous vraiment supprimer cette ressource ?"

msgid "Delete resource"
msgstr "Supprimer la ressource"

msgid "This resource can't be deleted."
msgstr "Cette ressource ne peut être supprimée."

msgid "There are existing reservations associated with this resource"
msgstr "Des réservations existantes sont associées à cette ressource"

msgid "Clean up"
msgstr "Nettoyer"

msgid "Occupancy"
msgstr "Occupation"

msgid "Subscribe"
msgstr "Souscrire"

msgid "Rules"
msgstr "Règles"

msgid "Rule"
msgstr "Règle"

msgid "Edit allocation"
msgstr "Modifier l'allocation"

msgid "Do you really want to delete this allocation?"
msgstr "Voulez-vous vraiment supprimer cette allocation ?"

msgid "Delete allocation"
msgstr "Supprimer l'allocation"

msgid "Mo"
msgstr "Lu"

msgid "Tu"
msgstr "Ma"

msgid "We"
msgstr "Me"

msgid "Th"
msgstr "Je"

msgid "Fr"
msgstr "Ve"

msgid "Sa"
msgstr "Sa"

msgid "Su"
msgstr "Di"

#, python-format
msgid "Every ${days} until ${end}"
msgstr "Tous les ${days} jusqu'à ${end}"

msgid "Configure"
msgstr "Configurer"

msgid "Import"
msgstr "Imprimer"

#.
#. Used in sentence: "${event} published."
msgid "Event"
msgstr "Événement"

msgid "This event can't be edited."
msgstr "Cet événement ne peut pas être édité."

msgid "Imported events can not be edited."
msgstr "Les événements importés ne peuvent pas être édités."

msgid "Do you really want to delete this event?"
msgstr "Voulez-vous vraiment supprimer cet événement ?"

msgid "Delete event"
msgstr "Supprimer l'événement"

msgid "This event can't be deleted."
msgstr "Cet événement ne peut être supprimé."

msgid "To remove this event, go to the ticket and reject it."
msgstr "Pour supprimer cet événement, allez sur le ticket et refusez-le."

msgid "Withdraw event"
msgstr "Retirer l'événement"

msgid "Do you really want to withdraw this event?"
msgstr "Voulez-vous retirer l'événement?"

msgid "You can re-publish an imported event later."
msgstr "Vous pouvez republier un événement importé plus tard."

msgid "Re-publish event"
msgstr "Republier l'événement"

msgid "Newsletter"
msgstr "Newsletter"

msgid "New"
msgstr "Nouveau"

msgid "Subscribers"
msgstr "Abonnés"

msgid "Send"
msgstr "Envoyer"

msgid "Test"
msgstr "Test"

msgid "Delete newsletter"
msgstr "Supprimer la newsletter"

msgid "Photo Albums"
msgstr "Albums photo"

msgid "Manage images"
msgstr "Gérer les images"

msgid "Photo Album"
msgstr "Album photo"

msgid "Choose images"
msgstr "Choisir des images"

msgid "Delete photo album"
msgstr "Supprimer l'album photo"

msgid "Usermanagement"
msgstr "Gestion de l'utilisateur"

msgid "Create Signup Link"
msgstr "Créez un lien d'inscription"

msgid "User"
msgstr "Utilisateur"

msgid "User groups"
msgstr "Groupes d'utilisateurs"

msgid "User group"
msgstr "Groupe d'utilisateurs"

msgid "Do you really want to delete this user group?"
msgstr "Voulez-vous vraiment supprimer ce groupe d'utilisateurs ?"

msgid "Delete user group"
msgstr "Supprimer le groupe d'utilisateurs"

msgid "Exports"
msgstr "Exports"

msgid "Payment Providers"
msgstr "Opérateurs de paiement"

msgid "Payments"
msgstr "Paiements"

msgid "Stripe Connect"
msgstr "Stripe Connect"

msgid "Payment Provider"
msgstr "Opérateur de paiement"

msgid "Synchronise"
msgstr "Synchroniser"

msgid "Timeline"
msgstr "Chronologie"

msgid "Directories"
msgstr "Répertoires"

msgid "Directory"
msgstr "Dossier"

#, python-format
msgid "Do you really want to delete \"${title}\"?"
msgstr "Voulez-vous vraiment supprimer «${title}»?"

msgid "All entries will be deleted as well!"
msgstr "Toutes les entrées seront également supprimées !"

msgid "Delete directory"
msgstr "Supprimer le dossier"

msgid "Entry"
msgstr "Entrée"

msgid "Published"
msgstr "Publié"

msgid "Upcoming"
msgstr "A l'anvenir"

msgid "Past"
msgstr "Passé"

msgid "Publication"
msgstr "Publication"

msgid "Choose filter"
msgstr "Sélectionner un filtre"

msgid "Delete entry"
msgstr "Supprimer l'entrée"

msgid "Dashboard"
msgstr "Dashboard"

msgid "Do you really want to delete this external link?"
msgstr "Voulez-vous vraiment supprimer ce lien externe?"

msgid "Delete external link"
msgstr "Supprimer lien externe"

msgid "Sort"
msgstr "Trier"

msgid "No rules defined."
msgstr "Aucune règle définie."

msgid "State:"
msgstr "État :"

msgid "Owner:"
msgstr "Propriétaire :"

msgid "Kind:"
msgstr "Type :"

msgid "No directories defined yet."
msgstr "Aucun dossier défini pour l'instant."

msgid "No entries found."
msgstr "Aucune entrée trouvée."

msgid "Further Information"
msgstr "Plus d'informations"

msgid "More"
msgstr "Plus"

msgid "Propose entry"
msgstr "Proposer une entrée"

msgid "Something missing? Propose a new entry."
msgstr "Il manque quelque chose? Proposez une nouvelle entrée."

msgid "External link"
msgstr "Lien externe"

msgid "More information"
msgstr "Plus de renseignements"

msgid "Change Request"
msgstr "Demande de modification"

msgid "Found an error? Propose a change to this entry."
msgstr ""
"Vous avez trouvé une erreur? Proposez une modification à apporter à cette "
"entrée."

msgid ""
"Your edit requires a migration of existing entries. Please confirm the "
"following changes."
msgstr ""
"Votre modification requiert la migration d'entrées existantes. Veuillez "
"confirmer les changements suivants."

msgid ""
"Changes are detected using a heuristic. Therefore it is possible that your "
"changes were misdetected. If in doubt, press cancel and try to change the "
"directory in small increments."
msgstr ""
"Les changements sont détectés selon une technique heuristique. Il est donc "
"possible que vos changements soient mal détectés. Si vous avez un doute, "
"veuillez appuyer sur Annuler, et essayer de faire les changements dans le "
"dossier par petites incrémentations."

msgid "For additional safety you can also download a backup before continuing:"
msgstr ""
"Pour plus de sécurité, vous pouvez également télécharger une sauvegarde "
"avant de continuer :"

msgid "Download backup"
msgstr "Télécharger une sauvegarde"

msgid ""
"There was an error while migrating your directory! You can fix the displayed "
"entries in a separate window and then continue here."
msgstr ""
"Une erreur est survenue lors de la migration de votre dossier ! Vous pouvez "
"résoudre les problèmes concernant les entrées affichées dans une autre "
"fenêtre, puis continuer ici."

msgid "Added:"
msgstr "Ajouté :"

msgid "Removed:"
msgstr "Retiré :"

msgid "Renamed:"
msgstr "Renommé :"

msgid "Changed:"
msgstr "Changé :"

msgid "Confirm"
msgstr "Confirmer"

msgid "There was an error while importing your directory!"
msgstr "Une erreur est survenue lors de l'importation de votre dossier !"

msgid ""
"Please review your data and press \"Complete\" to finalize the process. If "
"there's anything you'd like to change, click on \"Edit\" to return to the "
"filled-out form."
msgstr ""
"Veuillez vérifier vos données et appuyez sur « Compléter » pour finaliser le "
"processus. S'il y a quelque chose que vous souhaitez modifier, cliquez sur « "
"Modifier » pour retourner sur le formulaire complété."

msgid ""
"The image shown in the list view is a square. To have your image shown fully "
"in the list view, you need to use a square image."
msgstr ""
"L'image affichée dans la liste est un carré. Pour que votre image s'affiche "
"entièrement dans la liste, vous devez utiliser une image carrée."

msgid "Complete"
msgstr "Complet"

msgid "No exports available."
msgstr "Aucune exportation disponible."

msgid "Upload"
msgstr "Télécharger"

msgid "Just Uploaded"
msgstr "Mis en ligne à l'instant"

msgid "Name"
msgstr "Nom"

msgid "Extension"
msgstr "Extension"

msgid "Upload Date"
msgstr "Date de téléchargement"

msgid "All Files"
msgstr "Tous les fichiers"

msgid "No files uploaded yet"
msgstr "Aucun fichier téléchargé pour le moment"

msgid "You are trying to open a page for which you are not authorized."
msgstr "Vous essayez d'ouvrir une page pour laquelle vous n'êtes pas autorisé."

msgid "Please follow this link to login with a different user."
msgstr ""
"Veuillez suivre ce lien pour vous connecter en tant qu'utilisateur différent."

msgid "Please follow this link to login."
msgstr "Veuillez suivre ce lien pour vous connecter."

msgid "No forms defined yet."
msgstr "Aucun formulaire défini pour le moment."

msgid "Categories"
msgstr "Catégories"

msgid ""
"To edit the image descriptions, click on one, enter your descrption and "
"press return. To abort press escape."
msgstr ""
"Pour modifier les descriptions d'image, cliquez sur une image, saisissez "
"votre description et appuyez sur retour. Pour interrompre, appuyez sur "
"sortir."

msgid "No images uploaded yet"
msgstr "Aucune image téléchargée pour le moment"

msgid "This album does not contain any images yet."
msgstr "Cet album ne contient pas encore d'images."

msgid "No photo albums defined yet."
msgstr "Aucun album photo défini pour le moment."

msgid "Search term"
msgstr "Terme de recherche"

msgid "Skip navigation"
msgstr "Ignorez la navigation"

msgid "Back to the homepage"
msgstr "Retour à la page d'accueil"

msgid "Logo"
msgstr "Logo"

msgid "The form contains errors. Please check the fields marked in red."
msgstr ""
"Le formulaire contient des erreurs. Veuillez vérifier les champs marqués en "
"rouge."

msgid "Copied to Clipboard!"
msgstr "Copié dans le presse-papiers!"

msgid "Alternatives"
msgstr "Alternatives"

msgid "Don't have an account yet?"
msgstr "Vous n'avez pas encore de compte ?"

msgid "Register now"
msgstr "Inscrivez-vous maintenant"

msgid "Forgot your password?"
msgstr "Avez-vous oublié votre mot de passe ?"

msgid "Reset password"
msgstr "Réinitialisez le mot de passe"

msgid "You are here"
msgstr "Vous êtes ici"

msgid "Privacy Protection"
msgstr "Protection des données"

msgid "Login"
msgstr "Connexion"

msgid "About"
msgstr "Impressum"

msgid "Contact"
msgstr "Contact"

msgid "more"
msgstr "plus"

msgid "Opening Hours"
msgstr "Horaires d'ouverture"

msgid "Submit"
msgstr "Envoyer"

msgid "Drop files to upload"
msgstr "Déposez des fichiers pour télécharger"

msgid "read more"
msgstr "en savoir plus"

msgid "All articles"
msgstr "Toutes les contributions"

msgid "E-Mail Address"
msgstr "Adresse e-mail"

msgid "This site is private"
msgstr "Ce site est privé"

msgid "This site is private but can also be seen by members"
msgstr "Ce site est privé mais peut également être vu par les membres"

msgid "This site is secret"
msgstr "Ce site est secret"

msgid "This site is not published."
msgstr "Cette page n'est pas publiée."

msgid "This site is not public."
msgstr "Ce site n'est pas public."

msgid "This site is not public but it can be seen by members."
msgstr "Ce site n'est pas public mais il peut être vu par les membres."

msgid ""
"This site contains no lead. Leads are used for lists and search results."
msgstr ""
"Cette rubrique ne contient pas d’introduction. Il est important de saisir un "
"texte comme introduction pour faciliter la recherche et les listes."

msgid "Map"
msgstr "Carte"

msgid "Documents"
msgstr "Documents"

msgid "More news"
msgstr "Plus de nouvelles"

msgid "Previous Entry"
msgstr "Entrée précédente"

msgid "Next Entry"
msgstr "Entrée suivante"

msgid "Total Amount"
msgstr "Montant total"

msgid "Change request"
msgstr "Demande de modification"

msgid "New Entry"
msgstr "Nouvelle entrée"

msgid "Functions:"
msgstr "Fonctions:"

msgid "Open"
msgstr "Ouvert"

msgid "Pending"
msgstr "En attente"

msgid "Closed"
msgstr "Fermé"

msgid "Archived"
msgstr "Archivé"

msgid "Paid"
msgstr "Payé"

msgid "Failed"
msgstr "Échoué"

msgid "Refunded"
msgstr "Remboursé"

msgid "Manual"
msgstr "Manuelle"

msgid "Ticket"
msgstr "Ticket"

msgid "Previous Page"
msgstr "Page précédente"

msgid "You're on page"
msgstr "Sie sind auf Seite"

msgid "Next Page"
msgstr "Page suivante"

msgid ""
"Persons living outside the following zipcodes may only reserve this "
"allocation on the ${date}: ${zipcodes}"
msgstr ""
"Les personnes vivant en dehors des localités ayant les codes postaux "
"suivants ne peuvent réserver cette allocation que le ${date} : ${zipcodes}"

msgid "Quota"
msgstr "Quota"

msgid "State"
msgstr "État"

msgid "Initiated"
msgstr "Initié"

msgid "Submitted"
msgstr "Soumis"

msgid "Withdrawn"
msgstr "Retiré"

msgid "Submitter"
msgstr "Auteur"

msgid "Title"
msgstr "Titre"

msgid "Description"
msgstr "Description"

msgid "List Preview"
msgstr "Aperçu de la liste"

msgid "Image"
msgstr "Image"

msgid "Additional Information"
msgstr "Information additionnelle"

msgid "Location"
msgstr "Localisation"

msgid "Price"
msgstr "Prix"

msgid "Organizer"
msgstr "Organisateur"

msgid "Organizer E-Mail address"
msgstr "Adresse e-mail de l'organisateur"

msgid "Organizer phone number"
msgstr "Numéro de téléphone de l'organisateur"

msgid "Tags"
msgstr "Étiquettes"

msgid "Filters"
msgstr "Filtres"

msgid "Date and time"
msgstr "Date et heure"

msgid "Recurrence"
msgstr "Récurrence"

msgid "All dates"
msgstr "Toutes les dates"

msgid "No events found."
msgstr "Aucun événement trouvé."

msgid "Past events"
msgstr "Événements passées"

msgid "Learn more"
msgstr "En savoir plus"

msgid "From"
msgstr "De"

msgid "To"
msgstr "Vers"

msgid "Filter by date"
msgstr "Filtrer par date"

msgid "Administrator"
msgstr "Administrateur"

msgid "Administrators"
msgstr "Administrateurs"

msgid "Editors"
msgstr "Éditeurs"

msgid "Members"
msgstr "Membres"

msgid "Close (Esc)"
msgstr "Fermer (Echap)"

msgid "Share"
msgstr "Partager"

msgid "Toggle fullscreen"
msgstr "Basculer en mode plein écran"

msgid "Zoom in/out"
msgstr "Zoom avant/arrière"

msgid ""
"This space holds images from your photo-albums. To show photos add a few "
"photos to an album and mark it as available for the homepage."
msgstr ""
"Cet emplacement contient des images de vos albums de photos. Pour afficher "
"des photos, ajoutez quelques photos à un album et marquez-les comme "
"disponibles pour la page d'accueil."

msgid "Has a digital seal"
msgstr "Possède un sceau digital"

msgid "${count} page"
msgstr "${count} page"

msgid "${count} pages"
msgstr "${count} pages"

msgid "Further occurrences:"
msgstr "Autres dates:"

msgid ""
"Your request will be processed shortly. To see the state of your process "
"your may return to this page at any time. All information on this page has "
"been sent to your e-mail address."
msgstr ""
"Votre demande va être traitée sous peu. Pour suivre l'état d'avancement, "
"vous pouvez revenir sur cette page à tout moment. Toutes les informations "
"présentes sur cette page ont été envoyées à votre adresse e-mail."

msgid ""
"Your request will be processed shortly. To see the state of your process "
"your may return to this page at any time."
msgstr ""
"Votre demande sera traitée sous peu. Pour connaître l'état d'avancement de "
"votre demande, vous pouvez revenir à tout moment sur cette page."

msgid ""
"Your request has been completed. If you asked for documents to be sent to "
"your address, they should arrive shortly. If you asked to pick up documents "
"at the municipality, the are now ready to be picked up."
msgstr ""
"Votre demande a été traitée. Si vous avez demandé l'envoi des documents à "
"votre adresse, ils devraient arriver sous peu. Si vous avez demandé à "
"prendre les documents à la mairie, vous pouvez le faire maintenant, ils sont "
"prêts."

msgid "Privacy"
msgstr "Confidentialité"

msgid "Send me my entered data by e-mail."
msgstr "M'envoyer mes données saisies par e-mail."

msgid "Payment"
msgstr "Paiement"

msgid "Pay Online Now"
msgstr "Payer en ligne maintenant"

msgid "Credit Card Fee"
msgstr "Frais de carte de crédit"

msgid "Pay Offline later"
msgstr "Payer hors ligne plus tard"

msgid "at ${time}"
msgstr "à ${time}"

msgid "Object"
msgstr "Objet"

msgid "Net Amount"
msgstr "Montant net"

msgid "Fee"
msgstr "Tarif"

msgid "Created"
msgstr "Créé"

msgid "Disbursed"
msgstr "Décaissé"

msgid "Digital seal"
msgstr "Sceau digital"

msgid "Access"
msgstr "Accès"

msgid "Public"
msgstr "Public"

msgid "Private"
msgstr "Privé"

msgid "Will be published on:"
msgstr "Sera publié sur :"

msgid "Publication date:"
msgstr "Date de publication :"

msgid "Reset"
msgstr "Réinitialiser"

msgid "Will be published until:"
msgstr "Sera publié jusqu'au:"

msgid "Publication end date:"
msgstr "Date de fin de publication:"

msgid "Not a publication"
msgstr "Pas une publication"

msgid "Content"
msgstr "Contenu"

msgid "1 page"
msgstr "1 page"

msgid "Contains no readable text"
msgstr "Ne contient aucun texte lisible"

msgid "1 word"
msgstr "1 mot"

msgid "${count} words"
msgstr "${count} mots"

msgid "Do you really want to delete this file?"
msgstr "Voulez-vous vraiment supprimer ce fichier?"

msgid "Delete File"
msgstr "Supprimez le fichier"

msgid "Please provide the new name for the file"
msgstr "Veuillez fournir le nouveau nom du fichier "

msgid "Rename"
msgstr "Renommer"

msgid "Download"
msgstr "Télécharger"

msgid "Digital seal applied by ${signee} on ${date}"
msgstr "Sceau digital appliqué par ${signee} le ${date}"

msgid "Please enter your yubikey to apply a digital seal to this file"
msgstr ""
"Veuillez entrer votre yubikey pour appliquer un sceau digital à ce fichier"

msgid "Sign"
msgstr "Signer"

msgid "Plug your YubiKey into a USB slot and press it."
msgstr "Branchez votre YubiKey sur un port USB et appuyez dessus."

msgid ""
"Published documents with a digital seal can be discovered through the site-"
"search and in the list of documents with a digital seal. This action will be "
"logged and cannot be undone."
msgstr ""
"Documents publiés avec un sceau digital peuvent être trouvés grâce au moteur "
"de recherche sur le site et dans liste des documents avec un sceau digital. "
"Cette action sera enregistrée et ne pourra pas être annulée."

msgid "Without digital seal"
msgstr "Sans sceau digital"

msgid "Apply digital seal now"
msgstr "Appliquez le sceau digital maintenant"

msgid "You are not authorised to apply digital seals to documents"
msgstr ""
"Vous n'êtes pas autorisé à apposer des sceaux digitaux sur des documents"

msgid "Click to add a description"
msgstr "Cliquez pour ajouter une description"

msgid "Do you really want to delete the image?"
msgstr "Voulez-vous vraiment supprimer l'image ?"

msgid "Delete Image"
msgstr "Supprimez l'image"

msgid "${name} was provided with a digital seal on ${date}"
msgstr "${name} a été pourvu d'un sceau numérique le ${date}"

msgid "${name} is not in our database"
msgstr "${name} n'est pas dans notre base de données"

msgid "Accept"
msgstr "Accepter"

msgid "Focus"
msgstr "Focus sur"

msgid "Available options for the focus widget:"
msgstr "Options disponibles pour le widget Focus:"

msgid "Copy to clipboard"
msgstr "Copier dans le presse-papiers"

msgid "Hello!"
msgstr "Bonjour"

msgid "Your e-mail address was just used to create an account on ${homepage}."
msgstr ""
"Votre adresse e-mail vient d'être utilisée pour créer un compte sur "
"${homepage}."

msgid "To activate your account, click confirm below:"
msgstr "Pour activer votre compte, cliquer sur confirmer ci-dessous:"

msgid "Confirm my account"
msgstr "Confirmer mon compte"

msgid ""
"If you believe this is an error, ignore this message and we'll never bother "
"you again."
msgstr ""
"Si vous pensez que c'est une erreur, ignorez ce message et nous ne vous "
"importunerons plus jamais."

msgid "Hello"
msgstr "Bonjour"

msgid ""
"You are recieving this mail because you subscribed to the following "
"newsletter:"
msgstr ""
"Vous recevez ce courriel parce que vous vous êtes abonné à la lettre "
"d'informations suivante:"

msgid "Plese click the following link to confirm your subscription:"
msgstr "Veuillez cliquer sur le lien suivant pour confirmer votre abonnement:"

msgid "Confirm subscription"
msgstr "Confirmer l'abonnement"

msgid ""
"If you did not subscribe to this newsletter you can simply ignore this e-"
"mail."
msgstr ""
"Si vous ne vous êtes pas abonné à cette lettre d'informations, vous pouvez "
"tout simplement ignorer cet e-mail."

msgid "Click here to unsubscribe."
msgstr "Cliquer ici pour vous désabonner."

msgid "Good morning,"
msgstr "Bonjour,"

msgid "The following reservations are scheduled for today."
msgstr "Les réservations suivantes sont programmées pour aujourd'hui."

msgid "Whole day"
msgstr "Toute la journée"

msgid "E-Mail"
msgstr "E-mail"

msgid "No reservations today."
msgstr "Aucune réservation aujourd'hui."

msgid "Have a great day!"
msgstr "Passez une bonne journée!"

msgid ""
"This is the daily reservation overview for ${organisation}. If you no longer "
"want to receive this e-mail please contact an administrator so they can "
"remove you from the recipients list."
msgstr ""
"Voici l'aperçu quotidien sur les réservations pour ${organisation}. Si vous "
"ne souhaitez plus recevoir ce courriel, veuillez contacter un administrateur "
"pour qu'il vous enlève de la liste des destinataires."

msgid "This is what happend on the ${org} website yesterday:"
msgstr "Voici ce qui s'est passé aujourd'hui sur le site web de ${org}:"

msgid "This is what happend on the ${org} website over the weekend:"
msgstr "Voici ce qui s'est passé ce week-end sur le site web de ${org}:"

msgid "tickets were opened."
msgstr "tickets ouverts."

msgid "ticket was opened."
msgstr "ticket ouvert."

msgid "tickets were accepted."
msgstr "tickets acceptés."

msgid "ticket was accepted."
msgstr "ticket accepté."

msgid "tickets were closed."
msgstr "tickets fermés."

msgid "ticket was closed."
msgstr "ticket fermé."

msgid "There are currently ${currently_open} tickets open and"
msgstr "Il y a actuellement ${currently_open} tickets ouverts et"

msgid "There is currently ${currently_open} ticket open and"
msgstr "Il y a actuellement ${currently_open} ticket ouvert et"

msgid "tickets are pending."
msgstr "tickets en attente."

msgid "ticket is pending."
msgstr "ticket en attente."

msgid "Have a great week!"
msgstr "Bonne semaine!"

msgid ""
"This is the daily OneGov Cloud status e-mail. If you don't want to receive "
"this e-mail you may deactivate it by clicking on"
msgstr ""
"Ceci est le courriel quotidien de situation de OneGov Cloud. Si vous ne "
"souhaitez pas recevoir ce courriel, vous pouvez le désactiver en cliquant sur"

msgid "unsubscribe"
msgstr "se désabonner"

msgid "Or by changing the settings in your user profile."
msgstr "Ou en changeant les réglages dans votre profil d'utilisateur."

msgid "Your directory submission has been adopted:"
msgstr "Votre proposition de répertoire a été adoptée :"

msgid "Check request status"
msgstr "Vérifier l'état de la demande"

msgid "Your change request has been applied:"
msgstr "Votre demande de modification a été effectuée:"

msgid "Your directory submission has unfortunately been rejected:"
msgstr "Votre proposition de répertoire a malheureusement été rejetée :"

msgid "Your event has been accepted:"
msgstr "Votre événement a été accepté:"

msgid "Your event has unfortunately been rejected:"
msgstr "Votre événement a malheureusement été rejeté:"

msgid "New note in Ticket ${link}"
msgstr "Nouvelle note dans le billet ${link}"

msgid "${author} wrote"
msgstr "${author} a écrit"

msgid ""
"This is the notification for notes on reservations for ${request.app.org."
"title}. If you no longer want to receive this e-mail please contact an "
"administrator so they can remove you from the recipients list."
msgstr ""
"Il s'agit de la notification de notes sur les réservations pour ${request."
"app.org.title}. Si vous ne souhaitez plus recevoir cet e-mail, veuillez "
"contacter un administrateur afin qu'il puisse vous retirer de la liste des "
"destinataires."

msgid "The following reservations have been accepted:"
msgstr "Les réservations suivantes ont été acceptées:"

msgid ""
"This is a notification for the new reservations for ${organisation}. If you "
"no longer wish to receive these notifications, please contact an "
"administrator so they can remove you from the recipients list."
msgstr ""
"Ceci est une notification pour les nouvelles réservations de "
"${organisation}. Si vous ne souhaitez plus recevoir ces notifications, "
"veuillez contacter un administrateur afin qu'il vous retire de la liste des "
"destinataires."

msgid "An administrator just created a new account on ${org} for you."
msgstr ""
"Un administrateur vient de créer un nouveau compte sur ${org} pour vous."

msgid "Your username is ${email}."
msgstr "Votre nom d'utilisateur est ${email}."

msgid "Click on the following link to set your account password:"
msgstr ""
"Cliquer sur le lien suivant pour définir le mot de passe de votre compte:"

msgid "Set Account Password"
msgstr "Définir le mot de passe du compte"

msgid ""
"If the password link has expired, you can also request a new password here:"
msgstr ""
"Si le lien pour le mot de passe a expiré, vous pouvez également demander un "
"nouveau mot de passe ici :"

msgid "To use your account you need the Yubikey with the serial ${number}"
msgstr ""
"Pour utiliser votre compte, vous aurez besoin de la Yubikey avec le numéro "
"de série ${number}"

msgid "Latest news"
msgstr "Dernières nouvelles"

msgid ""
"You are receiving this e-mail because you signed up for the ${org} "
"newsletter."
msgstr ""
"Vous recevez ce courriel parce que vous vous êtes abonné à la lettre "
"d'informations de ${org}."

msgid "Click here to view web version."
msgstr "Cliquer ici pour voir la version internet."

msgid "Click the following link to set a new password:"
msgstr "Cliquer sur le lien suivant pour définir un nouveau mot de passe:"

msgid "If you don't want to change your password, you can ignore this email."
msgstr ""
"Si vous ne souhaitez pas changer de mot de passe, vous pouvez ignorer cet e-"
"mail."

msgid "Your request has received a payment."
msgstr "Votre demande a reçu un paiement."

msgid "Your request was marked as unpaid."
msgstr "Votre demande a été marquée comme non payée."

msgid ""
"Your request's payment has been refunded. Note that it might take a few days "
"until your refunded amount is shown on your credit card bill."
msgstr ""
"Le paiement de votre demande a été remboursé. Notez qu'il peut se passer "
"quelques jours avant que le montant du remboursement ne figure sur votre "
"relevé de carte de crédit."

msgid "Amount:"
msgstr "Montant:"

msgid "Your registration for \"${title}\" has been confirmed."
msgstr "Votre inscription pour \"${title}\" a été confirmée."

msgid "Your registration for \"${title}\" has been denied."
msgstr "Votre inscription pour \"${title}\" a été refusée."

msgid "Your registration for \"${title}\" has been cancelled."
msgstr "Votre inscription pour \"${title}\" a été confirmée."

msgid "Registration"
msgstr "Inscription "

msgid "Registration Window"
msgstr "Fenêtre d'inscription"

msgid "The ticket number is"
msgstr "Le numéro du ticket est"

msgid "The following reservations have been rejected:"
msgstr "Les réservations suivantes ont été rejetées :"

msgid ""
"This is a notification for the rejected reservations for ${organisation}. If "
"you no longer wish to receive these notifications, please contact an "
"administrator so they can remove you from the recipients list."
msgstr ""
"Il s'agit d'une notification concernant les réservations rejetées pour "
"${organisation}. Si vous ne souhaitez plus recevoir ces notifications, "
"veuillez contacter un administrateur afin qu'il vous retire de la liste des "
"destinataires."

msgid "The following reservations have unfortunately been cancelled:"
msgstr "Les réservations suivantes ont malheureusement été annulées:"

msgid "A message has been sent regarding ${ref}:"
msgstr "Un message a été envoyé à propos de ${ref}:"

#. Canonical text for ${link} is: "visit the request status page"
#. Canonical text for ${link} is: "visit the request page"
msgid "Please ${link} to reply."
msgstr "Veuillez vous rendre sur ${link} pour répondre."

#. Used in sentence: "Please ${link} to reply."
msgid "visit the request status page"
msgstr "visitez la page de statut de la demande"

#. Used in sentence: "Please ${link} to reply."
msgid "visit the request page"
msgstr "visitez la page de la demande"

msgid "Your request has been closed."
msgstr "Votre demande a été complétée."

msgid "Your requests's timeline has been archived for future reference:"
msgstr ""
"L'historique de votre demande a été archivé pour des références futures:"

msgid "Request Timeline"
msgstr "Historique de la demande"

msgid "Thank you for your request."
msgstr "Merci pour votre requête."

msgid "Your request has been registered with the following reference:"
msgstr "Votre demande a été enregistrée avec la référence suivante :"

msgid ""
"We will send another e-mail once your ticket has been completed. In the "
"meantime you can check the status of your ticket at any time:"
msgstr ""
"Nous vous enverrons un autre e-mail dès que votre demande aura été traité. "
"Entre-temps, vous pouvez aller voir l'état de votre demande à tout moment:"

msgid "The following ticket has just been opened:"
msgstr "Le ticket suivant vient d'être ouvert:"

msgid "View the ticket"
msgstr "Voir le billet"

msgid "Your request has been reopened"
msgstr "Votre demande a été ré-ouverte"

msgid "You can see the current status of your ticket at any time here:"
msgstr ""
"Vous pouvez consulter le statut actuel de votre billet à tout moment ici:"

msgid "Directory entry adopted."
msgstr "L'entrée de répertoire a été adoptée."

msgid "Change request applied."
msgstr "Demande de modification effectuée."

msgid "Directory entry rejected."
msgstr "L'entrée de répertoire a été rejetée."

msgid "Event edited."
msgstr "Événement édité"

#. Canonical text for ${event} is: "Event"
msgid "${event} published."
msgstr "${event} publié."

msgid "Event deleted."
msgstr "Événement effacé."

msgid "Event withdrawn."
msgstr "Événement retiré."

msgid "File signed."
msgstr "Fichier signé."

msgid "File with digital seal removed."
msgstr "Fichier avec cachet numérique supprimé."

msgid "${amount} marked as paid."
msgstr "${amount} marqué comme payé."

msgid "${amount} marked as unpaid."
msgstr "${amount} marqué comme non payé."

msgid "${amount} captured."
msgstr "${amount} capturé."

msgid "${amount} refunded."
msgstr "${amount} remboursé."

msgid "1 reservation accepted."
msgstr "1 réservation acceptée."

msgid "${count} reservations accepted."
msgstr "${count} réservations acceptées."

msgid "1 reservation rejected."
msgstr "1 réservation rejetée."

msgid "${count} reservations rejected."
msgstr "${count} réservations rejetées."

msgid "Registration confirmed."
msgstr "Inscription confirmée."

msgid "Registration denied."
msgstr "Inscription refusée."

msgid "Registration cancelled."
msgstr "Inscription annulée"

msgid "Ticket opened."
msgstr "Ticket ouvert."

msgid "Ticket accepted."
msgstr "Ticket accepté."

msgid "Ticket closed."
msgstr "Ticket fermé."

msgid "Ticket reopened."
msgstr "Ticket ré-ouvert."

msgid "Ticket e-mails disabled."
msgstr "E-mails de tickets désactivés."

msgid "Ticket e-mails enabled."
msgstr "E-mails de tickets activés."

msgid "Payment amount changed."
msgstr "Modification du montant du paiement"

msgid "Ticket archived."
msgstr "Ticket a été archivé"

msgid "Ticket recovered from archive."
msgstr "Ticket récupéré dans les archives"

msgid "Ticket uploaded to Gever."
msgstr "Ticket téléchargé à Gever."

msgid "Your search returned no results."
msgstr "Votre recherche n'a donné aucun résultat."

msgid "Hashtags"
msgstr "Hashtags"

msgid "Years"
msgstr "Années"

msgid "Newsletter Subscription"
msgstr "Abonnement lettre d'informations"

msgid ""
"The newsletter is disabled. You can only see this page because you are "
"logged in."
msgstr ""
"La newsletter est désactivée. Vous ne pouvez voir cette page que parce que "
"vous êtes connecté."

msgid "Sign up to our newsletter to always stay up to date:"
msgstr ""
"Abonnez-vous à notre lettre d'informations pour rester au courant en "
"permanence:"

msgid "There are currently ${count} recipients registered."
msgstr "Il y a actuellement ${count} destinataires enregistrés."

msgid "Archive"
msgstr "Archiver"

msgid "No newsletters yet."
msgstr "Pas encore de lettre d'informations."

msgid "Not yet sent."
msgstr "Pas encore envoyé."

msgid ""
"The user ${username} was created successfully. Please write down the user's "
"password, as it won't be shown to you again:"
msgstr ""
"Création de l'utilisateur ${username} réussie. Veuillez conserver ce mot de "
"passe d'utilisateur, car il ne vous sera plus montré à nouveau:"

msgid "Password:"
msgstr "Mot de passe:"

msgid ""
"The user ${username} was created successfully. An e-mail has been sent to "
"the user with login instructions."
msgstr ""
"Création de l'utilisateur ${username} réussie. Un e-mail a été envoyé à "
"l'utilisateur avec les instructions de connexion."

msgid "Back to usermanagement"
msgstr "Retour à la gestion des utilisateurs"

msgid ""
"Sorry, the page you are looking for could not be found. Try checking the URL "
"for errors or use the search box on the top."
msgstr ""
"Désolé, la page que vous cherchez n'a pu être trouvée. Essayez de vérifier "
"qu'il n'y a pas d'erreurs dans l'URL ou utilisez la fenêtre de recherche "
"située en haut."

msgid "Link to organizers page"
msgstr "Lien vers la page de l'organisateur"

msgid "Export this event"
msgstr "Exporter cet événement"

msgid "Export all occurrences of this event"
msgstr "Exporter toutes les occurrences de cet événement"

msgid "All occurrences of this event"
msgstr "Toutes les occurrences de cet événement"

msgid "Origin"
msgstr "Origine"

msgid "This is an imported event"
msgstr "Il s'agit d'un événement importé"

msgid "Tag"
msgstr "Étiquette"

msgid "Date"
msgstr "Date"

msgid "Actions"
msgstr "Actions"

msgid "Export these events"
msgstr "Exporter ces événements"

msgid "Submit your event"
msgstr "Soumettez votre événement"

msgid "No payment providers defined."
msgstr "Aucun fournisseur de paiement n'a été défini."

msgid "Connected:"
msgstr "Connecté :"

msgid "Default:"
msgstr "Défaut :"

msgid "Enabled:"
msgstr "Activé :"

msgid "Fee:"
msgstr "Tarif :"

msgid "No payments yet."
msgstr "Pas de paiements pour le moment."

msgid "No people added yet."
msgstr "Aucune personne n'a encore été ajoutée."

msgid "Export a vCard of this person"
msgstr "Exporter une vCard de cette personne"

msgid "No publications"
msgstr "Aucune publication"

msgid "Information"
msgstr "Information"

msgid ""
"You can search through the content of all listed files by using the search "
"on the top right."
msgstr ""
"Vous pouvez chercher dans le contenu de tous les fichiers répertoriés en "
"utilisant la recherche en haut à droite."

msgid ""
"All files have a digital seal. The digital seal of a downloaded file can be "
"viewed in Adobe Acrobat Reader or by dragging an already downloaded file "
"into the field below:"
msgstr ""
"Tous les fichiers ont un sceau digital. Le sceau digital d'un fichier "
"téléchargé peut être visualisée dans Adobe Acrobat Reader ou en faisant "
"glisser un fichier déjà téléchargé dans le champ ci-dessous :"

msgid "Drop files to verify them"
msgstr "Déposez les fichiers pour les vérifier"

msgid ""
"Subscribers may always unsubscribe themselves through a link shown at the "
"bottom of the newsletter. If you unsubscribe them here, they will not be "
"notified."
msgstr ""
"Les abonnés peuvent toujours se désinscrire à travers un lien affiché au bas "
"du bulletin d'information. Si vous vous désabonnez ici, ils ne seront pas "
"informés. "

msgid "Unsubscribe"
msgstr "Se désabonner"

msgid "No dates found, please select dates in the calendar first"
msgstr "Aucune date trouvée, sélectionnez les dates dans le calendrier d'abord"

msgid "Go to calendar"
msgstr "Aller au calendrier"

msgid ""
"The following link can be used to subscribe to the reservations of this "
"calendar. It can be used by anyone that knows the link in multiple calendar "
"applications."
msgstr ""
"Le lien suivant peut être utilisé pour souscrire aux réservations de ce "
"calendrier. Il peut être utilisé par toute personne qui connaît le lien dans "
"plusieurs applications de calendrier."

msgid ""
"Note that we have no control over how often calendar applications update the "
"calendars they are subscribed to (if they update at all). Therefore the "
"information shown in the calendar may be wrong or out of date. Use it at "
"your own risk."
msgstr ""
"Notez que nous n'avons aucun contrôle sur la fréquence à laquelle les "
"applications de calendrier mettent à jour les calendriers auxquels elles "
"sont abonnées (si elles le font). Par conséquent, les informations affichées "
"dans le calendrier peuvent être incorrectes ou obsolètes. Utilisez-le à vos "
"risques et périls."

msgid "Reservations must be made at least one day in advance."
msgstr ""
"Les réservations doivent être effectuées au moins une journée à l'avance."

msgid "Reservations must be made at least one hour in advance."
msgstr ""
"Les réservations doivent être effectuées au moins une heure à l'avance."

msgid "Reservations must be made at least ${n} days in advance."
msgstr ""
"Les réservations doivent être effectuées au moins ${n} jours à l'avance."

msgid "Reservations must be made at least ${n} hours in advance."
msgstr ""
"Les réservations doivent être effectuées au moins ${n} heures à l'avance."

msgid "Select a free time span in the calendar below to create an allocation."
msgstr ""
"Sélectionnez un intervalle de temps libre dans le calendrier ci-dessous pour "
"créer une allocation."

msgid "Removes all unreserved allocations between the start and end date."
msgstr ""
"Supprime toutes les allocation non réservées entre la date de début et de "
"fin."

msgid "Reservation is pending approval"
msgstr "La réservation est en attente d'approbation"

msgid "(${num_pending} pending approval)"
msgstr "(${num_pending} en attente d'approbation)"

msgid "Utilised"
msgstr "Utilisé"

msgid "No recipients defined yet."
msgstr "Aucun destinataire défini pour le moment."

msgid ""
"Receives notifications for reservations of the day on the following days:"
msgstr ""
"Reçoit des notifications pour les réservations du jour les jours suivants:"

msgid "Receives notifications for internal notes on reservations."
msgstr "Reçoit des notifications pour les notes internes sur les réservations."

msgid "Receives notifications for rejected reservations."
msgstr "Reçoit des notifications pour les réservations rejetées."

msgid "Receives notifications for new reservations."
msgstr "Recevoir des notifications pour les nouvelles réservations."

msgid "Notifications for following Resources"
msgstr "Notifications pour les ressources suivantes"

msgid "No reservation resources defined yet."
msgstr "Aucune ressource de réservation n'est encore définie."

msgid ""
"Searching is currently unavailable due to technical difficulties. Please "
"excuse the inconvenience and try again later."
msgstr ""
"La recherche est actuellement indisponible en raison de difficultés "
"techniques. Veuillez excuser le dérangement et réessayer plus tard."

msgid "Search"
msgstr "Chercher"

msgid "Select the images that should be shown inside this album."
msgstr "Sélectionnez les images qui devraient être affichées dans cet album."

msgid "Confirm selection"
msgstr "Confirmer la sélection"

msgid "This newsletter has not been sent yet."
msgstr "Ce bulletin d'information n'a pas encore été envoyé."

msgid "First sent ${time_ago}."
msgstr " Envoyé pour la première fois ${time_ago}."

msgid "This newsletter was sent to ${n} subscribers."
msgstr "Ce bulletin d'information a été envoyé à ${n} abonnés."

msgid "All subscribers have already received this newsletter."
msgstr "Tous les abonnés ont déjà reçu ce bulletin d'information."

msgid "The newsletter is scheduled to be sent on ${time}"
msgstr "La newsletter est programmée pour être envoyée le ${time}"

msgid "Preview"
msgstr "Preview"

msgid ""
"Check the email text. You can use the full news text instead of the leading "
"if you want. You will find this setting in the edit menu of the news item."
msgstr ""
"Vérifiez le texte du courriel. Vous pouvez utiliser le texte complet de la "
"nouvelle au lieu de l'entête si vous le souhaitez. Vous trouverez ce "
"paramètre dans le menu d'édition de la nouvelle."

msgid "Delivery"
msgstr "Envoi"

msgid "The newsletter was already sent to the following addresses:"
msgstr "Le bulletin d'information a déjà été envoyé aux adresses suivantes :"

msgid ""
"A signup link allows anyone to sign up with a specific role. Those signups "
"are limited by time and count but they still present a security risk. Be "
"sure to only share this link with people you trust."
msgstr ""
"Un lien d'inscription permet à quiconque de s'inscrire avec un rôle "
"spécifique. Ces inscriptions sont limitées dans le temps et par le compte, "
"mais elles présentent toujours un risque pour la sécurité. Assurez-vous de "
"ne partager ce lien qu'avec des personnes en qui vous avez confiance."

msgid ""
"Your signup link has been created as follows. Please copy it before "
"continuing, it won't be shown to you again:"
msgstr ""
"Votre lien d'inscription a été créé comme suit. Copiez-le avant de "
"continuer, il ne vous sera pas montré à nouveau:"

msgid "Text"
msgstr "Texte"

msgid "All"
msgstr "Tout"

msgid "View"
msgstr "Visualiser"

msgid ""
"The record behind this ticket was removed. The following information is a "
"snapshot kept for future reference."
msgstr ""
"Le dossier lié à ce ticket a été supprimé. L'information suivante est un "
"instantané conservé pour une référence future."

msgid "No activities yet."
msgstr "Aucune activité pour le moment."

msgid "Ticket updates by e-mail"
msgstr "Mises à jour de tickets par e-mail"

msgid "Disable E-Mails"
msgstr "Désactiver les e-mails"

msgid "No ticket updates by e-mail"
msgstr "Aucune mise à jour de tickets par e-mail"

msgid "Enable E-Mails"
msgstr "Activer les e-mails"

msgid "E-Mails can not be sent for tickets of imported events"
msgstr ""
"E-Mails ne peuvent pas être envoyés pour les tickets d'événements importés"

msgid "Send Message"
msgstr "Envoyer le message"

msgid "Messages cannot be sent when the ticket is closed"
msgstr "Les messages ne peuvent pas être envoyés lorsque le ticket est fermé"

msgid "Please reopen the ticket to send a message"
msgstr "Veuillez rouvrir le ticket pour envoyer un message."

msgid "Messages cannot be sent for imported events"
msgstr ""
"Messages ne peuvent pas être envoyés pour les tickets d'événements importés"

msgid "${count} received"
msgstr "${count} reçu(s)"

msgid "${count} sent"
msgstr "${count} envoyé(s)"

msgid "${count} note"
msgstr "${count} note"

msgid "${count} notes"
msgstr "${count} notes"

msgid "Amount"
msgstr "Montant"

msgid "Source"
msgstr "Source"

msgid "Group"
msgstr "Groupe"

msgid "Owner"
msgstr "Propriétaire"

msgid "Reaction Time"
msgstr "Temps de réaction"

msgid "Process Time"
msgstr "Temps de traitement"

msgid "Summary"
msgstr "Sommaire"

msgid ""
"You are editing a note created by someone else. By saving your changes you "
"will become the author of the whole note."
msgstr ""
"Vous modifiez une note créée par quelqu'un d'autre. En enregistrant vos "
"modifications, vous deviendrez l'auteur de l'intégralité de la note."

msgid ""
"Notes are private and only shown to logged-in members. URLs and e-mail "
"addresses are turned into links."
msgstr ""
"Les notes sont privées et ne s'affichent que pour les membres connectés. "
"Vous pouvez utiliser des liens/des adresses e-mail qui sont transformées en "
"liens cliquables."

msgid "Pick-Up"
msgstr "Ramassage"

msgid "Request Reference"
msgstr "Référence"

msgid "Subject"
msgstr "Sujet"

msgid "Would you like to make corrections to the event?"
msgstr "Vous souhaitez apporter des corrections à l'événement ?"

msgid "Edit this event."
msgstr "Modifiez cet événement."

msgid "Forgot something or have a special request?"
msgstr "Vous avez oublié quelque chose ou avez une demande spéciale?"

msgid "Add a message to the ticket."
msgstr "Ajoutez un message a la demande."

msgid "New messages have been disabled because the ticket has been closed."
msgstr "Les nouveaux messages ont été désactivés car le ticket a été fermé."

msgid ""
"Enable notifications about new tickets. Only works when being logged in and "
"having the browser with the site open."
msgstr ""
"Activez les notifications sur les nouveaux tickets. Ne fonctionne que "
"lorsque l'on est connecté et que le navigateur avec le site est ouvert."

msgid "Archive all selected tickets?"
msgstr "Archiver tous les billets sélectionnés ?"

msgid "Do Archive"
msgstr "Archiver"

msgid "Archive selected"
msgstr "Archiver la sélection"

msgid ""
"You've reached this site because you are logged in. Visitors are "
"automatically redirected to the following link:"
msgstr ""
"Vous avez accédé à ce site parce que vous êtes connecté. Les visiteurs sont "
"automatiquement redirigés vers le lien suivant :"

msgid ""
"You are not automatically redirected so you have a chance to edit or delete "
"this link."
msgstr ""
"Vous n'êtes pas automatiquement redirigé afin que vous puissiez modifier ou "
"supprimer ce lien."

msgid "You have been successfully unsubscribed from all regular emails."
msgstr "Vous vous êtes bien désinscrit(e) de tous les e-mails normaux."

msgid "Active"
msgstr "Actif"

msgid "Inactive"
msgstr "Inactif"

msgid "Role"
msgstr "Rôle"

msgid "local"
msgstr "local"

msgid "None"
msgstr "Aucune"

msgid "No links found."
msgstr "Aucun lien trouvé."

msgid "Select an item to view it"
msgstr "Sélectionnez un élément pour le visualiser"

msgid "Users"
msgstr "Utilisateurs"

msgid "Ticket permissions"
msgstr "Autorisation des tickets"

msgid "Yubikey"
msgstr "Yubikey"

msgid "Username"
msgstr "Nom d'utilisateur"

msgid "Identicon"
msgstr "Identicon"

msgid "Password"
msgstr "Mot de passe"

msgid "New Recipient"
msgstr "Nouveau destinataire"

msgid "Edit Recipient"
msgstr "Éditer le destinataire"

msgid "Online Counter Label"
msgstr "Étiquette de comptoir en ligne"

msgid "Hide Online Counter on Homepage"
msgstr "Masquer le comptoir en ligne sur la page d'accueil"

msgid "Reservations Label"
msgstr "Étiquette de réservations"

msgid "Hide Reservations on Homepage"
msgstr "Masquer les réservations sur la page d'accueil"

msgid "SBB Daypass Label"
msgstr "Étiquette de carte journalière CFF"

msgid "Publications Label"
msgstr "Étiquette de publications"

msgid "Hide Publications on Homepage"
msgstr "Masquer les publications sur la page d'accueil"

msgid "E-Move Label"
msgstr "Étiquette de eDéménagement"

msgid "E-Move Url"
msgstr "Url de eDéménagement"

msgid "News and Events"
msgstr "Nouvelles et événements"

msgid "Number of news entries on homepage"
msgstr "Nombre des nouvelles sur la page d'accueil"

msgid "Number of events displayed on homepage"
msgstr "Nombre d'événements affichés sur la page d'accueil"

msgid "Show partners on all pages"
msgstr "Afficher les partenaires sur toutes les pages"

msgid "Shows the footer on all pages but for admins"
msgstr "Affiche le pied de page sur toutes les pages sauf pour les admins"

msgid "Partner display"
msgstr "Affichage partenaires"

msgid "General"
msgstr "Général"

msgid "Favicon"
msgstr "Favicon"

msgid "Social Media"
msgstr "Réseaux sociaux"

msgid "Links"
msgstr "Liens"

msgid "Chat"
msgstr "Chat"

msgid "Header"
msgstr "En-tête"

msgid "Footer"
msgstr "Bas de page"

msgid "Modules"
msgstr "Modules"

msgid "Analytics"
msgstr "Analytics"

msgid "Holidays"
msgstr "Jours fériés"

msgid "Link Migration"
msgstr "Migration des liens"

msgid "OneGov API"
msgstr "API OneGov"

#~ msgid "Straight to ..."
#~ msgstr "Directement à ..."

#~ msgid "Perform Search"
#~ msgstr "Rechercher"

#~ msgid "The OneGov Cloud Team"
#~ msgstr "L'équipe de OneGov Cloud"<|MERGE_RESOLUTION|>--- conflicted
+++ resolved
@@ -5,11 +5,7 @@
 msgid ""
 msgstr ""
 "Project-Id-Version: OneGov Cloud 1.0\n"
-<<<<<<< HEAD
-"POT-Creation-Date: 2023-09-04 15:30+0200\n"
-=======
 "POT-Creation-Date: 2023-09-24 23:11+0200\n"
->>>>>>> c12ea961
 "PO-Revision-Date: 2021-03-03 14:04+0100\n"
 "Last-Translator: Lukas Burkhard <lukas.burkhard@seantis.ch>\n"
 "Language-Team: French\n"
@@ -2169,7 +2165,4 @@
 #~ msgstr "Directement à ..."
 
 #~ msgid "Perform Search"
-#~ msgstr "Rechercher"
-
-#~ msgid "The OneGov Cloud Team"
-#~ msgstr "L'équipe de OneGov Cloud"+#~ msgstr "Rechercher"