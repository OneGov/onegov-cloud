from dateutil.parser import parse
from onegov.form.fields import UploadField
from onegov.form.validators import FileSizeLimit
from onegov.form.validators import WhitelistedMimeType
from onegov.wtfs import _
from wtforms.validators import ValidationError


class MunicipalityDataUploadField(UploadField):
    """ An upload field containg municipality data. """

    def __init__(self, *args, **kwargs):
        kwargs.setdefault('validators', [])
        kwargs['validators'].append(WhitelistedMimeType({'text/plain', }))
        kwargs['validators'].append(FileSizeLimit(10 * 1024 * 1024))

        kwargs.setdefault('render_kw', {})
        kwargs['render_kw']['force_simple'] = True

        super().__init__(*args, **kwargs)

    def post_validate(self, form, validation_stopped):
        errors = []
        data = {}

<<<<<<< HEAD
        if not self.data:
            raise ValueError(_("No data"))
=======
        if not self.raw_data:
            raise ValidationError(_("No data"))
>>>>>>> e8e0acf6

        lines = self.file.read().decode('cp1252').split('\r\n')
        for line_number, line in enumerate(lines):
            if not line.strip():
                continue
            try:
                parts = [part.strip() for part in line.split(';')]
                parts = [part for part in parts if part]
                bfs_number = int(parts[1])
                dates = [parse(d, dayfirst=True).date() for d in parts[4:]]
            except (IndexError, TypeError, ValueError):
                errors.append(line_number)
            else:
                data[bfs_number] = {'dates': dates}

        if errors:
            raise ValidationError(_(
                "Some rows contain invalid values: ${errors}.",
                mapping={'errors': ', '.join((str(e) for e in errors))}
            ))

        self.data = data<|MERGE_RESOLUTION|>--- conflicted
+++ resolved
@@ -23,13 +23,8 @@
         errors = []
         data = {}
 
-<<<<<<< HEAD
         if not self.data:
             raise ValueError(_("No data"))
-=======
-        if not self.raw_data:
-            raise ValidationError(_("No data"))
->>>>>>> e8e0acf6
 
         lines = self.file.read().decode('cp1252').split('\r\n')
         for line_number, line in enumerate(lines):
