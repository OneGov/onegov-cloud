/*
    General tweaks
*/
.small {
    font-size: 17px;
}

.header {
    height: 5rem;
}

.page-lead {
    font-size: 23px;
    line-height: 1.3;
}

input[data-street-search] {
    background: $input-bg-color;
    border: 0 inset $input-border-color;
    border-radius: 2px;
    box-shadow: $input-box-shadow;
    font-size: 1.1rem;
    font-weight: bold;
    height: 50px;
    padding: 10px;
}

form input[type="radio"] {
    margin: .55rem .5rem 0 0 !important;
}

input[data-street-search]::placeholder {
    color: $input-placeholder-color;
}

/*
    Edit bar
*/
.edit-bar {
    .new-report::before {
        @include icon('\f0f6');
    }

    .vehicles::before,
    .new-vehicle::before {
        @include icon('\f0f9');
    }

    .upload-images::before {
        @include icon('\f083');
    }
}

/*
    Sidepanel
*/
.side-panel.highlighted {
    &.without-title {
        > ul li:first-child {
            background: $gray-light;
            color: $body-font-color;
            font-weight: bold;
            margin-bottom: 0;
            padding: .75rem 1rem 0;
            text-transform: none;
        }
    }
}

/*
    Directory search
*/
#inline-search {
    $border-width: 0 0 3px;
    $border-color: $gray;

    input[type="text"],
    input[type="text"]:focus,
    input[type="text"]:active {
        background-color: $gray-light;
        border-color: $border-color;
        border-width: $border-width;
        box-shadow: none;
    }

    button[type="submit"] {
        background: transparent;
        border-color: $border-color;
        border-width: $border-width;
        color: $red;
        padding-right: .75rem;
        text-align: right;
    }

    .reset-button {
        color: $gray-dark;

        &::after {
            @include icon('\f00d');
        }
    }
}

/*
    Filter panel
*/
.filter-panel {
    background: $gray-light;
    padding: 1rem 1.1rem;

    h2 {
        border-bottom: 0 !important;
        margin-bottom: 0 !important;
    }

    .tags {
        margin-bottom: 0 !important;

        span,
        a {
            background-color: $gray-light;
            font-size: .85rem;
            line-height: 1.3em;
        }

        span.active,
        span.active a,
        li:hover span,
        span:hover,
        span:hover a {
            background-color: $gray-ultra-light !important;
            border-color: $gray !important;
            color: $primary-color !important;
        }
    }

    .filter-periods + .filter-periods {
        margin-top: 1rem;
    }
}

.publication-nav {
    button.dropdown.dropdown {
        background: $gray-light;
        font-size: 1rem;

        &::after {
            border-color: $primary-color transparent transparent;
        }

        &:hover,
        &:focus {
            color: $black;
        }
    }
}

/*
    Streets view
*/
.last-updated {
    color: darkgray;
    margin-top: -1rem;
}

.streetname {
    font-size: $h3-font-size - $h3-font-reduction;
    margin-bottom: 1rem;
}

.streetlist {
    @media #{$small-up} {
        @include prefix(column-count, 1);
    }

    @media #{$medium-up} {
        @include prefix(column-count, 3);
    }

    @media #{$large-up} {
        @include prefix(column-count, 4);
    }

    list-style-position: inside;

    li {
        list-style-image: url("data:image/svg+xml;base64,PD94bWwgdmVyc2lvbj0iMS4wIiBlbmNvZGluZz0iVVRGLTgiPz4KPHN2ZyB4bWxucz0iaHR0cDovL3d3dy53My5vcmcvMjAwMC9zdmciIHdpZHRoPSI3IiBoZWlnaHQ9IjkiIHZpZXdCb3g9IjAgMCA3IDkiPgogIDxjaXJjbGUgY3g9IjMuNSIgY3k9IjMuNSIgcj0iMi41IiBmaWxsPSIjNDQ0NDNGIiBmaWxsLXJ1bGU9ImV2ZW5vZGQiLz4KPC9zdmc+Cg==");
        overflow: hidden;
        padding-bottom: .273em;
        text-overflow: ellipsis;
        white-space: nowrap;
    }
}

.streettable {
    width: 100%;

    thead th {
        background: $table-head-bg;
        border-color: $table-head-border-color;
        font-size: 20px;
    }

    tbody td {
        border: 0;
        font-size: 20px;
    }

    tbody tr:nth-of-type(even) {
        background: $table-even-bg-color;
    }
}

/*
    Custom thumbnails
*/
.directory-entry-collection-layout .with-lead {
    border-bottom: 1px solid $gray-light;
    border-top: 1px solid $gray-light;
    margin-left: 0;

    li {
        display: block;
        padding: 4px 12px;
        transition: .3s ease all;

        &::after {
            clear: both;
            content: " ";
            display: block;
            font-size: 0;
            height: 0;
            visibility: hidden;
        }

        .list-lead {
            max-width: 100%;
        }

        .thumbnail {
            border-radius: 0;
            float: right;
            margin-right: 0;
            padding-right: 0;
            text-align: center;

            img {
                border-radius: 0;
                width: auto;
            }
        }

        & + li {
            border-top: 1px solid $gray-light;
            margin-top: 0;
            padding-top: .25rem;
        }

        &:hover {
            background-color: $gray-light;
            cursor: pointer;
        }
    }
}

/*
    Views inside iFrames
*/
.framed-only {
    display: none;
}

.framed {
    .framed-only {
        display: block;
    }

    .unframed-only {
        display: none;
    }

    #inner-body {
        height: auto;
        min-height: 1px;
    }

    .globals,
    .locals,
    .header,
    .main-navigation,
    .main-title,
    nav,
    footer {
        display: none;
    }

    &.directory-entry-layout .main-title {
        display: block;
        font-size: $h2-font-size;
        margin-top: 0;
    }

    .content {
        margin: 0;
        max-width: 100%;

        > .columns {
            padding: 0;
        }
    }

    .alerts > .columns {
        padding: 0;
    }
}

/*
    Roadworks List
*/
.roadwork-list {
    display: flex;
    flex-wrap: wrap;

    > dt,
    > dd {
        flex: 0 0 100%;
    }

    > dd {
        border-bottom: 1px solid $gray-light;
        padding-bottom: 15px;
    }

    > dd:last-of-type {
        border-bottom: 0;
    }

    .date-label {
        color: darken($secondary-color, 40%);
        display: inline-block;
        width: 4ex;
    }
}

.roadwork-sections {
    padding-left: 4.5ex;

    h2 {
        font-size: .875rem;
        margin-top: 15px;
    }

    dl {
        font-size: .875rem;
        margin-bottom: -5px;

        a {
            font-weight: normal;
        }
    }
}

/*
    Datetime Picker
*/

.datetimepicker {
    background: $primary-color !important;
    border: 0;
    color: $white !important;

    &:hover {
        background: darken($primary-color, 10%) !important;
    }
}

/*
    Mission report list
*/
.total-missions {
    @include label($text-size: .875rem, $bg: $gray-pastel, $radius: true);

    font-size: .875rem;
    margin-bottom: 1rem;
}

td.mission-nature {
    padding-right: 2.25rem;
    position: relative;

    .pictures-link {
        color: $body-font-color;
        position: absolute;
        right: 1rem;
        top: .5rem;

        &:hover {
            color: $anchor-font-color;
        }
    }

    .used-vehicles + .pictures-link {
        top: 1.75rem;
    }
}

/*
    Tables
*/
.min-width-column {
    white-space: nowrap;
    width: 1%;
}

.valign-top {
    th,
    td {
        vertical-align: top;
    }
}

table.two-column {
    td:first-child {
        font-weight: bold;
    }

    td,
    tr {
        border: 0;
    }
}

table.responsive {
    @media #{$small-only} {
        thead {
            display: none;
        }

        tr {
            display: block;
            padding: 1.2em 0;
            position: relative;
        }

        tr:first-of-type {
            border-top: 1px solid $gray;
        }

        td {
            display: table-row;

            &::before {
                content: attr(data-label);
                display: table-cell;
                font-weight: bold;
                padding: .2em .6em .2em 0;
                text-align: right;
            }

            &:last-child::after {
                border-bottom: 1px solid $gray;
                bottom: 0;
                content: "";
                left: 0;
                position: absolute;
                right: 0;
            }
        }
    }
}

/*
    Vehicles
*/
.vehicle-icon {
    color: $body-font-color !important;
    max-height: 50px;
    max-width: 50px;
}

.civil-defence-icon {
    margin-top: 5px;
    max-height: 22px;
    max-width: 22px;
}

.used-vehicles {
    display: flex;
    flex-wrap: wrap;
    list-style: none;
    margin: 0;
    padding: 0;

    li {
        margin-right: 5px;
    }

    li:last-child {
        margin-right: 0;
    }
}

/*
    Mission report images
*/
.mission-report-layout .orbit-container {
    margin: 0 auto;
    width: calc(100% - 2vw);
}

.mission-report-layout .slider,
.mission-report-layout .slider li {
    height: 45vw !important;
}

/*
    Mission reports legend
*/
.mission-report-legend {
    background: $gray-pastel;
    padding: 1rem 1rem .5rem;

    * {
        font-size: .8rem;
    }

    p {
        margin-bottom: .5rem;
        max-width: $max-line-width;
    }
}

/*
    Daycare calculator
*/
.daycare-calculator {
    max-width: 725px;

    form {
        margin-bottom: 1rem;

        .field-help {
            max-width: $max-line-width;
        }
    }

    .daycare-services {
        width: 100%;

        thead th {
            vertical-align: top;
        }

        td,
        tr {
            padding: 0;
        }

        input {
            cursor: pointer;
        }

        & + .error {
            margin-top: calc(-1.25rem - 1px);
        }

        label {
            cursor: pointer;
            display: flex;
            height: 1.5rem;
            justify-content: center;
        }

        @media #{$small-only} {
            & {
                th {
                    font-size: .8rem;
                    padding: .5rem;
                }
            }
        }
    }
}

.daycare-calculator-result {
    max-width: 725px;

    .show-details {
        background: $gray-ultra-light;
        border-bottom: 2px solid $gray;
        color: $body-font-color;
        display: block;
        font-size: .875rem;
        margin-bottom: 2rem;
        padding: .5rem;

        &.toggled {
            border-bottom: 0;
            margin-bottom: 0;
        }

        &::before {
            @include icon('\f055');
            color: $gray-dark;
            margin-right: 1ex;
        }

        &.toggled::before {
            content: '\f056';
        }

        &:hover {
            color: $anchor-font-color;
        }
    }

    .show-details.toggled {
        margin-bottom: 0;
    }

    .show-details.toggled + .calculation-details {
        border-bottom-color: $gray;
        border-top: 0;
        margin-bottom: 2rem;
    }

    .calculation-explanation {
        font-size: .875rem;

        p:last-child {
            margin-bottom: 0;
        }
    }

    .calculation-details {
        border: 2px solid $gray-ultra-light;
        margin-bottom: 1rem;
        padding: 1rem;

        @media #{$small-only} {
            border-width: 2px 0;
            padding: 0;
        }

        h2 {
            font-size: $h3-font-size;
        }

        table {
            width: 100%;
        }

        table.summary-agenda {
            border: 0;

            td {
                background: transparent;
                border: 0;
            }

            td:nth-child(1) {
                width: 24.5%;
            }

            td:nth-child(2) {
                width: 50.5%;
            }

            td:nth-child(3) {
                text-align: right;
                white-space: nowrap;
                width: 20%;
            }

            tr:last-child {
                td {
                    border-bottom: 3px double $gainsboro;
                    border-top: 1px solid $gainsboro;
                    font-weight: bold;
                }
            }
        }
    }

    .panel.warning {
        background: $yellow-light;
        border: 0;
        font-size: 1rem;
        padding: .75rem;
    }

    .summary-header {
        display: flex;
        justify-content: space-between;

        h2 {
            flex: 0 0 50%;
        }

        a {
            display: inline-block;
            font-size: .875rem;
            line-height: 1.75rem;
            padding: 4px;
            right: 0;

            &::before {
                @include icon('\f02f');
                margin-right: 1ex;
            }
        }
    }

    .summary {

        dl.summary-amounts {
            display: flex;
            flex-wrap: wrap;
            font-size: .9rem;
            justify-content: space-between;

            > div {
                background: $gray-ultra-light;
                border: 0;
                border-radius: 3px;
                display: inline-block;
                line-height: 2rem;
                padding: .25rem .5rem .75rem;
                position: relative;
                width: calc(33% - .75rem);

                &:nth-child(1)::after,
                &:nth-child(2)::after {
                    font-weight: bold;
                    height: 1rem;
                    line-height: 1rem;
                    position: absolute;
                    right: -1.125rem;
                    text-align: center;
                    top: 3.33rem;
                    width: 1rem;
                }

                &:nth-child(1)::after {
                    content: "+";
                }

                &:nth-child(2)::after {
                    content: "=";
                }

                @media #{$small-only} {
                    & {
                        width: 100%;
                    }

                    & + div {
                        margin-top: 1.5rem;
                    }

                    &:nth-child(1)::after,
                    &:nth-child(2)::after {
                        display: block;
                        position: absolute;
                        right: 0;
                        text-align: center;
                        top: 5.8rem;
                        width: 100%;
                    }
                }

                dt {
                    font-weight: normal;
                }

                dd {
                    background: $white;
                    border-radius: 1px;
                    box-shadow: 0 4px 0 darken($gray, 10%);
                    color: $body-font-color;
                    display: block;
                    font-weight: bold;
                    margin-bottom: 0;
                    padding: 0 .5rem;
                }

                &.success dd {
                    box-shadow: 0 4px 0 $green-light;
                }

                &.info dd {
                    box-shadow: 0 4px 0 $blue-light;
                }

                &.warning dd {
                    box-shadow: 0 4px 0 $orange;
                }
            }
        }
    }

    table {
        border: 1px solid $gray-light;

        td {
            border-bottom-color: $gray-light;
        }

        tr:last-child td {
            border-bottom: 0;
        }
    }

    .important-result td:nth-child(2),
    .important-result td:nth-child(4) {
        font-weight: bold;
    }

    td {
        vertical-align: top;

        &:nth-child(1) {
            background: $gray-light;
            width: 35%;
        }

        &:nth-child(2) {
            border-right: 1px solid $gray-light;
            width: 35%;
        }

        &:nth-child(3) {
            border-right: 1px solid $gray-light;
            text-align: center;
            width: 10%;
        }

        &:nth-child(4) {
            text-align: right;
            width: 20%;
        }
    }

    table.summary-blocks {
        border: 0;

        /* border */
        tr td:last-child {
            border-right: 1px solid $gray-light;
        }

        tr td:first-child {
            border-left: 1px solid $gray-light;
        }

        .block-head + tr td {
            border-top: 1px solid $gray-light;
        }

        tbody tr:last-child td {
            border-bottom: 1px solid $gray-light;
        }

        @media #{$small-only} {
            tr td:nth-child(2) {
                border-left: 1px solid $gray-light;
            }
        }

        /* block headings that look like normal headings */
        .block-head th {
            border: 0;
            padding: 1.25rem 0 .5rem;
        }

        thead + tbody tr th {
            padding-top: 0 !important;
        }
    }
}

/*
    Daycare calculator print output
*/
@media print {
    .daycare-subsidy-calculator-layout {
        .summary-amounts > div {
            font-size: .875rem !important;
            padding: 0 !important;
        }

        .daycare-calculator-result {
            max-width: 100%;
        }

        table tr td,
        table tr th {
            font-size: .8rem;
            padding: .2rem;
        }

        h2 {
            border: 0;
        }

        .daycare-calculator form * {
            font-size: .8rem !important;
        }

        .show-details {
            display: none !important;
        }

        .daycare-services .show-for-small-only {
            display: none;
        }

        .calculation-details {
            border: 0 !important;
            padding: 0 !important;
        }

        .calculation-explanation {
            display: none;
        }

        input {
            background: none !important;
            border: 0 !important;
            box-shadow: none !important;
            font-size: 1rem !important;
            font-weight: bold;
            padding: 0 !important;
        }

        /* Hide HTML5 Up and Down arrows. */
        input[type="number"]::-webkit-outer-spin-button,
        input[type="number"]::-webkit-inner-spin-button {
            -webkit-appearance: none;
            margin: 0;
        }

        input[type="number"] {
            -moz-appearance: textfield;
        }

        .button {
            display: none;
        }

        .summary-header a {
            display: none;
        }
    }
}

<<<<<<< HEAD
/*
    Accessibility
*/
=======
>>>>>>> 00110260
.visually-hidden {
    @include element-invisible;
}<|MERGE_RESOLUTION|>--- conflicted
+++ resolved
@@ -954,12 +954,9 @@
     }
 }
 
-<<<<<<< HEAD
 /*
     Accessibility
 */
-=======
->>>>>>> 00110260
 .visually-hidden {
     @include element-invisible;
 }