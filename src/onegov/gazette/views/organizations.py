from __future__ import annotations

from io import BytesIO
from morepath import redirect
from morepath.request import Response
from onegov.core.security import Private
from onegov.gazette import _
from onegov.gazette import GazetteApp
from onegov.gazette.collections import OrganizationCollection
from onegov.gazette.forms import EmptyForm
from onegov.gazette.forms import OrganizationForm
from onegov.gazette.layout import Layout
from onegov.gazette.models import Organization
from onegov.gazette.models import OrganizationMove
from sedate import utcnow
from xlsxwriter import Workbook


from typing import TYPE_CHECKING
if TYPE_CHECKING:
    from onegov.core.types import RenderData
    from onegov.gazette.request import GazetteRequest
    from webob import Response as BaseResponse


@GazetteApp.html(
    model=OrganizationCollection,
    template='organizations.pt',
    permission=Private
)
def view_organizations(
    self: OrganizationCollection,
    request: GazetteRequest
) -> RenderData:
    """ View the list of organizations.

    This view is only visible by a publisher.

    """
    layout = Layout(self, request)
    roots = self.query().filter(Organization.parent_id.is_(None))

    return {
        'title': _('Organizations'),
        'layout': layout,
        'roots': roots,
        'export': request.link(self, name='export'),
        'new_organization': request.link(self, name='new-organization'),
        'order': request.link(self, name='order')
    }


@GazetteApp.html(
    model=OrganizationCollection,
    name='order',
    template='organizations_order.pt',
    permission=Private
)
def view_organizations_order(
    self: OrganizationCollection,
    request: GazetteRequest
) -> RenderData:
    """ Reorder the list of organizations.

    This view is only visible by a publisher.

    """
    layout = Layout(self, request)
    roots = self.query().filter(Organization.parent_id.is_(None))

    return {
        'title': _('Organizations'),
        'layout': layout,
        'roots': roots
    }


@GazetteApp.view(
    model=OrganizationMove,
    permission=Private,
    request_method='PUT'
)
def move_organization(
    self: OrganizationMove,
    request: GazetteRequest
) -> None:

    request.assert_valid_csrf_token()
    self.execute()


@GazetteApp.form(
    model=OrganizationCollection,
    name='new-organization',
    template='form.pt',
    permission=Private,
    form=OrganizationForm
)
def create_organization(
    self: OrganizationCollection,
    request: GazetteRequest,
    form: OrganizationForm
) -> RenderData | BaseResponse:
    """ Create a new organization.

    This view is only visible by a publisher.

    """
    layout = Layout(self, request)

    if form.submitted(request):
        assert form.title.data is not None
        organization = self.add_root(
            title=form.title.data,
            active=form.active.data,
            name=form.name.data,
            external_name=form.external_name.data
        )
        organization.parent_id = form.parent.data or None
        request.message(_('Organization added.'), 'success')
        return redirect(layout.manage_organizations_link)

    return {
        'layout': layout,
        'form': form,
        'title': _('New Organization'),
        'button_text': _('Save'),
        'cancel': layout.manage_organizations_link
    }


@GazetteApp.form(
    model=Organization,
    name='edit',
    template='form.pt',
    permission=Private,
    form=OrganizationForm
)
def edit_organization(
    self: Organization,
    request: GazetteRequest,
    form: OrganizationForm
) -> RenderData | BaseResponse:
    """ Edit a organization.

    This view is only visible by a publisher.

    """

    layout = Layout(self, request)
    if form.submitted(request):
        form.update_model(self)
        request.message(_('Organization modified.'), 'success')
        return redirect(layout.manage_organizations_link)

    if not form.errors:
        form.apply_model(self)

    return {
        'layout': layout,
        'form': form,
        'title': self.title,
        'subtitle': _('Edit Organization'),
        'button_text': _('Save'),
        'cancel': layout.manage_organizations_link,
    }


@GazetteApp.form(
    model=Organization,
    name='delete',
    template='form.pt',
    permission=Private,
    form=EmptyForm
)
def delete_organization(
    self: Organization,
    request: GazetteRequest,
    form: EmptyForm
) -> RenderData | BaseResponse:
    """ Delete a organization.

    Only unused organizations may be deleted.

    """
    layout = Layout(self, request)
    session = request.session

    if self.children or self.in_use:
        request.message(
            _(
                'Only unused organizations with no sub-organisations may be '
                'deleted.'
            ),
            'alert'
        )
        return {
            'layout': layout,
            'title': self.title,
            'subtitle': _('Delete Organization'),
            'show_form': False
        }

    if form.submitted(request):
        collection = OrganizationCollection(session)
        collection.delete(self)
        request.message(_('Organization deleted.'), 'success')
        return redirect(layout.manage_organizations_link)

    return {
        'message': _(
            'Do you really want to delete "${item}"?',
            mapping={'item': self.title}
        ),
        'layout': layout,
        'form': form,
        'title': self.title,
        'subtitle': _('Delete Organization'),
        'button_text': _('Delete Organization'),
        'button_class': 'alert',
        'cancel': layout.manage_organizations_link
    }


@GazetteApp.view(
    model=OrganizationCollection,
    name='export',
    permission=Private
)
def export_organizations(
    self: OrganizationCollection,
    request: GazetteRequest
) -> Response:
    """ Export all organizations as XLSX. The exported file can be re-imported
    using the import-organizations command line command.

    """

    output = BytesIO()
    workbook = Workbook(output)

<<<<<<< HEAD
    worksheet = workbook.add_worksheet(request.translate(_('Organizations')))
=======
    worksheet = workbook.add_worksheet(
        request.translate(_('Organizations'))
    )
>>>>>>> 3a63298f
    worksheet.write_row(0, 0, (
        request.translate(_('ID')),
        request.translate(_('Name')),
        request.translate(_('Title')),
        request.translate(_('Active')),
        request.translate(_('External ID')),
        request.translate(_('Parent Organization'))
    ))

    index = 0
    for root in self.roots:
        index += 1
        worksheet.write_row(index, 0, (
            root.id or '',
            root.name or '',
            root.title or '',
            root.active,
            root.external_name or '',
            root.parent_id or ''
        ))
        for organization in root.children:
            index += 1
            worksheet.write_row(index, 0, (
                organization.id or '',
                organization.name or '',
                organization.title or '',
                organization.active,
                organization.external_name or '',
                organization.parent_id or ''
            ))

    workbook.close()
    output.seek(0)

    response = Response()
    response.content_type = (
        'application/vnd.openxmlformats-officedocument.spreadsheetml.sheet'
    )
    response.content_disposition = 'inline; filename={}-{}.xlsx'.format(
        request.translate(_('Organizations')).lower(),
        utcnow().strftime('%Y%m%d%H%M')
    )
    response.body = output.read()

    return response<|MERGE_RESOLUTION|>--- conflicted
+++ resolved
@@ -239,13 +239,9 @@
     output = BytesIO()
     workbook = Workbook(output)
 
-<<<<<<< HEAD
-    worksheet = workbook.add_worksheet(request.translate(_('Organizations')))
-=======
     worksheet = workbook.add_worksheet(
         request.translate(_('Organizations'))
     )
->>>>>>> 3a63298f
     worksheet.write_row(0, 0, (
         request.translate(_('ID')),
         request.translate(_('Name')),
