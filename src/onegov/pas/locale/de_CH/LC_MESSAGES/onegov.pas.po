msgid ""
msgstr ""
"Project-Id-Version: OneGov Cloud 1.0\n"
<<<<<<< HEAD
"POT-Creation-Date: 2025-09-10 15:35+0200\n"
=======
"POT-Creation-Date: 2025-08-26 13:44+0200\n"
>>>>>>> ea461c57
"PO-Revision-Date: 2021-03-03 16:24+0100\n"
"Language-Team: German\n"
"Language: de_CH\n"
"MIME-Version: 1.0\n"
"Content-Type: text/plain; charset=UTF-8\n"
"Content-Transfer-Encoding: 8bit\n"
"Generated-By: Lingua 3.12\n"
"Plural-Forms: nplurals=2; plural=(n != 1);\n"

msgid "User"
msgstr "Benutzer"

msgid "Logout"
msgstr "Abmelden"

msgid "Management"
msgstr "Verwaltung"

msgid "Attendences"
msgstr "Anwesenheiten"

msgid "Changes"
msgstr "Aktivitäten"

msgid "PAS settings"
msgstr "PAS Einstellungen"

msgid "More settings"
msgstr "Weitere Einstellungen"

msgid "No within an active settlement run."
msgstr "Nicht in einem aktiven Abrechungslauf"

msgid "Date"
msgstr "Datum"

msgid "Duration in hours"
msgstr "Dauer in Stunden"

msgid "Type"
msgstr "Art"

msgid "Parliamentarian"
msgstr "Parlamentarier:in"

msgid "Commission"
msgstr "Kommission"

msgid "Parliamentarian is not in this commission."
msgstr "Parlamentarier:in ist nicht in dieser Kommission."

<<<<<<< HEAD
msgid "Bulk edit group"
msgstr "Massenbuchungsgruppe"
=======
msgid "Function"
msgstr "Funktion"

msgid "Start"
msgstr "Start"

msgid "End"
msgstr "Ende"
>>>>>>> ea461c57

msgid "People Data (JSON)"
msgstr "Personendaten (JSON)"

msgid "JSON file containing parliamentarian data."
msgstr "JSON-Datei mit Parlamentarierdaten."

msgid "Organizations Data (JSON)"
msgstr "Organisationsdaten (JSON)"

msgid "JSON file containing organization data (commissions, parties, etc.)."
msgstr "JSON-Datei mit Organisationsdaten (Kommissionen, Parteien, usw.)."

msgid "Memberships Data (JSON)"
msgstr "Mitgliedschaftsdaten (JSON)"

msgid ""
"JSON file containing membership data (who is member of what organization)."
msgstr ""
"JSON-Datei mit Mitgliedschaftsdaten (wer ist Mitglied welcher Organisation)."

msgid "Validate JSON Schema"
msgstr "JSON-Schema validieren"

msgid "Check if the uploaded JSON files match the expected structure."
msgstr ""
"Überprüft ob die hochgeladenen JSON-Dateien der erwarteten Struktur "
"entsprechen."

#, python-format
msgid "File ${name} is missing the \"results\" list."
msgstr "Datei ${name} fehlt die \"results\"-Liste."

#, python-format
msgid "Item ${idx} in file ${name} is not an object."
msgstr "Element ${idx} in Datei ${name} ist kein Objekt."

#, python-format
msgid "Item ${idx} in ${name} is missing keys ${keys}"
msgstr "Element ${idx} in ${name} fehlen die Schlüssel ${keys}"

#, python-format
msgid "Error reading file ${name}: ${error}"
msgstr "Fehler beim Lesen der Datei ${name}: ${error}"

#, python-format
msgid "Unexpected error processing file ${name}: ${error}"
msgstr "Unerwarteter Fehler bei der Verarbeitung der Datei ${name}: ${error}"

msgid "Name"
msgstr "Name"

msgid "Personnel number"
msgstr "Personalnummer"

msgid "Basic properties"
msgstr "Grundeigenschaften"

msgid "Contract number"
msgstr "Vertragsnummer"

msgid "Gender"
msgstr "Geschlecht"

msgid "First name"
msgstr "Vorname"

msgid "Last name"
msgstr "Nachname"

msgid "Picture"
msgstr "Bild"

msgid "Shipping method"
msgstr "Versandart"

msgid "Shipping address"
msgstr "Versandadresse"

msgid "Address"
msgstr "Adresse"

msgid "Addition"
msgstr "Adresszusatz"

msgid "Zip code"
msgstr "PLZ"

msgid "City"
msgstr "Stadt"

msgid "Private address"
msgstr "Privatadresse"

msgid "Date of birth"
msgstr "Geburtsdatum"

msgid "Additional information"
msgstr "Zusatzinformationen"

msgid "Date of death"
msgstr "Sterbedatum"

msgid "Place of origin"
msgstr "Bürgerort"

msgid "Occupation"
msgstr "Beruf"

msgid "Academic title"
msgstr "Akademischer Titel"

msgid "Salutation"
msgstr "Anrede"

msgid "Salutation used in the address"
msgstr "Adress-Anrede"

msgid "Salutation used for letters"
msgstr "Brief-Anrede"

msgid "How bills should be delivered"
msgstr "Spedition Vorlagen"

msgid "Private phone number"
msgstr "Telefon Privat"

msgid "Mobile phone number"
msgstr "Telefon Mobile"

msgid "Business phone number"
msgstr "Telefon Geschäft"

msgid "Primary email address"
msgstr "1. E-Mail"

msgid "Secondary email address"
msgstr "2. E-Mail"

msgid "Website"
msgstr "Webseite"

msgid "Remarks"
msgstr "Bemerkungen"

msgid "Political Party"
msgstr "Partei"

msgid "Party role"
msgstr "Rolle in der Partei"

msgid "Portrait"
msgstr "Portrait"

msgid "Description"
msgstr "Beschreibung"

msgid "Year"
msgstr "Jahr"

msgid "Cost of living adjustment"
msgstr "Teuerungszulage"

msgid "Percentage"
msgstr "Prozent"

msgid "President"
msgstr "Präsident:in"

msgid "Plenary session"
msgstr "Plenarsitzung"

msgid "half-day"
msgstr "Halbtag"

msgid "Member"
msgstr "Mitglied"

msgid "Commission meeting"
msgstr "Kommissionsitzung"

msgid "first 2h"
msgstr "bis 2h"

msgid "per additional 1/2h"
msgstr "pro weitere 1/2h"

msgid "President: File study"
msgstr "Präsident:in: Aktenstudium"

msgid "per 1/2h"
msgstr "pro 1/2h"

msgid "Member: File study"
msgstr "Mitglied: Aktenstudium"

msgid "intercantonal commission"
msgstr "interkantonale Kommission"

msgid "per 1h"
msgstr "pro 1h"

msgid "official mission"
msgstr "amtliche Mission"

msgid "full-day"
msgstr "Ganztag"

msgid "Vice president"
msgstr "Vize-Präsident:in"

msgid "Vice president: File study"
msgstr "Vize-Präsident:in: Aktenstudium"

msgid "Shortest meeting"
msgstr "Kürzestsitzung"

#, python-format
msgid "Rate set for ${year} alredy exists"
msgstr "Sätze für ${year} bereits erfasst"

msgid "Active"
msgstr "Aktiv"

msgid "End must be after start"
msgstr "Ende muss nach dem Start liegen"

#, python-format
msgid "Dates overlap with existing settlement run: ${start} - ${end}"
msgstr ""
"Daten überschneiden sich mit bestehendem Abrechnungslauf: ${start} - ${end}"

msgid "Homepage"
msgstr "Startseite"

msgid "Add"
msgstr "Hinzufügen"

msgid "New Attendence"
msgstr "Sitzung"

msgid "Plenary session (bulk)"
msgstr "Massenbuchung Plenarsitzung"

msgid "Commission meeting (bulk)"
msgstr "Massenbuchung Kommissionssitzung"

msgid "Edit"
msgstr "Bearbeiten"

msgid "Delete"
msgstr "Löschen"

msgid "Do you really want to delete this meeting?"
msgstr "Diese Sitzung wirklich löschen?"

msgid "This cannot be undone."
msgstr "Dies kann nicht rückgängig gemacht werden."

msgid "Delete meeting"
msgstr "Sitzung löschen"

msgid "Cancel"
msgstr "Abbrechen"

msgid "Commissions"
msgstr "Kommissionen"

msgid "Do you really want to delete this commission?"
msgstr "Möchten Sie die Kommission wirklich löschen?"

msgid "Delete commission"
msgstr "Kommission löschen"

msgid "Remove"
msgstr "Entfernen"

msgid "Do you really want to remove this parliamentarian?"
msgstr "Diese:n Parlamentarier:in wirklich entfernen?"

msgid "Remove parliamentarian"
msgstr "Parlamentarier:in entfernen"

#, python-format
msgid "${hours} hours ${minutes} minutes"
msgstr "${hours} Stunden ${minutes} Minuten"

#, python-format
msgid "${hours} hours"
msgstr "${hours} Stunden"

#, python-format
msgid "${minutes} minutes"
msgstr "${minutes} Minuten"

msgid "JSON Import"
msgstr "JSON-Import"

msgid "Legislative periods"
msgstr "Legislaturen"

msgid "Legislative period"
msgstr "Legislatur"

msgid "Do you really want to delete this legislative period?"
msgstr "Möchten Sie die Legislatur wirklich löschen?"

msgid "Delete legislative period"
msgstr "Legislatur löschen"

msgid "Parliamentarians"
msgstr "Parlamentarier:innen"

msgid "Role (as a party or group member)"
msgstr "Rolle (als Partei- oder Fraktionsmitglied)"

msgid "Do you really want to delete this parliamentarian?"
msgstr "Möchten Sie diese:n Parlamentarier:in wirklich löschen?"

msgid "Delete parliamentarian"
msgstr "Parlamentarier:in löschen"

msgid "Export"
msgstr "Export"

msgid "CSV billing export"
msgstr "Abrechnungsexport (CSV)"

msgid "Do you really want to remove this role?"
msgstr "Rolle wirklich entfernen?"

msgid "Remove role"
msgstr "Rolle entfernen"

msgid "Parliamentary groups"
msgstr "Fraktionen"

msgid "Parliamentary group"
msgstr "Fraktion"

msgid "Do you really want to delete this parliamentary group?"
msgstr "Möchten Sie diese Fraktion wirklich löschen?"

msgid "Delete parliamentary group"
msgstr "Fraktion löschen"

msgid "Parties"
msgstr "Parteien"

msgid "Party"
msgstr "Partei"

msgid "Do you really want to delete this party?"
msgstr "Möchten Sie diese Partei wirklich löschen?"

msgid "Delete party"
msgstr "Partei löschen"

msgid "Rate sets"
msgstr "Sätze"

msgid "Rate set"
msgstr "Sätze"

msgid "Do you really want to delete this rate set?"
msgstr "Möchten Sie diesen Satz wirklich löschen?"

msgid "Delete rate set"
msgstr "Satz löschen"

msgid "Settlement runs"
msgstr "Abrechnungsläufe"

msgid "Settlement run"
msgstr "Abrechnungslauf"

msgid "Do you really want to delete this settlement run?"
msgstr "Möchten Sie diesen Abrechnungslauf wirklich löschen?"

msgid "Delete settlement run"
msgstr "Abrechnungslauf löschen"

msgid "File study"
msgstr "Aktenstudium"

msgid "Attendence added"
msgstr "Anwesenheit hinzugefügt"

msgid "Attendence modified"
msgstr "Anwesenheit bearbeitet"

msgid "Attendence removed"
msgstr "Anwesenheit gelöscht"

msgid "Duration"
msgstr "Dauer"

msgid "No meeting defined yet."
msgstr "Noch keine Sitzung erfasst."

msgid "Bulk edits"
msgstr "Massenbuchungen"

msgid "edited"
msgstr "bearbeitet"

msgid "Timestamp"
msgstr "Zeitpunkt"

msgid "Attendence"
msgstr "Anwesenheit"

msgid "Comission"
msgstr "Kommission"

msgid "No changes yet."
msgstr "Noch keine Aktivitäten."

msgid "Action"
msgstr "Aktion"

msgid "No active commissions."
msgstr "Keine aktiven Kommissionen."

msgid "Filters"
msgstr "Filter"

msgid "Please correct the errors below:"
msgstr "Bitte korrigieren Sie die nachstehenden Fehler:"

msgid "Import Error"
msgstr "Import Fehler"

msgid "Import Results"
msgstr "Import-Ergebnisse"

msgid ""
"${category_details[1]['category_title']} Created (${category_details[1]"
"['created_count']}/${category_details[1]['processed']})"
msgstr ""
"${category_details[1]['category_title']} Erstellt (${category_details[1]"
"['created_count']}/${category_details[1]['processed']})"

msgid ""
"${category_details[1]['category_title']} Updated (${category_details[1]"
"['updated_count']}/${category_details[1]['processed']})"
msgstr ""
"${category_details[1]['category_title']} Aktualisiert (${category_details[1]"
"['updated_count']}/${category_details[1]['processed']})"

msgid "No changes needed for this category."
msgstr "Keine Änderungen für diese Kategorie erforderlich."

msgid "Import Details"
msgstr "Import Details"

msgid "Timestamp:"
msgstr "Zeitstempel:"

msgid "User:"
msgstr "Benutzer:"

msgid "Status:"
msgstr "Status:"

msgid "Summary"
msgstr "Zusammenfassung"

msgid "Status"
msgstr "Status"

msgid "Details"
msgstr "Details"

msgid "View Details"
msgstr "Details anzeigen"

msgid "No import logs found."
msgstr "Keine Import Logs gefunden"

msgid "Skip navigation"
msgstr "Navigation überspringen"

msgid "Search term"
msgstr "Suchbegriff"

msgid "Back to the homepage"
msgstr "Zurück zur Startseite"

msgid "Logo"
msgstr "Logo"

msgid "The form contains errors. Please check the fields marked in red."
msgstr ""
"Das Formular enthält Fehler. Bitte die rot markierten Felder überprüfen."

msgid "Copied to Clipboard!"
msgstr "In die Zwischenablage kopiert!"

msgid "No legislative periods defined yet."
msgstr "Noch keine Legislaturen erfasst."

msgid "Roles"
msgstr "Rollen"

msgid "Parliament"
msgstr "Parlament"

msgid "Role"
msgstr "Rolle"

msgid "No parliamentarians defined yet."
msgstr "Noch keine Parlamentarier:innen erfasst."

msgid "No parliamentary groups defined yet."
msgstr "Noch keine Fraktionen erfasst."

msgid "No parties defined yet."
msgstr "Noch keine Parteien erfasst."

msgid "Amount"
msgstr "Betrag"

msgid "No rate sets defined yet."
msgstr "Noch keine Sätze erfasst."

msgid "Copy this rate set"
msgstr "Diesen Satz kopieren"

msgid "Yes"
msgstr "Ja"

msgid "No"
msgstr "Nein"

msgid "Exports Settlement runs"
msgstr "Exporte Abrechnungsläufe"

msgid "No settlement runs defined yet."
msgstr "Noch keine Abrechnungsläufe erfasst"

msgid "Added a new attendence"
msgstr "Neue Anwesenheit hinzugefügt"

msgid "New"
msgstr "Neu"

msgid "New attendence"
msgstr "Neue Anwesenheit"

msgid "Added commission session"
msgstr "Kommissionssitzung hinzugefügt"

msgid "New commission session"
msgstr "Neue Kommissionssitzung"

msgid "Edited attendences"
msgstr "Anwesenheiten bearbeitet"

msgid "Edit session"
msgstr "Sitzung bearbeiten"

msgid "Do you really want to delete this bulk edit?"
msgstr "Möchten Sie diese Massenbuchung wirklich löschen?"

msgid "Delete Attendencess"
msgstr "Anwesenheiten löschen"

msgid "Edit plenary session"
msgstr "Plenarsitzung bearbeiten"

msgid "Edit commission session"
msgstr "Kommissionssitzung bearbeiten"

msgid "Added plenary session"
msgstr "Plenarsitzung hinzugefügt"

msgid "New plenary session"
msgstr "Neue Plenarsitzung"

msgid "Your changes were saved"
msgstr "Änderungen gespeichert"

#, python-format
msgid "Deleted ${count} attendeces"
msgstr "${count} Anwesenheiten gelöscht"

msgid "Added a new parliamentarian"
msgstr "Parlamentarier:in hinzugefügt"

msgid "New parliamentarian"
msgstr "Neue:r Parlamentarier:in"

msgid "Added commission meeting"
msgstr "Kommissionsitzung hinzugefügt"

msgid "New commission meeting"
msgstr "Neue Kommissionsitzung"

msgid "Data Import (JSON)"
msgstr "Import (JSON)"

msgid "Dashboard"
msgstr "Startseite"

#, python-format
msgid ""
"Data import completed. Processed ${processed} items: ${created} created, "
"${updated} updated."
msgstr ""
"Datenimport abgeschlossen. ${processed} Elemente verarbeitet: ${created} "
"erstellt, ${updated} aktualisiert."

#, python-format
msgid ""
"Data import completed. Processed ${processed} items. No changes were needed "
"- data is already up to date."
msgstr ""
"Datenimport abgeschlossen. ${processed} Elemente verarbeitet. Keine "
"Änderungen erforderlich - Daten sind bereits aktuell."

msgid "Import result"
msgstr "Importresultat"

#, python-format
msgid "Data import failed: ${error}"
msgstr "Datenimport fehlgeschlagen: ${error}"

msgid "Import"
msgstr "Import"

msgid "Import History"
msgstr "Übersicht Importe"

msgid "Import Log Details"
msgstr "Details zum Importlog"

msgid "Inactive"
msgstr "Inaktiv"

msgid "Added a new legislative period"
msgstr "Legislatur hinzugefügt"

msgid "New legislative period"
msgstr "Neue Legislatur"

msgid "Added a new party"
msgstr "Partei hinzugefügt"

msgid "New party"
msgstr "Neue Partei"

msgid "Added a new rate set"
msgstr "Neue Sätze hinzugefügt"

msgid "New rate set"
msgstr "Neue Sätze"

msgid "The rate set was copied."
msgstr "Der Satz wurde kopiert"

msgid "Copy"
msgstr "Kopieren"

msgid "Copy Rate Set"
msgstr "Satz kopieren"

msgid "Added a new settlement run"
msgstr "Neuer Abrechnungslauf hinzugefügt"

msgid "New settlement run"
msgstr "Neuer Abrechnungslauf"

msgid "Settlements by Party"
msgstr "Abrechnungen nach Partei"

msgid "All Settlements"
msgstr "Gesamtabrechnung"

msgid "All Parties"
msgstr "Alle Parteien"

msgid "Settlements by Commission"
msgstr "Abrechnungen nach Kommission"

msgid "Settlements by Parliamentarian"
msgstr "Abrechnungen nach Parlamentarier:in"

msgid "Total all parties"
msgstr "Total Alle Parteien"

#~ msgid "Edited session"
#~ msgstr "Sitzung bearbeitet"<|MERGE_RESOLUTION|>--- conflicted
+++ resolved
@@ -1,11 +1,7 @@
 msgid ""
 msgstr ""
 "Project-Id-Version: OneGov Cloud 1.0\n"
-<<<<<<< HEAD
 "POT-Creation-Date: 2025-09-10 15:35+0200\n"
-=======
-"POT-Creation-Date: 2025-08-26 13:44+0200\n"
->>>>>>> ea461c57
 "PO-Revision-Date: 2021-03-03 16:24+0100\n"
 "Language-Team: German\n"
 "Language: de_CH\n"
@@ -57,19 +53,7 @@
 msgid "Parliamentarian is not in this commission."
 msgstr "Parlamentarier:in ist nicht in dieser Kommission."
 
-<<<<<<< HEAD
-msgid "Bulk edit group"
-msgstr "Massenbuchungsgruppe"
-=======
-msgid "Function"
-msgstr "Funktion"
-
-msgid "Start"
-msgstr "Start"
-
-msgid "End"
-msgstr "Ende"
->>>>>>> ea461c57
+
 
 msgid "People Data (JSON)"
 msgstr "Personendaten (JSON)"
