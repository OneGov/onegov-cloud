document.addEventListener("DOMContentLoaded", function () {
    handleBulkAddCommission();
    handleAttendanceFormSync();
    handleImportButton();
});


function handleBulkAddCommission() {

  const commissionSelect = document.getElementById("commission_id");
  const parliamentarianList = document.getElementById("parliamentarian_id");

  // Store all parliamentarians by commission
  let commissionParliamentarians = {};
  let isInitialLoad = true;
  const baseUrl = window.location.href.split("/").slice(0, -2).join("/");
  fetch(`${baseUrl}/commissions/commissions-parliamentarians-json`)
    .then((response) => response.json())
    .then((data) => {
      commissionParliamentarians = data;
      // Initial update based on selected commission
      updateParliamentarians(commissionSelect.value);
      isInitialLoad = false;
    })
    .catch(error => {
      console.error("DEBUG: Fetch error:", error);
    });

  // NOTE: The "chosen" library is a jQuery plugin. It hides the original
  // <select> element and creates a custom, styled dropdown. When we make a
  // selection, the plugin triggers a change event on the original, hidden
  // element using jQuery's internal event system. A vanilla JavaScript
  // attempt (addEventListener, event delegation) won't cut it here.
  $(commissionSelect).on("change", function () {
    updateParliamentarians(this.value);
  });

  function updateParliamentarians(commissionId) {

    // Hide all existing checkboxes first
    const allCheckboxes = parliamentarianList.querySelectorAll('li');

    allCheckboxes.forEach(li => {
      li.style.display = 'none';
      const checkbox = li.querySelector('input[type="checkbox"]');
      if (checkbox) {
        checkbox.checked = false;
      }
    });

    if (!commissionId) {
      return;
    }

    const parliamentarians = commissionParliamentarians[commissionId] || [];

    parliamentarians.forEach((parliamentarian) => {
      // Find the existing checkbox for this parliamentarian
      const existingCheckbox = parliamentarianList.querySelector(`input[value="${parliamentarian.id}"]`);

      if (existingCheckbox) {
        const li = existingCheckbox.closest('li');
        if (li) {
          li.style.display = 'block';
          existingCheckbox.checked = true;
          if (!isInitialLoad) {
            li.classList.add("animate-in");
          }
        }
      }
    });
  }
}


function handleAttendanceFormSync() {
  const commissionSelect = document.getElementById("commission_id");
  const parliamentarianSelect = document.getElementById("parliamentarian_id");

  // Only proceed if both elements exist (not all forms have both)
  if (!commissionSelect || !parliamentarianSelect) {
    return;
  }

  // Store all parliamentarians by commission
  let commissionParliamentarians = {};
  let parliamentarianCommissions = {};
  const baseUrl = window.location.href.split("/").slice(0, -2).join("/");


  fetch(`${baseUrl}/commissions/commissions-parliamentarians-json`)
    .then((response) => {
      return response.json();
    })
    .then((data) => {
      commissionParliamentarians = data;

      // Build reverse mapping: parliamentarian -> commissions
      Object.keys(data).forEach(commissionId => {
        data[commissionId].forEach(parliamentarian => {
          if (!parliamentarianCommissions[parliamentarian.id]) {
            parliamentarianCommissions[parliamentarian.id] = [];
          }
          parliamentarianCommissions[parliamentarian.id].push(commissionId);
        });
      });
    })
    .catch(error => {
      console.error("DEBUG: Fetch error:", error);
    });

  // Commission change -> filter parliamentarians
  $(commissionSelect).on("change", function () {
    filterParliamentariansByCommission(this.value);
  });

  // Parliamentarian change -> filter commissions
  $(parliamentarianSelect).on("change", function () {
    filterCommissionsByParliamentarian(this.value);
  });

  function filterParliamentariansByCommission(commissionId) {
    const parliamentarianOptions = parliamentarianSelect.querySelectorAll('option');

    // Reset all options to visible
    parliamentarianOptions.forEach(option => {
      option.style.display = '';
      option.disabled = false;
    });

    if (!commissionId) {
      // Update chosen dropdown
      $(parliamentarianSelect).trigger('chosen:updated');
      return;
    }

    const validParliamentarians = commissionParliamentarians[commissionId] || [];
    const validIds = validParliamentarians.map(p => p.id.toString());

    parliamentarianOptions.forEach(option => {
      if (option.value && !validIds.includes(option.value)) {
        option.style.display = 'none';
        option.disabled = true;
        // Unselect if currently selected
        if (option.selected) {
          option.selected = false;
        }
      }
    });

    // Update chosen dropdown
    $(parliamentarianSelect).trigger('chosen:updated');
  }

  function filterCommissionsByParliamentarian(parliamentarianId) {
    const commissionOptions = commissionSelect.querySelectorAll('option');

    // Reset all options to visible
    commissionOptions.forEach(option => {
      option.style.display = '';
      option.disabled = false;
    });

    if (!parliamentarianId) {
      // Update chosen dropdown
      $(commissionSelect).trigger('chosen:updated');
      return;
    }

    const validCommissions = parliamentarianCommissions[parliamentarianId] || [];

    commissionOptions.forEach(option => {
      if (option.value && !validCommissions.includes(option.value)) {
        option.style.display = 'none';
        option.disabled = true;
        // Unselect if currently selected
        if (option.selected) {
          option.selected = false;
        }
      }
    });

    // Update chosen dropdown
    $(commissionSelect).trigger('chosen:updated');
  }
}
<<<<<<< HEAD
=======

function handleImportButton() {

    if (!window.location.href.includes('/import-logs')) {
        return
    }
    document.addEventListener('DOMContentLoaded', function() {
        const triggerBtn = document.getElementById('trigger-import-btn');
        if (triggerBtn) {
            // Store original text
            const originalText = triggerBtn.textContent;

            // Listen for intercooler requests
            triggerBtn.addEventListener('beforeSend.ic', function() {
                // Disable button and change text
                triggerBtn.disabled = true;
                triggerBtn.textContent = triggerBtn.dataset.importStartedText;
                triggerBtn.classList.add('disabled');

                // Auto-refresh after 30 seconds
                setTimeout(function() {
                    window.location.reload();
                }, 30000);
            });

            // Handle errors - restore button
            triggerBtn.addEventListener('error.ic', function() {
                triggerBtn.disabled = false;
                triggerBtn.textContent = originalText;
                triggerBtn.classList.remove('disabled');
            });
        }
    });
}
>>>>>>> 21487f78
<|MERGE_RESOLUTION|>--- conflicted
+++ resolved
@@ -1,7 +1,6 @@
 document.addEventListener("DOMContentLoaded", function () {
     handleBulkAddCommission();
     handleAttendanceFormSync();
-    handleImportButton();
 });
 
 
@@ -183,41 +182,4 @@
     // Update chosen dropdown
     $(commissionSelect).trigger('chosen:updated');
   }
-}
-<<<<<<< HEAD
-=======
-
-function handleImportButton() {
-
-    if (!window.location.href.includes('/import-logs')) {
-        return
-    }
-    document.addEventListener('DOMContentLoaded', function() {
-        const triggerBtn = document.getElementById('trigger-import-btn');
-        if (triggerBtn) {
-            // Store original text
-            const originalText = triggerBtn.textContent;
-
-            // Listen for intercooler requests
-            triggerBtn.addEventListener('beforeSend.ic', function() {
-                // Disable button and change text
-                triggerBtn.disabled = true;
-                triggerBtn.textContent = triggerBtn.dataset.importStartedText;
-                triggerBtn.classList.add('disabled');
-
-                // Auto-refresh after 30 seconds
-                setTimeout(function() {
-                    window.location.reload();
-                }, 30000);
-            });
-
-            // Handle errors - restore button
-            triggerBtn.addEventListener('error.ic', function() {
-                triggerBtn.disabled = false;
-                triggerBtn.textContent = originalText;
-                triggerBtn.classList.remove('disabled');
-            });
-        }
-    });
-}
->>>>>>> 21487f78
+}