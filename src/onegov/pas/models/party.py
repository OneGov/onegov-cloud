--- conflicted
+++ resolved
@@ -14,7 +14,6 @@
 if TYPE_CHECKING:
     import uuid
     from datetime import date
-    from onegov.core.orm.mixins import dict_property
     from onegov.pas.models.parliamentarian_role import ParliamentarianRole
 
 
@@ -59,17 +58,10 @@
     )
 
     #: The portrait
-<<<<<<< HEAD
-    portrait: 'dict_property[str | None]' = content_property()
-
-    #: The description
-    description: 'dict_property[str | None]' = content_property()
-=======
     portrait = dict_markup_property('content')
 
     #: The description
     description = dict_markup_property('content')
->>>>>>> 47267eeb
 
     #: A party may have n roles
     roles: 'relationship[list[ParliamentarianRole]]'
