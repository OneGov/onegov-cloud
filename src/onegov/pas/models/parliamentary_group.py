--- conflicted
+++ resolved
@@ -14,7 +14,6 @@
 if TYPE_CHECKING:
     import uuid
     from datetime import date
-    from onegov.core.orm.mixins import dict_property
     from onegov.pas.models.parliamentarian_role import ParliamentarianRole
 
 
@@ -59,11 +58,7 @@
     )
 
     #: The description
-<<<<<<< HEAD
-    description: 'dict_property[str | None]' = content_property()
-=======
     description = dict_markup_property('content')
->>>>>>> 47267eeb
 
     #: A parliamentary group may have n role
     roles: 'relationship[list[ParliamentarianRole]]'
