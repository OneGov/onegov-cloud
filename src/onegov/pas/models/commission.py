--- conflicted
+++ resolved
@@ -17,7 +17,6 @@
 if TYPE_CHECKING:
     import uuid
     from datetime import date
-    from onegov.core.orm.mixins import dict_property
     from onegov.pas.models.attendence import Attendence
     from onegov.pas.models.commission_membership import CommissionMembership
     from typing import Literal
@@ -93,11 +92,7 @@
         return TYPES.get(self.type, '')
 
     #: The description
-<<<<<<< HEAD
-    description: 'dict_property[str | None]' = content_property()
-=======
     description = dict_markup_property('content')
->>>>>>> 47267eeb
 
     #: A commission may have n parliamentarians
     memberships: 'relationship[list[CommissionMembership]]'
