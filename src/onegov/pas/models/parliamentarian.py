--- conflicted
+++ resolved
@@ -9,9 +9,5 @@
         'polymorphic_identity': 'pas_parliamentarian',
     }
 
-<<<<<<< HEAD
     es_type_name = 'pas_parliamentarian'
-=======
-    es_type_name = 'pas_parliamentarian'
-    es_public = False
->>>>>>> d239ca03
+    es_public = False