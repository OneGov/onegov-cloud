--- conflicted
+++ resolved
@@ -23,17 +23,10 @@
     'ChangeCollection',
     'ImportLogCollection',
     'LegislativePeriodCollection',
-<<<<<<< HEAD
-    'ParliamentarianCollection',
-    'ParliamentarianRoleCollection',
-    'PASCommissionCollection',
-    'PASCommissionMembershipCollection',
-=======
     'PASCommissionCollection',
     'PASCommissionMembershipCollection',
     'PASParliamentarianCollection',
     'PASParliamentarianRoleCollection',
->>>>>>> e5f85f3e
     'PASParliamentaryGroupCollection',
     'PASPartyCollection',
     'RateSetCollection',
