from __future__ import annotations

from datetime import date
from onegov.form import Form
from onegov.org.forms.fields import HtmlField
from onegov.pas import _
from onegov.pas.layouts import DefaultLayout
from onegov.pas.models import SettlementRun
from wtforms.fields import BooleanField
from onegov.pas.custom import get_current_settlement_run
from wtforms.fields import DateField
from wtforms.fields import StringField
<<<<<<< HEAD
from wtforms.validators import InputRequired, ValidationError
=======
from wtforms.validators import InputRequired
>>>>>>> 01fda371


class SettlementRunForm(Form):

    name = StringField(
        label=_('Name'),
        validators=[InputRequired()],
    )

    start = DateField(
        label=_('Start'),
        validators=[InputRequired()],
        default=date.today
    )

    end = DateField(
        label=_('End'),
        validators=[InputRequired()],
        default=date.today
    )

    active = BooleanField(
        label=_('Active'),
    )

    description = HtmlField(
        label=_('Description'),
    )

    def ensure_valid_dates(self) -> bool:
        start = self.start.data
        end = self.end.data
        if start and end:
            # Check valid range
            if end <= start:
                assert isinstance(self.end.errors, list)
                self.end.errors.append(_('End must be after start'))
                return False

            # Check overlapping runs
            query = self.request.session.query(SettlementRun)
            if isinstance(self.model, SettlementRun):
                query = query.filter(SettlementRun.id != self.model.id)
            for run in query:
                if max(start, run.start) <= min(end, run.end):
                    layout = DefaultLayout(
                        self.model,
                        self.request  # type:ignore[arg-type]
                    )
                    message = _(
                        'Dates overlap with existing settlement run: '
                        '${start} - ${end}',
                        mapping={
                            'start': layout.format_date(run.start, 'date'),
                            'end': layout.format_date(run.end, 'date')
                        }
                    )
                    assert isinstance(self.start.errors, list)
                    assert isinstance(self.end.errors, list)
                    self.start.errors.append(message)
                    self.end.errors.append(message)
                    return False

        return True

    def validate_active(self, field: BooleanField) -> None:
        if not field.data:
            return

        session = self.request.session
        active_run = get_current_settlement_run(session)

        if active_run:
            # If we are editing the currently active run, it's okay
            if isinstance(self.model, SettlementRun) \
                    and self.model.id == active_run.id:
                return

            raise ValidationError(
                _('An active settlement run already exists: ${name}',
                  mapping={'name': active_run.name})
            )<|MERGE_RESOLUTION|>--- conflicted
+++ resolved
@@ -7,14 +7,9 @@
 from onegov.pas.layouts import DefaultLayout
 from onegov.pas.models import SettlementRun
 from wtforms.fields import BooleanField
-from onegov.pas.custom import get_current_settlement_run
 from wtforms.fields import DateField
 from wtforms.fields import StringField
-<<<<<<< HEAD
-from wtforms.validators import InputRequired, ValidationError
-=======
 from wtforms.validators import InputRequired
->>>>>>> 01fda371
 
 
 class SettlementRunForm(Form):
@@ -78,22 +73,4 @@
                     self.end.errors.append(message)
                     return False
 
-        return True
-
-    def validate_active(self, field: BooleanField) -> None:
-        if not field.data:
-            return
-
-        session = self.request.session
-        active_run = get_current_settlement_run(session)
-
-        if active_run:
-            # If we are editing the currently active run, it's okay
-            if isinstance(self.model, SettlementRun) \
-                    and self.model.id == active_run.id:
-                return
-
-            raise ValidationError(
-                _('An active settlement run already exists: ${name}',
-                  mapping={'name': active_run.name})
-            )+        return True