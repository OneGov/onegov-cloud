from __future__ import annotations

from onegov.core.security import Personal
from onegov.org.models import Organisation
from onegov.pas import _
from onegov.pas import PasApp
<<<<<<< HEAD
from onegov.pas.collections import AttendenceCollection
from onegov.pas.collections import LegislativePeriodCollection
=======
>>>>>>> 8056ea82
from onegov.pas.collections import PASParliamentarianCollection
from onegov.pas.collections import AttendenceCollection
from onegov.pas.collections import ImportLogCollection
from onegov.pas.collections import PartyCollection
from onegov.pas.collections import RateSetCollection
from onegov.pas.collections import SettlementRunCollection
from onegov.pas.collections.commission import PASCommissionCollection
from onegov.pas.collections.parliamentary_group import (
    PASParliamentaryGroupCollection
)
from onegov.pas.layouts import DefaultLayout
from onegov.pas.utils import get_active_commission_memberships


from typing import TYPE_CHECKING
if TYPE_CHECKING:
    from onegov.core.types import RenderData
    from onegov.town6.request import TownRequest


@PasApp.html(
    model=Organisation,
    name='pas-settings',
<<<<<<< HEAD
    template='dashboard.pt',
    permission=Personal
=======
    template='pas_dashboard.pt',
    permission=Private
>>>>>>> 8056ea82
)
def view_pas_settings(
    self: Organisation,
    request: TownRequest
) -> RenderData:
    """ Dashboard, it's the landing page. """

    layout = DefaultLayout(self, request)
    shortcuts = []

<<<<<<< HEAD
    if request.is_admin:
        # Admin users see all management options
        shortcuts = [
            {
                'name': 'rate-sets',
                'title': _('Rate sets'),
                'link': request.class_link(RateSetCollection),
                'icon': 'fa-exchange-alt'
            },
            {
                'name': 'legislative-periods',
                'title': _('Legislative periods'),
                'link': request.class_link(LegislativePeriodCollection),
                'icon': 'fa-calendar-alt'
            },
            {
                'name': 'settlement-runs',
                'title': _('Settlement runs'),
                'link': request.class_link(SettlementRunCollection),
                'icon': 'fa-hand-holding-usd'
            },
            {
                'name': 'parties',
                'title': _('Parties'),
                'link': request.class_link(PartyCollection),
                'icon': 'fa-users'
            },
            {
                'name': 'parliamentary-groups',
                'title': _('Parliamentary groups'),
                'link': request.class_link(PASParliamentaryGroupCollection),
                'icon': 'fa-handshake'
            },
            {
                'name': 'commissions',
                'title': _('Commissions'),
                'link': request.class_link(PASCommissionCollection),
                'icon': 'fa-user-friends'
            },
            {
                'name': 'parliamentarians',
                'title': _('Parliamentarians'),
                'link': request.class_link(PASParliamentarianCollection),
                'icon': 'fa-user-tie'
            },
            {
                'name': 'import',
                'title': _('Data Import (JSON)'),
                'link': request.link(request.app.org, 'import'),
                'icon': 'fa-file-import'
            },
        ]

    if request.is_parliamentarian:
        # Add view attendances shortcut for parliamentarians
        shortcuts.append({
            'name': 'view-attendances',
            'title': _('Attendences'),
            'link': request.class_link(AttendenceCollection),
            'icon': 'fa-calendar-check'
        })

        # Add create attendance shortcut for parliamentarians
        shortcuts.append({
            'name': 'create-attendance',
            'title': _('Create Attendence'),
            'link': request.class_link(AttendenceCollection, name='new'),
            'icon': 'fa-plus-circle'
        })

        # For parliamentarians, show their specific commissions
        user = request.current_user
        active_memberships = get_active_commission_memberships(user)
        for membership in active_memberships:
            commission = membership.commission
            shortcuts.append({
                'name': f'commission-{commission.id}',
                'title': commission.name,
                'link': request.link(commission),
                'icon': 'fa-user-friends'
            })
=======
    shortcuts = [
        {
            'name': 'attendences',
            'title': _('Attendences'),
            'link': request.class_link(AttendenceCollection),
            'icon': 'fa-clock'
        },
        {
            'name': 'rate-sets',
            'title': _('Rate sets'),
            'link': request.class_link(RateSetCollection),
            'icon': 'fa-exchange-alt'
        },
        {
            'name': 'settlement-runs',
            'title': _('Settlement runs'),
            'link': request.class_link(SettlementRunCollection),
            'icon': 'fa-hand-holding-usd'
        },
        {
            'name': 'parties',
            'title': _('Parties'),
            'link': request.class_link(PartyCollection),
            'icon': 'fa-users'
        },
        {
            'name': 'parliamentary-groups',
            'title': _('Parliamentary groups'),
            'link': request.class_link(PASParliamentaryGroupCollection),
            'icon': 'fa-handshake'
        },
        {
            'name': 'commissions',
            'title': _('Commissions'),
            'link': request.class_link(PASCommissionCollection),
            'icon': 'fa-user-friends'
        },
        {
            'name': 'parliamentarians',
            'title': _('Parliamentarians'),
            'link': request.class_link(PASParliamentarianCollection),
            'icon': 'fa-user-tie'
        },
        {
            'name': 'import',
            'title': _('Data Import (JSON)'),
            'link': request.link(request.app.org, 'pas-import'),
            'icon': 'fa-file-import'
        },
        {
            'name': 'import-logs',
            'title': _('Import History'),
            'link': request.class_link(ImportLogCollection),
            'icon': 'fa-history'
        },
    ]
>>>>>>> 8056ea82

    return {
        'layout': layout,
        'title': _('PAS settings'),
        'shortcuts': shortcuts
    }<|MERGE_RESOLUTION|>--- conflicted
+++ resolved
@@ -1,16 +1,11 @@
 from __future__ import annotations
 
-from onegov.core.security import Personal
 from onegov.org.models import Organisation
 from onegov.pas import _
 from onegov.pas import PasApp
-<<<<<<< HEAD
 from onegov.pas.collections import AttendenceCollection
 from onegov.pas.collections import LegislativePeriodCollection
-=======
->>>>>>> 8056ea82
 from onegov.pas.collections import PASParliamentarianCollection
-from onegov.pas.collections import AttendenceCollection
 from onegov.pas.collections import ImportLogCollection
 from onegov.pas.collections import PartyCollection
 from onegov.pas.collections import RateSetCollection
@@ -32,13 +27,8 @@
 @PasApp.html(
     model=Organisation,
     name='pas-settings',
-<<<<<<< HEAD
-    template='dashboard.pt',
-    permission=Personal
-=======
     template='pas_dashboard.pt',
     permission=Private
->>>>>>> 8056ea82
 )
 def view_pas_settings(
     self: Organisation,
@@ -49,7 +39,6 @@
     layout = DefaultLayout(self, request)
     shortcuts = []
 
-<<<<<<< HEAD
     if request.is_admin:
         # Admin users see all management options
         shortcuts = [
@@ -131,7 +120,6 @@
                 'link': request.link(commission),
                 'icon': 'fa-user-friends'
             })
-=======
     shortcuts = [
         {
             'name': 'attendences',
@@ -188,7 +176,6 @@
             'icon': 'fa-history'
         },
     ]
->>>>>>> 8056ea82
 
     return {
         'layout': layout,
