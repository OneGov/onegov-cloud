from __future__ import annotations
from itertools import groupby
from operator import attrgetter
import uuid

from more_itertools import flatten

from onegov.core.elements import BackLink, Confirm, Intercooler, Link
from onegov.core.security import Private
from onegov.pas import _
from onegov.pas import PasApp
from onegov.pas.collections import (AttendenceCollection,
                                    PASParliamentarianCollection)
from onegov.pas.forms import AttendenceAddCommissionBulkForm, AttendenceAddForm
from onegov.pas.forms import AttendenceAddPlenaryForm
from onegov.pas.forms import AttendenceForm
from onegov.pas.forms.attendence import (AttendenceCommissionBulkEditForm,
                                         AttendencePlenaryBulkEditForm)
from onegov.pas.layouts import AttendenceCollectionLayout
from onegov.pas.layouts import AttendenceLayout
from onegov.pas.models import Attendence
from onegov.pas.models import Change
from sqlalchemy import desc

from typing import TYPE_CHECKING

from onegov.pas.models.commission_membership import PASCommissionMembership
if TYPE_CHECKING:
    from onegov.core.types import RenderData
    from onegov.pas.request import PasRequest
    from webob import Response


@PasApp.html(
    model=AttendenceCollection,
    template='attendences.pt',
    permission=Private
)
def view_attendences(
    self: AttendenceCollection,
    request: PasRequest
) -> RenderData:

    layout = AttendenceCollectionLayout(self, request)
    attendences = self.view_for_parliamentarian(request)

    bulk_edit_attendences = self.query().order_by(
        desc(Attendence.bulk_edit_id),
    ).all()

    bulk_edit_groups = [
        sorted(group, key=attrgetter('created', 'modified'), reverse=True)
        for bulk_edit_id, group in groupby(
            bulk_edit_attendences, key=attrgetter('bulk_edit_id'))
    ]

    non_null_groups = [g for g in bulk_edit_groups if getattr(
        g[0], 'bulk_edit_id', None) is not None]
    null_groups = [g for g in bulk_edit_groups if getattr(
        g[0], 'bulk_edit_id', None) is None]

    non_null_groups.sort(
        key=lambda group: max(  # type: ignore
            (attendence.modified or attendence.created
             for attendence in group),
            default=None
        ),
        reverse=True
    )

    bulk_edit_groups = non_null_groups + null_groups

    return {
        'add_link': request.link(self, name='new'),
        'layout': layout,
<<<<<<< HEAD
        'attendences': attendences,
=======
        'attendences': flatten(bulk_edit_groups),
>>>>>>> 8056ea82
        'title': layout.title,
        'bulk_edit_groups': bulk_edit_groups
    }


@PasApp.form(
    model=AttendenceCollection,
    name='new',
    template='form.pt',
    form=AttendenceAddForm
)
def add_attendence(
    self: AttendenceCollection,
    request: PasRequest,
    form: AttendenceAddForm
) -> RenderData | Response:
    request.include('custom')

    if form.submitted(request):
        attendence = self.add(**form.get_useful_data())
        Change.add(request, 'add', attendence)
        request.success(_('Added a new attendence'))

        return request.redirect(request.link(attendence))

    layout = AttendenceCollectionLayout(self, request)
    layout.breadcrumbs.append(Link(_('New'), '#'))
    layout.edit_mode = True

    return {
        'layout': layout,
        'title': _('New attendence'),
        'form': form,
        'form_width': 'large'
    }


@PasApp.form(
    model=AttendenceCollection,
    name='new-commission-bulk',
    template='form.pt',
    permission=Private,
    form=AttendenceAddCommissionBulkForm
)
def add_bulk_attendence(
    self: AttendenceCollection,
    request: TownRequest,
    form: AttendenceAddCommissionBulkForm
) -> RenderData | Response:
    request.include('custom')

    if form.submitted(request):

        data = form.get_useful_data()
        if raw_parl_ids := request.POST.getall('parliamentarian_id'):
            # Remove static field; choices are set dynamically via JS
            data.pop('parliamentarian_id', None)
            bulk_edit_id = uuid.uuid4()
            for parliamentarian_id in raw_parl_ids:
                attendence = self.add(
                    parliamentarian_id=parliamentarian_id, **data
                )
                attendence.bulk_edit_id = bulk_edit_id
                Change.add(request, 'add', attendence)
        else:
            request.warning(_('No parliamentarians selected'))
            return request.redirect(request.class_link(AttendenceCollection))

        request.success(_('Added commission session'))

        return request.redirect(request.link(self))

    layout = AttendenceCollectionLayout(self, request)
    layout.breadcrumbs.append(Link(_('New commission session'), '#'))
    layout.edit_mode = True

    return {
        'layout': layout,
        'title': _('New commission session'),
        'form': form,
        'form_width': 'large'
    }


@PasApp.form(
    model=Attendence,
    name='edit-plenary-bulk-attendences',
    template='form.pt',
    permission=Private,
    form=AttendencePlenaryBulkEditForm
)
def edit_plenary_bulk_attendence(
    self: Attendence,
    request: TownRequest,
    form: AttendencePlenaryBulkEditForm
) -> RenderData | Response:
    request.include('custom')

    all_parliamentarians = [
        str(parliamentarian.id)
        for parliamentarian
        in PASParliamentarianCollection(
            request.session, [True]).query()
    ]

    if form.submitted(request):

        data = form.get_useful_data()
        raw_parl_ids = request.POST.getall('parliamentarian_id')
        data.pop('parliamentarian_id', None)
        collection = AttendenceCollection(request.session)

        unselected_parliamentarians = [
            pid for pid in all_parliamentarians
            if pid not in raw_parl_ids
        ]
        for parliamentarian in unselected_parliamentarians:
            if attendence := collection.query().filter(
                    Attendence.parliamentarian_id == parliamentarian,
                    Attendence.bulk_edit_id == form.bulk_edit_id.data,
                ).first():
                Change.add(request, 'delete', attendence)
                collection.delete(attendence)

        for parliamentarian_id in raw_parl_ids:
            attendence = collection.query().filter(
                    Attendence.parliamentarian_id == parliamentarian_id,
                    Attendence.bulk_edit_id == form.bulk_edit_id.data,
                ).first()
            if attendence:
                form.populate_obj(attendence)
                Change.add(request, 'edit', attendence)
            else:
                attendence = collection.add(
                    parliamentarian_id=parliamentarian_id, **data
                )
                Change.add(request, 'add', attendence)

        request.success(_('Edited attendences'))
        return request.redirect(request.class_link(AttendenceCollection))

    elif not request.POST:
        form.process(obj=self)

    layout = AttendenceCollectionLayout(self, request)
    layout.breadcrumbs = [
        Link(_('Homepage'), layout.homepage_url),
        Link(_('Attendences'), request.class_link(AttendenceCollection)),
        Link(_('Edit session'), '#')
    ]
    layout.edit_mode = True
    layout.editmode_links[1] = BackLink(
        attrs={'class': 'cancel-link'},
    )
    layout.editmode_links.append(
        Link(
            text=_('Delete'),
            url=layout.csrf_protected_url(
                request.link(self, name='delete-attendences')),
            traits=(
                Confirm(
                    _(
                        'Do you really want to delete this bulk edit?'
                    ),
                    _('This cannot be undone.'),
                    _('Delete Attendencess'),
                    _('Cancel')
                ),
                Intercooler(
                    request_method='DELETE',
                    redirect_after=request.class_link(AttendenceCollection)
                )),
            attrs={'class': 'delete-link'},
        )
    )

    return {
        'layout': layout,
        'title': _('Edit plenary session'),
        'form': form,
        'form_width': 'large'
    }


@PasApp.form(
    model=Attendence,
    name='edit-commission-bulk-attendences',
    template='form.pt',
    permission=Private,
    form=AttendenceCommissionBulkEditForm
)
def edit_commission_bulk_attendence(
    self: Attendence,
    request: TownRequest,
    form: AttendenceCommissionBulkEditForm
) -> RenderData | Response:
    request.include('custom')

    if form.submitted(request):

        data = form.get_useful_data()
        if raw_parl_ids := request.POST.getall('parliamentarian_id'):
            data.pop('parliamentarian_id', None)
            collection = AttendenceCollection(request.session)
            memberships = request.session.query(
                PASCommissionMembership
            ).filter(
                PASCommissionMembership.commission_id
                == form.commission_id.data
            ).all()
            commission_parliamentarians = [
                str(membership.parliamentarian_id)
                for membership in memberships
            ]
            unselected_parliamentarians = [
                pid for pid in commission_parliamentarians
                if pid not in raw_parl_ids
            ]
            for parliamentarian in unselected_parliamentarians:
                if attendence := collection.query().filter(
                        Attendence.parliamentarian_id == parliamentarian,
                        Attendence.bulk_edit_id == form.bulk_edit_id.data,
                    ).first():
                    Change.add(request, 'delete', attendence)
                    collection.delete(attendence)

            for parliamentarian_id in raw_parl_ids:
                attendence = collection.query().filter(
                        Attendence.parliamentarian_id == parliamentarian_id,
                        Attendence.bulk_edit_id == form.bulk_edit_id.data,
                    ).first()
                if attendence:
                    form.populate_obj(attendence)
                    Change.add(request, 'edit', attendence)
                else:
                    attendence = collection.add(
                        parliamentarian_id=parliamentarian_id, **data
                    )
                    Change.add(request, 'add', attendence)

        request.success(_('Edited attendences'))

        return request.redirect(request.class_link(AttendenceCollection))

    elif not request.POST:
        form.process(obj=self)

    layout = AttendenceCollectionLayout(self, request)
    layout.breadcrumbs = [
        Link(_('Homepage'), layout.homepage_url),
        Link(_('Attendences'), request.class_link(AttendenceCollection)),
        Link(_('Edit session'), '#')
    ]
    layout.edit_mode = True
    layout.editmode_links[1] = BackLink(
        attrs={'class': 'cancel-link'},
    )
    layout.editmode_links.append(
        Link(
            text=_('Delete'),
            url=layout.csrf_protected_url(
                request.link(self, name='delete-attendences')),
            traits=(
                Confirm(
                    _(
                        'Do you really want to delete this bulk edit?'
                    ),
                    _('This cannot be undone.'),
                    _('Delete Attendencess'),
                    _('Cancel')
                ),
                Intercooler(
                    request_method='DELETE',
                    redirect_after=request.class_link(AttendenceCollection)
                )),
            attrs={'class': 'delete-link'},
        )
    )

    return {
        'layout': layout,
        'title': _('Edit commission session'),
        'form': form,
        'form_width': 'large'
    }


@PasApp.form(
    model=AttendenceCollection,
    name='new-bulk',
    template='form.pt',
    form=AttendenceAddPlenaryForm
)
def add_plenary_attendence(self: AttendenceCollection,
    request: PasRequest,
    form: AttendenceAddPlenaryForm
) -> RenderData | Response:

    if form.submitted(request):
        data = form.get_useful_data()
        if raw_parl_ids := request.POST.getall('parliamentarian_id'):
            # Remove static field; choices are set dynamically via JS
            data.pop('parliamentarian_id', None)
            bulk_edit_id = uuid.uuid4()
            for parliamentarian_id in raw_parl_ids:
                attendence = self.add(
                    parliamentarian_id=parliamentarian_id, **data
                )
                attendence.bulk_edit_id = bulk_edit_id
                Change.add(request, 'add', attendence)
            request.success(_('Added plenary session'))

        return request.redirect(request.link(self))

    layout = AttendenceCollectionLayout(self, request)
    layout.breadcrumbs.append(Link(_('New plenary session'), '#'))
    layout.edit_mode = True

    return {
        'layout': layout,
        'title': _('New plenary session'),
        'form': form,
        'form_width': 'large'
    }


@PasApp.html(
    model=Attendence,
    template='attendence.pt',
    permission=Private
)
def view_attendence(
    self: Attendence,
    request: PasRequest
) -> RenderData:

    layout = AttendenceLayout(self, request)

    return {
        'layout': layout,
        'attendence': self,
        'title': layout.title,
    }


@PasApp.form(
    model=Attendence,
    name='edit',
    template='form.pt',
    form=AttendenceForm,
    permission=Private
)
def edit_attendence(
    self: Attendence,
    request: PasRequest,
    form: AttendenceForm
) -> RenderData | Response:

    if form.submitted(request):
        form.populate_obj(self)
        Change.add(request, 'edit', self)
        request.success(_('Your changes were saved'))
        return request.redirect(request.link(self))

    form.process(obj=self)

    layout = AttendenceLayout(self, request)
    layout.breadcrumbs.append(Link(_('Edit'), '#'))
    layout.edit_mode = True

    return {
        'layout': layout,
        'title': layout.title,
        'form': form,
        'form_width': 'large'
    }


@PasApp.view(
    model=Attendence,
    request_method='DELETE',
)
def delete_attendence(
    self: Attendence,
    request: PasRequest
) -> None:

    request.assert_valid_csrf_token()

    Change.add(request, 'delete', self)
    collection = AttendenceCollection(request.session)
    collection.delete(self)


@PasApp.view(
    model=Attendence,
    name='delete-attendences',
    request_method='DELETE',
    permission=Private
)
def delete_attendences(
    self: Attendence,
    request: TownRequest
) -> None:

    request.assert_valid_csrf_token()

    attendences = request.session.query(Attendence).filter(
        Attendence.bulk_edit_id == self.bulk_edit_id
    ).all()

    for attendence in attendences:
        Change.add(request, 'delete', attendence)
        collection = AttendenceCollection(request.session)
        collection.delete(attendence)
    request.success(_('Deleted ${count} attendeces', mapping={
            'count': len(attendences)
        }))<|MERGE_RESOLUTION|>--- conflicted
+++ resolved
@@ -1,4 +1,6 @@
 from __future__ import annotations
+
+
 from itertools import groupby
 from operator import attrgetter
 import uuid
@@ -21,12 +23,13 @@
 from onegov.pas.models import Attendence
 from onegov.pas.models import Change
 from sqlalchemy import desc
+from onegov.pas.models.commission_membership import PASCommissionMembership
+
 
 from typing import TYPE_CHECKING
-
-from onegov.pas.models.commission_membership import PASCommissionMembership
 if TYPE_CHECKING:
     from onegov.core.types import RenderData
+    from onegov.town6.request import TownRequest
     from onegov.pas.request import PasRequest
     from webob import Response
 
@@ -42,8 +45,6 @@
 ) -> RenderData:
 
     layout = AttendenceCollectionLayout(self, request)
-    attendences = self.view_for_parliamentarian(request)
-
     bulk_edit_attendences = self.query().order_by(
         desc(Attendence.bulk_edit_id),
     ).all()
@@ -73,11 +74,7 @@
     return {
         'add_link': request.link(self, name='new'),
         'layout': layout,
-<<<<<<< HEAD
-        'attendences': attendences,
-=======
         'attendences': flatten(bulk_edit_groups),
->>>>>>> 8056ea82
         'title': layout.title,
         'bulk_edit_groups': bulk_edit_groups
     }
