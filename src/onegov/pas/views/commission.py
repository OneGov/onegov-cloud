--- conflicted
+++ resolved
@@ -2,12 +2,8 @@
 from itertools import groupby
 
 from onegov.core.elements import Link
-<<<<<<< HEAD
 from onegov.core.security import Private, Public
-=======
-from onegov.core.security import Private
 from onegov.org.forms.commission_membership import CommissionMembershipAddForm
->>>>>>> af4496b6
 from onegov.town6.views.commission import (
     view_commissions,
     add_commission,
