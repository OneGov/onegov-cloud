--- conflicted
+++ resolved
@@ -1,22 +1,16 @@
 from __future__ import annotations
 
-<<<<<<< HEAD
 from collections import defaultdict
 from io import BytesIO
 from sedate import utcnow
+from webob import Response
 from onegov.core.utils import module_path
-=======
->>>>>>> 53a86818
-from webob import Response
 from decimal import Decimal
 from operator import itemgetter
 from weasyprint import HTML, CSS  # type: ignore[import-untyped]
 from weasyprint.text.fonts import (  # type: ignore[import-untyped]
     FontConfiguration)
-<<<<<<< HEAD
 import xlsxwriter   # type: ignore[import-untyped]
-=======
->>>>>>> 53a86818
 
 from onegov.core.elements import Link
 from onegov.core.security import Private
@@ -50,19 +44,13 @@
     get_parties_with_settlements,
 )
 
-<<<<<<< HEAD
-from typing import Literal, TypeAlias, TYPE_CHECKING, Any
-from collections.abc import Iterator
-=======
-
-from typing import Literal, TypeAlias, TYPE_CHECKING
->>>>>>> 53a86818
+
+from typing import Any, Literal, TypeAlias, TYPE_CHECKING
 if TYPE_CHECKING:
+    from collections.abc import Iterator
     from datetime import date
     from onegov.core.types import RenderData
     from onegov.town6.request import TownRequest
-<<<<<<< HEAD
-=======
 
     SettlementDataRow: TypeAlias = tuple[
         'date', PASParliamentarian, str, Decimal, Decimal, Decimal
@@ -72,98 +60,6 @@
     ]
 
 
-PDF_CSS = """
-@page {
-    size: A4;
-    margin: 2.5cm 0.75cm 2cm 0.75cm;  /* top right bottom left */
-    @top-right {
-        content: "Staatskanzlei";
-        font-family: Helvetica, Arial, sans-serif;
-        font-size: 8pt;
-    }
-}
-
-body {
-    font-family: Helvetica, Arial, sans-serif;
-    font-size: 7pt;
-    line-height: 1.2;
-}
-
-table {
-    border-collapse: collapse;
-    margin-top: 1cm;
-    width: 100%;
-    table-layout: fixed;
-}
-
-/* Journal entries table - updated column widths */
-.journal-table th:nth-child(1), /* Date */
-.journal-table td:nth-child(1) {
-    width: 20pt;
-}
-
-.journal-table th:nth-child(2), /* Personnel Number */
-.journal-table td:nth-child(2) {
-    width: 20pt;
-}
-
-.journal-table th:nth-child(3), /* Person */
-.journal-table td:nth-child(3) {
-    width: 80pt;
-}
-
-.journal-table th:nth-child(4), /* Type */
-.journal-table td:nth-child(4) {
-    width: 170pt;
-}
-
-.journal-table th:nth-child(5), /* Value */
-.journal-table td:nth-child(5),
-.journal-table th:nth-child(6), /* CHF */
-.journal-table td:nth-child(6),
-.journal-table th:nth-child(7), /* CHF + TZ */
-.journal-table td:nth-child(7) {
-    width: 30pt;
-}
-
-/* Party summary table */
-.summary-table th:nth-child(1), /* Name */
-.summary-table td:nth-child(1) {
-    width: 120pt;
-}
-
-.summary-table th:nth-child(2), /* Meetings */
-.summary-table td:nth-child(2),
-.summary-table th:nth-child(3), /* Expenses */
-.summary-table td:nth-child(3),
-.summary-table th:nth-child(4), /* Total */
-.summary-table td:nth-child(4),
-.summary-table th:nth-child(5), /* COLA */
-.summary-table td:nth-child(5),
-.summary-table th:nth-child(6), /* Final */
-.summary-table td:nth-child(6) {
-    width: 60pt;
-}
-
-/* Dark header for title row */
-th[colspan="6"] {
-    background-color: #707070;
-    color: white;
-    font-weight: bold;
-    text-align: left;
-    padding: 2pt;
-    border: 1pt solid #000;
-}
->>>>>>> 53a86818
-
-    SettlementDataRow: TypeAlias = tuple[
-        'date', PASParliamentarian, str, Decimal, Decimal, Decimal
-    ]
-    TotalRow: TypeAlias = tuple[
-        str, Decimal, Decimal, Decimal, Decimal, Decimal
-    ]
-
-
 XLSX_MIMETYPE = (
 'application/vnd.openxmlformats-officedocument.spreadsheetml.sheet'
 )
@@ -175,8 +71,8 @@
 permission=Private
 )
 def view_settlement_runs(
-self: SettlementRunCollection,
-request: TownRequest
+    self: SettlementRunCollection,
+    request: TownRequest
 ) -> RenderData:
 
     layout = SettlementRunCollectionLayout(self, request)
