from __future__ import annotations

from onegov.pas.collections import AttendenceCollection
from onegov.pas.models.attendence import Attendence
from onegov.pas.models.commission import PASCommission
from onegov.pas.models.commission_membership import PASCommissionMembership
from onegov.pas.models.party import Party
from onegov.pas.models.parliamentarian import PASParliamentarian
from onegov.pas.models.parliamentarian_role import PASParliamentarianRole
from decimal import Decimal
from babel.numbers import format_decimal
from datetime import date


from typing import TYPE_CHECKING
from uuid import UUID
if TYPE_CHECKING:
    from onegov.pas.models import SettlementRun
<<<<<<< HEAD
    from onegov.pas.models.commission_membership import PASCommissionMembership
=======
>>>>>>> 8056ea82
    from onegov.pas.models.attendence import Attendence
    from onegov.town6.request import TownRequest
    from onegov.user import User
    from sqlalchemy.orm import Session


def format_swiss_number(value: Decimal | int) -> str:
    if not isinstance(value, (Decimal, int)):
        raise TypeError(f'Expected Decimal or int, got {type(value).__name__}')

    if isinstance(value, int):
        value = Decimal(value)

    return format_decimal(value, format='#,##0.00', locale='de_CH')


def is_commission_president(
    parliamentarian: PASParliamentarian,
    attendance_or_commission_id: Attendence | UUID,
    settlement_run: SettlementRun
) -> bool:
    """
    Check if a parliamentarian is president of the commission for the given
    attendance or commission_id during the settlement run period.
    """
    if isinstance(attendance_or_commission_id, UUID):
        commission_id = attendance_or_commission_id
        return any(
            cm.role == 'president'
            for cm in parliamentarian.commission_memberships
            if (
                cm.commission_id == commission_id and (
                    cm.end is None or cm.end >= settlement_run.start
                ) and (
                    cm.start is None or cm.start <= settlement_run.end
                )
            )
        )
    else:
        attendance = attendance_or_commission_id
        return any(
            cm.role == 'president'
            for cm in parliamentarian.commission_memberships
            if (
                attendance.commission and
                cm.commission_id == attendance.commission.id and (
                    cm.end is None or cm.end >= settlement_run.start
                ) and (
                    cm.start is None or cm.start <= settlement_run.end
                )
            )
        )


def get_parliamentarians_with_settlements(
    session: Session,
    start_date: date,
    end_date: date
) -> list[PASParliamentarian]:
    """
    Get all parliamentarians who were active and had settlements during the
    specified period.
    """

    active_parliamentarians = session.query(PASParliamentarian).filter(
        PASParliamentarian.id.in_(
            session.query(PASParliamentarianRole.parliamentarian_id).filter(
                (PASParliamentarianRole.start.is_(None) | (
                            PASParliamentarianRole.start <= end_date)),
                (PASParliamentarianRole.end.is_(None) | (
                            PASParliamentarianRole.end >= start_date))
            )
        )
    ).order_by(
        PASParliamentarian.last_name,
        PASParliamentarian.first_name
    ).all()

    # Get all parliamentarians with attendances in one query
    parliamentarians_with_attendances = {
        pid[0] for pid in
        session.query(Attendence.parliamentarian_id).filter(
            Attendence.date >= start_date,
            Attendence.date <= end_date
        ).distinct()
    }

    # Filter the active parliamentarians to only those with attendances
    return [
        p for p in active_parliamentarians
        if p.id in parliamentarians_with_attendances
    ]


def get_parties_with_settlements(
    session: Session,
    start_date: date,
    end_date: date
) -> list[Party]:
    """
    Get all parties that had active members with attendances during the
    specified period.

    This function ensures accurate party filtering by checking that
    parliamentarians were active members of their party at the time of each
    attendance, properly handling cases where parliamentarians switch parties
    or have changing membership dates.

    """

    return (
        session.query(Party)
        .filter(
            Party.id.in_(
                session.query(PASParliamentarianRole.party_id)
                .join(PASParliamentarian)
                .join(
                    Attendence,
                    PASParliamentarian.id == Attendence.parliamentarian_id,
                )
                .filter(
                    Attendence.date >= start_date,
                    Attendence.date <= end_date,
                    PASParliamentarianRole.party_id.isnot(None),
                    (
                        PASParliamentarianRole.start.is_(None)
                        | (PASParliamentarianRole.start <= Attendence.date)
                    ),
                    (
                        PASParliamentarianRole.end.is_(None)
                        | (PASParliamentarianRole.end >= Attendence.date)
                    ),
                )
                .distinct()
            )
        )
        .order_by(Party.name)
        .all()
    )


<<<<<<< HEAD
def is_parliamentarian(user: User | None) -> bool:
    """Check if a user has parliamentarian role."""
    parls = {'parliamentarian', 'commission_president'}
    if not user:
        return False
    if user.role in parls:
        return True
    return False


def is_parliamentarian_role(role: str | None) -> bool:
    """Check if a role is a parliamentarian role."""
    parls = {'parliamentarian', 'commission_president'}
    return role in parls if role else False


def get_active_commission_memberships(
    user: User | None
) -> list[PASCommissionMembership]:
    """Get active commission memberships for a parliamentarian user."""
    if (not user or not hasattr(user, 'parliamentarian')
            or not user.parliamentarian):
        return []

    parliamentarian = user.parliamentarian
    return [
        m for m in parliamentarian.commission_memberships
        if not m.end or m.end >= date.today()
    ]
=======
def get_commissions_with_memberships(
    session: Session,
    start_date: date,
    end_date: date
) -> list[PASCommission]:
    """
    Get all commissions that had active memberships during the
    specified period.

    This function ensures accurate commission filtering by checking that
    commissions had active members during the period, properly handling
    cases where memberships have changing dates.
    """

    return (
        session.query(PASCommission)
        .filter(
            PASCommission.id.in_(
                session.query(PASCommissionMembership.commission_id)
                .filter(
                    (
                        PASCommissionMembership.start.is_(None)
                        | (PASCommissionMembership.start <= end_date)
                    ),
                    (
                        PASCommissionMembership.end.is_(None)
                        | (PASCommissionMembership.end >= start_date)
                    ),
                )
                .distinct()
            )
        )
        .order_by(PASCommission.name)
        .all()
    )
>>>>>>> 8056ea82


# FIXME: Should these two functions be a CLI command instead? Maybe switch
#        to `click.echo` from `print` depending on the answer.
def debug_party_export(
    settlement_run: SettlementRun,
    request: TownRequest,
    party: Party
) -> None:
    """Debug function to trace party export data retrieval"""
    session = request.session

    # 1. Check basic party info
    print(f'Party ID: {party.id}, Name: {party.name}')  # noqa: T201

    # 2. Check date range
    print(f'Date range: {settlement_run.start} to {settlement_run.end}')  # noqa: T201

    # 3. Get all attendances without party filter first
    base_attendances = (
        AttendenceCollection(session)
        .query()
        .filter(
            Attendence.date >= settlement_run.start,
            Attendence.date <= settlement_run.end
        )
        .all()
    )
    print(f'Total attendances in date range: {len(base_attendances)}')  # noqa: T201

    # 4. Check parliamentarian roles
    for attendance in base_attendances:
        parl = attendance.parliamentarian
        print(f'\nParliamentarian: {parl.first_name} {parl.last_name}')  # noqa: T201
        print(f'Attendance date: {attendance.date}')  # noqa: T201

        roles = session.query(PASParliamentarianRole).filter(
            PASParliamentarianRole.parliamentarian_id == parl.id,
            PASParliamentarianRole.party_id == party.id,
            ).all()

        print('Roles:')  # noqa: T201
        for role in roles:
            print(f'- Start: {role.start}, End: {role.end}')  # noqa: T201

        # Check if this attendance should be included
        should_include = any(
            (role.start is None or role.start <= attendance.date) and
            (role.end is None or role.end >= attendance.date)
            for role in roles
        )
        print(f'Should include: {should_include}')  # noqa: T201

    # 5. Try the actual party filter
    party_attendances = (
        AttendenceCollection(session)
        .by_party(
            party_id=str(party.id),
            start_date=settlement_run.start,
            end_date=settlement_run.end
        )
        .query()
        .all()
    )
    print(f'\nFinal filtered attendances: {len(party_attendances)}')  # noqa: T201


def debug_party_export2(
    request: TownRequest,
    party: Party
) -> None:
    session = request.session
    print(f'Party ID: {party.id}')  # noqa: T201

    # Check roles directly
    all_roles = session.query(PASParliamentarianRole).filter(
        PASParliamentarianRole.party_id == party.id
    ).all()
    print(f'\nTotal roles for party: {len(all_roles)}')  # noqa: T201
    for role in all_roles:
        print(f'Role: {role.party_id} -> {role.parliamentarian_id}')  # noqa: T201

    # Check all parties
    all_parties = session.query(Party).all()
    print('\nAll parties:')  # noqa: T201
    for p in all_parties:
        print(f'ID: {p.id}, Name: {p.name}')  # noqa: T201<|MERGE_RESOLUTION|>--- conflicted
+++ resolved
@@ -10,16 +10,12 @@
 from decimal import Decimal
 from babel.numbers import format_decimal
 from datetime import date
+from uuid import UUID
 
 
 from typing import TYPE_CHECKING
-from uuid import UUID
 if TYPE_CHECKING:
     from onegov.pas.models import SettlementRun
-<<<<<<< HEAD
-    from onegov.pas.models.commission_membership import PASCommissionMembership
-=======
->>>>>>> 8056ea82
     from onegov.pas.models.attendence import Attendence
     from onegov.town6.request import TownRequest
     from onegov.user import User
@@ -161,7 +157,6 @@
     )
 
 
-<<<<<<< HEAD
 def is_parliamentarian(user: User | None) -> bool:
     """Check if a user has parliamentarian role."""
     parls = {'parliamentarian', 'commission_president'}
@@ -191,7 +186,8 @@
         m for m in parliamentarian.commission_memberships
         if not m.end or m.end >= date.today()
     ]
-=======
+
+
 def get_commissions_with_memberships(
     session: Session,
     start_date: date,
@@ -227,7 +223,6 @@
         .order_by(PASCommission.name)
         .all()
     )
->>>>>>> 8056ea82
 
 
 # FIXME: Should these two functions be a CLI command instead? Maybe switch
