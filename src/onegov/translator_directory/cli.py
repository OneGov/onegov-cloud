import click
import re
import transaction

from datetime import datetime
from onegov.core.cli import command_group
from onegov.core.crypto import random_password
from onegov.core.csv import CSVFile
<<<<<<< HEAD
from onegov.fsi.cli import fetch_users
from onegov.translator_directory.collections.translator import \
    TranslatorCollection
=======
from onegov.translator_directory import log
>>>>>>> 5a35f84e
from onegov.translator_directory.constants import CERTIFICATES
from onegov.translator_directory.models.certificate import \
    LanguageCertificate
from onegov.translator_directory.models.language import Language
from onegov.translator_directory.models.translator import Translator
from onegov.translator_directory.utils import update_drive_distances, \
    geocode_translator_addresses
<<<<<<< HEAD
from onegov.user import UserCollection
=======
from onegov.user import User
from onegov.user.auth.clients import LDAPClient
from onegov.user.auth.provider import ensure_user
from onegov.user.sync import ZugUserSource
from sqlalchemy import or_, and_
>>>>>>> 5a35f84e


cli = command_group()


def with_open(func):
    def _read(*args):
        with open(args[0], 'rb') as f:
            file = CSVFile(
                f,
                encoding='utf-8'
            )
            return func(file, *args[1:])
    return _read


skip_languages = ['-', 'Kein Einsatz']

# pattern that deals with languages containing commas within brackets
lang_split_pattern = re.compile(r',(?![^\(\[]*[\]\)])')


def parse_language_field(languages):
    """The fields can have commas in it, so we can not split by comma"""
    if not languages:
        return
    for lang in lang_split_pattern.split(languages):
        if not lang or lang in skip_languages:
            continue
        yield lang.strip()


@with_open
def import_languages(csvfile, session):
    all_languages = set()

    def add_languages(languages):
        for lang in parse_language_field(languages):
            all_languages.add(lang)

    for line in csvfile.lines:

        add_languages(line.muttersprache)
        add_languages(line.sprachen_wort)
        add_languages(line.sprachen_schrift)

    session.bulk_insert_mappings(
        Language, ({'name': name} for name in all_languages)
    )
    session.flush()
    click.secho(f'Imported {len(all_languages)} languages')


@with_open
def import_certifcates(csvfile, session):
    all_certs = set()

    def parse(certs):
        for cert in certs.split(', '):
            all_certs.add(cert.strip())

    for line in csvfile.lines:
        parse(line.zertifikate)

    session.bulk_insert_mappings(
        LanguageCertificate,
        ({'name': name} for name in all_certs)
    )

    session.flush()
    click.secho(f'Imported {len(all_certs)} certificates')


def parse_gender(field):
    if not field:
        return 'N'
    if field == 'Männlich':
        return 'M'
    return 'F'


def parse_date(field):
    if field:
        return datetime.strptime(field, '%Y-%m-%d')


def parse_confirm_name_reveal(line):
    field = line.zustimmung_namensbekanntgabe
    if field or field == 'Ja':
        return True
    return False


def get_languages(names, session):
    if names is None:
        return
    langs = session.query(Language).filter(Language.name.in_(names)).all()
    assert len(langs) == len(names)
    return langs


def get_certificates(certs, session):
    if not certs:
        return []
    return session.query(LanguageCertificate).filter(
        LanguageCertificate.name.in_(certs)).all()


def parse_certificates(field):
    if not field or field == '-':
        return
    certs = field.split(', ')
    for cert in certs:
        if cert not in CERTIFICATES:
            raise ValueError(f"Can't import unknown certificate {field}")
    return certs


def parse_boolean(field):
    if field and field == 'Ja':
        return True
    return False


def parse_distance(field):
    if not field:
        return None
    return float(field)


def parse_phone(field):
    if not field or field == '-':
        return
    return field


@with_open
def import_translators(csvfile, session):
    count = 0
    for line in csvfile.lines:
        try:
            pers_id = int(line.personal_nr)
        except ValueError:
            pers_id = None

        assert line.name
        assert line.vorname
        count += 1
        trs = Translator()

        trs.pers_id = pers_id
        trs.last_name = line.name
        trs.first_name = line.vorname
        trs.gender = parse_gender(line.geschlecht)
        trs.date_of_birth = parse_date(line.geburtsdatum)
        trs.nationality = line.staatsangehorigkeit
        trs.address = line.adresse
        trs.zip_code = line.plz
        trs.city = line.ort
        trs.drive_distance = parse_distance(line.wegberechnung)
        trs.social_sec_number = line.ahv_nr
        trs.bank_name = line.bank_name
        trs.bank_address = line.bank_adresse
        trs.iban = line.iban
        trs.account_owner = line.bank_konto_lautet_auf
        trs.email = line.e_mail
        trs.tel_private = parse_phone(line.telefon_privat)
        trs.tel_mobile = parse_phone(line.natel)
        trs.tel_office = parse_phone(line.telefon_geschaft)
        trs.availability = line.erreich_und_verfugbarkeit
        trs.confirm_name_reveal = parse_confirm_name_reveal(line)
        trs.date_of_application = parse_date(line.bewerbung)
        trs.date_of_decision = parse_date(line.entscheid_datum)
        trs.occupation = line.berufliche_qualifikation_tatigkeit
        trs.proof_of_preconditions = parse_phone(
            line.nachweis_der_voraussetzungen)
        trs.agency_references = line.referenzen_behorden
        trs.education_as_interpreter = parse_boolean(
            line.ausbildung_ubersetzen_dolmetschen)
        trs.certificates = get_certificates(
            parse_certificates(line.zertifikate), session)
        trs.comments = line.bemerkungen
        trs.other_certificates = line.andere_zertifikate
        trs.operation_comments = line.besondere_hinweise_einsatzmoglichkeiten

        trs.mother_tongues = get_languages(
            tuple(parse_language_field(line.muttersprache)), session
        )
        trs.spoken_languages = get_languages(
            tuple(parse_language_field(line.sprachen_wort)), session)

        trs.written_languages = get_languages(
            tuple(parse_language_field(line.sprachen_wort)), session
        )
        trs.imported = True

        session.add(trs)
        session.flush()

    click.secho(f'Imported {count} translators')


def clear_all_records(session):
    for translator in session.query(Translator):
        session.delete(translator)
    for certificate in session.query(LanguageCertificate):
        session.delete(certificate)
    for language in session.query(Language):
        session.delete(language)


def import_translator_file(session, path, clear):
    if clear:
        clear_all_records(session)
    import_certifcates(path, session)
    import_languages(path, session)
    import_translators(path, session)


@cli.command(name='import', context_settings={'singular': True})
@click.option('--path', required=True)
@click.option('--clear', is_flag=True)
def do_import(path, clear):

    def execute(request, app):
        return import_translator_file(request.session, path, clear)
    return execute


def fetch_users(app, session, ldap_server, ldap_username, ldap_password,
                admin_group, editor_group, verbose=False,
                skip_deactivate=False, dry_run=False):
    """ Implements the fetch-users cli command. """

    admin_group = admin_group.lower()
    editor_group = editor_group.lower()

    sources = ZugUserSource.factory(verbose=verbose)

    def users(connection):
        for src in sources:
            for base, search_filter, attrs in src.bases_filters_attributes:
                success = connection.search(
                    base, search_filter, attributes=attrs
                )
                if not success:
                    log.error("Error importing events", exc_info=True)
                    raise RuntimeError(
                        f"Could not query '{base}' "
                        f"with filter '{search_filter}'"
                    )

                yield from src.map_entries(
                    connection.entries,
                    admin_group=admin_group,
                    editor_group=editor_group,
                    base=base,
                    search_filter=search_filter
                )

    def handle_inactive(synced_ids):
        inactive = session.query(User).filter(
            and_(
                User.id.notin_(synced_ids),
                or_(
                    User.source == 'ldap',
                    User.role == 'member'
                )
            )
        )
        for ix, user_ in enumerate(inactive):
            if user_.active:
                log.info(f'Deactivating inactive user {user_.username}')
            user_.active = False

            if not dry_run:
                if ix % 200 == 0:
                    app.es_indexer.process()

    client = LDAPClient(ldap_server, ldap_username, ldap_password)
    client.try_configuration()
    count = 0
    synced_users = []
    for ix, data in enumerate(users(client.connection)):

        if data['type'] == 'ldap':
            source = 'ldap'
            source_id = data['source_id']
            force_role = True
        elif data['type'] == 'regular':
            source = None
            source_id = None
            force_role = False
        else:
            log.error("Unknown auth provider", exc_info=False)
            raise NotImplementedError()

        user = ensure_user(
            source=source,
            source_id=source_id,
            session=session,
            username=data['mail'],
            role=data['role'],
            force_role=force_role,
            force_active=True
        )

        synced_users.append(user.id)

        count += 1
        if not dry_run:
            if ix % 200 == 0:
                app.es_indexer.process()

    log.info(f'Synchronized {count} users')

    if not skip_deactivate:
        handle_inactive(synced_users)

    if dry_run:
        transaction.abort()


@cli.command(name='fetch-users', context_settings={'singular': True})
@click.option('--ldap-server', required=True)
@click.option('--ldap-username', required=True)
@click.option('--ldap-password', required=True)
@click.option('--admin-group', required=True, help='group id for role admin')
@click.option('--editor-group', required=True, help='group id for role editor')
@click.option('--verbose', is_flag=True, default=False)
@click.option('--skip-deactivate', is_flag=True, default=False)
@click.option('--dry-run', is_flag=True, default=False)
def fetch_users_cli(
        ldap_server,
        ldap_username,
        ldap_password,
        admin_group,
        editor_group,
        verbose,
        skip_deactivate,
        dry_run
):
    """ Updates the list of users by fetching matching users
    from a remote LDAP server.

    This is currently highly specific for the Canton of Zug and therefore most
    values are hard-coded.

    Example:

        onegov-translator --select /translator_directory/zug fetch-users \\
            --ldap-server 'ldaps://1.2.3.4' \\
            --ldap-username 'foo' \\
            --ldap-password 'bar' \\
            --admin-group 'ou=Admins' \\
            --editor-group 'ou=Editors'

    """

    def execute(request, app):
        fetch_users(
            app,
            request.session,
            ldap_server,
            ldap_username,
            ldap_password,
            admin_group,
            editor_group,
            verbose,
            skip_deactivate,
            dry_run
        )

    return execute


@cli.command(name='update-drive-distance', context_settings={'singular': True})
@click.option('--dry-run/-no-dry-run', default=False)
@click.option('--only-empty/--all', default=True)
@click.option(
    '--tolerance-factor',
    help='Do not overwrite existing distances if off by +- a factor',
    default=0.3,
    type=float
)
@click.option(
    '--max-tolerance',
    type=int,
    help='Tolerate this maximum deviation (km) from an old saved distance',
    default=15
)
@click.option(
    '--max-distance',
    type=int,
    help='Do accept routes longer than this distance (km)',
    default=300
)
def drive_distances_cli(
        dry_run, only_empty, tolerance_factor, max_tolerance, max_distance):

    def get_distances(request, app):

        tot, routes_found, distance_changed, no_routes, tolerance_failed = \
            update_drive_distances(
                request,
                only_empty,
                tolerance_factor,
                max_tolerance,
                max_distance
            )

        click.secho(f'Directions not found: {len(no_routes)}/{tot}',
                    fg='yellow')

        click.secho(f'Over tolerance: {len(tolerance_failed)}/{routes_found}',
                    fg='yellow')

        if no_routes:
            click.secho(
                'Listing all translators whose directions could not be found')
            for trs in no_routes:
                click.secho(f'- {request.link(trs, name="edit")}')

        if tolerance_failed:
            click.secho(
                'Listing all translators who failed distance check')

            for trs, new_dist in tolerance_failed:
                click.secho(f'- {request.link(trs, name="edit")}')
                click.secho(f'  old: {trs.drive_distance}; new: {new_dist}')

        if dry_run:
            transaction.abort()

    return get_distances


@cli.command(name='geocode', context_settings={'singular': True})
@click.option('--dry-run/-no-dry-run', default=False)
@click.option('--only-empty/--all', default=True)
def geocode_cli(dry_run, only_empty):

    def do_geocode(request, app):

        if not app.mapbox_token:
            click.secho('No mapbox token found, aborting...', fg='yellow')
            return

        trs_total, total, geocoded, skipped, not_found = \
            geocode_translator_addresses(
                request, only_empty,
                bbox=None
            )

        click.secho(f'{total} translators of {trs_total} have an address')
        click.secho(f'Changed: {geocoded}/{total-skipped}, '
                    f'skipped: {skipped}/{total}',
                    fg='green')
        click.secho(f'Coordinates not found: '
                    f'{len(not_found)}/{total-skipped}',
                    fg='yellow')

        click.secho('Listing all translators whose address could not be found')
        for trs in not_found:
            click.secho(f'- {request.link(trs, name="edit")}')

        if dry_run:
            transaction.abort()

    return do_geocode


@cli.command(name='update-accounts', context_settings={'singular': True})
@click.option('--dry-run/-no-dry-run', default=False)
def update_accounts_cli(dry_run):
    """ Updates user accounts for translators. """

    def do_create_accounts(request, app):

        translators = TranslatorCollection(
            request.session, user_role='admin', order_by='email'
        )
        for translator in translators.query():
            translators.update_user(translator, translator.email)

        if dry_run:
            transaction.abort()

    return do_create_accounts<|MERGE_RESOLUTION|>--- conflicted
+++ resolved
@@ -4,15 +4,11 @@
 
 from datetime import datetime
 from onegov.core.cli import command_group
-from onegov.core.crypto import random_password
 from onegov.core.csv import CSVFile
-<<<<<<< HEAD
 from onegov.fsi.cli import fetch_users
 from onegov.translator_directory.collections.translator import \
     TranslatorCollection
-=======
 from onegov.translator_directory import log
->>>>>>> 5a35f84e
 from onegov.translator_directory.constants import CERTIFICATES
 from onegov.translator_directory.models.certificate import \
     LanguageCertificate
@@ -20,15 +16,11 @@
 from onegov.translator_directory.models.translator import Translator
 from onegov.translator_directory.utils import update_drive_distances, \
     geocode_translator_addresses
-<<<<<<< HEAD
-from onegov.user import UserCollection
-=======
 from onegov.user import User
 from onegov.user.auth.clients import LDAPClient
 from onegov.user.auth.provider import ensure_user
 from onegov.user.sync import ZugUserSource
 from sqlalchemy import or_, and_
->>>>>>> 5a35f84e
 
 
 cli = command_group()
