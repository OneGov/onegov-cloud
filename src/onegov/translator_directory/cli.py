--- conflicted
+++ resolved
@@ -259,11 +259,7 @@
 
     sources = ZugUserSource.factory(verbose=verbose)
 
-<<<<<<< HEAD
-    translators = TranslatorCollection(session, user_role='admin')
-=======
     translators = TranslatorCollection(app, user_role='admin')
->>>>>>> ae691719
     translators = {translator.email for translator in translators.query()}
 
     def users(connection):
@@ -510,11 +506,7 @@
 
     def do_update_accounts(request, app):
 
-<<<<<<< HEAD
-        translators = TranslatorCollection(request.session, user_role='admin')
-=======
         translators = TranslatorCollection(request.app, user_role='admin')
->>>>>>> ae691719
         for translator in translators.query():
             translators.update_user(translator, translator.email)
 
