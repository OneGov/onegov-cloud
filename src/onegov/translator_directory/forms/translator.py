--- conflicted
+++ resolved
@@ -198,16 +198,10 @@
         fieldset=_('Personal Information')
     )
 
-<<<<<<< HEAD
     nationalities = ChosenSelectMultipleField(
         label=_('Nationality(ies)'),
         validators=[Optional()],
         choices=[],  # will be filled in on_request
-=======
-    nationality = StringField(
-        label=_('Nationality'),
-        validators=[InputRequired()],
->>>>>>> ffbae8ab
         fieldset=_('Personal Information')
     )
 
