import re

from cached_property import cached_property
from wtforms import SelectField, StringField, BooleanField, TextAreaField, \
    RadioField, FloatField
from wtforms.fields.html5 import DateField, EmailField, IntegerField
from wtforms.validators import (
    InputRequired, Email, Optional, ValidationError, Length
)

from onegov.form import Form
from onegov.form.fields import ChosenSelectMultipleField, MultiCheckboxField, \
    TagsField

from onegov.form.validators import ValidPhoneNumber, \
    ValidSwissSocialSecurityNumber, StrictOptional, Stdnum
from onegov.gis import CoordinatesField
from onegov.translator_directory import _
from onegov.translator_directory.collections.certificate import \
    LanguageCertificateCollection
from onegov.translator_directory.collections.language import LanguageCollection
from onegov.translator_directory.collections.translator import order_cols, \
    TranslatorCollection
from onegov.translator_directory.constants import (
    full_text_max_chars, GENDERS, ADMISSIONS,
    INTERPRETING_TYPES, PROFESSIONAL_GUILDS
)
from onegov.translator_directory.forms.mixins import DrivingDistanceMixin
from onegov.translator_directory.models.translator import Translator, \
    mother_tongue_association_table, \
    spoken_association_table, written_association_table, \
    certificate_association_table


class FormChoicesMixin:

    @property
    def available_languages(self):
        return LanguageCollection(self.request.session).query()

    @property
    def available_certificates(self):
        return LanguageCertificateCollection(self.request.session).query()

    @property
    def available_additional_guilds(self):
        translators = TranslatorCollection(self.request.app)
        return translators.available_additional_professional_guilds

    @cached_property
    def language_choices(self):
        return tuple(
            (str(lang.id), lang.name) for lang in self.available_languages
        )

    @cached_property
    def certificate_choices(self):
        return tuple(
            (str(cert.id), cert.name) for cert in self.available_certificates
        )

    @cached_property
    def gender_choices(self):
        return tuple(
            (id_, self.request.translate(choice))
            for id_, choice in GENDERS.items()
        )

    @staticmethod
    def get_ids(model, attr):
        return [
            str(item.id) for item in getattr(model, attr)
        ]

    @cached_property
    def interpret_types_choices(self):
        return tuple(
            (k, self.request.translate(v))
            for k, v in INTERPRETING_TYPES.items()
        )

    @cached_property
    def guilds_choices(self):
        result = [
            (k, self.request.translate(v))
            for k, v in PROFESSIONAL_GUILDS.items()
        ]
        result.extend([(k, k) for k in self.available_additional_guilds])
        return sorted(result, key=lambda x: x[1].upper())


class EditorTranslatorForm(Form, FormChoicesMixin):

    pers_id = IntegerField(
        label=_('Personal ID'),
        validators=[Optional()]
    )

    def update_model(self, model):
        model.pers_id = self.pers_id.data or None


class TranslatorForm(Form, FormChoicesMixin, DrivingDistanceMixin):

    pers_id = IntegerField(
        label=_('Personal ID'),
        validators=[Optional()]
    )

    admission = RadioField(
        label=_('Admission'),
        choices=tuple(
            (id_, label) for id_, label in ADMISSIONS.items()
        ),
        default=list(ADMISSIONS)[0]
    )

    withholding_tax = BooleanField(
        label=_('Withholding tax'),
        default=False
    )

    self_employed = BooleanField(
        label=_('Self-employed'),
        default=False
    )

    last_name = StringField(
        label=_('Last name'),
        validators=[InputRequired()],
        fieldset=_('Personal Information')
    )

    first_name = StringField(
        label=_('First name'),
        validators=[InputRequired()],
        fieldset=_('Personal Information')
    )

    gender = SelectField(
        label=_('Gender'),
        validators=[StrictOptional()],
        choices=[],
        fieldset=_('Personal Information')
    )

    date_of_birth = DateField(
        label=_('Date of birth'),
        validators=[Optional()],
        fieldset=_('Personal Information')
    )

    nationality = StringField(
        label=_('Nationality'),
        validators=[Optional()],
        fieldset=_('Personal Information')
    )

    coordinates = CoordinatesField(
        label=_("Location"),
        description=_(
            "Search for the exact address to set a marker. The address fields "
            "beneath are filled out automatically."
        ),
        fieldset=_("Address"),
        render_kw={'data-map-type': 'marker'}
    )

    address = StringField(
        label=_('Street and house number'),
        fieldset=_('Address')
    )

    zip_code = StringField(
        label=_('Zip Code'),
        fieldset=_('Address')
    )

    city = StringField(
        label=_('City'),
        fieldset=_('Address')
    )

    drive_distance = FloatField(
        label=_('Drive distance (km)'),
        validators=[Optional()],
        fieldset=_('Address'),
    )

    social_sec_number = StringField(
        label=_('Swiss social security number'),
        validators=[Optional(), ValidSwissSocialSecurityNumber()],
        fieldset=_('Identification / bank account')
    )

    bank_name = StringField(
        label=_('Bank name')
    )

    bank_address = StringField(
        label=_('Bank address')
    )

    account_owner = StringField(
        label=_('Account owner')
    )

    iban = StringField(
        label=_('IBAN'),
        validators=[Optional(), Stdnum(format='iban')]
    )

    email = EmailField(
        label=_('Email'),
        validators=[Optional(), Email()],
        fieldset=_('Contact information')
    )

    tel_mobile = StringField(
        label=_('Mobile Number'),
        validators=[Optional(), ValidPhoneNumber()],
    )

    tel_private = StringField(
        label=_('Private Phone Number'),
        validators=[Optional(), ValidPhoneNumber()],
    )

    tel_office = StringField(
        label=_('Office Phone Number'),
        validators=[Optional(), ValidPhoneNumber()],
    )

    availability = StringField(
        label=_('Availability'),
    )

    operation_comments = TextAreaField(
        label=_('Comments on possible field of application'),
        render_kw={'rows': 3}
    )

    confirm_name_reveal = BooleanField(
        label=_('Name revealing confirmation'),
        fieldset=_('Legal information'),
        description=_('Consent to the disclosure of the name '
                      'to other persons and authorities')
    )

    date_of_application = DateField(
        label=_('Date of application'),
        validators=[Optional()],
        fieldset=_('Admission to the directory')
    )

    date_of_decision = DateField(
        label=_('Date of decision'),
        validators=[Optional()],
    )

    mother_tongues_ids = ChosenSelectMultipleField(
        label=_('Mother tongues'),
        validators=[InputRequired()],
        choices=[],
        fieldset=_('Language training and expertise')
    )

    spoken_languages_ids = ChosenSelectMultipleField(
        label=_('Spoken languages'),
        validators=[StrictOptional()],
        choices=[]
    )

    written_languages_ids = ChosenSelectMultipleField(
        label=_('Written languages'),
        validators=[StrictOptional()],
        choices=[]
    )

    expertise_professional_guilds = MultiCheckboxField(
        label=_('Expertise by professional guild'),
        choices=[
            (id_, label) for id_, label in PROFESSIONAL_GUILDS.items()
        ]
    )

    expertise_professional_guilds_other = TagsField(
        label=_('Expertise by professional guild: other')
    )

    expertise_interpreting_types = MultiCheckboxField(
        label=_('Expertise by interpreting type'),
        choices=[
            (id_, label) for id_, label in INTERPRETING_TYPES.items()
        ]
    )

    proof_of_preconditions = StringField(
        label=_('Proof of preconditions')
    )

    agency_references = TextAreaField(
        label=_('Agency references'),
        validators=[InputRequired()],
        render_kw={'rows': 3}
    )

    education_as_interpreter = BooleanField(
        label=_('Education as interpreter'),
        default=False
    )

    certificates_ids = ChosenSelectMultipleField(
        label=_('Language Certificates'),
        validators=[Optional()],
        choices=[]
    )

    comments = TextAreaField(
        label=_('Comments')
    )

    for_admins_only = BooleanField(
        label=_('Hidden'),
        default=False
    )

    @property
    def lang_collection(self):
        return LanguageCollection(self.request.session)

    @property
    def cert_collection(self):
        return LanguageCertificateCollection(self.request.session)

    @property
    def certificates(self):
        return self.cert_collection.by_ids(self.certificates_ids.data)

    @property
    def mother_tongues(self):
        return self.lang_collection.by_ids(self.mother_tongues_ids.data)

    @property
    def spoken_languages(self):
        return self.lang_collection.by_ids(self.spoken_languages_ids.data)

    @property
    def written_languages(self):
        return self.lang_collection.by_ids(self.written_languages_ids.data)

    special_fields = {
        'mother_tongues_ids': mother_tongue_association_table,
        'spoken_languages_ids': spoken_association_table,
        'written_languages_ids': written_association_table,
        'certificates_ids': certificate_association_table
    }

    # Here come the actual file fields to upload stuff

    def on_request(self):
        self.request.include('tags-input')
        self.gender.choices = self.gender_choices
        self.mother_tongues_ids.choices = self.language_choices
        self.spoken_languages_ids.choices = self.language_choices
        self.written_languages_ids.choices = self.language_choices
        self.certificates_ids.choices = self.certificate_choices

    def get_useful_data(self):
        """Do not use to update and instance of a translator."""
        data = super().get_useful_data(
            exclude={'csrf_token', *self.special_fields.keys()}
        )

        data['email'] = data['email'] or None
        data['mother_tongues'] = self.mother_tongues
        data['spoken_languages'] = self.spoken_languages
        data['written_languages'] = self.written_languages
        data['certificates'] = self.certificates
        return data

    def validate_zip_code(self, field):
        if field.data and not re.match(r'\d{4}', field.data):
            raise ValidationError(_('Zip code must consist of 4 digits'))

    def validate_email(self, field):
        if field.data:
            field.data = field.data.lower()
        if isinstance(self.model, Translator):
            if str(self.model.email) == field.data:
                return
        query = self.request.session.query
        trs = query(Translator).filter_by(email=field.data).first()
        if trs:
            raise ValidationError(
                _("A translator with this email already exists"))

    def update_association(self, model, db_field, suffix):
        field = f'{db_field}{suffix}'
        setattr(model, db_field, [])
        if not getattr(self, field).data:
            return
        for item in getattr(self, db_field):
            getattr(model, db_field).append(item)

    def update_model(self, model):
<<<<<<< HEAD
        translators = TranslatorCollection(self.request.session)
=======
        translators = TranslatorCollection(self.request.app)
>>>>>>> ae691719
        translators.update_user(model, self.email.data)

        model.first_name = self.first_name.data
        model.last_name = self.last_name.data
        model.iban = self.iban.data
        model.pers_id = self.pers_id.data or None
        model.admission = self.admission.data
        model.withholding_tax = self.withholding_tax.data
        model.self_employed = self.self_employed.data
        model.gender = self.gender.data
        model.date_of_birth = self.date_of_birth.data or None
        model.nationality = self.nationality.data or None
        model.address = self.address.data or None
        model.zip_code = self.zip_code.data or None
        model.city = self.city.data or None
        model.drive_distance = self.drive_distance.data or None
        model.social_sec_number = self.social_sec_number.data or None
        model.bank_name = self.bank_name.data or None
        model.bank_address = self.bank_address.data or None
        model.account_owner = self.account_owner.data or None
        model.email = self.email.data or None
        model.tel_mobile = self.tel_mobile.data or None
        model.tel_private = self.tel_private.data or None
        model.tel_office = self.tel_office.data or None
        model.availability = self.availability.data or None
        model.confirm_name_reveal = self.confirm_name_reveal.data
        model.date_of_application = self.date_of_application.data or None
        model.date_of_decision = self.date_of_decision.data or None
        model.proof_of_preconditions = self.proof_of_preconditions.data or None
        model.agency_references = self.agency_references.data or None
        model.education_as_interpreter = self.education_as_interpreter.data
        model.comments = self.comments.data or None
        model.for_admins_only = self.for_admins_only.data
        model.operation_comments = self.operation_comments.data or None
        model.coordinates = self.coordinates.data

        self.update_association(model, 'mother_tongues', '_ids')
        self.update_association(model, 'spoken_languages', '_ids')
        self.update_association(model, 'written_languages', '_ids')
        self.update_association(model, 'certificates', '_ids')

        model.expertise_professional_guilds = \
            self.expertise_professional_guilds.data
        model.expertise_professional_guilds_other = \
            self.expertise_professional_guilds_other.data
        model.expertise_interpreting_types = \
            self.expertise_interpreting_types.data


class TranslatorSearchForm(Form, FormChoicesMixin):

    spoken_langs = ChosenSelectMultipleField(
        label=_('Spoken languages'),
        choices=[]
    )

    written_langs = ChosenSelectMultipleField(
        label=_('Written languages'),
        choices=[]
    )

    interpret_types = ChosenSelectMultipleField(
        label=_('Expertise by interpreting type'),
        choices=[]
    )

    guilds = ChosenSelectMultipleField(
        label=_('Expertise by professional guild'),
        choices=[]
    )

    order_by = RadioField(
        label=_('Order by'),
        choices=(
            (order_cols[0], _('Last name')),
            (order_cols[1], _('Drive distance')),
        ),
        default=order_cols[0]
    )

    order_desc = RadioField(
        label=_("Order direction"),
        choices=(
            ('0', _("Ascending")),
            ('1', _("Descending"))
        ),
        default='0'
    )

    search = StringField(
        label=_('Search in first and last name'),
        validators=[Optional(), Length(max=full_text_max_chars)]
    )

    def apply_model(self, model):

        if model.spoken_langs:
            self.spoken_langs.data = model.spoken_langs

        if model.written_langs:
            self.written_langs.data = model.written_langs
        self.order_by.data = model.order_by
        self.order_desc.data = model.order_desc and '1' or '0'
        self.search.data = model.search
        self.interpret_types.data = model.interpret_types or []
        self.guilds.data = model.guilds or []

    def update_model(self, model):
        model.spoken_langs = self.spoken_langs.data
        model.written_langs = self.written_langs.data
        model.order_by = self.order_by.data
        model.order_desc = self.order_desc.data == '1' and True or False
        model.search = self.search.data
        model.interpret_types = self.interpret_types.data
        model.guilds = self.guilds.data

    def on_request(self):
        self.spoken_langs.choices = self.language_choices
        self.written_langs.choices = self.language_choices
        self.guilds.choices = self.guilds_choices
        self.interpret_types.choices = self.interpret_types_choices<|MERGE_RESOLUTION|>--- conflicted
+++ resolved
@@ -404,11 +404,7 @@
             getattr(model, db_field).append(item)
 
     def update_model(self, model):
-<<<<<<< HEAD
-        translators = TranslatorCollection(self.request.session)
-=======
         translators = TranslatorCollection(self.request.app)
->>>>>>> ae691719
         translators.update_user(model, self.email.data)
 
         model.first_name = self.first_name.data
