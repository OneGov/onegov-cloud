msgid ""
msgstr ""
"Project-Id-Version: PACKAGE 1.0\n"
<<<<<<< HEAD
"POT-Creation-Date: 2022-05-29 09:59+0200\n"
=======
"POT-Creation-Date: 2022-06-09 09:23+0200\n"
>>>>>>> 4f8e72cd
"PO-Revision-Date: 2020-03-05 14:36+0100\n"
"Last-Translator: Lukas Burkhard <lukas.burkhard@seantis.ch>\n"
"Language-Team: German\n"
"Language: de_CH\n"
"MIME-Version: 1.0\n"
"Content-Type: text/plain; charset=UTF-8\n"
"Content-Transfer-Encoding: 8bit\n"
"Generated-By: Lingua 3.12\n"
"Plural-Forms: nplurals=2; plural=(n != 1);\n"
"X-Generator: Poedit 2.3\n"

msgid "uncertified"
msgstr "nicht zertifiziert / Einsatz Dringlichkeit"

msgid "in progress"
msgstr "im Zulassungsverfahren"

msgid "certified"
msgstr "zertifiziert"

msgid "masculin"
msgstr "Männlich"

msgid "feminin"
msgstr "Weiblich"

msgid "neutral"
msgstr "Neutral"

msgid "Nutrition and agriculture"
msgstr "Ernährung und Landwirtschaft"

msgid "Economy"
msgstr "Wirtschaft"

msgid "Art and leisure"
msgstr "Kunst und Freizeit"

msgid "Business economics"
msgstr "Betriebswirtschaft"

msgid "Banking and finance"
msgstr "Banken und Finanzen"

msgid "Social science"
msgstr "Human- und Sozialwissenschaften"

msgid "Industry and service sector"
msgstr "Industrie und Dienstleistungssektor"

msgid "Engineering"
msgstr "Ingenieurwesen"

msgid "International relations and organisations"
msgstr "Internat. Beziehungen und internationale Organisationen"

msgid "Law and insurance industry"
msgstr "Recht und Versicherungswesen"

msgid "Military"
msgstr "Militär"

msgid "Medicine"
msgstr "Medizin"

msgid "Simultaneous interpreting"
msgstr "Simultandolmetschen"

msgid "Consecutive interpreting"
msgstr "Konsektutivdolmetschen"

msgid "Negotiation interpreting"
msgstr "Verhandlungsdolmetschen"

msgid "Whisper interpreting"
msgstr "Flüsterdolmetschen"

msgid "Telephone interpreting"
msgstr "Telefondolmetschen"

msgid "Written translations"
msgstr "Schriftliche Übersetzungen"

msgid "Logout"
msgstr "Abmelden"

msgid "Management"
msgstr "Verwaltung"

msgid "Files"
msgstr "Allg. Dateiablage"

msgid "Settings"
msgstr "Einstellungen"

msgid "Settings translator directory"
msgstr "Verzeichniseinstellungen"

<<<<<<< HEAD
msgid "Tickets"
msgstr "Tickets"

msgid "Ticket"
msgstr "Ticket"

msgid "My Tickets"
msgstr "Meine Tickets"

msgid "Open Tickets"
msgstr "Offene Tickets"

msgid "Pending Tickets"
msgstr "Tickets in Bearbeitung"

msgid "Closed Tickets"
msgstr "Abgeschlossene Tickets"
=======
msgid "Users"
msgstr "Benutzer"

msgid "Management"
msgstr "Verwaltung"
>>>>>>> 4f8e72cd

msgid "Login"
msgstr "Anmelden"

msgid "Translators"
msgstr "Übersetzer/innen"

msgid "Personal Information"
msgstr "Persönliche Informationen"

msgid "Languages"
msgstr "Sprachen"

msgid "Name"
msgstr "Name"

msgid "This field is required."
msgstr "Dieses Feld wird benötigt."

#, python-format
msgid "${language} already exists"
msgstr "${language} existiert bereits"

msgid "Home Location"
msgstr "Eigener Standort"

msgid "Voucher template"
msgstr "Abrechnungsvorlage"

msgid "Templates"
msgstr "Vorlagen"

msgid "Personal ID"
msgstr "Personal Nr."

msgid "Admission"
msgstr "Zulassung"

msgid "Withholding tax"
msgstr "Quellensteuer"

msgid "Self-employed"
msgstr "Selbständig"

msgid "Last name"
msgstr "Nachname"

msgid "First name"
msgstr "Vorname"

msgid "Gender"
msgstr "Geschlecht"

msgid "Date of birth"
msgstr "Geburtsdatum"

msgid "Nationality"
msgstr "Nationalität"

msgid "Location"
msgstr "Standort"

msgid ""
"Search for the exact address to set a marker. The address fields beneath are "
"filled out automatically."
msgstr ""
"Suchen Sie nach der exakten Addresse, um einen Marker zu setzen. Die Address-"
"Felder unterhalb werden automatisch ausgefüllt."

msgid "Address"
msgstr "Anschrift"

msgid "Street and house number"
msgstr "Strasse und Hausnummer"

msgid "Zip Code"
msgstr "PLZ"

msgid "City"
msgstr "Ort"

msgid "Drive distance (km)"
msgstr "Fahrdistanz (km)"

msgid "Swiss social security number"
msgstr "AHV-Nr."

msgid "Identification / bank account"
msgstr "Identifikation / Bankverbindung"

msgid "Bank name"
msgstr "Bank Name"

msgid "Bank address"
msgstr "Bank Adresse"

msgid "Account owner"
msgstr "Bank Konto lautend auf"

msgid "IBAN"
msgstr ""

msgid "Email"
msgstr ""

msgid "Contact information"
msgstr "Kontakt"

msgid "Mobile Number"
msgstr "Telefon Mobile"

msgid "Private Phone Number"
msgstr "Telefon Privat"

msgid "Office Phone Number"
msgstr "Telefon Geschäft"

msgid "Availability"
msgstr "Erreich- und Verfügbarkeit"

msgid "Comments on possible field of application"
msgstr "Besondere Hinweise Einsatzmöglichkeiten"

msgid "Name revealing confirmation"
msgstr "Zustimmung Namensbekanntgabe"

msgid "Legal information"
msgstr "Rechtliches"

msgid "Consent to the disclosure of the name to other persons and authorities"
msgstr "Zustimmung zur Bekanntgabe des Namens an weitere Personen und Behörden"

msgid "Date of application"
msgstr "Bewerbung Datum"

msgid "Admission to the directory"
msgstr "Zulassung ins Verzeichnis"

msgid "Date of decision"
msgstr "Entscheid Datum"

msgid "Mother tongues"
msgstr "Muttersprachen"

msgid "Language training and expertise"
msgstr "Sprachausbildung und Expertise"

msgid "Spoken languages"
msgstr "Sprachen Wort"

msgid "Written languages"
msgstr "Sprachen Schrift"

msgid "Expertise by professional guild"
msgstr "Fachkenntnisse nach Berufssparte"

msgid "Expertise by professional guild: other"
msgstr "Fachkenntnisse nach Berufssparte: andere"

msgid "Expertise by interpreting type"
msgstr "Fachkenntnisse nach Dolmetscherart"

msgid "Proof of preconditions"
msgstr "Nachweis der Voraussetzung"

msgid "Agency references"
msgstr "Referenzen Behörden"

msgid "Education as interpreter"
msgstr "Ausbildung Dolmetscher"

msgid "Language Certificates"
msgstr "Zertifikate"

msgid "Comments"
msgstr "Bemerkungen"

msgid "Hidden"
msgstr "Versteckt"

msgid "Zip code must consist of 4 digits"
msgstr "Postleitzahl muss aus 4 Ziffern bestehen"

msgid "A translator with this email already exists"
msgstr "Ein(e) Übersetzer/in mit dieser Email existiert bereits"

msgid ""
"Home location is not configured. Please complete location settings first"
msgstr ""
"Der eigene Standort ist nicht konfiguriert. Bitte vervollständigen Sie die "
"Standorteinstellungen"

#, python-format
msgid "Error in requesting directions from Mapbox (${status})"
msgstr "Fehler bei der Anfrage nach einer Route bei Mapbox (${status})"

msgid "Could not find a route. Check the address again"
msgstr "Konnte keine Route finden. Überprüfen Sie den Standort nochmals"

msgid "Check if the location of the translator is near a road"
msgstr ""
"Überprüfen Sie, ob der sich Standort in der Nähe einer Strasse befindet"

msgid "Order by"
msgstr "Sortiere nach"

msgid "Drive distance"
msgstr "Wegberechnung"

msgid "Order direction"
msgstr "Sortierung"

msgid "Ascending"
msgstr "Aufsteigend"

msgid "Descending"
msgstr "Absteigend"

msgid "Search in first and last name"
msgstr "Suche in Vor- und Nachname"

msgid "Admin"
msgstr "Administrator"

msgid "Editor"
msgstr "Editor"

msgid "Member"
msgstr "Mitglied"

msgid "Translator"
msgstr "Übersetzer/in"

msgid "Yes"
msgstr "Ja"

msgid "No"
msgstr "Nein"

msgid "Add"
msgstr "Hinzufügen"

msgid "Add translator"
msgstr "Übersetzer/in hinzufügen"

msgid "Edit"
msgstr "Bearbeiten"

msgid "Delete"
msgstr "Löschen"

msgid "Do you really want to delete this translator?"
msgstr "Wollen Sie diese(n) Übersetzer/in wirklich löschen?"

msgid "This cannot be undone."
msgstr "Dies kann nicht rückgangig gemacht werden"

msgid "Delete translator"
msgstr "Übersetzer/in löschen"

msgid "Cancel"
msgstr "Abbrechen"

msgid "Documents"
msgstr "Dokumente"

msgid "Edit translator"
msgstr "Übersetzer/in bearbeiten"

msgid "Search for translators"
msgstr "Suche nach Übersetzer/in"

msgid "Export Excel"
msgstr "Export Excel"

msgid "Add language"
msgstr "Sprache hinzufügen"

msgid "This language is used and can't be deleted."
msgstr "Diese Sprache wird benutzt und kann nicht gelöscht werden."

msgid "Do you really want to delete this language?"
msgstr "Wollen Sie diese Sprache wirklich löschen?"

msgid "Delete language"
msgstr "Sprache löschen"

msgid "Upload"
msgstr "Hochladen"

msgid "Chose document category for upload:"
msgstr "Wählen Sie die Dokument-Kategorie für das Hochladen:"

msgid "Just Uploaded"
msgstr "Gerade hochgeladen"

msgid "Extension"
msgstr "Dateityp"

msgid "Upload Date"
msgstr "Hochlade-Datum"

msgid "Files by category"
msgstr "Dateien nach Kategorie"

msgid "No files uploaded yet"
msgstr "Noch keine Dateien hochgeladen"

msgid "No results found"
msgstr "Keine Ergebnisse gefunden"

msgid "By letter"
msgstr "Nach Buchstabe"

msgid "Native speakers"
msgstr "Muttersprachler"

msgid "Speakers"
msgstr "Sprechende"

msgid "Writers"
msgstr "Schreibende"

msgid "Administrator"
msgstr "Administrator"

msgid "Administrators"
msgstr "Administratoren"

msgid "Editors"
msgstr "Editoren"

msgid "Members"
msgstr "Mitglieder"

msgid "Mobile Phone Number"
msgstr "Telefon Mobile"

msgid "Certificates"
msgstr "Zertifikate"

msgid "User"
msgstr "Benutzer"

msgid "Phone numbers"
msgstr "Telefonischer Kontakt"

#, python-format
msgid "Added language ${name}"
msgstr "Sprache ${name} hinzugefügt"

msgid "Add new language"
msgstr "Neue Sprache hinzufügen"

#, python-format
msgid "Updated language ${name}"
msgstr "Sprache ${name} aktualisiert"

msgid "Edit language"
msgstr "Sprache bearbeiten"

msgid "Language successfully deleted"
msgstr "Sprache erfolgreich gelöscht"

msgid "E-Mail Address / Username / Shortcut"
msgstr "E-Mail / Benutzername / Kürzel"

msgid "Your changes were saved"
msgstr "Ihre Änderungen wurden gespeichert"

msgid "Added a new translator"
msgstr "Übersetzer/in hinzugefügt"

msgid "An account was created for you"
msgstr "Ein Konto wurde für Sie erstellt"

msgid "Submit Search"
msgstr "Suchen"

msgid "Translator directory"
msgstr "Übersetzerverzeichnis"

msgid "Name reveal confirmation"
msgstr "Zustimmung Namensbekanntgabe"

msgid "Translator is lacking location and address."
msgstr "Übersetzer/in hat keinen Standort / keine gültige Addresse."

msgid "Translator successfully deleted"
msgstr "Übersetzer/in erfolgreich gelöscht"<|MERGE_RESOLUTION|>--- conflicted
+++ resolved
@@ -1,11 +1,7 @@
 msgid ""
 msgstr ""
 "Project-Id-Version: PACKAGE 1.0\n"
-<<<<<<< HEAD
-"POT-Creation-Date: 2022-05-29 09:59+0200\n"
-=======
-"POT-Creation-Date: 2022-06-09 09:23+0200\n"
->>>>>>> 4f8e72cd
+"POT-Creation-Date: 2022-06-10 06:47+0200\n"
 "PO-Revision-Date: 2020-03-05 14:36+0100\n"
 "Last-Translator: Lukas Burkhard <lukas.burkhard@seantis.ch>\n"
 "Language-Team: German\n"
@@ -104,7 +100,6 @@
 msgid "Settings translator directory"
 msgstr "Verzeichniseinstellungen"
 
-<<<<<<< HEAD
 msgid "Tickets"
 msgstr "Tickets"
 
@@ -122,13 +117,9 @@
 
 msgid "Closed Tickets"
 msgstr "Abgeschlossene Tickets"
-=======
+
 msgid "Users"
 msgstr "Benutzer"
-
-msgid "Management"
-msgstr "Verwaltung"
->>>>>>> 4f8e72cd
 
 msgid "Login"
 msgstr "Anmelden"
