--- conflicted
+++ resolved
@@ -1,11 +1,7 @@
 msgid ""
 msgstr ""
 "Project-Id-Version: PACKAGE 1.0\n"
-<<<<<<< HEAD
-"POT-Creation-Date: 2022-05-29 09:18+0200\n"
-=======
-"POT-Creation-Date: 2022-05-29 09:59+0200\n"
->>>>>>> 124cd6b6
+"POT-Creation-Date: 2022-06-04 09:10+0200\n"
 "PO-Revision-Date: 2020-03-05 14:36+0100\n"
 "Last-Translator: Lukas Burkhard <lukas.burkhard@seantis.ch>\n"
 "Language-Team: German\n"
@@ -104,13 +100,9 @@
 msgid "Settings translator directory"
 msgstr "Verzeichniseinstellungen"
 
-<<<<<<< HEAD
 msgid "Users"
 msgstr "Benutzer"
 
-msgid "Management"
-msgstr "Verwaltung"
-=======
 msgid "Tickets"
 msgstr "Tickets"
 
@@ -128,7 +120,6 @@
 
 msgid "Closed Tickets"
 msgstr "Abgeschlossene Tickets"
->>>>>>> 124cd6b6
 
 msgid "Login"
 msgstr "Anmelden"
