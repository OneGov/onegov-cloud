--- conflicted
+++ resolved
@@ -48,6 +48,10 @@
                         _("Settings translator directory"), request.link(
                             request.app.org, 'directory-settings'
                         ), attrs={'class': 'settings'}
+                    ),
+                    Link(
+                        _("Users"), request.class_link(UserCollection),
+                        attrs={'class': 'user'}
                     )
                 )
             )
@@ -118,17 +122,6 @@
 
                 )
             )
-<<<<<<< HEAD
-            links.append(
-                Link(
-                    _("Users"), request.class_link(UserCollection),
-                    attrs={'class': 'user'}
-                )
-            )
-            yield LinkGroup(_("Management"), classes=('management',),
-                            links=links)
-=======
->>>>>>> 124cd6b6
 
     else:
         # Login
