--- conflicted
+++ resolved
@@ -2,14 +2,9 @@
 upgraded on the server. See :class:`onegov.core.upgrade.upgrade_task`.
 
 """
-<<<<<<< HEAD
-=======
-from sqlalchemy import Column, Boolean, Text
-
->>>>>>> 7363703a
 from onegov.core.orm.types import JSON
 from onegov.core.upgrade import upgrade_task
-from sqlalchemy import Column, Boolean, Enum
+from sqlalchemy import Column, Boolean, Enum, Text
 
 
 @upgrade_task('Change withholding tax column to boolean')
@@ -76,7 +71,17 @@
         )
 
 
-<<<<<<< HEAD
+@upgrade_task('Add current proffesion column')
+def add_current_profession_column(context):
+    if not context.has_table('translators'):
+        return
+    if not context.has_column('translators', 'current_profession'):
+        context.operations.add_column(
+            'translators',
+            Column('current_profession', Text),
+        )
+
+
 @upgrade_task('Add translator type')
 def add_translator_type(context):
     if not context.has_column('translators', 'state'):
@@ -93,14 +98,4 @@
                 default='published'
             ),
             default=lambda x: 'published'
-=======
-@upgrade_task('Add current proffesion column')
-def add_current_profession_column(context):
-    if not context.has_table('translators'):
-        return
-    if not context.has_column('translators', 'current_profession'):
-        context.operations.add_column(
-            'translators',
-            Column('current_profession', Text),
->>>>>>> 7363703a
         )