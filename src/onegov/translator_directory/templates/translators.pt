<div metal:use-macro="layout.base" i18n:domain="onegov.translator_directory">
    <tal:b metal:fill-slot="title">
        ${title}
    </tal:b>
    <tal:b metal:fill-slot="content">
<<<<<<< HEAD
        <div class="grid-x grid-padding-x">
            <div class="cell small-12">
                <div class="translators-filter">
                    <div class="search"></div>
                </div>
                <div class="search-results">
                    <p tal:condition="not: results" i18n:translate="">
                        No results found
                    </p>
                    <div metal:use-macro="layout.macros['form']" tal:define="form_two_columns True"/>
                    <table id="search-results-table" class="fullwidth hover scroll" tal:condition="results">
                        <thead>
                            <th i18n:translate="" tal:condition="layout.show('pers_id')">Personal ID</th>
                            <th i18n:translate="" tal:condition="layout.show('withholding_tax')">Withholding tax</th>
                            <th i18n:translate="" tal:condition="layout.show('self_employed')">Self-employed</th>
                            <th i18n:translate="">Name</th>
                            <th i18n:translate="">Gender</th>
                            <th i18n:translate="">Written languages</th>
                            <th i18n:translate="">Spoken languages</th>
                            <th class="drive-distance" i18n:translate="">Drive distance</th>
                            <th i18n:translate="">Monitoring languages</th>
                            <th i18n:translate="">Phone numbers</th>
                            <th i18n:translate="">Email</th>
                        </thead>
                        <tbody>
                            <tr tal:repeat="translator results">
                                <td tal:condition="layout.show('pers_id')">${translator.pers_id or ''}</td>
                                <td tal:condition="layout.show('withholding_tax')" class="text-center">
                                    <tal:b tal:switch="translator.withholding_tax">
                                        <span tal:case="True" class="check-icon"></span>
                                        <span tal:case="False">-</span>
                                    </tal:b>
                                </td>
                                <td tal:condition="layout.show('self_employed')" class="text-center">
                                    <tal:b tal:switch="translator.self_employed">
                                        <span tal:case="True" class="check-icon"></span>
                                        <span tal:case="False">-</span>
                                    </tal:b>
                                </td>
                                <td><a href="${request.link(translator)}">${translator.full_name_lastname_upper}</a></td>
                                <td>${translator.gender}</td>
                                <td>
                                    <tal:b tal:repeat="language translator.written_languages">
                                        <span tal:attributes="class layout.color_class(language.writers_count)">
                                            ${language.name} (${language.writers_count})
                                        </span>
                                    </tal:b>
                                </td>
                                <td>
                                    <tal:b tal:repeat="language translator.spoken_languages">
                                        <span tal:attributes="class layout.color_class(language.writers_count)">
                                        ${language.name} (${language.speakers_count})
                                        </span>
                                    </tal:b>
                                </td>
                                <td class="drive-distance">${layout.format_drive_distance(translator.drive_distance)}</td>
                                <td>
                                    <tal:b tal:repeat="language translator.monitoring_languages">
                                        <span tal:attributes="class layout.color_class(language.writers_count)">
                                        ${language.name} (${language.speakers_count})
                                        </span>
                                    </tal:b>
                                </td>
                                <td>
                                    <span class="mobile-phone nowrap" tal:condition="translator.tel_mobile" tal:content="layout.linkify(translator.tel_mobile)"></span>
                                    <span class="private-phone nowrap" tal:condition="translator.tel_private" tal:content="layout.linkify(translator.tel_private)"></span>
                                    <span class="office-phone nowrap" tal:condition="translator.tel_office" tal:content="layout.linkify(translator.tel_office)"></span>
                                </td>
                                <td class="nowrap" tal:content="layout.linkify(translator.email or '')"></td>
                            </tr>
                        </tbody>
                    </table>
                    <div class="pagination-centered">
                        <div metal:use-macro="layout.macros['pagination']" tal:define="collection model; current_page model; pagination_centered True" />
=======
        <div class="row">
            <div class="columns small-12">
                <div class="row">
                    <div class="columns small-12">
                        <div class="translators-filter">
                            <div class="search"></div>
                        </div>
                        <div class="search-results">
                            <p tal:condition="not: results" i18n:translate="">
                                No results found
                            </p>
                            <div metal:use-macro="layout.macros['form']" tal:define="form_two_columns True"/>
                            <table id="search-results-table" class="fullwidth" tal:condition="results">
                                <thead>
                                    <th i18n:translate="" tal:condition="layout.show('pers_id')">Personal ID</th>
                                    <th i18n:translate="" tal:condition="layout.show('withholding_tax')">Withholding tax</th>
                                    <th i18n:translate="" tal:condition="layout.show('self_employed')">Self-employed</th>
                                    <th i18n:translate="">Name</th>
                                    <th i18n:translate="">Gender</th>
                                    <th i18n:translate="">Written languages</th>
                                    <th i18n:translate="">Spoken languages</th>
                                    <th class="drive-distance" i18n:translate="">Drive distance</th>
                                    <th i18n:translate="">Monitoring languages</th>
                                    <th i18n:translate="">Phone numbers</th>
                                    <th i18n:translate="">Email</th>
                                </thead>
                                <tbody>
                                    <tr tal:repeat="translator results">
                                        <td tal:condition="layout.show('pers_id')">${translator.pers_id or ''}</td>
                                        <td tal:condition="layout.show('withholding_tax')" class="text-center">
                                            <tal:b tal:switch="translator.withholding_tax">
                                                <span tal:case="True" class="check-icon"></span>
                                                <span tal:case="False">-</span>
                                            </tal:b>
                                        </td>
                                        <td tal:condition="layout.show('self_employed')" class="text-center">
                                            <tal:b tal:switch="translator.self_employed">
                                                <span tal:case="True" class="check-icon"></span>
                                                <span tal:case="False">-</span>
                                            </tal:b>
                                        </td>
                                        <td><a href="${request.link(translator)}">${translator.title}</a></td>
                                        <td>${translator.gender}</td>
                                        <td>
                                            <tal:b tal:repeat="language translator.written_languages">
                                                <span tal:attributes="class layout.color_class(language.writers_count)">
                                                    ${language.name} (${language.writers_count})
                                                </span>
                                            </tal:b>
                                        </td>
                                        <td>
                                            <tal:b tal:repeat="language translator.spoken_languages">
                                                <span tal:attributes="class layout.color_class(language.writers_count)">
                                                ${language.name} (${language.speakers_count})
                                                </span>
                                            </tal:b>
                                        </td>
                                        <td class="drive-distance">${layout.format_drive_distance(translator.drive_distance)}</td>
                                        <td>
                                            <tal:b tal:repeat="language translator.monitoring_languages">
                                                <span tal:attributes="class layout.color_class(language.writers_count)">
                                                ${language.name} (${language.speakers_count})
                                                </span>
                                            </tal:b>
                                        </td>
                                        <td>
                                            <span class="mobile-phone nowrap" tal:condition="translator.tel_mobile" tal:content="layout.linkify(translator.tel_mobile)"></span>
                                            <span class="private-phone nowrap" tal:condition="translator.tel_private" tal:content="layout.linkify(translator.tel_private)"></span>
                                            <span class="office-phone nowrap" tal:condition="translator.tel_office" tal:content="layout.linkify(translator.tel_office)"></span>
                                        </td>
                                        <td class="nowrap" tal:content="layout.linkify(translator.email or '')"></td>
                                    </tr>
                                </tbody>
                            </table>
                            <div class="pagination-centered">
                                <div metal:use-macro="layout.macros['pagination']" tal:define="collection model; current_page model;" />
                            </div>
                        </div>
>>>>>>> bdcf6b6e
                    </div>
                </div>
            </div>
        </div>

    </tal:b>
</div><|MERGE_RESOLUTION|>--- conflicted
+++ resolved
@@ -3,7 +3,6 @@
         ${title}
     </tal:b>
     <tal:b metal:fill-slot="content">
-<<<<<<< HEAD
         <div class="grid-x grid-padding-x">
             <div class="cell small-12">
                 <div class="translators-filter">
@@ -14,7 +13,7 @@
                         No results found
                     </p>
                     <div metal:use-macro="layout.macros['form']" tal:define="form_two_columns True"/>
-                    <table id="search-results-table" class="fullwidth hover scroll" tal:condition="results">
+                    <table id="search-results-table" class="fullwidth" tal:condition="results">
                         <thead>
                             <th i18n:translate="" tal:condition="layout.show('pers_id')">Personal ID</th>
                             <th i18n:translate="" tal:condition="layout.show('withholding_tax')">Withholding tax</th>
@@ -43,7 +42,7 @@
                                         <span tal:case="False">-</span>
                                     </tal:b>
                                 </td>
-                                <td><a href="${request.link(translator)}">${translator.full_name_lastname_upper}</a></td>
+                                <td><a href="${request.link(translator)}">${translator.title}</a></td>
                                 <td>${translator.gender}</td>
                                 <td>
                                     <tal:b tal:repeat="language translator.written_languages">
@@ -77,87 +76,7 @@
                         </tbody>
                     </table>
                     <div class="pagination-centered">
-                        <div metal:use-macro="layout.macros['pagination']" tal:define="collection model; current_page model; pagination_centered True" />
-=======
-        <div class="row">
-            <div class="columns small-12">
-                <div class="row">
-                    <div class="columns small-12">
-                        <div class="translators-filter">
-                            <div class="search"></div>
-                        </div>
-                        <div class="search-results">
-                            <p tal:condition="not: results" i18n:translate="">
-                                No results found
-                            </p>
-                            <div metal:use-macro="layout.macros['form']" tal:define="form_two_columns True"/>
-                            <table id="search-results-table" class="fullwidth" tal:condition="results">
-                                <thead>
-                                    <th i18n:translate="" tal:condition="layout.show('pers_id')">Personal ID</th>
-                                    <th i18n:translate="" tal:condition="layout.show('withholding_tax')">Withholding tax</th>
-                                    <th i18n:translate="" tal:condition="layout.show('self_employed')">Self-employed</th>
-                                    <th i18n:translate="">Name</th>
-                                    <th i18n:translate="">Gender</th>
-                                    <th i18n:translate="">Written languages</th>
-                                    <th i18n:translate="">Spoken languages</th>
-                                    <th class="drive-distance" i18n:translate="">Drive distance</th>
-                                    <th i18n:translate="">Monitoring languages</th>
-                                    <th i18n:translate="">Phone numbers</th>
-                                    <th i18n:translate="">Email</th>
-                                </thead>
-                                <tbody>
-                                    <tr tal:repeat="translator results">
-                                        <td tal:condition="layout.show('pers_id')">${translator.pers_id or ''}</td>
-                                        <td tal:condition="layout.show('withholding_tax')" class="text-center">
-                                            <tal:b tal:switch="translator.withholding_tax">
-                                                <span tal:case="True" class="check-icon"></span>
-                                                <span tal:case="False">-</span>
-                                            </tal:b>
-                                        </td>
-                                        <td tal:condition="layout.show('self_employed')" class="text-center">
-                                            <tal:b tal:switch="translator.self_employed">
-                                                <span tal:case="True" class="check-icon"></span>
-                                                <span tal:case="False">-</span>
-                                            </tal:b>
-                                        </td>
-                                        <td><a href="${request.link(translator)}">${translator.title}</a></td>
-                                        <td>${translator.gender}</td>
-                                        <td>
-                                            <tal:b tal:repeat="language translator.written_languages">
-                                                <span tal:attributes="class layout.color_class(language.writers_count)">
-                                                    ${language.name} (${language.writers_count})
-                                                </span>
-                                            </tal:b>
-                                        </td>
-                                        <td>
-                                            <tal:b tal:repeat="language translator.spoken_languages">
-                                                <span tal:attributes="class layout.color_class(language.writers_count)">
-                                                ${language.name} (${language.speakers_count})
-                                                </span>
-                                            </tal:b>
-                                        </td>
-                                        <td class="drive-distance">${layout.format_drive_distance(translator.drive_distance)}</td>
-                                        <td>
-                                            <tal:b tal:repeat="language translator.monitoring_languages">
-                                                <span tal:attributes="class layout.color_class(language.writers_count)">
-                                                ${language.name} (${language.speakers_count})
-                                                </span>
-                                            </tal:b>
-                                        </td>
-                                        <td>
-                                            <span class="mobile-phone nowrap" tal:condition="translator.tel_mobile" tal:content="layout.linkify(translator.tel_mobile)"></span>
-                                            <span class="private-phone nowrap" tal:condition="translator.tel_private" tal:content="layout.linkify(translator.tel_private)"></span>
-                                            <span class="office-phone nowrap" tal:condition="translator.tel_office" tal:content="layout.linkify(translator.tel_office)"></span>
-                                        </td>
-                                        <td class="nowrap" tal:content="layout.linkify(translator.email or '')"></td>
-                                    </tr>
-                                </tbody>
-                            </table>
-                            <div class="pagination-centered">
-                                <div metal:use-macro="layout.macros['pagination']" tal:define="collection model; current_page model;" />
-                            </div>
-                        </div>
->>>>>>> bdcf6b6e
+                        <div metal:use-macro="layout.macros['pagination']" tal:define="collection model; current_page model;" />
                     </div>
                 </div>
             </div>
