<div metal:use-macro="layout.base" i18n:domain="onegov.translator_directory">
        <tal:b metal:fill-slot="title">
            <div class="adjust-font">
                    ${title}
            </div>
        </tal:b>
    <tal:b metal:fill-slot="content">
        <div class="panel callout" tal:condition="model.state == 'proposed'">
            <p i18n:translate>This translator is in the admission process!</p>
        </div>
        <div class="row">
            <div class="columns small-12">
                <div class="row">
<<<<<<< HEAD
                    <div class="adjust-font">
                        <div class="columns small-12 medium-6">
                            <tal:b tal:condition="model|nothing">
                                <dl class="field-display" tal:condition="model.pers_id is not None and layout.show('pers_id')">
                                    <dt i18n:translate>Personal ID</dt>
                                    <dd>${model.pers_id}</dd>
                                </dl>
                                <dl class="field-display" tal:condition="layout.show('admission')">
                                    <dt i18n:translate>Admission</dt>
                                    <dd>${layout.format_admission(model.admission)}</dd>
                                </dl>
                                <dl class="field-display" tal:condition="layout.show('withholding_tax')">
                                    <dt i18n:translate>Withholding tax</dt>
                                    <dd>${layout.format_boolean(model.withholding_tax)}</dd>
                                </dl>
                                <dl class="field-display" tal:condition="layout.show('self_employed')">
                                    <dt i18n:translate>Self-employed</dt>
                                    <dd>${layout.format_boolean(model.self_employed)}</dd>
                                </dl>
                                <dl class="field-display" tal:condition="model.gender and layout.show('gender')">
                                    <dt i18n:translate>Gender</dt>
                                    <dd>${layout.format_gender(model.gender)}</dd>
                                </dl>
                                <dl class="field-display" tal:condition="model.date_of_birth and layout.show('date_of_birth')">
                                    <dt i18n:translate>Date of birth</dt>
                                    <dd>${layout.format_date(model.date_of_birth, 'date')}</dd>
                                </dl>
                                <dl class="field-display" tal:condition="model.hometown and layout.show('hometown')">
                                    <dt i18n:translate>Hometown</dt>
                                    <dd>${model.hometown}</dd>
                                </dl>
                                <dl class="field-display" tal:condition="model.nationalities and layout.show('nationalities')">
                                    <dt i18n:translate>Nationality(ies)</dt>
                                    <dd>${model.nationalities_as_text(request.locale)}</dd>
                                </dl>
                                <dl class="field-display" tal:condition="model.address and layout.show('address')">
                                    <dt i18n:translate>Address</dt>
                                    <dd>${model.address}</dd>
                                </dl>
                                <dl class="field-display" tal:condition="model.zip_code and layout.show('zip_code')">
                                    <dt i18n:translate>Zip Code</dt>
                                    <dd>${model.zip_code}</dd>
                                </dl>
                                <dl class="field-display" tal:condition="model.city and layout.show('city')">
                                    <dt i18n:translate>City</dt>
                                    <dd>${model.city}</dd>
                                </dl>
                                <dl class="drive-distance field-display" tal:condition="model.drive_distance and layout.show('drive_distance')">
                                    <dt i18n:translate>Drive distance</dt>
                                    <dd>${layout.format_drive_distance(model.drive_distance)}</dd>
                                </dl>
                                <dl class="field-display" tal:condition="model.social_sec_number and layout.show('social_sec_number')">
                                    <dt i18n:translate>Swiss social security number</dt>
                                    <dd>${model.social_sec_number}</dd>
                                </dl>
                                 <dl class="field-display" tal:condition="model.bank_name and layout.show('bank_name')">
                                    <dt i18n:translate>Bank name</dt>
                                    <dd>${model.bank_name}</dd>
                                </dl>
                                <dl class="field-display" tal:condition="model.bank_address and layout.show('bank_address')">
                                    <dt i18n:translate>Bank address</dt>
                                    <dd>${model.bank_address}</dd>
                                </dl>
                                <dl class="field-display" tal:condition="model.account_owner and layout.show('account_owner')">
                                    <dt i18n:translate>Account owner</dt>
                                    <dd>${model.account_owner}</dd>
                                </dl>
                                <dl class="field-display" tal:condition="model.iban and layout.show('iban')">
                                    <dt i18n:translate>IBAN</dt>
                                    <dd>${model.iban}</dd>
                                </dl>
                                <dl class="field-display" tal:condition="model.email and layout.show('email')">
                                    <dt i18n:translate>Email</dt>
                                    <dd tal:content="layout.linkify(model.email)"></dd>
                                </dl>
                                <dl class="field-display" tal:condition="model.tel_private and layout.show('tel_private')">
                                    <dt i18n:translate>Private Phone Number</dt>
                                    <dd tal:content="layout.linkify(model.tel_private)"></dd>
                                </dl>
                                <dl class="field-display" tal:condition="model.tel_mobile and layout.show('tel_mobile')">
                                    <dt i18n:translate>Mobile Phone Number</dt>
                                    <dd tal:content="layout.linkify(model.tel_mobile)"></dd>
                                </dl>
                                 <dl class="field-display" tal:condition="model.tel_office and layout.show('tel_office')">
                                    <dt i18n:translate>Office Phone Number</dt>
                                    <dd tal:content="layout.linkify(model.tel_office)"></dd>
                                </dl>
                                <dl class="field-display" tal:condition="model.availability and layout.show('availability')">
                                    <dt i18n:translate>Availability</dt>
                                    <dd>${model.availability}</dd>
                                </dl>
                                <dl class="field-display" tal:condition="model.expertise_interpreting_types and layout.show('expertise_interpreting_types')">
                                    <dt i18n:translate>Expertise by interpreting type</dt>
                                    <dd>
                                        <tal:b tal:repeat="expertise model.expertise_interpreting_types">${layout.format_interpreting_type(expertise)}<br></tal:b>
                                    </dd>
                                </dl>
                                <dl class="field-display" tal:condition="model.expertise_professional_guilds_all and layout.show('expertise_professional_guilds_all')">
                                    <dt i18n:translate>Expertise by professional guild</dt>
                                    <dd>
                                        <tal:b tal:repeat="expertise model.expertise_professional_guilds_all">${layout.format_prof_guild(expertise)}<br></tal:b>
                                    </dd>
                                </dl>
                                <dl class="field-display" tal:condition="model.operation_comments and layout.show('operation_comments')">
                                    <dt i18n:translate>Comments on possible field of application</dt>
                                    <dd>${model.operation_comments}</dd>
                                </dl>
                                <dl class="field-display" tal:condition="layout.show('confirm_name_reveal')">
                                    <dt i18n:translate>Name revealing confirmation</dt>
                                    <dd>${layout.format_boolean(model.confirm_name_reveal)}</dd>
                                </dl>
                                <dl class="field-display" tal:condition="model.date_of_application and layout.show('date_of_application')">
                                    <dt i18n:translate>Date of application</dt>
                                    <dd>${layout.format_date(model.date_of_application, 'date')}</dd>
                                </dl>
                                <dl class="field-display" tal:condition="model.date_of_decision and layout.show('date_of_decision')">
                                    <dt i18n:translate>Date of decision</dt>
                                    <dd>${layout.format_date(model.date_of_decision, 'date')}</dd>
                                </dl>
                                <dl class="field-display" tal:condition="model.mother_tongues and layout.show('mother_tongues')">
                                    <dt i18n:translate>Mother tongues</dt>
                                    <dd>
                                        <span tal:repeat="lang model.mother_tongues" tal:attributes="class layout.color_class(lang.native_speakers_count)">
                                            ${lang.name}<tal:b tal:condition="not: repeat.lang.end">,</tal:b>
                                        </span>
                                    </dd>
                                </dl>
                                <dl class="field-display" tal:condition="model.spoken_languages and layout.show('spoken_languages')">
                                    <dt i18n:translate>Spoken languages</dt>
                                    <dd>
                                        <span tal:repeat="lang model.spoken_languages" tal:attributes="class layout.color_class(lang.speakers_count)">
                                            ${lang.name}<tal:b tal:condition="not: repeat.lang.end">,</tal:b>
                                        </span>
                                    </dd>
                                </dl>
                                <dl class="field-display" tal:condition="model.written_languages and layout.show('written_languages')">
                                    <dt i18n:translate>Written languages</dt>
                                    <dd>
                                        <span tal:repeat="lang model.written_languages" tal:attributes="class layout.color_class(lang.writers_count)">
                                            ${lang.name}<tal:b tal:condition="not: repeat.lang.end">,</tal:b>
                                        </span>
                                    </dd>
                                </dl>
                                <dl class="field-display" tal:condition="model.monitoring_languages and layout.show('monitoring_languages')">
                                    <dt i18n:translate>Monitoring languages</dt>
                                    <dd>
                                        <span tal:repeat="lang model.monitoring_languages" tal:attributes="class layout.color_class(lang.monitors_count)">
                                            ${lang.name}<tal:b tal:condition="not: repeat.lang.end">,</tal:b>
                                        </span>
                                    </dd>
                                </dl>
                                <dl class="field-display" tal:condition="model.profession and layout.show('profession')">
                                    <dt i18n:translate>Learned profession</dt>
                                    <dd >${model.profession}</dd>
                                </dl>
                                <dl class="field-display" tal:condition="model.occupation and layout.show('occupation')">
                                    <dt i18n:translate>Current professional activity</dt>
                                    <dd >${model.occupation}</dd>
                                </dl>
                                <dl class="field-display" tal:condition="model.proof_of_preconditions and layout.show('proof_of_preconditions')">
                                    <dt i18n:translate>Proof of preconditions</dt>
                                    <dd >${model.proof_of_preconditions}</dd>
                                </dl>
                                <dl class="field-display" tal:condition="model.agency_references and layout.show('agency_references')">
                                    <dt i18n:translate>Agency references</dt>
                                    <dd >${model.agency_references}</dd>
                                </dl>
                                <dl class="field-display" tal:condition="layout.show('education_as_interpreter')">
                                    <dt i18n:translate>Education as interpreter</dt>
                                    <dd >${layout.format_boolean(model.education_as_interpreter)}</dd>
                                </dl>
                                <dl class="field-display" tal:condition="model.certificates and layout.show('certificates')">
                                    <dt i18n:translate>Certificates</dt>
                                    <dd >${layout.format_languages(model.certificates)}</dd>
                                </dl>
                                <dl class="field-display" tal:condition="model.comments and layout.show('comments')">
                                    <dt i18n:translate>Comments</dt>
                                    <dd >${model.comments}</dd>
                                </dl>
                                <dl class="field-display" tal:condition="request.is_admin">
                                    <dt i18n:translate>Hidden</dt>
                                    <dd >${layout.format_boolean(model.for_admins_only)}</dd>
                                </dl>
                                <dl class="field-display" tal:condition="request.is_admin and model.user">
                                    <dt i18n:translate>User</dt>
                                    <dd ><a href="${request.link(model.user)}">${model.user.title}</a></dd>
                                </dl>
                           </tal:b>
                        </div>
=======
                    <div class="columns small-12 translator-directory">
                        <tal:b tal:condition="model|nothing">
                            <dl class="field-display" tal:condition="model.pers_id is not None and layout.show('pers_id')">
                                <dt i18n:translate>Personal ID</dt>
                                <dd>${model.pers_id}</dd>
                            </dl>
                            <dl class="field-display" tal:condition="layout.show('admission')">
                                <dt i18n:translate>Admission</dt>
                                <dd>${layout.format_admission(model.admission)}</dd>
                            </dl>
                            <dl class="field-display" tal:condition="layout.show('withholding_tax')">
                                <dt i18n:translate>Withholding tax</dt>
                                <dd>${layout.format_boolean(model.withholding_tax)}</dd>
                            </dl>
                            <dl class="field-display" tal:condition="layout.show('self_employed')">
                                <dt i18n:translate>Self-employed</dt>
                                <dd>${layout.format_boolean(model.self_employed)}</dd>
                            </dl>
                            <dl class="field-display" tal:condition="model.gender and layout.show('gender')">
                                <dt i18n:translate>Gender</dt>
                                <dd>${layout.format_gender(model.gender)}</dd>
                            </dl>
                            <dl class="field-display" tal:condition="model.date_of_birth and layout.show('date_of_birth')">
                                <dt i18n:translate>Date of birth</dt>
                                <dd>${layout.format_date(model.date_of_birth, 'date')}</dd>
                            </dl>
                            <dl class="field-display" tal:condition="model.hometown and layout.show('hometown')">
                                <dt i18n:translate>Hometown</dt>
                                <dd>${model.hometown}</dd>
                            </dl>
                            <dl class="field-display" tal:condition="model.nationality and layout.show('nationality')">
                                <dt i18n:translate>Nationality</dt>
                                <dd>${model.nationality}</dd>
                            </dl>
                            <dl class="field-display" tal:condition="model.address and layout.show('address')">
                                <dt i18n:translate>Address</dt>
                                <dd>${model.address}</dd>
                            </dl>
                            <dl class="field-display" tal:condition="model.zip_code and layout.show('zip_code')">
                                <dt i18n:translate>Zip Code</dt>
                                <dd>${model.zip_code}</dd>
                            </dl>
                            <dl class="field-display" tal:condition="model.city and layout.show('city')">
                                <dt i18n:translate>City</dt>
                                <dd>${model.city}</dd>
                            </dl>
                            <dl class="drive-distance field-display" tal:condition="model.drive_distance and layout.show('drive_distance')">
                                <dt i18n:translate>Drive distance</dt>
                                <dd>${layout.format_drive_distance(model.drive_distance)}</dd>
                            </dl>
                            <dl class="field-display" tal:condition="model.social_sec_number and layout.show('social_sec_number')">
                                <dt i18n:translate>Swiss social security number</dt>
                                <dd>${model.social_sec_number}</dd>
                            </dl>
                                <dl class="field-display" tal:condition="model.bank_name and layout.show('bank_name')">
                                <dt i18n:translate>Bank name</dt>
                                <dd>${model.bank_name}</dd>
                            </dl>
                            <dl class="field-display" tal:condition="model.bank_address and layout.show('bank_address')">
                                <dt i18n:translate>Bank address</dt>
                                <dd>${model.bank_address}</dd>
                            </dl>
                            <dl class="field-display" tal:condition="model.account_owner and layout.show('account_owner')">
                                <dt i18n:translate>Account owner</dt>
                                <dd>${model.account_owner}</dd>
                            </dl>
                            <dl class="field-display" tal:condition="model.iban and layout.show('iban')">
                                <dt i18n:translate>IBAN</dt>
                                <dd>${model.iban}</dd>
                            </dl>
                            <dl class="field-display" tal:condition="model.email and layout.show('email')">
                                <dt i18n:translate>Email</dt>
                                <dd tal:content="layout.linkify(model.email)"></dd>
                            </dl>
                            <dl class="field-display" tal:condition="model.tel_private and layout.show('tel_private')">
                                <dt i18n:translate>Private Phone Number</dt>
                                <dd tal:content="layout.linkify(model.tel_private)"></dd>
                            </dl>
                            <dl class="field-display" tal:condition="model.tel_mobile and layout.show('tel_mobile')">
                                <dt i18n:translate>Mobile Phone Number</dt>
                                <dd tal:content="layout.linkify(model.tel_mobile)"></dd>
                            </dl>
                                <dl class="field-display" tal:condition="model.tel_office and layout.show('tel_office')">
                                <dt i18n:translate>Office Phone Number</dt>
                                <dd tal:content="layout.linkify(model.tel_office)"></dd>
                            </dl>
                            <dl class="field-display" tal:condition="model.availability and layout.show('availability')">
                                <dt i18n:translate>Availability</dt>
                                <dd>${model.availability}</dd>
                            </dl>
                            <dl class="field-display" tal:condition="model.expertise_interpreting_types and layout.show('expertise_interpreting_types')">
                                <dt i18n:translate>Expertise by interpreting type</dt>
                                <dd>
                                    <tal:b tal:repeat="expertise model.expertise_interpreting_types">${layout.format_interpreting_type(expertise)}<br></tal:b>
                                </dd>
                            </dl>
                            <dl class="field-display" tal:condition="model.expertise_professional_guilds_all and layout.show('expertise_professional_guilds_all')">
                                <dt i18n:translate>Expertise by professional guild</dt>
                                <dd>
                                    <tal:b tal:repeat="expertise model.expertise_professional_guilds_all">${layout.format_prof_guild(expertise)}<br></tal:b>
                                </dd>
                            </dl>
                            <dl class="field-display" tal:condition="model.operation_comments and layout.show('operation_comments')">
                                <dt i18n:translate>Comments on possible field of application</dt>
                                <dd>${model.operation_comments}</dd>
                            </dl>
                            <dl class="field-display" tal:condition="layout.show('confirm_name_reveal')">
                                <dt i18n:translate>Name revealing confirmation</dt>
                                <dd>${layout.format_boolean(model.confirm_name_reveal)}</dd>
                            </dl>
                            <dl class="field-display" tal:condition="model.date_of_application and layout.show('date_of_application')">
                                <dt i18n:translate>Date of application</dt>
                                <dd>${layout.format_date(model.date_of_application, 'date')}</dd>
                            </dl>
                            <dl class="field-display" tal:condition="model.date_of_decision and layout.show('date_of_decision')">
                                <dt i18n:translate>Date of decision</dt>
                                <dd>${layout.format_date(model.date_of_decision, 'date')}</dd>
                            </dl>
                            <dl class="field-display" tal:condition="model.mother_tongues and layout.show('mother_tongues')">
                                <dt i18n:translate>Mother tongues</dt>
                                <dd>
                                    <span tal:repeat="lang model.mother_tongues" tal:attributes="class layout.color_class(lang.native_speakers_count)">
                                        ${lang.name}<tal:b tal:condition="not: repeat.lang.end">,</tal:b>
                                    </span>
                                </dd>
                            </dl>
                            <dl class="field-display" tal:condition="model.spoken_languages and layout.show('spoken_languages')">
                                <dt i18n:translate>Spoken languages</dt>
                                <dd>
                                    <span tal:repeat="lang model.spoken_languages" tal:attributes="class layout.color_class(lang.speakers_count)">
                                        ${lang.name}<tal:b tal:condition="not: repeat.lang.end">,</tal:b>
                                    </span>
                                </dd>
                            </dl>
                            <dl class="field-display" tal:condition="model.written_languages and layout.show('written_languages')">
                                <dt i18n:translate>Written languages</dt>
                                <dd>
                                    <span tal:repeat="lang model.written_languages" tal:attributes="class layout.color_class(lang.writers_count)">
                                        ${lang.name}<tal:b tal:condition="not: repeat.lang.end">,</tal:b>
                                    </span>
                                </dd>
                            </dl>
                            <dl class="field-display" tal:condition="model.monitoring_languages and layout.show('monitoring_languages')">
                                <dt i18n:translate>Monitoring languages</dt>
                                <dd>
                                    <span tal:repeat="lang model.monitoring_languages" tal:attributes="class layout.color_class(lang.monitors_count)">
                                        ${lang.name}<tal:b tal:condition="not: repeat.lang.end">,</tal:b>
                                    </span>
                                </dd>
                            </dl>
                            <dl class="field-display" tal:condition="model.profession and layout.show('profession')">
                                <dt i18n:translate>Learned profession</dt>
                                <dd >${model.profession}</dd>
                            </dl>
                            <dl class="field-display" tal:condition="model.occupation and layout.show('occupation')">
                                <dt i18n:translate>Current professional activity</dt>
                                <dd >${model.occupation}</dd>
                            </dl>
                            <dl class="field-display" tal:condition="model.proof_of_preconditions and layout.show('proof_of_preconditions')">
                                <dt i18n:translate>Proof of preconditions</dt>
                                <dd >${model.proof_of_preconditions}</dd>
                            </dl>
                            <dl class="field-display" tal:condition="model.agency_references and layout.show('agency_references')">
                                <dt i18n:translate>Agency references</dt>
                                <dd >${model.agency_references}</dd>
                            </dl>
                            <dl class="field-display" tal:condition="layout.show('education_as_interpreter')">
                                <dt i18n:translate>Education as interpreter</dt>
                                <dd >${layout.format_boolean(model.education_as_interpreter)}</dd>
                            </dl>
                            <dl class="field-display" tal:condition="model.certificates and layout.show('certificates')">
                                <dt i18n:translate>Certificates</dt>
                                <dd >${layout.format_languages(model.certificates)}</dd>
                            </dl>
                            <dl class="field-display" tal:condition="model.comments and layout.show('comments')">
                                <dt i18n:translate>Comments</dt>
                                <dd >${model.comments}</dd>
                            </dl>
                            <dl class="field-display" tal:condition="request.is_admin">
                                <dt i18n:translate>Hidden</dt>
                                <dd >${layout.format_boolean(model.for_admins_only)}</dd>
                            </dl>
                            <dl class="field-display" tal:condition="request.is_admin and model.user">
                                <dt i18n:translate>User</dt>
                                <dd ><a href="${request.link(model.user)}">${model.user.title}</a></dd>
                            </dl>
                        </tal:b>
>>>>>>> ffbae8ab
                    </div>
                </div>
            </div>
        </div>
    </tal:b>
</div><|MERGE_RESOLUTION|>--- conflicted
+++ resolved
@@ -11,197 +11,6 @@
         <div class="row">
             <div class="columns small-12">
                 <div class="row">
-<<<<<<< HEAD
-                    <div class="adjust-font">
-                        <div class="columns small-12 medium-6">
-                            <tal:b tal:condition="model|nothing">
-                                <dl class="field-display" tal:condition="model.pers_id is not None and layout.show('pers_id')">
-                                    <dt i18n:translate>Personal ID</dt>
-                                    <dd>${model.pers_id}</dd>
-                                </dl>
-                                <dl class="field-display" tal:condition="layout.show('admission')">
-                                    <dt i18n:translate>Admission</dt>
-                                    <dd>${layout.format_admission(model.admission)}</dd>
-                                </dl>
-                                <dl class="field-display" tal:condition="layout.show('withholding_tax')">
-                                    <dt i18n:translate>Withholding tax</dt>
-                                    <dd>${layout.format_boolean(model.withholding_tax)}</dd>
-                                </dl>
-                                <dl class="field-display" tal:condition="layout.show('self_employed')">
-                                    <dt i18n:translate>Self-employed</dt>
-                                    <dd>${layout.format_boolean(model.self_employed)}</dd>
-                                </dl>
-                                <dl class="field-display" tal:condition="model.gender and layout.show('gender')">
-                                    <dt i18n:translate>Gender</dt>
-                                    <dd>${layout.format_gender(model.gender)}</dd>
-                                </dl>
-                                <dl class="field-display" tal:condition="model.date_of_birth and layout.show('date_of_birth')">
-                                    <dt i18n:translate>Date of birth</dt>
-                                    <dd>${layout.format_date(model.date_of_birth, 'date')}</dd>
-                                </dl>
-                                <dl class="field-display" tal:condition="model.hometown and layout.show('hometown')">
-                                    <dt i18n:translate>Hometown</dt>
-                                    <dd>${model.hometown}</dd>
-                                </dl>
-                                <dl class="field-display" tal:condition="model.nationalities and layout.show('nationalities')">
-                                    <dt i18n:translate>Nationality(ies)</dt>
-                                    <dd>${model.nationalities_as_text(request.locale)}</dd>
-                                </dl>
-                                <dl class="field-display" tal:condition="model.address and layout.show('address')">
-                                    <dt i18n:translate>Address</dt>
-                                    <dd>${model.address}</dd>
-                                </dl>
-                                <dl class="field-display" tal:condition="model.zip_code and layout.show('zip_code')">
-                                    <dt i18n:translate>Zip Code</dt>
-                                    <dd>${model.zip_code}</dd>
-                                </dl>
-                                <dl class="field-display" tal:condition="model.city and layout.show('city')">
-                                    <dt i18n:translate>City</dt>
-                                    <dd>${model.city}</dd>
-                                </dl>
-                                <dl class="drive-distance field-display" tal:condition="model.drive_distance and layout.show('drive_distance')">
-                                    <dt i18n:translate>Drive distance</dt>
-                                    <dd>${layout.format_drive_distance(model.drive_distance)}</dd>
-                                </dl>
-                                <dl class="field-display" tal:condition="model.social_sec_number and layout.show('social_sec_number')">
-                                    <dt i18n:translate>Swiss social security number</dt>
-                                    <dd>${model.social_sec_number}</dd>
-                                </dl>
-                                 <dl class="field-display" tal:condition="model.bank_name and layout.show('bank_name')">
-                                    <dt i18n:translate>Bank name</dt>
-                                    <dd>${model.bank_name}</dd>
-                                </dl>
-                                <dl class="field-display" tal:condition="model.bank_address and layout.show('bank_address')">
-                                    <dt i18n:translate>Bank address</dt>
-                                    <dd>${model.bank_address}</dd>
-                                </dl>
-                                <dl class="field-display" tal:condition="model.account_owner and layout.show('account_owner')">
-                                    <dt i18n:translate>Account owner</dt>
-                                    <dd>${model.account_owner}</dd>
-                                </dl>
-                                <dl class="field-display" tal:condition="model.iban and layout.show('iban')">
-                                    <dt i18n:translate>IBAN</dt>
-                                    <dd>${model.iban}</dd>
-                                </dl>
-                                <dl class="field-display" tal:condition="model.email and layout.show('email')">
-                                    <dt i18n:translate>Email</dt>
-                                    <dd tal:content="layout.linkify(model.email)"></dd>
-                                </dl>
-                                <dl class="field-display" tal:condition="model.tel_private and layout.show('tel_private')">
-                                    <dt i18n:translate>Private Phone Number</dt>
-                                    <dd tal:content="layout.linkify(model.tel_private)"></dd>
-                                </dl>
-                                <dl class="field-display" tal:condition="model.tel_mobile and layout.show('tel_mobile')">
-                                    <dt i18n:translate>Mobile Phone Number</dt>
-                                    <dd tal:content="layout.linkify(model.tel_mobile)"></dd>
-                                </dl>
-                                 <dl class="field-display" tal:condition="model.tel_office and layout.show('tel_office')">
-                                    <dt i18n:translate>Office Phone Number</dt>
-                                    <dd tal:content="layout.linkify(model.tel_office)"></dd>
-                                </dl>
-                                <dl class="field-display" tal:condition="model.availability and layout.show('availability')">
-                                    <dt i18n:translate>Availability</dt>
-                                    <dd>${model.availability}</dd>
-                                </dl>
-                                <dl class="field-display" tal:condition="model.expertise_interpreting_types and layout.show('expertise_interpreting_types')">
-                                    <dt i18n:translate>Expertise by interpreting type</dt>
-                                    <dd>
-                                        <tal:b tal:repeat="expertise model.expertise_interpreting_types">${layout.format_interpreting_type(expertise)}<br></tal:b>
-                                    </dd>
-                                </dl>
-                                <dl class="field-display" tal:condition="model.expertise_professional_guilds_all and layout.show('expertise_professional_guilds_all')">
-                                    <dt i18n:translate>Expertise by professional guild</dt>
-                                    <dd>
-                                        <tal:b tal:repeat="expertise model.expertise_professional_guilds_all">${layout.format_prof_guild(expertise)}<br></tal:b>
-                                    </dd>
-                                </dl>
-                                <dl class="field-display" tal:condition="model.operation_comments and layout.show('operation_comments')">
-                                    <dt i18n:translate>Comments on possible field of application</dt>
-                                    <dd>${model.operation_comments}</dd>
-                                </dl>
-                                <dl class="field-display" tal:condition="layout.show('confirm_name_reveal')">
-                                    <dt i18n:translate>Name revealing confirmation</dt>
-                                    <dd>${layout.format_boolean(model.confirm_name_reveal)}</dd>
-                                </dl>
-                                <dl class="field-display" tal:condition="model.date_of_application and layout.show('date_of_application')">
-                                    <dt i18n:translate>Date of application</dt>
-                                    <dd>${layout.format_date(model.date_of_application, 'date')}</dd>
-                                </dl>
-                                <dl class="field-display" tal:condition="model.date_of_decision and layout.show('date_of_decision')">
-                                    <dt i18n:translate>Date of decision</dt>
-                                    <dd>${layout.format_date(model.date_of_decision, 'date')}</dd>
-                                </dl>
-                                <dl class="field-display" tal:condition="model.mother_tongues and layout.show('mother_tongues')">
-                                    <dt i18n:translate>Mother tongues</dt>
-                                    <dd>
-                                        <span tal:repeat="lang model.mother_tongues" tal:attributes="class layout.color_class(lang.native_speakers_count)">
-                                            ${lang.name}<tal:b tal:condition="not: repeat.lang.end">,</tal:b>
-                                        </span>
-                                    </dd>
-                                </dl>
-                                <dl class="field-display" tal:condition="model.spoken_languages and layout.show('spoken_languages')">
-                                    <dt i18n:translate>Spoken languages</dt>
-                                    <dd>
-                                        <span tal:repeat="lang model.spoken_languages" tal:attributes="class layout.color_class(lang.speakers_count)">
-                                            ${lang.name}<tal:b tal:condition="not: repeat.lang.end">,</tal:b>
-                                        </span>
-                                    </dd>
-                                </dl>
-                                <dl class="field-display" tal:condition="model.written_languages and layout.show('written_languages')">
-                                    <dt i18n:translate>Written languages</dt>
-                                    <dd>
-                                        <span tal:repeat="lang model.written_languages" tal:attributes="class layout.color_class(lang.writers_count)">
-                                            ${lang.name}<tal:b tal:condition="not: repeat.lang.end">,</tal:b>
-                                        </span>
-                                    </dd>
-                                </dl>
-                                <dl class="field-display" tal:condition="model.monitoring_languages and layout.show('monitoring_languages')">
-                                    <dt i18n:translate>Monitoring languages</dt>
-                                    <dd>
-                                        <span tal:repeat="lang model.monitoring_languages" tal:attributes="class layout.color_class(lang.monitors_count)">
-                                            ${lang.name}<tal:b tal:condition="not: repeat.lang.end">,</tal:b>
-                                        </span>
-                                    </dd>
-                                </dl>
-                                <dl class="field-display" tal:condition="model.profession and layout.show('profession')">
-                                    <dt i18n:translate>Learned profession</dt>
-                                    <dd >${model.profession}</dd>
-                                </dl>
-                                <dl class="field-display" tal:condition="model.occupation and layout.show('occupation')">
-                                    <dt i18n:translate>Current professional activity</dt>
-                                    <dd >${model.occupation}</dd>
-                                </dl>
-                                <dl class="field-display" tal:condition="model.proof_of_preconditions and layout.show('proof_of_preconditions')">
-                                    <dt i18n:translate>Proof of preconditions</dt>
-                                    <dd >${model.proof_of_preconditions}</dd>
-                                </dl>
-                                <dl class="field-display" tal:condition="model.agency_references and layout.show('agency_references')">
-                                    <dt i18n:translate>Agency references</dt>
-                                    <dd >${model.agency_references}</dd>
-                                </dl>
-                                <dl class="field-display" tal:condition="layout.show('education_as_interpreter')">
-                                    <dt i18n:translate>Education as interpreter</dt>
-                                    <dd >${layout.format_boolean(model.education_as_interpreter)}</dd>
-                                </dl>
-                                <dl class="field-display" tal:condition="model.certificates and layout.show('certificates')">
-                                    <dt i18n:translate>Certificates</dt>
-                                    <dd >${layout.format_languages(model.certificates)}</dd>
-                                </dl>
-                                <dl class="field-display" tal:condition="model.comments and layout.show('comments')">
-                                    <dt i18n:translate>Comments</dt>
-                                    <dd >${model.comments}</dd>
-                                </dl>
-                                <dl class="field-display" tal:condition="request.is_admin">
-                                    <dt i18n:translate>Hidden</dt>
-                                    <dd >${layout.format_boolean(model.for_admins_only)}</dd>
-                                </dl>
-                                <dl class="field-display" tal:condition="request.is_admin and model.user">
-                                    <dt i18n:translate>User</dt>
-                                    <dd ><a href="${request.link(model.user)}">${model.user.title}</a></dd>
-                                </dl>
-                           </tal:b>
-                        </div>
-=======
                     <div class="columns small-12 translator-directory">
                         <tal:b tal:condition="model|nothing">
                             <dl class="field-display" tal:condition="model.pers_id is not None and layout.show('pers_id')">
@@ -232,9 +41,9 @@
                                 <dt i18n:translate>Hometown</dt>
                                 <dd>${model.hometown}</dd>
                             </dl>
-                            <dl class="field-display" tal:condition="model.nationality and layout.show('nationality')">
-                                <dt i18n:translate>Nationality</dt>
-                                <dd>${model.nationality}</dd>
+                            <dl class="field-display" tal:condition="model.nationalities and layout.show('nationalities')">
+                                <dt i18n:translate>Nationality(ies)</dt>
+                                <dd>${model.nationalities_as_text(request.locale)}</dd>
                             </dl>
                             <dl class="field-display" tal:condition="model.address and layout.show('address')">
                                 <dt i18n:translate>Address</dt>
@@ -389,7 +198,6 @@
                                 <dd ><a href="${request.link(model.user)}">${model.user.title}</a></dd>
                             </dl>
                         </tal:b>
->>>>>>> ffbae8ab
                     </div>
                 </div>
             </div>
