from __future__ import annotations

from markupsafe import Markup
from onegov.core.security import Secret
from onegov.feriennet import _
from onegov.feriennet.app import FeriennetApp
from onegov.feriennet.const import DEFAULT_DONATION_AMOUNTS
from onegov.feriennet.qrbill import beneficiary_to_creditor
from onegov.feriennet.qrbill import qr_iban
from onegov.feriennet.qrbill import swiss_iban
from onegov.feriennet.utils import format_donation_amounts
from onegov.feriennet.utils import parse_donation_amounts
from onegov.form import Form
from onegov.form.fields import MultiCheckboxField
from onegov.form.validators import Stdnum
from onegov.org.forms.fields import HtmlField
from onegov.org.models import Organisation
from onegov.org.views.settings import handle_generic_settings
from stdnum import iban   # type:ignore[import-untyped]
from wtforms.fields import BooleanField
from wtforms.fields import RadioField
from wtforms.fields import StringField
from wtforms.fields import TextAreaField
from wtforms.fields import URLField
from wtforms.validators import InputRequired
from wtforms.validators import URL
from wtforms.validators import Optional


from typing import TYPE_CHECKING

from onegov.town6.layout import SettingsLayout
if TYPE_CHECKING:
    from onegov.core.types import RenderData
    from onegov.feriennet.request import FeriennetRequest
    from webob import Response


class FeriennetSettingsForm(Form):

    request: FeriennetRequest

    bank_qr_bill = BooleanField(
        label=_('QR-Bill'),
        fieldset=_('Payment')
    )

    bank_account = StringField(
        label=_('Bank Account (IBAN / QR-IBAN)'),
        fieldset=_('Payment'),
        validators=[Stdnum(format='iban')]
    )

    bank_beneficiary = StringField(
        label=_('Beneficiary'),
        fieldset=_('Payment'),
        description=_('Ferienpass Musterlingen, Bahnhofstr. 2, 1234 Beispiel'),
    )

    bank_reference_schema = RadioField(
        label=_('Payment Order'),
        fieldset=_('Payment'),
        choices=[
            ('feriennet-v1', _('Basic')),
            ('esr-v1', _('ESR (General) / QR-Reference')),
            ('raiffeisen-v1', _('ESR (Raiffeisen)'))
        ],
        default='feriennet-v1'
    )

    bank_esr_participant_number = StringField(
        label=_('ESR participant number / QR-IBAN'),
        fieldset=_('Payment'),
        validators=[InputRequired()],
        depends_on=('bank_reference_schema', '!feriennet-v1')
    )

    bank_esr_identification_number = StringField(
        label=_('ESR identification number'),
        fieldset=_('Payment'),
        validators=[InputRequired()],
        depends_on=('bank_reference_schema', 'raiffeisen-v1')
    )

    require_full_age_for_registration = BooleanField(
        label=_('Full age required for registration'),
        fieldset=_('Userprofile'))

    show_political_municipality = BooleanField(
        label=_('Require the political municipality on registration'),
        fieldset=_('Political Municipality'))

    show_related_contacts = BooleanField(
        label=_(
            'Parents can see the contacts of other parents in '
            'the same activity'
        ),
        fieldset=_('Privacy')
    )

    public_organiser_data = MultiCheckboxField(
        label=_('Public organiser data'),
        choices=(
            ('name', _('Name')),
            ('address', _('Address')),
            ('email', _('E-Mail')),
            ('phone', _('Phone')),
            ('website', _('Website'))
        ),
        fieldset=_('Organiser')
    )

    tos_url = URLField(
        label=_('Link to the TOS'),
        description=_('Require users to accept the TOS before booking'),
        fieldset=_('TOS'),
        validators=[URL(), Optional()]
    )

    donation = BooleanField(
        label=_('Donations'),
        description=_('Show a donation button in the invoice view'),
        default=True,
        fieldset=_('Donation'))

    donation_amounts = TextAreaField(
        label=_('Donation Amounts'),
        description=_('One amount per line'),
        depends_on=('donation', 'y'),
        render_kw={'rows': 3},
        fieldset=_('Donation'))

    donation_description = HtmlField(
        label=_('Description'),
        depends_on=('donation', 'y'),
        fieldset=_('Donation'),
        render_kw={'rows': 10})

    volunteers = RadioField(
        label=_('Volunteer registration'),
        fieldset=_('Experimental'),
        choices=[
            ('disabled', _('Disabled')),
            ('admins', _('Only for Admins')),
            ('enabled', _('Enabled')),
        ],
        default='disabled'
    )

    def ensure_beneificary_if_bank_account(self) -> bool | None:
        if self.bank_account.data and not self.bank_beneficiary.data:
            assert isinstance(self.bank_beneficiary.errors, list)
            self.bank_beneficiary.errors.append(_(
                'A beneficiary is required if a bank account is given.'
            ))
            return False
        return None

    def ensure_valid_esr_identification_number(self) -> bool | None:
        if self.bank_reference_schema.data == 'raiffeisen-v1':
            ident = self.bank_esr_identification_number.data or ''

            if not 3 <= len(ident.replace('-', ' ').strip()) <= 6:
                assert isinstance(
                    self.bank_esr_identification_number.errors, list)
                self.bank_esr_identification_number.errors.append(_(
                    'The ESR identification number must be 3-6 characters long'
                ))
                return False
        return None

    def ensure_valid_qr_bill_settings(self) -> bool | None:
        if self.bank_qr_bill.data:
            if not self.bank_account.data:
                assert isinstance(self.bank_qr_bill.errors, list)
                self.bank_qr_bill.errors.append(_('QR-Bills require an IBAN'))
                return False

            if not iban.is_valid(self.bank_account.data):
                assert isinstance(self.bank_account.errors, list)
                self.bank_account.errors.append(_('Not a valid IBAN'))
                return False

            if not swiss_iban(self.bank_account.data):
                assert isinstance(self.bank_account.errors, list)
                self.bank_account.errors.append(_(
                    'QR-Bills require a Swiss or Lichteinstein IBAN'
                ))
                return False

            if qr_iban(self.bank_account.data):
                if self.bank_reference_schema.data != 'esr-v1':
                    assert isinstance(self.bank_reference_schema.errors, list)
                    self.bank_reference_schema.errors.append(_(
                        'Select ESR (General) / QR-Reference when using the '
                        'given QR-IBAN'
                    ))
                    return False
            else:
                if self.bank_reference_schema.data != 'feriennet-v1':
                    assert isinstance(self.bank_reference_schema.errors, list)
                    self.bank_reference_schema.errors.append(_(
                        'Select Basic when using the given IBAN'
                    ))
                    return False

            if not self.bank_beneficiary.data:
                assert isinstance(self.bank_qr_bill.errors, list)
                self.bank_qr_bill.errors.append(_(
                    'QR-Bills require a beneficiary'
                ))
                return False

            if not beneficiary_to_creditor(self.bank_beneficiary.data):
                assert isinstance(self.bank_beneficiary.errors, list)
                self.bank_beneficiary.errors.append(_(
                    'QR-Bills require the beneficiary to be in the form: '
                    'name, street number, code city'
                ))
                return False
        return None

    def process_obj(self, obj: Organisation) -> None:  # type:ignore[override]
        super().process_obj(obj)

        attributes = (
            ('show_political_municipality', False),
            ('require_full_age_for_registration', False),
            ('show_related_contacts', False),
            ('public_organiser_data', self.request.app.public_organiser_data),
            ('bank_account', ''),
            ('bank_beneficiary', ''),
            ('bank_reference_schema', 'feriennet-v1'),
            ('bank_esr_participant_number', ''),
            ('bank_esr_identification_number', ''),
            ('bank_qr_bill', False),
            ('tos_url', ''),
            ('donation', True),
            ('donation_amounts', DEFAULT_DONATION_AMOUNTS),
            ('donation_description', ''),
            ('volunteers', 'disabled'),
        )

        for attr, default in attributes:
            value = obj.meta.get(attr, default)

            if attr == 'donation_amounts':
                value = format_donation_amounts(value)
            elif attr == 'donation_description':
                # NOTE: We need to treat this as Markup
                # TODO: It would be cleaner if we had a proxy object
                #       with all the attributes as dict_property, then
                #       we don't need to do this `attributes` hack
                value = Markup(value)  # noqa: RUF035

            self[attr].data = value

    def populate_obj(self, obj: Organisation) -> None:  # type:ignore[override]

        attributes = (
            'show_political_municipality',
            'require_full_age_for_registration',
            'show_related_contacts',
            'public_organiser_data',
            'bank_account',
            'bank_beneficiary',
            'bank_reference_schema',
            'bank_esr_participant_number',
            'bank_esr_identification_number',
            'bank_qr_bill',
            'tos_url',
            'donation',
            'donation_amounts',
            'donation_description',
            'volunteers',
        )

        super().populate_obj(obj, exclude=attributes)

        for attr in attributes:
            value = self[attr].data

            if attr == 'donation_amounts':
                value = parse_donation_amounts(value)

            obj.meta[attr] = value


@FeriennetApp.form(model=Organisation, name='feriennet-settings',
                   template='form.pt', permission=Secret,
                   form=FeriennetSettingsForm, setting=_('Feriennet'),
                   icon='fa-child')
def custom_handle_settings(
    self: Organisation,
    request: FeriennetRequest,
    form: FeriennetSettingsForm
<<<<<<< HEAD
) -> 'RenderData | Response':
    return handle_generic_settings(self, request, form, _('Feriennet'),
                                   SettingsLayout(self, request))
=======
) -> RenderData | Response:
    return handle_generic_settings(self, request, form, _('Feriennet'))
>>>>>>> 382bcc60
<|MERGE_RESOLUTION|>--- conflicted
+++ resolved
@@ -294,11 +294,6 @@
     self: Organisation,
     request: FeriennetRequest,
     form: FeriennetSettingsForm
-<<<<<<< HEAD
-) -> 'RenderData | Response':
+) -> RenderData | Response:
     return handle_generic_settings(self, request, form, _('Feriennet'),
-                                   SettingsLayout(self, request))
-=======
-) -> RenderData | Response:
-    return handle_generic_settings(self, request, form, _('Feriennet'))
->>>>>>> 382bcc60
+                                   SettingsLayout(self, request))