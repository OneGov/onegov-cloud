from onegov.activity import AttendeeCollection
from onegov.activity import Booking, BookingCollection
from onegov.activity import InvoiceCollection
from onegov.activity import Occasion, OccasionCollection, OccasionNeed
from onegov.activity import PeriodCollection
from onegov.core.security import Private, Personal, Public
from onegov.core.templates import render_template
from onegov.feriennet import _
from onegov.feriennet import FeriennetApp
from onegov.feriennet.collections.billing import BookingInvoiceBridge
from onegov.feriennet.forms import AttendeeSignupForm
from onegov.feriennet.forms import OccasionForm
from onegov.feriennet.forms import OccasionNeedForm
from onegov.feriennet.layout import OccasionFormLayout
from onegov.feriennet.models import VacationActivity
from onegov.org.layout import DefaultMailLayout
from onegov.user import User, UserCollection


@FeriennetApp.view(
    model=Occasion,
    permission=Public,
)
def view_occasion(self, request):
    return request.redirect(request.link(self.activity))


@FeriennetApp.form(
    model=VacationActivity,
    template='form.pt',
    form=OccasionForm,
    permission=Private,
    name='new-occasion')
def new_occasion(self, request, form):

    if form.submitted(request):
        occasions = OccasionCollection(request.session)
        periods = PeriodCollection(request.session)

        form.populate_obj(occasions.add(
            activity=self,
            start=form.parsed_dates[0].start,
            end=form.parsed_dates[0].end,
            timezone=form.timezone,
            period=periods.by_id(form.period_id.data)
        ))

        request.success(_("Your changes were saved"))
        return request.redirect(request.link(self))

    return {
        'layout': OccasionFormLayout(self, request, _("New Occasion")),
        'title': _("New Occasion"),
        'form': form
    }


@FeriennetApp.form(
    model=Occasion,
    template='form.pt',
    form=OccasionForm,
    permission=Private,
    name='clone')
def clone_occasion(self, request, form):

    if form.submitted(request):
        occasions = OccasionCollection(request.session)
        periods = PeriodCollection(request.session)

        form.populate_obj(occasions.add(
            activity=self.activity,
            start=form.parsed_dates[0].start,
            end=form.parsed_dates[0].end,
            timezone=form.timezone,
            period=periods.by_id(form.period_id.data)
        ))

        request.success(_("Your changes were saved"))
        return request.redirect(request.link(self.activity))
    elif not request.POST:
        form.process(obj=self)
        form.dates.data = form.dates_to_json(dates=None)

    return {
        'layout': OccasionFormLayout(
            self.activity, request, _("Clone Occasion")),
        'title': _("Clone Occasion"),
        'form': form
    }


@FeriennetApp.form(
    model=Occasion,
    template='form.pt',
    form=OccasionForm,
    permission=Private,
    name='edit')
def edit_occasion(self, request, form):

    if self.period.confirmed:
        warning = _(
            "The period of this occasion has already been confirmed. "
            "It is not recommended to change the period associated with "
            "this occasion."
        )
    else:
        warning = None
    if form.submitted(request):
        form.populate_obj(self)
        request.success(_("Your changes were saved"))
        return request.redirect(request.link(self.activity))

    elif not request.POST:
        form.process(obj=self)

    return {
        'layout': OccasionFormLayout(
            self.activity, request, _("Edit Occasion")),
        'title': _("Edit Occasion"),
        'form': form,
        'callout': warning
    }


@FeriennetApp.view(
    model=Occasion,
    permission=Private,
    request_method='DELETE')
def delete_occasion(self, request):
    request.assert_valid_csrf_token()

    OccasionCollection(request.session).delete(self)


@FeriennetApp.view(
    model=Occasion,
    permission=Private,
    request_method='POST',
    name='cancel')
def cancel_occasion(self, request):
    request.assert_valid_csrf_token()

    self.cancel()


@FeriennetApp.view(
    model=Occasion,
    permission=Private,
    request_method='POST',
    name='reinstate')
def reinstate_occasion(self, request):
    request.assert_valid_csrf_token()

    self.cancelled = False


@FeriennetApp.form(
    model=Occasion,
    form=AttendeeSignupForm,
    permission=Personal,
    name='book',
    template='enroll_form.pt')
def book_occasion(self, request, form):

    # for the "nth. occasion" title
    number = request.session.execute("""
        SELECT count(*) FROM occasions
        WHERE activity_id = :activity_id \
          AND "order" <= :order \
          AND "period_id" = :period_id
    """, {
        'activity_id': self.activity_id,
        'order': self.order,
        'period_id': self.period.id
    }).scalar()

    if form.submitted(request):
        attendees = AttendeeCollection(request.session)
        user = form.user

        if form.is_new_attendee:
            attendee = attendees.add(
                user=user,
                name=form.name,
                birth_date=form.birth_date.data,
                gender=form.gender.data,
                notes=form.notes.data,
                differing_address=form.differing_address.data,
                address=form.address.data
                if form.differing_address.data else None,
                zip_code=form.zip_code.data
                if form.differing_address.data else None,
                place=form.place.data if form.differing_address.data else None,
<<<<<<< HEAD
                political_municipality=form.political_municipality.data if
                form.political_municipality and form.differing_address.data
                else None
=======
                political_municipality=form.political_municipality.data
                if form.differing_address.data else None
>>>>>>> 5f9dce39
            )
        else:
            attendee = attendees.by_id(form.attendee.data)
            assert attendee.username == form.username

        # should be caught by the form
        assert not (self.full and self.period.confirmed)
        assert self.activity.state == 'accepted'

        bookings = BookingCollection(request.session)

        # if there's a canceled/denied booking blocking the way, reactivate it
        booking = None

        if not form.is_new_attendee:
            booking = bookings.query()\
                .filter(Booking.occasion_id == self.id)\
                .filter(Booking.username == user.username)\
                .filter(Booking.attendee == attendee)\
                .filter(Booking.state.in_((
                    'cancelled',
                    'denied',
                    'blocked',
                )))\
                .first()

            if booking:
                booking.state = 'open'

        if booking is None:
            booking = bookings.add(
                user=user,
                attendee=attendee,
                occasion=self
            )

        # apply the group code, if given
        if form.group_code.data:
            booking.group_code = form.group_code.data

        # if the TOS have been accepted, record this now
        if hasattr(form, 'accept_tos') and form.accept_tos:
            if form.accept_tos.data:
                request.current_user.data['tos_accepted'] = True

        # to get the final cost, we need to accept bookings without wishlist
        if self.period.confirmed:
            bookings.accept_booking(booking)

        # if the period has been finalized, an admin is responsible and we
        # need to create an invoice item that goes with the booking
        if self.period.finalized:
            assert request.is_admin or self.period.book_finalized

            bridge = BookingInvoiceBridge(request.session, self.period)
            bridge.process(booking)
            bridge.complete(
                all_inclusive_booking_text=request.translate(_("Passport")))

        if self.period.confirmed:
            request.success(
                _("The booking for ${name} was succesfull", mapping={
                    'name': attendee.name
                })
            )

            bookings_link = '<a href="{}">{}</a>'.format(
                request.class_link(BookingCollection, {
                    'period_id': self.period.id
                }),
                request.translate(_("Bookings"))
            )

            dates = (self.dates[0].localized_start,
                     self.dates[0].localized_end)
            subject = request.translate(
                _('Booking of ${attendee} for "${title}"',
                    mapping={
                        'title': self.activity.title,
                        'attendee': attendee.name
                    }))

            request.app.send_transactional_email(
                subject=subject,
                receivers=(user.username, ),
                content=render_template('mail_booking_accepted.pt', request, {
                    'layout': DefaultMailLayout(self, request),
                    'title': subject,
                    'model': self,
                    'bookings_link': bookings_link,
                    'name': attendee.name,
                    'dates': dates
                })
            )
        else:
            request.success(
                _("The occasion was added to ${name}'s wishlist", mapping={
                    'name': attendee.name
                }))

        if self.period.finalized:
            return request.redirect(request.class_link(InvoiceCollection))
        else:
            return request.redirect(request.link(self.activity))

    # pre select the attendee if given
    if 'attendee_id' in request.params:
        form.attendee.data = request.params['attendee_id'].replace('-', '')
        form.group_code.data = request.params.get('group_code')

    title = _("Enroll Attendee")

    users = []

    if request.is_admin:
        u = UserCollection(request.session).query()
        u = u.with_entities(User.username, User.title)
        u = u.order_by(User.title)

        users = u

    return {
        'layout': OccasionFormLayout(self.activity, request, title),
        'title': title,
        'form': form,
        'occasion': self,
        'users': users,
        'button_text': _("Enroll"),
        'number': number,
    }


@FeriennetApp.form(
    model=Occasion,
    permission=Private,
    form=OccasionNeedForm,
    template='form.pt',
    name='add-need')
def handle_new_occasion_need(self, request, form):

    if form.submitted(request):
        self.needs.append(OccasionNeed(
            occasion_id=self.id,
            name=form.name.data,
            description=form.description.data,
            number=form.number,
            accept_signups=form.accept_signups.data,
        ))

        request.success(_("Your changes were saved"))
        return request.redirect(request.link(self))

    return {
        'layout': OccasionFormLayout(
            self.activity, request, _("New need")),
        'title': _("New need"),
        'form': form
    }


@FeriennetApp.form(
    model=OccasionNeed,
    permission=Private,
    form=OccasionNeedForm,
    template='form.pt',
    name='edit')
def handle_occasion_need(self, request, form):

    if form.submitted(request):
        form.populate_obj(self)

        # XXX the observer only works when we add/remove things from the list,
        # not when we change something inside the list
        self.occasion.observe_needs(self.occasion.needs)

        request.success(_("Your changes were saved"))
        return request.redirect(request.link(self.occasion))

    elif not request.POST:
        form.process(obj=self)

    return {
        'layout': OccasionFormLayout(
            self.occasion.activity, request, _("Edit need")),
        'title': self.name,
        'form': form
    }


@FeriennetApp.view(
    model=OccasionNeed,
    permission=Private,
    request_method='DELETE')
def delete_occasion_need(self, request):
    request.assert_valid_csrf_token()

    # Likewise, before flushing the changes, the needs observer is not
    # triggered by an event.
    occasion = self.occasion
    request.session.delete(self)
    occasion.observe_needs(occasion.needs)<|MERGE_RESOLUTION|>--- conflicted
+++ resolved
@@ -191,14 +191,9 @@
                 zip_code=form.zip_code.data
                 if form.differing_address.data else None,
                 place=form.place.data if form.differing_address.data else None,
-<<<<<<< HEAD
                 political_municipality=form.political_municipality.data if
                 form.political_municipality and form.differing_address.data
                 else None
-=======
-                political_municipality=form.political_municipality.data
-                if form.differing_address.data else None
->>>>>>> 5f9dce39
             )
         else:
             attendee = attendees.by_id(form.attendee.data)
