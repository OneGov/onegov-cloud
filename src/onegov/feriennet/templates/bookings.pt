<div metal:use-macro="layout.base" i18n:domain="onegov.feriennet">
    <tal:b metal:fill-slot="title">
        ${title}
    </tal:b>
    <tal:b metal:fill-slot="content">
        <div class="grid-x grid-padding-x">
            <div class="cell small-12 medium-8">
                <tal:b condition="show_emergency_info">
                    <div class="emergency-contact-missing emergency-contact panel" tal:condition="not:has_emergency_contact">
                        <div i18n:translate>
                            You haven't added an emergency contact to your profile yet.
                            Please add this information in your userprofile so we can reach you in an emergency!
                        </div>
                        <a class="button narrow" href="${request.return_here(request.link(request.app.org, 'userprofile'))}"><i class="fa fa-plus"></i><tal:b i18n:translate>Add in Userprofile</tal:b></a>
                    </div>
                    <div class="emergency-contact" tal:condition="has_emergency_contact">
                        <div i18n:translate>
                            This is your emergency contact. Please change it in the user profile if it is not up to date anymore:
                        </div>
                        <div>
                            <strong>${user.data.emergency}</strong>
                        </div>
                        <a i18n:translate href="${request.return_here(request.link(request.app.org, 'userprofile'))}">Change in Userprofile</a>
                    </div>
                </tal:b>

                <div tal:condition="not:period">
                    <p i18n:translate>
                        No bookings yet.
                    </p>
                </div>

                <div class="my-bookings limit-line-width" tal:condition="period">
                    <h2 class="h3">${period.title}</h2>

                    <div class="panel period-hint-panel">
                        <div class="hints">
                            <tal:b metal:use-macro="layout.macros.period_hints" tal:define="activity_view False"></tal:b>

                            <div class="hint hint-favorites" tal:condition="period.wishlist_phase" i18n:translate>
                                Mark up to three occasions per child as favorites.
                            </div>

                            <div class="hint hint-matching" tal:condition="period.wishlist_phase" i18n:translate>
                                Once the pre-booking is over, we will divide all children into activities.
                            </div>
                        </div>
                    </div>

                    <p tal:condition="not:has_bookings" i18n:translate>
                        No bookings yet.
                    </p>

<<<<<<< HEAD
=======
                    <tal:b define="banner layout.app.banners(request)[0]" condition="banner">
                        <tal:b metal:use-macro="layout.macros['banner']" define="position 'buchungen'"/>
                    </tal:b>

>>>>>>> 8c2eece5
                    <div class="row attendee-bookings-row" tal:repeat="attendee attendees" tal:condition="has_bookings" id="attendee-${attendee.id.hex}">
                        <div class="columns small-12">
                            <div class="attendee-bookings card">
                                <div class="title-section">
                                    <div class="attendee-title">
                                        <h3>${attendee.name} ${'👦' if attendee.gender == 'male' else '👧'}</h3>
                                    </div>

                                    <div class="icons">
                                        <a class="calendar-edit-icon before hide-for-print" href="${request.link(attendee)}" title="Edit" i18n:attributes="title">
                                            <span class="show-for-sr" i18n:translate>Edit</span>
                                        </a>

                                        <a class="print print-icon before hide-for-print"
                                            data-print-selector="html" data-print-title="${title}"
                                            data-print-css="${request.link(model, 'mask') + '&id=' + attendee.id.hex}" title="Print" i18n:attributes="title">
                                            <span class="show-for-sr" i18n:translate>Print</span>
                                        </a>

                                        <a href="${subscribe_link(attendee)}" class="calendar-add-icon before hide-for-print" title="Add to calendar" i18n:attributes="title">
                                            <span class="show-for-sr" i18n:translate>Add to calendar</span>
                                        </a>
                                    </div>
                                </div>
                                <div id="alert-boxes-for-${attendee.id}"></div>
                                <div class="card-section">

                                    <div class="booking-limit">
                                        <span i18n:translate tal:condition="period.all_inclusive and period.max_bookings_per_attendee">
                                            Limited to
                                                <tal:b i18n:name="number">${period.max_bookings_per_attendee}</tal:b>
                                            bookings
                                        </span>
                                        <span i18n:translate tal:condition="not period.all_inclusive and period.max_bookings_per_attendee">
                                            Limited to
                                                <tal:b i18n:name="number">${period.max_bookings_per_attendee}</tal:b>
                                            bookings
                                        </span>
                                        <a tal:condition="not period.all_inclusive and not period.max_bookings_per_attendee and attendee.limit" href="${request.link(attendee, 'limit')}">
                                            <tal:b i18n:translate>Limited to
                                                <tal:b i18n:name="number">${attendee.limit or 100}</tal:b>
                                            bookings</tal:b> <i class="fa fa-edit"></i>
                                        </a>
                                        <span i18n:translate tal:condition="period.all_inclusive and not period.max_bookings_per_attendee">
                                            Unlimited bookings
                                        </span>
                                        <a tal:condition="not period.all_inclusive and not period.max_bookings_per_attendee and not attendee.limit" href="${request.link(attendee, 'limit')}">
                                            <tal:b i18n:translate>Unlimited bookings</tal:b> <i class="fa fa-edit"></i>
                                        </a>
                                    </div>

                                    <div class="bookings-by-state state-${state} ${repeat.state.end and 'last-state' or ''}  ${'' if period.wishlist_phase else 'no-wishlist'}" tal:repeat="state grouped_bookings[attendee]" tal:condition="attendee in grouped_bookings">

                                        <tal:b tal:define="toggled state in ('open', 'accepted')">

                                            <div class="state-title" data-ogc-toggle="#attendee-${attendee.id.hex} .state-${state} ul">
                                                <tal:b switch="state">
                                                    <h4 tal:case="'open'">
                                                        <tal:b i18n:translate>Open</tal:b>
                                                        <tal:b>(${len(grouped_bookings[attendee][state])})</tal:b>
                                                    </h4>
                                                    <h4 tal:case="'blocked'">
                                                        <tal:b i18n:translate>Blocked</tal:b>
                                                        <tal:b>(${len(grouped_bookings[attendee][state])})</tal:b>
                                                    </h4>
                                                    <h4 tal:case="'accepted'">
                                                        <tal:b i18n:translate>Booked</tal:b>
                                                        <tal:b>(${len(grouped_bookings[attendee][state])})</tal:b>
                                                    </h4>
                                                    <h4 tal:case="'denied'">
                                                        <tal:b i18n:translate>Denied</tal:b>
                                                        <tal:b>(${len(grouped_bookings[attendee][state])})</tal:b>
                                                    </h4>
                                                    <h4 tal:case="'cancelled'">
                                                        <tal:b i18n:translate>Cancelled</tal:b>
                                                        <tal:b>(${len(grouped_bookings[attendee][state])})</tal:b>
                                                    </h4>
                                                </tal:b>
                                                <i class="fa fa-chevron-down rotate ${'down' if toggled else ''}" aria-hidden="true"></i>
                                            </div>

                                            <ul class="${'' if toggled else 'hidden'}">
                                                <li tal:repeat="booking grouped_bookings[attendee][state]" id="booking-${booking.id}">
                                                    <div class="panel" tal:condition="repeat.booking.index == 0 and state in ('blocked', 'denied')">
                                                        <tal:b condition="state == 'blocked'" i18n:translate>
                                                            These wishes overlap accepted bookings and are therefore blocked.
                                                        </tal:b>
                                                        <tal:b condition="state == 'denied'" i18n:translate>
                                                            Unfortunately, these wishes could not be fulfilled.
                                                        </tal:b>
                                                    </div>
                                                    <div class="booking">
                                                        <div class="star" tal:condition="period.wishlist_phase">
                                                            <a ic-post-to="${request.link(booking, 'toggle-star')}">
                                                                <tal:b metal:use-macro="layout.macros['star']" />
                                                            </a>
                                                        </div>
                                                        <div class="title">
                                                            <a href="${request.link(booking.occasion.activity)}">
                                                                <h5>${booking.occasion.activity.title}</h5>
                                                            </a>
                                                        </div>
                                                        <div class="occasion">
                                                            <ul>
                                                                <li tal:repeat="date booking.occasion.dates">
                                                                    ${layout.format_datetime_range(date.localized_start, date.localized_end)}
                                                                </li>
                                                            </ul>
                                                        </div>
                                                        <div class="cost">
                                                            <span class="${period.confirmed and booking.state != 'accepted' and 'strikethrough' or ''}" tal:define="cost booking_cost(booking)">
                                                                <tal:b condition="cost">
                                                                    ${cost}
                                                                </tal:b>
                                                                <tal:b condition="not:cost" i18n:translate>
                                                                    Free of charge
                                                                </tal:b>
                                                            </span>
                                                        </div>
                                                        <div class="operability-warning" tal:condition="booking.state == 'accepted' and not period.wishlist_phase and not booking.occasion.operable">
                                                            <span i18n:translate>
                                                                This occasion does not have enough attendees yet.
                                                            </span>
                                                        </div>
                                                    </div>
                                                    <div class="all-action-buttons">
                                                        <div class="actions" tal:define="actions actions_by_booking(booking)">
                                                            <tal:b tal:repeat="action actions" tal:content="action(layout)" />
                                                        </div>
                                                        <div class="attendees-toggle" data-ogc-toggle="#attendees-table-${booking.id}" tal:condition="related and state == 'accepted'" tal:define="count related[booking.occasion_id][0].attendee_count|0" style="visibility: ${count and 'visible' or 'hidden'}">
                                                            <span>${count}</span> <span i18n:translate>Attendees</span>
                                                            <i class="fa fa-chevron-down rotate"></i>
                                                        </div>
                                                    </div>
                                                    <tal:b condition="related and state == 'accepted'" tal:define="count related[booking.occasion_id][0].attendee_count|0">
                                                        <div class="attendees-table hidden" id="attendees-table-${booking.id}" tal:condition="count">
                                                            <table>
                                                                <thead>
                                                                    <tr>
                                                                        <th i18n:translate>Parent</th>
                                                                        <th i18n:translate>Children</th>
                                                                        <th i18n:translate>Place</th>
                                                                        <th i18n:translate>Contact</th>
                                                                    </tr>
                                                                </thead>
                                                                <tbody>
                                                                    <tr tal:repeat="row related[booking.occasion_id]">
                                                                        <td>${row.parent}</td>
                                                                        <td>
                                                                            <span class="show-for-sr">
                                                                                ${row.children} <tal:b i18n:translate>Children</tal:b>
                                                                            </span>
                                                                            <tal:b tal:define="attendees occasion_attendees(request, row.parent_username, booking.occasion_id)">
                                                                                <a data-toggle="#attendee-${row.parent_username.replace('@', '_').replace('.', '_')}-${booking.occasion_id}">
                                                                                    <tal:b tal:repeat="attendee attendees">
                                                                                        <span title="${attendee.name}">
                                                                                            <i class="fa fa-child" aria-hidden="true"></i>
                                                                                        </span>
                                                                                    </tal:b>
                                                                                </a>
                                                                                <div id="attendee-${row.parent_username.replace('@', '_').replace('.', '_')}-${booking.occasion_id}" style="display: none; color: grey;">
                                                                                    <span tal:repeat="attendee attendees">
                                                                                        ${attendee.name}<tal:b condition="attendee != attendees[-1]">, <br></tal:b>
                                                                                    </span>
                                                                                </div>
                                                                            </tal:b>
                                                                        </td>
                                                                        <td>${row.place}</td>
                                                                        <td>
                                                                            <a href="mailto:${row.email}" tal:condition="row.email" title="${row.email}">
                                                                                <span class="show-for-sr" i18n:translate>
                                                                                    E-Mail <tal:b i18n:name="name">${row.parent}</tal:b>
                                                                                </span>
                                                                                <i class="fa fa-envelope" aria-hidden="true"></i>
                                                                            </a>

                                                                            <a href="tel:${layout.format_phone_number(row.phone)}" tal:condition="row.phone" title="${layout.format_phone_number(row.phone)}">
                                                                                <span class="show-for-sr" i18n:translate>
                                                                                    Call <tal:b i18n:name="name">${row.parent}</tal:b>
                                                                                </span>
                                                                                <i class="fa fa-phone" aria-hidden="true"></i>
                                                                            </a>
                                                                        </td>
                                                                    </tr>
                                                                </tbody>
                                                            </table>
                                                        </div>
                                                    </tal:b>
                                                </li>
                                            </ul>
                                        </tal:b>
                                    </div>
                                </div>

                                <tal:b define="show_total period.confirmed and attendee in grouped_bookings and 'accepted' in grouped_bookings[attendee]">
                                    <div class="total-costs" tal:condition="show_total">
                                        <div class="grid-x all-inclusive" tal:condition="period.all_inclusive and period.booking_cost">
                                            <div class="cell small-8" i18n:translate>
                                                Passport
                                            </div>

                                            <div class="cell small-4">
                                                ${period.booking_cost}
                                            </div>
                                        </div>
                                        <div class="grid-x total">
                                            <div class="cell small-8" i18n:translate>
                                                Total
                                            </div>

                                            <div class="cell small-4">
                                                ${total_by_attendee(attendee)}
                                            </div>
                                        </div>
                                    </div>
                                    <div class="no-total-costs" tal:condition="not:show_total"></div>

                                </tal:b>
                                    <div class="rega-widget panel" tal:define="rega_link layout.rega_link(attendee, period, grouped_bookings)" tal:condition="rega_link">

                                    <div class="left">
                                        <strong i18n:translate="" class="title">Free sponsorship by Rega</strong>
                                        <span>
                                            <span i18n:translate="">Register your child for a Rega patronage free of charge during holiday activities.</span>
                                            <a href="${rega_link}" target="_blank" i18n:translate>Register here</a>
                                        </span>

                                    </div>
                                    <div class="right">
                                        <img src="${layout.static_file_path('icon/Rega_RGB.png')}" alt="Rega Logo">
                                    </div>
                                </div>

                            </div>


                        </div>
                    </div>
                </div>
            </div>
            <div class="cell small-12 medium-4 sidebar">
                <div class="sidebar-wrapper">
                    <div class="side-panel">
                        <tal:b
                            define="banner layout.app.banners(request)[0]"
                            condition="banner"
                            replace="banner"
                        />
                    </div>
                    <tal:b metal:use-macro="layout.macros.periods" />
                    <tal:b metal:use-macro="layout.macros.users" />
                    <tal:b metal:use-macro="layout.macros.user_panel" />
                </div>
            </div>
        </div>
    </tal:b>
</div><|MERGE_RESOLUTION|>--- conflicted
+++ resolved
@@ -51,13 +51,10 @@
                         No bookings yet.
                     </p>
 
-<<<<<<< HEAD
-=======
                     <tal:b define="banner layout.app.banners(request)[0]" condition="banner">
                         <tal:b metal:use-macro="layout.macros['banner']" define="position 'buchungen'"/>
                     </tal:b>
 
->>>>>>> 8c2eece5
                     <div class="row attendee-bookings-row" tal:repeat="attendee attendees" tal:condition="has_bookings" id="attendee-${attendee.id.hex}">
                         <div class="columns small-12">
                             <div class="attendee-bookings card">
