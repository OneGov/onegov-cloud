<div metal:use-macro="layout.base" i18n:domain="onegov.feriennet">
    <tal:b metal:fill-slot="title">
        ${title}
    </tal:b>
    <tal:b metal:fill-slot="content">
    <div class="grid-x grid-padding-x">
        <div class="cell small-12 medium-8">
            <tal:b condition="not: invoices">
                <p i18n:translate>
                No bills created yet.
                </p>
            </tal:b>

<<<<<<< HEAD
            <div class="bills limit-line-width" tal:condition="invoices">
                <div class="bill item-wrapper ${invoice.paid and 'item-green' or 'item-red'}" id="${invoice.id}" tal:repeat="invoice invoices">
                    <div class="bill-header show-for-print">
=======
            <tal:b define="banner layout.app.banners(request)[0]" condition="banner">
                <tal:b metal:use-macro="layout.macros['banner']" define="position 'rechnungen'"/>
            </tal:b>

            <div class="bills" tal:condition="invoices">
                <div class="bill ${invoice.paid and 'paid' or 'unpaid'}" id="${invoice.id}" tal:repeat="invoice invoices">
                    <div class="bills-header show-for-print">
>>>>>>> 8c2eece5
                        <div class="bill-creditor"
                             tal:define="contact layout.org.meta.contact_html|nothing; contact_url None"
                             condition="contact">

                            <metal:b use-macro="layout.macros['footer_contact']" />
                        </div>

                        <div class="bill-debtor">
                            <tal:b condition="user.data.get('organisation')">
                                <span>${user.data['organisation']}</span><br>
                            </tal:b>

                            <tal:b condition="user.realname">
                                <span>${user.realname}</span><br>
                            </tal:b>

                            <tal:b condition="user.data.get('address')">
                                <span class="newlines">${user.data['address']}</span><br>
                            </tal:b>

                            <span tal:condition="user.data.get('zip_code')">${user.data['zip_code']}</span>
                            <span tal:condition="user.data.get('place')">${user.data['place']}</span>
                            <br tal:condition="user.data.get('zip_code') or user.data.get('place')">
                        </div>
                    </div>
                    <div class="item-header">
                        <div class="item-header-bar">
                            <h3>${invoice.period.title}</h3>

                            <span class="outstanding">
                                <tal:b condition="invoice.paid" i18n:translate>Paid</tal:b>
                                <tal:b condition="not: invoice.paid" i18n:translate>
                                    <tal:b i18n:name="amount" tal:replace="'{:.2f}'.format(invoice.outstanding_amount)" /> unpaid
                                </tal:b>
                            </span>
                        </div>

                        <a id="button-${invoice.id}" data-ogc-toggle="#details-${invoice.id}" class="hide-for-print details-button">
                            <span i18n:translate class="show-for-sr">Show Details</span>
                            <i class="fa fa-chevron-down rotate ${'' if invoice.paid else 'down'}" aria-hidden="true"></i>
                        </a>

                    </div>
                    <div id="details-${invoice.id}" class="${'hidden' if invoice.paid else ''}">
                        <div class="invoice-items-list">
                            <ul>
                                <tal:b repeat="item invoice.items">
                                    <li class="item-group" tal:condition="repeat.item.index == 0 or invoice.items[repeat.item.index - 1].group != item.group">
                                        <tal:b switch="item.group">
                                            <strong tal:case="'donation'">
                                                <tal:b i18n:translate>Donation</tal:b>
                                                <span class="svg-icon svg-icon-small">
                                                    <metal:b use-macro="layout.svg['heart']" />
                                                </span>
                                            </strong>
                                            <strong tal:case="'manual'" i18n:translate>Discounts / Surcharges</strong>
                                            <strong tal:case="default">${item.group}</strong>
                                        </tal:b>
                                    </li>
                                    <li class="${(invoice.paid or item.paid) and 'item-green' or 'item-red'} ${item.source and item.source or ''}">
                                        <div class="text-amount">
                                            <span class="item-text">
                                                <tal:b switch="item.group">
                                                    <tal:b case="'donation'">
                                                        <tal:b i18n:translate>
                                                            Your donation
                                                        </tal:b>
                                                    </tal:b>
                                                    <tal:b case='default'>
                                                        ${item.text}<br>
                                                    </tal:b>
                                                </tal:b>
                                            </span>
                                            <span tal:condition="invoice.paid or item.paid" class="item-payment-status" i18n:translate>paid</span>
                                            <span tal:condition="not invoice.paid and not item.paid" class="item-payment-status" i18n:translate>amount unpaid</span>
                                            <span class="item-amount" tal:content="'{:.2f}'.format(item.amount)"></span>
                                        </div>
                                            <span class="item-organizer" tal:condition="item.organizer">
                                                <tal:b i18n:translate>Organizer:</tal:b> ${item.organizer}
                                            </span>
                                            <div class="text-links" style="font-size: .875rem" tal:condition="not item.paid and item.group=='donation'">
                                                <a href="${request.link(layout.model.for_period_id(invoice.period_id), name='donation')}" i18n:translate>
                                                    Adjust
                                                </a>
                                                <a class="confirm"
                                                    data-confirm="Do you really want to remove your donation?"
                                                    data-confirm-extra=""
                                                    data-confirm-yes="Remove donation"
                                                    data-confirm-no="Cancel"
                                                    ic-delete-from="${layout.csrf_protected_url(request.link(layout.model.for_period_id(invoice.period_id), name='donation'))}"
                                                    redirect-after="${request.url}"
                                                    i18n:attributes="data-confirm;data-confirm-yes;data-confirm-no"
                                                    i18n:translate>
                                                    Remove
                                                </a>
                                            </div>
                                    </li>
                                </tal:b>
                                <tal:b condition="layout.org.meta.get('donation', True) and invoice.period.active and invoice.period.confirmed and not invoice.period.archived and not invoice.has_donation">
                                    <li class="item-group hide-for-print">
                                        <strong i18n:translate>Donation</strong>
                                    </li>
                                    <li class="grid-x hide-for-print">
                                        <div class="small-8 cell">
                                            <span class="item-text" i18n:translate>I would like to make a donation to support children and teenagers.</span>
                                        </div>
                                        <div class="small-4 cell donate">
                                            <a class="donation-button button hollow narrow" href="${request.link(layout.model.for_period_id(invoice.period_id), name='donation')}">
                                                <span i18n:translate>Donate now</span>
                                            </a>
                                        </div>
                                    </li>
                                </tal:b>
                                <li class="invoice-total">
                                <strong>
                                    <span class="item-text" i18n:translate="">Total</span>
                                    <span class="item-amount" tal:content="'{:.2f}'.format(invoice.total_amount)"></span>
                                </strong>
                                </li>
                                <li class="amount-total ${invoice.paid and 'item-green' or 'item-red'}" tal:condition="not invoice.paid">
                                    <span class="item-payment-status item-amount">${'{:.2f}'.format(invoice.outstanding_amount)}</span>
                                    <span class="item-payment-status item-amount" i18n:translate>amount unpaid</span>
                                </li>
                            </ul>
                            <div class="print-area">
                                <a class="print button secondary small round" href="#" data-print-selector="#${invoice.id}">
                                    <i class="fa fa-print" aria-hidden="true"></i>
                                    <tal:b i18n:translate>Print</tal:b>
                                </a>
                            </div>
                        </div>

                        <div class="invoice-items-payment">
                            <div class="hide-for-print" tal:condition="payment_provider and not invoice.paid">
                                <h4 i18n:translate>Online Payment</h4>

                                <div class="payment-button">
                                    <tal:b metal:use-macro="layout.macros['checkout_form']"
                                        tal:define="
                                            payment_method 'cc';
                                            checkout_button payment_button(invoice.period.title, invoice.price);
                                            complete_link request.url;
                                            price invoice.price;
                                    ">
                                        <tal:b metal:fill-slot="after-submit">
                                            <input type="hidden" name="period" value="${invoice.period_id}">
                                        </tal:b>
                                    </tal:b>
                                </div>
                            </div>

                            <div tal:condition="account and not invoice.paid">

                                <h4 i18n:translate>Bank Transfer</h4>
                                <div class="grid-x bank-transfer">
                                    <div class="cell small-12 medium-4" i18n:translate>
                                        Account
                                    </div>
                                    <div class="cell small-12 medium-8" i18n:translate>
                                        ${account}
                                    </div>
                                    <div class="cell small-12 medium-4" i18n:translate>
                                        Beneficiary
                                    </div>
                                    <div class="cell small-12 medium-8" i18n:translate>
                                        ${beneficiary}
                                    </div>
                                    <div class="cell small-12 medium-4" i18n:translate>
                                        Amount
                                    </div>
                                    <div class="cell small-12 medium-8">
                                        ${'{:.2f}'.format(invoice.outstanding_amount)} CHF
                                    </div>
                                    <tal:b switch="layout.org.meta.get('bank_reference_schema')">
                                        <tal:b tal:case="string:esr-v1">
                                            <div class="cell small-12 medium-4" i18n:translate>Reference Number</div>
                                            <div class="reference-number cell small-12 medium-8">${invoice.readable_by_bucket(invoice_bucket)}</div>
                                        </tal:b>
                                        <tal:b tal:case="string:raiffeisen-v1">
                                            <div class="cell small-12 medium-4" i18n:translate>Reference Number</div>
                                            <div class="reference-number cell small-12 medium-8">${invoice.readable_by_bucket(invoice_bucket)}</div>
                                        </tal:b>
                                        <tal:b tal:case="default">
                                            <div class="cell small-12 medium-4" i18n:translate>Purpose of Payment</div>
                                            <div class="reference-number cell small-12 medium-8">${invoice.readable_by_bucket(invoice_bucket)}</div>
                                        </tal:b>
                                    </tal:b>
                                </div>
                                <tal:b tal:condition="qr_bill">
                                    <tal:b tal:define="bill qr_bill(invoice)">
                                        <img class="qr-bill" tal:condition="bill" src="data:image/svg+xml;base64,${bill}">
                                    </tal:b>
                                </tal:b>
                            </div>

                        </div>
                    </div>
                </div>
            </div>
        </div>

        <div class="cell small-12 medium-4 hide-for-print sidebar">
            <div class="sidebar-wrapper">
                <div class="side-panel">
                    <tal:b
                        define="banner layout.app.banners(request)[0]"
                        condition="banner"
                        replace="banner"
                    />
                </div>
                <tal:b metal:use-macro="layout.macros.users" define="model model.for_period_id(period_id=None)"/>
                <tal:b metal:use-macro="layout.macros.user_panel" />
            </div>
        </div>

    </div>

    </tal:b>
</div><|MERGE_RESOLUTION|>--- conflicted
+++ resolved
@@ -11,19 +11,13 @@
                 </p>
             </tal:b>
 
-<<<<<<< HEAD
+            <tal:b define="banner layout.app.banners(request)[0]" condition="banner">
+                <tal:b metal:use-macro="layout.macros['banner']" define="position 'rechnungen'"/>
+            </tal:b>
+
             <div class="bills limit-line-width" tal:condition="invoices">
                 <div class="bill item-wrapper ${invoice.paid and 'item-green' or 'item-red'}" id="${invoice.id}" tal:repeat="invoice invoices">
                     <div class="bill-header show-for-print">
-=======
-            <tal:b define="banner layout.app.banners(request)[0]" condition="banner">
-                <tal:b metal:use-macro="layout.macros['banner']" define="position 'rechnungen'"/>
-            </tal:b>
-
-            <div class="bills" tal:condition="invoices">
-                <div class="bill ${invoice.paid and 'paid' or 'unpaid'}" id="${invoice.id}" tal:repeat="invoice invoices">
-                    <div class="bills-header show-for-print">
->>>>>>> 8c2eece5
                         <div class="bill-creditor"
                              tal:define="contact layout.org.meta.contact_html|nothing; contact_url None"
                              condition="contact">
