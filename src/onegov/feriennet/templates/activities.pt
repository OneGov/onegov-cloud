--- conflicted
+++ resolved
@@ -9,94 +9,14 @@
                 <div id="activities" class="activities-list grid-x grid-padding-x">
                     <tal:b tal:repeat="activity activities" tal:condition="activities">
                         <tal:b tal:define="index activities.index(activity)%20">
-<<<<<<< HEAD
                             <tal:b condition="index == 7">
                                 <div class="banner subpage-cards small-12 medium-6 large-4 cell">
-                                    <tal:b
-                                        condition="main_sponsor"
-                                        replace="main_sponsor"
-                                    />
-=======
-                            <div class="activity-list-item">
-                                <tal:b condition="index == 7">
-                                    <div class="banner">
-                                        <tal:b condition="main_sponsor" metal:use-macro="layout.macros['banner']" define="position 'activities'; banner main_sponsor"/>
-                                    </div>
-                                </tal:b>
-                                <tal:b condition="index == 14 and sponsors">
-                                    <div class="banner" tal:define="sponsor random.choice(sponsors)">
-                                        <tal:b condition="sponsor" metal:use-macro="layout.macros['banner']" define="position 'activities'; banner sponsor"/>
-                                    </div>
-                                </tal:b>
-                                <div class="row collapse">
-
-                                    <div class="columns small-2 thumbnail-column">
-                                        <a class="thumbnail" href="${request.link(activity)}">
-                                            <div tal:condition="activity.thumbnail|nothing"
-                                                style="background-image: url('${activity.thumbnail}');"></div>
-                                        </a>
-                                    </div>
-
-                                    <div class="columns small-10">
-                                        <h3><a href="${request.link(activity)}">${activity.title}</a></h3>
-                                        <span class="page-lead" tal:content="layout.paragraphify(layout.linkify(activity.lead))"/>
-
-                                        <div class="row collapse" tal:define="
-                                            ages activity_ages(activity, request);
-                                            min_cost activity_min_cost(activity, request);
-                                            available_spots activity_spots(activity, request);
-                                        ">
-                                            <div class="small-12 columns factoids">
-                                                <tal:b condition="ages">
-                                                    <span class="age" tal:define="
-                                                        min_age min(age.lower for age in ages);
-                                                        max_age max(age.upper - 1 for age in ages);
-                                                    ">
-                                                        <span i18n:translate class="show-for-sr">Age</span>
-                                                        <span i18n:translate>
-                                                            <tal:b replace="min_age" i18n:name='min_age' />
-                                                            -
-                                                            <tal:b replace="max_age" i18n:name='max_age' />
-                                                            years
-                                                        </span>
-                                                    </span>
-                                                </tal:b>
-                                                <tal:b condition="min_cost is not None">
-                                                    <span class="cost">
-                                                        <span i18n:translate class="show-for-sr">Cost</span>
-
-                                                        <span i18n:translate>
-                                                            starting at <tal:b i18n:name='price'>${'{:.2f}'.format(min_cost)}</tal:b> CHF
-                                                        </span>
-                                                    </span>
-                                                </tal:b>
-                                                <tal:b>
-                                                    <span class="${available_spots and 'available-spots' or 'full'}">
-                                                        <span i18n:translate class="show-for-sr">Free Spots</span>
-
-                                                        <span i18n:translate tal:condition="not available_spots">
-                                                            No free spots
-                                                        </span>
-                                                        <span i18n:translate tal:condition="available_spots == 1">
-                                                            1 free spot
-                                                        </span>
-                                                        <span i18n:translate tal:condition="available_spots > 1">
-                                                            <tal:b i18n:name="count">${available_spots}</tal:b> free spots
-                                                        </span>
-                                                    </span>
-                                                </tal:b>
-                                            </div>
-                                        </div>
-                                    </div>
->>>>>>> 8c2eece5
+                                    <tal:b condition="main_sponsor" metal:use-macro="layout.macros['banner']" define="position 'activities'; banner main_sponsor"/>
                                 </div>
                             </tal:b>
                             <tal:b condition="index == 14 and sponsors">
                                 <div class="banner subpage-cards small-12 medium-6 large-4 cell" tal:define="sponsor random.choice(sponsors)">
-                                    <tal:b
-                                        condition="sponsor"
-                                        replace="sponsor"
-                                    />
+                                    <tal:b condition="sponsor" metal:use-macro="layout.macros['banner']" define="position 'activities'; banner sponsor"/>
                                 </div>
                             </tal:b>
                             <div class="subpage-cards small-12 medium-6 large-4 cell">
