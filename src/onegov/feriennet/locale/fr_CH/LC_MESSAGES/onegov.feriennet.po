#
msgid ""
msgstr ""
"Project-Id-Version: PACKAGE 1.0\n"
<<<<<<< HEAD
"POT-Creation-Date: 2023-04-03 16:03+0200\n"
=======
"POT-Creation-Date: 2023-03-29 11:38+0200\n"
>>>>>>> c8e1e47d
"PO-Revision-Date: 2021-11-11 09:07+0100\n"
"Last-Translator: Marc Sommerhalder <marc.sommerhalder@seantis.ch>\n"
"Language-Team: French\n"
"Language: fr_CH\n"
"MIME-Version: 1.0\n"
"Content-Type: text/plain; charset=UTF-8\n"
"Content-Transfer-Encoding: 8bit\n"
"Plural-Forms: nplurals=2; plural=(n != 1);\n"
"Generated-By: Lingua 3.12\n"
"X-Generator: Poedit 3.0\n"

msgid "No active period"
msgstr "Pas de période active"

#, python-format
msgid "Prebooking: ${dates}"
msgstr "Pré-réservation : ${dates}"

#, python-format
msgid "Booking: ${dates}"
msgstr "Réservation : ${dates}"

#, python-format
msgid "Execution: ${dates}"
msgstr "Réalisation : ${dates}"

#, python-format
msgid "${count} Activities"
msgstr "${count} activités"

#, python-format
msgid "${count} Occasions"
msgstr "${count} événement(s)"

#, python-format
msgid "${count} overfull"
msgstr "${count} avec trop de participants"

#, python-format
msgid "${count} full"
msgstr "${count} complet"

#, python-format
msgid "${count} operable"
msgstr "{count} avec suffisamment de participants"

#, python-format
msgid "${count} unoperable"
msgstr "{count} avec trop peu de participants"

#, python-format
msgid "${count} empty"
msgstr "${count} pas de participants"

#, python-format
msgid "${count} cancelled"
msgstr "${count} annulés"

#, python-format
msgid "${count} Wishes"
msgstr "${count} souhaits"

#, python-format
msgid "${count} Bookings"
msgstr "${count} réservation(s)"

#, python-format
msgid "${count} Wishes per Attendee"
msgstr "${count} souhaits par participant·e"

#, python-format
msgid "${count} accepted"
msgstr "${count} acceptés"

#, python-format
msgid "${count} not carried out or cancelled"
msgstr "${count} annulé(e) ou déprogrammé(e)"

#, python-format
msgid "${count} denied"
msgstr "${count} refusés/complet"

#, python-format
msgid "${count} blocked"
msgstr "${count} bloqués"

#, python-format
msgid "${count} Bookings per Attendee"
msgstr "${count} réservation(s) par participant·e"

#, python-format
msgid "${count} Attendees"
msgstr "${count} participant·e"

#, python-format
msgid "${count} Girls"
msgstr "${count} filles"

#, python-format
msgid "${count} Boys"
msgstr "${count} garçons"

#, python-format
msgid "${count} of which without accepted bookings"
msgstr "${count} dont sans réservations acceptées"

#, python-format
msgid "${amount}% Happiness"
msgstr "${amount}% de satisfaits"

#, python-format
msgid "${count} Attendees Without Occasion"
msgstr "${count} participant·e·s sans réservations"

#, python-format
msgid "${amount} CHF outstanding"
msgstr "${amount} CHF impayés"

#, python-format
msgid "${amount} CHF total"
msgstr "Total de ${amount} CHF"

#, python-format
msgid "${amount} CHF paid"
msgstr "${amount} CHF payés"

msgid "Help us"
msgstr "Aidez-nous"

msgid "Dashboard"
msgstr "Dashboard"

msgid "Periods"
msgstr "Périodes"

msgid "Matching"
msgstr "Attributions"

msgid "Billing"
msgstr "Facturation"

msgid "Volunteers"
msgstr "Bénévoles"

msgid "Notifications"
msgstr "Notifications"

msgid "Exports"
msgstr "Exportations"

msgid "Invoices"
msgstr "Factures"

msgid "Wishlist"
msgstr "Liste des souhaits"

msgid "Bookings"
msgstr "Réservations"

msgid "Activities"
msgstr "Activités"

msgid "Activity Title"
msgstr "Titre activité"

msgid "Activity Lead"
msgstr "Introduction activité"

msgid "Activity Text"
msgstr "Description activité"

msgid "Activity Text (HTML)"
msgstr "Texte activité (HTML)"

msgid "Activity Status"
msgstr "État activité"

msgid "Activity Location"
msgstr "Lieu activité"

msgid "Activity Tags"
msgstr "Catégories activité"

msgid "Booking State"
msgstr "État de la réservation"

msgid "Booking Priority"
msgstr "Priorité de la réservation"

msgid "Booking Cost"
msgstr "Coût de la réservation"

msgid "Booking Date"
msgstr "Date de réservation"

msgid "Attendee First Name"
msgstr "Prénom participant·e"

msgid "Attendee Last Name"
msgstr "Nom de famille participant·e"

msgid "Attendee Birth Date"
msgstr "Date de naissance participant·e"

msgid "Attendee Gender"
msgstr "Sexe participant·e"

msgid "Attendee Notes"
msgstr "Remarques participant·e"

msgid "Attendee Booking-Limit"
msgstr "Maximum de réservations par participant·e"

msgid "Occasion Rescinded"
msgstr "Evénement annulé"

msgid "Occasion Dates"
msgstr "Dates événement"

msgid "Occasion Note"
msgstr "Information sur l'événement"

msgid "Occasion Age"
msgstr "Âge pour l'activité"

msgid "Occasion Spots"
msgstr "Places événements"

msgid "Occasion Cost"
msgstr "Coût de l'activité"

msgid "Occasion Custom Booking Cost"
msgstr "Coût spécial de l'activité"

msgid "Occasion Meeting Point"
msgstr "Lieu de rendez-vous pour l'activité"

msgid "Occasion May Overlap"
msgstr "L'événement peut se chevaucher avec un autre"

msgid "Need Number"
msgstr "Nombre besoins"

msgid "Need Name"
msgstr "Nom du besoin"

msgid "Need Description"
msgstr "Description du besoin"

msgid "User Login"
msgstr "Identifiant utilisateur·trice "

msgid "User Role"
msgstr "Rôle utilisateur·trice "

msgid "User Active"
msgstr "utilisateur·trice actif"

msgid "User Tags"
msgstr "Catégories utilisateur·trice"

msgid "User Salutation"
msgstr "Civilité utilisateur·trice"

msgid "User First Name"
msgstr "Prénom utilisateur·trice"

msgid "User Last Name"
msgstr "Nom utilisateur·trice"

msgid "User Organisation"
msgstr "Organisation utilisateur·trice"

msgid "User Address"
msgstr "Adresse utilisateur·trice"

msgid "User Street"
msgstr "Rue utilisateur·trice"

msgid "User Street Number"
msgstr "Numéro rue utilisateur·trice"

msgid "User Zipcode"
msgstr "Code postal utilisateur·trice"

msgid "User Location"
msgstr "Lieu utilisateur·trice"

msgid "User Political Municipality"
msgstr "Commune politique utilisateur·trice"

msgid "User E-Mail"
msgstr "E-mail utilisateur·trice"

msgid "User Phone"
msgstr "Téléphone utilisateur·trice"

msgid "User Emergency"
msgstr "Contacter urgence utilisateur·trice"

msgid "User Website"
msgstr "Site internet utilisateur·trice"

msgid "User Bank Account"
msgstr "Compte bancaire utilisateur·trice"

msgid "User Beneficiary"
msgstr "Utilisateur·trice bénéficiaire"

msgid "User Status E-Mail"
msgstr "Statut e-mail utilisateur·trice"

msgid "User TOS Accepted"
msgstr "Utilisateur·trice a accepté conditions de participation"

msgid "Invoice Item Group"
msgstr "Participants·es facture"

msgid "Invoice Item Text"
msgstr "Article facture"

msgid "Invoice Item Paid"
msgstr "Facture payée"

msgid "Invoice Item Payment date"
msgstr "Date de paiement"

msgid "Invoice Item Transaction ID"
msgstr "Référence transaction facture"

msgid "Invoice Item Source"
msgstr "Source paiement"

msgid "Invoice Item Unit"
msgstr "Montant unité facturé"

msgid "Invoice Item Quantity"
msgstr "Quantité facturée"

msgid "Invoice Item Amount"
msgstr "Montant total facturé"

msgid "Invoice Item References"
msgstr "Référence/motif facture"

msgid "Attendee Address"
msgstr "Adresse du participant"

msgid "Attendee Zipcode"
msgstr "Code postal du participant"

msgid "Attendee Place"
msgstr "Place des participants"

msgid "Attendee Political Municipality"
msgstr "Participant Municipalité politique"

msgid "Organiser Last Name"
msgstr "Nom prestataire"

msgid "Organiser First Name"
msgstr "Prénom prestataire"

msgid "Organiser Organisation"
msgstr "Nom organisation"

msgid "Organiser Address"
msgstr "Adresse prestataire"

msgid "Organiser Street"
msgstr "Rue prestataire"

msgid "Organiser Street Number"
msgstr "Numéro rue prestataire"

msgid "Organiser Zipcode"
msgstr "Code postal prestataire"

msgid "Organiser Location"
msgstr "Lieu prestataire"

msgid "Organiser E-Mail"
msgstr "E-mail prestataire"

msgid "Organiser Phone"
msgstr "Téléphone prestataire"

msgid "Organiser Website"
msgstr "Site internet prestataire"

msgid "Organiser Bank Account"
msgstr "Compte bancaire prestataire"

msgid "Organiser Beneficiary"
msgstr "Bénéficiaire prestataire"

msgid "Confirmed Volunteers"
msgstr "Bénévoles confirmés"

msgid "Volunteer State"
msgstr "État des bénévoles"

msgid "First Name"
msgstr "Prénom"

msgid "Last Name"
msgstr "Nom"

msgid "Birth Date"
msgstr "Date de naissance"

msgid "Organisation"
msgstr "Organisation"

msgid "Place"
msgstr "Lieu"

msgid "E-Mail"
msgstr "E-mail"

msgid "Phone"
msgstr "Téléphone"

msgid "Address"
msgstr "Adresse"

msgid "Wishlist / Bookings"
msgstr "Liste des souhaits / Réservations"

msgid ""
"Exports wishlists or bookings, depending on the current state of the given "
"period."
msgstr ""
"Exporter les souhaits resp. réservations, selon l'étape définie d'une "
"période."

msgid "Accepted"
msgstr "Accepté"

msgid "Archived"
msgstr "Archivé"

msgid "Preview"
msgstr "Aperçu (pas soumis)"

msgid "Proposed"
msgstr "Soumis"

msgid "Published"
msgstr "Publié"

msgid "Daily"
msgstr "Quotidiennement"

msgid "Weekly"
msgstr "Hebdomadaire"

msgid "Monthly"
msgstr "Mensuel"

msgid "Never"
msgstr "Jamais"

msgid "Mr."
msgstr "M"

msgid "Ms."
msgstr "Mme"

msgid "Open"
msgstr "Ouvert"

msgid "Cancelled"
msgstr "Annulé"

msgid "Denied"
msgstr "Refusé"

msgid "Blocked"
msgstr "Bloqué"

msgid "Boy"
msgstr "Garçon"

msgid "Girl"
msgstr "Fille"

msgid "Administrator"
msgstr "Administrateur·trice "

msgid "Editor"
msgstr "Prestataire"

msgid "Member"
msgstr "Membre"

msgid "Contacted"
msgstr "Contacté"

msgid "Confirmed"
msgstr "Confirmé"

msgid "Invoice Items"
msgstr "Éléments de la facture"

msgid "Exports invoice items in the given period."
msgstr "Exporter les éléments de la facture sur une période donnée."

msgid "Occasions"
msgstr "Événements"

msgid "Exports activities with an occasion in the given period."
msgstr "Exporter les activités qui ont lieu sur une période définie."

msgid "Needs"
msgstr "Besoins"

msgid "Exports occasion needs."
msgstr "Exporter les besoins par date événement"

msgid "Attendees without Bookings"
msgstr "Participant·e·s sans réservations"

msgid "Attendees who were not granted any of their wishes"
msgstr "Participant·e·s dont aucun souhait n'a été satisfait"

msgid "Users"
msgstr "Utilisateurs·trices "

msgid "Exports user accounts."
msgstr "Exporter les comptes utilisateurs·trices"

msgid "Exports volunteers in the given period."
msgstr "Exporter les volontaires avec la période donnée."

msgid "Accessible"
msgstr "Accessible à tous"

msgid "Adventure"
msgstr "Aventure"

msgid "Animals"
msgstr "Animaux"

msgid "Baking"
msgstr "Boulangerie/Pâtisserie"

msgid "Cinema"
msgstr "Film"

msgid "Computer"
msgstr "Ordinateur"

msgid "Cooking"
msgstr "Cuisine"

msgid "Dance"
msgstr "Danse"

msgid "Design"
msgstr "Création"

msgid "Excursion"
msgstr "Excursion"

msgid "Farm"
msgstr "Ferme"

msgid "Game"
msgstr "Jeu"

msgid "Handicraft"
msgstr "Artisanat"

msgid "Health"
msgstr "Santé"

msgid "Media"
msgstr "Médias"

msgid "Museums"
msgstr "Musées"

msgid "Music"
msgstr "Musique"

msgid "Nature"
msgstr "Nature"

msgid "Professions"
msgstr "Métiers"

msgid "Science"
msgstr "Sciences"

msgid "Security"
msgstr "Sécurité"

msgid "Sightseeing"
msgstr "Visite"

msgid "Sport"
msgstr "Sport"

msgid "Styling"
msgstr "Mode"

msgid "Theater"
msgstr "Théâtre"

msgid "Trade"
msgstr "Commerce"

msgid "Camp"
msgstr "Camps"

msgid "Camp in House"
msgstr "Camps en maison de vacances"

msgid "Tent Camp"
msgstr "Camps en camping"

msgid "Family Camp"
msgstr "Camps de famille"

msgid "Trecking Camp"
msgstr "Camps de randonnée"

msgid "Water"
msgstr "Eau"

msgid "Continuing Education"
msgstr "Formation continue"

msgid "Healthy Snacks"
msgstr "Encas sains"

msgid "Just for Boys"
msgstr "Seulement garçons"

msgid "Just for Girls"
msgstr "Seulement filles"

msgid "Title"
msgstr "Titre"

msgid "The title of the activity"
msgstr "Titre activité"

msgid "Lead"
msgstr "Introduction"

msgid "Describes briefly what this activity is about"
msgstr "Décrit brièvement l'activité"

msgid "Text"
msgstr "Texte"

msgid "Tags"
msgstr "Catégories"

msgid "Organiser"
msgstr "Prestataire"

msgid "Administration"
msgstr "Administration"

msgid "Location"
msgstr "Lieu"

msgid "Map"
msgstr "Carte"

msgid "You already entered a child with this name"
msgstr "Vous avec déjà saisi un enfant avec ce nom"

msgid "Birthdate"
msgstr "Date de naissance"

msgid "Gender"
msgstr "Sexe"

msgid "Health Information"
msgstr "Informations santé et autres"

msgid "Allergies, Disabilities, Particulars"
msgstr "Allergies, handicaps, particularités"

msgid "The address of the attendee differs from the users address"
msgstr "L'adresse du participant diffère de l'adresse de l'utilisateur"

msgid "Check this box if the attendee doesn't live with you"
msgstr "Cochez cette case si le participant ne vit pas avec vous"

msgid "Zip Code"
msgstr "Code postal"

msgid "Political municipality"
msgstr "Municipalité politique"

msgid "Attendee"
msgstr "Participant·e·s"

msgid "Note"
msgstr "Remarque"

msgid "Political Municipality"
msgstr "Commune politique"

msgid "Ignore Age Restriction"
msgstr "Ignorer la restriction d'âge"

msgid "Accept TOS"
msgstr "Accepter les conditions de participation"

#. Used in sentence: "I have read the ${tos} and accept them."
#.
msgid "TOS"
msgstr "Conditions de participation"

msgid "Group Code"
msgstr "Code groupe"

msgid "Add a new attendee"
msgstr "Ajouter une nouvelle personne"

msgid "The TOS must be accepted to create a booking."
msgstr ""
"Les conditions de participation doivent être acceptées avant de pouvoir "
"saisir une réservation."

msgid ""
"Your userprofile is not complete. It needs to be complete before signing up "
"any attendees."
msgstr ""
"Votre profil d'utilisateur·trice est incomplet. Il doit être complété avant "
"de pouvoir inscrire des participant·e·s."

msgid ""
"The user's userprofile is not complete. It needs to be complete before "
"signing up any attendees."
msgstr ""
"Le profil utilisateur·trice est incomplet. Il doit être complété avant de "
"pouvoir inscrire des participant·e·s."

#, python-format
msgid "This occasion has already been booked by ${name}"
msgstr "Cette activité a déjà été réservée par ${name}"

msgid "This occasion is outside the currently active period"
msgstr "Cet événement a lieu en dehors des dates période définies"

msgid "This period has already been finalized."
msgstr "Cette période est déjà terminée."

msgid "Cannot create a booking outside the prebooking period"
msgstr ""
"L'inscription est seulement possible pendant la période de pré-réservation"

msgid "Cannot create a booking outside the booking period"
msgstr ""
"L'inscription n'est pas possible en dehors de la période de réservation"

msgid "This occasion is already fully booked"
msgstr "Plus aucune place disponible pour cette activité"

msgid "This is an unapproved activity"
msgstr "Cette activité n'est pas confirmée"

#, python-format
msgid ""
"The attendee already has already reached the maximum number of ${count} "
"bookings"
msgstr "La personne a déjà atteint le nombre maximum de réservations ${count}"

msgid "This occasion overlaps with another booking"
msgstr ""
"Cette activité a le même créneau horaire qu'une autre réservation déjà "
"enregistrée."

msgid "The attendee is too old"
msgstr "La personne est trop âgée pour cette activité"

msgid "The attendee is too young"
msgstr "La personne est trop jeune pour cette activité"

msgid "The deadline has passed."
msgstr "Le délai d'inscription est échu."

msgid "Maximum number of bookings per period"
msgstr "Nombre maximum de réservations par période"

msgid "Period"
msgstr "Période"

msgid "ISO 20022 XML"
msgstr "ISO 20022 XML"

msgid "Confirm billing:"
msgstr "Confirmer la facturation :"

msgid "No, preview only"
msgstr "Non, seulement un aperçu"

msgid "Yes, confirm billing"
msgstr "Oui, confirmer la facturation"

msgid "I know that after confirmation, bills are made visible to users."
msgstr ""
"Je prends note qu'après confirmation, les factures seront visibles par les "
"utilisateurs·trices. "

msgid "Target"
msgstr "Cible"

msgid "User"
msgstr "Utilisateur·trice "

msgid "Booking Text"
msgstr "Message/notification"

msgid "Kind"
msgstr "Genre"

msgid "Discount"
msgstr "Remise"

msgid "Surcharge"
msgstr "Supplément"

msgid "All"
msgstr "Tous"

msgid "For a specific user"
msgstr "Pour un·e utilisateur·trice spécifique"

msgid "For users with tags"
msgstr "Pour les utilisateurs·trices d'une catégorie définie"

msgid "Payment date"
msgstr "Date de paiement"

msgid "Whole invoice"
msgstr "Facture complète"

msgid "Only for specific items"
msgstr "Uniquement pour certains postes de facturation"

msgid "Items"
msgstr "Postes de facturation"

msgid "My donation"
msgstr "Mon don"

msgid "Invalid amount"
msgstr "Montant invalide"

msgid "Children of organisers"
msgstr "Enfants des organisateurs/prestataires"

msgid "Prefer the following children:"
msgstr "Priorité aux enfants suivants :"

msgid "Children of administrators"
msgstr "Enfants des administrateurs·trices "

msgid "Confirm matching:"
msgstr "Confirmer l'attribution des activités :"

msgid "Yes, confirm matching"
msgstr "Oui, confirmer l'attribution"

msgid "I know the wishlist-phase ends as a result."
msgstr ""
"Je prends note que la période de la pré-réservation (souhaits) sera terminée."

msgid "Subject"
msgstr "Concerne"

msgid "Message"
msgstr "Notification"

msgid "A notification with this subject exists already"
msgstr "Une notification avec ce titre existe déjà"

msgid "Send to"
msgstr "Envoyer à"

msgid "Myself"
msgstr "Moi-même"

msgid "Organisers with an occasion"
msgstr "Prestataires proposant une activié"

msgid "Users of a given role"
msgstr "Utilisateurs·trices avec une fonction définie"

msgid "Users with wishes"
msgstr "Utilisateurs·trices avec liste de souhaits"

msgid "Users with accepted bookings"
msgstr "Utilisateurs·trices avec réservations confirmées"

msgid "Users with unpaid bills"
msgstr "Utilisateurs·trices avec des factures impayées"

msgid ""
"Users with attenedees that have an occasion on their wish- or booking-list"
msgstr ""
"Utilisateurs·trices avec enfants inscrits pour des souhaits ou des "
"réservations"

msgid "Role"
msgstr "Fonction"

msgid "Administrators"
msgstr "Administrateurs·trices"

msgid "Organisers"
msgstr "Prestataires"

msgid "Members"
msgstr "Members"

msgid "Occasion"
msgstr "Evénement"

msgid "Useraccounts"
msgstr "Comptes d'utilisateurs·trices "

msgid "Active users"
msgstr "Utilisateurs·trices actifs"

msgid "Inactive users"
msgstr "Utilisateurs·trices inactifs"

msgid ""
"I hereby confirm that this message is relevant to the recipients and is not "
"spam."
msgstr ""
"Je confirme que ce message est pertinent pour les destinataires et qu'il ne "
"s'agit pas d'un spam."

#, python-format
msgid "${title} (cancelled) <small>${dates}, ${count} Attendees</small>"
msgstr "${title} (annulé) <small>${dates}, ${count} Participant·e·s</small>"

#, python-format
msgid "${title} <small>${dates}, ${count} Attendees</small>"
msgstr "${title} <small>${dates}, ${count} Participant·e·s</small>"

msgid "Dates"
msgstr "Dates"

msgid "Meeting Point"
msgstr "Lieu du rendez-vous"

msgid "Cost"
msgstr "Coût"

msgid "The amount paid to the organiser"
msgstr "Le montant payé au prestataire"

msgid "Minimum Number of Participants"
msgstr "Nombre minimum de participant·e·s"

msgid "Participants"
msgstr "Participant·e·s"

msgid "Maximum Number of Participants"
msgstr "Nombre de places"

msgid "Minimum Age"
msgstr "Âge minimum"

msgid "Maximum Age"
msgstr "Âge maximum"

msgid "Allow overlap"
msgstr "Autoriser le chevauchement"

msgid "Allows bookings to this occasion to overlap with other bookings."
msgstr ""
"Autoriser le chevauchement de cette réservation avec une autre réservation."

msgid "Advanced"
msgstr "Elargir"

msgid "Exempt from booking limit"
msgstr "Possible en dehors des limites fixées pour les réservations."

msgid ""
"Allows bookings to this occasion to be excempt from booking limits. Does not "
"apply to matching."
msgstr ""
"Permettre cette réservation en plus des limites fixées. L'attribution par "
"l'algorithme tient compte des limites fixées."

msgid "The administrative cost of each booking"
msgstr "Le coût administratif d'une réservation individuelle"

msgid "Use default costs defined by the period"
msgstr "Frais administratifs de base pour la période"

msgid "Use custom costs"
msgstr "Autres coûts"

msgid "Administrative cost"
msgstr "Coût administratif"

msgid "Must specify at least one date"
msgstr "Vous devez saisir au moins une date"

msgid "Cannot adjust period, there are bookings linked to this occassion"
msgstr ""
"Impossible de modifier la période, il y a des réservations pour ces dates"

msgid "The end date must be after the start date"
msgstr "La date de fin doit être après la date de début"

msgid "The date is outside the selected period"
msgstr "La date est hors période définie"

msgid "The date overlaps with another in this occasion."
msgstr "La date chevauche avec une autre date de cet événement."

msgid "Date validation failed"
msgstr "Échec, la date n'est pas validée"

msgid "Minimum age must be lower than maximum age."
msgstr "L'age minimum doit ètre inférieur à l'âge maximum."

msgid ""
"The minium number of participants cannot be higher than the maximum number "
"of participants"
msgstr ""
"Le nombre minimum de participant·e·s ne peut être supérieur au nombre de "
"places"

msgid ""
"The maximum number of spots is lower than the number of already accepted "
"bookings."
msgstr ""
"Le nombre de places est inférieur au nombre de réservations déjà acceptées."

msgid "Start"
msgstr "Début"

msgid "End"
msgstr "Fin"

msgid "Add"
msgstr "Ajouter"

msgid "Remove"
msgstr "Supprimer"

msgid "Name"
msgstr "Nom"

msgid "Chaperones, Cars, Meals"
msgstr "Accompagnant·e·s, voitures, repas"

msgid "Description"
msgstr "Description"

msgid "Need at least"
msgstr "Nombre minimum"

msgid "Need up to"
msgstr "Nombre maximum"

msgid "Accept signups by volunteers"
msgstr "Accepter les inscriptions de bénévoles"

msgid "Only relevant if the experimental volunteer feature is used"
msgstr "Pertinent uniquement si la fonction du bénévolat est utilisée"

msgid "Minimum is larger than maximum"
msgstr "Le minimum est supérieur maximum"

msgid "This name has already been used for this occasion"
msgstr "Ce titre a déjà été utilisé pour cette événement"

#, python-format
msgid "Ferienpass Summer ${year}"
msgstr "Passeport vacances été ${year}"

msgid "With pre-booking phase"
msgstr "Avec phase de pré-réservation"

msgid ""
"A period that is started without pre-booking phase cannot be turned into a "
"period with pre-booking phase later. If in doubt, use the pre-booking phase "
"and confirm it manually."
msgstr ""
"Une période sans phase de pré-réservation ne peut PAS être transformée "
"ultérieurement en une période avec une phase de pré-réservation. En cas de "
"doute, utilisez la phase de pré-réservation et confirmez-la manuellement."

msgid "With billing"
msgstr "Avec facturation"

msgid ""
"A period without billing will hide all bills from regular users, so if you "
"have used billing before and have open bills, your users won't find them. If "
"in doubt, use billing without creating any bills."
msgstr ""
"Une période sans facturation masquera toutes les factures pour les "
"utilisateurs·trices membres. Par conséquent, si vous avez déjà utilisé la "
"facturation précédamment et que certaines factures ne sont pas réglées, les "
"utilisateurs·trices ne les retrouveront pas. En cas de doute cochez l'option "
"facturation, sans créer de factures."

msgid "Prebooking Start"
msgstr "Début de la pré-réservation"

msgid "Prebooking End"
msgstr "Fin de la pré-réservation"

msgid "Booking Start"
msgstr "Début de la réservation"

msgid "Booking End"
msgstr "Fin de la réservation"

msgid "Execution Start"
msgstr "Début de l'événement"

msgid "Execution End"
msgstr "Fin de l'événement"

msgid "How are the activities conducted?"
msgstr "Comment le passeport vacances est-il organisé?"

msgid "Execution"
msgstr "Réalisation"

msgid ""
"Each attendee may book as many activites as he likes. Each activity is "
"billed separately."
msgstr ""
"Chaque personne peut réserver autant d'activités qu'elle souhaite. Chaque "
"activité est facturée séparément."

msgid ""
"Each attendee may attend a limited number of activites for a fixed price."
msgstr ""
"Chaque personne peut réserver un nombre limité d'activités, pour un prix "
"forfaitaire."

msgid ""
"Each attendee may attend a fixed number of activites. Each activity is "
"billed separately."
msgstr ""
"Chaque personne peut réserver un nombre limité d'activités. Chaque activité "
"est facturée séparément."

msgid "Maximum Number of Activities per Attendee"
msgstr "Nombre maximum d'activités par personne"

msgid "Maximum Number of Bookings per Attendee and period"
msgstr "Nombre maximum d'activités par personne et periode"

msgid "Cost of the Pass"
msgstr "Prix du passeport"

msgid "How is the organiser paid?"
msgstr "Que contient la facture adressée aux parents ?"

msgid "The parents pay everything by bill, the organisers are paid later"
msgstr ""
"Les parents paient tout via la facturation du passeport vacances, aussi les "
"éventuels suppléments indiqués pour certaines activités. Les enfants ne "
"paient rien au prestataire."

msgid ""
"The parents pay the pass by bill, the organisers are paid in cash at the "
"beginning of each occasion"
msgstr ""
"Les parents paient uniquement le passeport vacances via la facturation. Les "
"enfants paient les éventuels suppléments indiqués pour certaines activités "
"directement au prestataire sur place."

msgid "Required minutes between bookings"
msgstr "Temps de transfert nécessaire entre les activités, en minutes"

msgid "Attendees are limited to one activity per day"
msgstr "Les participant·e·s ont droit à une activité par jour"

msgid "Yes"
msgstr "Oui"

msgid "No"
msgstr "Non"

msgid "Stop accepting bookings"
msgstr "Ne plus accepter de réservations"

msgid "Deadline"
msgstr "Délai d'inscription"

msgid "At the end of the booking phase"
msgstr "À la fin de la phase de réservation"

msgid "X days before each occasion"
msgstr "X jours avant chaque événement"

msgid "X Days Before"
msgstr "X jours avant"

msgid "Allow bookings after the bills have been created."
msgstr "Autoriser les réservations après la création des factures."

msgid ""
"By default, only admins can create bookings after the billing has been "
"confirmed. With this setting, every user can create new bookings after "
"confirmation and before the deadline. Booking costs incurred after "
"confirmation will be added to the existing bill."
msgstr ""
"Par défaut, seuls les administrateurs·trices peuvent créer des réservations "
"après la facturation. Mais grâce à cette option, un·e utilisateur·trice peut "
"aussi procéder à de nouvelles réservations. La réservation à court terme "
"(après l’attribution par l’algorithme) va générer une première facture resp. "
"un ajout à une facture existante.<br><br>Si cette option est choisie, il est "
"recommandé que seuls les administrateurs·trices puissent annuler les "
"réservations confirmées, voir sous \"Date limite pour annulations\", car les "
"annulations ne sont pas automatiquement déduites d'une facture."

msgid "Allow members to cancel confirmed bookings"
msgstr "Autoriser les membres à annuler les réservations confirmées"

msgid "Cancellation Deadline"
msgstr "Date limite d'annulation"

msgid "No, only allow admins"
msgstr "Non, n'autoriser que les administrateurs·trices"

msgid "Until a fixed day"
msgstr "Jusqu'à une date définie"

msgid "Up to X days before each occasion"
msgstr "Jusqu'à X jours avant chaque événement"

msgid "Fixed day"
msgstr "A la date définie"

msgid "Method"
msgstr "Méthode"

msgid "Age check"
msgstr "Vérification de l'âge"

msgid ""
"Exact - the attendees need to be of the expected age at the beginning of the "
"occasion"
msgstr ""
"Exact - les participant·e·s doivent avoir atteint l'âge défini avant le "
"début de l'événement"

msgid ""
"Age group - The attendees need to be of the expected age sometime during the "
"year of the occasion"
msgstr ""
"Groupe d'âge - Les participant·e·s doivent atteindre l'âge défini au cours "
"de l'année de l'événement"

msgid "The execution phase conflicts with existing occasions"
msgstr "Conflit avec des événements existants"

msgid "Prebooking must start before it ends"
msgstr ""
"Phase pré-réservations: la date de début doit être avant la date de la fin"

msgid "Booking must start before it ends"
msgstr "Phase réservations: la date de début doit être avant la date de la fin"

msgid "Execution must start before it ends"
msgstr "Événement: la date de début doit être avant la date de la fin"

msgid "Prebooking must end before booking starts"
msgstr "La pré-réservation doit être terminée avant que la prochaine phase"

msgid "Prebooking must end before execution starts"
msgstr "La phase des réservations doit être terminée avant"

msgid "Execution may not start before booking starts"
msgstr "L'événement ne peut pas commencer avant la phase de réservation"

msgid "Execution may not end before booking ends"
msgstr "L'événement ne peut pas se terminer avant la phase de réservation"

msgid ""
"It is no longer possible to change the execution settings since the period "
"has already been confirmed."
msgstr ""
"Il n'est plus possible de modifier les paramètres, la période ayant déjà été "
"confirmée."

msgid ""
"It is not possible to have required minutes between bookings when limiting "
"attendees to one activity per day."
msgstr ""
"Il n'est pas possible de définir un temps de transfert vu que les "
"participant·e·s sont limité·e·s à une activité par jour."

msgid "Send a periodic status e-mail."
msgstr "Envoyer un e-mail d'état périodique."

msgid "General"
msgstr "Général"

msgid "Daily (exluding the weekend)"
msgstr "Quotidiennement (sauf le week-end)"

msgid "Weekly (on mondays)"
msgstr "Hebdomadaire (le lundi)"

msgid "Monthly (on first monday of the month)"
msgstr "Mensuel (le premier lundi du mois)"

msgid "Salutation"
msgstr "Civilité"

msgid "Personal"
msgstr "Personnel"

msgid "Public E-Mail Address"
msgstr "Adresse e-mail"

msgid "If different than username"
msgstr "Si différent du nom d'utilisateur"

msgid "Emergency Contact"
msgstr "Contact en cas d'urgence"

msgid "012 345 67 89 (Peter Muster)"
msgstr "012 345 67 89 (Jean Dupont)"

msgid "Website"
msgstr "Site internet"

msgid "Website address including http:// or https://"
msgstr "Adresse du site internet avec http:// ou https://"

msgid "Bank Account (IBAN)"
msgstr "Compte bancaire (IBAN)"

msgid "Beneficiary"
msgstr "Bénéficiaire"

msgid "Please enter both a phone number and a name"
msgstr "Veuillez entrer un numéro de téléphone et un nom"

msgid "A beneficiary is required if a bank account is given."
msgstr "Un·e bénéficiaire doit être indiqué·e pour le compte bancaire."

msgid "E-Mail Address"
msgstr "Adresse e-mail"

msgid "Register a new account"
msgstr "Enregistrer un nouveau compte"

msgid "Go to Login"
msgstr "Se connecter"

msgid "Go to Profile"
msgstr "Profil utilisateur·trice"

#, python-format
msgid "Do you really want to provide \"${title}\" again?"
msgstr "Voulez-vous vraiment proposer \"${title}\" à nouveau ?"

msgid "You will have to request publication again"
msgstr "Vous devrez de nouveau demander la publication"

msgid "Provide Again"
msgstr "Proposer l’activité de nouveau"

msgid "Cancel"
msgstr "Annuler"

msgid "Homepage"
msgstr "Page d'accueil"

msgid "Submit Activity"
msgstr "Saisir une activité"

msgid "Provide activity again"
msgstr "Proposer l’activité de nouveau"

#, python-format
msgid "Wishlist of ${user}"
msgstr "Liste des souhaits ${user}"

#, python-format
msgid "Bookings of ${user}"
msgstr "Panier réservations ${user}"

msgid "Group"
msgstr "Groupe"

msgid "Request Publication"
msgstr "Demander la publication"

msgid ""
"There is currently no active period. Please retry once a period has been "
"activated."
msgstr ""
"Actuellement aucune période n'est active. Veuillez d'abord activer une "
"période."

msgid "Do you really want to request publication?"
msgstr "Voulez-vous vraiment demander la publication ?"

msgid "This cannot be undone."
msgstr "Cette demande ne pourra pas être annulée."

msgid "Please add at least one occasion before requesting publication."
msgstr "Veuillez saisir au moins une date avant de demander la publication."

msgid "Discard"
msgstr "Annuler"

#, python-format
msgid "Do you really want to discard \"${title}\"?"
msgstr "Voulez-vous vraiment annuler \"${title}\" ?"

msgid "Discard Activity"
msgstr "Annuler l'activité"

msgid "Edit"
msgstr "Modifier"

msgid "New Occasion"
msgstr "Nouvelle date"

msgid "Occasions cannot be created yet"
msgstr "Les événements/dates ne peuvent pas encore être créées"

msgid ""
"There are no periods defined yet. At least one period needs to be defined "
"before occasions can be created."
msgstr ""
"Actuellement aucune période n'est active. Vous devez d'abord ouvrir une "
"période avant de saisir des événements."

msgid "Attendees"
msgstr "Participant·e·s"

msgid "Show Ticket"
msgstr "Afficher le ticket"

msgid "Manage Periods"
msgstr "Gérer les périodes"

msgid "New Period"
msgstr "Nouvelle période"

msgid "Matches"
msgstr "Attributions"

#, python-format
msgid "Delete \"${text}\""
msgstr "Supprimer « ${text} »"

msgid ""
"This booking cannot be removed, at least one booking has been paid online."
msgstr ""
"Cette réservation ne peut pas être supprimée, au moins une réservation a été "
"payée en ligne."

msgid "You may remove the bookings manually one by one."
msgstr "Vous pouvez supprimer manuellement les réservations une à une."

#, python-format
msgid "Do you really want to remove \"${text}\"?"
msgstr "Souhaitez-vous vraiment supprimer « ${text} » ?"

#, python-format
msgid "${count} bookings will be removed"
msgstr "${count} les réservations seront supprimées"

#, python-format
msgid "Remove ${count} bookings"
msgstr "Supprimer ${count} réservation(s)"

msgid "Import Bank Statement"
msgstr "Importer un relevé bancaire"

msgid "Synchronise Online Payments"
msgstr "Synchroniser les paiements en ligne"

msgid "Accounting"
msgstr "Comptabilité"

msgid "Manual Booking"
msgstr "Réservation manuelle"

msgid "Manual bookings can only be added once the billing has been confirmed."
msgstr ""
"Des réservations manuelles peuvent être ajoutées uniquement lorsque la "
"facturation a été confirmée."

msgid "Payment with date"
msgstr "Paiement avec date"

msgid "Donation"
msgstr "Don"

msgid "Notification Templates"
msgstr "Modèles de notification"

msgid "New Notification Template"
msgstr "Nouveau modèle de notification"

msgid "Join as a Volunteer"
msgstr "S'inscrire comme bénévole"

msgid "Register as Volunteer"
msgstr "Inscrivez-vous comme bénévole"

msgid "Sort"
msgstr "Trier"

msgid "Half day"
msgstr "Demi-journée"

msgid "Full day"
msgstr "Jour entier"

msgid "Multiple days"
msgstr "Plusieurs jours"

msgid "Activity"
msgstr "Activité"

msgid "Publish"
msgstr "Publier"

msgid "Do you really want to publish this activity?"
msgstr "Voulez-vous vraiment publier cette activité ?"

msgid "Publish Activity"
msgstr "Publier l'activité"

msgid "Archive"
msgstr "Archiver"

msgid "Do you really want to archive this activity?"
msgstr "Voulez-vous vraiment archiver cette activité ?"

msgid "This cannot be undone. The activity will be made private as a result."
msgstr ""
"Cette action ne peut être annulée. L'activité sera par conséquent masquée."

msgid "Archive Activity"
msgstr "Archiver l'activité"

msgid "Show activity"
msgstr "Afficher l'activité"

msgid "Title of the period."
msgstr "Nom période."

msgid "Link to the user's invoices."
msgstr "Lien vers les factures de l'utilisateur·trice."

msgid "Link to the user's bookings."
msgstr "Lien vers les réservations de l'utilisateur·trice."

msgid "Link to the activities."
msgstr "Lien vers les activités."

msgid "Link to the homepage."
msgstr "Lien vers la page d'accueil."

msgid "This item is already in your list."
msgstr "Cet élément est déjà dans votre liste."

msgid "Could not add item. It overlaps with another item in your list."
msgstr ""
"Cet élément ne peut pas être ajouté. Il se chevauche avec un autre élément "
"de votre liste."

msgid ""
"Join us as a volunteer. Select the activities you are interested in and fill "
"out the volunteer form. We will contact you afterwards. Activities not "
"listed here are not actively looking for volunteers."
msgstr ""
"Rejoignez-nous en tant que bénévole. Sélectionnez les activités qui vous "
"intéressent et remplissez le formulaire de bénévolat. Nous vous contacterons "
"par la suite. Les activités non énumérées n'exigent pas de bénévoles."

msgid ""
"Note that we cannot guarantee that you will be placed in the same activity "
"as your children."
msgstr "Nous ne pouvons pas garantir la confirmation de l'inscription."

msgid "No activities found."
msgstr "Aucune activité trouvée."

msgid "Reset filter."
msgstr "Réinitialiser le filtre."

msgid "To my list"
msgstr "Vers ma liste"

msgid "Show more"
msgstr "Afficher davantage"

msgid "Navigate up"
msgstr "Naviguer vers le haut"

msgid "My list"
msgstr "Ma liste"

msgid "Weeks"
msgstr "Semaines"

msgid "Weekdays"
msgstr "Jours de la semaine"

msgid "Duration"
msgstr "Durée"

msgid "Municipalities"
msgstr "Communes"

msgid "Age"
msgstr "Âge"

msgid "${min_age} - ${max_age} years"
msgstr "${min_age} - ${max_age} ans"

msgid "starting at ${price} CHF"
msgstr "supplément de ${price} CHF"

msgid "Free Spots"
msgstr "Places disponibles"

msgid "No free spots"
msgstr "Pas de places disponibles"

msgid "1 free spot"
msgstr "1 place disponible"

msgid "${count} free spots"
msgstr "${count} places disponibles"

msgid "States"
msgstr "États"

msgid "Price"
msgstr "Prix"

msgid ""
"This is a preview. Please edit it until you are satisifed with the result "
"and then press \"Request Publication\". An administrator will then review "
"your proposal."
msgstr ""
"Ceci est un aperçu. Veuillez le modifier jusqu'à votre satisfaction, puis "
"cliquez sur « Demander la publication ». Un·e administrateur·trice "
"examinera  votre proposition."

msgid ""
"This is a preview. Please edit it until you are satisifed with the result "
"and then press \"Request Publication\" to mark the activity ready for review."
msgstr ""
"Ceci est un aperçu. Veuillez le modifier jusqu'à votre satisfaction, puis "
"cliquez sur « Demander la publication ». Vous-même ou un·e autre "
"administrateur·trice examinera et publiera l'offre."

msgid "This activity is currently being reviewd by an administrator."
msgstr ""
"Cette activité est actuellement en cours d'évaluation par un·e "
"administrateur·trice."

msgid "This activity has been archived."
msgstr "Cette activité a été archivée."

msgid "There are currently no occasions planned."
msgstr "Il n'y a actuellement aucun événement programmé."

msgid "The total amount is ${amount} CHF."
msgstr "Le montant total est de ${amount} CHF."

msgid "The outstanding amount is ${amount} CHF."
msgstr "Le montant impayé est de ${amount} CHF."

msgid "No bills found."
msgstr "Aucune facture trouvée."

msgid "Paid"
msgstr "Payé"

msgid "${amount} unpaid"
msgstr "${amount} non payé"

msgid "${amount} overpaid"
msgstr "${amount} trop payé"

msgid "Show Details"
msgstr "Afficher les détails"

msgid "Amount"
msgstr "Montant"

msgid "Actions"
msgstr "Actions"

msgid "Discounts / Surcharges"
msgstr "Remises / Suppléments"

msgid "Unpaid"
msgstr "Non payé"

msgid "Total"
msgstr "Total"

msgid "Reset Billing"
msgstr "Réinitialiser la facturation"

msgid "Billing is disabled for this period."
msgstr "La facturation est désactivée pour cette période."

msgid "The matching of this period has not been confirmed yet."
msgstr "L'attribution de cette période n'a pas encore été confirmée."

msgid ""
"This period is not active. Bills may only be created for the active period."
msgstr ""
"Cette période n'est pas active. Les factures peuvent seulement être créées "
"pour une période active."

msgid ""
"The billing for this period has been confirmed. You can still change the "
"invoices manually but you can no longer generate them automatically."
msgstr ""
"La facturation pour cette période a été confirmée. Vous pouvez toujours "
"modifier les factures manuellement mais vous ne pouvez plus les générer "
"automatiquement."

msgid "Payment State"
msgstr "État de paiement"

#. Canonical text for ${link} is: "settings"
msgid ""
"No bank account defined. Please define a bank account in the ${link} first."
msgstr ""
"Aucun compte bancaire saisi. Veuillez d'abord saisir un compte bancaire sur "
"${link}."

#. Used in sentence: "No bank account defined. Please define a bank account in
#. the ${link} first."
msgid "settings"
msgstr "paramètres"

msgid ""
"Your statement is required to be in \"ISO-20022 format (without picture)\". "
"Banks may also refer to it as \"camt.054\" or \"camt.053\". Be sure to ask "
"your bank to switch your account to this format or to select this format in "
"your online banking profile."
msgstr ""
"Votre relevé doit être au « format ISO-20022 (sans image) ». Certaines "
"banques y font référence en tant que « camt.054 » ou « camt.053 ». Demandez "
"à votre banque d'enregistrer votre compte sous ce format ou sélectionnez ce "
"format dans votre profil en ligne du compte bancaire."

msgid "Username"
msgstr "Nom utilisateur·trice"

msgid "Unknown"
msgstr "Inconnu"

msgid "Valuta Date"
msgstr "Date valeur"

msgid "Account"
msgstr "Compte"

msgid "Account Owner"
msgstr "Titulaire du compte"

msgid "Reference Number"
msgstr "Numéro de référence"

msgid "Investigate"
msgstr "Enquêter"

msgid "Show ${user}'s bills."
msgstr "Afficher les factures de ${user}."

msgid "Import ${count} payments"
msgstr "Importer paiements de ${count}"

msgid "Legend"
msgstr "Légende"

msgid "Payment detected."
msgstr "Paiement détecté."

msgid "The amount, note or reference is wrong."
msgstr "Le montant, la notification ou la référence est incorrect."

msgid "The payment was found twice."
msgstr "Le paiement a été trouvé deux fois."

msgid "The payment has already been imported."
msgstr "Le paiement a déjà été importé."

msgid "Could not match the payment to a bill."
msgstr "N'a pas trouvé de facture correspondant au paiement."

msgid ""
"You haven't added an emergency contact to your profile yet. Please add this "
"information in your userprofile so we can reach you in an emergency!"
msgstr ""
"Vous n'avez pas encore saisi un contact en cas d'urgence. Veuillez ajouter "
"cette information dans votre profil d'utilisateur·trice afin que nous "
"puissions vous contacter en cas d'urgence !"

msgid "Add in Userprofile"
msgstr "Veuillez compléter le profil d'utilisateur·trice"

msgid ""
"This is your emergency contact. Please change it in the user profile if it "
"is not up to date anymore:"
msgstr ""
"Ceci est le contact indiqué en cas d'urgence. Vous pouvez le modifier dans "
"votre profil d'utilisateur·trice :"

msgid "Change in Userprofile"
msgstr "Modifier dans le profil d'utilisateur·trice"

msgid "No bookings yet."
msgstr "Pas encore de réservation."

msgid "Mark up to three occasions per child as favorites."
msgstr "Vous pouvez marquer maximum trois activités par enfant comme favoris."

msgid ""
"Once the pre-booking is over, we will divide all children into activities."
msgstr ""
"Une fois la pré-réservation terminée, l'attribution des activités se fait au "
"mieux pour l'ensemble des enfants."

msgid "Print"
msgstr "Imprimer"

msgid "Add to calendar"
msgstr "Ajouter au calendrier"

msgid "Limited to ${number} bookings"
msgstr "Limité à ${number} réservation(s)"

msgid "Unlimited bookings"
msgstr "Réservations illimitées"

msgid "Booked"
msgstr "Réservé"

msgid "These wishes overlap accepted bookings and are therefore blocked."
msgstr ""
"Ces souhaits sont bloqués car ils coïncident avec des réservations déjà "
"confirmées."

msgid "Unfortunately, these wishes could not be fulfilled."
msgstr ""
"Ces souhaits n’ont malheureusement pas pu être confirmés lors de "
"l’attribution."

msgid "Free of charge"
msgstr "Inclus ou gratuit"

msgid "This occasion does not have enough attendees yet."
msgstr "Cet événement n'a pas encore assez de participant·e·s."

msgid "Parent"
msgstr "Parent"

msgid "Children"
msgstr "Enfants"

msgid "Contact"
msgstr "Contact"

msgid "E-Mail ${name}"
msgstr " Écrire à ${name}"

msgid "Call ${name}"
msgstr "Appeler ${name}"

msgid "Passport"
msgstr "Passeport vacances"

msgid "Free sponsorship by Rega"
msgstr "Affiliation gratuite à la Rega"

msgid ""
"Register your child for a Rega patronage free of charge during holiday "
"activities."
msgstr ""
"Inscrivez gratuitement votre enfant à la Rega, pour les activités réservées "
"auprès du passeport vacances."

msgid "Register here"
msgstr "Inscription ici"

msgid "We thank you for your support!"
msgstr "Nous vous remercions pour votre soutien!"

msgid ""
"Your donation will be added to your invoice and can be removed or adjusted "
"at any time, until the payment has been made."
msgstr ""
"Votre don est ajouté à votre facture et peut être modifié à tout moment, "
"jusqu'au paiement."

msgid ""
"The bills for this period have already been created. Signing up may add "
"extra items to your bill, even if you have already paid it."
msgstr ""
"Les factures pour cette période ont déjà été créées. L'inscription peut "
"générer des suppléments à votre facture, même si vous l'avez déjà payée."

msgid "For ${user}"
msgstr "Pour ${user}"

msgid "You are viewing this group invite as the user ${name}."
msgstr ""
"Vous recevez cette invitation groupe de la part de utilisateur·trice ${name}."

msgid ""
"Attendees can join their companions in a group to go to activities together. "
"This increases their chances to go together, but it is not a guarantee."
msgstr ""
"Les participant·e·s peuvent se constituer en groupe pour participer ensemble "
"à une activité. Il sera tenu compte de ce souhait lors de l'attribution, "
"mais aucune garantie ne peut être accordée."

msgid "This group is from an inactive period."
msgstr "Ce groupe est issu d'une période inactive."

msgid "Own Children"
msgstr "Propres enfants"

msgid "Add own child"
msgstr "Ajouter son propre enfant"

msgid "Add new own child"
msgstr "Ajouter un autre enfant à soi"

msgid "None of own children in group."
msgstr "Aucun de ses propres enfants dans le groupe."

msgid "Other Children"
msgstr "Autres enfants"

msgid "Invite other children"
msgstr "Inviter d'autres enfants"

msgid "No other children in group"
msgstr "Pas d'autres enfants dans le groupe"

msgid "No bills created yet."
msgstr "Aucune facture n'a été créée pour le moment."

msgid "Your donation"
msgstr "Votre don"

msgid "Adjust"
msgstr "Modifier"

msgid "Do you really want to remove your donation?"
msgstr "Voulez-vous vraiment supprimer votre don ?"

msgid "Remove donation"
msgstr "Supprimer le don"

msgid "I would like to make a donation to support children and teenagers."
msgstr ""
"Je souhaite ajouter un don pour soutenir les programmes pour enfants et "
"adolescents."

msgid "Donate now"
msgstr "Faire un don maintenant"

msgid "Online Payment"
msgstr "Paiement en ligne"

msgid "Bank Transfer"
msgstr "Paiement"

msgid "Purpose of Payment"
msgstr "Raison du paiement"

msgid "Pro Juventute Feriennet"
msgstr "Réseau vacances de Pro Juventute"

msgid "Pro Juventute Logo"
msgstr "Logo Pro Juventute"

msgid "Feriennet Partner"
msgstr "Partenaire de Réseau vacances"

msgid "Privacy Protection"
msgstr "Protection des données"

msgid "Best of Swiss Web Award 2019"
msgstr "Prix du Best of Swiss Web 2019"

msgid "OneGov.ch Award"
msgstr "Prix OneGov.ch"

msgid "Platform"
msgstr "Plateforme"

msgid "The activity associated with this ticket belongs to ${user}."
msgstr "L'activité associée à ce ticket appartient à ${user}."

msgid "This is the user's first activity."
msgstr "C'est la première activité du prestataire"

msgid "The user has submitted activities before."
msgstr "Le·la prestataire·e a déjà soumis des activités auparavant."

msgid "Activity State"
msgstr "État activité"

msgid "Please review the activity carefully before publishing it."
msgstr "Veuillez vérifier attentivement les informations avant de les publier."

msgid ""
"To remove this activity from the public part of the website, you can archive "
"it."
msgstr "Pour cacher cette activité du site publique, vous pouvez l'archiver."

msgid "Ticket State"
msgstr "Statut du ticket"

msgid "Fully booked"
msgstr "Complet"

msgid "Rescinded"
msgstr "Annulé"

msgid "${count} spots available"
msgstr "${count} places disponibles"

msgid "${count} attendees"
msgstr "${count} participant·e·s"

msgid "${min_spots} - ${max_spots} participants"
msgstr "${min_spots} – ${max_spots} participant·e·s"

msgid "up to ${max_spots} participants"
msgstr "jusqu'à ${max_spots} participant·e·s"

msgid "${cost} CHF"
msgstr "${cost} CHF"

msgid "Independent of other occasions"
msgstr "Indépendant d'autres événements"

msgid "Please bring ${cost} CHF in cash."
msgstr "Veuillez payer ${cost} CHF au prestataire sur place."

msgid "Enter a need"
msgstr "Saisir un besoin"

msgid "Keep track of required resources by adding needs."
msgstr ""
"Pour faciliter votre organisation vous pouvez saisir les divers besoins en "
"ressources."

msgid "Accept signups"
msgstr "Accepter les inscriptions"

msgid "Do you really want to delete this need?"
msgstr "Voulez-vous vraiment supprimer ce besoin ?"

msgid "Delete need"
msgstr "Supprimer le besoin"

msgid "Delete"
msgstr "Supprimer"

msgid "Enroll your child now."
msgstr "Inscrivez votre enfant maintenant."

msgid "Enroll"
msgstr "Inscrire"

msgid "Mark activity as favorite"
msgstr "Mettre cette activité dans mes favoris"

msgid "Unmark activity as favorite"
msgstr "Retirer cette activité de mes favoris"

msgid "Increase the bookings priority"
msgstr "Augmenter la priorité des réservations"

msgid "Decrease the bookings priority"
msgstr "Diminuer la priorité des réservations"

msgid "Prebooking begins on ${date}."
msgstr "La pré-réservation commence le ${date}."

msgid "Prebooking is now active until ${date}."
msgstr "La pré-réservation est désormais ouverte jusqu'au ${date}."

msgid "Prebooking has ended."
msgstr "La période des pré-réservations est terminée."

msgid "Booking begins on ${date}."
msgstr "La période de réservation commence le ${date}."

msgid "Booking is now active until ${date}."
msgstr "La période de réservation est maintenant active jusqu'au ${date}."

msgid "Booking has ended."
msgstr "La période de réservation est terminée."

msgid "There cannot be any more bookings."
msgstr "Les réservations ne sont plus possibles."

msgid ""
"Last-minute bookings are possible up to ${days} days before each occasion."
msgstr ""
"Les réservations de dernière minute sont possibles jusqu'à ${days} jours "
"avant chaque événement."

msgid "The deadline for last-minute cancellations is the ${date}."
msgstr "La date limite pour les annulations est le ${date}."

msgid ""
"Last-minute cancellations are possible up to ${days} days before each "
"occasion."
msgstr ""
"Les annulations sont possibles jusqu'à ${days} jours avant chaque événement."

msgid ""
"Each child is assigned up to ${count} activities. To ensure a good matching "
"you can signup for more activities than those."
msgstr ""
"Chaque enfant se verra attribuer jusqu'à ${count} activités. Vous pouvez "
"l'inscrire à plus d'activités pour augmenter la possible attribution à des "
"souhaits émis (sans garantie). Sans liste de souhaits l'attribution sera "
"totalement aléatoire."

msgid "Each child can be registered for up to ${count} activities."
msgstr "Chaque enfant peut être inscrit à jusqu'à ${count} activités."

msgid ""
"The passport costs ${amount} CHF per child. Individual activities may incur "
"additional charges."
msgstr ""
"Le passeport vacances coûte ${amount} CHF par enfant. Certaines activités  "
"peuvent faire l'objet d'un supplément."

msgid ""
"A booking costs ${amount} CHF per child. Individual activities may incur "
"additional charges."
msgstr ""
"Une réservation coûte ${amount} CHF par personne. Les frais administratifs "
"sont inclus dans le prix."

msgid ""
"Between each booking we enforce ${minutes} minutes of block-time in which no "
"other booking is permitted."
msgstr ""
"Entre deux activités, nous imposons ${minutes} minutes de battement pendant "
"lesquelles aucune autre réservation n'est possible."

msgid ""
"Your request will be processed shortly. To see the state of your process "
"your may return to this page at any time. All information on this page has "
"been sent to your e-mail address."
msgstr ""
"Votre demande va être traitée sous peu. Pour suivre l'état d'avancement, "
"vous pouvez revenir sur cette page à tout moment. Toutes les informations de "
"la présente page ont été envoyées à votre adresse e-mail."

msgid "Your request has been completed."
msgstr "Votre demande a été traitée."

#. Canonical text for ${tos} is: "TOS"
msgid "I have read the ${tos} and accept them."
msgstr "J'ai lu les ${tos} et je les accepte."

msgid "Manage user"
msgstr "Gérer les utilisateurs·trices"

msgid "No activities in your list."
msgstr "Aucune activité dans votre liste."

msgid "Register as volunteer"
msgstr "S'inscrire comme bénévole"

msgid "Hello!"
msgstr "Bonjour"

msgid "Your activity has been published:"
msgstr "Votre offre a été publiée :"

msgid "Check ticket status"
msgstr "Vérifier l'état du ticket"

msgid "Your activity has been archived:"
msgstr "Votre activité a été archivée:"

msgid "Thanks a lot!"
msgstr "Merci beaucoup!"

msgid "We received your booking for ${name}."
msgstr "Nous avons reçu votre réservation pour ${name}"

msgid "You can find an overview of all bookings here:"
msgstr "Vous trouverez ici un aperçu de toutes les réservations:"

msgid "Best regards"
msgstr "Meilleures salutations"

msgid "We have received your deregistration for ${name}."
msgstr "Nous avons reçu votre désinscription pour ${name}."

msgid "Pro Juventute FERIENNET is supported by:"
msgstr "Réseau vacances de Pro Juventute est soutenu par :"

msgid "The average happiness is ${happiness}."
msgstr "Le taux de satisfaction est de ${happiness}."

msgid "${operability} of all occasions have enough attendees."
msgstr "${operability} des événements ont assez de participants."

msgid "Marking bookings increases their priority during the next matching run."
msgstr ""
"Marquer des réservations comme favoris augmente leur priorité lors de la "
"prochaine attribution."

msgid "Years"
msgstr "Ans"

msgid "State"
msgstr "État"

msgid "Automatic Matching"
msgstr "Attribution automatique"

msgid "Reset Matching"
msgstr "Réinitialiser l'attribution"

msgid ""
"This period is not yet in the wishlist phase. Only once the wishlist phase "
"has started can the period be matched."
msgstr ""
"La période de « pré-réservation » n’a pas encore commencée et il n’existe "
"encore aucune liste des souhaits. La fonction <Attribution> ne peut donc pas "
"encore être activée."

msgid "This period is not active. Only the active period may be matched."
msgstr ""
"Cette période n'est pas active. Les attributions peuvent seulement être "
"effectuées pour une période active."

msgid ""
"The matching for this period has been confirmed. If you want to change "
"matching you need to book/cancel bookings manually."
msgstr ""
"L'attribution par l'algorithme a déjà été confirmée pour cette période. Mais "
"vous pouvez modifier ou annuler des réservations manuellement."

msgid "Activity published."
msgstr "Activité publiée."

msgid "Activity archived."
msgstr "Activité archivée."

msgid "Activity reassigned from ${old_username} to ${new_username}."
msgstr "Activité attribuée à ${old_username} à ${new_username}."

msgid "Period activated."
msgstr "Période activée."

msgid "Period deactivated."
msgstr "Période désactivée."

msgid "Period deleted."
msgstr "Période supprimée."

msgid "Period archived."
msgstr "Période archivée."

msgid "Matching confirmed."
msgstr "Attribution terminée."

msgid "Billing finalized."
msgstr "Facturation effectuée."

msgid "Variables"
msgstr "Variables"

msgid ""
"Clicking \"Send\" will send the e-mail below to all selected recipients. You "
"will receive a copy of the e-mail if you are not already on the recipients "
"list."
msgstr ""
"En cliquant sur «Envoyer», vous enverrez l'e-mail à tous les destinataires "
"sélectionnés. Vous recevrez une copie si vous n'êtes pas dans la liste des "
"destinataires."

msgid "Target Group"
msgstr "Groupe ou catégorie cible"

msgid "There are no available recipients for your user account."
msgstr "Il n'y a pas de destinataires pour votre sélection."

msgid "Notification templates can only be used with an active period."
msgstr ""
"Les modèles de notification peuvent être utilisés uniquement pour une "
"période active."

msgid "No notification templates yet."
msgstr "Il n'y a pas encore de modèles de notification enregistrés."

msgid "sent ${time_ago}"
msgstr "envoyé ${time_ago}"

msgid "Not sent yet"
msgstr "Pas encore envoyé"

msgid "This period has not been confirmed yet."
msgstr ""
"Pour cette période il n'y a pas encore eu d'attribution par l'algorithme."

msgid "No occasions defined yet."
msgstr "L'attribution n'a pas encore été faite."

msgid "Duty:"
msgstr "Tâche :"

msgid "E-Mail:"
msgstr "E-mail:"

msgid "Phone:"
msgstr "Téléphone:"

msgid "Emergency Contact:"
msgstr "Contact en cas d'urgence :"

msgid "Missing!"
msgstr "Manque !"

msgid "(User: ${user})"
msgstr "(Utilisateur·trice : ${user})"

msgid "Notes:"
msgstr "Notifications :"

msgid "Place:"
msgstr "Lieu:"

msgid "Group:"
msgstr "Groupe ou catégorie:"

msgid "Score"
msgstr "Pourcentage"

msgid "No bookings."
msgstr "Pas de réservations."

msgid ""
"The following activites contain occasions which are in conflict with the "
"given execution phase:"
msgstr ""
"Les activités suivantes contiennent des dates qui ne correspondent pas aux "
"dates de la période définie:"

msgid "No periods defined."
msgstr "Aucune période n'est définie."

msgid "Administrative Costs"
msgstr "Coûts administratifs"

msgid "Status"
msgstr "Statut"

msgid "Prebooking"
msgstr "Pré-réservation"

msgid "Booking"
msgstr "Réservation"

msgid "${cost} for ${count} bookings"
msgstr "${cost} pour ${count} réservation(s)"

msgid "Free of charge for ${count} bookings"
msgstr "Gratuit pour ${count} réservation(s)"

msgid "${cost} per booking"
msgstr "${cost} par réservation"

msgid "Active"
msgstr "Actif"

msgid "Inactive"
msgstr "Inactif"

msgid ""
"Thank you for offering to volunteer! We will have a look at your request and "
"get back to you."
msgstr ""
"Merci de proposer de faire du bénévolat ! Nous examinerons votre demande et "
"nous vous contacterons."

msgid "Back to the homepage"
msgstr "Retour à la page d'accueil"

msgid "No activities needing volunteers found."
msgstr "Aucune activité nécessitant des bénévoles n'a été trouvée."

msgid "${count} of ${total}"
msgstr "${count} de ${total}"

msgid "First name"
msgstr "Prénom"

msgid "Last name"
msgstr "Nom de famille"

msgid "Contact by e-mail"
msgstr "Contacter par e-mail"

msgid "Contact by phone"
msgstr "Contacter par téléphone"

msgid "Hide Details"
msgstr "Masquer les détails"

msgid "Mark as open"
msgstr "Marquer  comme ouvert"

msgid "Mark as contacted"
msgstr "Marquer comme contacté"

msgid "Mark as confirmed"
msgstr "Marquer comme confirmé"

msgid "Do you really want to remove this volunteer?"
msgstr "Voulez-vous vraiment supprimer cette personne ?"

msgid "Remove volunteer"
msgstr "Supprimer la personne"

msgid "Editors"
msgstr "Prestataires"

msgid "Only by privileged users"
msgstr "Seulement pour administrateurs·trices"

msgid "Opening Hours"
msgstr "Dates"

msgid "Opening Hours Link"
msgstr "Lien vers les dates"

msgid "The opening hours of the municipality"
msgstr "Dates importantes"

msgid "URL pointing to an opening hours page"
msgstr "URL renvoyant vers une page de dates"

msgid "Mo"
msgstr "Lu"

msgid "Tu"
msgstr "Ma"

msgid "We"
msgstr "Me"

msgid "Th"
msgstr "Je"

msgid "Fr"
msgstr "Ve"

msgid "Sa"
msgstr "Sa"

msgid "Su"
msgstr "Di"

msgid "Elapsed"
msgstr "Passé"

msgid "Now"
msgstr "Maintenant"

msgid "Scheduled"
msgstr "Futur"

msgid "Without"
msgstr "Sans dates"

msgid "Free of Charge"
msgstr "Inclus ou gratuit"

msgid "Up to 25 CHF"
msgstr "Jusqu'à 25 CHF"

msgid "Up to 50 CHF"
msgstr "Jusqu'à 50 CHF"

msgid "Up to 100 CHF"
msgstr "Jusqu'à 100 CHF"

msgid "More than 100 CHF"
msgstr "Plus de 100 CHF"

msgid "None"
msgstr "Aucune"

msgid "Few"
msgstr "Quelques"

msgid "Many"
msgstr "Beaucoup"

msgid "Own"
msgstr "Mes saisies"

msgid "Clone"
msgstr "Copier"

msgid "Reinstate"
msgstr "Réactiver"

#, python-format
msgid "Do you really want to reinstate \"${title}\"?"
msgstr "Voulez-vous vraiment réactiver « ${title} » ?"

msgid "Previous attendees need to re-apply"
msgstr "Les participant·e·s précedent·e·s doivent s'inscrire à nouveau"

msgid "Reinstate Occasion"
msgstr "Réactiver l'événement"

msgid "Rescind"
msgstr "Annuler"

#, python-format
msgid "Do you really want to rescind \"${title}\"?"
msgstr "Voulez-vous vraiment annuler « ${title} » ?"

#, python-format
msgid "${count} already accepted bookings will be cancelled"
msgstr "${count} les réservations confirmées auparavant seront annulées"

msgid "Rescind Occasion"
msgstr "Annuler l'événement"

#, python-format
msgid "Do you really want to delete \"${title}\"?"
msgstr "Voulez-vous vraiment supprimer « ${title} » ?"

msgid ""
"There are no accepted bookings associated with this occasion, though there "
"might be cancelled/blocked bookings which will be deleted."
msgstr ""
"Il n'y a aucune réservation confirmée pour cet événement, mais il y a peut-"
"être des réservations annulées/bloquées qui seront supprimées."

msgid "Delete Occasion"
msgstr "Supprimer l'événement"

msgid "New Activity"
msgstr "Nouvelle activité"

msgid "Your changes were saved"
msgstr "Vos modifications ont été enregistrées"

msgid "The activity was discarded"
msgstr "L'offre a été refusée"

msgid "Your ticket has been opened"
msgstr "Votre ticket a été ouvert"

msgid "New ticket"
msgstr ""

msgid "Thank you for your proposal!"
msgstr "Merci pour votre proposition !"

msgid "Your activity has been published"
msgstr "Votre offre a été publiée"

msgid "Your activity has been archived"
msgstr "Votre offre a été archivée"

msgid "Edit Attendee"
msgstr "Modifier le·la participant·e"

#, python-format
msgid "Booking Limit of ${name}"
msgstr "Limite de réservations de ${name}"

msgid "The user account must be opened by a parent or guardian of full age."
msgstr ""
"Le compte utilisateur·trice doit être ouvert par un parent ou une personne "
"de référence majeure."

msgid "Add manual booking"
msgstr "Ajouter une remise ou un supplément"

msgid "Mark paid with specific date"
msgstr "Marquer les paiements d'une date précise"

msgid "Show invoice"
msgstr "Afficher la facture"

msgid "Show online payments"
msgstr "Montrer les paiements en ligne"

msgid ""
"This bill or parts of it have been paid online. To change the state of the "
"bill the payment needs to be charged back."
msgstr ""
"Cette facture a été payée entièrement ou partiellement en ligne. Pour "
"changer le statut de la facture, le paiement doit être remboursé à nouveau."

msgid ""
"This bill or parts of it have been confirmed by the bank, do you really want "
"to change the payment status?"
msgstr ""
"Le paiement entier ou partiel de cette facture a été confirmé par la banque, "
"voulez-vous vraiment modifier le statut du paiement ?"

msgid ""
"This position has been paid online. To change the state of the position the "
"payment needs to be charged back."
msgstr ""
"Cet article a été payé en ligne. Pour changer le statut du paiement, il doit "
"être remboursé à nouveau."

msgid ""
"This position has been confirmed by the bank, do you really want to change "
"the payment status?"
msgstr ""
"Le paiement de cet article a été confirmé par la banque, voulez-vous "
"vraiment modifier le statut du paiement ?"

msgid "Mark whole bill as unpaid"
msgstr "Signaler la facture comme impayée"

msgid "Mark whole bill as paid"
msgstr "Signaler la facture comme payée"

msgid "Mark as unpaid"
msgstr "Signaler la réservation comme non payée"

msgid "Mark as paid"
msgstr "Signalé la réservation comme payée"

msgid "Remove manual booking"
msgstr "Supprimer une remise ou un supplément"

#, python-format
msgid "Billing for ${title}"
msgstr "Facture pour ${title}"

msgid "Create Bills"
msgstr "Générer des factures"

msgid "The period must be active in order to reset billing"
msgstr "La période doit ètre active pour pouvoir réinitialiser la facturation"

msgid "The billing was successfully reset."
msgstr "La facturation a bien été réinitialisée."

#, python-format
msgid "Online Payments by ${name}"
msgstr "Paiements en ligne de ${name}"

msgid "Refund Payment"
msgstr "Rembourser le paiement"

#, python-format
msgid "Do you really want to refund ${amount}?"
msgstr "Voulez-vous vraiment rembourser ${montant} ?"

#, python-format
msgid "Refund ${amount}"
msgstr "Rembourser ${montant}"

msgid "Could not import payments. Check your import data."
msgstr "Aucun paiement n'a pu être importé. Vérifiez vos données à importer."

#, python-format
msgid "Imported ${count} payments"
msgstr "${count} paiements importés"

msgid "No payments could be imported"
msgstr "Aucun paiement n'a pu être importé"

msgid "The submitted xml data could not be decoded"
msgstr "Les données envoyées n'ont pas pu être décodées"

msgid ""
"The submitted xml data could not be parsed. Please check the file integrity"
msgstr ""
"Les données envoyées n'ont pas pu être lues. Veuillez vérifier le fichier"

msgid "No transactions were found in the given file"
msgstr "Aucune transaction n'a été trouvée dans le fichier"

msgid "No manual bookings were created."
msgstr "Aucune réservation manuelle n'a été créée."

#, python-format
msgid "Created ${count} manual bookings"
msgstr "${count} réservation(s) manuelles créées"

msgid "Invoice marked as paid"
msgstr "Facture marquée comme payée"

msgid "Invoice items marked as paid"
msgstr "Éléments de la facture marqués comme payés"

#, python-format
msgid "Mark paid for ${user}"
msgstr "Mark a payé pour ${user}"

msgid "Invite a companion"
msgstr "Inviter un·e amie·e"

msgid "With 1 companion in a group"
msgstr "Avec un·e amie·e dans un groupe"

#, python-format
msgid "With ${n} companions in a group"
msgstr "Avec ${n} ami·e·s dans un groupe"

msgid "Remove wish"
msgstr "Supprimer le souhait"

msgid "Remove booking"
msgstr "Supprimer la réservation"

#, python-format
msgid "Do you really want to remove \"${title}\"?"
msgstr "Voulez-vous vraiment supprimer « ${title} » ?"

msgid "Cancel Booking"
msgstr "Annuler la réservation"

#, python-format
msgid "Do you really want to cancel \"${title}\"?"
msgstr "Voulez-vous vraiment annuler « ${title} » ?"

msgid "Only open, cancelled, denied or blocked bookings may be deleted"
msgstr ""
"Seules les réservations non confirmées, annulées, refusées ou bloquées "
"peuvent être supprimées"

msgid "Only admins may cancel bookings at this point."
msgstr ""
"Seuls les administrateurs·trices peuvent annuler les réservations à ce stade."

msgid "The booking was cancelled successfully"
msgstr "La réservation a été annulée avec succès"

#, python-format
msgid "Degregistration of ${attendee} for \"${title}\""
msgstr ""

msgid "Cannot select more than three favorites per child"
msgstr "Maximum trois favoris peuvent être choisis par enfant"

msgid "The period is not in the wishlist-phase"
msgstr ""
"Les dates ne correspondent pas à celles de la période de pré-réservation"

msgid "Leave Group"
msgstr "Quitter le groupe"

#, python-format
msgid ""
"Hi!\n"
"\n"
"${first_name} wants to take part in the \"${title}\" activity by "
"${organisation} and would be thrilled to go with a mate.\n"
"\n"
"You can add the activity to the wishlist of your child through the following "
"link, if you are interested. This way the children have a better chance of "
"getting a spot together:\n"
"\n"
"${link}"
msgstr ""
"Salut,\n"
"\n"
"Dans le cadre du ${organisation}, ${first_name} souhaite participer à "
"l’activité «${title}».\n"
"\n"
"Si ton enfant aimerait partager cette activité il peut faire une pré-"
"réservation par le lien ci-après. Ainsi les deux enfants auront plus de "
"chance de pouvoir partager cette activité :\n"
"\n"
"${link}"

#, python-format
msgid "Group for \"${title}\""
msgstr "Groupe pour \"${title}\""

msgid "The booking does not exist"
msgstr "Cette réservation n'existe pas"

msgid "Not permitted to join this attendee to the group"
msgstr "Aucune autorisation pour ajouter cette personne au groupe"

msgid "Successfully joined the group"
msgstr "A rejoint le groupe avec succès"

msgid "Not permitted to evict this attendee from the group"
msgstr "Aucune autorisation pour supprimer cette personne du groupe"

msgid "Successfully left the group"
msgstr "Quitté le groupe avec succès"

#, python-format
msgid "Invoices of ${user}"
msgstr "Factures de ${user}"

msgid "Pay Online Now"
msgstr "Payer en ligne maintenant"

msgid "Your card has insufficient funds"
msgstr "Le solde de votre compte n'est pas suffisant"

msgid "Your payment could not be processed"
msgstr "Votre paiement n'a pas pu être traité"

msgid "Your payment has been received. Thank you!"
msgstr "Votre paiement a été enregistré. Merci !"

#, python-format
msgid "Donation of ${user}"
msgstr "Don de ${user}"

msgid "No invoice found"
msgstr "Aucune facture trouvée"

msgid "Thank you for your donation"
msgstr "Un grand merci pour votre don!"

msgid "Donate"
msgstr "Faire un don"

msgid "Your donation was removed"
msgstr "Votre don a été supprimé"

msgid "This donation has already been paid"
msgstr "Ce don a déjà été payé"

msgid "Can not do matchings for an inactive period"
msgstr ""
"L'attribution par l'algorithme est seulement possible pour une période active"

msgid "Can not do matchings for an confirmed period"
msgstr ""
"L'attribution par l'algorithme n'est pas possible pour une période non "
"confirmée"

msgid "The matching was confirmed successfully"
msgstr "L'attribution par l'algorithme est terminée avec succès"

msgid "The matching run executed successfully"
msgstr "Les attributions ont été effectuées avec succès"

msgid "Too many attendees"
msgstr "Trop de participants"

msgid "Fully occupied"
msgstr "Complet"

msgid "Enough attendees"
msgstr "Assez de participant·e·s"

msgid "Not enough attendees"
msgstr "Pas assez de participant·e·s"

msgid "No attendees"
msgstr "Pas de participant·e·s"

#, python-format
msgid "Matches for ${title}"
msgstr "Confirmations pour ${title}"

msgid "Run Matching"
msgstr "Procéder à l'attribution"

msgid "Signup Attendee"
msgstr "Inscrire des participant·e·s"

msgid "The period has already been finalized. No new attendees may be added."
msgstr ""
"La période a déjà été fermée. Aucune nouvelle personne peut être ajoutée."

msgid "Remove Wish"
msgstr "Supprimer le souhait"

#, python-format
msgid "Do you really want to remove ${attendee}'s wish?"
msgstr "Voulez-vous vraiment supprimer le souhait de ${attendee} ?"

msgid "Remove Booking"
msgstr "Supprimer la réservation"

#, python-format
msgid "Do you really want to delete ${attendee}'s booking?"
msgstr "Voulez-vous vraiment supprimer la réservation de ${attendee} ?"

#, python-format
msgid "Do you really want to cancel ${attendee}'s booking?"
msgstr "Voulez-vous vraiment annuler la réservation de ${attendee} ?"

msgid "The matching was successfully reset"
msgstr "L'attribution a été réinitialisée avec succès"

msgid "Mailing"
msgstr "Envoi"

msgid "Delete Notification Template"
msgstr "Supprimer le modèle de notification"

msgid "Successfully added a new notification template"
msgstr "Un nouveau modèle de notification a été enregistré"

msgid "There are no recipients matching the selection"
msgstr "Aucun destinataire correspond à la sélection"

#, python-format
msgid "Successfully sent the e-mail to ${count} recipients"
msgstr "L'e-mail a été envoyé à ${count} destinataires"

msgid "Send E-Mail Now"
msgstr "Envoyer un e-mail maintenant"

msgid "Clone Occasion"
msgstr "Copier l'offre"

msgid ""
"The period of this occasion has already been confirmed. It is not "
"recommended to change the period associated with this occasion."
msgstr ""
"La période correspondant à cet événement a déjà été confirmée. Il n'est pas "
"recommandé de sélectionner une autre période."

msgid "Edit Occasion"
msgstr "Modifier l'événement"

#, python-format
msgid "The booking for ${name} was succesfull"
msgstr "La réservation pour ${name} est enregistrée"

#, python-format
msgid "Booking of ${attendee} for \"${title}\""
msgstr "Réservation de ${attendee} pour \"${title}\""

#, python-format
msgid "The occasion was added to ${name}'s wishlist"
msgstr "L'événement a été ajouté à la liste des souhaites de ${name}"

msgid "Enroll Attendee"
msgstr "Inscrire des participant·e·s"

msgid "New need"
msgstr "Nouveau besoin"

msgid "Edit need"
msgstr "Modifier le besoin"

#, python-format
msgid "Attendees for ${period}"
msgstr "Participant·e·s pour ${period}"

msgid "Deactivate"
msgstr "Désactiver"

#, python-format
msgid "Do you really want to deactivate \"${title}\"?"
msgstr "Voulez-vous vraiment désactiver « ${title} » ?"

msgid "This will hide all associated occasions"
msgstr "Ceci masquera toutes les dates événements associées"

msgid "Deactivate Period"
msgstr "Désactiver la période"

msgid "Activate"
msgstr "Activer"

#, python-format
msgid "Do you really want to activate \"${title}\"?"
msgstr "Voulez-vous vraiment activer \"${title}\" ?"

msgid ""
"This will deactivate the currently active period. All associated occasions "
"will be made public"
msgstr ""
"Cela désactivera toutes les autres périodes. Tous les événements associés à "
"la période activée seront publiés"

msgid "Activate Period"
msgstr "Activer la période"

#, python-format
msgid "Do you really want to archive \"${title}\"?"
msgstr "Souhaitez-vous vraiment archiver \"${title}\" ?"

msgid ""
"This will archive all activities which do not already have an occasion in a "
"future period. To publish archived activities again a new publication "
"request needs to be filed."
msgstr ""
"Cela archivera toutes les activités qui n'ont pas encore de dates attribuées "
"pour une période future. Pour publier à nouveau une activité archivée, une "
"nouvelle demande de publication doit être soumise."

msgid "Archive Period"
msgstr "Archiver la période"

#, python-format
msgid "\"${title}\" cannot be archived yet"
msgstr "\"${title}\" ne peut pas encore être archivé"

msgid ""
"A period can only be archived once the bookings have been made and the bills "
"have been compiled."
msgstr ""
"Une période peut uniquement être archivée quand l'attribution a été "
"confirmée et les factures ont été établies."

msgid "Delete Period"
msgstr "Supprimer la période"

msgid "The period was added successfully"
msgstr "La période a été ajoutée avec succès"

msgid "The period could not be deleted as it is still in use"
msgstr "La période n'a pas pu être supprimée car elle en cours d'utilisation"

msgid "The period was deleted successfully"
msgstr "La période a été supprimée avec succès"

msgid "The period was activated successfully"
msgstr "La période a été activée avec succès"

msgid "The period was deactivated successfully"
msgstr "La période a été désactivée avec succès"

msgid "The period was archived successfully"
msgstr "La période a été archivée avec succès"

msgid "QR-Bill"
msgstr "QR-facture"

msgid "Payment"
msgstr "Paiement"

msgid "Bank Account (IBAN / QR-IBAN)"
msgstr "Compte bancaire (IBAN / QR-IBAN)"

msgid "Ferienpass Musterlingen, Bahnhofstr. 2, 1234 Beispiel"
msgstr "Passeport Vacances, Rue de la Gare 2, 1234 Exemple"

msgid "Payment Order"
msgstr "Bulletin de versement"

msgid "Basic"
msgstr "Simple"

msgid "ESR (General) / QR-Reference"
msgstr "BVR (Général) / Référence QR"

msgid "ESR (Raiffeisen)"
msgstr "BVR (Raiffeisen)"

msgid "ESR participant number / QR-IBAN"
msgstr "Numéro de client BVR / QR-IBAN"

msgid "ESR identification number"
msgstr "Numéro de référence BVR"

msgid "Full age required for registration"
msgstr "La majorité civile (18 ans) doit être atteinte pour l'inscription"

msgid "Userprofile"
msgstr "Profil d'utilisateur·trice"

msgid "Require the political municipality on registration"
msgstr "Exiger de la municipalité politique qu'elle s'inscrive"

msgid "Parents can see the contacts of other parents in the same activity"
msgstr ""
"Les parents peuvent voir les contacts d'autres parents pour la même activité"

msgid "Privacy"
msgstr "Confidentialité"

msgid "Public organiser data"
msgstr "Données contacts des prestataires"

msgid "Link to the TOS"
msgstr "Lien vers les conditions de participation"

msgid "Require users to accept the TOS before booking"
msgstr ""
"Demander aux utilisateurs·trices d'accepter les conditions de participation "
"avant de réserver"

msgid "Donations"
msgstr "Dons"

msgid "Show a donation button in the invoice view"
msgstr "Permettre à l'utilisateur·trice d'ajouter un don à la facture"

msgid "Donation Amounts"
msgstr "Montants des dons"

msgid "One amount per line"
msgstr "Un montant par ligne"

msgid "Volunteer registration"
msgstr "Inscription des bénévoles"

msgid "Experimental"
msgstr "Expérimental"

msgid "Disabled"
msgstr "Désactivé"

msgid "Only for Admins"
msgstr "Uniquement pour administrateurs·trices"

msgid "Enabled"
msgstr "Activé"

msgid "The ESR identification number must be 3-6 characters long"
msgstr "Le numéro de référence BVR doit être composé de 3 à 6 caractères"

msgid "QR-Bills require an IBAN"
msgstr "Les QR-factures nécessitent un n° IBAN"

msgid "Not a valid IBAN"
msgstr "N° IBAN non valide"

msgid "QR-Bills require a Swiss or Lichteinstein IBAN"
msgstr "Les QR-factures nécessitent un n° IBAN en Suisse ou au Liechteinstein"

msgid "Select ESR (General) / QR-Reference when using the given QR-IBAN"
msgstr ""
"Sélectionnez BVR (Général) / Référence QR lorsque vous utilisez le QR-IBAN "
"donné."

msgid "Select Basic when using the given IBAN"
msgstr "Sélectionnez Simple lorsque vous utilisez l'IBAN donné"

msgid "QR-Bills require a beneficiary"
msgstr "Les QR-factures nécessitent un·e bénéficiaire"

msgid ""
"QR-Bills require the beneficiary to be in the form: name, street number, "
"code city"
msgstr ""
"Les QR-factures exigent les informations suivantes pour le bénéficiaire: "
"nom, rue, n° de rue, code postal, lieu"

msgid "Feriennet"
msgstr "Réseau vacances"

#, python-format
msgid "Bookings for ${period}"
msgstr "Réservations pour ${period}"

#, python-format
msgid "Billing for ${period}"
msgstr "Facturation pour ${period}"

<<<<<<< HEAD
=======
#~ msgid "Require the political municipality in the userprofile"
#~ msgstr "Demander la commune politique dans le profil de l'utilisateur·trice"

#, python-format
#~ msgid "Degregistration of ${attendee} for ${title}"
#~ msgstr "Désinscription de ${attendee} pour  \"${title}\""

#, python-format
#~ msgid "Booking of ${attendee} for ${title}"
#~ msgstr "Réservation de ${attendee} pour ${title}"

>>>>>>> c8e1e47d
#~ msgid "Move"
#~ msgstr "Déplacer"

#, python-format
#~ msgid "${count} registered Attendees"
#~ msgstr "${count} participants inscrits"<|MERGE_RESOLUTION|>--- conflicted
+++ resolved
@@ -2,11 +2,7 @@
 msgid ""
 msgstr ""
 "Project-Id-Version: PACKAGE 1.0\n"
-<<<<<<< HEAD
 "POT-Creation-Date: 2023-04-03 16:03+0200\n"
-=======
-"POT-Creation-Date: 2023-03-29 11:38+0200\n"
->>>>>>> c8e1e47d
 "PO-Revision-Date: 2021-11-11 09:07+0100\n"
 "Last-Translator: Marc Sommerhalder <marc.sommerhalder@seantis.ch>\n"
 "Language-Team: French\n"
@@ -3197,20 +3193,6 @@
 msgid "Billing for ${period}"
 msgstr "Facturation pour ${period}"
 
-<<<<<<< HEAD
-=======
-#~ msgid "Require the political municipality in the userprofile"
-#~ msgstr "Demander la commune politique dans le profil de l'utilisateur·trice"
-
-#, python-format
-#~ msgid "Degregistration of ${attendee} for ${title}"
-#~ msgstr "Désinscription de ${attendee} pour  \"${title}\""
-
-#, python-format
-#~ msgid "Booking of ${attendee} for ${title}"
-#~ msgstr "Réservation de ${attendee} pour ${title}"
-
->>>>>>> c8e1e47d
 #~ msgid "Move"
 #~ msgstr "Déplacer"
 
