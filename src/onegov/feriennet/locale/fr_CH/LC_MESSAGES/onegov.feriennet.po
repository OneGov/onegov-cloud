#
msgid ""
msgstr ""
"Project-Id-Version: PACKAGE 1.0\n"
<<<<<<< HEAD
"POT-Creation-Date: 2023-03-21 14:39+0100\n"
=======
"POT-Creation-Date: 2023-04-03 16:03+0200\n"
>>>>>>> 5f9dce39
"PO-Revision-Date: 2021-11-11 09:07+0100\n"
"Last-Translator: Marc Sommerhalder <marc.sommerhalder@seantis.ch>\n"
"Language-Team: French\n"
"Language: fr_CH\n"
"MIME-Version: 1.0\n"
"Content-Type: text/plain; charset=UTF-8\n"
"Content-Transfer-Encoding: 8bit\n"
"Plural-Forms: nplurals=2; plural=(n != 1);\n"
"Generated-By: Lingua 3.12\n"
"X-Generator: Poedit 3.0\n"

msgid "No active period"
msgstr "Pas de période active"

#, python-format
msgid "Prebooking: ${dates}"
msgstr "Pré-réservation : ${dates}"

#, python-format
msgid "Booking: ${dates}"
msgstr "Réservation : ${dates}"

#, python-format
msgid "Execution: ${dates}"
msgstr "Réalisation : ${dates}"

#, python-format
msgid "${count} Activities"
msgstr "${count} activités"

#, python-format
msgid "${count} Occasions"
msgstr "${count} événement(s)"

#, python-format
msgid "${count} overfull"
msgstr "${count} avec trop de participants"

#, python-format
msgid "${count} full"
msgstr "${count} complet"

#, python-format
msgid "${count} operable"
msgstr "{count} avec suffisamment de participants"

#, python-format
msgid "${count} unoperable"
msgstr "{count} avec trop peu de participants"

#, python-format
msgid "${count} empty"
msgstr "${count} pas de participants"

#, python-format
msgid "${count} cancelled"
msgstr "${count} annulés"

#, python-format
msgid "${count} Wishes"
msgstr "${count} souhaits"

#, python-format
msgid "${count} Bookings"
msgstr "${count} réservation(s)"

#, python-format
msgid "${count} Wishes per Attendee"
msgstr "${count} souhaits par participant·e"

#, python-format
msgid "${count} accepted"
msgstr "${count} acceptés"

#, python-format
msgid "${count} not carried out or cancelled"
msgstr "${count} annulé(e) ou déprogrammé(e)"

#, python-format
msgid "${count} denied"
msgstr "${count} refusés/complet"

#, python-format
msgid "${count} blocked"
msgstr "${count} bloqués"

#, python-format
msgid "${count} Bookings per Attendee"
msgstr "${count} réservation(s) par participant·e"

#, python-format
msgid "${count} Attendees"
msgstr "${count} participant·e"

#, python-format
msgid "${count} Girls"
msgstr "${count} filles"

#, python-format
msgid "${count} Boys"
msgstr "${count} garçons"

#, python-format
msgid "${count} of which without accepted bookings"
msgstr "${count} dont sans réservations acceptées"

#, python-format
msgid "${amount}% Happiness"
msgstr "${amount}% de satisfaits"

#, python-format
msgid "${count} Attendees Without Occasion"
msgstr "${count} participant·e·s sans réservations"

#, python-format
msgid "${amount} CHF outstanding"
msgstr "${amount} CHF impayés"

#, python-format
msgid "${amount} CHF total"
msgstr "Total de ${amount} CHF"

#, python-format
msgid "${amount} CHF paid"
msgstr "${amount} CHF payés"

msgid "Help us"
msgstr "Aidez-nous"

msgid "Dashboard"
msgstr "Dashboard"

msgid "Periods"
msgstr "Périodes"

msgid "Matching"
msgstr "Attributions"

msgid "Billing"
msgstr "Facturation"

msgid "Volunteers"
msgstr "Bénévoles"

msgid "Notifications"
msgstr "Notifications"

msgid "Exports"
msgstr "Exportations"

msgid "Invoices"
msgstr "Factures"

msgid "Wishlist"
msgstr "Liste des souhaits"

msgid "Bookings"
msgstr "Réservations"

msgid "Activities"
msgstr "Activités"

msgid "Activity Title"
msgstr "Titre activité"

msgid "Activity Lead"
msgstr "Introduction activité"

msgid "Activity Text"
msgstr "Description activité"

msgid "Activity Text (HTML)"
msgstr "Texte activité (HTML)"

msgid "Activity Status"
msgstr "État activité"

msgid "Activity Location"
msgstr "Lieu activité"

msgid "Activity Tags"
msgstr "Catégories activité"

msgid "Booking State"
msgstr "État de la réservation"

msgid "Booking Priority"
msgstr "Priorité de la réservation"

msgid "Booking Cost"
msgstr "Coût de la réservation"

msgid "Booking Date"
msgstr "Date de réservation"

msgid "Attendee First Name"
msgstr "Prénom participant·e"

msgid "Attendee Last Name"
msgstr "Nom de famille participant·e"

msgid "Attendee Birth Date"
msgstr "Date de naissance participant·e"

msgid "Attendee Gender"
msgstr "Sexe participant·e"

msgid "Attendee Notes"
msgstr "Remarques participant·e"

msgid "Attendee Booking-Limit"
msgstr "Maximum de réservations par participant·e"

msgid "Occasion Rescinded"
msgstr "Evénement annulé"

msgid "Occasion Dates"
msgstr "Dates événement"

msgid "Occasion Note"
msgstr "Information sur l'événement"

msgid "Occasion Age"
msgstr "Âge pour l'activité"

msgid "Occasion Spots"
msgstr "Places événements"

msgid "Occasion Cost"
msgstr "Coût de l'activité"

msgid "Occasion Custom Booking Cost"
msgstr "Coût spécial de l'activité"

msgid "Occasion Meeting Point"
msgstr "Lieu de rendez-vous pour l'activité"

msgid "Occasion May Overlap"
msgstr "L'événement peut se chevaucher avec un autre"

msgid "Need Number"
msgstr "Nombre besoins"

msgid "Need Name"
msgstr "Nom du besoin"

msgid "Need Description"
msgstr "Description du besoin"

msgid "User Login"
msgstr "Identifiant utilisateur·trice "

msgid "User Role"
msgstr "Rôle utilisateur·trice "

msgid "User Active"
msgstr "utilisateur·trice actif"

msgid "User Tags"
msgstr "Catégories utilisateur·trice"

msgid "User Salutation"
msgstr "Civilité utilisateur·trice"

msgid "User First Name"
msgstr "Prénom utilisateur·trice"

msgid "User Last Name"
msgstr "Nom utilisateur·trice"

msgid "User Organisation"
msgstr "Organisation utilisateur·trice"

msgid "User Address"
msgstr "Adresse utilisateur·trice"

msgid "User Street"
msgstr "Rue utilisateur·trice"

msgid "User Street Number"
msgstr "Numéro rue utilisateur·trice"

msgid "User Zipcode"
msgstr "Code postal utilisateur·trice"

msgid "User Location"
msgstr "Lieu utilisateur·trice"

msgid "User Political Municipality"
msgstr "Commune politique utilisateur·trice"

msgid "User E-Mail"
msgstr "E-mail utilisateur·trice"

msgid "User Phone"
msgstr "Téléphone utilisateur·trice"

msgid "User Emergency"
msgstr "Contacter urgence utilisateur·trice"

msgid "User Website"
msgstr "Site internet utilisateur·trice"

msgid "User Bank Account"
msgstr "Compte bancaire utilisateur·trice"

msgid "User Beneficiary"
msgstr "Utilisateur·trice bénéficiaire"

msgid "User Status E-Mail"
msgstr "Statut e-mail utilisateur·trice"

msgid "User TOS Accepted"
msgstr "Utilisateur·trice a accepté conditions de participation"

msgid "Invoice Item Group"
msgstr "Participants·es facture"

msgid "Invoice Item Text"
msgstr "Article facture"

msgid "Invoice Item Paid"
msgstr "Facture payée"

msgid "Invoice Item Payment date"
msgstr "Date de paiement"

msgid "Invoice Item Transaction ID"
msgstr "Référence transaction facture"

msgid "Invoice Item Source"
msgstr "Source paiement"

msgid "Invoice Item Unit"
msgstr "Montant unité facturé"

msgid "Invoice Item Quantity"
msgstr "Quantité facturée"

msgid "Invoice Item Amount"
msgstr "Montant total facturé"

msgid "Invoice Item References"
msgstr "Référence/motif facture"

msgid "Attendee Address"
msgstr "Adresse du participant"

msgid "Attendee Zipcode"
msgstr "Code postal du participant"

msgid "Attendee Place"
msgstr "Place des participants"

msgid "Attendee Political Municipality"
msgstr "Participant Municipalité politique"

msgid "Organiser Last Name"
msgstr "Nom prestataire"

msgid "Organiser First Name"
msgstr "Prénom prestataire"

msgid "Organiser Organisation"
msgstr "Nom organisation"

msgid "Organiser Address"
msgstr "Adresse prestataire"

msgid "Organiser Street"
msgstr "Rue prestataire"

msgid "Organiser Street Number"
msgstr "Numéro rue prestataire"

msgid "Organiser Zipcode"
msgstr "Code postal prestataire"

msgid "Organiser Location"
msgstr "Lieu prestataire"

msgid "Organiser E-Mail"
msgstr "E-mail prestataire"

msgid "Organiser Phone"
msgstr "Téléphone prestataire"

msgid "Organiser Website"
msgstr "Site internet prestataire"

msgid "Organiser Bank Account"
msgstr "Compte bancaire prestataire"

msgid "Organiser Beneficiary"
msgstr "Bénéficiaire prestataire"

msgid "Confirmed Volunteers"
msgstr "Bénévoles confirmés"

msgid "Volunteer State"
msgstr "État des bénévoles"

msgid "First Name"
msgstr "Prénom"

msgid "Last Name"
msgstr "Nom"

msgid "Birth Date"
msgstr "Date de naissance"

msgid "Organisation"
msgstr "Organisation"

msgid "Place"
msgstr "Lieu"

msgid "E-Mail"
msgstr "E-mail"

msgid "Phone"
msgstr "Téléphone"

msgid "Address"
msgstr "Adresse"

msgid "Wishlist / Bookings"
msgstr "Liste des souhaits / Réservations"

msgid ""
"Exports wishlists or bookings, depending on the current state of the given "
"period."
msgstr ""
"Exporter les souhaits resp. réservations, selon l'étape définie d'une "
"période."

msgid "Accepted"
msgstr "Accepté"

msgid "Archived"
msgstr "Archivé"

msgid "Preview"
msgstr "Aperçu (pas soumis)"

msgid "Proposed"
msgstr "Soumis"

msgid "Published"
msgstr "Publié"

msgid "Daily"
msgstr "Quotidiennement"

msgid "Weekly"
msgstr "Hebdomadaire"

msgid "Monthly"
msgstr "Mensuel"

msgid "Never"
msgstr "Jamais"

msgid "Mr."
msgstr "M"

msgid "Ms."
msgstr "Mme"

msgid "Open"
msgstr "Ouvert"

msgid "Cancelled"
msgstr "Annulé"

msgid "Denied"
msgstr "Refusé"

msgid "Blocked"
msgstr "Bloqué"

msgid "Boy"
msgstr "Garçon"

msgid "Girl"
msgstr "Fille"

msgid "Administrator"
msgstr "Administrateur·trice "

msgid "Editor"
msgstr "Prestataire"

msgid "Member"
msgstr "Membre"

msgid "Contacted"
msgstr "Contacté"

msgid "Confirmed"
msgstr "Confirmé"

msgid "Invoice Items"
msgstr "Éléments de la facture"

msgid "Exports invoice items in the given period."
msgstr "Exporter les éléments de la facture sur une période donnée."

msgid "Occasions"
msgstr "Événements"

msgid "Exports activities with an occasion in the given period."
msgstr "Exporter les activités qui ont lieu sur une période définie."

msgid "Needs"
msgstr "Besoins"

msgid "Exports occasion needs."
msgstr "Exporter les besoins par date événement"

msgid "Attendees without Bookings"
msgstr "Participant·e·s sans réservations"

msgid "Attendees who were not granted any of their wishes"
msgstr "Participant·e·s dont aucun souhait n'a été satisfait"

msgid "Users"
msgstr "Utilisateurs·trices "

msgid "Exports user accounts."
msgstr "Exporter les comptes utilisateurs·trices"

msgid "Exports volunteers in the given period."
msgstr "Exporter les volontaires avec la période donnée."

msgid "Accessible"
msgstr "Accessible à tous"

msgid "Adventure"
msgstr "Aventure"

msgid "Animals"
msgstr "Animaux"

msgid "Baking"
msgstr "Boulangerie/Pâtisserie"

msgid "Cinema"
msgstr "Film"

msgid "Computer"
msgstr "Ordinateur"

msgid "Cooking"
msgstr "Cuisine"

msgid "Dance"
msgstr "Danse"

msgid "Design"
msgstr "Création"

msgid "Excursion"
msgstr "Excursion"

msgid "Farm"
msgstr "Ferme"

msgid "Game"
msgstr "Jeu"

msgid "Handicraft"
msgstr "Artisanat"

msgid "Health"
msgstr "Santé"

msgid "Media"
msgstr "Médias"

msgid "Museums"
msgstr "Musées"

msgid "Music"
msgstr "Musique"

msgid "Nature"
msgstr "Nature"

msgid "Professions"
msgstr "Métiers"

msgid "Science"
msgstr "Sciences"

msgid "Security"
msgstr "Sécurité"

msgid "Sightseeing"
msgstr "Visite"

msgid "Sport"
msgstr "Sport"

msgid "Styling"
msgstr "Mode"

msgid "Theater"
msgstr "Théâtre"

msgid "Trade"
msgstr "Commerce"

msgid "Camp"
msgstr "Camps"

msgid "Camp in House"
msgstr "Camps en maison de vacances"

msgid "Tent Camp"
msgstr "Camps en camping"

msgid "Family Camp"
msgstr "Camps de famille"

msgid "Trecking Camp"
msgstr "Camps de randonnée"

msgid "Water"
msgstr "Eau"

msgid "Continuing Education"
msgstr "Formation continue"

msgid "Healthy Snacks"
msgstr "Encas sains"

msgid "Just for Boys"
msgstr "Seulement garçons"

msgid "Just for Girls"
msgstr "Seulement filles"

msgid "Title"
msgstr "Titre"

msgid "The title of the activity"
msgstr "Titre activité"

msgid "Lead"
msgstr "Introduction"

msgid "Describes briefly what this activity is about"
msgstr "Décrit brièvement l'activité"

msgid "Text"
msgstr "Texte"

msgid "Tags"
msgstr "Catégories"

msgid "Organiser"
msgstr "Prestataire"

msgid "Administration"
msgstr "Administration"

msgid "Location"
msgstr "Lieu"

msgid "Map"
msgstr "Carte"

msgid "You already entered a child with this name"
msgstr "Vous avec déjà saisi un enfant avec ce nom"

msgid "Birthdate"
msgstr "Date de naissance"

msgid "Gender"
msgstr "Sexe"

msgid "Health Information"
msgstr "Informations santé et autres"

msgid "Allergies, Disabilities, Particulars"
msgstr "Allergies, handicaps, particularités"

msgid "The address of the attendee differs from the users address"
msgstr "L'adresse du participant diffère de l'adresse de l'utilisateur"

msgid "Check this box if the attendee doesn't live with you"
msgstr "Cochez cette case si le participant ne vit pas avec vous"

msgid "Zip Code"
msgstr "Code postal"

msgid "Political municipality"
msgstr "Municipalité politique"

msgid "Attendee"
msgstr "Participant·e·s"

msgid "Note"
msgstr "Remarque"

msgid "Political Municipality"
msgstr "Commune politique"

msgid "Ignore Age Restriction"
msgstr "Ignorer la restriction d'âge"

msgid "Accept TOS"
msgstr "Accepter les conditions de participation"

#. Used in sentence: "I have read the ${tos} and accept them."
#.
msgid "TOS"
msgstr "Conditions de participation"

msgid "Group Code"
msgstr "Code groupe"

msgid "Add a new attendee"
msgstr "Ajouter une nouvelle personne"

msgid "The TOS must be accepted to create a booking."
msgstr ""
"Les conditions de participation doivent être acceptées avant de pouvoir "
"saisir une réservation."

msgid ""
"Your userprofile is not complete. It needs to be complete before signing up "
"any attendees."
msgstr ""
"Votre profil d'utilisateur·trice est incomplet. Il doit être complété avant "
"de pouvoir inscrire des participant·e·s."

msgid ""
"The user's userprofile is not complete. It needs to be complete before "
"signing up any attendees."
msgstr ""
"Le profil utilisateur·trice est incomplet. Il doit être complété avant de "
"pouvoir inscrire des participant·e·s."

#, python-format
msgid "This occasion has already been booked by ${name}"
msgstr "Cette activité a déjà été réservée par ${name}"

msgid "This occasion is outside the currently active period"
msgstr "Cet événement a lieu en dehors des dates période définies"

msgid "This period has already been finalized."
msgstr "Cette période est déjà terminée."

msgid "Cannot create a booking outside the prebooking period"
msgstr ""
"L'inscription est seulement possible pendant la période de pré-réservation"

msgid "Cannot create a booking outside the booking period"
msgstr ""
"L'inscription n'est pas possible en dehors de la période de réservation"

msgid "This occasion is already fully booked"
msgstr "Plus aucune place disponible pour cette activité"

msgid "This is an unapproved activity"
msgstr "Cette activité n'est pas confirmée"

#, python-format
msgid ""
"The attendee already has already reached the maximum number of ${count} "
"bookings"
msgstr "La personne a déjà atteint le nombre maximum de réservations ${count}"

msgid "This occasion overlaps with another booking"
msgstr ""
"Cette activité a le même créneau horaire qu'une autre réservation déjà "
"enregistrée."

msgid "The attendee is too old"
msgstr "La personne est trop âgée pour cette activité"

msgid "The attendee is too young"
msgstr "La personne est trop jeune pour cette activité"

msgid "The deadline has passed."
msgstr "Le délai d'inscription est échu."

msgid "Maximum number of bookings per period"
msgstr "Nombre maximum de réservations par période"

msgid "Period"
msgstr "Période"

msgid "ISO 20022 XML"
msgstr "ISO 20022 XML"

msgid "Confirm billing:"
msgstr "Confirmer la facturation :"

msgid "No, preview only"
msgstr "Non, seulement un aperçu"

msgid "Yes, confirm billing"
msgstr "Oui, confirmer la facturation"

msgid "I know that after confirmation, bills are made visible to users."
msgstr ""
"Je prends note qu'après confirmation, les factures seront visibles par les "
"utilisateurs·trices. "

msgid "Target"
msgstr "Cible"

msgid "User"
msgstr "Utilisateur·trice "

msgid "Booking Text"
msgstr "Message/notification"

msgid "Kind"
msgstr "Genre"

msgid "Discount"
msgstr "Remise"

msgid "Surcharge"
msgstr "Supplément"

msgid "All"
msgstr "Tous"

msgid "For a specific user"
msgstr "Pour un·e utilisateur·trice spécifique"

msgid "For users with tags"
msgstr "Pour les utilisateurs·trices d'une catégorie définie"

msgid "Payment date"
msgstr "Date de paiement"

msgid "Whole invoice"
msgstr "Facture complète"

msgid "Only for specific items"
msgstr "Uniquement pour certains postes de facturation"

msgid "Items"
msgstr "Postes de facturation"

msgid "My donation"
msgstr "Mon don"

msgid "Invalid amount"
msgstr "Montant invalide"

msgid "Children of organisers"
msgstr "Enfants des organisateurs/prestataires"

msgid "Prefer the following children:"
msgstr "Priorité aux enfants suivants :"

msgid "Children of administrators"
msgstr "Enfants des administrateurs·trices "

msgid "Confirm matching:"
msgstr "Confirmer l'attribution des activités :"

msgid "Yes, confirm matching"
msgstr "Oui, confirmer l'attribution"

msgid "I know the wishlist-phase ends as a result."
msgstr ""
"Je prends note que la période de la pré-réservation (souhaits) sera terminée."

msgid "Subject"
msgstr "Concerne"

msgid "Message"
msgstr "Notification"

msgid "A notification with this subject exists already"
msgstr "Une notification avec ce titre existe déjà"

msgid "Send to"
msgstr "Envoyer à"

msgid "Myself"
msgstr "Moi-même"

msgid "Organisers with an occasion"
msgstr "Prestataires proposant une activié"

msgid "Users of a given role"
msgstr "Utilisateurs·trices avec une fonction définie"

msgid "Users with wishes"
msgstr "Utilisateurs·trices avec liste de souhaits"

msgid "Users with accepted bookings"
msgstr "Utilisateurs·trices avec réservations confirmées"

msgid "Users with unpaid bills"
msgstr "Utilisateurs·trices avec des factures impayées"

msgid ""
"Users with attenedees that have an occasion on their wish- or booking-list"
msgstr ""
"Utilisateurs·trices avec enfants inscrits pour des souhaits ou des "
"réservations"

msgid "Role"
msgstr "Fonction"

msgid "Administrators"
msgstr "Administrateurs·trices"

msgid "Organisers"
msgstr "Prestataires"

msgid "Members"
msgstr "Members"

msgid "Occasion"
msgstr "Evénement"

msgid "Useraccounts"
msgstr "Comptes d'utilisateurs·trices "

msgid "Active users"
msgstr "Utilisateurs·trices actifs"

msgid "Inactive users"
msgstr "Utilisateurs·trices inactifs"

msgid ""
"I hereby confirm that this message is relevant to the recipients and is not "
"spam."
msgstr ""
"Je confirme que ce message est pertinent pour les destinataires et qu'il ne "
"s'agit pas d'un spam."

#, python-format
msgid "${title} (cancelled) <small>${dates}, ${count} Attendees</small>"
msgstr "${title} (annulé) <small>${dates}, ${count} Participant·e·s</small>"

#, python-format
msgid "${title} <small>${dates}, ${count} Attendees</small>"
msgstr "${title} <small>${dates}, ${count} Participant·e·s</small>"

msgid "Dates"
msgstr "Dates"

msgid "Meeting Point"
msgstr "Lieu du rendez-vous"

msgid "Cost"
msgstr "Coût"

msgid "The amount paid to the organiser"
msgstr "Le montant payé au prestataire"

msgid "Minimum Number of Participants"
msgstr "Nombre minimum de participant·e·s"

msgid "Participants"
msgstr "Participant·e·s"

msgid "Maximum Number of Participants"
msgstr "Nombre de places"

msgid "Minimum Age"
msgstr "Âge minimum"

msgid "Maximum Age"
msgstr "Âge maximum"

msgid "Allow overlap"
msgstr "Autoriser le chevauchement"

msgid "Allows bookings to this occasion to overlap with other bookings."
msgstr ""
"Autoriser le chevauchement de cette réservation avec une autre réservation."

msgid "Advanced"
msgstr "Elargir"

msgid "Exempt from booking limit"
msgstr "Possible en dehors des limites fixées pour les réservations."

msgid ""
"Allows bookings to this occasion to be excempt from booking limits. Does not "
"apply to matching."
msgstr ""
"Permettre cette réservation en plus des limites fixées. L'attribution par "
"l'algorithme tient compte des limites fixées."

msgid "The administrative cost of each booking"
msgstr "Le coût administratif d'une réservation individuelle"

msgid "Use default costs defined by the period"
msgstr "Frais administratifs de base pour la période"

msgid "Use custom costs"
msgstr "Autres coûts"

msgid "Administrative cost"
msgstr "Coût administratif"

msgid "Must specify at least one date"
msgstr "Vous devez saisir au moins une date"

msgid "Cannot adjust period, there are bookings linked to this occassion"
msgstr ""
"Impossible de modifier la période, il y a des réservations pour ces dates"

msgid "The end date must be after the start date"
msgstr "La date de fin doit être après la date de début"

msgid "The date is outside the selected period"
msgstr "La date est hors période définie"

msgid "The date overlaps with another in this occasion."
msgstr "La date chevauche avec une autre date de cet événement."

msgid "Date validation failed"
msgstr "Échec, la date n'est pas validée"

msgid "Minimum age must be lower than maximum age."
msgstr "L'age minimum doit ètre inférieur à l'âge maximum."

msgid ""
"The minium number of participants cannot be higher than the maximum number "
"of participants"
msgstr ""
"Le nombre minimum de participant·e·s ne peut être supérieur au nombre de "
"places"

msgid ""
"The maximum number of spots is lower than the number of already accepted "
"bookings."
msgstr ""
"Le nombre de places est inférieur au nombre de réservations déjà acceptées."

msgid "Start"
msgstr "Début"

msgid "End"
msgstr "Fin"

msgid "Add"
msgstr "Ajouter"

msgid "Remove"
msgstr "Supprimer"

msgid "Name"
msgstr "Nom"

msgid "Chaperones, Cars, Meals"
msgstr "Accompagnant·e·s, voitures, repas"

msgid "Description"
msgstr "Description"

msgid "Need at least"
msgstr "Nombre minimum"

msgid "Need up to"
msgstr "Nombre maximum"

msgid "Accept signups by volunteers"
msgstr "Accepter les inscriptions de bénévoles"

msgid "Only relevant if the experimental volunteer feature is used"
msgstr "Pertinent uniquement si la fonction du bénévolat est utilisée"

msgid "Minimum is larger than maximum"
msgstr "Le minimum est supérieur maximum"

msgid "This name has already been used for this occasion"
msgstr "Ce titre a déjà été utilisé pour cette événement"

#, python-format
msgid "Ferienpass Summer ${year}"
msgstr "Passeport vacances été ${year}"

msgid "With pre-booking phase"
msgstr "Avec phase de pré-réservation"

msgid ""
"A period that is started without pre-booking phase cannot be turned into a "
"period with pre-booking phase later. If in doubt, use the pre-booking phase "
"and confirm it manually."
msgstr ""
"Une période sans phase de pré-réservation ne peut PAS être transformée "
"ultérieurement en une période avec une phase de pré-réservation. En cas de "
"doute, utilisez la phase de pré-réservation et confirmez-la manuellement."

msgid "With billing"
msgstr "Avec facturation"

msgid ""
"A period without billing will hide all bills from regular users, so if you "
"have used billing before and have open bills, your users won't find them. If "
"in doubt, use billing without creating any bills."
msgstr ""
"Une période sans facturation masquera toutes les factures pour les "
"utilisateurs·trices membres. Par conséquent, si vous avez déjà utilisé la "
"facturation précédamment et que certaines factures ne sont pas réglées, les "
"utilisateurs·trices ne les retrouveront pas. En cas de doute cochez l'option "
"facturation, sans créer de factures."

msgid "Prebooking Start"
msgstr "Début de la pré-réservation"

msgid "Prebooking End"
msgstr "Fin de la pré-réservation"

msgid "Booking Start"
msgstr "Début de la réservation"

msgid "Booking End"
msgstr "Fin de la réservation"

msgid "Execution Start"
msgstr "Début de l'événement"

msgid "Execution End"
msgstr "Fin de l'événement"

msgid "How are the activities conducted?"
msgstr "Comment le passeport vacances est-il organisé?"

msgid "Execution"
msgstr "Réalisation"

msgid ""
"Each attendee may book as many activites as he likes. Each activity is "
"billed separately."
msgstr ""
"Chaque personne peut réserver autant d'activités qu'elle souhaite. Chaque "
"activité est facturée séparément."

msgid ""
"Each attendee may attend a limited number of activites for a fixed price."
msgstr ""
"Chaque personne peut réserver un nombre limité d'activités, pour un prix "
"forfaitaire."

msgid ""
"Each attendee may attend a fixed number of activites. Each activity is "
"billed separately."
msgstr ""
"Chaque personne peut réserver un nombre limité d'activités. Chaque activité "
"est facturée séparément."

msgid "Maximum Number of Activities per Attendee"
msgstr "Nombre maximum d'activités par personne"

msgid "Maximum Number of Bookings per Attendee and period"
msgstr "Nombre maximum d'activités par personne et periode"

msgid "Cost of the Pass"
msgstr "Prix du passeport"

msgid "How is the organiser paid?"
msgstr "Que contient la facture adressée aux parents ?"

msgid "The parents pay everything by bill, the organisers are paid later"
msgstr ""
"Les parents paient tout via la facturation du passeport vacances, aussi les "
"éventuels suppléments indiqués pour certaines activités. Les enfants ne "
"paient rien au prestataire."

msgid ""
"The parents pay the pass by bill, the organisers are paid in cash at the "
"beginning of each occasion"
msgstr ""
"Les parents paient uniquement le passeport vacances via la facturation. Les "
"enfants paient les éventuels suppléments indiqués pour certaines activités "
"directement au prestataire sur place."

msgid "Required minutes between bookings"
msgstr "Temps de transfert nécessaire entre les activités, en minutes"

msgid "Attendees are limited to one activity per day"
msgstr "Les participant·e·s ont droit à une activité par jour"

msgid "Yes"
msgstr "Oui"

msgid "No"
msgstr "Non"

msgid "Stop accepting bookings"
msgstr "Ne plus accepter de réservations"

msgid "Deadline"
msgstr "Délai d'inscription"

msgid "At the end of the booking phase"
msgstr "À la fin de la phase de réservation"

msgid "X days before each occasion"
msgstr "X jours avant chaque événement"

msgid "X Days Before"
msgstr "X jours avant"

msgid "Allow bookings after the bills have been created."
msgstr "Autoriser les réservations après la création des factures."

msgid ""
"By default, only admins can create bookings after the billing has been "
"confirmed. With this setting, every user can create new bookings after "
"confirmation and before the deadline. Booking costs incurred after "
"confirmation will be added to the existing bill."
msgstr ""
"Par défaut, seuls les administrateurs·trices peuvent créer des réservations "
"après la facturation. Mais grâce à cette option, un·e utilisateur·trice peut "
"aussi procéder à de nouvelles réservations. La réservation à court terme "
"(après l’attribution par l’algorithme) va générer une première facture resp. "
"un ajout à une facture existante.<br><br>Si cette option est choisie, il est "
"recommandé que seuls les administrateurs·trices puissent annuler les "
"réservations confirmées, voir sous \"Date limite pour annulations\", car les "
"annulations ne sont pas automatiquement déduites d'une facture."

msgid "Allow members to cancel confirmed bookings"
msgstr "Autoriser les membres à annuler les réservations confirmées"

msgid "Cancellation Deadline"
msgstr "Date limite d'annulation"

msgid "No, only allow admins"
msgstr "Non, n'autoriser que les administrateurs·trices"

msgid "Until a fixed day"
msgstr "Jusqu'à une date définie"

msgid "Up to X days before each occasion"
msgstr "Jusqu'à X jours avant chaque événement"

msgid "Fixed day"
msgstr "A la date définie"

msgid "Method"
msgstr "Méthode"

msgid "Age check"
msgstr "Vérification de l'âge"

msgid ""
"Exact - the attendees need to be of the expected age at the beginning of the "
"occasion"
msgstr ""
"Exact - les participant·e·s doivent avoir atteint l'âge défini avant le "
"début de l'événement"

msgid ""
"Age group - The attendees need to be of the expected age sometime during the "
"year of the occasion"
msgstr ""
"Groupe d'âge - Les participant·e·s doivent atteindre l'âge défini au cours "
"de l'année de l'événement"

msgid "The execution phase conflicts with existing occasions"
msgstr "Conflit avec des événements existants"

msgid "Prebooking must start before it ends"
msgstr ""
"Phase pré-réservations: la date de début doit être avant la date de la fin"

msgid "Booking must start before it ends"
msgstr "Phase réservations: la date de début doit être avant la date de la fin"

msgid "Execution must start before it ends"
msgstr "Événement: la date de début doit être avant la date de la fin"

msgid "Prebooking must end before booking starts"
msgstr "La pré-réservation doit être terminée avant que la prochaine phase"

msgid "Prebooking must end before execution starts"
msgstr "La phase des réservations doit être terminée avant"

msgid "Execution may not start before booking starts"
msgstr "L'événement ne peut pas commencer avant la phase de réservation"

msgid "Execution may not end before booking ends"
msgstr "L'événement ne peut pas se terminer avant la phase de réservation"

msgid ""
"It is no longer possible to change the execution settings since the period "
"has already been confirmed."
msgstr ""
"Il n'est plus possible de modifier les paramètres, la période ayant déjà été "
"confirmée."

msgid ""
"It is not possible to have required minutes between bookings when limiting "
"attendees to one activity per day."
msgstr ""
"Il n'est pas possible de définir un temps de transfert vu que les "
"participant·e·s sont limité·e·s à une activité par jour."

msgid "Send a periodic status e-mail."
msgstr "Envoyer un e-mail d'état périodique."

msgid "General"
msgstr "Général"

msgid "Daily (exluding the weekend)"
msgstr "Quotidiennement (sauf le week-end)"

msgid "Weekly (on mondays)"
msgstr "Hebdomadaire (le lundi)"

msgid "Monthly (on first monday of the month)"
msgstr "Mensuel (le premier lundi du mois)"

msgid "Salutation"
msgstr "Civilité"

msgid "Personal"
msgstr "Personnel"

msgid "Public E-Mail Address"
msgstr "Adresse e-mail"

msgid "If different than username"
msgstr "Si différent du nom d'utilisateur"

msgid "Emergency Contact"
msgstr "Contact en cas d'urgence"

msgid "012 345 67 89 (Peter Muster)"
msgstr "012 345 67 89 (Jean Dupont)"

msgid "Website"
msgstr "Site internet"

msgid "Website address including http:// or https://"
msgstr "Adresse du site internet avec http:// ou https://"

msgid "Bank Account (IBAN)"
msgstr "Compte bancaire (IBAN)"

msgid "Beneficiary"
msgstr "Bénéficiaire"

msgid "Please enter both a phone number and a name"
msgstr "Veuillez entrer un numéro de téléphone et un nom"

msgid "A beneficiary is required if a bank account is given."
msgstr "Un·e bénéficiaire doit être indiqué·e pour le compte bancaire."

msgid "E-Mail Address"
msgstr "Adresse e-mail"

msgid "Register a new account"
msgstr "Enregistrer un nouveau compte"

msgid "Go to Login"
msgstr "Se connecter"

msgid "Go to Profile"
msgstr "Profil utilisateur·trice"

#, python-format
msgid "Do you really want to provide \"${title}\" again?"
msgstr "Voulez-vous vraiment proposer \"${title}\" à nouveau ?"

msgid "You will have to request publication again"
msgstr "Vous devrez de nouveau demander la publication"

msgid "Provide Again"
msgstr "Proposer l’activité de nouveau"

msgid "Cancel"
msgstr "Annuler"

msgid "Homepage"
msgstr "Page d'accueil"

msgid "Submit Activity"
msgstr "Saisir une activité"

msgid "Provide activity again"
msgstr "Proposer l’activité de nouveau"

#, python-format
msgid "Wishlist of ${user}"
msgstr "Liste des souhaits ${user}"

#, python-format
msgid "Bookings of ${user}"
msgstr "Panier réservations ${user}"

msgid "Group"
msgstr "Groupe"

msgid "Request Publication"
msgstr "Demander la publication"

msgid ""
"There is currently no active period. Please retry once a period has been "
"activated."
msgstr ""
"Actuellement aucune période n'est active. Veuillez d'abord activer une "
"période."

msgid "Do you really want to request publication?"
msgstr "Voulez-vous vraiment demander la publication ?"

msgid "This cannot be undone."
msgstr "Cette demande ne pourra pas être annulée."

msgid "Please add at least one occasion before requesting publication."
msgstr "Veuillez saisir au moins une date avant de demander la publication."

msgid "Discard"
msgstr "Annuler"

#, python-format
msgid "Do you really want to discard \"${title}\"?"
msgstr "Voulez-vous vraiment annuler \"${title}\" ?"

msgid "Discard Activity"
msgstr "Annuler l'activité"

msgid "Edit"
msgstr "Modifier"

msgid "New Occasion"
msgstr "Nouvelle date"

msgid "Occasions cannot be created yet"
msgstr "Les événements/dates ne peuvent pas encore être créées"

msgid ""
"There are no periods defined yet. At least one period needs to be defined "
"before occasions can be created."
msgstr ""
"Actuellement aucune période n'est active. Vous devez d'abord ouvrir une "
"période avant de saisir des événements."

msgid "Attendees"
msgstr "Participant·e·s"

msgid "Show Ticket"
msgstr "Afficher le ticket"

msgid "Manage Periods"
msgstr "Gérer les périodes"

msgid "New Period"
msgstr "Nouvelle période"

msgid "Matches"
msgstr "Attributions"

#, python-format
msgid "Delete \"${text}\""
msgstr "Supprimer « ${text} »"

msgid ""
"This booking cannot be removed, at least one booking has been paid online."
msgstr ""
"Cette réservation ne peut pas être supprimée, au moins une réservation a été "
"payée en ligne."

msgid "You may remove the bookings manually one by one."
msgstr "Vous pouvez supprimer manuellement les réservations une à une."

#, python-format
msgid "Do you really want to remove \"${text}\"?"
msgstr "Souhaitez-vous vraiment supprimer « ${text} » ?"

#, python-format
msgid "${count} bookings will be removed"
msgstr "${count} les réservations seront supprimées"

#, python-format
msgid "Remove ${count} bookings"
msgstr "Supprimer ${count} réservation(s)"

msgid "Import Bank Statement"
msgstr "Importer un relevé bancaire"

msgid "Synchronise Online Payments"
msgstr "Synchroniser les paiements en ligne"

msgid "Accounting"
msgstr "Comptabilité"

msgid "Manual Booking"
msgstr "Réservation manuelle"

msgid "Manual bookings can only be added once the billing has been confirmed."
msgstr ""
"Des réservations manuelles peuvent être ajoutées uniquement lorsque la "
"facturation a été confirmée."

msgid "Payment with date"
msgstr "Paiement avec date"

msgid "Donation"
msgstr "Don"

msgid "Notification Templates"
msgstr "Modèles de notification"

msgid "New Notification Template"
msgstr "Nouveau modèle de notification"

msgid "Join as a Volunteer"
msgstr "S'inscrire comme bénévole"

msgid "Register as Volunteer"
msgstr "Inscrivez-vous comme bénévole"

msgid "Sort"
msgstr "Trier"

msgid "Half day"
msgstr "Demi-journée"

msgid "Full day"
msgstr "Jour entier"

msgid "Multiple days"
msgstr "Plusieurs jours"

msgid "Activity"
msgstr "Activité"

msgid "Publish"
msgstr "Publier"

msgid "Do you really want to publish this activity?"
msgstr "Voulez-vous vraiment publier cette activité ?"

msgid "Publish Activity"
msgstr "Publier l'activité"

msgid "Archive"
msgstr "Archiver"

msgid "Do you really want to archive this activity?"
msgstr "Voulez-vous vraiment archiver cette activité ?"

msgid "This cannot be undone. The activity will be made private as a result."
msgstr ""
"Cette action ne peut être annulée. L'activité sera par conséquent masquée."

msgid "Archive Activity"
msgstr "Archiver l'activité"

msgid "Show activity"
msgstr "Afficher l'activité"

msgid "Title of the period."
msgstr "Nom période."

msgid "Link to the user's invoices."
msgstr "Lien vers les factures de l'utilisateur·trice."

msgid "Link to the user's bookings."
msgstr "Lien vers les réservations de l'utilisateur·trice."

msgid "Link to the activities."
msgstr "Lien vers les activités."

msgid "Link to the homepage."
msgstr "Lien vers la page d'accueil."

msgid "This item is already in your list."
msgstr "Cet élément est déjà dans votre liste."

msgid "Could not add item. It overlaps with another item in your list."
msgstr ""
"Cet élément ne peut pas être ajouté. Il se chevauche avec un autre élément "
"de votre liste."

msgid ""
"Join us as a volunteer. Select the activities you are interested in and fill "
"out the volunteer form. We will contact you afterwards. Activities not "
"listed here are not actively looking for volunteers."
msgstr ""
"Rejoignez-nous en tant que bénévole. Sélectionnez les activités qui vous "
"intéressent et remplissez le formulaire de bénévolat. Nous vous contacterons "
"par la suite. Les activités non énumérées n'exigent pas de bénévoles."

msgid ""
"Note that we cannot guarantee that you will be placed in the same activity "
"as your children."
msgstr "Nous ne pouvons pas garantir la confirmation de l'inscription."

msgid "No activities found."
msgstr "Aucune activité trouvée."

msgid "Reset filter."
msgstr "Réinitialiser le filtre."

msgid "To my list"
msgstr "Vers ma liste"

msgid "Show more"
msgstr "Afficher davantage"

msgid "Navigate up"
msgstr "Naviguer vers le haut"

msgid "My list"
msgstr "Ma liste"

msgid "Weeks"
msgstr "Semaines"

msgid "Weekdays"
msgstr "Jours de la semaine"

msgid "Duration"
msgstr "Durée"

msgid "Municipalities"
msgstr "Communes"

msgid "Age"
msgstr "Âge"

msgid "${min_age} - ${max_age} years"
msgstr "${min_age} - ${max_age} ans"

msgid "starting at ${price} CHF"
msgstr "supplément de ${price} CHF"

msgid "Free Spots"
msgstr "Places disponibles"

msgid "No free spots"
msgstr "Pas de places disponibles"

msgid "1 free spot"
msgstr "1 place disponible"

msgid "${count} free spots"
msgstr "${count} places disponibles"

msgid "States"
msgstr "États"

msgid "Price"
msgstr "Prix"

msgid ""
"This is a preview. Please edit it until you are satisifed with the result "
"and then press \"Request Publication\". An administrator will then review "
"your proposal."
msgstr ""
"Ceci est un aperçu. Veuillez le modifier jusqu'à votre satisfaction, puis "
"cliquez sur « Demander la publication ». Un·e administrateur·trice "
"examinera  votre proposition."

msgid ""
"This is a preview. Please edit it until you are satisifed with the result "
"and then press \"Request Publication\" to mark the activity ready for review."
msgstr ""
"Ceci est un aperçu. Veuillez le modifier jusqu'à votre satisfaction, puis "
"cliquez sur « Demander la publication ». Vous-même ou un·e autre "
"administrateur·trice examinera et publiera l'offre."

msgid "This activity is currently being reviewd by an administrator."
msgstr ""
"Cette activité est actuellement en cours d'évaluation par un·e "
"administrateur·trice."

msgid "This activity has been archived."
msgstr "Cette activité a été archivée."

msgid "There are currently no occasions planned."
msgstr "Il n'y a actuellement aucun événement programmé."

msgid "The total amount is ${amount} CHF."
msgstr "Le montant total est de ${amount} CHF."

msgid "The outstanding amount is ${amount} CHF."
msgstr "Le montant impayé est de ${amount} CHF."

msgid "No bills found."
msgstr "Aucune facture trouvée."

msgid "Paid"
msgstr "Payé"

msgid "${amount} unpaid"
msgstr "${amount} non payé"

msgid "${amount} overpaid"
msgstr "${amount} trop payé"

msgid "Show Details"
msgstr "Afficher les détails"

msgid "Amount"
msgstr "Montant"

msgid "Actions"
msgstr "Actions"

msgid "Discounts / Surcharges"
msgstr "Remises / Suppléments"

msgid "Unpaid"
msgstr "Non payé"

msgid "Total"
msgstr "Total"

msgid "Reset Billing"
msgstr "Réinitialiser la facturation"

msgid "Billing is disabled for this period."
msgstr "La facturation est désactivée pour cette période."

msgid "The matching of this period has not been confirmed yet."
msgstr "L'attribution de cette période n'a pas encore été confirmée."

msgid ""
"This period is not active. Bills may only be created for the active period."
msgstr ""
"Cette période n'est pas active. Les factures peuvent seulement être créées "
"pour une période active."

msgid ""
"The billing for this period has been confirmed. You can still change the "
"invoices manually but you can no longer generate them automatically."
msgstr ""
"La facturation pour cette période a été confirmée. Vous pouvez toujours "
"modifier les factures manuellement mais vous ne pouvez plus les générer "
"automatiquement."

msgid "Payment State"
msgstr "État de paiement"

#. Canonical text for ${link} is: "settings"
msgid ""
"No bank account defined. Please define a bank account in the ${link} first."
msgstr ""
"Aucun compte bancaire saisi. Veuillez d'abord saisir un compte bancaire sur "
"${link}."

#. Used in sentence: "No bank account defined. Please define a bank account in
#. the ${link} first."
msgid "settings"
msgstr "paramètres"

msgid ""
"Your statement is required to be in \"ISO-20022 format (without picture)\". "
"Banks may also refer to it as \"camt.054\" or \"camt.053\". Be sure to ask "
"your bank to switch your account to this format or to select this format in "
"your online banking profile."
msgstr ""
"Votre relevé doit être au « format ISO-20022 (sans image) ». Certaines "
"banques y font référence en tant que « camt.054 » ou « camt.053 ». Demandez "
"à votre banque d'enregistrer votre compte sous ce format ou sélectionnez ce "
"format dans votre profil en ligne du compte bancaire."

msgid "Username"
msgstr "Nom utilisateur·trice"

msgid "Unknown"
msgstr "Inconnu"

msgid "Valuta Date"
msgstr "Date valeur"

msgid "Account"
msgstr "Compte"

msgid "Account Owner"
msgstr "Titulaire du compte"

msgid "Reference Number"
msgstr "Numéro de référence"

msgid "Investigate"
msgstr "Enquêter"

msgid "Show ${user}'s bills."
msgstr "Afficher les factures de ${user}."

msgid "Import ${count} payments"
msgstr "Importer paiements de ${count}"

msgid "Legend"
msgstr "Légende"

msgid "Payment detected."
msgstr "Paiement détecté."

msgid "The amount, note or reference is wrong."
msgstr "Le montant, la notification ou la référence est incorrect."

msgid "The payment was found twice."
msgstr "Le paiement a été trouvé deux fois."

msgid "The payment has already been imported."
msgstr "Le paiement a déjà été importé."

msgid "Could not match the payment to a bill."
msgstr "N'a pas trouvé de facture correspondant au paiement."

msgid ""
"You haven't added an emergency contact to your profile yet. Please add this "
"information in your userprofile so we can reach you in an emergency!"
msgstr ""
"Vous n'avez pas encore saisi un contact en cas d'urgence. Veuillez ajouter "
"cette information dans votre profil d'utilisateur·trice afin que nous "
"puissions vous contacter en cas d'urgence !"

msgid "Add in Userprofile"
msgstr "Veuillez compléter le profil d'utilisateur·trice"

msgid ""
"This is your emergency contact. Please change it in the user profile if it "
"is not up to date anymore:"
msgstr ""
"Ceci est le contact indiqué en cas d'urgence. Vous pouvez le modifier dans "
"votre profil d'utilisateur·trice :"

msgid "Change in Userprofile"
msgstr "Modifier dans le profil d'utilisateur·trice"

msgid "No bookings yet."
msgstr "Pas encore de réservation."

msgid "Mark up to three occasions per child as favorites."
msgstr "Vous pouvez marquer maximum trois activités par enfant comme favoris."

msgid ""
"Once the pre-booking is over, we will divide all children into activities."
msgstr ""
"Une fois la pré-réservation terminée, l'attribution des activités se fait au "
"mieux pour l'ensemble des enfants."

msgid "Print"
msgstr "Imprimer"

msgid "Add to calendar"
msgstr "Ajouter au calendrier"

msgid "Limited to ${number} bookings"
msgstr "Limité à ${number} réservation(s)"

msgid "Unlimited bookings"
msgstr "Réservations illimitées"

msgid "Booked"
msgstr "Réservé"

msgid "These wishes overlap accepted bookings and are therefore blocked."
msgstr ""
"Ces souhaits sont bloqués car ils coïncident avec des réservations déjà "
"confirmées."

msgid "Unfortunately, these wishes could not be fulfilled."
msgstr ""
"Ces souhaits n’ont malheureusement pas pu être confirmés lors de "
"l’attribution."

msgid "Free of charge"
msgstr "Inclus ou gratuit"

msgid "This occasion does not have enough attendees yet."
msgstr "Cet événement n'a pas encore assez de participant·e·s."

msgid "Parent"
msgstr "Parent"

msgid "Children"
msgstr "Enfants"

msgid "Contact"
msgstr "Contact"

msgid "E-Mail ${name}"
msgstr " Écrire à ${name}"

msgid "Call ${name}"
msgstr "Appeler ${name}"

msgid "Passport"
msgstr "Passeport vacances"

msgid "Free sponsorship by Rega"
msgstr "Affiliation gratuite à la Rega"

msgid ""
"Register your child for a Rega patronage free of charge during holiday "
"activities."
msgstr ""
"Inscrivez gratuitement votre enfant à la Rega, pour les activités réservées "
"auprès du passeport vacances."

msgid "Register here"
msgstr "Inscription ici"

msgid "We thank you for your support!"
msgstr "Nous vous remercions pour votre soutien!"

msgid ""
"Your donation will be added to your invoice and can be removed or adjusted "
"at any time, until the payment has been made."
msgstr ""
"Votre don est ajouté à votre facture et peut être modifié à tout moment, "
"jusqu'au paiement."

msgid ""
"The bills for this period have already been created. Signing up may add "
"extra items to your bill, even if you have already paid it."
msgstr ""
"Les factures pour cette période ont déjà été créées. L'inscription peut "
"générer des suppléments à votre facture, même si vous l'avez déjà payée."

msgid "For ${user}"
msgstr "Pour ${user}"

msgid "You are viewing this group invite as the user ${name}."
msgstr ""
"Vous recevez cette invitation groupe de la part de utilisateur·trice ${name}."

msgid ""
"Attendees can join their companions in a group to go to activities together. "
"This increases their chances to go together, but it is not a guarantee."
msgstr ""
"Les participant·e·s peuvent se constituer en groupe pour participer ensemble "
"à une activité. Il sera tenu compte de ce souhait lors de l'attribution, "
"mais aucune garantie ne peut être accordée."

msgid "This group is from an inactive period."
msgstr "Ce groupe est issu d'une période inactive."

msgid "Own Children"
msgstr "Propres enfants"

msgid "Add own child"
msgstr "Ajouter son propre enfant"

msgid "Add new own child"
msgstr "Ajouter un autre enfant à soi"

msgid "None of own children in group."
msgstr "Aucun de ses propres enfants dans le groupe."

msgid "Other Children"
msgstr "Autres enfants"

msgid "Invite other children"
msgstr "Inviter d'autres enfants"

msgid "No other children in group"
msgstr "Pas d'autres enfants dans le groupe"

msgid "No bills created yet."
msgstr "Aucune facture n'a été créée pour le moment."

msgid "Your donation"
msgstr "Votre don"

msgid "Adjust"
msgstr "Modifier"

msgid "Do you really want to remove your donation?"
msgstr "Voulez-vous vraiment supprimer votre don ?"

msgid "Remove donation"
msgstr "Supprimer le don"

msgid "I would like to make a donation to support children and teenagers."
msgstr ""
"Je souhaite ajouter un don pour soutenir les programmes pour enfants et "
"adolescents."

msgid "Donate now"
msgstr "Faire un don maintenant"

msgid "Online Payment"
msgstr "Paiement en ligne"

msgid "Bank Transfer"
msgstr "Paiement"

msgid "Purpose of Payment"
msgstr "Raison du paiement"

msgid "Pro Juventute Feriennet"
msgstr "Réseau vacances de Pro Juventute"

msgid "Pro Juventute Logo"
msgstr "Logo Pro Juventute"

msgid "Feriennet Partner"
msgstr "Partenaire de Réseau vacances"

msgid "Privacy Protection"
msgstr "Protection des données"

msgid "Best of Swiss Web Award 2019"
msgstr "Prix du Best of Swiss Web 2019"

msgid "OneGov.ch Award"
msgstr "Prix OneGov.ch"

msgid "Platform"
msgstr "Plateforme"

msgid "The activity associated with this ticket belongs to ${user}."
msgstr "L'activité associée à ce ticket appartient à ${user}."

msgid "This is the user's first activity."
msgstr "C'est la première activité du prestataire"

msgid "The user has submitted activities before."
msgstr "Le·la prestataire·e a déjà soumis des activités auparavant."

msgid "Activity State"
msgstr "État activité"

msgid "Please review the activity carefully before publishing it."
msgstr "Veuillez vérifier attentivement les informations avant de les publier."

msgid ""
"To remove this activity from the public part of the website, you can archive "
"it."
msgstr "Pour cacher cette activité du site publique, vous pouvez l'archiver."

msgid "Ticket State"
msgstr "Statut du ticket"

msgid "Fully booked"
msgstr "Complet"

msgid "Rescinded"
msgstr "Annulé"

msgid "${count} spots available"
msgstr "${count} places disponibles"

msgid "${count} attendees"
msgstr "${count} participant·e·s"

msgid "${min_spots} - ${max_spots} participants"
msgstr "${min_spots} – ${max_spots} participant·e·s"

msgid "up to ${max_spots} participants"
msgstr "jusqu'à ${max_spots} participant·e·s"

msgid "${cost} CHF"
msgstr "${cost} CHF"

msgid "Independent of other occasions"
msgstr "Indépendant d'autres événements"

msgid "Please bring ${cost} CHF in cash."
msgstr "Veuillez payer ${cost} CHF au prestataire sur place."

msgid "Enter a need"
msgstr "Saisir un besoin"

msgid "Keep track of required resources by adding needs."
msgstr ""
"Pour faciliter votre organisation vous pouvez saisir les divers besoins en "
"ressources."

msgid "Accept signups"
msgstr "Accepter les inscriptions"

msgid "Do you really want to delete this need?"
msgstr "Voulez-vous vraiment supprimer ce besoin ?"

msgid "Delete need"
msgstr "Supprimer le besoin"

msgid "Delete"
msgstr "Supprimer"

msgid "Enroll your child now."
msgstr "Inscrivez votre enfant maintenant."

msgid "Enroll"
msgstr "Inscrire"

msgid "Mark activity as favorite"
msgstr "Mettre cette activité dans mes favoris"

msgid "Unmark activity as favorite"
msgstr "Retirer cette activité de mes favoris"

msgid "Increase the bookings priority"
msgstr "Augmenter la priorité des réservations"

msgid "Decrease the bookings priority"
msgstr "Diminuer la priorité des réservations"

msgid "Prebooking begins on ${date}."
msgstr "La pré-réservation commence le ${date}."

msgid "Prebooking is now active until ${date}."
msgstr "La pré-réservation est désormais ouverte jusqu'au ${date}."

msgid "Prebooking has ended."
msgstr "La période des pré-réservations est terminée."

msgid "Booking begins on ${date}."
msgstr "La période de réservation commence le ${date}."

msgid "Booking is now active until ${date}."
msgstr "La période de réservation est maintenant active jusqu'au ${date}."

msgid "Booking has ended."
msgstr "La période de réservation est terminée."

msgid "There cannot be any more bookings."
msgstr "Les réservations ne sont plus possibles."

msgid ""
"Last-minute bookings are possible up to ${days} days before each occasion."
msgstr ""
"Les réservations de dernière minute sont possibles jusqu'à ${days} jours "
"avant chaque événement."

msgid "The deadline for last-minute cancellations is the ${date}."
msgstr "La date limite pour les annulations est le ${date}."

msgid ""
"Last-minute cancellations are possible up to ${days} days before each "
"occasion."
msgstr ""
"Les annulations sont possibles jusqu'à ${days} jours avant chaque événement."

msgid ""
"Each child is assigned up to ${count} activities. To ensure a good matching "
"you can signup for more activities than those."
msgstr ""
"Chaque enfant se verra attribuer jusqu'à ${count} activités. Vous pouvez "
"l'inscrire à plus d'activités pour augmenter la possible attribution à des "
"souhaits émis (sans garantie). Sans liste de souhaits l'attribution sera "
"totalement aléatoire."

msgid "Each child can be registered for up to ${count} activities."
msgstr "Chaque enfant peut être inscrit à jusqu'à ${count} activités."

msgid ""
"The passport costs ${amount} CHF per child. Individual activities may incur "
"additional charges."
msgstr ""
"Le passeport vacances coûte ${amount} CHF par enfant. Certaines activités  "
"peuvent faire l'objet d'un supplément."

msgid ""
"A booking costs ${amount} CHF per child. Individual activities may incur "
"additional charges."
msgstr ""
"Une réservation coûte ${amount} CHF par personne. Les frais administratifs "
"sont inclus dans le prix."

msgid ""
"Between each booking we enforce ${minutes} minutes of block-time in which no "
"other booking is permitted."
msgstr ""
"Entre deux activités, nous imposons ${minutes} minutes de battement pendant "
"lesquelles aucune autre réservation n'est possible."

msgid ""
"Your request will be processed shortly. To see the state of your process "
"your may return to this page at any time. All information on this page has "
"been sent to your e-mail address."
msgstr ""
"Votre demande va être traitée sous peu. Pour suivre l'état d'avancement, "
"vous pouvez revenir sur cette page à tout moment. Toutes les informations de "
"la présente page ont été envoyées à votre adresse e-mail."

msgid "Your request has been completed."
msgstr "Votre demande a été traitée."

#. Canonical text for ${tos} is: "TOS"
msgid "I have read the ${tos} and accept them."
msgstr "J'ai lu les ${tos} et je les accepte."

msgid "Manage user"
msgstr "Gérer les utilisateurs·trices"

msgid "No activities in your list."
msgstr "Aucune activité dans votre liste."

msgid "Register as volunteer"
msgstr "S'inscrire comme bénévole"

msgid "Hello!"
msgstr "Bonjour"

msgid "Your activity has been published:"
msgstr "Votre offre a été publiée :"

msgid "Check ticket status"
msgstr "Vérifier l'état du ticket"

msgid "Your activity has been archived:"
msgstr "Votre activité a été archivée:"

msgid "Thanks a lot!"
msgstr "Merci beaucoup!"

msgid "We received your booking for ${name}."
msgstr "Nous avons reçu votre réservation pour ${name}"

msgid "You can find an overview of all bookings here:"
msgstr "Vous trouverez ici un aperçu de toutes les réservations:"

msgid "Best regards"
msgstr "Meilleures salutations"

msgid "We have received your deregistration for ${name}."
msgstr "Nous avons reçu votre désinscription pour ${name}."

msgid "Pro Juventute FERIENNET is supported by:"
msgstr "Réseau vacances de Pro Juventute est soutenu par :"

msgid "The average happiness is ${happiness}."
msgstr "Le taux de satisfaction est de ${happiness}."

msgid "${operability} of all occasions have enough attendees."
msgstr "${operability} des événements ont assez de participants."

msgid "Marking bookings increases their priority during the next matching run."
msgstr ""
"Marquer des réservations comme favoris augmente leur priorité lors de la "
"prochaine attribution."

msgid "Years"
msgstr "Ans"

msgid "State"
msgstr "État"

msgid "Automatic Matching"
msgstr "Attribution automatique"

msgid "Reset Matching"
msgstr "Réinitialiser l'attribution"

msgid ""
"This period is not yet in the wishlist phase. Only once the wishlist phase "
"has started can the period be matched."
msgstr ""
"La période de « pré-réservation » n’a pas encore commencée et il n’existe "
"encore aucune liste des souhaits. La fonction <Attribution> ne peut donc pas "
"encore être activée."

msgid "This period is not active. Only the active period may be matched."
msgstr ""
"Cette période n'est pas active. Les attributions peuvent seulement être "
"effectuées pour une période active."

msgid ""
"The matching for this period has been confirmed. If you want to change "
"matching you need to book/cancel bookings manually."
msgstr ""
"L'attribution par l'algorithme a déjà été confirmée pour cette période. Mais "
"vous pouvez modifier ou annuler des réservations manuellement."

msgid "Activity published."
msgstr "Activité publiée."

msgid "Activity archived."
msgstr "Activité archivée."

msgid "Activity reassigned from ${old_username} to ${new_username}."
msgstr "Activité attribuée à ${old_username} à ${new_username}."

msgid "Period activated."
msgstr "Période activée."

msgid "Period deactivated."
msgstr "Période désactivée."

msgid "Period deleted."
msgstr "Période supprimée."

msgid "Period archived."
msgstr "Période archivée."

msgid "Matching confirmed."
msgstr "Attribution terminée."

msgid "Billing finalized."
msgstr "Facturation effectuée."

msgid "Variables"
msgstr "Variables"

msgid ""
"Clicking \"Send\" will send the e-mail below to all selected recipients. You "
"will receive a copy of the e-mail if you are not already on the recipients "
"list."
msgstr ""
"En cliquant sur «Envoyer», vous enverrez l'e-mail à tous les destinataires "
"sélectionnés. Vous recevrez une copie si vous n'êtes pas dans la liste des "
"destinataires."

msgid "Target Group"
msgstr "Groupe ou catégorie cible"

msgid "There are no available recipients for your user account."
msgstr "Il n'y a pas de destinataires pour votre sélection."

msgid "Notification templates can only be used with an active period."
msgstr ""
"Les modèles de notification peuvent être utilisés uniquement pour une "
"période active."

msgid "No notification templates yet."
msgstr "Il n'y a pas encore de modèles de notification enregistrés."

msgid "sent ${time_ago}"
msgstr "envoyé ${time_ago}"

msgid "Not sent yet"
msgstr "Pas encore envoyé"

msgid "This period has not been confirmed yet."
msgstr ""
"Pour cette période il n'y a pas encore eu d'attribution par l'algorithme."

msgid "No occasions defined yet."
msgstr "L'attribution n'a pas encore été faite."

msgid "Duty:"
msgstr "Tâche :"

msgid "E-Mail:"
msgstr "E-mail:"

msgid "Phone:"
msgstr "Téléphone:"

msgid "Emergency Contact:"
msgstr "Contact en cas d'urgence :"

msgid "Missing!"
msgstr "Manque !"

msgid "(User: ${user})"
msgstr "(Utilisateur·trice : ${user})"

msgid "Notes:"
msgstr "Notifications :"

msgid "Place:"
msgstr "Lieu:"

msgid "Group:"
msgstr "Groupe ou catégorie:"

msgid "Score"
msgstr "Pourcentage"

msgid "No bookings."
msgstr "Pas de réservations."

msgid ""
"The following activites contain occasions which are in conflict with the "
"given execution phase:"
msgstr ""
"Les activités suivantes contiennent des dates qui ne correspondent pas aux "
"dates de la période définie:"

msgid "No periods defined."
msgstr "Aucune période n'est définie."

msgid "Administrative Costs"
msgstr "Coûts administratifs"

msgid "Status"
msgstr "Statut"

msgid "Prebooking"
msgstr "Pré-réservation"

msgid "Booking"
msgstr "Réservation"

msgid "${cost} for ${count} bookings"
msgstr "${cost} pour ${count} réservation(s)"

msgid "Free of charge for ${count} bookings"
msgstr "Gratuit pour ${count} réservation(s)"

msgid "${cost} per booking"
msgstr "${cost} par réservation"

msgid "Active"
msgstr "Actif"

msgid "Inactive"
msgstr "Inactif"

msgid ""
"Thank you for offering to volunteer! We will have a look at your request and "
"get back to you."
msgstr ""
"Merci de proposer de faire du bénévolat ! Nous examinerons votre demande et "
"nous vous contacterons."

msgid "Back to the homepage"
msgstr "Retour à la page d'accueil"

msgid "No activities needing volunteers found."
msgstr "Aucune activité nécessitant des bénévoles n'a été trouvée."

msgid "${count} of ${total}"
msgstr "${count} de ${total}"

msgid "First name"
msgstr "Prénom"

msgid "Last name"
msgstr "Nom de famille"

msgid "Contact by e-mail"
msgstr "Contacter par e-mail"

msgid "Contact by phone"
msgstr "Contacter par téléphone"

msgid "Hide Details"
msgstr "Masquer les détails"

msgid "Mark as open"
msgstr "Marquer  comme ouvert"

msgid "Mark as contacted"
msgstr "Marquer comme contacté"

msgid "Mark as confirmed"
msgstr "Marquer comme confirmé"

msgid "Do you really want to remove this volunteer?"
msgstr "Voulez-vous vraiment supprimer cette personne ?"

msgid "Remove volunteer"
msgstr "Supprimer la personne"

msgid "Editors"
msgstr "Prestataires"

msgid "Only by privileged users"
msgstr "Seulement pour administrateurs·trices"

msgid "Opening Hours"
msgstr "Dates"

msgid "Opening Hours Link"
msgstr "Lien vers les dates"

msgid "The opening hours of the municipality"
msgstr "Dates importantes"

msgid "URL pointing to an opening hours page"
msgstr "URL renvoyant vers une page de dates"

msgid "Mo"
msgstr "Lu"

msgid "Tu"
msgstr "Ma"

msgid "We"
msgstr "Me"

msgid "Th"
msgstr "Je"

msgid "Fr"
msgstr "Ve"

msgid "Sa"
msgstr "Sa"

msgid "Su"
msgstr "Di"

msgid "Elapsed"
msgstr "Passé"

msgid "Now"
msgstr "Maintenant"

msgid "Scheduled"
msgstr "Futur"

msgid "Without"
msgstr "Sans dates"

msgid "Free of Charge"
msgstr "Inclus ou gratuit"

msgid "Up to 25 CHF"
msgstr "Jusqu'à 25 CHF"

msgid "Up to 50 CHF"
msgstr "Jusqu'à 50 CHF"

msgid "Up to 100 CHF"
msgstr "Jusqu'à 100 CHF"

msgid "More than 100 CHF"
msgstr "Plus de 100 CHF"

msgid "None"
msgstr "Aucune"

msgid "Few"
msgstr "Quelques"

msgid "Many"
msgstr "Beaucoup"

msgid "Own"
msgstr "Mes saisies"

msgid "Clone"
msgstr "Copier"

msgid "Reinstate"
msgstr "Réactiver"

#, python-format
msgid "Do you really want to reinstate \"${title}\"?"
msgstr "Voulez-vous vraiment réactiver « ${title} » ?"

msgid "Previous attendees need to re-apply"
msgstr "Les participant·e·s précedent·e·s doivent s'inscrire à nouveau"

msgid "Reinstate Occasion"
msgstr "Réactiver l'événement"

msgid "Rescind"
msgstr "Annuler"

#, python-format
msgid "Do you really want to rescind \"${title}\"?"
msgstr "Voulez-vous vraiment annuler « ${title} » ?"

#, python-format
msgid "${count} already accepted bookings will be cancelled"
msgstr "${count} les réservations confirmées auparavant seront annulées"

msgid "Rescind Occasion"
msgstr "Annuler l'événement"

#, python-format
msgid "Do you really want to delete \"${title}\"?"
msgstr "Voulez-vous vraiment supprimer « ${title} » ?"

msgid ""
"There are no accepted bookings associated with this occasion, though there "
"might be cancelled/blocked bookings which will be deleted."
msgstr ""
"Il n'y a aucune réservation confirmée pour cet événement, mais il y a peut-"
"être des réservations annulées/bloquées qui seront supprimées."

msgid "Delete Occasion"
msgstr "Supprimer l'événement"

msgid "New Activity"
msgstr "Nouvelle activité"

msgid "Your changes were saved"
msgstr "Vos modifications ont été enregistrées"

msgid "The activity was discarded"
msgstr "L'offre a été refusée"

msgid "Your ticket has been opened"
msgstr "Votre ticket a été ouvert"

msgid "New ticket"
msgstr ""

msgid "Thank you for your proposal!"
msgstr "Merci pour votre proposition !"

msgid "Your activity has been published"
msgstr "Votre offre a été publiée"

msgid "Your activity has been archived"
msgstr "Votre offre a été archivée"

msgid "Edit Attendee"
msgstr "Modifier le·la participant·e"

#, python-format
msgid "Booking Limit of ${name}"
msgstr "Limite de réservations de ${name}"

msgid "The user account must be opened by a parent or guardian of full age."
msgstr ""
"Le compte utilisateur·trice doit être ouvert par un parent ou une personne "
"de référence majeure."

msgid "Add manual booking"
msgstr "Ajouter une remise ou un supplément"

msgid "Mark paid with specific date"
msgstr "Marquer les paiements d'une date précise"

msgid "Show invoice"
msgstr "Afficher la facture"

msgid "Show online payments"
msgstr "Montrer les paiements en ligne"

msgid ""
"This bill or parts of it have been paid online. To change the state of the "
"bill the payment needs to be charged back."
msgstr ""
"Cette facture a été payée entièrement ou partiellement en ligne. Pour "
"changer le statut de la facture, le paiement doit être remboursé à nouveau."

msgid ""
"This bill or parts of it have been confirmed by the bank, do you really want "
"to change the payment status?"
msgstr ""
"Le paiement entier ou partiel de cette facture a été confirmé par la banque, "
"voulez-vous vraiment modifier le statut du paiement ?"

msgid ""
"This position has been paid online. To change the state of the position the "
"payment needs to be charged back."
msgstr ""
"Cet article a été payé en ligne. Pour changer le statut du paiement, il doit "
"être remboursé à nouveau."

msgid ""
"This position has been confirmed by the bank, do you really want to change "
"the payment status?"
msgstr ""
"Le paiement de cet article a été confirmé par la banque, voulez-vous "
"vraiment modifier le statut du paiement ?"

msgid "Mark whole bill as unpaid"
msgstr "Signaler la facture comme impayée"

msgid "Mark whole bill as paid"
msgstr "Signaler la facture comme payée"

msgid "Mark as unpaid"
msgstr "Signaler la réservation comme non payée"

msgid "Mark as paid"
msgstr "Signalé la réservation comme payée"

msgid "Remove manual booking"
msgstr "Supprimer une remise ou un supplément"

#, python-format
msgid "Billing for ${title}"
msgstr "Facture pour ${title}"

msgid "Create Bills"
msgstr "Générer des factures"

msgid "The period must be active in order to reset billing"
msgstr "La période doit ètre active pour pouvoir réinitialiser la facturation"

msgid "The billing was successfully reset."
msgstr "La facturation a bien été réinitialisée."

#, python-format
msgid "Online Payments by ${name}"
msgstr "Paiements en ligne de ${name}"

msgid "Refund Payment"
msgstr "Rembourser le paiement"

#, python-format
msgid "Do you really want to refund ${amount}?"
msgstr "Voulez-vous vraiment rembourser ${montant} ?"

#, python-format
msgid "Refund ${amount}"
msgstr "Rembourser ${montant}"

msgid "Could not import payments. Check your import data."
msgstr "Aucun paiement n'a pu être importé. Vérifiez vos données à importer."

#, python-format
msgid "Imported ${count} payments"
msgstr "${count} paiements importés"

msgid "No payments could be imported"
msgstr "Aucun paiement n'a pu être importé"

msgid "The submitted xml data could not be decoded"
msgstr "Les données envoyées n'ont pas pu être décodées"

msgid ""
"The submitted xml data could not be parsed. Please check the file integrity"
msgstr ""
"Les données envoyées n'ont pas pu être lues. Veuillez vérifier le fichier"

msgid "No transactions were found in the given file"
msgstr "Aucune transaction n'a été trouvée dans le fichier"

msgid "No manual bookings were created."
msgstr "Aucune réservation manuelle n'a été créée."

#, python-format
msgid "Created ${count} manual bookings"
msgstr "${count} réservation(s) manuelles créées"

msgid "Invoice marked as paid"
msgstr "Facture marquée comme payée"

msgid "Invoice items marked as paid"
msgstr "Éléments de la facture marqués comme payés"

#, python-format
msgid "Mark paid for ${user}"
msgstr "Mark a payé pour ${user}"

msgid "Invite a companion"
msgstr "Inviter un·e amie·e"

msgid "With 1 companion in a group"
msgstr "Avec un·e amie·e dans un groupe"

#, python-format
msgid "With ${n} companions in a group"
msgstr "Avec ${n} ami·e·s dans un groupe"

msgid "Remove wish"
msgstr "Supprimer le souhait"

msgid "Remove booking"
msgstr "Supprimer la réservation"

#, python-format
msgid "Do you really want to remove \"${title}\"?"
msgstr "Voulez-vous vraiment supprimer « ${title} » ?"

msgid "Cancel Booking"
msgstr "Annuler la réservation"

#, python-format
msgid "Do you really want to cancel \"${title}\"?"
msgstr "Voulez-vous vraiment annuler « ${title} » ?"

msgid "Only open, cancelled, denied or blocked bookings may be deleted"
msgstr ""
"Seules les réservations non confirmées, annulées, refusées ou bloquées "
"peuvent être supprimées"

msgid "Only admins may cancel bookings at this point."
msgstr ""
"Seuls les administrateurs·trices peuvent annuler les réservations à ce stade."

msgid "The booking was cancelled successfully"
msgstr "La réservation a été annulée avec succès"

#, python-format
msgid "Degregistration of ${attendee} for \"${title}\""
msgstr ""

msgid "Cannot select more than three favorites per child"
msgstr "Maximum trois favoris peuvent être choisis par enfant"

msgid "The period is not in the wishlist-phase"
msgstr ""
"Les dates ne correspondent pas à celles de la période de pré-réservation"

msgid "Leave Group"
msgstr "Quitter le groupe"

#, python-format
msgid ""
"Hi!\n"
"\n"
"${first_name} wants to take part in the \"${title}\" activity by "
"${organisation} and would be thrilled to go with a mate.\n"
"\n"
"You can add the activity to the wishlist of your child through the following "
"link, if you are interested. This way the children have a better chance of "
"getting a spot together:\n"
"\n"
"${link}"
msgstr ""
"Salut,\n"
"\n"
"Dans le cadre du ${organisation}, ${first_name} souhaite participer à "
"l’activité «${title}».\n"
"\n"
"Si ton enfant aimerait partager cette activité il peut faire une pré-"
"réservation par le lien ci-après. Ainsi les deux enfants auront plus de "
"chance de pouvoir partager cette activité :\n"
"\n"
"${link}"

#, python-format
msgid "Group for \"${title}\""
msgstr "Groupe pour \"${title}\""

msgid "The booking does not exist"
msgstr "Cette réservation n'existe pas"

msgid "Not permitted to join this attendee to the group"
msgstr "Aucune autorisation pour ajouter cette personne au groupe"

msgid "Successfully joined the group"
msgstr "A rejoint le groupe avec succès"

msgid "Not permitted to evict this attendee from the group"
msgstr "Aucune autorisation pour supprimer cette personne du groupe"

msgid "Successfully left the group"
msgstr "Quitté le groupe avec succès"

#, python-format
msgid "Invoices of ${user}"
msgstr "Factures de ${user}"

msgid "Pay Online Now"
msgstr "Payer en ligne maintenant"

msgid "Your card has insufficient funds"
msgstr "Le solde de votre compte n'est pas suffisant"

msgid "Your payment could not be processed"
msgstr "Votre paiement n'a pas pu être traité"

msgid "Your payment has been received. Thank you!"
msgstr "Votre paiement a été enregistré. Merci !"

#, python-format
msgid "Donation of ${user}"
msgstr "Don de ${user}"

msgid "No invoice found"
msgstr "Aucune facture trouvée"

msgid "Thank you for your donation"
msgstr "Un grand merci pour votre don!"

msgid "Donate"
msgstr "Faire un don"

msgid "Your donation was removed"
msgstr "Votre don a été supprimé"

msgid "This donation has already been paid"
msgstr "Ce don a déjà été payé"

msgid "Can not do matchings for an inactive period"
msgstr ""
"L'attribution par l'algorithme est seulement possible pour une période active"

msgid "Can not do matchings for an confirmed period"
msgstr ""
"L'attribution par l'algorithme n'est pas possible pour une période non "
"confirmée"

msgid "The matching was confirmed successfully"
msgstr "L'attribution par l'algorithme est terminée avec succès"

msgid "The matching run executed successfully"
msgstr "Les attributions ont été effectuées avec succès"

msgid "Too many attendees"
msgstr "Trop de participants"

msgid "Fully occupied"
msgstr "Complet"

msgid "Enough attendees"
msgstr "Assez de participant·e·s"

msgid "Not enough attendees"
msgstr "Pas assez de participant·e·s"

msgid "No attendees"
msgstr "Pas de participant·e·s"

#, python-format
msgid "Matches for ${title}"
msgstr "Confirmations pour ${title}"

msgid "Run Matching"
msgstr "Procéder à l'attribution"

msgid "Signup Attendee"
msgstr "Inscrire des participant·e·s"

msgid "The period has already been finalized. No new attendees may be added."
msgstr ""
"La période a déjà été fermée. Aucune nouvelle personne peut être ajoutée."

msgid "Remove Wish"
msgstr "Supprimer le souhait"

#, python-format
msgid "Do you really want to remove ${attendee}'s wish?"
msgstr "Voulez-vous vraiment supprimer le souhait de ${attendee} ?"

msgid "Remove Booking"
msgstr "Supprimer la réservation"

#, python-format
msgid "Do you really want to delete ${attendee}'s booking?"
msgstr "Voulez-vous vraiment supprimer la réservation de ${attendee} ?"

#, python-format
msgid "Do you really want to cancel ${attendee}'s booking?"
msgstr "Voulez-vous vraiment annuler la réservation de ${attendee} ?"

msgid "The matching was successfully reset"
msgstr "L'attribution a été réinitialisée avec succès"

msgid "Mailing"
msgstr "Envoi"

msgid "Delete Notification Template"
msgstr "Supprimer le modèle de notification"

msgid "Successfully added a new notification template"
msgstr "Un nouveau modèle de notification a été enregistré"

msgid "There are no recipients matching the selection"
msgstr "Aucun destinataire correspond à la sélection"

#, python-format
msgid "Successfully sent the e-mail to ${count} recipients"
msgstr "L'e-mail a été envoyé à ${count} destinataires"

msgid "Send E-Mail Now"
msgstr "Envoyer un e-mail maintenant"

msgid "Clone Occasion"
msgstr "Copier l'offre"

msgid ""
"The period of this occasion has already been confirmed. It is not "
"recommended to change the period associated with this occasion."
msgstr ""
"La période correspondant à cet événement a déjà été confirmée. Il n'est pas "
"recommandé de sélectionner une autre période."

msgid "Edit Occasion"
msgstr "Modifier l'événement"

#, python-format
msgid "The booking for ${name} was succesfull"
msgstr "La réservation pour ${name} est enregistrée"

#, python-format
msgid "Booking of ${attendee} for \"${title}\""
msgstr "Réservation de ${attendee} pour \"${title}\""

#, python-format
msgid "The occasion was added to ${name}'s wishlist"
msgstr "L'événement a été ajouté à la liste des souhaites de ${name}"

msgid "Enroll Attendee"
msgstr "Inscrire des participant·e·s"

msgid "New need"
msgstr "Nouveau besoin"

msgid "Edit need"
msgstr "Modifier le besoin"

#, python-format
msgid "Attendees for ${period}"
msgstr "Participant·e·s pour ${period}"

msgid "Deactivate"
msgstr "Désactiver"

#, python-format
msgid "Do you really want to deactivate \"${title}\"?"
msgstr "Voulez-vous vraiment désactiver « ${title} » ?"

msgid "This will hide all associated occasions"
msgstr "Ceci masquera toutes les dates événements associées"

msgid "Deactivate Period"
msgstr "Désactiver la période"

msgid "Activate"
msgstr "Activer"

#, python-format
msgid "Do you really want to activate \"${title}\"?"
msgstr "Voulez-vous vraiment activer \"${title}\" ?"

msgid ""
"This will deactivate the currently active period. All associated occasions "
"will be made public"
msgstr ""
"Cela désactivera toutes les autres périodes. Tous les événements associés à "
"la période activée seront publiés"

msgid "Activate Period"
msgstr "Activer la période"

#, python-format
msgid "Do you really want to archive \"${title}\"?"
msgstr "Souhaitez-vous vraiment archiver \"${title}\" ?"

msgid ""
"This will archive all activities which do not already have an occasion in a "
"future period. To publish archived activities again a new publication "
"request needs to be filed."
msgstr ""
"Cela archivera toutes les activités qui n'ont pas encore de dates attribuées "
"pour une période future. Pour publier à nouveau une activité archivée, une "
"nouvelle demande de publication doit être soumise."

msgid "Archive Period"
msgstr "Archiver la période"

#, python-format
msgid "\"${title}\" cannot be archived yet"
msgstr "\"${title}\" ne peut pas encore être archivé"

msgid ""
"A period can only be archived once the bookings have been made and the bills "
"have been compiled."
msgstr ""
"Une période peut uniquement être archivée quand l'attribution a été "
"confirmée et les factures ont été établies."

msgid "Delete Period"
msgstr "Supprimer la période"

msgid "The period was added successfully"
msgstr "La période a été ajoutée avec succès"

msgid "The period could not be deleted as it is still in use"
msgstr "La période n'a pas pu être supprimée car elle en cours d'utilisation"

msgid "The period was deleted successfully"
msgstr "La période a été supprimée avec succès"

msgid "The period was activated successfully"
msgstr "La période a été activée avec succès"

msgid "The period was deactivated successfully"
msgstr "La période a été désactivée avec succès"

msgid "The period was archived successfully"
msgstr "La période a été archivée avec succès"

msgid "QR-Bill"
msgstr "QR-facture"

msgid "Payment"
msgstr "Paiement"

msgid "Bank Account (IBAN / QR-IBAN)"
msgstr "Compte bancaire (IBAN / QR-IBAN)"

msgid "Ferienpass Musterlingen, Bahnhofstr. 2, 1234 Beispiel"
msgstr "Passeport Vacances, Rue de la Gare 2, 1234 Exemple"

msgid "Payment Order"
msgstr "Bulletin de versement"

msgid "Basic"
msgstr "Simple"

msgid "ESR (General) / QR-Reference"
msgstr "BVR (Général) / Référence QR"

msgid "ESR (Raiffeisen)"
msgstr "BVR (Raiffeisen)"

msgid "ESR participant number / QR-IBAN"
msgstr "Numéro de client BVR / QR-IBAN"

msgid "ESR identification number"
msgstr "Numéro de référence BVR"

msgid "Full age required for registration"
msgstr "La majorité civile (18 ans) doit être atteinte pour l'inscription"

msgid "Userprofile"
msgstr "Profil d'utilisateur·trice"

msgid "Require the political municipality on registration"
msgstr "Exiger de la municipalité politique qu'elle s'inscrive"

msgid "Parents can see the contacts of other parents in the same activity"
msgstr ""
"Les parents peuvent voir les contacts d'autres parents pour la même activité"

msgid "Privacy"
msgstr "Confidentialité"

msgid "Public organiser data"
msgstr "Données contacts des prestataires"

msgid "Link to the TOS"
msgstr "Lien vers les conditions de participation"

msgid "Require users to accept the TOS before booking"
msgstr ""
"Demander aux utilisateurs·trices d'accepter les conditions de participation "
"avant de réserver"

msgid "Donations"
msgstr "Dons"

msgid "Show a donation button in the invoice view"
msgstr "Permettre à l'utilisateur·trice d'ajouter un don à la facture"

msgid "Donation Amounts"
msgstr "Montants des dons"

msgid "One amount per line"
msgstr "Un montant par ligne"

msgid "Volunteer registration"
msgstr "Inscription des bénévoles"

msgid "Experimental"
msgstr "Expérimental"

msgid "Disabled"
msgstr "Désactivé"

msgid "Only for Admins"
msgstr "Uniquement pour administrateurs·trices"

msgid "Enabled"
msgstr "Activé"

msgid "The ESR identification number must be 3-6 characters long"
msgstr "Le numéro de référence BVR doit être composé de 3 à 6 caractères"

msgid "QR-Bills require an IBAN"
msgstr "Les QR-factures nécessitent un n° IBAN"

msgid "Not a valid IBAN"
msgstr "N° IBAN non valide"

msgid "QR-Bills require a Swiss or Lichteinstein IBAN"
msgstr "Les QR-factures nécessitent un n° IBAN en Suisse ou au Liechteinstein"

msgid "Select ESR (General) / QR-Reference when using the given QR-IBAN"
msgstr ""
"Sélectionnez BVR (Général) / Référence QR lorsque vous utilisez le QR-IBAN "
"donné."

msgid "Select Basic when using the given IBAN"
msgstr "Sélectionnez Simple lorsque vous utilisez l'IBAN donné"

msgid "QR-Bills require a beneficiary"
msgstr "Les QR-factures nécessitent un·e bénéficiaire"

msgid ""
"QR-Bills require the beneficiary to be in the form: name, street number, "
"code city"
msgstr ""
"Les QR-factures exigent les informations suivantes pour le bénéficiaire: "
"nom, rue, n° de rue, code postal, lieu"

msgid "Feriennet"
msgstr "Réseau vacances"

#, python-format
msgid "Bookings for ${period}"
msgstr "Réservations pour ${period}"

#, python-format
msgid "Billing for ${period}"
msgstr "Facturation pour ${period}"

<<<<<<< HEAD
#~ msgid "Require the political municipality in the userprofile"
#~ msgstr "Demander la commune politique dans le profil de l'utilisateur·trice"
=======
#~ msgid "Move"
#~ msgstr "Déplacer"
>>>>>>> 5f9dce39

#, python-format
#~ msgid "${count} registered Attendees"
#~ msgstr "${count} participants inscrits"<|MERGE_RESOLUTION|>--- conflicted
+++ resolved
@@ -2,11 +2,7 @@
 msgid ""
 msgstr ""
 "Project-Id-Version: PACKAGE 1.0\n"
-<<<<<<< HEAD
-"POT-Creation-Date: 2023-03-21 14:39+0100\n"
-=======
 "POT-Creation-Date: 2023-04-03 16:03+0200\n"
->>>>>>> 5f9dce39
 "PO-Revision-Date: 2021-11-11 09:07+0100\n"
 "Last-Translator: Marc Sommerhalder <marc.sommerhalder@seantis.ch>\n"
 "Language-Team: French\n"
@@ -3197,13 +3193,8 @@
 msgid "Billing for ${period}"
 msgstr "Facturation pour ${period}"
 
-<<<<<<< HEAD
-#~ msgid "Require the political municipality in the userprofile"
-#~ msgstr "Demander la commune politique dans le profil de l'utilisateur·trice"
-=======
 #~ msgid "Move"
 #~ msgstr "Déplacer"
->>>>>>> 5f9dce39
 
 #, python-format
 #~ msgid "${count} registered Attendees"
