--- conflicted
+++ resolved
@@ -2,11 +2,7 @@
 msgid ""
 msgstr ""
 "Project-Id-Version: PACKAGE 1.0\n"
-<<<<<<< HEAD
 "POT-Creation-Date: 2025-11-19 09:57+0100\n"
-=======
-"POT-Creation-Date: 2025-11-12 10:03+0100\n"
->>>>>>> 98c33a12
 "PO-Revision-Date: 2021-11-11 09:07+0100\n"
 "Last-Translator: Marc Sommerhalder <marc.sommerhalder@seantis.ch>\n"
 "Language-Team: French\n"
@@ -3289,26 +3285,6 @@
 msgid "Billing for ${period}"
 msgstr "Facturation pour ${period}"
 
-<<<<<<< HEAD
-#~ msgid "his"
-#~ msgstr "ses"
-
-#~ msgid "her"
-#~ msgstr "ses"
-
-#, python-format
-#~ msgid "${name} and ${possessive} bookings were deleted"
-#~ msgstr "${name} et ses réservations ont été supprimées"
-
-#, python-format
-#~ msgid ""
-#~ "Do you really want to delete \"${name}\" and all of ${possessive} "
-#~ "bookings?"
-#~ msgstr ""
-#~ "Voulez-vous vraiment supprimer « ${name} » et toutes ses réservations ?"
-
-=======
->>>>>>> 98c33a12
 #~ msgid "Dashboard"
 #~ msgstr "Dashboard"
 
