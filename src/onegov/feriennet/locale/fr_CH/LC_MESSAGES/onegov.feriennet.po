#
msgid ""
msgstr ""
"Project-Id-Version: PACKAGE 1.0\n"
"POT-Creation-Date: 2025-12-10 15:02+0100\n"
"PO-Revision-Date: 2021-11-11 09:07+0100\n"
"Last-Translator: Marc Sommerhalder <marc.sommerhalder@seantis.ch>\n"
"Language-Team: French\n"
"Language: fr_CH\n"
"MIME-Version: 1.0\n"
"Content-Type: text/plain; charset=UTF-8\n"
"Content-Transfer-Encoding: 8bit\n"
"Plural-Forms: nplurals=2; plural=(n != 1);\n"
"Generated-By: Lingua 3.12\n"
"X-Generator: Poedit 3.0\n"

msgid "No active period"
msgstr "Pas de période active"

#, python-format
msgid "Prebooking: ${dates}"
msgstr "Pré-réservation : ${dates}"

#, python-format
msgid "Booking: ${dates}"
msgstr "Réservation : ${dates}"

#, python-format
msgid "Execution: ${dates}"
msgstr "Réalisation : ${dates}"

msgid "Activities"
msgstr "Activités"

msgid "Occasions"
msgstr "Événements"

msgid "overfull"
msgstr "avec trop de participants"

msgid "full"
msgstr "complet"

msgid "operable"
msgstr "avec suffisamment de participants"

msgid "unoperable"
msgstr "avec trop peu de participants"

msgid "empty"
msgstr "pas de participants"

msgid "cancelled"
msgstr "annulés"

msgid "Wishes"
msgstr "Souhaits"

msgid "Bookings"
msgstr "Réservations"

msgid "Wishes per Attendee"
msgstr "souhaits par participant·e"

msgid "accepted"
msgstr "acceptés"

msgid "not carried out or cancelled"
msgstr "annulé(e) ou déprogrammé(e)"

msgid "denied"
msgstr "refusés/complet"

msgid "blocked"
msgstr "bloqués"

msgid "Bookings per Attendee"
msgstr "réservation(s) par participant·e"

msgid "Attendees"
msgstr "Participant·e·s"

msgid "Girls"
msgstr "filles"

msgid "Boys"
msgstr "garçons"

msgid "of which without accepted bookings"
msgstr "dont sans réservations acceptées"

msgid "Happiness"
msgstr "Satisfaction"

msgid "Attendees Without Occasion"
msgstr "participant·e·s sans réservations"

msgid "CHF outstanding"
msgstr "CHF impayés"

msgid "CHF total"
msgstr "CHF total"

msgid "CHF paid"
msgstr "CHF payés"

msgid "Help us"
msgstr "Aidez-nous"

msgid "Overview"
msgstr "Aperçu"

msgid "Periods"
msgstr "Périodes"

msgid "Matching"
msgstr "Attributions"

msgid "Billing"
msgstr "Facturation"

msgid "Volunteers"
msgstr "Bénévoles"

msgid "Notifications"
msgstr "Notifications"

msgid "Exports"
msgstr "Exportations"

msgid "Invoices"
msgstr "Factures"

msgid "Wishlist"
msgstr "Liste des souhaits"

msgid "Activity Title"
msgstr "Titre activité"

msgid "Activity Lead"
msgstr "Introduction activité"

msgid "Activity Text"
msgstr "Description activité"

msgid "Activity Text (HTML)"
msgstr "Texte activité (HTML)"

msgid "Activity Status"
msgstr "État activité"

msgid "Activity Location"
msgstr "Lieu activité"

msgid "Activity Tags"
msgstr "Catégories activité"

msgid "Booking State"
msgstr "État de la réservation"

msgid "Booking Priority"
msgstr "Priorité de la réservation"

msgid "Booking Cost"
msgstr "Coût de la réservation"

msgid "Booking Date"
msgstr "Date de réservation"

msgid "Attendee First Name"
msgstr "Prénom participant·e"

msgid "Attendee Last Name"
msgstr "Nom de famille participant·e"

msgid "Attendee Birth Date"
msgstr "Date de naissance participant·e"

msgid "Attendee Gender"
msgstr "Sexe participant·e"

msgid "Attendee Notes"
msgstr "Remarques participant·e"

msgid "Attendee SwissPass ID"
msgstr "Identifiant SwissPass participant·e"

msgid "Attendee Booking-Limit"
msgstr "Maximum de réservations par participant·e"

msgid "Occasion Rescinded"
msgstr "Evénement annulé"

msgid "Occasion Dates"
msgstr "Dates événement"

msgid "Occasion Note"
msgstr "Information sur l'événement"

msgid "Occasion Age"
msgstr "Âge pour l'activité"

msgid "Occasion Spots"
msgstr "Places événements"

msgid "Occasion Cost"
msgstr "Coût de l'activité"

msgid "Occasion Custom Booking Cost"
msgstr "Coût spécial de l'activité"

msgid "Occasion Meeting Point"
msgstr "Lieu de rendez-vous pour l'activité"

msgid "Occasion May Overlap"
msgstr "L'événement peut se chevaucher avec un autre"

msgid "Need Number"
msgstr "Nombre besoins"

msgid "Need Name"
msgstr "Nom du besoin"

msgid "Need Description"
msgstr "Description du besoin"

msgid "User Login"
msgstr "Identifiant utilisateur·trice "

msgid "User Role"
msgstr "Rôle utilisateur·trice "

msgid "User Active"
msgstr "utilisateur·trice actif"

msgid "User Tags"
msgstr "Catégories utilisateur·trice"

msgid "User Salutation"
msgstr "Civilité utilisateur·trice"

msgid "User First Name"
msgstr "Prénom utilisateur·trice"

msgid "User Last Name"
msgstr "Nom utilisateur·trice"

msgid "User Organisation"
msgstr "Organisation utilisateur·trice"

msgid "User Address"
msgstr "Adresse utilisateur·trice"

msgid "User Street"
msgstr "Rue utilisateur·trice"

msgid "User Street Number"
msgstr "Numéro rue utilisateur·trice"

msgid "User Zipcode"
msgstr "Code postal utilisateur·trice"

msgid "User Location"
msgstr "Lieu utilisateur·trice"

msgid "User Political Municipality"
msgstr "Commune politique utilisateur·trice"

msgid "User E-Mail"
msgstr "E-mail utilisateur·trice"

msgid "User Phone"
msgstr "Téléphone utilisateur·trice"

msgid "User Emergency"
msgstr "Contacter urgence utilisateur·trice"

msgid "User Website"
msgstr "Site internet utilisateur·trice"

msgid "User Bank Account"
msgstr "Compte bancaire utilisateur·trice"

msgid "User Beneficiary"
msgstr "Utilisateur·trice bénéficiaire"

msgid "User Status E-Mail"
msgstr "Statut e-mail utilisateur·trice"

msgid "User TOS Accepted"
msgstr "Utilisateur·trice a accepté conditions de participation"

msgid "User Allow contact for carpooling"
msgstr "Utilisateur·trice autorise contact pour covoiturage"

msgid "Invoice Item Group"
msgstr "Participants·es facture"

msgid "Invoice Item Text"
msgstr "Article facture"

msgid "Invoice Item Paid"
msgstr "Facture payée"

msgid "Invoice Item Payment date"
msgstr "Date de paiement"

msgid "Invoice Item Transaction ID"
msgstr "Référence transaction facture"

msgid "Invoice Item Source"
msgstr "Source paiement"

msgid "Invoice Item Unit"
msgstr "Montant unité facturé"

msgid "Invoice Item Quantity"
msgstr "Quantité facturée"

msgid "Invoice Item Amount"
msgstr "Montant total facturé"

msgid "Invoice Item References"
msgstr "Référence/motif facture"

msgid "Attendee Address"
msgstr "Adresse du participant"

msgid "Attendee Zipcode"
msgstr "Code postal du participant"

msgid "Attendee Place"
msgstr "Lieu des participants"

msgid "Attendee Political Municipality"
msgstr "Participant Municipalité politique"

msgid "Organiser Last Name"
msgstr "Nom prestataire"

msgid "Organiser First Name"
msgstr "Prénom prestataire"

msgid "Organiser Organisation"
msgstr "Nom organisation"

msgid "Organiser Address"
msgstr "Adresse prestataire"

msgid "Organiser Street"
msgstr "Rue prestataire"

msgid "Organiser Street Number"
msgstr "Numéro rue prestataire"

msgid "Organiser Zipcode"
msgstr "Code postal prestataire"

msgid "Organiser Location"
msgstr "Lieu prestataire"

msgid "Organiser E-Mail"
msgstr "E-mail prestataire"

msgid "Organiser Phone"
msgstr "Téléphone prestataire"

msgid "Organiser Website"
msgstr "Site internet prestataire"

msgid "Organiser Bank Account"
msgstr "Compte bancaire prestataire"

msgid "Organiser Beneficiary"
msgstr "Bénéficiaire prestataire"

msgid "Confirmed Volunteers"
msgstr "Bénévoles confirmés"

msgid "Volunteer State"
msgstr "État des bénévoles"

msgid "First Name"
msgstr "Prénom"

msgid "Last Name"
msgstr "Nom"

msgid "Birth Date"
msgstr "Date de naissance"

msgid "Organisation"
msgstr "Organisation"

msgid "Place"
msgstr "Lieu"

msgid "E-Mail"
msgstr "E-mail"

msgid "Phone"
msgstr "Téléphone"

msgid "Address"
msgstr "Adresse"

msgid "Wishlist / Bookings"
msgstr "Liste des souhaits / Réservations"

msgid ""
"Exports wishlists or bookings, depending on the current state of the given "
"period."
msgstr ""
"Exporter les souhaits resp. réservations, selon l'étape définie d'une "
"période."

msgid "Accepted"
msgstr "Accepté"

msgid "Archived"
msgstr "Archivé"

msgid "Preview"
msgstr "Aperçu (pas soumis)"

msgid "Proposed"
msgstr "Soumis"

msgid "Published"
msgstr "Publié"

msgid "Daily"
msgstr "Quotidiennement"

msgid "Weekly"
msgstr "Hebdomadaire"

msgid "Monthly"
msgstr "Mensuel"

msgid "Never"
msgstr "Jamais"

msgid "Mr."
msgstr "M"

msgid "Ms."
msgstr "Mme"

msgid "Open"
msgstr "Ouvert"

msgid "Cancelled"
msgstr "Annulé"

msgid "Denied"
msgstr "Refusé"

msgid "Blocked"
msgstr "Bloqué"

msgid "Boy"
msgstr "Garçon"

msgid "Girl"
msgstr "Fille"

msgid "Administrator"
msgstr "Administrateur·trice "

msgid "Editor"
msgstr "Prestataire"

msgid "Member"
msgstr "Membre"

msgid "Contacted"
msgstr "Contacté"

msgid "Confirmed"
msgstr "Confirmé"

msgid "Invoice Items"
msgstr "Éléments de la facture"

msgid "Exports invoice items in the given period."
msgstr "Exporter les éléments de la facture sur une période donnée."

msgid "Exports activities with an occasion in the given period."
msgstr "Exporter les activités qui ont lieu sur une période définie."

msgid "Needs"
msgstr "Besoins"

msgid "Exports occasion needs."
msgstr "Exporter les besoins par date événement"

msgid "Attendees without Bookings"
msgstr "Participant·e·s sans réservations"

msgid "Attendees who were not granted any of their wishes"
msgstr "Participant·e·s dont aucun souhait n'a été satisfait"

msgid "Users"
msgstr "Utilisateurs·trices "

msgid "Exports user accounts."
msgstr "Exporter les comptes utilisateurs·trices"

msgid "Exports volunteers in the given period."
msgstr "Exporter les volontaires avec la période donnée."

msgid "Accessible"
msgstr "Accessible à tous"

msgid "Adventure"
msgstr "Aventure"

msgid "Animals"
msgstr "Animaux"

msgid "Baking"
msgstr "Boulangerie/Pâtisserie"

msgid "Cinema"
msgstr "Film"

msgid "Computer"
msgstr "Ordinateur"

msgid "Cooking"
msgstr "Cuisine"

msgid "Dance"
msgstr "Danse"

msgid "Design"
msgstr "Création"

msgid "Excursion"
msgstr "Excursion"

msgid "Farm"
msgstr "Ferme"

msgid "Game"
msgstr "Jeu"

msgid "Handicraft"
msgstr "Artisanat"

msgid "Health"
msgstr "Santé"

msgid "Media"
msgstr "Médias"

msgid "Museums"
msgstr "Musées"

msgid "Music"
msgstr "Musique"

msgid "Nature"
msgstr "Nature"

msgid "Professions"
msgstr "Métiers"

msgid "Science"
msgstr "Sciences"

msgid "Security"
msgstr "Sécurité"

msgid "Sightseeing"
msgstr "Visite"

msgid "Sport"
msgstr "Sport"

msgid "Styling"
msgstr "Mode"

msgid "Theater"
msgstr "Théâtre"

msgid "Trade"
msgstr "Commerce"

msgid "Camp"
msgstr "Camps"

msgid "Camp in House"
msgstr "Camps en maison de vacances"

msgid "Tent Camp"
msgstr "Camps en camping"

msgid "Family Camp"
msgstr "Camps de famille"

msgid "Trecking Camp"
msgstr "Camps de randonnée"

msgid "Water"
msgstr "Eau"

msgid "Continuing Education"
msgstr "Formation continue"

msgid "Healthy Snacks"
msgstr "Encas sains"

msgid "Just for Boys"
msgstr "Seulement garçons"

msgid "Just for Girls"
msgstr "Seulement filles"

msgid "Title"
msgstr "Titre"

msgid "The title of the activity"
msgstr "Titre activité"

msgid "Lead"
msgstr "Introduction"

msgid "Describes briefly what this activity is about"
msgstr "Décrit brièvement l'activité"

msgid "Text"
msgstr "Texte"

msgid "Tags"
msgstr "Catégories"

msgid "Organiser"
msgstr "Prestataire"

msgid "Administration"
msgstr "Administration"

msgid "Location"
msgstr "Lieu"

msgid "Map"
msgstr "Carte"

msgid "You already entered a child with this name"
msgstr "Vous avec déjà saisi un enfant avec ce nom"

msgid "Birthdate"
msgstr "Date de naissance"

msgid "Gender"
msgstr "Sexe"

msgid "Is there anything the course instructor should know?"
msgstr "Y a-t-il quelque chose que l'instructeur devrait savoir ?"

msgid "Allergies, Disabilities, Particulars"
msgstr "Allergies, handicaps, particularités"

msgid "Swisspass ID"
msgstr "Identifiant Swisspass"

msgid "The address of the attendee differs from the users address"
msgstr "L'adresse du participant diffère de l'adresse de l'utilisateur"

msgid "Check this box if the attendee doesn't live with you"
msgstr "Cochez cette case si le participant ne vit pas avec vous"

msgid "Zip Code"
msgstr "Code postal"

msgid "Political municipality"
msgstr "Municipalité politique"

msgid "The Swisspass ID must be 13 characters long (including dashes)."
msgstr ""
"L'identifiant Swisspass doit comporter 13 caractères (y compris les tirets)."

msgid "The Swisspass ID must only contain digits and dashes."
msgstr ""
"L'identifiant Swisspass ne doit contenir que des chiffres et des tirets."

msgid "Attendee"
msgstr "Participant·e·s"

msgid "Note"
msgstr "Remarque"

msgid "Political Municipality"
msgstr "Commune politique"

msgid "Ignore Age Restriction"
msgstr "Ignorer la restriction d'âge"

msgid "Accept TOS"
msgstr "Accepter les conditions de participation"

#. Used in sentence: "I have read the ${tos} and accept them."
#.
msgid "TOS"
msgstr "Conditions de participation"

msgid "Group Code"
msgstr "Code groupe"

msgid "Add a new attendee"
msgstr "Ajouter une nouvelle personne"

msgid "The TOS must be accepted to create a booking."
msgstr ""
"Les conditions de participation doivent être acceptées avant de pouvoir "
"saisir une réservation."

msgid ""
"Your userprofile is not complete. It needs to be complete before signing up "
"any attendees."
msgstr ""
"Votre profil d'utilisateur·trice est incomplet. Il doit être complété avant "
"de pouvoir inscrire des participant·e·s."

msgid ""
"The user's userprofile is not complete. It needs to be complete before "
"signing up any attendees."
msgstr ""
"Le profil utilisateur·trice est incomplet. Il doit être complété avant de "
"pouvoir inscrire des participant·e·s."

#, python-format
msgid "This occasion has already been booked by ${name}"
msgstr "Cette activité a déjà été réservée par ${name}"

msgid "This occasion is outside the currently active period"
msgstr "Cet événement a lieu en dehors des dates période définies"

msgid "This period has already been finalized."
msgstr "Cette période est déjà terminée."

msgid "Cannot create a booking outside the prebooking period"
msgstr ""
"L'inscription est seulement possible pendant la période de pré-réservation"

msgid "Cannot create a booking outside the booking period"
msgstr ""
"L'inscription n'est pas possible en dehors de la période de réservation"

msgid "This occasion is already fully booked"
msgstr "Plus aucune place disponible pour cette activité"

msgid "This is an unapproved activity"
msgstr "Cette activité n'est pas confirmée"

#, python-format
msgid ""
"The attendee already has already reached the maximum number of ${count} "
"bookings"
msgstr "La personne a déjà atteint le nombre maximum de réservations ${count}"

msgid "This occasion overlaps with another booking"
msgstr ""
"Cette activité a le même créneau horaire qu'une autre réservation déjà "
"enregistrée."

msgid "The attendee is too old"
msgstr "La personne est trop âgée pour cette activité"

msgid "The attendee is too young"
msgstr "La personne est trop jeune pour cette activité"

msgid "The deadline has passed."
msgstr "Le délai d'inscription est échu."

msgid "Maximum number of bookings per period"
msgstr "Nombre maximum de réservations par période"

msgid "Period"
msgstr "Période"

msgid "ISO 20022 XML"
msgstr "ISO 20022 XML"

msgid "Confirm billing:"
msgstr "Confirmer la facturation :"

msgid "No, preview only"
msgstr "Non, seulement un aperçu"

msgid "Yes, confirm billing"
msgstr "Oui, confirmer la facturation"

msgid "I know that after confirmation, bills are made visible to users."
msgstr ""
"Je prends note qu'après confirmation, les factures seront visibles par les "
"utilisateurs·trices. "

msgid "Target"
msgstr "Cible"

msgid "User"
msgstr "Utilisateur·trice "

msgid "Booking Text"
msgstr "Message/notification"

msgid "Kind"
msgstr "Genre"

msgid "Discount"
msgstr "Remise"

msgid "Surcharge"
msgstr "Supplément"

msgid "All"
msgstr "Tous"

msgid "For a specific user"
msgstr "Pour un·e utilisateur·trice spécifique"

msgid "For users with tags"
msgstr "Pour les utilisateurs·trices d'une catégorie définie"

msgid "Payment date"
msgstr "Date de paiement"

msgid "Whole invoice"
msgstr "Facture complète"

msgid "Only for specific items"
msgstr "Uniquement pour certains postes de facturation"

msgid "Items"
msgstr "Postes de facturation"

msgid "My donation"
msgstr "Mon don"

msgid "Invalid amount"
msgstr "Montant invalide"

msgid "Children of organisers"
msgstr "Enfants des organisateurs/prestataires"

msgid "Prefer the following children:"
msgstr "Priorité aux enfants suivants :"

msgid "Children of administrators"
msgstr "Enfants des administrateurs·trices "

msgid "Confirm matching:"
msgstr "Confirmer l'attribution des activités :"

msgid "Yes, confirm matching"
msgstr "Oui, confirmer l'attribution"

msgid "I know the wishlist-phase ends as a result."
msgstr ""
"Je prends note que la période de la pré-réservation (souhaits) sera terminée."

msgid "Subject"
msgstr "Concerne"

msgid "Message"
msgstr "Notification"

msgid "A notification with this subject exists already"
msgstr "Une notification avec ce titre existe déjà"

msgid "Send to"
msgstr "Envoyer à"

msgid "Myself"
msgstr "Moi-même"

msgid "Organisers with an occasion"
msgstr "Prestataires proposant une activié"

msgid "Users of a given role"
msgstr "Utilisateurs·trices avec une fonction définie"

msgid "Users with wishes"
msgstr "Utilisateurs·trices avec liste de souhaits"

msgid "Users with accepted bookings"
msgstr "Utilisateurs·trices avec réservations confirmées"

msgid "Users with unpaid bills"
msgstr "Utilisateurs·trices avec des factures impayées"

msgid ""
"Users with attenedees that have an occasion on their wish- or booking-list"
msgstr ""
"Utilisateurs·trices avec enfants inscrits pour des souhaits ou des "
"réservations"

msgid "Role"
msgstr "Fonction"

msgid "Administrators"
msgstr "Administrateurs·trices"

msgid "Organisers"
msgstr "Prestataires"

msgid "Members"
msgstr "Members"

msgid "Occasion"
msgstr "Evénement"

msgid "Useraccounts"
msgstr "Comptes d'utilisateurs·trices "

msgid "Active users"
msgstr "Utilisateurs·trices actifs"

msgid "Inactive users"
msgstr "Utilisateurs·trices inactifs"

msgid ""
"I hereby confirm that this message is relevant to the recipients and is not "
"spam."
msgstr ""
"Je confirme que ce message est pertinent pour les destinataires et qu'il ne "
"s'agit pas d'un spam."

#, python-format
msgid "${title} (cancelled) <small>${dates}, ${count} Attendees</small>"
msgstr "${title} (annulé) <small>${dates}, ${count} Participant·e·s</small>"

#, python-format
msgid "${title} <small>${dates}, ${count} Attendees</small>"
msgstr "${title} <small>${dates}, ${count} Participant·e·s</small>"

msgid "Dates"
msgstr "Dates"

msgid "Meeting Point"
msgstr "Lieu du rendez-vous"

msgid "Cost"
msgstr "Coût"

msgid "The amount paid to the organiser"
msgstr "Le montant payé au prestataire"

msgid "Minimum Number of Participants"
msgstr "Nombre minimum de participant·e·s"

msgid "Participants"
msgstr "Participant·e·s"

msgid "Maximum Number of Participants"
msgstr "Nombre de places"

msgid "Minimum Age"
msgstr "Âge minimum"

msgid "Maximum Age"
msgstr "Âge maximum"

msgid "Allow overlap"
msgstr "Autoriser le chevauchement"

msgid "Allows bookings to this occasion to overlap with other bookings."
msgstr ""
"Autoriser le chevauchement de cette réservation avec une autre réservation."

msgid "Advanced"
msgstr "Elargir"

msgid "Exempt from booking limit"
msgstr "Possible en dehors des limites fixées pour les réservations."

msgid ""
"Allows bookings to this occasion to be excempt from booking limits. Does not "
"apply to matching."
msgstr ""
"Permettre cette réservation en plus des limites fixées. L'attribution par "
"l'algorithme tient compte des limites fixées."

msgid "The administrative cost of each booking"
msgstr "Le coût administratif d'une réservation individuelle"

msgid "Use default costs defined by the period"
msgstr "Frais administratifs de base pour la période"

msgid "Use custom costs"
msgstr "Autres coûts"

msgid "Administrative cost"
msgstr "Coût administratif"

msgid "Must specify at least one date"
msgstr "Vous devez saisir au moins une date"

msgid "Cannot adjust period, there are bookings linked to this occassion"
msgstr ""
"Impossible de modifier la période, il y a des réservations pour ces dates"

msgid "The end date must be after the start date"
msgstr "La date de fin doit être après la date de début"

msgid "The date is outside the selected period"
msgstr "La date est hors période définie"

msgid "The date overlaps with another in this occasion."
msgstr "La date chevauche avec une autre date de cet événement."

msgid "Date validation failed"
msgstr "Échec, la date n'est pas validée"

msgid "Minimum age must be lower than maximum age."
msgstr "L'age minimum doit ètre inférieur à l'âge maximum."

msgid ""
"The minium number of participants cannot be higher than the maximum number "
"of participants"
msgstr ""
"Le nombre minimum de participant·e·s ne peut être supérieur au nombre de "
"places"

msgid ""
"The maximum number of spots is lower than the number of already accepted "
"bookings."
msgstr ""
"Le nombre de places est inférieur au nombre de réservations déjà acceptées."

msgid "Start"
msgstr "Début"

msgid "End"
msgstr "Fin"

msgid "Add"
msgstr "Ajouter"

msgid "Remove"
msgstr "Supprimer"

msgid "Name"
msgstr "Nom"

msgid "Chaperones, Cars, Meals"
msgstr "Accompagnant·e·s, voitures, repas"

msgid "Description"
msgstr "Description"

msgid "Need at least"
msgstr "Nombre minimum"

msgid "Need up to"
msgstr "Nombre maximum"

msgid "Accept signups by volunteers"
msgstr "Accepter les inscriptions de bénévoles"

msgid "Only relevant if the experimental volunteer feature is used"
msgstr "Pertinent uniquement si la fonction du bénévolat est utilisée"

msgid "Minimum is larger than maximum"
msgstr "Le minimum est supérieur maximum"

msgid "This name has already been used for this occasion"
msgstr "Ce titre a déjà été utilisé pour cette événement"

#, python-format
msgid "Ferienpass Summer ${year}"
msgstr "Passeport vacances été ${year}"

msgid "With pre-booking phase"
msgstr "Avec phase de pré-réservation"

msgid ""
"A period that is started without pre-booking phase cannot be turned into a "
"period with pre-booking phase later. If in doubt, use the pre-booking phase "
"and confirm it manually."
msgstr ""
"Une période sans phase de pré-réservation ne peut PAS être transformée "
"ultérieurement en une période avec une phase de pré-réservation. En cas de "
"doute, utilisez la phase de pré-réservation et confirmez-la manuellement."

msgid "With billing"
msgstr "Avec facturation"

msgid ""
"A period without billing will hide all bills from regular users, so if you "
"have used billing before and have open bills, your users won't find them. If "
"in doubt, use billing without creating any bills."
msgstr ""
"Une période sans facturation masquera toutes les factures pour les "
"utilisateurs·trices membres. Par conséquent, si vous avez déjà utilisé la "
"facturation précédamment et que certaines factures ne sont pas réglées, les "
"utilisateurs·trices ne les retrouveront pas. En cas de doute cochez l'option "
"facturation, sans créer de factures."

msgid "Prebooking Start"
msgstr "Début de la pré-réservation"

msgid "Prebooking End"
msgstr "Fin de la pré-réservation"

msgid "Booking Start"
msgstr "Début de la réservation"

msgid "Booking End"
msgstr "Fin de la réservation"

msgid "Stop accepting bookings"
msgstr "Ne plus accepter de réservations"

msgid "Deadline"
msgstr "Délai d'inscription"

msgid "At the end of the booking phase"
msgstr "À la fin de la phase de réservation"

msgid "X days before each occasion"
msgstr "X jours avant chaque événement"

msgid "X Days Before"
msgstr "X jours avant"

msgid "Execution Start"
msgstr "Début de l'événement"

msgid "Execution phase"
msgstr "Phase de l'événement"

msgid "Execution End"
msgstr "Fin de l'événement"

msgid "How are the activities conducted?"
msgstr "Comment le passeport vacances est-il organisé?"

msgid "Execution"
msgstr "Réalisation"

msgid ""
"Each attendee may book as many activites as he likes. Each activity is "
"billed separately."
msgstr ""
"Chaque personne peut réserver autant d'activités qu'elle souhaite. Chaque "
"activité est facturée séparément."

msgid ""
"Each attendee may attend a limited number of activites for a fixed price."
msgstr ""
"Chaque personne peut réserver un nombre limité d'activités, pour un prix "
"forfaitaire."

msgid ""
"Each attendee may attend a fixed number of activites. Each activity is "
"billed separately."
msgstr ""
"Chaque personne peut réserver un nombre limité d'activités. Chaque activité "
"est facturée séparément."

msgid "Maximum Number of Activities per Attendee"
msgstr "Nombre maximum d'activités par personne"

msgid "Maximum Number of Bookings per Attendee and period"
msgstr "Nombre maximum d'activités par personne et periode"

msgid "Cost of the Pass"
msgstr "Prix du passeport"

msgid "How is the organiser paid?"
msgstr "Que contient la facture adressée aux parents ?"

msgid "The parents pay everything by bill, the organisers are paid later"
msgstr ""
"Les parents paient tout via la facturation du passeport vacances, aussi les "
"éventuels suppléments indiqués pour certaines activités. Les enfants ne "
"paient rien au prestataire."

msgid ""
"The parents pay the pass by bill, the organisers are paid in cash at the "
"beginning of each occasion"
msgstr ""
"Les parents paient uniquement le passeport vacances via la facturation. Les "
"enfants paient les éventuels suppléments indiqués pour certaines activités "
"directement au prestataire sur place."

msgid "Required minutes between bookings"
msgstr "Temps de transfert nécessaire entre les activités, en minutes"

msgid "Attendees are limited to one activity per day"
msgstr "Les participant·e·s ont droit à une activité par jour"

msgid "Yes"
msgstr "Oui"

msgid "No"
msgstr "Non"

msgid "Allow bookings after the bills have been created."
msgstr "Autoriser les réservations après la création des factures."

msgid ""
"By default, only admins can create bookings after the billing has been "
"confirmed. With this setting, every user can create new bookings after "
"confirmation and before the deadline. Booking costs incurred after "
"confirmation will be added to the existing bill."
msgstr ""
"Par défaut, seuls les administrateurs·trices peuvent créer des réservations "
"après la facturation. Mais grâce à cette option, un·e utilisateur·trice peut "
"aussi procéder à de nouvelles réservations. La réservation à court terme "
"(après l’attribution par l’algorithme) va générer une première facture resp. "
"un ajout à une facture existante.<br><br>Si cette option est choisie, il est "
"recommandé que seuls les administrateurs·trices puissent annuler les "
"réservations confirmées, voir sous \"Date limite pour annulations\", car les "
"annulations ne sont pas automatiquement déduites d'une facture."

msgid "Allow members to cancel confirmed bookings"
msgstr "Autoriser les membres à annuler les réservations confirmées"

msgid "Cancellation Deadline"
msgstr "Date limite d'annulation"

msgid "No, only allow admins"
msgstr "Non, n'autoriser que les administrateurs·trices"

msgid "Until a fixed day"
msgstr "Jusqu'à une date définie"

msgid "Up to X days before each occasion"
msgstr "Jusqu'à X jours avant chaque événement"

msgid "Fixed day"
msgstr "A la date définie"

msgid "Method"
msgstr "Méthode"

msgid "Age check"
msgstr "Vérification de l'âge"

msgid ""
"Exact - the attendees need to be of the expected age at the beginning of the "
"occasion"
msgstr ""
"Exact - les participant·e·s doivent avoir atteint l'âge défini avant le "
"début de l'événement"

msgid ""
"Age group - The attendees need to be of the expected age sometime during the "
"year of the occasion"
msgstr ""
"Groupe d'âge - Les participant·e·s doivent atteindre l'âge défini au cours "
"de l'année de l'événement"

msgid "The execution phase conflicts with existing occasions"
msgstr "Conflit avec des événements existants"

msgid "Prebooking must start before it ends"
msgstr ""
"Phase pré-réservations: la date de début doit être avant la date de la fin"

msgid "Booking must start before it ends"
msgstr "Phase réservations: la date de début doit être avant la date de la fin"

msgid "Execution must start before it ends"
msgstr "Événement: la date de début doit être avant la date de la fin"

msgid "Prebooking must end before booking starts"
msgstr "La pré-réservation doit être terminée avant que la prochaine phase"

msgid "Prebooking must end before execution starts"
msgstr "La phase des réservations doit être terminée avant"

msgid "Execution may not start before booking starts"
msgstr "L'événement ne peut pas commencer avant la phase de réservation"

msgid "Execution may not end before booking ends"
msgstr "L'événement ne peut pas se terminer avant la phase de réservation"

msgid ""
"It is no longer possible to change the execution settings since the period "
"has already been confirmed."
msgstr ""
"Il n'est plus possible de modifier les paramètres, la période ayant déjà été "
"confirmée."

msgid ""
"It is not possible to have required minutes between bookings when limiting "
"attendees to one activity per day."
msgstr ""
"Il n'est pas possible de définir un temps de transfert vu que les "
"participant·e·s sont limité·e·s à une activité par jour."

msgid "Send a periodic status e-mail."
msgstr "Envoyer un e-mail d'état périodique."

msgid "General"
msgstr "Général"

msgid "Daily (exluding the weekend)"
msgstr "Quotidiennement (sauf le week-end)"

msgid "Weekly (on mondays)"
msgstr "Hebdomadaire (le lundi)"

msgid "Monthly (on first monday of the month)"
msgstr "Mensuel (le premier lundi du mois)"

msgid "Salutation"
msgstr "Civilité"

msgid "Personal"
msgstr "Personnel"

msgid "Public E-Mail Address"
msgstr "Adresse e-mail"

msgid "If different than username"
msgstr "Si différent du nom d'utilisateur"

msgid "Emergency Contact"
msgstr "Contact en cas d'urgence"

msgid "012 345 67 89 (Peter Muster)"
msgstr "012 345 67 89 (Jean Dupont)"

msgid "Website"
msgstr "Site internet"

msgid "Website address including http:// or https://"
msgstr "Adresse du site internet avec http:// ou https://"

msgid "Bank Account (IBAN)"
msgstr "Compte bancaire (IBAN)"

msgid "Beneficiary"
msgstr "Bénéficiaire"

msgid "Allow contact for carpooling"
msgstr "Autoriser la prise de contact pour le covoiturage"

msgid "Privacy"
msgstr "Confidentialité"

msgid "Please enter both a phone number and a name"
msgstr "Veuillez entrer un numéro de téléphone et un nom"

msgid "A beneficiary is required if a bank account is given."
msgstr "Un·e bénéficiaire doit être indiqué·e pour le compte bancaire."

msgid "E-Mail Address"
msgstr "Adresse e-mail"

msgid "Register a new account"
msgstr "Enregistrer un nouveau compte"

msgid "Go to Login"
msgstr "Se connecter"

msgid "Go to Profile"
msgstr "Profil utilisateur·trice"

#, python-format
msgid "Do you really want to provide \"${title}\" again?"
msgstr "Voulez-vous vraiment proposer \"${title}\" à nouveau ?"

msgid "You will have to request publication again"
msgstr "Vous devrez de nouveau demander la publication"

msgid "Provide Again"
msgstr "Proposer l’activité de nouveau"

msgid "Cancel"
msgstr "Annuler"

msgid "Homepage"
msgstr "Page d'accueil"

msgid "Submit Activity"
msgstr "Saisir une activité"

msgid "Provide activity again"
msgstr "Proposer l’activité de nouveau"

#, python-format
msgid "Wishlist of ${user}"
msgstr "Liste des souhaits ${user}"

#, python-format
msgid "Bookings of ${user}"
msgstr "Panier réservations ${user}"

msgid "Group"
msgstr "Groupe"

msgid "Request Publication"
msgstr "Demander la publication"

msgid ""
"There is currently no active period. Please retry once a period has been "
"activated."
msgstr ""
"Actuellement aucune période n'est active. Veuillez d'abord activer une "
"période."

msgid "Do you really want to request publication?"
msgstr "Voulez-vous vraiment demander la publication ?"

msgid "This cannot be undone."
msgstr "Cette demande ne pourra pas être annulée."

msgid "Please add at least one occasion before requesting publication."
msgstr "Veuillez saisir au moins une date avant de demander la publication."

msgid "Discard"
msgstr "Annuler"

#, python-format
msgid "Do you really want to discard \"${title}\"?"
msgstr "Voulez-vous vraiment annuler \"${title}\" ?"

msgid "Discard Activity"
msgstr "Annuler l'activité"

msgid "Edit"
msgstr "Modifier"

msgid "New Occasion"
msgstr "Nouvelle date"

msgid "Occasions cannot be created yet"
msgstr "Les événements/dates ne peuvent pas encore être créées"

msgid ""
"There are no periods defined yet. At least one period needs to be defined "
"before occasions can be created."
msgstr ""
"Actuellement aucune période n'est active. Vous devez d'abord ouvrir une "
"période avant de saisir des événements."

msgid "Show Ticket"
msgstr "Afficher le ticket"

msgid "Manage Periods"
msgstr "Gérer les périodes"

msgid "New Period"
msgstr "Nouvelle période"

msgid "Matches"
msgstr "Attributions"

#, python-format
msgid "Delete \"${text}\""
msgstr "Supprimer « ${text} »"

msgid ""
"This booking cannot be removed, at least one booking has been paid online."
msgstr ""
"Cette réservation ne peut pas être supprimée, au moins une réservation a été "
"payée en ligne."

msgid "You may remove the bookings manually one by one."
msgstr "Vous pouvez supprimer manuellement les réservations une à une."

#, python-format
msgid "Do you really want to remove \"${text}\"?"
msgstr "Souhaitez-vous vraiment supprimer « ${text} » ?"

#, python-format
msgid "${count} bookings will be removed"
msgstr "${count} les réservations seront supprimées"

#, python-format
msgid "Remove ${count} bookings"
msgstr "Supprimer ${count} réservation(s)"

msgid "Import Bank Statement"
msgstr "Importer un relevé bancaire"

msgid "Synchronise Online Payments"
msgstr "Synchroniser les paiements en ligne"

msgid "Accounting"
msgstr "Comptabilité"

msgid "Manual Booking"
msgstr "Réservation manuelle"

msgid "Manual bookings can only be added once the billing has been confirmed."
msgstr ""
"Des réservations manuelles peuvent être ajoutées uniquement lorsque la "
"facturation a été confirmée."

msgid "Payment with date"
msgstr "Paiement avec date"

msgid "Donation"
msgstr "Don"

msgid "Notification Templates"
msgstr "Modèles de notification"

msgid "New Notification Template"
msgstr "Nouveau modèle de notification"

msgid "Join as a Volunteer"
msgstr "S'inscrire comme bénévole"

msgid "Register as Volunteer"
msgstr "Inscrivez-vous comme bénévole"

msgid "Sort"
msgstr "Trier"

msgid "Delete"
msgstr "Supprimer"

msgid "Do you really want to delete this user?"
msgstr "Voulez-vous vraiment supprimer cet·te utilisateur·trice ?"

msgid "Delete user"
msgstr "Supprimer l'utilisateur·trice"

msgid "Half day"
msgstr "Demi-journée"

msgid "Full day"
msgstr "Jour entier"

msgid "Multiple days"
msgstr "Plusieurs jours"

msgid "Activity"
msgstr "Activité"

msgid "Publish"
msgstr "Publier"

msgid "Do you really want to publish this activity?"
msgstr "Voulez-vous vraiment publier cette activité ?"

msgid "Publish Activity"
msgstr "Publier l'activité"

msgid "Archive"
msgstr "Archiver"

msgid "Do you really want to archive this activity?"
msgstr "Voulez-vous vraiment archiver cette activité ?"

msgid "The activity will be made private as a result."
msgstr "L'activité sera par conséquent masquée."

msgid "Archive Activity"
msgstr "Archiver l'activité"

msgid "Show activity"
msgstr "Afficher l'activité"

msgid "Title of the period."
msgstr "Nom période."

msgid "Link to the user's invoices."
msgstr "Lien vers les factures de l'utilisateur·trice."

msgid "Link to the user's bookings."
msgstr "Lien vers les réservations de l'utilisateur·trice."

msgid "Link to the activities."
msgstr "Lien vers les activités."

msgid "Link to the homepage."
msgstr "Lien vers la page d'accueil."

msgid "This item is already in your list."
msgstr "Cet élément est déjà dans votre liste."

msgid "Could not add item. It overlaps with another item in your list."
msgstr ""
"Cet élément ne peut pas être ajouté. Il se chevauche avec un autre élément "
"de votre liste."

msgid ""
"Join us as a volunteer. Select the activities you are interested in and fill "
"out the volunteer form. We will contact you afterwards. Activities not "
"listed here are not actively looking for volunteers."
msgstr ""
"Rejoignez-nous en tant que bénévole. Sélectionnez les activités qui vous "
"intéressent et remplissez le formulaire de bénévolat. Nous vous contacterons "
"par la suite. Les activités non énumérées n'exigent pas de bénévoles."

msgid ""
"Note that we cannot guarantee that you will be placed in the same activity "
"as your children."
msgstr "Nous ne pouvons pas garantir la confirmation de l'inscription."

msgid "To my list"
msgstr "Vers ma liste"

msgid "Show more"
msgstr "Afficher davantage"

msgid "Navigate up"
msgstr "Naviguer vers le haut"

msgid "No activities found."
msgstr "Aucune activité trouvée."

msgid "Reset filter."
msgstr "Réinitialiser le filtre."

msgid ""
"This is a preview. Please edit it until you are satisifed with the result "
"and then press \"Request Publication\". An administrator will then review "
"your proposal."
msgstr ""
"Ceci est un aperçu. Veuillez le modifier jusqu'à votre satisfaction, puis "
"cliquez sur « Demander la publication ». Un·e administrateur·trice "
"examinera  votre proposition."

msgid ""
"This is a preview. Please edit it until you are satisifed with the result "
"and then press \"Request Publication\" to mark the activity ready for review."
msgstr ""
"Ceci est un aperçu. Veuillez le modifier jusqu'à votre satisfaction, puis "
"cliquez sur « Demander la publication ». Vous-même ou un·e autre "
"administrateur·trice examinera et publiera l'offre."

msgid "This activity is currently being reviewed by an administrator."
msgstr ""
"Cette activité est actuellement en cours d'évaluation par un·e "
"administrateur·trice."

msgid "This activity has been archived."
msgstr "Cette activité a été archivée."

msgid "There are currently no occasions planned."
msgstr "Il n'y a actuellement aucun événement programmé."

msgid "Prebooking"
msgstr "Pré-réservation"

msgid "Booking"
msgstr "Réservation"

msgid "Other Occasions"
msgstr "Autres événements"

msgid "The total amount is ${amount} CHF."
msgstr "Le montant total est de ${amount} CHF."

msgid "The outstanding amount is ${amount} CHF."
msgstr "Le montant impayé est de ${amount} CHF."

msgid "No bills found."
msgstr "Aucune facture trouvée."

msgid "Paid"
msgstr "Payé"

msgid "${amount} unpaid"
msgstr "${amount} non payé"

msgid "${amount} overpaid"
msgstr "${amount} trop payé"

msgid "Show Details"
msgstr "Afficher les détails"

msgid "Amount"
msgstr "Montant"

msgid "Actions"
msgstr "Actions"

msgid "Discounts / Surcharges"
msgstr "Remises / Suppléments"

msgid "Organizer:"
msgstr "Organisateur:"

msgid "Unpaid"
msgstr "Non payé"

msgid "Total"
msgstr "Total"

msgid "amount unpaid"
msgstr "non payé"

msgid "paid"
msgstr "payé"

msgid "Reset Billing"
msgstr "Réinitialiser la facturation"

msgid "Billing is disabled for this period."
msgstr "La facturation est désactivée pour cette période."

msgid "The matching of this period has not been confirmed yet."
msgstr "L'attribution de cette période n'a pas encore été confirmée."

msgid ""
"This period is not active. Bills may only be created for the active period."
msgstr ""
"Cette période n'est pas active. Les factures peuvent seulement être créées "
"pour une période active."

msgid ""
"The billing for this period has been confirmed. You can still change the "
"invoices manually but you can no longer generate them automatically."
msgstr ""
"La facturation pour cette période a été confirmée. Vous pouvez toujours "
"modifier les factures manuellement mais vous ne pouvez plus les générer "
"automatiquement."

msgid "Payment State"
msgstr "État de paiement"

#. Canonical text for ${link} is: "settings"
msgid ""
"No bank account defined. Please define a bank account in the ${link} first."
msgstr ""
"Aucun compte bancaire saisi. Veuillez d'abord saisir un compte bancaire sur "
"${link}."

#. Used in sentence: "No bank account defined. Please define a bank account in
#. the ${link} first."
msgid "settings"
msgstr "paramètres"

msgid ""
"Your statement is required to be in \"ISO-20022 format (without picture)\". "
"Banks may also refer to it as \"camt.054\" or \"camt.053\". Be sure to ask "
"your bank to switch your account to this format or to select this format in "
"your online banking profile."
msgstr ""
"Votre relevé doit être au « format ISO-20022 (sans image) ». Certaines "
"banques y font référence en tant que « camt.054 » ou « camt.053 ». Demandez "
"à votre banque d'enregistrer votre compte sous ce format ou sélectionnez ce "
"format dans votre profil en ligne du compte bancaire."

msgid "Username"
msgstr "Nom utilisateur·trice"

msgid "Unknown"
msgstr "Inconnu"

msgid "Valuta Date"
msgstr "Date valeur"

msgid "Account"
msgstr "Compte"

msgid "Account Owner"
msgstr "Titulaire du compte"

msgid "Reference Number"
msgstr "Numéro de référence"

msgid "Investigate"
msgstr "Enquêter"

msgid "Show ${user}'s bills."
msgstr "Afficher les factures de ${user}."

msgid "Import ${count} payments"
msgstr "Importer paiements de ${count}"

msgid "Legend"
msgstr "Légende"

msgid "Payment detected."
msgstr "Paiement détecté."

msgid "The amount, note or reference is wrong."
msgstr "Le montant, la notification ou la référence est incorrect."

msgid "The payment was found twice."
msgstr "Le paiement a été trouvé deux fois."

msgid "The payment has already been imported."
msgstr "Le paiement a déjà été importé."

msgid "Could not match the payment to a bill."
msgstr "N'a pas trouvé de facture correspondant au paiement."

msgid ""
"You haven't added an emergency contact to your profile yet. Please add this "
"information in your userprofile so we can reach you in an emergency!"
msgstr ""
"Vous n'avez pas encore saisi un contact en cas d'urgence. Veuillez ajouter "
"cette information dans votre profil d'utilisateur·trice afin que nous "
"puissions vous contacter en cas d'urgence !"

msgid "Add in Userprofile"
msgstr "Veuillez compléter le profil d'utilisateur·trice"

msgid ""
"This is your emergency contact. Please change it in the user profile if it "
"is not up to date anymore:"
msgstr ""
"Ceci est le contact indiqué en cas d'urgence. Vous pouvez le modifier dans "
"votre profil d'utilisateur·trice :"

msgid "Change in Userprofile"
msgstr "Modifier dans le profil d'utilisateur·trice"

msgid "No bookings yet."
msgstr "Pas encore de réservation."

msgid "Mark up to three occasions per child as favorites."
msgstr "Vous pouvez marquer maximum trois activités par enfant comme favoris."

msgid ""
"Once the pre-booking is over, we will divide all children into activities."
msgstr ""
"Une fois la pré-réservation terminée, l'attribution des activités se fait au "
"mieux pour l'ensemble des enfants."

msgid "Print"
msgstr "Imprimer"

msgid "Add to calendar"
msgstr "Ajouter au calendrier"

msgid "Limited to ${number} bookings"
msgstr "Limité à ${number} réservation(s)"

msgid "Unlimited bookings"
msgstr "Réservations illimitées"

msgid "Booked"
msgstr "Réservé"

msgid "These wishes overlap accepted bookings and are therefore blocked."
msgstr ""
"Ces souhaits sont bloqués car ils coïncident avec des réservations déjà "
"confirmées."

msgid "Unfortunately, these wishes could not be fulfilled."
msgstr ""
"Ces souhaits n’ont malheureusement pas pu être confirmés lors de "
"l’attribution."

msgid "Free of charge"
msgstr "Inclus ou gratuit"

msgid "This occasion does not have enough attendees yet."
msgstr "Cet événement n'a pas encore assez de participant·e·s."

msgid "Parent"
msgstr "Parent"

msgid "Children"
msgstr "Enfants"

msgid "Contact"
msgstr "Contact"

msgid "E-Mail ${name}"
msgstr " Écrire à ${name}"

msgid "Call ${name}"
msgstr "Appeler ${name}"

msgid "Passport"
msgstr "Passeport vacances"

msgid "Free sponsorship by Rega"
msgstr "Affiliation gratuite à la Rega"

msgid ""
"Register your child for a Rega patronage free of charge during holiday "
"activities."
msgstr ""
"Inscrivez gratuitement votre enfant à la Rega, pour les activités réservées "
"auprès du passeport vacances."

msgid "Register here"
msgstr "Inscription ici"

msgid "We thank you for your support!"
msgstr "Nous vous remercions pour votre soutien!"

msgid ""
"Your donation will be added to your invoice and can be removed or adjusted "
"at any time, until the payment has been made."
msgstr ""
"Votre don est ajouté à votre facture et peut être modifié à tout moment, "
"jusqu'au paiement."

msgid ""
"The bills for this period have already been created. Signing up may add "
"extra items to your bill, even if you have already paid it."
msgstr ""
"Les factures pour cette période ont déjà été créées. L'inscription peut "
"générer des suppléments à votre facture, même si vous l'avez déjà payée."

msgid "For ${user}"
msgstr "Pour ${user}"

msgid "You are viewing this group invite as the user ${name}."
msgstr ""
"Vous recevez cette invitation groupe de la part de utilisateur·trice ${name}."

msgid ""
"Attendees can join their companions in a group to go to activities together. "
"This increases their chances to go together, but it is not a guarantee."
msgstr ""
"Les participant·e·s peuvent se constituer en groupe pour participer ensemble "
"à une activité. Il sera tenu compte de ce souhait lors de l'attribution, "
"mais aucune garantie ne peut être accordée."

msgid "This group is from an inactive period."
msgstr "Ce groupe est issu d'une période inactive."

msgid "Own Children"
msgstr "Propres enfants"

msgid "None of own children in group."
msgstr "Aucun de ses propres enfants dans le groupe."

msgid "Add own child"
msgstr "Ajouter son propre enfant"

msgid "Add new own child"
msgstr "Ajouter un autre enfant à soi"

msgid "Other Children"
msgstr "Autres enfants"

msgid "Invite other children"
msgstr "Inviter d'autres enfants"

msgid "No other children in group"
msgstr "Pas d'autres enfants dans le groupe"

msgid "No bills created yet."
msgstr "Aucune facture n'a été créée pour le moment."

msgid "Your donation"
msgstr "Votre don"

msgid "Adjust"
msgstr "Modifier"

msgid "Do you really want to remove your donation?"
msgstr "Voulez-vous vraiment supprimer votre don ?"

msgid "Remove donation"
msgstr "Supprimer le don"

msgid "I would like to make a donation to support children and teenagers."
msgstr ""
"Je souhaite ajouter un don pour soutenir les programmes pour enfants et "
"adolescents."

msgid "Donate now"
msgstr "Faire un don maintenant"

msgid "Online Payment"
msgstr "Paiement en ligne"

msgid "Bank Transfer"
msgstr "Paiement"

msgid "Purpose of Payment"
msgstr "Raison du paiement"

msgid "Search term"
msgstr "Terme de recherche"

msgid "Skip navigation"
msgstr "Ignorez la navigation"

msgid "Back to the homepage"
msgstr "Retour à la page d'accueil"

msgid "Logo"
msgstr "Logo"

msgid "The form contains errors. Please check the fields marked in red."
msgstr ""
"Le formulaire contient des erreurs. Veuillez vérifier les champs marqués en "
"rouge."

msgid "Copied to Clipboard!"
msgstr "Copié dans le presse-papiers!"

msgid "Pro Juventute Logo"
msgstr "Logo Pro Juventute"

msgid "Pro Juventute Feriennet"
msgstr "Réseau vacances de Pro Juventute"

msgid "Implementation"
msgstr "Mise en œuvre"

msgid "Feriennet Partner"
msgstr "Partenaire de Réseau vacances"

msgid "Privacy Protection"
msgstr "Protection des données"

msgid "Login"
msgstr "Connexion"

msgid "Best of Swiss Web Award 2019"
msgstr "Prix du Best of Swiss Web 2019"

msgid "OneGov.ch Award"
msgstr "Prix OneGov.ch"

msgid "Platform"
msgstr "Plateforme"

msgid "The activity associated with this ticket belongs to ${user}."
msgstr "L'activité associée à ce ticket appartient à ${user}."

msgid "This is the user's first activity."
msgstr "C'est la première activité du prestataire"

msgid "The user has submitted activities before."
msgstr "Le·la prestataire·e a déjà soumis des activités auparavant."

msgid "Activity State"
msgstr "État activité"

msgid "Please review the activity carefully before publishing it."
msgstr "Veuillez vérifier attentivement les informations avant de les publier."

msgid ""
"To remove this activity from the public part of the website, you can archive "
"it."
msgstr "Pour cacher cette activité du site publique, vous pouvez l'archiver."

msgid "Ticket State"
msgstr "Statut du ticket"

msgid "Age"
msgstr "Âge"

msgid "${min_age} - ${max_age} years"
msgstr "${min_age} - ${max_age} ans"

msgid "starting at ${price} CHF"
msgstr "supplément de ${price} CHF"

msgid "Free Spots"
msgstr "Places disponibles"

msgid "No free spots"
msgstr "Pas de places disponibles"

msgid "1 free spot"
msgstr "1 place disponible"

msgid "${count} free spots"
msgstr "${count} places disponibles"

msgid "Independent of other occasions"
msgstr "Indépendant d'autres événements"

msgid "Please bring ${cost} CHF in cash."
msgstr "Veuillez payer ${cost} CHF au prestataire sur place."

msgid "${min_spots} - ${max_spots} participants"
msgstr "${min_spots} – ${max_spots} participant·e·s"

msgid "up to ${max_spots} participants"
msgstr "jusqu'à ${max_spots} participant·e·s"

msgid "${cost} CHF"
msgstr "${cost} CHF"

msgid "Enter a need"
msgstr "Saisir un besoin"

msgid "Keep track of required resources by adding needs."
msgstr ""
"Pour faciliter votre organisation vous pouvez saisir les divers besoins en "
"ressources."

msgid "Accept signups"
msgstr "Accepter les inscriptions"

msgid "Do you really want to delete this need?"
msgstr "Voulez-vous vraiment supprimer ce besoin ?"

msgid "Delete need"
msgstr "Supprimer le besoin"

msgid "Enroll"
msgstr "Inscrire"

msgid "Fully booked"
msgstr "Complet"

msgid "Rescinded"
msgstr "Annulé"

msgid "${count} spots available"
msgstr "${count} places disponibles"

msgid "${count} attendees"
msgstr "${count} participant·e·s"

msgid "Mark activity as favorite"
msgstr "Mettre cette activité dans mes favoris"

msgid "Unmark activity as favorite"
msgstr "Retirer cette activité de mes favoris"

msgid "Increase the bookings priority"
msgstr "Augmenter la priorité des réservations"

msgid "Decrease the bookings priority"
msgstr "Diminuer la priorité des réservations"

msgid "There cannot be any more bookings."
msgstr "Les réservations ne sont plus possibles."

msgid ""
"Last-minute bookings are possible up to ${days} days before each occasion."
msgstr ""
"Les réservations de dernière minute sont possibles jusqu'à ${days} jours "
"avant chaque événement."

msgid "The deadline for last-minute cancellations is the ${date}."
msgstr "La date limite pour les annulations est le ${date}."

msgid ""
"Last-minute cancellations are possible up to ${days} days before each "
"occasion."
msgstr ""
"Les annulations sont possibles jusqu'à ${days} jours avant chaque événement."

msgid ""
"Each child is assigned up to ${count} activities. To ensure a good matching "
"you can signup for more activities than those."
msgstr ""
"Chaque enfant se verra attribuer jusqu'à ${count} activités. Vous pouvez "
"l'inscrire à plus d'activités pour augmenter la possible attribution à des "
"souhaits émis (sans garantie). Sans liste de souhaits l'attribution sera "
"totalement aléatoire."

msgid "Each child can be registered for up to ${count} activities."
msgstr "Chaque enfant peut être inscrit à jusqu'à ${count} activités."

msgid ""
"The passport costs ${amount} CHF per child. Individual activities may incur "
"additional charges."
msgstr ""
"Le passeport vacances coûte ${amount} CHF par enfant. Certaines activités  "
"peuvent faire l'objet d'un supplément."

msgid ""
"A booking costs ${amount} CHF per child. Individual activities may incur "
"additional charges."
msgstr ""
"Une réservation coûte ${amount} CHF par personne. Les frais administratifs "
"sont inclus dans le prix."

msgid ""
"Between each booking we enforce ${minutes} minutes of block-time in which no "
"other booking is permitted."
msgstr ""
"Entre deux activités, nous imposons ${minutes} minutes de battement pendant "
"lesquelles aucune autre réservation n'est possible."

msgid "Prebooking begins on ${date}."
msgstr "La pré-réservation commence le ${date}."

msgid "Prebooking is now active until ${date}."
msgstr "La pré-réservation est désormais ouverte jusqu'au ${date}."

msgid "Prebooking has ended."
msgstr "La période des pré-réservations est terminée."

msgid "Booking begins on ${date}."
msgstr "La période de réservation commence le ${date}."

msgid "Booking is now active until ${date}."
msgstr "La période de réservation est maintenant active jusqu'au ${date}."

msgid "Booking has ended."
msgstr "La période de réservation est terminée."

msgid ""
"Your request will be processed shortly. To see the state of your process "
"your may return to this page at any time. All information on this page has "
"been sent to your e-mail address."
msgstr ""
"Votre demande va être traitée sous peu. Pour suivre l'état d'avancement, "
"vous pouvez revenir sur cette page à tout moment. Toutes les informations de "
"la présente page ont été envoyées à votre adresse e-mail."

msgid "Your request has been completed."
msgstr "Votre demande a été traitée."

#. Canonical text for ${tos} is: "TOS"
msgid "I have read the ${tos} and accept them."
msgstr "J'ai lu les ${tos} et je les accepte."

msgid "Apply filters"
msgstr "Appliquer les filtres"

msgid "Filters"
msgstr "Filtres"

msgid "Manage user"
msgstr "Gérer les utilisateurs·trices"

msgid "No activities in your list."
msgstr "Aucune activité dans votre liste."

msgid "Register as volunteer"
msgstr "S'inscrire comme bénévole"

msgid "My List"
msgstr "Ma liste"

msgid "All activities"
msgstr "Toutes les activités"

msgid "Hello!"
msgstr "Bonjour"

msgid "Your activity has been published:"
msgstr "Votre offre a été publiée :"

msgid "Check ticket status"
msgstr "Vérifier l'état du ticket"

msgid "Your activity has been archived:"
msgstr "Votre activité a été archivée:"

msgid "Thanks a lot!"
msgstr "Merci beaucoup!"

msgid "We received your booking for ${name}."
msgstr "Nous avons reçu votre réservation pour ${name}"

msgid "You can find an overview of all bookings here:"
msgstr "Vous trouverez ici un aperçu de toutes les réservations:"

msgid "Best regards"
msgstr "Meilleures salutations"

msgid "Cancellation conditions:"
msgstr "Conditions d'annulation:"

msgid "We have received your deregistration for ${name}."
msgstr "Nous avons reçu votre annulation pour ${name}."

msgid "Pro Juventute FERIENNET is supported by:"
msgstr "Réseau vacances de Pro Juventute est soutenu par :"

msgid "The average happiness is ${happiness}."
msgstr "Le taux de satisfaction est de ${happiness}."

msgid "${operability} of all occasions have enough attendees."
msgstr "${operability} des événements ont assez de participants."

msgid "Marking bookings increases their priority during the next matching run."
msgstr ""
"Marquer des réservations comme favoris augmente leur priorité lors de la "
"prochaine attribution."

msgid "Years"
msgstr "Ans"

msgid "State"
msgstr "État"

msgid "Automatic Matching"
msgstr "Attribution automatique"

msgid "Reset Matching"
msgstr "Réinitialiser l'attribution"

msgid ""
"This period is not yet in the wishlist phase. Only once the wishlist phase "
"has started can the period be matched."
msgstr ""
"La période de « pré-réservation » n’a pas encore commencée et il n’existe "
"encore aucune liste des souhaits. La fonction <Attribution> ne peut donc pas "
"encore être activée."

msgid "This period is not active. Only the active period may be matched."
msgstr ""
"Cette période n'est pas active. Les attributions peuvent seulement être "
"effectuées pour une période active."

msgid ""
"The matching for this period has been confirmed. If you want to change "
"matching you need to book/cancel bookings manually."
msgstr ""
"L'attribution par l'algorithme a déjà été confirmée pour cette période. Mais "
"vous pouvez modifier ou annuler des réservations manuellement."

msgid "Activity published."
msgstr "Activité publiée."

msgid "Activity archived."
msgstr "Activité archivée."

msgid "Activity reassigned from ${old_username} to ${new_username}."
msgstr "Activité attribuée à ${old_username} à ${new_username}."

msgid "Activity reassigned."
msgstr "Activité attribuée."

msgid "Period activated."
msgstr "Période activée."

msgid "Period deactivated."
msgstr "Période désactivée."

msgid "Period deleted."
msgstr "Période supprimée."

msgid "Period archived."
msgstr "Période archivée."

msgid "Matching confirmed."
msgstr "Attribution terminée."

msgid "Billing finalized."
msgstr "Facturation effectuée."

msgid "Variables"
msgstr "Variables"

msgid ""
"Clicking \"Send\" will send the e-mail below to all selected recipients. You "
"will receive a copy of the e-mail if you are not already on the recipients "
"list."
msgstr ""
"En cliquant sur «Envoyer», vous enverrez l'e-mail à tous les destinataires "
"sélectionnés. Vous recevrez une copie si vous n'êtes pas dans la liste des "
"destinataires."

msgid "Target Group"
msgstr "Groupe ou catégorie cible"

msgid "There are no available recipients for your user account."
msgstr "Il n'y a pas de destinataires pour votre sélection."

msgid "Notification templates can only be used with an active period."
msgstr ""
"Les modèles de notification peuvent être utilisés uniquement pour une "
"période active."

msgid "No notification templates yet."
msgstr "Il n'y a pas encore de modèles de notification enregistrés."

msgid "sent ${time_ago}"
msgstr "envoyé ${time_ago}"

msgid "Not sent yet"
msgstr "Pas encore envoyé"

msgid "This period has not been confirmed yet."
msgstr ""
"Pour cette période il n'y a pas encore eu d'attribution par l'algorithme."

msgid "No occasions defined yet."
msgstr "L'attribution n'a pas encore été faite."

msgid "Duty:"
msgstr "Tâche :"

msgid "E-Mail:"
msgstr "E-mail:"

msgid "Phone:"
msgstr "Téléphone:"

msgid "Emergency Contact:"
msgstr "Contact en cas d'urgence :"

msgid "Missing!"
msgstr "Manque !"

msgid "(User: ${user})"
msgstr "(Utilisateur·trice : ${user})"

msgid "Notes:"
msgstr "Notifications :"

msgid "Place:"
msgstr "Lieu:"

msgid "Group:"
msgstr "Groupe ou catégorie:"

msgid "Score"
msgstr "Pourcentage"

msgid "No bookings."
msgstr "Pas de réservations."

msgid ""
"The following activites contain occasions which are in conflict with the "
"given execution phase:"
msgstr ""
"Les activités suivantes contiennent des dates qui ne correspondent pas aux "
"dates de la période définie:"

msgid "No periods defined."
msgstr "Aucune période n'est définie."

msgid "Administrative Costs"
msgstr "Coûts administratifs"

msgid "Status"
msgstr "Statut"

msgid "${cost} for ${count} bookings"
msgstr "${cost} pour ${count} réservation(s)"

msgid "Free of charge for ${count} bookings"
msgstr "Gratuit pour ${count} réservation(s)"

msgid "${cost} per booking"
msgstr "${cost} par réservation"

msgid "Active"
msgstr "Actif"

msgid "Inactive"
msgstr "Inactif"

msgid ""
"Thank you for offering to volunteer! We will have a look at your request and "
"get back to you."
msgstr ""
"Merci de proposer de faire du bénévolat ! Nous examinerons votre demande et "
"nous vous contacterons."

msgid "No activities needing volunteers found."
msgstr "Aucune activité nécessitant des bénévoles n'a été trouvée."

msgid "${count} of ${total}"
msgstr "${count} de ${total}"

msgid "First name"
msgstr "Prénom"

msgid "Last name"
msgstr "Nom de famille"

msgid "Contact by e-mail"
msgstr "Contacter par e-mail"

msgid "Contact by phone"
msgstr "Contacter par téléphone"

msgid "Hide Details"
msgstr "Masquer les détails"

msgid "Mark as open"
msgstr "Marquer  comme ouvert"

msgid "Mark as contacted"
msgstr "Marquer comme contacté"

msgid "Mark as confirmed"
msgstr "Marquer comme confirmé"

msgid "Do you really want to remove this volunteer?"
msgstr "Voulez-vous vraiment supprimer cette personne ?"

msgid "Remove volunteer"
msgstr "Supprimer la personne"

msgid "Editors"
msgstr "Prestataires"

msgid "Only by privileged users"
msgstr "Seulement pour administrateurs·trices"

msgid "Opening Hours"
msgstr "Dates"

msgid "Opening Hours Link"
msgstr "Lien vers les dates"

msgid "The opening hours of the municipality"
msgstr "Dates importantes"

msgid "URL pointing to an opening hours page"
msgstr "URL renvoyant vers une page de dates"

msgid "Mo"
msgstr "Lu"

msgid "Tu"
msgstr "Ma"

msgid "We"
msgstr "Me"

msgid "Th"
msgstr "Je"

msgid "Fr"
msgstr "Ve"

msgid "Sa"
msgstr "Sa"

msgid "Su"
msgstr "Di"

msgid "Elapsed"
msgstr "Passé"

msgid "Now"
msgstr "Maintenant"

msgid "Scheduled"
msgstr "Futur"

msgid "Without"
msgstr "Sans dates"

msgid "Free of Charge"
msgstr "Inclus ou gratuit"

msgid "Up to 25 CHF"
msgstr "Jusqu'à 25 CHF"

msgid "Up to 50 CHF"
msgstr "Jusqu'à 50 CHF"

msgid "Up to 100 CHF"
msgstr "Jusqu'à 100 CHF"

msgid "More than 100 CHF"
msgstr "Plus de 100 CHF"

msgid "None"
msgstr "Aucune"

msgid "Few"
msgstr "Quelques"

msgid "Many"
msgstr "Beaucoup"

msgid "Own"
msgstr "Mes saisies"

msgid "Duration"
msgstr "Durée"

msgid "Price"
msgstr "Prix"

msgid "Weeks"
msgstr "Semaines"

msgid "Weekdays"
msgstr "Jours de la semaine"

msgid "Municipalities"
msgstr "Communes"

msgid "Weekday"
msgstr "Jour de la semaine"

msgid "Clone"
msgstr "Copier"

msgid "Reinstate"
msgstr "Réactiver"

#, python-format
msgid "Do you really want to reinstate \"${title}\"?"
msgstr "Voulez-vous vraiment réactiver « ${title} » ?"

msgid "Previous attendees need to re-apply"
msgstr "Les participant·e·s précedent·e·s doivent s'inscrire à nouveau"

msgid "Reinstate Occasion"
msgstr "Réactiver l'événement"

msgid "Rescind"
msgstr "Annuler"

#, python-format
msgid "Do you really want to rescind \"${title}\"?"
msgstr "Voulez-vous vraiment annuler « ${title} » ?"

#, python-format
msgid "${count} already accepted bookings will be cancelled"
msgstr "${count} les réservations confirmées auparavant seront annulées"

msgid "Rescind Occasion"
msgstr "Annuler l'événement"

#, python-format
msgid "Do you really want to delete \"${title}\"?"
msgstr "Voulez-vous vraiment supprimer « ${title} » ?"

msgid ""
"There are no accepted bookings associated with this occasion, though there "
"might be cancelled/blocked bookings which will be deleted."
msgstr ""
"Il n'y a aucune réservation confirmée pour cet événement, mais il y a peut-"
"être des réservations annulées/bloquées qui seront supprimées."

msgid "Delete Occasion"
msgstr "Supprimer l'événement"

msgid "Until"
msgstr "Jusqu'au"

msgid "Starts at"
msgstr "Commence le"

msgid "New Activity"
msgstr "Nouvelle activité"

msgid "Your changes were saved"
msgstr "Vos modifications ont été enregistrées"

msgid "Edit Activity"
msgstr "Modifier l'activité"

msgid "The activity was discarded"
msgstr "L'offre a été refusée"

msgid "Your ticket has been opened"
msgstr "Votre ticket a été ouvert"

msgid "New ticket"
msgstr "Nouveau ticket"

msgid "Thank you for your proposal!"
msgstr "Merci pour votre proposition !"

msgid "Your activity has been published"
msgstr "Votre offre a été publiée"

msgid "Your activity has been archived"
msgstr "Votre offre a été archivée"

msgid "Edit Attendee"
msgstr "Modifier le·la participant·e"

#, python-format
msgid "Booking Limit of ${name}"
msgstr "Limite de réservations de ${name}"

#, python-format
msgid "${name} and associated bookings were deleted."
msgstr "${name} et les réservations associées ont été supprimées."

msgid ""
"The attendee cannot be deleted because there are existing bookings in the "
"current period."
msgstr ""
"L'utilisateur·trice ne peut pas être supprimé·e car il·elle a des "
"réservations dans la période en cours."

msgid "The user account must be opened by a parent or guardian of full age."
msgstr ""
"Le compte utilisateur·trice doit être ouvert par un parent ou une personne "
"de référence majeure."

msgid "Add manual booking"
msgstr "Ajouter une remise ou un supplément"

msgid "Mark paid with specific date"
msgstr "Marquer les paiements d'une date précise"

msgid "Show invoice"
msgstr "Afficher la facture"

msgid "Show online payments"
msgstr "Montrer les paiements en ligne"

msgid ""
"This bill or parts of it have been paid online. To change the state of the "
"bill the payment needs to be charged back."
msgstr ""
"Cette facture a été payée entièrement ou partiellement en ligne. Pour "
"changer le statut de la facture, le paiement doit être remboursé à nouveau."

msgid ""
"This bill or parts of it have been confirmed by the bank, do you really want "
"to change the payment status?"
msgstr ""
"Le paiement entier ou partiel de cette facture a été confirmé par la banque, "
"voulez-vous vraiment modifier le statut du paiement ?"

msgid ""
"This position has been paid online. To change the state of the position the "
"payment needs to be charged back."
msgstr ""
"Cet article a été payé en ligne. Pour changer le statut du paiement, il doit "
"être remboursé à nouveau."

msgid ""
"This position has been confirmed by the bank, do you really want to change "
"the payment status?"
msgstr ""
"Le paiement de cet article a été confirmé par la banque, voulez-vous "
"vraiment modifier le statut du paiement ?"

msgid "Mark whole bill as unpaid"
msgstr "Signaler la facture comme impayée"

msgid "Mark whole bill as paid"
msgstr "Signaler la facture comme payée"

msgid "Mark as unpaid"
msgstr "Signaler la réservation comme non payée"

msgid "Mark as paid"
msgstr "Signalé la réservation comme payée"

msgid "Remove manual booking"
msgstr "Supprimer une remise ou un supplément"

#, python-format
msgid "Billing for ${title}"
msgstr "Facture pour ${title}"

msgid "Create Bills"
msgstr "Générer des factures"

msgid "The period must be active in order to reset billing"
msgstr "La période doit ètre active pour pouvoir réinitialiser la facturation"

msgid "The billing was successfully reset."
msgstr "La facturation a bien été réinitialisée."

#, python-format
msgid "Online Payments by ${name}"
msgstr "Paiements en ligne de ${name}"

msgid "Refund Payment"
msgstr "Rembourser le paiement"

#, python-format
msgid "Do you really want to refund ${amount}?"
msgstr "Voulez-vous vraiment rembourser ${montant} ?"

#, python-format
msgid "Refund ${amount}"
msgstr "Rembourser ${montant}"

msgid "Could not import payments. Check your import data."
msgstr "Aucun paiement n'a pu être importé. Vérifiez vos données à importer."

#, python-format
msgid "Imported ${count} payments"
msgstr "${count} paiements importés"

msgid "No payments could be imported"
msgstr "Aucun paiement n'a pu être importé"

msgid "The submitted xml data could not be decoded"
msgstr "Les données envoyées n'ont pas pu être décodées"

msgid ""
"The submitted xml data could not be parsed. Please check the file integrity"
msgstr ""
"Les données envoyées n'ont pas pu être lues. Veuillez vérifier le fichier"

msgid "No transactions were found in the given file"
msgstr "Aucune transaction n'a été trouvée dans le fichier"

msgid "No manual bookings were created."
msgstr "Aucune réservation manuelle n'a été créée."

#, python-format
msgid "Created ${count} manual bookings"
msgstr "${count} réservation(s) manuelles créées"

msgid "Invoice marked as paid"
msgstr "Facture marquée comme payée"

msgid "Invoice item(s) marked as paid"
msgstr "Élément(s) de facture marqué(s) comme payé(s)"

#, python-format
msgid "Mark paid for ${user}"
msgstr "Mark a payé pour ${user}"

msgid "Invite a companion"
msgstr "Inviter un·e amie·e"

msgid "With 1 companion in a group"
msgstr "Avec un·e amie·e dans un groupe"

#, python-format
msgid "With ${n} companions in a group"
msgstr "Avec ${n} ami·e·s dans un groupe"

msgid "Remove wish"
msgstr "Supprimer le souhait"

msgid "Remove booking"
msgstr "Supprimer la réservation"

#, python-format
msgid "Do you really want to remove \"${title}\"?"
msgstr "Voulez-vous vraiment supprimer « ${title} » ?"

msgid "Cancel Booking"
msgstr "Annuler la réservation"

#, python-format
msgid "Do you really want to cancel \"${title}\"?"
msgstr "Voulez-vous vraiment annuler « ${title} » ?"

msgid "Delete attendee"
msgstr "Supprimer le·la participant·e"

#, python-format
msgid "Do you really want to delete \"${name}\" and all associated bookings?"
msgstr ""
"Voulez-vous vraiment supprimer « ${name} » et toutes les réservations "
"associées ?"

msgid "The invoices will not be deleted."
msgstr "Les factures ne seront pas supprimées."

msgid "Only open, cancelled, denied or blocked bookings may be deleted"
msgstr ""
"Seules les réservations non confirmées, annulées, refusées ou bloquées "
"peuvent être supprimées"

msgid "Only admins may cancel bookings at this point."
msgstr ""
"Seuls les administrateurs·trices peuvent annuler les réservations à ce stade."

msgid "The booking was cancelled successfully"
msgstr "La réservation a été annulée avec succès"

#, python-format
msgid "Degregistration of ${attendee} for \"${title}\""
msgstr "Annulation de ${attendee} pour \"${title}\""

msgid "Cannot select more than three favorites per child"
msgstr "Maximum trois favoris peuvent être choisis par enfant"

msgid "The period is not in the wishlist-phase"
msgstr ""
"Les dates ne correspondent pas à celles de la période de pré-réservation"

msgid "add to group"
msgstr "ajouter au groupe"

msgid "remove from group"
msgstr "retirer du groupe"

#, python-format
msgid ""
"Hi!\n"
"\n"
"${first_name} wants to take part in the \"${title}\" activity by "
"${organisation} and would be thrilled to go with a mate.\n"
"\n"
"You can add the activity to the wishlist of your child through the following "
"link, if you are interested. This way the children have a better chance of "
"getting a spot together:\n"
"\n"
"${link}"
msgstr ""
"Salut,\n"
"\n"
"Dans le cadre du ${organisation}, ${first_name} souhaite participer à "
"l’activité «${title}».\n"
"\n"
"Si ton enfant aimerait partager cette activité il peut faire une pré-"
"réservation par le lien ci-après. Ainsi les deux enfants auront plus de "
"chance de pouvoir partager cette activité :\n"
"\n"
"${link}"

msgid "The booking does not exist"
msgstr "Cette réservation n'existe pas"

msgid "Not permitted to join this attendee to the group"
msgstr "Aucune autorisation pour ajouter cette personne au groupe"

msgid "Successfully joined the group"
msgstr "A rejoint le groupe avec succès"

msgid "Not permitted to evict this attendee from the group"
msgstr "Aucune autorisation pour supprimer cette personne du groupe"

msgid "Successfully left the group"
msgstr "Quitté le groupe avec succès"

#, python-format
msgid "Invoices of ${user}"
msgstr "Factures de ${user}"

msgid "Pay Online Now"
msgstr "Payer en ligne maintenant"

msgid "Your card has insufficient funds"
msgstr "Le solde de votre compte n'est pas suffisant"

msgid "Your payment could not be processed"
msgstr "Votre paiement n'a pas pu être traité"

msgid "Your payment has been received. Thank you!"
msgstr "Votre paiement a été enregistré. Merci !"

#, python-format
msgid "Donation of ${user}"
msgstr "Don de ${user}"

msgid "No invoice found"
msgstr "Aucune facture trouvée"

msgid "Thank you for your donation"
msgstr "Un grand merci pour votre don!"

msgid "Donate"
msgstr "Faire un don"

msgid "Your donation was removed"
msgstr "Votre don a été supprimé"

msgid "This donation has already been paid"
msgstr "Ce don a déjà été payé"

msgid "Too many attendees"
msgstr "Trop de participants"

msgid "Fully occupied"
msgstr "Complet"

msgid "Enough attendees"
msgstr "Assez de participant·e·s"

msgid "Not enough attendees"
msgstr "Pas assez de participant·e·s"

msgid "No attendees"
msgstr "Pas de participant·e·s"

msgid "Can not do matchings for an inactive period"
msgstr ""
"L'attribution par l'algorithme est seulement possible pour une période active"

msgid "Can not do matchings for an confirmed period"
msgstr ""
"L'attribution par l'algorithme n'est pas possible pour une période non "
"confirmée"

msgid "The matching was confirmed successfully"
msgstr "L'attribution par l'algorithme est terminée avec succès"

msgid "The matching run executed successfully"
msgstr "Les attributions ont été effectuées avec succès"

#, python-format
msgid "Matches for ${title}"
msgstr "Confirmations pour ${title}"

msgid "Run Matching"
msgstr "Procéder à l'attribution"

msgid "Signup Attendee"
msgstr "Inscrire des participant·e·s"

msgid "The period has already been finalized. No new attendees may be added."
msgstr ""
"La période a déjà été fermée. Aucune nouvelle personne peut être ajoutée."

msgid "Remove Wish"
msgstr "Supprimer le souhait"

#, python-format
msgid "Do you really want to remove ${attendee}'s wish?"
msgstr "Voulez-vous vraiment supprimer le souhait de ${attendee} ?"

msgid "Remove Booking"
msgstr "Supprimer la réservation"

#, python-format
msgid "Do you really want to delete ${attendee}'s booking?"
msgstr "Voulez-vous vraiment supprimer la réservation de ${attendee} ?"

#, python-format
msgid "Do you really want to cancel ${attendee}'s booking?"
msgstr "Voulez-vous vraiment annuler la réservation de ${attendee} ?"

msgid "The matching was successfully reset"
msgstr "L'attribution a été réinitialisée avec succès"

msgid "Delete Notification Template"
msgstr "Supprimer le modèle de notification"

msgid "Use Template"
msgstr "Utiliser le modèle"

msgid "Successfully added a new notification template"
msgstr "Un nouveau modèle de notification a été enregistré"

msgid "There are no recipients matching the selection"
msgstr "Aucun destinataire correspond à la sélection"

#, python-format
msgid "Successfully sent the e-mail to ${count} recipients"
msgstr "L'e-mail a été envoyé à ${count} destinataires"

msgid "Mailing"
msgstr "Envoi"

msgid "Send E-Mail Now"
msgstr "Envoyer un e-mail maintenant"

msgid "Clone Occasion"
msgstr "Copier l'offre"

msgid ""
"The period of this occasion has already been confirmed. It is not "
"recommended to change the period associated with this occasion."
msgstr ""
"La période correspondant à cet événement a déjà été confirmée. Il n'est pas "
"recommandé de sélectionner une autre période."

msgid "Edit Occasion"
msgstr "Modifier l'événement"

#, python-format
msgid "The booking for ${name} was succesfull"
msgstr "La réservation pour ${name} est enregistrée"

#, python-format
msgid "Booking of ${attendee} for \"${title}\""
msgstr "Réservation de ${attendee} pour \"${title}\""

#, python-format
msgid "The occasion was added to ${name}'s wishlist"
msgstr "L'événement a été ajouté à la liste des souhaites de ${name}"

msgid "Enroll Attendee"
msgstr "Inscrire des participant·e·s"

msgid "New need"
msgstr "Nouveau besoin"

msgid "Edit need"
msgstr "Modifier le besoin"

#, python-format
msgid "Attendees for ${period}"
msgstr "Participant·e·s pour ${period}"

msgid "Deactivate"
msgstr "Désactiver"

#, python-format
msgid "Do you really want to deactivate \"${title}\"?"
msgstr "Voulez-vous vraiment désactiver « ${title} » ?"

msgid "This will hide all associated occasions"
msgstr "Ceci masquera toutes les dates événements associées"

msgid "Deactivate Period"
msgstr "Désactiver la période"

msgid "Activate"
msgstr "Activer"

#, python-format
msgid "Do you really want to activate \"${title}\"?"
msgstr "Voulez-vous vraiment activer \"${title}\" ?"

msgid ""
"This will deactivate the currently active period. All associated occasions "
"will be made public"
msgstr ""
"Cela désactivera toutes les autres périodes. Tous les événements associés à "
"la période activée seront publiés"

msgid "Activate Period"
msgstr "Activer la période"

#, python-format
msgid "Do you really want to archive \"${title}\"?"
msgstr "Souhaitez-vous vraiment archiver \"${title}\" ?"

msgid ""
"This will archive all activities which do not already have an occasion in a "
"future period. To publish archived activities again a new publication "
"request needs to be filed."
msgstr ""
"Cela archivera toutes les activités qui n'ont pas encore de dates attribuées "
"pour une période future. Pour publier à nouveau une activité archivée, une "
"nouvelle demande de publication doit être soumise."

msgid "Archive Period"
msgstr "Archiver la période"

#, python-format
msgid "\"${title}\" cannot be archived yet"
msgstr "\"${title}\" ne peut pas encore être archivé"

msgid ""
"A period can only be archived once the bookings have been made and the bills "
"have been compiled."
msgstr ""
"Une période peut uniquement être archivée quand l'attribution a été "
"confirmée et les factures ont été établies."

msgid "The period can not be deleted as it is already in use"
msgstr "La période ne peut pas être supprimée car elle est déjà en cours"

msgid "Delete Period"
msgstr "Supprimer la période"

msgid "The period was added successfully"
msgstr "La période a été ajoutée avec succès"

msgid "The period could not be deleted as it is still in use"
msgstr "La période n'a pas pu être supprimée car elle en cours d'utilisation"

msgid "The period was deleted successfully"
msgstr "La période a été supprimée avec succès"

msgid "The period was activated successfully"
msgstr "La période a été activée avec succès"

msgid "The period was deactivated successfully"
msgstr "La période a été désactivée avec succès"

msgid "The period was archived successfully"
msgstr "La période a été archivée avec succès"

msgid "QR-Bill"
msgstr "QR-facture"

msgid "Payment"
msgstr "Paiement"

msgid "Bank Account (IBAN / QR-IBAN)"
msgstr "Compte bancaire (IBAN / QR-IBAN)"

msgid "Ferienpass Musterlingen, Bahnhofstr. 2, 1234 Beispiel"
msgstr "Passeport Vacances, Rue de la Gare 2, 1234 Exemple"

msgid "Payment Order"
msgstr "Bulletin de versement"

msgid "Basic"
msgstr "Simple"

msgid "ESR (General) / QR-Reference"
msgstr "BVR (Général) / Référence QR"

msgid "ESR (Raiffeisen)"
msgstr "BVR (Raiffeisen)"

msgid "ESR participant number / QR-IBAN"
msgstr "Numéro de client BVR / QR-IBAN"

msgid "ESR identification number"
msgstr "Numéro de référence BVR"

msgid "Full age required for registration"
msgstr "La majorité civile (18 ans) doit être atteinte pour l'inscription"

msgid "Userprofile"
msgstr "Profil d'utilisateur·trice"

msgid "Require the political municipality on registration"
msgstr "Exiger de la municipalité politique qu'elle s'inscrive"

msgid "Require a SwissPass ID of attendees"
msgstr "Exiger un ID SwissPass des participant·e·s"

msgid "SwissPass ID"
msgstr "ID SwissPass"

msgid "Cancellation condition text"
msgstr "Texte des conditions d'annulation"

msgid "Cancellation conditions"
msgstr "Conditions d'annulation"

msgid ""
"The text will be shown below the confirmation text for an activity in the "
"mail"
msgstr ""
"Le texte sera affiché sous le texte de confirmation d'une activité dans le "
"mail"

msgid "Public organiser data"
msgstr "Données contacts des prestataires"

msgid "Link to the TOS"
msgstr "Lien vers les conditions de participation"

msgid "Require users to accept the TOS before booking"
msgstr ""
"Demander aux utilisateurs·trices d'accepter les conditions de participation "
"avant de réserver"

msgid "Donations"
msgstr "Dons"

msgid "Show a donation button in the invoice view"
msgstr "Permettre à l'utilisateur·trice d'ajouter un don à la facture"

msgid "Donation Amounts"
msgstr "Montants des dons"

msgid "One amount per line"
msgstr "Un montant par ligne"

msgid "Volunteer registration"
msgstr "Inscription des bénévoles"

msgid "Experimental"
msgstr "Expérimental"

msgid "Disabled"
msgstr "Désactivé"

msgid "Only for Admins"
msgstr "Uniquement pour administrateurs·trices"

msgid "Enabled"
msgstr "Activé"

msgid "The ESR identification number must be 3-6 characters long"
msgstr "Le numéro de référence BVR doit être composé de 3 à 6 caractères"

msgid "QR-Bills require an IBAN"
msgstr "Les QR-factures nécessitent un n° IBAN"

msgid "Not a valid IBAN"
msgstr "N° IBAN non valide"

msgid "QR-Bills require a Swiss or Lichteinstein IBAN"
msgstr "Les QR-factures nécessitent un n° IBAN en Suisse ou au Liechteinstein"

msgid "Select ESR (General) / QR-Reference when using the given QR-IBAN"
msgstr ""
"Sélectionnez BVR (Général) / Référence QR lorsque vous utilisez le QR-IBAN "
"donné."

msgid "Select Basic when using the given IBAN"
msgstr "Sélectionnez Simple lorsque vous utilisez l'IBAN donné"

msgid "QR-Bills require a beneficiary"
msgstr "Les QR-factures nécessitent un·e bénéficiaire"

msgid ""
"QR-Bills require the beneficiary to be in the form: name, street number, "
"code city"
msgstr ""
"Les QR-factures exigent les informations suivantes pour le bénéficiaire: "
"nom, rue, n° de rue, code postal, lieu"

msgid "Feriennet"
msgstr "Réseau vacances"

#, python-format
msgid "Bookings for ${period}"
msgstr "Réservations pour ${period}"

#, python-format
msgid "Billing for ${period}"
msgstr "Facturation pour ${period}"

<<<<<<< HEAD
=======
msgid ""
"The user cannot be deleted because they are organizers of existing "
"activities."
msgstr ""
"L'utilisateur·trice ne peut pas être supprimé·e car il/elle est prestataire "
"d'activités existantes."


msgid ""
"The account cannot be deleted because there are attendees with existing "
"bookings in the current period. Wait for the period to end or delete the "
"bookings first."
msgstr ""
"Le compte ne peut pas être supprimé car des participant·e·s ont des "
"réservations pour la période en cours. Attendez la fin de la période ou "
"supprimez d'abord les réservations."

msgid ""
"The account cannot be deleted because there are unpaid invoices associated "
"with them. Mark all invoices as paid before deleting the user."
msgstr ""
"Le compte ne peut pas être supprimé car des factures impayées lui sont "
"associées. Marquez toutes les factures comme payées avant de supprimer "
"l'utilisateur·trice."

#, python-format
msgid "${name} has been deleted, including all associated data."
msgstr "${name} a été supprimé·e, y compris toutes les données associées."

msgid "Could not delete account; try again or contact an administrator."
msgstr ""
"Impossible de supprimer le compte; essayez à nouveau ou contactez un·e "
"administrateur·trice."

#~ msgid "Parents can see the contacts of other parents in the same activity"
#~ msgstr ""
#~ "Les parents peuvent voir les contacts d'autres parents pour la même "
#~ "activité"

>>>>>>> c4a775e0
#~ msgid "Dashboard"
#~ msgstr "Dashboard"

#~ msgid "The Swisspass ID must be 13 characters long."
#~ msgstr "L'identifiant Swisspass doit comporter 13 caractères."

#~ msgid ""
#~ "This cannot be undone. The activity will be made private as a result."
#~ msgstr ""
#~ "Cette action ne peut être annulée. L'activité sera par conséquent masquée."

#~ msgid "Health Information"
#~ msgstr "Informations santé et autres"

#~ msgid "Invoice items marked as paid"
#~ msgstr "Éléments de la facture marqués comme payés"

#~ msgid "Move"
#~ msgstr "Déplacer"

#, python-format
#~ msgid "${count} registered Attendees"
#~ msgstr "${count} participants inscrits"<|MERGE_RESOLUTION|>--- conflicted
+++ resolved
@@ -3283,8 +3283,6 @@
 msgid "Billing for ${period}"
 msgstr "Facturation pour ${period}"
 
-<<<<<<< HEAD
-=======
 msgid ""
 "The user cannot be deleted because they are organizers of existing "
 "activities."
@@ -3324,7 +3322,6 @@
 #~ "Les parents peuvent voir les contacts d'autres parents pour la même "
 #~ "activité"
 
->>>>>>> c4a775e0
 #~ msgid "Dashboard"
 #~ msgstr "Dashboard"
 
