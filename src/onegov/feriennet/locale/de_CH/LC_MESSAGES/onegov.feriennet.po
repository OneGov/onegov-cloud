msgid ""
msgstr ""
"Project-Id-Version: PACKAGE 1.0\n"
<<<<<<< HEAD
"POT-Creation-Date: 2025-11-19 09:57+0100\n"
=======
"POT-Creation-Date: 2025-11-12 10:03+0100\n"
>>>>>>> 98c33a12
"PO-Revision-Date: 2021-11-11 09:08+0100\n"
"Last-Translator: Marc Sommerhalder <marc.sommerhalder@seantis.ch>\n"
"Language-Team: German\n"
"Language: de_CH\n"
"MIME-Version: 1.0\n"
"Content-Type: text/plain; charset=UTF-8\n"
"Content-Transfer-Encoding: 8bit\n"
"Generated-By: Lingua 3.12\n"
"Plural-Forms: nplurals=2; plural=(n != 1);\n"
"X-Generator: Poedit 3.0\n"

msgid "No active period"
msgstr "Kein aktiver Zeitraum"

#, python-format
msgid "Prebooking: ${dates}"
msgstr "Wunschphase: ${dates}"

#, python-format
msgid "Booking: ${dates}"
msgstr "Buchungsphase: ${dates}"

#, python-format
msgid "Execution: ${dates}"
msgstr "Durchführung: ${dates}"

msgid "Activities"
msgstr "Angebote"

msgid "Occasions"
msgstr "Durchführungen"

msgid "overfull"
msgstr "überbelegt"

msgid "full"
msgstr "belegt"

msgid "operable"
msgstr "durchführbar"

msgid "unoperable"
msgstr "unterbelegt"

msgid "empty"
msgstr "unbelegt"

msgid "cancelled"
msgstr "abgesagt"

msgid "Wishes"
msgstr "Wünsche"

msgid "Bookings"
msgstr "Buchungen"

msgid "Wishes per Attendee"
msgstr "Wünsche pro Person"

msgid "accepted"
msgstr "angenommen"

msgid "not carried out or cancelled"
msgstr "abgesagt oder storniert"

msgid "denied"
msgstr "abgelehnt"

msgid "blocked"
msgstr "blockiert"

msgid "Bookings per Attendee"
msgstr "Buchungen pro Person"

msgid "Attendees"
msgstr "Teilnehmende"

msgid "Girls"
msgstr "Weiblich"

msgid "Boys"
msgstr "Männlich"

msgid "of which without accepted bookings"
msgstr "davon ohne akzeptierte Buchungen"

msgid "Happiness"
msgstr "Zufriedenheit"

msgid "Attendees Without Occasion"
msgstr "Person(en) ohne Durchführung"

msgid "CHF outstanding"
msgstr "CHF offen"

msgid "CHF total"
msgstr "CHF total"

msgid "CHF paid"
msgstr "CHF bezahlt"

msgid "Help us"
msgstr "Helfen"

msgid "Overview"
msgstr "Übersicht"

msgid "Periods"
msgstr "Zeiträume"

msgid "Matching"
msgstr "Zuteilungen"

msgid "Billing"
msgstr "Fakturierung"

msgid "Volunteers"
msgstr "Hilfspersonen"

msgid "Notifications"
msgstr "Mitteilungen"

msgid "Exports"
msgstr "Exporte"

msgid "Invoices"
msgstr "Rechnungen"

msgid "Wishlist"
msgstr "Wunschliste"

msgid "Activity Title"
msgstr "Angebot Titel"

msgid "Activity Lead"
msgstr "Angebot Einleitung"

msgid "Activity Text"
msgstr "Angebot Text"

msgid "Activity Text (HTML)"
msgstr "Angebot Text (HTML)"

msgid "Activity Status"
msgstr "Angebot Status"

msgid "Activity Location"
msgstr "Angebot Ort"

msgid "Activity Tags"
msgstr "Angebot Kategorien"

msgid "Booking State"
msgstr "Buchung Status"

msgid "Booking Priority"
msgstr "Buchung Priorität"

msgid "Booking Cost"
msgstr "Buchung Kosten"

msgid "Booking Date"
msgstr "Buchungsdatum"

msgid "Attendee First Name"
msgstr "Teilnehmende Vorname"

msgid "Attendee Last Name"
msgstr "Teilnehmende Nachname"

msgid "Attendee Birth Date"
msgstr "Teilnehmende Geburtsdatum"

msgid "Attendee Gender"
msgstr "Teilnehmende Geschlecht"

msgid "Attendee Notes"
msgstr "Teilnehmende Bemerkungen"

msgid "Attendee SwissPass ID"
msgstr "Teilnehmende SwissPass ID"

msgid "Attendee Booking-Limit"
msgstr "Teilnehmende Buchungslimite"

msgid "Occasion Rescinded"
msgstr "Durchführung Abgesagt"

msgid "Occasion Dates"
msgstr "Durchführung Daten"

msgid "Occasion Note"
msgstr "Durchführung Bemerkung"

msgid "Occasion Age"
msgstr "Durchführung Alter"

msgid "Occasion Spots"
msgstr "Durchführung Plätze"

msgid "Occasion Cost"
msgstr "Durchführung Kosten"

msgid "Occasion Custom Booking Cost"
msgstr "Durchführung Kosten personalisiert"

msgid "Occasion Meeting Point"
msgstr "Durchführung Treffpunkt"

msgid "Occasion May Overlap"
msgstr "Durchführung darf überlappen"

msgid "Need Number"
msgstr "Bedarf Anzahl"

msgid "Need Name"
msgstr "Bedarf Name"

msgid "Need Description"
msgstr "Bedarf Beschreibung"

msgid "User Login"
msgstr "Benutzer Login"

msgid "User Role"
msgstr "Benutzer Rolle"

msgid "User Active"
msgstr "Benutzer Aktiv"

msgid "User Tags"
msgstr "Benutzer Kategorien"

msgid "User Salutation"
msgstr "Benutzer Anrede"

msgid "User First Name"
msgstr "Benutzer Vorname"

msgid "User Last Name"
msgstr "Benutzer Nachname"

msgid "User Organisation"
msgstr "Benutzer Organisation"

msgid "User Address"
msgstr "Benutzer Adresse"

msgid "User Street"
msgstr "Benutzer Strasse"

msgid "User Street Number"
msgstr "Benutzer Strassennummer"

msgid "User Zipcode"
msgstr "Benutzer PLZ"

msgid "User Location"
msgstr "Benutzer Ort"

msgid "User Political Municipality"
msgstr "Benutzer Politische Gemeinde"

msgid "User E-Mail"
msgstr "Benutzer E-Mail"

msgid "User Phone"
msgstr "Benutzer Telefon"

msgid "User Emergency"
msgstr "Benutzer Notfall"

msgid "User Website"
msgstr "Benutzer Webseite"

msgid "User Bank Account"
msgstr "Benutzer Bankkonto"

msgid "User Beneficiary"
msgstr "Benutzer Begünstigter"

msgid "User Status E-Mail"
msgstr "Benutzer Status E-Mail"

msgid "User TOS Accepted"
msgstr "Benutzer AGB akzeptiert"

msgid "Invoice Item Group"
msgstr "Rechnungsposition Gruppe"

msgid "Invoice Item Text"
msgstr "Rechnungsposition Text"

msgid "Invoice Item Paid"
msgstr "Rechnungsposition Bezahlt"

msgid "Invoice Item Payment date"
msgstr "Zahlungsdatum"

msgid "Invoice Item Transaction ID"
msgstr "Rechnungsposition Transaktions ID"

msgid "Invoice Item Source"
msgstr "Rechnungsposition Herkunft"

msgid "Invoice Item Unit"
msgstr "Rechnungsposition Einheit"

msgid "Invoice Item Quantity"
msgstr "Rechnungsposition Menge"

msgid "Invoice Item Amount"
msgstr "Rechnungsposition Betrag"

msgid "Invoice Item References"
msgstr "Rechnungsposition Referenzen"

msgid "Attendee Address"
msgstr "Teilnehmeradresse"

msgid "Attendee Zipcode"
msgstr "Teilnehmer PLZ"

msgid "Attendee Place"
msgstr "Teilnehmer Ort"

msgid "Attendee Political Municipality"
msgstr "Teilnehmer Politische Gemeinde"

msgid "Organiser Last Name"
msgstr "Veranstalter Nachname"

msgid "Organiser First Name"
msgstr "Veranstalter Vorname"

msgid "Organiser Organisation"
msgstr "Veranstalter Organisation"

msgid "Organiser Address"
msgstr "Veranstalter Adresse"

msgid "Organiser Street"
msgstr "Veranstalter Strasse"

msgid "Organiser Street Number"
msgstr "Veranstalter Strassennummer"

msgid "Organiser Zipcode"
msgstr "Veranstalter PLZ"

msgid "Organiser Location"
msgstr "Veranstalter Ort"

msgid "Organiser E-Mail"
msgstr "Veranstalter E-Mail"

msgid "Organiser Phone"
msgstr "Veranstalter Telefon"

msgid "Organiser Website"
msgstr "Veranstalter Webseite"

msgid "Organiser Bank Account"
msgstr "Veranstalter Bankkonto"

msgid "Organiser Beneficiary"
msgstr "Veranstalter Begünstigter"

msgid "Confirmed Volunteers"
msgstr "Bestätigte Helfer"

msgid "Volunteer State"
msgstr "Helfer Status"

msgid "First Name"
msgstr "Vorname"

msgid "Last Name"
msgstr "Nachname"

msgid "Birth Date"
msgstr "Geburtsdatum"

msgid "Organisation"
msgstr "Organisation"

msgid "Place"
msgstr "Ort"

msgid "E-Mail"
msgstr "E-Mail"

msgid "Phone"
msgstr "Telefon"

msgid "Address"
msgstr "Adresse"

msgid "Wishlist / Bookings"
msgstr "Wunschliste / Buchungen"

msgid ""
"Exports wishlists or bookings, depending on the current state of the given "
"period."
msgstr ""
"Exportiert Wünsche oder Buchungen, je nach Status des gewählten Zeitraums."

msgid "Accepted"
msgstr "Angenommen"

msgid "Archived"
msgstr "Archiviert"

msgid "Preview"
msgstr "Vorschau"

msgid "Proposed"
msgstr "Beantragt"

msgid "Published"
msgstr "Veröffentlicht"

msgid "Daily"
msgstr "Täglich"

msgid "Weekly"
msgstr "Wöchentlich"

msgid "Monthly"
msgstr "Monatlich"

msgid "Never"
msgstr "Nie"

msgid "Mr."
msgstr "Herr"

msgid "Ms."
msgstr "Frau"

msgid "Open"
msgstr "Offen"

msgid "Cancelled"
msgstr "Storniert"

msgid "Denied"
msgstr "Abgelehnt"

msgid "Blocked"
msgstr "Blockiert"

msgid "Boy"
msgstr "Männlich"

msgid "Girl"
msgstr "Weiblich"

msgid "Administrator"
msgstr "Administrator"

msgid "Editor"
msgstr "Veranstalter"

msgid "Member"
msgstr "Mitglied"

msgid "Contacted"
msgstr "Kontaktiert"

msgid "Confirmed"
msgstr "Bestätigt"

msgid "Invoice Items"
msgstr "Rechnungspositionen"

msgid "Exports invoice items in the given period."
msgstr "Exportiert Rechnungspositionen im gewählten Zeitraum."

msgid "Exports activities with an occasion in the given period."
msgstr "Exportiert Angebote mit Durchführungen im gewählten Zeitraum."

msgid "Needs"
msgstr "Bedarf"

msgid "Exports occasion needs."
msgstr "Exportiert den Bedarf von Durchführungen."

msgid "Attendees without Bookings"
msgstr "Teilnehmende ohne Buchungen"

msgid "Attendees who were not granted any of their wishes"
msgstr "Teilnehmende die keine gewünschten Buchungen erhalten haben"

msgid "Users"
msgstr "Benutzer"

msgid "Exports user accounts."
msgstr "Exportiert Benutzerkonten."

msgid "Exports volunteers in the given period."
msgstr "Exportiert Helfer im gewählten Zeitraum."

msgid "Accessible"
msgstr "Behindertenfreundlich"

msgid "Adventure"
msgstr "Abenteuer"

msgid "Animals"
msgstr "Tiere"

msgid "Baking"
msgstr "Backen"

msgid "Cinema"
msgstr "Film"

msgid "Computer"
msgstr "Computer"

msgid "Cooking"
msgstr "Kochen"

msgid "Dance"
msgstr "Tanz"

msgid "Design"
msgstr "Gestalten"

msgid "Excursion"
msgstr "Ausflug"

msgid "Farm"
msgstr "Bauernhof"

msgid "Game"
msgstr "Spiel"

msgid "Handicraft"
msgstr "Basteln"

msgid "Health"
msgstr "Gesundheit"

msgid "Media"
msgstr "Medien"

msgid "Museums"
msgstr "Museum"

msgid "Music"
msgstr "Musik"

msgid "Nature"
msgstr "Natur"

msgid "Professions"
msgstr "Berufe"

msgid "Science"
msgstr "Wissenschaft"

msgid "Security"
msgstr "Sicherheit"

msgid "Sightseeing"
msgstr "Besichtigung"

msgid "Sport"
msgstr "Sport"

msgid "Styling"
msgstr "Styling"

msgid "Theater"
msgstr "Theater"

msgid "Trade"
msgstr "Handwerk"

msgid "Camp"
msgstr "Lager"

msgid "Camp in House"
msgstr "Hauslager"

msgid "Tent Camp"
msgstr "Zeltlager"

msgid "Family Camp"
msgstr "Familienlager"

msgid "Trecking Camp"
msgstr "Trekkinglager"

msgid "Water"
msgstr "Wasser"

msgid "Continuing Education"
msgstr "Weiterbildung"

msgid "Healthy Snacks"
msgstr "Gesunde Snacks"

msgid "Just for Boys"
msgstr "Nur Jungen"

msgid "Just for Girls"
msgstr "Nur Mädchen"

msgid "Title"
msgstr "Titel"

msgid "The title of the activity"
msgstr "Der Titel des Angebots"

msgid "Lead"
msgstr "Einleitung"

msgid "Describes briefly what this activity is about"
msgstr "Beschreibt kurz um was es beim Angebot geht"

msgid "Text"
msgstr "Text"

msgid "Tags"
msgstr "Kategorien"

msgid "Organiser"
msgstr "Veranstalter"

msgid "Administration"
msgstr "Administration"

msgid "Location"
msgstr "Ort"

msgid "Map"
msgstr "Karte"

msgid "You already entered a child with this name"
msgstr "Sie haben bereits eine Person mit diesem Namen erfasst"

msgid "Birthdate"
msgstr "Geburtsdatum"

msgid "Gender"
msgstr "Geschlecht"

msgid "Is there anything the course instructor should know?"
msgstr "Gibt es etwas, das der Kursleiter wissen sollte?"

msgid "Allergies, Disabilities, Particulars"
msgstr "Allergien, Behinderungen, Besonderheiten"

msgid "Swisspass ID"
msgstr "Swisspass ID"

msgid "The address of the attendee differs from the users address"
msgstr ""
"Die Adresse dieser Person unterscheidet sich von der des Benutzerkontos"

msgid "Check this box if the attendee doesn't live with you"
msgstr "Anwählen, wenn die Person nicht bei Ihnen wohnt."

msgid "Zip Code"
msgstr "PLZ"

msgid "Political municipality"
msgstr "Politische Gemeinde"

msgid "The Swisspass ID must be 13 characters long (including dashes)."
msgstr "Die Swisspass ID muss 13 Zeichen (inklusive Bindestriche) lang sein."

msgid "The Swisspass ID must only contain digits and dashes."
msgstr "Die Swisspass ID darf nur Ziffern und Bindestriche enthalten."

msgid "Attendee"
msgstr "Teilnehmende"

msgid "Note"
msgstr "Bemerkung"

msgid "Political Municipality"
msgstr "Politische Gemeinde"

msgid "Ignore Age Restriction"
msgstr "Altersbeschränkung ignorieren"

msgid "Accept TOS"
msgstr "AGB akzeptieren"

#. Used in sentence: "I have read the ${tos} and accept them."
#.
msgid "TOS"
msgstr "AGB"

msgid "Group Code"
msgstr "Gruppencode"

msgid "Add a new attendee"
msgstr "Neue Person erfassen"

msgid "The TOS must be accepted to create a booking."
msgstr ""
"Die AGB müssen akzeptiert werden, bevor Buchungen gemacht werden können."

msgid ""
"Your userprofile is not complete. It needs to be complete before signing up "
"any attendees."
msgstr ""
"Ihr Benutzerprofil ist unvollständig. Es muss vollständig sein bevor Sie "
"Personen anmelden können."

msgid ""
"The user's userprofile is not complete. It needs to be complete before "
"signing up any attendees."
msgstr ""
"Das Benutzerprofil des Benutzers ist unvollständig. Es muss vollständig sein "
"bevor Personen angemeldet werden können."

#, python-format
msgid "This occasion has already been booked by ${name}"
msgstr "${name} hat sich bereits für diese Durchführung angemeldet"

msgid "This occasion is outside the currently active period"
msgstr "Diese Durchführung liegt ausserhalb des aktiven Zeitraums"

msgid "This period has already been finalized."
msgstr "Dieser Zeitraum wurde bereits abgeschlossen."

msgid "Cannot create a booking outside the prebooking period"
msgstr "Anmeldungen können nur während der Wunschphase gemacht werden"

msgid "Cannot create a booking outside the booking period"
msgstr "Buchungen können nicht ausserhalb der Buchungsphase gemacht werden"

msgid "This occasion is already fully booked"
msgstr "Diese Durchführung ist bereits ausgebucht"

msgid "This is an unapproved activity"
msgstr "Dies ist ein unbestätigtes Angebot"

#, python-format
msgid ""
"The attendee already has already reached the maximum number of ${count} "
"bookings"
msgstr ""
"Diese Person hat bereits die maximale Anzahl von ${count} Buchungen erreicht"

msgid "This occasion overlaps with another booking"
msgstr "Diese Durchführung wird von einer bestehenden Buchung überlappt"

msgid "The attendee is too old"
msgstr "Die Person ist zu alt"

msgid "The attendee is too young"
msgstr "Die Person ist zu jung"

msgid "The deadline has passed."
msgstr "Der Anmeldeschluss wurde erreicht."

msgid "Maximum number of bookings per period"
msgstr "Maximale Anzahl Buchungen pro Zeitraum"

msgid "Period"
msgstr "Zeitraum"

msgid "ISO 20022 XML"
msgstr "ISO 20022 XML"

msgid "Confirm billing:"
msgstr "Fakturierung bestätigen:"

msgid "No, preview only"
msgstr "Nein, nur Vorschau"

msgid "Yes, confirm billing"
msgstr "Ja, Fakturierung abschliessen"

msgid "I know that after confirmation, bills are made visible to users."
msgstr ""
"Mir ist bewusst dass Rechnungen nach Abschluss für die Benutzer sichtbar "
"sind."

msgid "Target"
msgstr "Ziel"

msgid "User"
msgstr "Benutzer"

msgid "Booking Text"
msgstr "Buchungstext"

msgid "Kind"
msgstr "Art"

msgid "Discount"
msgstr "Abzug"

msgid "Surcharge"
msgstr "Zuschlag"

msgid "All"
msgstr "Alle"

msgid "For a specific user"
msgstr "Für einen spezifischen Benutzer"

msgid "For users with tags"
msgstr "Für Benutzer einer bestimmten Kategorie"

msgid "Payment date"
msgstr "Bezahldatum"

msgid "Whole invoice"
msgstr "Gesamte Rechnung"

msgid "Only for specific items"
msgstr "Nur für bestimmte Rechnungspositionen"

msgid "Items"
msgstr "Rechnungspositionen"

msgid "My donation"
msgstr "Meine Spende"

msgid "Invalid amount"
msgstr "Ungültiger Betrag"

msgid "Children of organisers"
msgstr "Kinder von Veranstaltenden"

msgid "Prefer the following children:"
msgstr "Folgende Personen bevorzugen:"

msgid "Children of administrators"
msgstr "Kinder von Administrierenden"

msgid "Confirm matching:"
msgstr "Zuteilung abschliessen:"

msgid "Yes, confirm matching"
msgstr "Ja, Zuteilung abschliessen"

msgid "I know the wishlist-phase ends as a result."
msgstr "Mir ist bewusst dass die Wunschphase damit endet."

msgid "Subject"
msgstr "Betreff"

msgid "Message"
msgstr "Mitteilung"

msgid "A notification with this subject exists already"
msgstr "Eine Mitteilung mit diesem Titel existiert bereits"

msgid "Send to"
msgstr "Senden an"

msgid "Myself"
msgstr "Mich selbst"

msgid "Organisers with an occasion"
msgstr "Veranstaltende mit Durchführungen"

msgid "Users of a given role"
msgstr "Benutzer mit einer bestimmten Rolle"

msgid "Users with wishes"
msgstr "Benutzer mit Wünschen"

msgid "Users with accepted bookings"
msgstr "Benutzer mit angenommenen Buchungen"

msgid "Users with unpaid bills"
msgstr "Benutzer mit unbezahlten Rechnungen"

msgid ""
"Users with attenedees that have an occasion on their wish- or booking-list"
msgstr ""
"Benutzer mit Teilnehmenden, die eine Durchführung gewünscht oder gebucht "
"haben"

msgid "Role"
msgstr "Rolle"

msgid "Administrators"
msgstr "Administratoren"

msgid "Organisers"
msgstr "Veranstalter"

msgid "Members"
msgstr "Mitglieder"

msgid "Occasion"
msgstr "Durchführung"

msgid "Useraccounts"
msgstr "Benutzerkonten"

msgid "Active users"
msgstr "Aktive Benutzer"

msgid "Inactive users"
msgstr "Inaktive Benutzer"

msgid ""
"I hereby confirm that this message is relevant to the recipients and is not "
"spam."
msgstr ""
"Ich bestätige hiermit, dass diese Mitteilung für die Empfänger relevant ist "
"und es sich dabei nicht um Spam handelt."

#, python-format
msgid "${title} (cancelled) <small>${dates}, ${count} Attendees</small>"
msgstr "${title} (abgesagt) <small>${dates}, ${count} Teilnehmende</small>"

#, python-format
msgid "${title} <small>${dates}, ${count} Attendees</small>"
msgstr "${title} <small>${dates}, ${count} Teilnehmende</small>"

msgid "Dates"
msgstr "Daten"

msgid "Meeting Point"
msgstr "Treffpunkt"

msgid "Cost"
msgstr "Kosten"

msgid "The amount paid to the organiser"
msgstr "Der Betrag welcher der/dem Veranstaltenden gezahlt wird"

msgid "Minimum Number of Participants"
msgstr "Mindestzahl Teilnehmende"

msgid "Participants"
msgstr "Teilnehmende"

msgid "Maximum Number of Participants"
msgstr "Anzahl Plätze"

msgid "Minimum Age"
msgstr "Mindestalter"

msgid "Maximum Age"
msgstr "Höchstalter"

msgid "Allow overlap"
msgstr "Überschneidung erlauben"

msgid "Allows bookings to this occasion to overlap with other bookings."
msgstr ""
"Erlaubt die Überlappung von Buchungen dieser Durchführung mit anderen "
"Buchungen."

msgid "Advanced"
msgstr "Erweitert"

msgid "Exempt from booking limit"
msgstr "Ausgenommen von der Buchungs-Limite"

msgid ""
"Allows bookings to this occasion to be excempt from booking limits. Does not "
"apply to matching."
msgstr ""
"Erlaubt die Buchung dieser Durchführung über dem Limit. Bei der Zuteilung "
"wird das Limit weiterhin beachtet."

msgid "The administrative cost of each booking"
msgstr "Die administrativen Kosten einer einzelnen Buchung"

msgid "Use default costs defined by the period"
msgstr "Standard-Kosten des Zeitraums"

msgid "Use custom costs"
msgstr "Andere Kosten"

msgid "Administrative cost"
msgstr "Administrative Kosten"

msgid "Must specify at least one date"
msgstr "Bitte spezifizieren Sie mindestens ein Datum"

msgid "Cannot adjust period, there are bookings linked to this occassion"
msgstr ""
"Der Zeitraum kann nicht angepasst werden, bestehende Buchungen wären "
"betroffen"

msgid "The end date must be after the start date"
msgstr "Das End-Datum muss nach dem Start-Datum liegen"

msgid "The date is outside the selected period"
msgstr "Das Datum liegt ausserhalb des gewählten Zeitraums"

msgid "The date overlaps with another in this occasion."
msgstr "Das Datum überlappt sich mit einem anderen Datum dieser Durchführung."

msgid "Date validation failed"
msgstr "Datums-Validierung fehlgeschlagen"

msgid "Minimum age must be lower than maximum age."
msgstr "Das Minimum-Alter muss tiefer sein als das Maximum-Alter."

msgid ""
"The minium number of participants cannot be higher than the maximum number "
"of participants"
msgstr ""
"The Mindestzahl der Teilnehmenden darf nicht grösser als die Anzahl Plätze "
"sein"

msgid ""
"The maximum number of spots is lower than the number of already accepted "
"bookings."
msgstr ""
"Die Anzahl Plätze ist tiefer als die Anzahl bereits angenommener Buchungen."

msgid "Start"
msgstr "Start"

msgid "End"
msgstr "Ende"

msgid "Add"
msgstr "Hinzufügen"

msgid "Remove"
msgstr "Entfernen"

msgid "Name"
msgstr "Name"

msgid "Chaperones, Cars, Meals"
msgstr "Begleitpersonen, Fahrzeuge, Verpflegung"

msgid "Description"
msgstr "Beschreibung"

msgid "Need at least"
msgstr "Benötige mindestens"

msgid "Need up to"
msgstr "Benötige bis zu"

msgid "Accept signups by volunteers"
msgstr "Anmeldungen von Hilfspersonen akzeptieren"

msgid "Only relevant if the experimental volunteer feature is used"
msgstr "Nur relevant wenn die Registration für Hilfspersonen verwendet wird"

msgid "Minimum is larger than maximum"
msgstr "Das Minimum ist grösser als das Maximum"

msgid "This name has already been used for this occasion"
msgstr "Dieser Name wurde bereits für diese Durchführung verwendet"

#, python-format
msgid "Ferienpass Summer ${year}"
msgstr "Ferienpass Sommer ${year}"

msgid "With pre-booking phase"
msgstr "Mit Wunschphase"

msgid ""
"A period that is started without pre-booking phase cannot be turned into a "
"period with pre-booking phase later. If in doubt, use the pre-booking phase "
"and confirm it manually."
msgstr ""
"Ein Zeitraum ohne Wunschphase kann später nicht zu einem Zeitraum mit "
"Wunschphase umgewandelt werden. Im Zweifelsfall ist es besser einen Zeitraum "
"mit Wunschphase zu erstellen und diese dann manuell zu schliessen."

msgid "With billing"
msgstr "Mit Fakturierung"

msgid ""
"A period without billing will hide all bills from regular users, so if you "
"have used billing before and have open bills, your users won't find them. If "
"in doubt, use billing without creating any bills."
msgstr ""
"Ein Zeitraum ohne Fakturierung versteckt alle Rechnungen vor dem einfachen "
"Benutzer. Falls Sie also noch offene Rechnungen haben werden Ihre Benutzer "
"diese nicht finden. Im Zweifelsfall ist es besser einen Zeitraum mit "
"Fakturierung zu nutzen, ohne dabei Rechnungen zu erstellen."

msgid "Prebooking Start"
msgstr "Start Wunschphase"

msgid "Prebooking End"
msgstr "Ende Wunschphase"

msgid "Booking Start"
msgstr "Start Buchungsphase"

msgid "Booking End"
msgstr "Ende Buchungsphase"

msgid "Stop accepting bookings"
msgstr "Die Annahme von Buchungen stoppen"

msgid "Deadline"
msgstr "Anmeldeschluss"

msgid "At the end of the booking phase"
msgstr "Am Ende der Buchungsphase"

msgid "X days before each occasion"
msgstr "X Tage vor jeder Durchführung"

msgid "X Days Before"
msgstr "X Tage vorher"

msgid "Execution Start"
msgstr "Start Durchführung"

msgid "Execution phase"
msgstr "Durchführungsphase"

msgid "Execution End"
msgstr "Ende Durchführung"

msgid "How are the activities conducted?"
msgstr "Wie ist die Umsetzung?"

msgid "Execution"
msgstr "Ausführung"

msgid ""
"Each attendee may book as many activites as he likes. Each activity is "
"billed separately."
msgstr ""
"Jede Person kann so viele Angebote buchen wie sie möchte. Jedes Angebot wird "
"einzeln verrechnet."

msgid ""
"Each attendee may attend a limited number of activites for a fixed price."
msgstr ""
"Jede Person kann für einen fixen Preis an einer limitierten Anzahl von "
"Angeboten teilnehmen."

msgid ""
"Each attendee may attend a fixed number of activites. Each activity is "
"billed separately."
msgstr ""
"Jede Person kann eine fixe Anzahl Angebote besuchen. Jede Aktivität wird "
"separat verrechnet."

msgid "Maximum Number of Activities per Attendee"
msgstr "Maximale Anzahl Angebote pro Person"

msgid "Maximum Number of Bookings per Attendee and period"
msgstr "Maximale Anzahl Buchungen pro Person und Zeitraum"

msgid "Cost of the Pass"
msgstr "Kosten des Passes"

msgid "How is the organiser paid?"
msgstr "Wie wird die/der Veranstaltende bezahlt?"

msgid "The parents pay everything by bill, the organisers are paid later"
msgstr ""
"Die Mitglieder zahlen alles per Rechnung, die Veranstaltenden werden später "
"bezahlt"

msgid ""
"The parents pay the pass by bill, the organisers are paid in cash at the "
"beginning of each occasion"
msgstr ""
"Die Mitglieder zahlen den Pass per Rechnung, zusätzliche Teilnahmegebühren "
"werden der/dem Veranstaltenden bar vor Ort bezahlt"

msgid "Required minutes between bookings"
msgstr "Blockzeit zwischen Buchungen in Minuten"

msgid "Attendees are limited to one activity per day"
msgstr "Teilnehmende sind auf ein Angebot pro Tag limitiert"

msgid "Yes"
msgstr "Ja"

msgid "No"
msgstr "Nein"

msgid "Allow bookings after the bills have been created."
msgstr "Buchungen nach der Rechnungsstellung erlauben."

msgid ""
"By default, only admins can create bookings after the billing has been "
"confirmed. With this setting, every user can create new bookings after "
"confirmation and before the deadline. Booking costs incurred after "
"confirmation will be added to the existing bill."
msgstr ""
"Standardmässig können nur Administrierende nach der Fakturierung buchen. Mit "
"dieser Einstellung können reguläre Nutzende auch nach der Rechnungsstellung "
"noch Buchungen erstellen. Kosten die durch diese Buchungen entstehen, werden "
"zur bestehenden Rechnung hinzugefügt. <br><br>Bei Aktivierung dieser Option "
"wird empfohlen, unter \"Stornierungsschluss\" nur Administrierenden zu "
"erlauben, bestätigte Buchungen abzusagen, da Stornierungen nicht automatisch "
"von der bestehenden Rechnung abgezogen werden."

msgid "Allow members to cancel confirmed bookings"
msgstr "Mitgliedern erlauben bestätigte Buchungen abzusagen"

msgid "Cancellation Deadline"
msgstr "Stornierungsschluss"

msgid "No, only allow admins"
msgstr "Nein, nur Administrierenden erlauben"

msgid "Until a fixed day"
msgstr "Bis zu einem Stichtag"

msgid "Up to X days before each occasion"
msgstr "Bis zu X Tage vor jeder Durchführung"

msgid "Fixed day"
msgstr "Stichtag"

msgid "Method"
msgstr "Methode"

msgid "Age check"
msgstr "Altersprüfung"

msgid ""
"Exact - the attendees need to be of the expected age at the beginning of the "
"occasion"
msgstr ""
"Genau - Die Teilnehmenden müssen zu Beginn der Durchführung das vorgegebene "
"Alter haben"

msgid ""
"Age group - The attendees need to be of the expected age sometime during the "
"year of the occasion"
msgstr ""
"Jahrgang - Die Teilnehmenden müssen irgendwann im Jahr der Durchführung das "
"vorgegebene Alter haben"

msgid "The execution phase conflicts with existing occasions"
msgstr "Konflikt mit bestehenden Durchführungen"

msgid "Prebooking must start before it ends"
msgstr "Die Wunschphase muss beginnen bevor sie endet"

msgid "Booking must start before it ends"
msgstr "Die Buchungsphase muss beginnen bevor sie endet"

msgid "Execution must start before it ends"
msgstr "Die Durchführungsphase muss beginnen bevor sie endet"

msgid "Prebooking must end before booking starts"
msgstr "Die Wunschphase muss enden bevor sie beginnt"

msgid "Prebooking must end before execution starts"
msgstr "Die Buchungsphase muss enden bevor sie beginnt"

msgid "Execution may not start before booking starts"
msgstr "Die Durchführungsphase kann nicht vor der Buchungsphase beginnen"

msgid "Execution may not end before booking ends"
msgstr "Die Durchführungsphase kann nicht vor der Buchungsphase enden"

msgid ""
"It is no longer possible to change the execution settings since the period "
"has already been confirmed."
msgstr ""
"Es ist nicht mehr möglich die Ausführungs-Einstellungen zu verändern da der "
"Zeitraum bereits bestätigt wurde."

msgid ""
"It is not possible to have required minutes between bookings when limiting "
"attendees to one activity per day."
msgstr ""
"Es ist nicht möglich eine Blockzeit zu erfassen wenn Teilnehmende auf ein "
"Angebot pro Tag beschränkt sind."

msgid "Send a periodic status e-mail."
msgstr "Ein periodisches Status E-Mail senden."

msgid "General"
msgstr "Allgemein"

msgid "Daily (exluding the weekend)"
msgstr "Täglich (abgesehen vom Wochenende)"

msgid "Weekly (on mondays)"
msgstr "Wöchentlich (am Montag)"

msgid "Monthly (on first monday of the month)"
msgstr "Monatlich (am ersten Montag des Monats)"

msgid "Salutation"
msgstr "Anrede"

msgid "Personal"
msgstr "Persönlich"

msgid "Public E-Mail Address"
msgstr "Öffentliche E-Mail Adresse"

msgid "If different than username"
msgstr "Falls anders als Benutzername"

msgid "Emergency Contact"
msgstr "Kontakt im Notfall"

msgid "012 345 67 89 (Peter Muster)"
msgstr "012 345 67 89 (Peter Muster)"

msgid "Website"
msgstr "Webseite"

msgid "Website address including http:// or https://"
msgstr "Webseiten-Adresse inklusive http:// oder https://"

msgid "Bank Account (IBAN)"
msgstr "Bank Konto (IBAN)"

msgid "Beneficiary"
msgstr "Begünstigter"

msgid "Allow contact for carpooling"
msgstr "Kontaktaufnahme für Mitfahrgelegenheiten erlauben"

msgid "Privacy"
msgstr "Privatsphäre"

msgid "Please enter both a phone number and a name"
msgstr "Bitte geben Sie eine Telefonnummer und einen Namen ein"

msgid "A beneficiary is required if a bank account is given."
msgstr "Ein Begünstigter ist nötig wenn ein Bank Konto angegeben wird."

msgid "E-Mail Address"
msgstr "E-Mail Adresse"

msgid "Register a new account"
msgstr "Ein neues Konto eröffnen"

msgid "Go to Login"
msgstr "Anmelden"

msgid "Go to Profile"
msgstr "Benutzerprofil"

#, python-format
msgid "Do you really want to provide \"${title}\" again?"
msgstr "Möchten Sie \"${title}\" wirklich erneut anbieten?"

msgid "You will have to request publication again"
msgstr "Sie werden erneut die Publikation beantragen müssen"

msgid "Provide Again"
msgstr "Erneut anbieten"

msgid "Cancel"
msgstr "Abbrechen"

msgid "Homepage"
msgstr "Startseite"

msgid "Submit Activity"
msgstr "Angebot erfassen"

msgid "Provide activity again"
msgstr "Angebot erneut anbieten"

#, python-format
msgid "Wishlist of ${user}"
msgstr "Wunschliste von ${user}"

#, python-format
msgid "Bookings of ${user}"
msgstr "Buchungen von ${user}"

msgid "Group"
msgstr "Gruppe"

msgid "Request Publication"
msgstr "Publikation beantragen"

msgid ""
"There is currently no active period. Please retry once a period has been "
"activated."
msgstr ""
"Es ist zur Zeit kein Zeitraum aktiv. Bitte versuchen Sie es erneut wenn ein "
"Zeitraum aktiviert wurde."

msgid "Do you really want to request publication?"
msgstr "Möchten Sie die Publikation wirklich beantragen?"

msgid "This cannot be undone."
msgstr "Dies kann nicht rückgängig gemacht werden."

msgid "Please add at least one occasion before requesting publication."
msgstr ""
"Bitte fügen Sie mindestens eine Durchführung hinzu bevor Sie die Publikation "
"beantragen."

msgid "Discard"
msgstr "Verwerfen"

#, python-format
msgid "Do you really want to discard \"${title}\"?"
msgstr "Möchten Sie \"${title}\" wirklich verwerfen?"

msgid "Discard Activity"
msgstr "Angebot verwerfen"

msgid "Edit"
msgstr "Bearbeiten"

msgid "New Occasion"
msgstr "Neue Durchführung"

msgid "Occasions cannot be created yet"
msgstr "Durchführungen können noch nicht erstellt werden"

msgid ""
"There are no periods defined yet. At least one period needs to be defined "
"before occasions can be created."
msgstr ""
"Es existieren zur Zeit keine Zeiträume. Mindestens ein Zeitraum muss "
"bestehen bevor Durchführungen erfasst werden können."

msgid "Show Ticket"
msgstr "Zum Ticket"

msgid "Manage Periods"
msgstr "Zeiträume"

msgid "New Period"
msgstr "Neuer Zeitraum"

msgid "Matches"
msgstr "Zuteilungen"

#, python-format
msgid "Delete \"${text}\""
msgstr "\"${text}\" entfernen"

msgid ""
"This booking cannot be removed, at least one booking has been paid online."
msgstr ""
"Diese Buchung kann nicht entfernt werden, mindestens eine Buchung wurde "
"online bezahlt."

msgid "You may remove the bookings manually one by one."
msgstr "Die Buchungen können nur einzeln entfernt werden."

#, python-format
msgid "Do you really want to remove \"${text}\"?"
msgstr "Möchten Sie \"${text}\" wirklich entfernen?"

#, python-format
msgid "${count} bookings will be removed"
msgstr "${count} Buchungen werden entfernt"

#, python-format
msgid "Remove ${count} bookings"
msgstr "${count} Buchungen entfernen"

msgid "Import Bank Statement"
msgstr "Kontoauszug importieren"

msgid "Synchronise Online Payments"
msgstr "Online Zahlungen synchronisieren"

msgid "Accounting"
msgstr "Buchhaltung"

msgid "Manual Booking"
msgstr "Manuelle Buchung"

msgid "Manual bookings can only be added once the billing has been confirmed."
msgstr ""
"Manuelle Buchungen können erst nach Bestätigung der Fakturierung erstellt "
"werden."

msgid "Payment with date"
msgstr "Bezahlung mit Datum"

msgid "Donation"
msgstr "Spende"

msgid "Notification Templates"
msgstr "Mitteilungs-Vorlagen"

msgid "New Notification Template"
msgstr "Neue Mitteilungs-Vorlage"

msgid "Join as a Volunteer"
msgstr "Helfen Sie mit"

msgid "Register as Volunteer"
msgstr "Registration als Hilfsperson"

msgid "Sort"
msgstr "Sortieren"

msgid "Half day"
msgstr "Halbtägig"

msgid "Full day"
msgstr "Ganztägig"

msgid "Multiple days"
msgstr "Mehrtägig"

msgid "Activity"
msgstr "Angebot"

msgid "Publish"
msgstr "Veröffentlichen"

msgid "Do you really want to publish this activity?"
msgstr "Möchten Sie dieses Angebot wirklich veröffentlichen?"

msgid "Publish Activity"
msgstr "Angebot veröffentlichen"

msgid "Archive"
msgstr "Archivieren"

msgid "Do you really want to archive this activity?"
msgstr "Möchten Sie dieses Angebot wirklich archivieren?"

msgid "The activity will be made private as a result."
msgstr "Das Angebot wird von der Öffentlichkeit versteckt."

msgid "Archive Activity"
msgstr "Angebot archivieren"

msgid "Show activity"
msgstr "Zum Angebot"

msgid "Title of the period."
msgstr "Titel des Zeitraums."

msgid "Link to the user's invoices."
msgstr "Link zu den Rechnungen des Benutzers."

msgid "Link to the user's bookings."
msgstr "Link zu den Buchungen des Benutzers."

msgid "Link to the activities."
msgstr "Link zu den Aktivitäten."

msgid "Link to the homepage."
msgstr "Link zur Startseite."

msgid "This item is already in your list."
msgstr "Dieser Eintrag ist bereits in Ihrer Liste."

msgid "Could not add item. It overlaps with another item in your list."
msgstr ""
"Eintrag konnte nicht hinzugefügt werden. Es besteht eine Überlappung mit "
"einem anderen Eintrag in der Liste."

msgid ""
"Join us as a volunteer. Select the activities you are interested in and fill "
"out the volunteer form. We will contact you afterwards. Activities not "
"listed here are not actively looking for volunteers."
msgstr ""
"Wählen Sie die Angebote an denen Sie mithelfen möchten und füllen Sie das "
"Formular aus. Wir kontaktieren Sie anschliessend. Angebote die nicht "
"gelistet sind haben keinen Bedarf."

msgid ""
"Note that we cannot guarantee that you will be placed in the same activity "
"as your children."
msgstr "Beachten Sie, dass wir eine Teilnahme nicht garantieren können."

msgid "To my list"
msgstr "Zu meiner Liste"

msgid "Show more"
msgstr "Mehr anzeigen"

msgid "Navigate up"
msgstr "Nach oben"

msgid "No activities found."
msgstr "Keine Angebote gefunden."

msgid "Reset filter."
msgstr "Filter zurücksetzen."

msgid ""
"This is a preview. Please edit it until you are satisifed with the result "
"and then press \"Request Publication\". An administrator will then review "
"your proposal."
msgstr ""
"Dies ist eine Vorschau. Bitte bearbeiten Sie diese, bis Sie zufrieden sind. "
"Im Anschluss wählen Sie \"Publikation Beantragen\" in der Menübar. Ein "
"Administrator überprüft dann Ihr Angebot."

msgid ""
"This is a preview. Please edit it until you are satisifed with the result "
"and then press \"Request Publication\" to mark the activity ready for review."
msgstr ""
"Dies ist eine Vorschau. Bitte bearbeiten Sie diese, bis Sie zufrieden sind. "
"Im Anschluss wählen Sie \"Publikation Beantragen\". Sie oder ein anderer "
"Administrator wird dann das Angebot prüfen und veröffentlichen."

msgid "This activity is currently being reviewed by an administrator."
msgstr "Dieses Angebot wird zur Zeit überprüft."

msgid "This activity has been archived."
msgstr "Dieses Angebot wurde archiviert."

msgid "There are currently no occasions planned."
msgstr "Es sind zur Zeit keine Durchführungen geplant."

msgid "Prebooking"
msgstr "Wunschphase"

msgid "Booking"
msgstr "Buchungsphase"

msgid "Other Occasions"
msgstr "Andere Durchführungen"

msgid "The total amount is ${amount} CHF."
msgstr "Der Totalbetrag beläuft sich auf ${amount} CHF."

msgid "The outstanding amount is ${amount} CHF."
msgstr "Der ausstehende Betrag beläuft sich auf ${amount} CHF."

msgid "No bills found."
msgstr "Keine Rechnungen gefunden."

msgid "Paid"
msgstr "Bezahlt"

msgid "${amount} unpaid"
msgstr "${amount} Ausstehend"

msgid "${amount} overpaid"
msgstr "${amount} überbezahlt"

msgid "Show Details"
msgstr "Details anzeigen"

msgid "Amount"
msgstr "Betrag"

msgid "Actions"
msgstr "Aktionen"

msgid "Discounts / Surcharges"
msgstr "Abzüge / Zuschläge"

msgid "Organizer:"
msgstr "Veranstalter:"

msgid "Unpaid"
msgstr "Unbezahlt"

msgid "Total"
msgstr "Total"

msgid "amount unpaid"
msgstr "offen"

msgid "paid"
msgstr "bezahlt"

msgid "Reset Billing"
msgstr "Fakturierung zurücksetzen"

msgid "Billing is disabled for this period."
msgstr "Die Fakturierung ist in diesem Zeitraum inaktiv."

msgid "The matching of this period has not been confirmed yet."
msgstr "Die Zuteilung dieses Zeitraums wurde noch nicht bestätigt."

msgid ""
"This period is not active. Bills may only be created for the active period."
msgstr ""
"Dieser Zeitraum ist inaktiv. Rechnungen können nur für den aktive Zeitraum "
"erstellt werden."

msgid ""
"The billing for this period has been confirmed. You can still change the "
"invoices manually but you can no longer generate them automatically."
msgstr ""
"Die Fakturierung für diesen Zeitraum wurde abgeschlossen. Sie können die "
"Rechnungen immer noch manuell ändern aber nicht mehr automatisch generieren."

msgid "Payment State"
msgstr "Zahlungsstatus"

#. Canonical text for ${link} is: "settings"
msgid ""
"No bank account defined. Please define a bank account in the ${link} first."
msgstr ""
"Es wurde noch kein Bankkonto definiert. Bitte definieren Sie ein Bankkonto "
"in den ${link}."

#. Used in sentence: "No bank account defined. Please define a bank account in
#. the ${link} first."
msgid "settings"
msgstr "Einstellungen"

msgid ""
"Your statement is required to be in \"ISO-20022 format (without picture)\". "
"Banks may also refer to it as \"camt.054\" or \"camt.053\". Be sure to ask "
"your bank to switch your account to this format or to select this format in "
"your online banking profile."
msgstr ""
"Der Auszug wird im \"ISO-20022 Format (ohne Bild)\" benötigt. Gewisse Banken "
"kennen das Format auch als \"camt.054\" oder \"camt.053\". Bitten Sie Ihre "
"Bank darum Ihr Konto auf dieses Format umzustellen oder wählen Sie dieses "
"Format in Ihrem Online-Banking Profil aus."

msgid "Username"
msgstr "Benutzername"

msgid "Unknown"
msgstr "Unbekannt"

msgid "Valuta Date"
msgstr "Valuta Datum"

msgid "Account"
msgstr "Konto"

msgid "Account Owner"
msgstr "Konto Besitzer"

msgid "Reference Number"
msgstr "Referenz-Nummer"

msgid "Investigate"
msgstr "Nachforschungen"

msgid "Show ${user}'s bills."
msgstr "${user}'s Rechnungen anzeigen."

msgid "Import ${count} payments"
msgstr "${count} Zahlungen importieren"

msgid "Legend"
msgstr "Legende"

msgid "Payment detected."
msgstr "Zahlung gefunden."

msgid "The amount, note or reference is wrong."
msgstr "Der Betrag, die Bemerkung oder die Referenz ist falsch."

msgid "The payment was found twice."
msgstr "Die Zahlung wurde zweimal gefunden."

msgid "The payment has already been imported."
msgstr "Die Zahlung wurde bereits importiert."

msgid "Could not match the payment to a bill."
msgstr "Die Zahlung konnte keiner Rechnung zugewiesen werden."

msgid ""
"You haven't added an emergency contact to your profile yet. Please add this "
"information in your userprofile so we can reach you in an emergency!"
msgstr ""
"Sie haben noch keinen Notfallkontakt erfasst. Bitte fügen Sie diesen Kontakt "
"hinzu damit wir sie im Notfall erreichen können!"

msgid "Add in Userprofile"
msgstr "Im Benutzerprofil ergänzen"

msgid ""
"This is your emergency contact. Please change it in the user profile if it "
"is not up to date anymore:"
msgstr ""
"Dies ist Ihr Notfallkontakt. Bitte stellen Sie sicher dass dieser aktuell "
"ist:"

msgid "Change in Userprofile"
msgstr "Im Benutzerprofil anpassen"

msgid "No bookings yet."
msgstr "Noch keine Buchungen."

msgid "Mark up to three occasions per child as favorites."
msgstr "Sie können bis zu drei Angebote pro Person als Favorit markieren."

msgid ""
"Once the pre-booking is over, we will divide all children into activities."
msgstr ""
"Nach der Wunschphase werden die Teilnehmenden bestmöglichst auf die Angebote "
"verteilt."

msgid "Print"
msgstr "Drucken"

msgid "Add to calendar"
msgstr "Zum Kalender hinzufügen"

msgid "Limited to ${number} bookings"
msgstr "Limitiert auf ${number} Buchungen"

msgid "Unlimited bookings"
msgstr "Keine Buchungslimite"

msgid "Booked"
msgstr "Gebucht"

msgid "These wishes overlap accepted bookings and are therefore blocked."
msgstr ""
"Diese Wünsche überschneiden sich mit angenommenen Buchungen und sind daher "
"blockiert."

msgid "Unfortunately, these wishes could not be fulfilled."
msgstr ""
"Diese Wünsche konnten bei der Zuteilung leider nicht berücksichtigt werden."

msgid "Free of charge"
msgstr "Kostenlos"

msgid "This occasion does not have enough attendees yet."
msgstr "Diese Durchführung hat noch nicht genügend Anmeldungen."

msgid "Parent"
msgstr "Elternteil"

msgid "Children"
msgstr "Kinder"

msgid "Contact"
msgstr "Kontakt"

msgid "E-Mail ${name}"
msgstr "${name} schreiben"

msgid "Call ${name}"
msgstr "${name} anrufen"

msgid "Passport"
msgstr "Ferienpass"

msgid "Free sponsorship by Rega"
msgstr "Kostenlose Rega-Gönnerschaft"

msgid ""
"Register your child for a Rega patronage free of charge during holiday "
"activities."
msgstr ""
"Melden Sie Ihr Kind kostenlos für eine Rega-Gönnerschaft während allen "
"gebuchten Ferienaktivitäten an."

msgid "Register here"
msgstr "Hier anmelden"

msgid "We thank you for your support!"
msgstr "Wir danken herzlich für Ihre Unterstützung."

msgid ""
"Your donation will be added to your invoice and can be removed or adjusted "
"at any time, until the payment has been made."
msgstr ""
"Ihre Spende wird Ihrer Rechnung hinzugefügt und kann bis zur Bezahlung der "
"Rechnung jederzeit angepasst oder entfernt werden."

msgid ""
"The bills for this period have already been created. Signing up may add "
"extra items to your bill, even if you have already paid it."
msgstr ""
"Die Rechnungen für diesen Zeitraum wurden bereits erstellt. Eine Anmeldung "
"kann zu zusätzlichen Einträgen auf der Rechnung führen, auch wenn diese "
"schon bezahlt wurde."

msgid "For ${user}"
msgstr "Für ${user}"

msgid "You are viewing this group invite as the user ${name}."
msgstr "Sie sehen diese Gruppe aus der Sicht des Benutzers ${name}."

msgid ""
"Attendees can join their companions in a group to go to activities together. "
"This increases their chances to go together, but it is not a guarantee."
msgstr ""
"Teilnehmende können mit anderen Teilnehmenden eine Gruppe bilden um ihre "
"Chance, gemeinsam an Angeboten teilzunehmen zu erhöhen."

msgid "This group is from an inactive period."
msgstr "Dies ist eine Gruppe eines inaktiven Zeitraums."

msgid "Own Children"
msgstr "Eigene Kinder"

msgid "None of own children in group."
msgstr "Kein eigenes Kind in der Gruppe."

msgid "Add own child"
msgstr "Eigenes Kind hinzufügen"

msgid "Add new own child"
msgstr "Neues eigenes Kind anmelden"

msgid "Other Children"
msgstr "Andere Kinder"

msgid "Invite other children"
msgstr "Andere Kinder einladen"

msgid "No other children in group"
msgstr "Keine anderen Kinder in der Gruppe"

msgid "No bills created yet."
msgstr "Es wurden noch keine Rechnungen erstellt."

msgid "Your donation"
msgstr "Ihre Spende"

msgid "Adjust"
msgstr "Anpassen"

msgid "Do you really want to remove your donation?"
msgstr "Möchten Sie Ihre Spende wirklich entfernen?"

msgid "Remove donation"
msgstr "Spende entfernen"

msgid "I would like to make a donation to support children and teenagers."
msgstr ""
"Ich möchte einen zusätzlichen Betrag für Kinder und Jugendliche spenden."

msgid "Donate now"
msgstr "Jetzt spenden"

msgid "Online Payment"
msgstr "Online Bezahlung"

msgid "Bank Transfer"
msgstr "Zahlung"

msgid "Purpose of Payment"
msgstr "Zahlungszweck"

msgid "Search term"
msgstr "Suchbegriff"

msgid "Skip navigation"
msgstr "Navigation überspringen"

msgid "Back to the homepage"
msgstr "Zurück zur Startseite"

msgid "Logo"
msgstr "Logo"

msgid "The form contains errors. Please check the fields marked in red."
msgstr ""
"Das Formular enthält Fehler. Bitte die rot markierten Felder überprüfen."

msgid "Copied to Clipboard!"
msgstr "In die Zwischenablage kopiert!"

msgid "Pro Juventute Logo"
msgstr "Pro Juventute Logo"

msgid "Pro Juventute Feriennet"
msgstr "Pro Juventute Feriennet"

msgid "Implementation"
msgstr "Umsetzung"

msgid "Feriennet Partner"
msgstr "Feriennet Partner"

msgid "Privacy Protection"
msgstr "Datenschutz"

msgid "Login"
msgstr "Anmelden"

msgid "Best of Swiss Web Award 2019"
msgstr "Best of Swiss Web Award 2019"

msgid "OneGov.ch Award"
msgstr "OneGov.ch Award"

msgid "Platform"
msgstr "Plattform"

msgid "The activity associated with this ticket belongs to ${user}."
msgstr "Das mit diesem Ticket verbundene Angebot gehört ${user}."

msgid "This is the user's first activity."
msgstr "Dies ist das erste Angebot dieses Benutzers."

msgid "The user has submitted activities before."
msgstr "Dieser Benutzer hat bereits andere Angebote eingereicht."

msgid "Activity State"
msgstr "Angebotsstatus"

msgid "Please review the activity carefully before publishing it."
msgstr ""
"Bitte überprüfen Sie das Angebot sorgfältig, bevor Sie es veröffentlichen."

msgid ""
"To remove this activity from the public part of the website, you can archive "
"it."
msgstr ""
"Um das Angebot vom öffentlichen Teil der Webseite zu entfernen, können Sie "
"es archivieren."

msgid "Ticket State"
msgstr "Ticketstatus"

msgid "Age"
msgstr "Alter"

msgid "${min_age} - ${max_age} years"
msgstr "${min_age} - ${max_age} Jahre"

msgid "starting at ${price} CHF"
msgstr "ab ${price} CHF"

msgid "Free Spots"
msgstr "Freie Plätze"

msgid "No free spots"
msgstr "Keine freien Plätze"

msgid "1 free spot"
msgstr "1 freier Platz"

msgid "${count} free spots"
msgstr "${count} freie Plätze"

msgid "Independent of other occasions"
msgstr "Unabhängig von anderen Durchführungen"

msgid "Please bring ${cost} CHF in cash."
msgstr "Bitte CHF ${cost} der/dem Veranstaltenden vor Ort bezahlen."

msgid "${min_spots} - ${max_spots} participants"
msgstr "${min_spots} - ${max_spots} Teilnehmende"

msgid "up to ${max_spots} participants"
msgstr "bis zu ${max_spots} Teilnehmende"

msgid "${cost} CHF"
msgstr "${cost} CHF"

msgid "Enter a need"
msgstr "Bedarf erfassen"

msgid "Keep track of required resources by adding needs."
msgstr ""
"Behalten Sie die Übersicht über benötigte Ressourcen indem Sie Bedarf "
"erfassen."

msgid "Accept signups"
msgstr "Anmeldungen akzeptieren"

msgid "Do you really want to delete this need?"
msgstr "Möchten Sie diesen Bedarf wirklich löschen?"

msgid "Delete need"
msgstr "Bedarf löschen"

msgid "Delete"
msgstr "Löschen"

msgid "Enroll"
msgstr "Anmelden"

msgid "Fully booked"
msgstr "Ausgebucht"

msgid "Rescinded"
msgstr "Abgesagt"

msgid "${count} spots available"
msgstr "Noch ${count} Plätze frei"

msgid "${count} attendees"
msgstr "${count} Teilnehmende"

msgid "Mark activity as favorite"
msgstr "Angebot als Favorit markieren"

msgid "Unmark activity as favorite"
msgstr "Angebot nicht mehr als Favorit markieren"

msgid "Increase the bookings priority"
msgstr "Priorität der Buchung erhöhen"

msgid "Decrease the bookings priority"
msgstr "Priorität der Buchung senken"

msgid "There cannot be any more bookings."
msgstr "Es können keine weiteren Buchungen mehr vorgenommen werden."

msgid ""
"Last-minute bookings are possible up to ${days} days before each occasion."
msgstr ""
"Anmeldungen sind bis zu ${days} Tage vor der jeweiligen Durchführung möglich."

msgid "The deadline for last-minute cancellations is the ${date}."
msgstr "Stornierungen sind bis zum ${date} möglich."

msgid ""
"Last-minute cancellations are possible up to ${days} days before each "
"occasion."
msgstr ""
"Stornierungen sind bis zu ${days} Tage vor der jeweiligen Durchführung "
"möglich."

msgid ""
"Each child is assigned up to ${count} activities. To ensure a good matching "
"you can signup for more activities than those."
msgstr ""
"Teilnehmende werden in bis zu ${count} Angebot(e) eingeteilt. Für eine gute "
"Zuteilung können Sie sich jedoch für mehr als ${count} Angebot(e) anmelden."

msgid "Each child can be registered for up to ${count} activities."
msgstr "Teilnehmende können für bis zu ${count} Angebot(e) angemeldet werden."

msgid ""
"The passport costs ${amount} CHF per child. Individual activities may incur "
"additional charges."
msgstr ""
"Der Ferienpass kostet ${amount} CHF pro Person. Einzelne Angebote können "
"zusätzliche Teilnahmegebühren verlangen."

msgid ""
"A booking costs ${amount} CHF per child. Individual activities may incur "
"additional charges."
msgstr ""
"Eine Buchung kostet ${amount} CHF pro Person. Diese Administrationsgebühr "
"ist im Kurspreis inbegriffen."

msgid ""
"Between each booking we enforce ${minutes} minutes of block-time in which no "
"other booking is permitted."
msgstr "Nötige Transferzeit zwischen zwei Durchführungen: ${minutes} Minuten."

msgid "Prebooking begins on ${date}."
msgstr "Die Wunschphase beginnt am ${date}."

msgid "Prebooking is now active until ${date}."
msgstr "Die Wunschphase ist jetzt bis am ${date} aktiv."

msgid "Prebooking has ended."
msgstr "Die Wunschphase wurde abgeschlossen."

msgid "Booking begins on ${date}."
msgstr "Die Buchungsphase beginnt am ${date}."

msgid "Booking is now active until ${date}."
msgstr "Die Buchungsphase ist jetzt bis am ${date} aktiv."

msgid "Booking has ended."
msgstr "Die Buchungsphase wurde abgeschlossen."

msgid ""
"Your request will be processed shortly. To see the state of your process "
"your may return to this page at any time. All information on this page has "
"been sent to your e-mail address."
msgstr ""
"Ihr Anliegen wird in Kürze bearbeitet. Sie können jederzeit zu dieser Seite "
"zurückkehren um den Status Ihrer Anfrage abzufragen. Alle Informationen auf "
"dieser Seite wurde an Ihre E-Mail Adresse gesendet."

msgid "Your request has been completed."
msgstr "Ihr Anliegen wurde erfolgreich abgeschlossen."

#. Canonical text for ${tos} is: "TOS"
msgid "I have read the ${tos} and accept them."
msgstr "Ich habe die ${tos} gelesen und stimme diesen zu."

msgid "Apply filters"
msgstr "Filter anwenden"

msgid "Filters"
msgstr "Filter"

msgid "Manage user"
msgstr "Benutzende verwalten"

msgid "No activities in your list."
msgstr "Keine Angebote in Ihrer Liste."

msgid "Register as volunteer"
msgstr "Als Hilfsperson registrieren"

msgid "My List"
msgstr "Meine Liste"

msgid "All activities"
msgstr "Alle Angebote"

msgid "Hello!"
msgstr "Guten Tag"

msgid "Your activity has been published:"
msgstr "Ihr Angebot wurde veröffentlicht:"

msgid "Check ticket status"
msgstr "Ticket Status anzeigen"

msgid "Your activity has been archived:"
msgstr "Ihr Angebot wurde archiviert:"

msgid "Thanks a lot!"
msgstr "Vielen Dank!"

msgid "We received your booking for ${name}."
msgstr "Wir haben Ihre Buchung für ${name} erhalten."

msgid "You can find an overview of all bookings here:"
msgstr "Eine Übersicht Ihrer aktuellen Buchungen finden Sie hier:"

msgid "Best regards"
msgstr "Freundliche Grüsse"

msgid "Cancellation conditions:"
msgstr "Stornierungsbedingungen:"

msgid "We have received your deregistration for ${name}."
msgstr "Wir haben Ihre Abmeldung für ${name} erhalten."

msgid "Pro Juventute FERIENNET is supported by:"
msgstr "Pro Juventute FERIENNET wird unterstützt von:"

msgid "The average happiness is ${happiness}."
msgstr "Die durchschnittliche Zufriedenheit liegt bei ${happiness}."

msgid "${operability} of all occasions have enough attendees."
msgstr "${operability} aller Durchführungen haben genügend Teilnehmende."

msgid "Marking bookings increases their priority during the next matching run."
msgstr ""
"Markierte Buchungen erhalten beim nächsten Zuteilungs-Lauf eine höhere "
"Priorität."

msgid "Years"
msgstr "Jahre"

msgid "State"
msgstr "Status"

msgid "Automatic Matching"
msgstr "Automatische Zuteilung"

msgid "Reset Matching"
msgstr "Zuteilung zurücksetzen"

msgid ""
"This period is not yet in the wishlist phase. Only once the wishlist phase "
"has started can the period be matched."
msgstr ""
"Dieser Zeitraum befindet sich noch nicht in der Wunschphase. Erst in dieser "
"können Zuteilungen gemacht werden."

msgid "This period is not active. Only the active period may be matched."
msgstr ""
"Dieser Zeitraum ist inaktiv. Zuteilungen können nur im aktiven Zeitraum "
"gemacht werden."

msgid ""
"The matching for this period has been confirmed. If you want to change "
"matching you need to book/cancel bookings manually."
msgstr ""
"Die automatische Zuteilung im aktuellen Zeitraum wurde bereits bestätigt. "
"Die Zuteilung kann nur noch manuell über Buchungen/Stornierungen gemacht "
"werden."

msgid "Activity published."
msgstr "Angebot veröffentlicht."

msgid "Activity archived."
msgstr "Angebot archiviert."

msgid "Activity reassigned from ${old_username} to ${new_username}."
msgstr "Zuteilung des Angebots an ${new_username} (von ${old_username})."

msgid "Activity reassigned."
msgstr "Zuteilung des Angebots."

msgid "Period activated."
msgstr "Zeitraum aktiviert."

msgid "Period deactivated."
msgstr "Zeitraum deaktiviert."

msgid "Period deleted."
msgstr "Zeitraum gelöscht."

msgid "Period archived."
msgstr "Zeitraum archiviert."

msgid "Matching confirmed."
msgstr "Zuteilung abgeschlossen."

msgid "Billing finalized."
msgstr "Fakturierung abgeschlossen."

msgid "Variables"
msgstr "Variablen"

msgid ""
"Clicking \"Send\" will send the e-mail below to all selected recipients. You "
"will receive a copy of the e-mail if you are not already on the recipients "
"list."
msgstr ""
"Wenn Sie auf \"Senden\" klicken, wird eine E-Mail an alle ausgewählten "
"Empfänger gesendet. Sie erhalten eine Kopie des E-Mails, falls Sie nicht "
"bereits auf der Empfängerliste stehen."

msgid "Target Group"
msgstr "Zielgruppe"

msgid "There are no available recipients for your user account."
msgstr "Es bestehen keine verfügbaren Empfänger für Ihren Benutzer."

msgid "Notification templates can only be used with an active period."
msgstr ""
"Mitteilungs-Vorlagen können nur während eines aktiven Zeitraums verwendet "
"werden."

msgid "No notification templates yet."
msgstr "Es wurden noch keine Mitteilungs-Vorlagen erfasst."

msgid "sent ${time_ago}"
msgstr "gesendet ${time_ago}"

msgid "Not sent yet"
msgstr "Noch nie gesendet"

msgid "This period has not been confirmed yet."
msgstr "In diesem Zeitraum wurde noch keine Zuteilung gemacht."

msgid "No occasions defined yet."
msgstr "Es wurde noch keine Zuteilung gemacht."

msgid "Duty:"
msgstr "Aufgabe:"

msgid "E-Mail:"
msgstr "E-Mail:"

msgid "Phone:"
msgstr "Telefon:"

msgid "Emergency Contact:"
msgstr "Notfall:"

msgid "Missing!"
msgstr "Fehlt!"

msgid "(User: ${user})"
msgstr "(Benutzer: ${user})"

msgid "Notes:"
msgstr "Bemerkungen:"

msgid "Place:"
msgstr "Ort:"

msgid "Group:"
msgstr "Gruppe:"

msgid "Score"
msgstr "Score"

msgid "No bookings."
msgstr "Keine Buchungen."

msgid ""
"The following activites contain occasions which are in conflict with the "
"given execution phase:"
msgstr ""
"Folgende Angebote enthalten Durchführungen welche in Konflikt mit den "
"Durchführungs-Daten stehen:"

msgid "No periods defined."
msgstr "Keine Zeiträume definiert."

msgid "Administrative Costs"
msgstr "Administrative Kosten"

msgid "Status"
msgstr "Status"

msgid "${cost} for ${count} bookings"
msgstr "${cost} für ${count} Buchungen"

msgid "Free of charge for ${count} bookings"
msgstr "Kostenlos für ${count} Buchungen"

msgid "${cost} per booking"
msgstr "${cost} pro Buchung"

msgid "Active"
msgstr "Aktiv"

msgid "Inactive"
msgstr "Inaktiv"

msgid ""
"Thank you for offering to volunteer! We will have a look at your request and "
"get back to you."
msgstr ""
"Vielen Dank dass Sie uns Ihre Hilfe angeboten haben! Wir werden Ihre Anfrage "
"bearbeiten und uns bei Ihnen melden."

msgid "No activities needing volunteers found."
msgstr "Keine Angebote gefunden welche Hilfspersonen benötigen."

msgid "${count} of ${total}"
msgstr "${count} von ${total}"

msgid "First name"
msgstr "Vorname"

msgid "Last name"
msgstr "Nachname"

msgid "Contact by e-mail"
msgstr "Via E-Mail kontaktieren"

msgid "Contact by phone"
msgstr "Via Telefon kontaktieren"

msgid "Hide Details"
msgstr "Details verstecken"

msgid "Mark as open"
msgstr "Als offen markieren"

msgid "Mark as contacted"
msgstr "Als kontaktiert markieren"

msgid "Mark as confirmed"
msgstr "Als bestätigt markieren"

msgid "Do you really want to remove this volunteer?"
msgstr "Möchten Sie die Hilfsperson wirklich entfernen?"

msgid "Remove volunteer"
msgstr "Hilfsperson entfernen"

msgid "Editors"
msgstr "Veranstalter"

msgid "Only by privileged users"
msgstr "Beschränkt auf Administrierende"

msgid "Opening Hours"
msgstr "Termine"

msgid "Opening Hours Link"
msgstr "Termine Link"

msgid "The opening hours of the municipality"
msgstr "Wichtige Termine"

msgid "URL pointing to an opening hours page"
msgstr "URL der auf die Seite der Termine zeigt"

msgid "Mo"
msgstr "Mo"

msgid "Tu"
msgstr "Di"

msgid "We"
msgstr "Mi"

msgid "Th"
msgstr "Do"

msgid "Fr"
msgstr "Fr"

msgid "Sa"
msgstr "Sa"

msgid "Su"
msgstr "So"

msgid "Elapsed"
msgstr "Vergangen"

msgid "Now"
msgstr "Jetzt"

msgid "Scheduled"
msgstr "Geplant"

msgid "Without"
msgstr "Ohne"

msgid "Free of Charge"
msgstr "Kostenlos"

msgid "Up to 25 CHF"
msgstr "Bis 25 CHF"

msgid "Up to 50 CHF"
msgstr "Bis 50 CHF"

msgid "Up to 100 CHF"
msgstr "Bis 100 CHF"

msgid "More than 100 CHF"
msgstr "Mehr als 100 CHF"

msgid "None"
msgstr "Keine"

msgid "Few"
msgstr "Wenige"

msgid "Many"
msgstr "Viele"

msgid "Own"
msgstr "Eigene"

msgid "Duration"
msgstr "Dauer"

msgid "Price"
msgstr "Preis"

msgid "Weeks"
msgstr "Wochen"

msgid "Weekdays"
msgstr "Wochentage"

msgid "Municipalities"
msgstr "Gemeinden"

msgid "Weekday"
msgstr "Wochentag"

msgid "Clone"
msgstr "Duplizieren"

msgid "Reinstate"
msgstr "Reaktivieren"

#, python-format
msgid "Do you really want to reinstate \"${title}\"?"
msgstr "Möchten Sie \"${title}\" wirklich reaktivieren?"

msgid "Previous attendees need to re-apply"
msgstr "Vorherige Teilnehmende müssen sich neu anmelden"

msgid "Reinstate Occasion"
msgstr "Durchführung reaktivieren"

msgid "Rescind"
msgstr "Absagen"

#, python-format
msgid "Do you really want to rescind \"${title}\"?"
msgstr "Möchten Sie \"${title}\" wirklich absagen?"

#, python-format
msgid "${count} already accepted bookings will be cancelled"
msgstr "${count} bereits angenommene Buchungen werden storniert"

msgid "Rescind Occasion"
msgstr "Durchführung absagen"

#, python-format
msgid "Do you really want to delete \"${title}\"?"
msgstr "Möchten Sie \"${title}\" wirklich löschen?"

msgid ""
"There are no accepted bookings associated with this occasion, though there "
"might be cancelled/blocked bookings which will be deleted."
msgstr ""
"Es existieren keine angenommenen Buchungen zu dieser Durchführung, aber es "
"ist möglich dass abgesagte/blockierte Buchungen bestehen. Diese werden "
"gelöscht."

msgid "Delete Occasion"
msgstr "Durchführung löschen"

msgid "Until"
msgstr "Bis am"

msgid "Starts at"
msgstr "Beginnt am"

msgid "New Activity"
msgstr "Neues Angebot"

msgid "Your changes were saved"
msgstr "Ihre Änderungen wurden gespeichert"

msgid "Edit Activity"
msgstr "Angebot bearbeiten"

msgid "The activity was discarded"
msgstr "Das Angebot wurde verworfen"

msgid "Your ticket has been opened"
msgstr "Ihr Ticket wurde eröffnet"

msgid "New ticket"
msgstr "Neues Ticket"

msgid "Thank you for your proposal!"
msgstr "Vielen Dank für Ihren Antrag!"

msgid "Your activity has been published"
msgstr "Ihr Angebot wurde veröffentlicht"

msgid "Your activity has been archived"
msgstr "Ihr Angebot wurde archiviert"

msgid "Edit Attendee"
msgstr "Teilnehmende bearbeiten"

#, python-format
msgid "Booking Limit of ${name}"
msgstr "Buchungslimite von ${name}"

msgid ""
"The attendee cannot be deleted because there are existing bookings in the "
"current period."
msgstr ""
"Der/die Teilnehmende kann nicht gelöscht werden, da es im aktuellen Zeitraum "
"bestehende Buchungen gibt."

#, python-format
msgid "${name} and associated bookings were deleted."
msgstr "${name} und die zugehörigen Buchungen wurden gelöscht."

msgid ""
"The attendee could not be deleted because there are existing bookings "
"associated with it."
msgstr ""
"Der/die Teilnehmende konnte nicht gelöscht werden, da es bestehende "
"Buchungen gibt."

msgid "The user account must be opened by a parent or guardian of full age."
msgstr ""
"Das Benutzerkonto muss durch eine erziehungsberechtigte, volljährige Person "
"eröffnet werden."

msgid "Add manual booking"
msgstr "Manuelle Buchung hinzufügen"

msgid "Mark paid with specific date"
msgstr "Als bezahlt markieren mit bestimmten Datum"

msgid "Show invoice"
msgstr "Rechnung anzeigen"

msgid "Show online payments"
msgstr "Online Zahlungen anzeigen"

msgid ""
"This bill or parts of it have been paid online. To change the state of the "
"bill the payment needs to be charged back."
msgstr ""
"Diese Rechnung oder Teile davon wurden online bezahlt. Um den Status zu "
"ändern muss die Zahlung rückgebucht werden."

msgid ""
"This bill or parts of it have been confirmed by the bank, do you really want "
"to change the payment status?"
msgstr ""
"Diese Rechnung oder Teile davon wurden von der Bank bestätigt. Möchten Sie "
"den Zahlungsstatus wirklich ändern?"

msgid ""
"This position has been paid online. To change the state of the position the "
"payment needs to be charged back."
msgstr ""
"Diese Position wurde online bezahlt. Um den Status zu ändern muss die "
"Zahlung rückgebucht werden."

msgid ""
"This position has been confirmed by the bank, do you really want to change "
"the payment status?"
msgstr ""
"Diese Position wurde von der Bank bestätigt. Möchten Sie den Zahlungsstatus "
"wirklich ändern?"

msgid "Mark whole bill as unpaid"
msgstr "Rechnung als unbezahlt markieren"

msgid "Mark whole bill as paid"
msgstr "Rechnung als bezahlt markieren"

msgid "Mark as unpaid"
msgstr "Buchung als unbezahlt markieren"

msgid "Mark as paid"
msgstr "Buchung als bezahlt markieren"

msgid "Remove manual booking"
msgstr "Manuelle Buchung entfernen"

#, python-format
msgid "Billing for ${title}"
msgstr "Fakturierung für ${title}"

msgid "Create Bills"
msgstr "Rechnungen erstellen"

msgid "The period must be active in order to reset billing"
msgstr "Der Zeitraum muss aktiv sein, um die Fakturierung zurückzusetzen"

msgid "The billing was successfully reset."
msgstr "Die Fakturierung wurde erfolgreich zurückgesetzt."

#, python-format
msgid "Online Payments by ${name}"
msgstr "Online Zahlungen von ${name}"

msgid "Refund Payment"
msgstr "Zahlung rückerstatten"

#, python-format
msgid "Do you really want to refund ${amount}?"
msgstr "Möchten Sie ${amount} wirklich rückerstatten?"

#, python-format
msgid "Refund ${amount}"
msgstr "${amount} rückerstatten"

msgid "Could not import payments. Check your import data."
msgstr ""
"Zahlungen konnten nicht importiert werden. Überprüfen Sie die Import-Daten."

#, python-format
msgid "Imported ${count} payments"
msgstr "${count} Zahlungen wurden importiert"

msgid "No payments could be imported"
msgstr "Es konnten keine Zahlungen importiert werden"

msgid "The submitted xml data could not be decoded"
msgstr "Die abgeschickten Daten konnten nicht dekodiert werden"

msgid ""
"The submitted xml data could not be parsed. Please check the file integrity"
msgstr ""
"Die abgeschickten Daten konnten nicht verarbeitet werden. Prüfen Sie die "
"Datei-Integrität"

msgid "No transactions were found in the given file"
msgstr "In der angegebenen Datei wurden keine Transaktionen gefunden"

msgid "No manual bookings were created."
msgstr "Es wurden keine manuellen Buchungen erstellt."

#, python-format
msgid "Created ${count} manual bookings"
msgstr "${count} manuelle Buchungen wurden erstellt"

msgid "Invoice marked as paid"
msgstr "Die Rechnung wurde als bezahlt markiert"

msgid "Invoice item(s) marked as paid"
msgstr "Die Rechnungsposition(en) wurden als bezahlt markiert"

#, python-format
msgid "Mark paid for ${user}"
msgstr "Für ${user} auf bezahlt setzen"

msgid "Invite a companion"
msgstr "Gspänli einladen"

msgid "With 1 companion in a group"
msgstr "Mit 1 Gspänli in einer Gruppe"

#, python-format
msgid "With ${n} companions in a group"
msgstr "Mit ${n} Gspänli in einer Gruppe"

msgid "Remove wish"
msgstr "Wunsch entfernen"

msgid "Remove booking"
msgstr "Buchung entfernen"

#, python-format
msgid "Do you really want to remove \"${title}\"?"
msgstr "Möchten Sie \"${title}\" wirklich entfernen?"

msgid "Cancel Booking"
msgstr "Buchung stornieren"

#, python-format
msgid "Do you really want to cancel \"${title}\"?"
msgstr "Möchten Sie \"${title}\" wirklich stornieren?"

#, python-format
msgid "Do you really want to delete \"${name}\" and all associated bookings?"
msgstr ""
"Möchten Sie \"${name}\" und alle zugehörigen Buchungen wirklich löschen?"

msgid "The invoices will not be deleted."
msgstr "Die Rechnungen werden nicht gelöscht."

msgid "Delete attendee"
msgstr "Teilnehmende löschen"

msgid "Only open, cancelled, denied or blocked bookings may be deleted"
msgstr ""
"Nur offene, abgesagte, abgelehnte und blockierte Buchungen können gelöscht "
"werden"

msgid "Only admins may cancel bookings at this point."
msgstr ""
"Nur Administratoren können Buchungen zu diesem Zeitpunkt noch stornieren."

msgid "The booking was cancelled successfully"
msgstr "Die Buchung wurde erfolgreich abgesagt"

#, python-format
msgid "Degregistration of ${attendee} for \"${title}\""
msgstr "Abmeldung von ${attendee} für \"${title}\""

msgid "Cannot select more than three favorites per child"
msgstr "Pro Person können maximal drei Favoriten gewählt werden"

msgid "The period is not in the wishlist-phase"
msgstr "Der Zeitraum befindet sich nicht in der Wunschphase"

msgid "add to group"
msgstr "zur Gruppe hinzufügen"

msgid "remove from group"
msgstr "aus Gruppe entfernen"

#, python-format
msgid ""
"Hi!\n"
"\n"
"${first_name} wants to take part in the \"${title}\" activity by "
"${organisation} and would be thrilled to go with a mate.\n"
"\n"
"You can add the activity to the wishlist of your child through the following "
"link, if you are interested. This way the children have a better chance of "
"getting a spot together:\n"
"\n"
"${link}"
msgstr ""
"Hallo\n"
"\n"
"Anlässlich des ${organisation} möchte ${first_name} am Angebot \"${title}\" "
"teilnehmen und würde sich über Begleitung freuen.\n"
"\n"
"Falls dein Kind dabei sein möchte, kann es sich das Angebot über folgenden "
"Link wünschen. Damit haben die Kinder dann eine bessere Chance gemeinsam "
"teilnehmen zu können:\n"
"\n"
"${link}"

msgid "The booking does not exist"
msgstr "Diese Buchung existiert nicht"

msgid "Not permitted to join this attendee to the group"
msgstr "Keine Berechtigung um diese Person zu der Gruppe hinzuzufügen"

msgid "Successfully joined the group"
msgstr "Erfolgreich der Gruppe beigetreten"

msgid "Not permitted to evict this attendee from the group"
msgstr "Keine Berechtigung um diese Person von der Gruppe zu entfernen"

msgid "Successfully left the group"
msgstr "Erfolgreich die Gruppe verlassen"

#, python-format
msgid "Invoices of ${user}"
msgstr "Rechnungen von ${user}"

msgid "Pay Online Now"
msgstr "Jetzt online bezahlen"

msgid "Your card has insufficient funds"
msgstr "Ihre Karte hat zu wenig Guthaben"

msgid "Your payment could not be processed"
msgstr "Ihre Zahlung konnte nicht verarbeitet werden"

msgid "Your payment has been received. Thank you!"
msgstr "Ihre Zahlung war erfolgreich. Vielen Dank!"

#, python-format
msgid "Donation of ${user}"
msgstr "Spende von ${user}"

msgid "No invoice found"
msgstr "Keine Rechnung gefunden"

msgid "Thank you for your donation"
msgstr "Vielen Dank für Ihre Spende"

msgid "Donate"
msgstr "Spenden"

msgid "Your donation was removed"
msgstr "Ihre Spende wurde entfernt"

msgid "This donation has already been paid"
msgstr "Die Spende wurde bereits bezahlt"

msgid "Too many attendees"
msgstr "Überbelegt"

msgid "Fully occupied"
msgstr "Belegt"

msgid "Enough attendees"
msgstr "Durchführbar"

msgid "Not enough attendees"
msgstr "Unterbelegt"

msgid "No attendees"
msgstr "Unbelegt"

msgid "Can not do matchings for an inactive period"
msgstr "Zuteilungen können nur in einem aktiven Zeitraum durchgeführt werden"

msgid "Can not do matchings for an confirmed period"
msgstr ""
"Zuteilungen können nur in einem nicht bestätigten Zeitraum durchgeführt "
"werden"

msgid "The matching was confirmed successfully"
msgstr "Die Zuteilung wurde erfolgreich abgeschlossen"

msgid "The matching run executed successfully"
msgstr "Der Zuteilungs-Lauf wurde erfolgreich durchgeführt"

#, python-format
msgid "Matches for ${title}"
msgstr "Zuteilungen für ${title}"

msgid "Run Matching"
msgstr "Zuteilung ausführen"

msgid "Signup Attendee"
msgstr "Teilnehmende anmelden"

msgid "The period has already been finalized. No new attendees may be added."
msgstr ""
"Der Zeitraum wurde bereits abgeschlossen. Es können keine neue Teilnehmende "
"mehr hinzugefügt werden."

msgid "Remove Wish"
msgstr "Wunsch entfernen"

#, python-format
msgid "Do you really want to remove ${attendee}'s wish?"
msgstr "Möchten Sie ${attendee}s Wunsch wirklich entfernen?"

msgid "Remove Booking"
msgstr "Buchung entfernen"

#, python-format
msgid "Do you really want to delete ${attendee}'s booking?"
msgstr "Möchten Sie ${attendee}s Buchung wirklich löschen?"

#, python-format
msgid "Do you really want to cancel ${attendee}'s booking?"
msgstr "Möchten Sie ${attendee}s Buchung wirklich stornieren?"

msgid "The matching was successfully reset"
msgstr "Die Zuteilung wurde erfolgreich zurückgesetzt"

msgid "Delete Notification Template"
msgstr "Mitteilungs-Vorlage löschen"

msgid "Use Template"
msgstr "Vorlage verwenden"

msgid "Successfully added a new notification template"
msgstr "Die Mitteilungs-Vorlage wurde erfolgreich hinzugefügt"

msgid "There are no recipients matching the selection"
msgstr "Es wurden keine Empfänger gefunden welche dieser Auswahl entsprechen"

#, python-format
msgid "Successfully sent the e-mail to ${count} recipients"
msgstr "Das E-Mail wurde erfolgreich an ${count} Empfänger gesendet"

msgid "Mailing"
msgstr "Versand"

msgid "Send E-Mail Now"
msgstr "E-Mail jetzt versenden"

msgid "Clone Occasion"
msgstr "Durchführung duplizieren"

msgid ""
"The period of this occasion has already been confirmed. It is not "
"recommended to change the period associated with this occasion."
msgstr ""
"Der Zeitraum dieser Durchführung wurde bereits bestätigt. Es wird nicht "
"empfohlen einen anderen Zeitraum auszuwählen."

msgid "Edit Occasion"
msgstr "Durchführung bearbeiten"

#, python-format
msgid "The booking for ${name} was succesfull"
msgstr "Die Buchung für ${name} war erfolgreich"

#, python-format
msgid "Booking of ${attendee} for \"${title}\""
msgstr "Buchung von ${attendee} für \"${title}\""

#, python-format
msgid "The occasion was added to ${name}'s wishlist"
msgstr "Die Durchführung wurde zu ${name}s Wunschliste hinzugefügt"

msgid "Enroll Attendee"
msgstr "Teilnehmende anmelden"

msgid "New need"
msgstr "Neuer Bedarf"

msgid "Edit need"
msgstr "Bedarf bearbeiten"

#, python-format
msgid "Attendees for ${period}"
msgstr "Teilnehmende ${period}"

msgid "Deactivate"
msgstr "Deaktivieren"

#, python-format
msgid "Do you really want to deactivate \"${title}\"?"
msgstr "Möchten Sie \"${title}\" wirklich deaktivieren?"

msgid "This will hide all associated occasions"
msgstr "Damit werden alle damit verbundenen Durchführungen versteckt"

msgid "Deactivate Period"
msgstr "Zeitraum deaktivieren"

msgid "Activate"
msgstr "Aktivieren"

#, python-format
msgid "Do you really want to activate \"${title}\"?"
msgstr "Möchten Sie \"${title}\" wirklich aktivieren?"

msgid ""
"This will deactivate the currently active period. All associated occasions "
"will be made public"
msgstr ""
"Alle anderen Zeiträume werden deaktiviert. Alle mit dem Zeitraum verbundenen "
"Durchführungen werden publiziert"

msgid "Activate Period"
msgstr "Zeitraum aktivieren"

#, python-format
msgid "Do you really want to archive \"${title}\"?"
msgstr "Möchten Sie \"${title}\" wirklich archivieren?"

msgid ""
"This will archive all activities which do not already have an occasion in a "
"future period. To publish archived activities again a new publication "
"request needs to be filed."
msgstr ""
"Dadurch werden alle Angebote archiviert welche nicht bereits eine "
"Durchführung in einem zukünftigen Zeitraum haben. Um archivierte Angebote "
"erneut zu publizieren müssen sie erneut zur Veröffentlichung eingereicht "
"werden."

msgid "Archive Period"
msgstr "Zeitraum archivieren"

#, python-format
msgid "\"${title}\" cannot be archived yet"
msgstr "\"${title}\" kann noch nicht archiviert werden"

msgid ""
"A period can only be archived once the bookings have been made and the bills "
"have been compiled."
msgstr ""
"Ein Zeitraum kann erst archiviert werden wenn die Zuteilung gemacht und die "
"Rechnungen erstellt wurden."

msgid "The period can not be deleted as it is already in use"
msgstr "Der Zeitraum kann nicht gelöscht werden, da er bereits verwendet wird"

msgid "Delete Period"
msgstr "Zeitraum löschen"

msgid "The period was added successfully"
msgstr "Der Zeitraum wurde erfolgreich hinzugefügt"

msgid "The period could not be deleted as it is still in use"
msgstr ""
"Der Zeitraum konnte nicht gelöscht werden, da er bereits verwendet wird"

msgid "The period was deleted successfully"
msgstr "Der Zeitraum wurde erfolgreich gelöscht"

msgid "The period was activated successfully"
msgstr "Der Zeitraum wurde erfolgreich aktiviert"

msgid "The period was deactivated successfully"
msgstr "Der Zeitraum wurde erfolgreich deaktiviert"

msgid "The period was archived successfully"
msgstr "Der Zeitraum wurde erfolgreich archiviert"

msgid "QR-Bill"
msgstr "QR-Rechnung"

msgid "Payment"
msgstr "Bezahlung"

msgid "Bank Account (IBAN / QR-IBAN)"
msgstr "Bank Konto (IBAN / QR-IBAN)"

msgid "Ferienpass Musterlingen, Bahnhofstr. 2, 1234 Beispiel"
msgstr "Ferienpass Musterlingen, Bahnhofstr. 2, 1234 Beispiel"

msgid "Payment Order"
msgstr "Einzahlungsschein"

msgid "Basic"
msgstr "Einfach"

msgid "ESR (General) / QR-Reference"
msgstr "ESR (Generell) / QR-Referenz"

msgid "ESR (Raiffeisen)"
msgstr "ESR (Raiffeisen)"

msgid "ESR participant number / QR-IBAN"
msgstr "ESR Teilnehmernummer / QR-IBAN"

msgid "ESR identification number"
msgstr "ESR Identifikationsnummer"

msgid "Full age required for registration"
msgstr "Volljährigkeit bei der Registrierung notwendig"

msgid "Userprofile"
msgstr "Benutzerprofil"

msgid "Require the political municipality on registration"
msgstr "Politische Gemeinde bei Registrierung verlangen"

msgid "Require a SwissPass ID of attendees"
msgstr "SwissPass ID der Teilnehmenden verlangen"

msgid "SwissPass ID"
msgstr "SwissPass ID"

msgid "Cancellation condition text"
msgstr "Stornierungsbedingungen text"

msgid "Cancellation conditions"
msgstr "Stornierungsbedingungen"

msgid ""
"The text will be shown below the confirmation text for an activity in the "
"mail"
msgstr ""
"Der Text wird unter dem Bestätigungstext für ein Angebot in der E-Mail "
"angezeigt"

msgid "Parents can see the contacts of other parents in the same activity"
msgstr ""
"Mitglieder können die Kontaktdaten anderer Mitglieder des gleichen Angebots "
"sehen"

msgid "Public organiser data"
msgstr "Öffentliche Daten Veranstaltende"

msgid "Link to the TOS"
msgstr "Link zu den AGB"

msgid "Require users to accept the TOS before booking"
msgstr "Zwingt Benutzende dazu, die AGB vor dem Buchen zu akzeptieren"

msgid "Donations"
msgstr "Spenden"

msgid "Show a donation button in the invoice view"
msgstr "Erlaube dem Benutzer eine Spende zu der Rechnung hinzuzufügen"

msgid "Donation Amounts"
msgstr "Spenden-Beträge"

msgid "One amount per line"
msgstr "Ein Betrag pro Zeile"

msgid "Volunteer registration"
msgstr "Registration Hilfsperson"

msgid "Experimental"
msgstr "Experimentell"

msgid "Disabled"
msgstr "Deaktiviert"

msgid "Only for Admins"
msgstr "Nur für Administratoren"

msgid "Enabled"
msgstr "Aktiviert"

msgid "The ESR identification number must be 3-6 characters long"
msgstr "Die ESR Identifikationsnummer muss 3-6 Zeichen lang sein"

msgid "QR-Bills require an IBAN"
msgstr "QR-Rechnungen erfordern eine IBAN"

msgid "Not a valid IBAN"
msgstr "Ungültige IBAN"

msgid "QR-Bills require a Swiss or Lichteinstein IBAN"
msgstr "QR-Rechnungen benötigen eine Schweizer oder Lichteinstein-IBAN"

msgid "Select ESR (General) / QR-Reference when using the given QR-IBAN"
msgstr ""
"Wählen Sie ESR (Generell) / QR-Referenz, wenn Sie die angegebene QR-IBAN "
"verwenden."

msgid "Select Basic when using the given IBAN"
msgstr "Wählen Sie Einfach, wenn Sie die angegebene IBAN verwenden."

msgid "QR-Bills require a beneficiary"
msgstr "QR-Rechnungen erfordern einen Begünstigten"

msgid ""
"QR-Bills require the beneficiary to be in the form: name, street number, "
"code city"
msgstr ""
"QR-Rechnungen erfordern die Angabe des Begünstigten in der Form: Name, "
"Straße, Code Stadt"

msgid "Feriennet"
msgstr "Feriennet"

#, python-format
msgid "Bookings for ${period}"
msgstr "Buchungen ${period}"

#, python-format
msgid "Billing for ${period}"
msgstr "Fakturierung ${period}"

<<<<<<< HEAD
#~ msgid "his"
#~ msgstr "seine"

#~ msgid "her"
#~ msgstr "ihre"

#, python-format
#~ msgid "${name} and ${possessive} bookings were deleted"
#~ msgstr "${name} und ${possessive} Buchungen wurden gelöscht"

#, python-format
#~ msgid ""
#~ "Do you really want to delete \"${name}\" and all of ${possessive} "
#~ "bookings?"
#~ msgstr ""
#~ "Möchten Sie \"${name}\" und alle ${possessive} Buchungen wirklich löschen?"

=======
>>>>>>> 98c33a12
#~ msgid "Dashboard"
#~ msgstr "Übersicht"

#~ msgid "The Swisspass ID must be 13 characters long."
#~ msgstr "Die Swisspass ID muss 13 Zeichen lang sein."

#~ msgid ""
#~ "This cannot be undone. The activity will be made private as a result."
#~ msgstr ""
#~ "Dies kann nicht rückgängig gemacht werden. Das Angebot wird von der "
#~ "Öffentlichkeit versteckt."

#~ msgid "Health Information"
#~ msgstr "Gesundheitsangaben"

#~ msgid "Move"
#~ msgstr "Verschieben"

#~ msgid "Mark paid for "
#~ msgstr "Auf bezahlt setzen für"

#, python-format
#~ msgid "${count} of which are overfull"
#~ msgstr "${count} davon sind überbelegt"

#, python-format
#~ msgid "${count} of which are full"
#~ msgstr "${count} davon sind belegt"

#, python-format
#~ msgid "${count} of which are operable"
#~ msgstr "${count} davon sind durchführbar"

#, python-format
#~ msgid "${count} of which are unoperable"
#~ msgstr "${count} davon sind unterbelegt"

#, python-format
#~ msgid "${count} of which are empty"
#~ msgstr "${count} davon sind unbelegt"

#, python-format
#~ msgid "${count} of which are cancelled"
#~ msgstr "${count} davon sind abgesagt"

#, python-format
#~ msgid "${count} registered Attendees"
#~ msgstr "${count} registierte Teilnehmende"<|MERGE_RESOLUTION|>--- conflicted
+++ resolved
@@ -1,11 +1,7 @@
 msgid ""
 msgstr ""
 "Project-Id-Version: PACKAGE 1.0\n"
-<<<<<<< HEAD
 "POT-Creation-Date: 2025-11-19 09:57+0100\n"
-=======
-"POT-Creation-Date: 2025-11-12 10:03+0100\n"
->>>>>>> 98c33a12
 "PO-Revision-Date: 2021-11-11 09:08+0100\n"
 "Last-Translator: Marc Sommerhalder <marc.sommerhalder@seantis.ch>\n"
 "Language-Team: German\n"
@@ -3272,26 +3268,6 @@
 msgid "Billing for ${period}"
 msgstr "Fakturierung ${period}"
 
-<<<<<<< HEAD
-#~ msgid "his"
-#~ msgstr "seine"
-
-#~ msgid "her"
-#~ msgstr "ihre"
-
-#, python-format
-#~ msgid "${name} and ${possessive} bookings were deleted"
-#~ msgstr "${name} und ${possessive} Buchungen wurden gelöscht"
-
-#, python-format
-#~ msgid ""
-#~ "Do you really want to delete \"${name}\" and all of ${possessive} "
-#~ "bookings?"
-#~ msgstr ""
-#~ "Möchten Sie \"${name}\" und alle ${possessive} Buchungen wirklich löschen?"
-
-=======
->>>>>>> 98c33a12
 #~ msgid "Dashboard"
 #~ msgstr "Übersicht"
 
