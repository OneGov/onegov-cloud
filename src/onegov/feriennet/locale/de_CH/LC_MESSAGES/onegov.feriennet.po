--- conflicted
+++ resolved
@@ -1,11 +1,7 @@
 msgid ""
 msgstr ""
 "Project-Id-Version: PACKAGE 1.0\n"
-<<<<<<< HEAD
-"POT-Creation-Date: 2023-03-21 14:39+0100\n"
-=======
 "POT-Creation-Date: 2023-04-03 16:03+0200\n"
->>>>>>> 5f9dce39
 "PO-Revision-Date: 2021-11-11 09:08+0100\n"
 "Last-Translator: Marc Sommerhalder <marc.sommerhalder@seantis.ch>\n"
 "Language-Team: German\n"
@@ -3185,13 +3181,8 @@
 msgid "Billing for ${period}"
 msgstr "Fakturierung ${period}"
 
-<<<<<<< HEAD
-#~ msgid "Require the political municipality in the userprofile"
-#~ msgstr "Verlange die politische Gemeinde im Benutzerprofil"
-=======
 #~ msgid "Move"
 #~ msgstr "Verschieben"
->>>>>>> 5f9dce39
 
 #~ msgid "Mark paid for "
 #~ msgstr "Auf bezahlt setzen für"
