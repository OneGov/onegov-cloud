--- conflicted
+++ resolved
@@ -1,11 +1,7 @@
 msgid ""
 msgstr ""
 "Project-Id-Version: PACKAGE 1.0\n"
-<<<<<<< HEAD
-"POT-Creation-Date: 2024-11-06 10:42+0100\n"
-=======
 "POT-Creation-Date: 2024-11-18 10:17+0100\n"
->>>>>>> 8d665ca8
 "PO-Revision-Date: 2021-11-11 09:08+0100\n"
 "Last-Translator: Marc Sommerhalder <marc.sommerhalder@seantis.ch>\n"
 "Language-Team: German\n"
@@ -3209,7 +3205,6 @@
 msgid "Billing for ${period}"
 msgstr "Fakturierung ${period}"
 
-<<<<<<< HEAD
 msgid "To my list"
 msgstr "Zu meiner Liste"
 
@@ -3221,10 +3216,6 @@
 
 #~ msgid "Enroll your child now."
 #~ msgstr "Jetzt anmelden."
-=======
-#~ msgid "Health Information"
-#~ msgstr "Gesundheitsangaben"
->>>>>>> 8d665ca8
 
 #~ msgid "Move"
 #~ msgstr "Verschieben"
