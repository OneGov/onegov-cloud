--- conflicted
+++ resolved
@@ -3265,8 +3265,6 @@
 msgid "Billing for ${period}"
 msgstr "Fakturierung ${period}"
 
-<<<<<<< HEAD
-=======
 msgid ""
 "The user cannot be deleted because they are organizers of existing "
 "activities."
@@ -3304,7 +3302,6 @@
 #~ "Mitglieder können die Kontaktdaten anderer Mitglieder des gleichen "
 #~ "Angebots sehen"
 
->>>>>>> c4a775e0
 #~ msgid "Dashboard"
 #~ msgstr "Übersicht"
 
