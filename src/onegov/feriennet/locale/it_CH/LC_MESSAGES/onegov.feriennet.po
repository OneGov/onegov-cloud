--- conflicted
+++ resolved
@@ -2,11 +2,7 @@
 msgid ""
 msgstr ""
 "Project-Id-Version: \n"
-<<<<<<< HEAD
-"POT-Creation-Date: 2025-03-04 13:29+0100\n"
-=======
 "POT-Creation-Date: 2025-04-09 20:44+0200\n"
->>>>>>> 8c2eece5
 "PO-Revision-Date: 2021-11-11 09:07+0100\n"
 "Last-Translator: Marc Sommerhalder <marc.sommerhalder@seantis.ch>\n"
 "Language-Team: \n"
@@ -2747,11 +2743,7 @@
 msgstr "Fattura contrassegnata come pagata"
 
 msgid "Invoice item(s) marked as paid"
-<<<<<<< HEAD
 msgstr "Articolo(i) della fattura contrassegnato come pagato"
-=======
-msgstr "Articolo/i della fattura contrassegnati come pagati"
->>>>>>> 8c2eece5
 
 #, python-format
 msgid "Mark paid for ${user}"
@@ -3224,133 +3216,12 @@
 msgid "Billing for ${period}"
 msgstr "Fatturazione ${period}"
 
-<<<<<<< HEAD
-#, python-format
-#~ msgid "${count} Activities"
-#~ msgstr "${count} Attività"
-
-#, python-format
-#~ msgid "${count} Occasions"
-#~ msgstr "${count} eventi"
-
-#, python-format
-#~ msgid "${count} overfull"
-#~ msgstr "${count} con troppi partecipanti"
-
-#, python-format
-#~ msgid "${count} full"
-#~ msgstr "${count} completo"
-
-#, python-format
-#~ msgid "${count} operable"
-#~ msgstr "${count} con abbastanza partecipanti"
-
-#, python-format
-#~ msgid "${count} unoperable"
-#~ msgstr "${count} con non abbastanza partecipanti"
-
-#, python-format
-#~ msgid "${count} empty"
-#~ msgstr "${count} con nessun partecipante"
-
-#, python-format
-#~ msgid "${count} cancelled"
-#~ msgstr "${count} annullato"
-
-#, python-format
-#~ msgid "${count} Wishes"
-#~ msgstr "${count} Desideri"
-
-#, python-format
-#~ msgid "${count} Wishes per Attendee"
-#~ msgstr "${count} desideri per partecipante"
-
-#, python-format
-#~ msgid "${count} Bookings"
-#~ msgstr "${count} prenotazioni"
-
-#, python-format
-#~ msgid "${count} accepted"
-#~ msgstr "${count} accettato"
-
-#, python-format
-#~ msgid "${count} not carried out or cancelled"
-#~ msgstr "${count} annullati o cancellati"
-
-#, python-format
-#~ msgid "${count} denied"
-#~ msgstr "${count} rifiutato"
-
-#, python-format
-#~ msgid "${count} blocked"
-#~ msgstr "${count} bloccato"
-
-#, python-format
-#~ msgid "${count} Bookings per Attendee"
-#~ msgstr "${count} prenotazioni per partecipante"
-
-#, python-format
-#~ msgid "${count} Girls"
-#~ msgstr "${count} femmina"
-
-#, python-format
-#~ msgid "${count} Boys"
-#~ msgstr "${count} maschio"
-
-#, python-format
-#~ msgid "${count} of which without accepted bookings"
-#~ msgstr "${count} dei quali senza prenotazioni accettate"
-
-#, python-format
-#~ msgid "${amount}% Happiness"
-#~ msgstr "${amount}% soddisfazione"
-
-#, python-format
-#~ msgid "${count} Attendees Without Occasion"
-#~ msgstr "${count} Partecipante senza eventi"
-
-#, python-format
-#~ msgid "${amount} CHF total"
-#~ msgstr "${amount} CHF totale"
-
-#, python-format
-#~ msgid "${amount} CHF paid"
-#~ msgstr "${amount} CHF pagato"
-
-#, python-format
-#~ msgid "${amount} CHF outstanding"
-#~ msgstr "${amount} CHF scoperti"
-
-#~ msgid "My list"
-#~ msgstr "La mia lista"
-
-#~ msgid "Leave Group"
-#~ msgstr "Lasciare il gruppo"
-
-#~ msgid "<dynamic element>"
-#~ msgstr "<dynamic element>"
-
-#, python-format
-#~ msgid "${count} Attendees"
-#~ msgstr "${count} partecipante"
-
-#, python-format
-#~ msgid "Group for \"${title}\""
-#~ msgstr "Gruppo per \"${title}\""
-
-#~ msgid "States"
-#~ msgstr "Stato"
-
-#~ msgid "Enroll your child now."
-#~ msgstr "Iscriva ora suo figlio/a."
-=======
 #~ msgid ""
 #~ "This cannot be undone. The activity will be made private as a result."
 #~ msgstr "Questo non può essere revocato. L'attività è nascosta al pubblico."
 
 #~ msgid "Health Information"
 #~ msgstr "Informazioni salute"
->>>>>>> 8c2eece5
 
 #~ msgid "Invoice items marked as paid"
 #~ msgstr "Voci di fattura contrassegnate come pagate"
