# This file was generated from translations.onegov.org_it.xlsx
msgid ""
msgstr ""
"Project-Id-Version: \n"
<<<<<<< HEAD
"POT-Creation-Date: 2023-03-21 14:39+0100\n"
=======
"POT-Creation-Date: 2023-04-03 16:03+0200\n"
>>>>>>> 5f9dce39
"PO-Revision-Date: 2021-11-11 09:07+0100\n"
"Last-Translator: Marc Sommerhalder <marc.sommerhalder@seantis.ch>\n"
"Language-Team: \n"
"Language: it_CH\n"
"MIME-Version: 1.0\n"
"Content-Type: text/plain; charset=UTF-8\n"
"Content-Transfer-Encoding: 8bit\n"
"Generated-By: xls-to-po 1.0\n"
"X-Generator: Poedit 3.0\n"

msgid "No active period"
msgstr "Nessun periodo attivo"

#, python-format
msgid "Prebooking: ${dates}"
msgstr "Fase desideri: ${dates}"

#, python-format
msgid "Booking: ${dates}"
msgstr "Periodo di prenotazione: ${dates}"

#, python-format
msgid "Execution: ${dates}"
msgstr "Evento: ${dates}"

#, python-format
msgid "${count} Activities"
msgstr "${count} Attività"

#, python-format
msgid "${count} Occasions"
msgstr "${count} eventi"

#, python-format
msgid "${count} overfull"
msgstr "${count} con troppi partecipanti"

#, python-format
msgid "${count} full"
msgstr "${count} completo"

#, python-format
msgid "${count} operable"
msgstr "${count} con abbastanza partecipanti"

#, python-format
msgid "${count} unoperable"
msgstr "${count} con non abbastanza partecipanti"

#, python-format
msgid "${count} empty"
msgstr "${count} con nessun partecipante"

#, python-format
msgid "${count} cancelled"
msgstr "${count} annullato"

#, python-format
msgid "${count} Wishes"
msgstr "${count} Desideri"

#, python-format
msgid "${count} Bookings"
msgstr "${count} prenotazioni"

#, python-format
msgid "${count} Wishes per Attendee"
msgstr "${count} desideri per partecipante"

#, python-format
msgid "${count} accepted"
msgstr "${count} accettato"

#, python-format
msgid "${count} not carried out or cancelled"
msgstr "${count} annullati o cancellati"

#, python-format
msgid "${count} denied"
msgstr "${count} rifiutato"

#, python-format
msgid "${count} blocked"
msgstr "${count} bloccato"

#, python-format
msgid "${count} Bookings per Attendee"
msgstr "${count} prenotazioni per partecipante"

#, python-format
msgid "${count} Attendees"
msgstr "${count} partecipante"

#, python-format
msgid "${count} Girls"
msgstr "${count} femmina"

#, python-format
msgid "${count} Boys"
msgstr "${count} maschio"

#, python-format
msgid "${count} of which without accepted bookings"
msgstr "${count} dei quali senza prenotazioni accettate"

#, python-format
msgid "${amount}% Happiness"
msgstr "${amount}% soddisfazione"

#, python-format
msgid "${count} Attendees Without Occasion"
msgstr "${count} Partecipante senza eventi"

#, python-format
msgid "${amount} CHF outstanding"
msgstr "${amount} CHF scoperti"

#, python-format
msgid "${amount} CHF total"
msgstr "${amount} CHF totale"

#, python-format
msgid "${amount} CHF paid"
msgstr "${amount} CHF pagato"

msgid "Help us"
msgstr "Aiutare"

msgid "Dashboard"
msgstr "Dashboard"

msgid "Periods"
msgstr "Periodi"

msgid "Matching"
msgstr "Assegnazioni"

msgid "Billing"
msgstr "Fatturazione"

msgid "Volunteers"
msgstr "Aiutanti"

msgid "Notifications"
msgstr "Notifiche"

msgid "Exports"
msgstr "Esportazione"

msgid "Invoices"
msgstr "Fatture"

msgid "Wishlist"
msgstr "Lista dei desideri"

msgid "Bookings"
msgstr "Prenotazioni"

msgid "Activities"
msgstr "Attività"

msgid "Activity Title"
msgstr "Titolo dell'attività"

msgid "Activity Lead"
msgstr "Introduzione attività"

msgid "Activity Text"
msgstr "Descrizione dell'attività"

msgid "Activity Text (HTML)"
msgstr "Testo attività"

msgid "Activity Status"
msgstr "Stato dell'attività"

msgid "Activity Location"
msgstr "Luogo dell'attività"

msgid "Activity Tags"
msgstr "Categoria dell'attività"

msgid "Booking State"
msgstr "Stato della prenotazione"

msgid "Booking Priority"
msgstr "Priorità della prenotazione"

msgid "Booking Cost"
msgstr "Costi di prenotazione"

msgid "Booking Date"
msgstr "Data della prenotazione"

msgid "Attendee First Name"
msgstr "Nome partecipante"

msgid "Attendee Last Name"
msgstr "Cognome  partecipante"

msgid "Attendee Birth Date"
msgstr "Data di nascita  partecipante"

msgid "Attendee Gender"
msgstr "Sesso  partecipante"

msgid "Attendee Notes"
msgstr "Commenti partecipante"

msgid "Attendee Booking-Limit"
msgstr "Limiti di prenotazione partecipante"

msgid "Occasion Rescinded"
msgstr "Evento annullato"

msgid "Occasion Dates"
msgstr "Date eventi"

msgid "Occasion Note"
msgstr "Commenti evento"

msgid "Occasion Age"
msgstr "Età per l'evento"

msgid "Occasion Spots"
msgstr "Luogo dell'evento"

msgid "Occasion Cost"
msgstr "Costo evento"

msgid "Occasion Custom Booking Cost"
msgstr "Costo personalizzato evento"

msgid "Occasion Meeting Point"
msgstr "Luogo d'incontro evento"

msgid "Occasion May Overlap"
msgstr "L'evento può prolungarsi"

msgid "Need Number"
msgstr "Quantità necessità"

msgid "Need Name"
msgstr "Nome necessità"

msgid "Need Description"
msgstr "Descrizione necessità"

msgid "User Login"
msgstr "Login utente"

msgid "User Role"
msgstr "Ruolo utente"

msgid "User Active"
msgstr "Utente attivo"

msgid "User Tags"
msgstr "Categorie utenti"

msgid "User Salutation"
msgstr "Appellativo utente"

msgid "User First Name"
msgstr "Nome utente"

msgid "User Last Name"
msgstr "Cognome utente"

msgid "User Organisation"
msgstr "Organizzazione utente"

msgid "User Address"
msgstr "Indirizzo utente"

msgid "User Street"
msgstr "Via utente"

msgid "User Street Number"
msgstr "numero civico utente"

msgid "User Zipcode"
msgstr "CAP utente"

msgid "User Location"
msgstr "Località utente"

msgid "User Political Municipality"
msgstr "Comune politico utente"

msgid "User E-Mail"
msgstr "email utente"

msgid "User Phone"
msgstr "Telefono utente"

msgid "User Emergency"
msgstr "Contatto in caso di emergenza utente"

msgid "User Website"
msgstr "sito web utente"

msgid "User Bank Account"
msgstr "conto bancario utente"

msgid "User Beneficiary"
msgstr "utente beneficiario "

msgid "User Status E-Mail"
msgstr "status e-mail utente"

msgid "User TOS Accepted"
msgstr "accettazione condizioni generali da parte dell'utente"

msgid "Invoice Item Group"
msgstr "Voce di fattura gruppo"

msgid "Invoice Item Text"
msgstr "Voce di fattura testo"

msgid "Invoice Item Paid"
msgstr "Voce di fattura pagata"

msgid "Invoice Item Payment date"
msgstr "Data di pagamento"

msgid "Invoice Item Transaction ID"
msgstr "Voce di fattura ID transazione"

msgid "Invoice Item Source"
msgstr "Voce di fattura origine"

msgid "Invoice Item Unit"
msgstr "Voce di fattura unità"

msgid "Invoice Item Quantity"
msgstr "Voce di fattura quantità"

msgid "Invoice Item Amount"
msgstr "Voce di fattura importo"

msgid "Invoice Item References"
msgstr "Voce di fattura riferimenti"

msgid "Attendee Address"
msgstr "Indirizzo del partecipante"

msgid "Attendee Zipcode"
msgstr "CAP del partecipante"

msgid "Attendee Place"
msgstr "Posto del partecipante"

msgid "Attendee Political Municipality"
msgstr "Partecipante Comune politico"

msgid "Organiser Last Name"
msgstr "Cognome organizzatore"

msgid "Organiser First Name"
msgstr "Nome organizzatore"

msgid "Organiser Organisation"
msgstr "Organizzazione"

msgid "Organiser Address"
msgstr "Indirizzo organizzatore"

msgid "Organiser Street"
msgstr "Via organizzatore"

msgid "Organiser Street Number"
msgstr "Numero civico organizzatore"

msgid "Organiser Zipcode"
msgstr "CAP organizzatore"

msgid "Organiser Location"
msgstr "Località organizzatore"

msgid "Organiser E-Mail"
msgstr "Email organizzatore"

msgid "Organiser Phone"
msgstr "Telefono organizzatore"

msgid "Organiser Website"
msgstr "sito web organizzatore"

msgid "Organiser Bank Account"
msgstr "Conto bancario organizzatore"

msgid "Organiser Beneficiary"
msgstr "Beneficiario organizzazione"

msgid "Confirmed Volunteers"
msgstr "Aiutanti confermati"

msgid "Volunteer State"
msgstr "Stato dell'aiutante"

msgid "First Name"
msgstr "Nome"

msgid "Last Name"
msgstr "Cognome"

msgid "Birth Date"
msgstr "Data di nascita"

msgid "Organisation"
msgstr "Organizzazione"

msgid "Place"
msgstr "Località utente"

msgid "E-Mail"
msgstr "E-mail"

msgid "Phone"
msgstr "Telefono"

msgid "Address"
msgstr "Indirizzo"

msgid "Wishlist / Bookings"
msgstr "Lista desideri / Prenotazioni"

msgid ""
"Exports wishlists or bookings, depending on the current state of the given "
"period."
msgstr ""
"Esportare desideri o prenotazioni, a seconda dello stato del periodo "
"selezionato."

msgid "Accepted"
msgstr "Accettato"

msgid "Archived"
msgstr "Archiviato"

msgid "Preview"
msgstr "Anteprima"

msgid "Proposed"
msgstr "Richiesto"

msgid "Published"
msgstr "Pubblicato"

msgid "Daily"
msgstr "Giornaliera"

msgid "Weekly"
msgstr "Settimanale"

msgid "Monthly"
msgstr "Mensile"

msgid "Never"
msgstr "Mai"

msgid "Mr."
msgstr "Signor"

msgid "Ms."
msgstr "Signora"

msgid "Open"
msgstr "In sospeso"

msgid "Cancelled"
msgstr "Cancellato"

msgid "Denied"
msgstr "Rifiutato"

msgid "Blocked"
msgstr "Bloccato"

msgid "Boy"
msgstr "maschio"

msgid "Girl"
msgstr "femmina"

msgid "Administrator"
msgstr "Amministratore"

msgid "Editor"
msgstr "Organizzatore"

msgid "Member"
msgstr "Membro"

msgid "Contacted"
msgstr "Contatto"

msgid "Confirmed"
msgstr "Confermato"

msgid "Invoice Items"
msgstr "Voci fattura"

msgid "Exports invoice items in the given period."
msgstr "Esportare gli elementi della fattura nel periodo selezionato."

msgid "Occasions"
msgstr "Eventi"

msgid "Exports activities with an occasion in the given period."
msgstr "Esportare le attività con esecuzioni nel periodo selezionato."

msgid "Needs"
msgstr "Necessità"

msgid "Exports occasion needs."
msgstr "Esportare le necessità per gli eventi."

msgid "Attendees without Bookings"
msgstr "Partecipanti senza prenotazioni"

msgid "Attendees who were not granted any of their wishes"
msgstr "Partecipanti che non hanno ricevuto alcuna prenotazione richiesta"

msgid "Users"
msgstr "Utente"

msgid "Exports user accounts."
msgstr "Esportare gli account utente."

msgid "Exports volunteers in the given period."
msgstr "Esportazioni volontarie nel periodo indicato."

msgid "Accessible"
msgstr "Adatta a persone con disabilità"

msgid "Adventure"
msgstr "Avventura"

msgid "Animals"
msgstr "Animali"

msgid "Baking"
msgstr "Cucina/pasticceria"

msgid "Cinema"
msgstr "Film"

msgid "Computer"
msgstr "Computer"

msgid "Cooking"
msgstr "Cucina"

msgid "Dance"
msgstr "Danza"

msgid "Design"
msgstr "Disegno/creazione"

msgid "Excursion"
msgstr "Escursione"

msgid "Farm"
msgstr "Fattoria"

msgid "Game"
msgstr "Gioco"

msgid "Handicraft"
msgstr "Lavoretti/creatività"

msgid "Health"
msgstr "Salute"

msgid "Media"
msgstr "Media"

msgid "Museums"
msgstr "Museo"

msgid "Music"
msgstr "Musica"

msgid "Nature"
msgstr "Natura"

msgid "Professions"
msgstr "Professioni"

msgid "Science"
msgstr "Scienza"

msgid "Security"
msgstr "Sicurezza"

msgid "Sightseeing"
msgstr "Visita"

msgid "Sport"
msgstr "Sport"

msgid "Styling"
msgstr "Moda"

msgid "Theater"
msgstr "Teatro"

msgid "Trade"
msgstr "Lavori manuali"

msgid "Camp"
msgstr "Colonia"

msgid "Camp in House"
msgstr "Colonia in casa"

msgid "Tent Camp"
msgstr "Colonia in tenda"

msgid "Family Camp"
msgstr "Colonia famiglia"

msgid "Trecking Camp"
msgstr "Colonia trekking"

msgid "Water"
msgstr "Acqua"

msgid "Continuing Education"
msgstr "Formazione continua"

msgid "Healthy Snacks"
msgstr "Merende equilibrate"

msgid "Just for Boys"
msgstr "Solo ragazzi"

msgid "Just for Girls"
msgstr "Solo ragazze"

msgid "Title"
msgstr "Titolo"

msgid "The title of the activity"
msgstr "Il titolo dell'attività"

msgid "Lead"
msgstr "Introduzione"

msgid "Describes briefly what this activity is about"
msgstr "Breve descrizione dell'attività"

msgid "Text"
msgstr "Testo"

msgid "Tags"
msgstr "Categorie"

msgid "Organiser"
msgstr "Organizzatore"

msgid "Administration"
msgstr "Amministrazione"

msgid "Location"
msgstr "Luogo"

msgid "Map"
msgstr "Mappa"

msgid "You already entered a child with this name"
msgstr "Ha già inserito un bambino con questo nome"

msgid "Birthdate"
msgstr "Data di nascita"

msgid "Gender"
msgstr "Genere"

msgid "Health Information"
msgstr "Informazioni salute"

msgid "Allergies, Disabilities, Particulars"
msgstr "Allergie, disabilità, caratteristiche speciali"

msgid "The address of the attendee differs from the users address"
msgstr "L'indirizzo del partecipante differisce dall'indirizzo dell'utente"

msgid "Check this box if the attendee doesn't live with you"
msgstr "Spuntare questa casella se il partecipante non vive con voi"

msgid "Zip Code"
msgstr "CAP"

msgid "Political municipality"
msgstr "Comune politico"

msgid "Attendee"
msgstr "Partecipante"

msgid "Note"
msgstr "Commento"

msgid "Political Municipality"
msgstr "Comune politico"

msgid "Ignore Age Restriction"
msgstr "Ignorare restrizioni di età"

msgid "Accept TOS"
msgstr "Accettare CG"

#. Used in sentence: "I have read the ${tos} and accept them."
#.
msgid "TOS"
msgstr "CG"

msgid "Group Code"
msgstr "Codice gruppo"

msgid "Add a new attendee"
msgstr "Registra nuovo partecipante"

msgid "The TOS must be accepted to create a booking."
msgstr ""
"Le CG devono essere accettate prima di poter effettuare qualsiasi "
"prenotazione."

msgid ""
"Your userprofile is not complete. It needs to be complete before signing up "
"any attendees."
msgstr ""
"Il suo profilo utente è incompleto. Deve essere completo prima di poter "
"registrare i partecipanti."

msgid ""
"The user's userprofile is not complete. It needs to be complete before "
"signing up any attendees."
msgstr ""
"Il profilo dell'utente è incompleto. Deve essere completo prima che i "
"partecipanti possano essere registrati."

#, python-format
msgid "This occasion has already been booked by ${name}"
msgstr "${name} si è già registrato per questo evento"

msgid "This occasion is outside the currently active period"
msgstr "Questo evento è al di fuori del periodo attivo"

msgid "This period has already been finalized."
msgstr "Questo periodo è già terminato."

msgid "Cannot create a booking outside the prebooking period"
msgstr ""
"Le registrazioni possono essere fatte solo durante la fase dei desideri"

msgid "Cannot create a booking outside the booking period"
msgstr ""
"Le prenotazioni non possono essere fatte al di fuori del periodo di "
"prenotazione"

msgid "This occasion is already fully booked"
msgstr "Questo evento è già al completo"

msgid "This is an unapproved activity"
msgstr "Questa è un'attività non confermata"

#, python-format
msgid ""
"The attendee already has already reached the maximum number of ${count} "
"bookings"
msgstr ""
"Il partecipante ha già raggiunto il numero massimo di prenotazioni di "
"${count}"

msgid "This occasion overlaps with another booking"
msgstr "Questo evento si sovrappone a una prenotazione esistente"

msgid "The attendee is too old"
msgstr "Il partecipante è troppo vecchio"

msgid "The attendee is too young"
msgstr "Il partecipante è troppo giovane"

msgid "The deadline has passed."
msgstr "La data termine di registrazione è passata."

msgid "Maximum number of bookings per period"
msgstr "Numero massimo di prenotazioni per periodo"

msgid "Period"
msgstr "Periodo"

msgid "ISO 20022 XML"
msgstr "ISO 20022 XML"

msgid "Confirm billing:"
msgstr "Confermare la fatturazione:"

msgid "No, preview only"
msgstr "No, solo anteprima"

msgid "Yes, confirm billing"
msgstr "Sì, completare la fatturazione"

msgid "I know that after confirmation, bills are made visible to users."
msgstr ""
"Sono consapevole che le fatture sono visibili ai rispettivi utenti dopo il "
"completamento."

msgid "Target"
msgstr "Destinatario"

msgid "User"
msgstr "Utente"

msgid "Booking Text"
msgstr "Testo prenotazione"

msgid "Kind"
msgstr "Genere"

msgid "Discount"
msgstr "Deduzione"

msgid "Surcharge"
msgstr "Supplemento"

msgid "All"
msgstr "Tutti"

msgid "For a specific user"
msgstr "Per un utente specifico"

msgid "For users with tags"
msgstr "Per gli utenti di una categoria specifica"

msgid "Payment date"
msgstr "Data di pagamento"

msgid "Whole invoice"
msgstr "Fattura intera"

msgid "Only for specific items"
msgstr "Solo per articoli specifici"

msgid "Items"
msgstr "Voci della fattura"

msgid "My donation"
msgstr "La mia donazionoe"

msgid "Invalid amount"
msgstr "Importo non valido"

msgid "Children of organisers"
msgstr "Figli di organizzatori"

msgid "Prefer the following children:"
msgstr "I seguenti bambini preferiscono:"

msgid "Children of administrators"
msgstr "Figli di amministratori"

msgid "Confirm matching:"
msgstr "Terminare l'assegnazione:"

msgid "Yes, confirm matching"
msgstr "Si, terminare l'assegnazione"

msgid "I know the wishlist-phase ends as a result."
msgstr "Sono consapevole che la fase dei desideri finisce."

msgid "Subject"
msgstr "Oggetto"

msgid "Message"
msgstr "Comunicazione"

msgid "A notification with this subject exists already"
msgstr "Esiste già una comunicazione con questo titolo"

msgid "Send to"
msgstr "Inviare a"

msgid "Myself"
msgstr "Me stesso"

msgid "Organisers with an occasion"
msgstr "Organizzatori con eventi"

msgid "Users of a given role"
msgstr "Utente con un ruolo specifico"

msgid "Users with wishes"
msgstr "Utenti con desideri"

msgid "Users with accepted bookings"
msgstr "Utenti con prenotazioni accettate"

msgid "Users with unpaid bills"
msgstr "Utenti con fatture non pagate"

msgid ""
"Users with attenedees that have an occasion on their wish- or booking-list"
msgstr "Utenti con partecipanti che hanno richiesto o prenotato un evento"

msgid "Role"
msgstr "Funzione"

msgid "Administrators"
msgstr "Amministratori"

msgid "Organisers"
msgstr "Organizzatori"

msgid "Members"
msgstr "Membri"

msgid "Occasion"
msgstr "Eventi"

msgid "Useraccounts"
msgstr "Conti utente"

msgid "Active users"
msgstr "Utenti attivi"

msgid "Inactive users"
msgstr "Utenti inattivi"

msgid ""
"I hereby confirm that this message is relevant to the recipients and is not "
"spam."
msgstr ""
"Confermo che questo messaggio è rilevante per i destinatari e non è spam."

#, python-format
msgid "${title} (cancelled) <small>${dates}, ${count} Attendees</small>"
msgstr "${title} (cancellato) <small>${dates}, ${count} partecipante</small>"

#, python-format
msgid "${title} <small>${dates}, ${count} Attendees</small>"
msgstr "${title} <small>${dates}, ${count} Teilnehmer</small>"

msgid "Dates"
msgstr "Date"

msgid "Meeting Point"
msgstr "Luogo di incontro"

msgid "Cost"
msgstr "Costi"

msgid "The amount paid to the organiser"
msgstr "L'importo pagato all'organizzatore"

msgid "Minimum Number of Participants"
msgstr "Numero minimo di partecipanti"

msgid "Participants"
msgstr "Partecipante"

msgid "Maximum Number of Participants"
msgstr "Numero di posti"

msgid "Minimum Age"
msgstr "Età minima"

msgid "Maximum Age"
msgstr "Età massima"

msgid "Allow overlap"
msgstr "Permettere la sovrapposizione"

msgid "Allows bookings to this occasion to overlap with other bookings."
msgstr ""
"Permettere la sovrapposizione di prenotazioni di questo evento con altre "
"prenotazioni."

msgid "Advanced"
msgstr "Ulteriore"

msgid "Exempt from booking limit"
msgstr "Escluso dal limite di prenotazione"

msgid ""
"Allows bookings to this occasion to be excempt from booking limits. Does not "
"apply to matching."
msgstr ""
"Permette di prenotare questo evento oltre il limite. Il limite è ancora "
"osservato durante l'assegnazione."

msgid "The administrative cost of each booking"
msgstr "I costi amministrativi di una singola prenotazione"

msgid "Use default costs defined by the period"
msgstr "Costi standard del periodo"

msgid "Use custom costs"
msgstr "Altri costi"

msgid "Administrative cost"
msgstr "Costi amministrativi"

msgid "Must specify at least one date"
msgstr "Si prega di specificare almeno una data"

msgid "Cannot adjust period, there are bookings linked to this occassion"
msgstr ""
"Il periodo non può essere modificato, le prenotazioni esistenti ne "
"risentirebbero"

msgid "The end date must be after the start date"
msgstr "La data di fine deve essere successiva alla data di inizio"

msgid "The date is outside the selected period"
msgstr "La data è al di fuori del periodo selezionato"

msgid "The date overlaps with another in this occasion."
msgstr "La data si sovrappone a un'altra data di questo evento."

msgid "Date validation failed"
msgstr "Errore, data non valida"

msgid "Minimum age must be lower than maximum age."
msgstr "L'età minima deve essere superiore all'età massima."

msgid ""
"The minium number of participants cannot be higher than the maximum number "
"of participants"
msgstr ""
"Il numero minimo di partecipanti non può essere superiore al numero di posti"

msgid ""
"The maximum number of spots is lower than the number of already accepted "
"bookings."
msgstr ""
"Il numero di posti è inferiore al numero di prenotazioni già accettate."

msgid "Start"
msgstr "Inizio"

msgid "End"
msgstr "Fine"

msgid "Add"
msgstr "Aggiungi"

msgid "Remove"
msgstr "Rimuovi"

msgid "Name"
msgstr "Nome"

msgid "Chaperones, Cars, Meals"
msgstr "Accompagnatori, veicoli, pasti"

msgid "Description"
msgstr "Descrizione"

msgid "Need at least"
msgstr "Bisogno di almeno"

msgid "Need up to"
msgstr "Bisogno fino a"

msgid "Accept signups by volunteers"
msgstr "Accettare le registrazioni degli aiutanti"

msgid "Only relevant if the experimental volunteer feature is used"
msgstr ""
"Rilevante solo se si usa la registrazione sperimentale per le necessità"

msgid "Minimum is larger than maximum"
msgstr "Il minimo è maggiore del massimo"

msgid "This name has already been used for this occasion"
msgstr "Questo nome è già stato usato per questo evento"

#, python-format
msgid "Ferienpass Summer ${year}"
msgstr "Lasciapassare vacanze estate ${year}"

msgid "With pre-booking phase"
msgstr "Con fase desiderio"

msgid ""
"A period that is started without pre-booking phase cannot be turned into a "
"period with pre-booking phase later. If in doubt, use the pre-booking phase "
"and confirm it manually."
msgstr ""
"Un periodo senza una fase desiderio non può essere convertito "
"successivamente in un periodo con una fase desiderio. In caso di dubbio, è "
"meglio creare un periodo con una fase desiderio e poi chiuderlo manualmente."

msgid "With billing"
msgstr "Con fatturazione"

msgid ""
"A period without billing will hide all bills from regular users, so if you "
"have used billing before and have open bills, your users won't find them. If "
"in doubt, use billing without creating any bills."
msgstr ""
"Un periodo senza fatturazione nasconde tutte le fatture al semplice utente. "
"Se hai delle fatture aperte, i tuoi utenti non le troveranno. In caso di "
"dubbio, è meglio utilizzare un periodo con fatturazione senza creare fatture."

msgid "Prebooking Start"
msgstr "Inizio della fase desideri"

msgid "Prebooking End"
msgstr "Fine della fase desideri"

msgid "Booking Start"
msgstr "Inizio della fase prenotazione"

msgid "Booking End"
msgstr "Fine della fase prenotazione"

msgid "Execution Start"
msgstr "Inizio evento"

msgid "Execution End"
msgstr "Fine evento"

msgid "How are the activities conducted?"
msgstr "Come viene realizzato il lasciapassare vacanze?"

msgid "Execution"
msgstr "Realizzazione"

msgid ""
"Each attendee may book as many activites as he likes. Each activity is "
"billed separately."
msgstr ""
"Ogni partecipante può prenotare tutte le attività che desidera. Ogni "
"attività è addebitata individualmente."

msgid ""
"Each attendee may attend a limited number of activites for a fixed price."
msgstr ""
"Ogni partecipante può prendere parte ad un numero limitato di attività ad un "
"prezzo fisso."

msgid ""
"Each attendee may attend a fixed number of activites. Each activity is "
"billed separately."
msgstr ""
"Ogni partecipante può frequentare un numero fisso di attività. Ogni attività "
"viene addebitata separatamente."

msgid "Maximum Number of Activities per Attendee"
msgstr "Numero massimo di attività per partecipante"

msgid "Maximum Number of Bookings per Attendee and period"
msgstr "Numero massimo di prenotazioni per partecipante e periodo"

msgid "Cost of the Pass"
msgstr "Costo del lasciapassare"

msgid "How is the organiser paid?"
msgstr "Come viene pagato l'organizzatore?"

msgid "The parents pay everything by bill, the organisers are paid later"
msgstr ""
"I genitori pagano tutto tramite fattura, gli organizzatori vengono pagati in "
"seguito"

msgid ""
"The parents pay the pass by bill, the organisers are paid in cash at the "
"beginning of each occasion"
msgstr ""
"I genitori pagano il lasciapassare tramite fattura, le quote di "
"partecipazione supplementari sono pagate all'organizzatore in contanti sul "
"posto"

msgid "Required minutes between bookings"
msgstr "Blocco di tempo tra eventi in minuti"

msgid "Attendees are limited to one activity per day"
msgstr "I partecipanti sono limitati a un'attività al giorno"

msgid "Yes"
msgstr "Sì"

msgid "No"
msgstr "No"

msgid "Stop accepting bookings"
msgstr "Smettere di accettare prenotazioni"

msgid "Deadline"
msgstr "Termine di registrazione"

msgid "At the end of the booking phase"
msgstr "Alla fine della fase di prenotazione"

msgid "X days before each occasion"
msgstr "X giorni prima di ogni evento"

msgid "X Days Before"
msgstr "X giorni prima"

msgid "Allow bookings after the bills have been created."
msgstr "Permettere le prenotazioni post-fatturazione."

msgid ""
"By default, only admins can create bookings after the billing has been "
"confirmed. With this setting, every user can create new bookings after "
"confirmation and before the deadline. Booking costs incurred after "
"confirmation will be added to the existing bill."
msgstr ""
"Normalmente solo gli amministratori possono prenotare dopo la fatturazione. "
"Con questa impostazione, gli utenti regolari possono ancora prenotare dopo "
"la fatturazione. I costi di queste prenotazioni vengono aggiunti alla "
"fattura esistente. < br>< br>Quando si attiva questa opzione, si raccomanda "
"di permettere agli amministratori di cancellare solo le prenotazioni "
"confermate sotto \"Chiusura cancellazione\", poiché le cancellazioni non "
"vengono automaticamente detratte dalla fattura esistente."

msgid "Allow members to cancel confirmed bookings"
msgstr "Permettere ai membri di cancellare le prenotazioni confermate"

msgid "Cancellation Deadline"
msgstr "Termine di cancellazione"

msgid "No, only allow admins"
msgstr "No, permettere solo agli amministratori"

msgid "Until a fixed day"
msgstr "Fino a un giorno definito"

msgid "Up to X days before each occasion"
msgstr "Fino a X giorni prima di ogni evento"

msgid "Fixed day"
msgstr "Scadenza / giorno definito"

msgid "Method"
msgstr "Metodo"

msgid "Age check"
msgstr "Verifica dell'età"

msgid ""
"Exact - the attendees need to be of the expected age at the beginning of the "
"occasion"
msgstr ""
"Precisa - I partecipanti devono avere l'età prevista all'inizio dell'evento"

msgid ""
"Age group - The attendees need to be of the expected age sometime during the "
"year of the occasion"
msgstr ""
"Anno di nascita - I partecipanti devono avere l'età prevista durante l'anno "
"dell'evento"

msgid "The execution phase conflicts with existing occasions"
msgstr "Conflitto con gli eventi esistenti"

msgid "Prebooking must start before it ends"
msgstr "La fase del desiderio deve iniziare prima che finisca"

msgid "Booking must start before it ends"
msgstr "La fase di prenotazione deve iniziare prima che finisca"

msgid "Execution must start before it ends"
msgstr "La fase degli eventi deve iniziare prima che finisca"

msgid "Prebooking must end before booking starts"
msgstr "La fase dei desideri deve finire prima di iniziare"

msgid "Prebooking must end before execution starts"
msgstr "La fase di prenotazione deve finire prima di iniziare"

msgid "Execution may not start before booking starts"
msgstr "La fase dell'evento non può iniziare prima della fase di prenotazione"

msgid "Execution may not end before booking ends"
msgstr "La fase dell'evento non può finire prima della fase di prenotazione"

msgid ""
"It is no longer possible to change the execution settings since the period "
"has already been confirmed."
msgstr ""
"Non è più possibile cambiare le impostazioni  dell'evento perché il periodo "
"è già stato confermato."

msgid ""
"It is not possible to have required minutes between bookings when limiting "
"attendees to one activity per day."
msgstr ""
"Non è possibile registrare un tempo di blocco se i partecipanti sono "
"limitati a un'offerta al giorno."

msgid "Send a periodic status e-mail."
msgstr "Invia un'e-mail di stato periodica."

msgid "General"
msgstr "Generale"

msgid "Daily (exluding the weekend)"
msgstr "Giornaliera (escluso il fine settimana)"

msgid "Weekly (on mondays)"
msgstr "Settimanale (di lunedì)"

msgid "Monthly (on first monday of the month)"
msgstr "Mensile (il primo lunedì del mese)"

msgid "Salutation"
msgstr "Appellativo"

msgid "Personal"
msgstr "Personale"

msgid "Public E-Mail Address"
msgstr "Indirizzo e-mail"

msgid "If different than username"
msgstr "Se diverso dal nome utente"

msgid "Emergency Contact"
msgstr "Contatto in caso di emergenza"

msgid "012 345 67 89 (Peter Muster)"
msgstr "012 345 67 89 (Peter Muster)"

msgid "Website"
msgstr "Sito web"

msgid "Website address including http:// or https://"
msgstr "Indirizzo del sito web incluso http:// o https://"

msgid "Bank Account (IBAN)"
msgstr "Conto bancario (IBAN)"

msgid "Beneficiary"
msgstr "Beneficiario"

msgid "Please enter both a phone number and a name"
msgstr "Inserisci un numero di telefono e un nome"

msgid "A beneficiary is required if a bank account is given."
msgstr "Un beneficiario è richiesto se viene indicato un conto bancario."

msgid "E-Mail Address"
msgstr "Indirizzo e-mail"

msgid "Register a new account"
msgstr "Aprire un nuovo conto"

msgid "Go to Login"
msgstr "Registrarsi"

msgid "Go to Profile"
msgstr "Profilo utente"

#, python-format
msgid "Do you really want to provide \"${title}\" again?"
msgstr "Vuole davvero offrire di nuovo \"${title}\"?"

msgid "You will have to request publication again"
msgstr "Dovrà richiedere nuovamente la pubblicazione"

msgid "Provide Again"
msgstr "Proporre nuovamente"

msgid "Cancel"
msgstr "Interrompere"

msgid "Homepage"
msgstr "Pagina iniziale"

msgid "Submit Activity"
msgstr "Inserisci l'attività"

msgid "Provide activity again"
msgstr "Proporre nuovamente l'attività"

#, python-format
msgid "Wishlist of ${user}"
msgstr "Lista desideri di ${user}"

#, python-format
msgid "Bookings of ${user}"
msgstr "Prenotazioni di ${user}"

msgid "Group"
msgstr "Gruppo"

msgid "Request Publication"
msgstr "Richiesta di pubblicazione"

msgid ""
"There is currently no active period. Please retry once a period has been "
"activated."
msgstr ""
"Nessun periodo è attualmente attivo. Si prega di riprovare quando un periodo "
"è stato attivato."

msgid "Do you really want to request publication?"
msgstr "Vuole davvero chiedere la pubblicazione?"

msgid "This cannot be undone."
msgstr "Questo non può essere revocato."

msgid "Please add at least one occasion before requesting publication."
msgstr ""
"Si prega di aggiungere almeno un evento prima di richiedere la pubblicazione."

msgid "Discard"
msgstr "Annullare"

#, python-format
msgid "Do you really want to discard \"${title}\"?"
msgstr "Vuole davvero annullare \"${title}\"?"

msgid "Discard Activity"
msgstr "Annullare l'attività"

msgid "Edit"
msgstr "Modifica"

msgid "New Occasion"
msgstr "Nuovo evento"

msgid "Occasions cannot be created yet"
msgstr "Gli eventi non possono ancora essere creati"

msgid ""
"There are no periods defined yet. At least one period needs to be defined "
"before occasions can be created."
msgstr ""
"Attualmente non ci sono periodi di tempo. Deve esistere almeno un periodo "
"prima che gli eventi possano essere registrati."

msgid "Attendees"
msgstr "Partecipante"

msgid "Show Ticket"
msgstr "Ticket"

msgid "Manage Periods"
msgstr "Periodi"

msgid "New Period"
msgstr "Nuovo periodo"

msgid "Matches"
msgstr "Assegnazioni"

#, python-format
msgid "Delete \"${text}\""
msgstr "\"Rimuovere \"${text}"

msgid ""
"This booking cannot be removed, at least one booking has been paid online."
msgstr ""
"Questa prenotazione non può essere rimossa, almeno una prenotazione è stata "
"pagata online."

msgid "You may remove the bookings manually one by one."
msgstr "Le prenotazioni possono essere rimosse solo individualmente."

#, python-format
msgid "Do you really want to remove \"${text}\"?"
msgstr "Volete davvero rimuovere \"${text}\"?"

#, python-format
msgid "${count} bookings will be removed"
msgstr "${count} Le prenotazioni sono state rimosse"

#, python-format
msgid "Remove ${count} bookings"
msgstr "${count} Rimuovere le prenotazioni"

msgid "Import Bank Statement"
msgstr "Importare l'estratto conto"

msgid "Synchronise Online Payments"
msgstr "Sincronizzare i pagamenti online"

msgid "Accounting"
msgstr "Contabilità"

msgid "Manual Booking"
msgstr "Prenotazione manuale"

msgid "Manual bookings can only be added once the billing has been confirmed."
msgstr ""
"Le prenotazioni manuali possono essere create solo dopo la conferma della "
"fatturazione."

msgid "Payment with date"
msgstr "Pagamento con data"

msgid "Donation"
msgstr "Donazione"

msgid "Notification Templates"
msgstr "Esempi di messaggi"

msgid "New Notification Template"
msgstr "Nuovo esempio di messaggio"

msgid "Join as a Volunteer"
msgstr "Aiutare"

msgid "Register as Volunteer"
msgstr "Registrazione come aiutante"

msgid "Sort"
msgstr "Tipo"

msgid "Half day"
msgstr "Mezza giornata"

msgid "Full day"
msgstr "Tutto il giorno"

msgid "Multiple days"
msgstr "Più giorni"

msgid "Activity"
msgstr "Attività"

msgid "Publish"
msgstr "Pubblicare"

msgid "Do you really want to publish this activity?"
msgstr "Vuole davvero pubblicare questa attività?"

msgid "Publish Activity"
msgstr "Pubblicare attività"

msgid "Archive"
msgstr "Archiviare"

msgid "Do you really want to archive this activity?"
msgstr "Vuole davvero archiviare questa attività?"

msgid "This cannot be undone. The activity will be made private as a result."
msgstr "Questo non può essere revocato. L'attività è nascosta al pubblico."

msgid "Archive Activity"
msgstr "Archiviare attività"

msgid "Show activity"
msgstr "All'attività"

msgid "Title of the period."
msgstr "Titolo del periodo."

msgid "Link to the user's invoices."
msgstr "Link alle fatture dell'utente."

msgid "Link to the user's bookings."
msgstr "Link alle prenotazioni dell'utente."

msgid "Link to the activities."
msgstr "Link alle attività."

msgid "Link to the homepage."
msgstr "Link alla pagina iniziale."

msgid "This item is already in your list."
msgstr "Questa voce è già nella tua lista."

msgid "Could not add item. It overlaps with another item in your list."
msgstr ""
"La voce non può essere aggiunta. C'è una sovrapposizione con un'altra voce "
"della lista."

msgid ""
"Join us as a volunteer. Select the activities you are interested in and fill "
"out the volunteer form. We will contact you afterwards. Activities not "
"listed here are not actively looking for volunteers."
msgstr ""
"Selezioni le attività dove vorrebbe aiutare e compili il modulo. Vi "
"contatteremo in seguito. L'attività che non sono elencate non necessitano di "
"aiutanti."

msgid ""
"Note that we cannot guarantee that you will be placed in the same activity "
"as your children."
msgstr ""
"Vi preghiamo di notare che non possiamo garantire che possiate partecipare "
"alla stessa attività."

msgid "No activities found."
msgstr "Nessuna attività trovata."

msgid "Reset filter."
msgstr "Azzerare il filtro."

msgid "To my list"
msgstr "La mia lista"

msgid "Show more"
msgstr "Mostra di più"

msgid "Navigate up"
msgstr "Verso l'alto"

msgid "My list"
msgstr "La mia lista"

msgid "Weeks"
msgstr "Settimane"

msgid "Weekdays"
msgstr "Giorni della settimana"

msgid "Duration"
msgstr "Durata"

msgid "Municipalities"
msgstr "Comuni"

msgid "Age"
msgstr "Età"

msgid "${min_age} - ${max_age} years"
msgstr "${min_age} - ${max_age} anni"

msgid "starting at ${price} CHF"
msgstr "da ${price} CHF"

msgid "Free Spots"
msgstr "Posti liberi"

msgid "No free spots"
msgstr "Nessun posto libero"

msgid "1 free spot"
msgstr "1 posto libero"

msgid "${count} free spots"
msgstr "${count} posti liberi"

msgid "States"
msgstr "Stato"

msgid "Price"
msgstr "Prezzo"

msgid ""
"This is a preview. Please edit it until you are satisifed with the result "
"and then press \"Request Publication\". An administrator will then review "
"your proposal."
msgstr ""
"Questa è un'anteprima, potete modificarla finché non sarete soddisfatti. Poi "
"selezionate  \"Richiesta pubblicazione\" nella barra del menu. Un "
"amministratore controllerà quindi l'attività."

msgid ""
"This is a preview. Please edit it until you are satisifed with the result "
"and then press \"Request Publication\" to mark the activity ready for review."
msgstr ""
"Questa è un'anteprima, potete modificarla finché non sarete soddisfatti. Poi "
"selezionate  \"Richiesta pubblicazione\" nella barra del menu. Lei o un "
"altro amministratore controllerà e pubblicherà l'attività."

msgid "This activity is currently being reviewd by an administrator."
msgstr "Questa attività è attualmente in fase di controllo."

msgid "This activity has been archived."
msgstr "Questa attività è stata archiviata."

msgid "There are currently no occasions planned."
msgstr "Attualmente non ci sono eventi pianificati."

msgid "The total amount is ${amount} CHF."
msgstr "L'importo totale è di ${amount} CHF."

msgid "The outstanding amount is ${amount} CHF."
msgstr "L'importo in sospeso è di ${amount} CHF."

msgid "No bills found."
msgstr "Nessuna fattura trovata."

msgid "Paid"
msgstr "Pagato"

msgid "${amount} unpaid"
msgstr "${amount} In attesa di pagamento"

msgid "${amount} overpaid"
msgstr "${amount} pagato in eccesso"

msgid "Show Details"
msgstr "Mostra i dettagli"

msgid "Amount"
msgstr "Importo"

msgid "Actions"
msgstr "Azioni"

msgid "Discounts / Surcharges"
msgstr "Deduzioni / Supplementi"

msgid "Unpaid"
msgstr "Non pagato"

msgid "Total"
msgstr "Totale"

msgid "Reset Billing"
msgstr "Azzerare la fatturazione"

msgid "Billing is disabled for this period."
msgstr "La fatturazione è inattiva durante questo periodo."

msgid "The matching of this period has not been confirmed yet."
msgstr "L'assegnazione di questo periodo non è ancora stata confermata."

msgid ""
"This period is not active. Bills may only be created for the active period."
msgstr ""
"Questo periodo è inattivo. Le fatture possono essere create solo per il "
"periodo attivo."

msgid ""
"The billing for this period has been confirmed. You can still change the "
"invoices manually but you can no longer generate them automatically."
msgstr ""
"La fatturazione per questo periodo è stata completata. Può ancora modificare "
"le fatture manualmente, ma non può più generarle automaticamente."

msgid "Payment State"
msgstr "Stato del pagamento"

#. Canonical text for ${link} is: "settings"
msgid ""
"No bank account defined. Please define a bank account in the ${link} first."
msgstr ""
"Nessun conto bancario è stato ancora definito. Si prega di definire un conto "
"bancario nel ${link}."

#. Used in sentence: "No bank account defined. Please define a bank account in
#. the ${link} first."
msgid "settings"
msgstr "Impostazioni"

msgid ""
"Your statement is required to be in \"ISO-20022 format (without picture)\". "
"Banks may also refer to it as \"camt.054\" or \"camt.053\". Be sure to ask "
"your bank to switch your account to this format or to select this format in "
"your online banking profile."
msgstr ""
"L'estratto è richiesto in \"formato ISO-20022 (senza immagine)\". Alcune "
"banche conoscono anche il formato come \"camt.054\" o \"camt.053\". Chieda "
"alla sua banca di cambiare il conto in questo formato o selezioni questo "
"formato nel suo profilo bancario online."

msgid "Username"
msgstr "Nome utente"

msgid "Unknown"
msgstr "Sconosciuto"

msgid "Valuta Date"
msgstr "Data di valuta"

msgid "Account"
msgstr "Conto"

msgid "Account Owner"
msgstr "Titolare del conto"

msgid "Reference Number"
msgstr "Numero di riferimento"

msgid "Investigate"
msgstr "Richieste di informazioni"

msgid "Show ${user}'s bills."
msgstr "Mostrare le fatture di ${user}."

msgid "Import ${count} payments"
msgstr "${count} Importare pagamenti"

msgid "Legend"
msgstr "Leggenda"

msgid "Payment detected."
msgstr "Pagamento trovato."

msgid "The amount, note or reference is wrong."
msgstr "L'importo, l'osservazione o il riferimento sono sbagliati."

msgid "The payment was found twice."
msgstr "Il pagamento è stato trovato due volte."

msgid "The payment has already been imported."
msgstr "Il pagamento è già stato importato."

msgid "Could not match the payment to a bill."
msgstr "Il pagamento non può essere associato a una fattura."

msgid ""
"You haven't added an emergency contact to your profile yet. Please add this "
"information in your userprofile so we can reach you in an emergency!"
msgstr ""
"Non è ancora stato inserito un contatto di emergenza. Si prega di aggiungere "
"questo contatto in modo che possiamo raggiungerla in caso di emergenza!"

msgid "Add in Userprofile"
msgstr "Completare il profilo utente"

msgid ""
"This is your emergency contact. Please change it in the user profile if it "
"is not up to date anymore:"
msgstr ""
"Questo è il suo contatto di emergenza. Si prega di assicurarsi che sia "
"aggiornato:"

msgid "Change in Userprofile"
msgstr "Modificare il profilo utente"

msgid "No bookings yet."
msgstr "Ancora nessuna prenotazione."

msgid "Mark up to three occasions per child as favorites."
msgstr "E' possibile segnare fino a tre attività per bambino come preferite."

msgid ""
"Once the pre-booking is over, we will divide all children into activities."
msgstr "Dopo la fase dei desideri, assegniamo le attività ai bambini."

msgid "Print"
msgstr "Stampare"

msgid "Add to calendar"
msgstr "Aggiungere al calendario"

msgid "Limited to ${number} bookings"
msgstr "Limitato a ${number} prenotazioni"

msgid "Unlimited bookings"
msgstr "Nessun limite di prenotazione"

msgid "Booked"
msgstr "Prenotato"

msgid "These wishes overlap accepted bookings and are therefore blocked."
msgstr ""
"Queste richieste si sovrappongono a prenotazioni accettate e sono quindi "
"bloccate."

msgid "Unfortunately, these wishes could not be fulfilled."
msgstr ""
"Purtroppo, questi desideri non hanno potuto essere presi in considerazione "
"nell'assegnazione."

msgid "Free of charge"
msgstr "Gratuito"

msgid "This occasion does not have enough attendees yet."
msgstr "Questo evento non ha ancora abbastanza partecipanti."

msgid "Parent"
msgstr "Genitore"

msgid "Children"
msgstr "Bambini"

msgid "Contact"
msgstr "Contatto"

msgid "E-Mail ${name}"
msgstr "Scrivere a ${name}"

msgid "Call ${name}"
msgstr "Chiamare ${name}"

msgid "Passport"
msgstr "Lasciapassare vacanze"

msgid "Free sponsorship by Rega"
msgstr "Tesseramento Rega gratuito"

msgid ""
"Register your child for a Rega patronage free of charge during holiday "
"activities."
msgstr ""
"Iscrivete il vostro bambino gratuitamente alla Rega durante tutte le "
"attività delle vacanze prenotate."

msgid "Register here"
msgstr "Iscrivetevi qui"

msgid "We thank you for your support!"
msgstr "Vi ringraziamo di cuore per il vostro sostegno."

msgid ""
"Your donation will be added to your invoice and can be removed or adjusted "
"at any time, until the payment has been made."
msgstr ""
"La vostra donazione sarà aggiunta alla fattura e può essere modificata o "
"rimossa in qualsiasi momento fino a quando la fattura non sarà pagata."

msgid ""
"The bills for this period have already been created. Signing up may add "
"extra items to your bill, even if you have already paid it."
msgstr ""
"Le fatture per questo periodo sono già state emesse. La registrazione può "
"risultare in voci aggiuntive sulla fattura, anche se è già stata pagata."

msgid "For ${user}"
msgstr "Per ${user}"

msgid "You are viewing this group invite as the user ${name}."
msgstr "Vedete questo gruppo dal punto di vista dell'utente ${name}."

msgid ""
"Attendees can join their companions in a group to go to activities together. "
"This increases their chances to go together, but it is not a guarantee."
msgstr ""
"I partecipanti possono formare un gruppo con i loro amici per partecipare "
"alle attività insieme. I gruppi hanno una maggiore possibilità di essere "
"messi insieme, ma non c'è alcuna garanzia."

msgid "This group is from an inactive period."
msgstr "Questo è un gruppo di un periodo inattivo."

msgid "Own Children"
msgstr "Figli propri"

msgid "Add own child"
msgstr "Aggiungere il proprio bambino"

msgid "Add new own child"
msgstr "Registrare un nuovo figlio proprio"

msgid "None of own children in group."
msgstr "Nessun figlio proprio nel gruppo."

msgid "Other Children"
msgstr "Altri bambini"

msgid "Invite other children"
msgstr "Invitare altri bambini"

msgid "No other children in group"
msgstr "Nessun altro bambino nel gruppo"

msgid "No bills created yet."
msgstr "Nessuna fattura è stata ancora emessa."

msgid "Your donation"
msgstr "La sua donazione"

msgid "Adjust"
msgstr "Modificare"

msgid "Do you really want to remove your donation?"
msgstr "Vuole davvero rimuovere la tua donazione?"

msgid "Remove donation"
msgstr "Rimuovere la donazione"

msgid "I would like to make a donation to support children and teenagers."
msgstr "Vorrei donare un ulteriore importo per i bambini e i giovani."

msgid "Donate now"
msgstr "Donare ora"

msgid "Online Payment"
msgstr "Pagamento online"

msgid "Bank Transfer"
msgstr "Bonifico bancario"

msgid "Purpose of Payment"
msgstr "Scopo del pagamento"

msgid "Pro Juventute Feriennet"
msgstr "Pro Juventute Feriennet"

msgid "Pro Juventute Logo"
msgstr "Logo Pro Juventute"

msgid "Feriennet Partner"
msgstr "Partner Feriennet"

msgid "Privacy Protection"
msgstr "Tutela della privacy"

msgid "Best of Swiss Web Award 2019"
msgstr "Premio Best of Swiss Web 2019"

msgid "OneGov.ch Award"
msgstr "Premio OneGov.ch"

msgid "Platform"
msgstr "Piattaforma"

msgid "The activity associated with this ticket belongs to ${user}."
msgstr "L'offerta associata a questo biglietto appartiene a ${user}."

msgid "This is the user's first activity."
msgstr "Questa è la prima attività di questo utente."

msgid "The user has submitted activities before."
msgstr "Questo utente ha già presentato altre attività."

msgid "Activity State"
msgstr "Stato dell'attività"

msgid "Please review the activity carefully before publishing it."
msgstr "Si prega di controllare attentamente l'attività prima di pubblicarla."

msgid ""
"To remove this activity from the public part of the website, you can archive "
"it."
msgstr ""
"Per rimuovere l'attività dalla parte pubblica del sito web, può archiviarla."

msgid "Ticket State"
msgstr "Stato del biglietto"

msgid "Fully booked"
msgstr "Al completo"

msgid "Rescinded"
msgstr "Annullato"

msgid "${count} spots available"
msgstr "Ancora ${count} posti disponibili"

msgid "${count} attendees"
msgstr "${count} Partecipante"

msgid "${min_spots} - ${max_spots} participants"
msgstr "${min_spots} - ${max_spots} Partecipanti"

msgid "up to ${max_spots} participants"
msgstr "fino a ${max_spots} partecipanti"

msgid "${cost} CHF"
msgstr "${cost} CHF"

msgid "Independent of other occasions"
msgstr "Indipendente da altri eventi"

msgid "Please bring ${cost} CHF in cash."
msgstr "Si prega di pagare CHF ${cost} all'organizzatore sul posto."

msgid "Enter a need"
msgstr "Inserire una richiesta"

msgid "Keep track of required resources by adding needs."
msgstr "Tenga conto delle risorse necessarie registrando la domanda."

msgid "Accept signups"
msgstr "Accettare le iscrizioni"

msgid "Do you really want to delete this need?"
msgstr "Vuole davvero cancellare questa richiesta?"

msgid "Delete need"
msgstr "Cancellare richiesta"

msgid "Delete"
msgstr "Cancellare"

msgid "Enroll your child now."
msgstr "Iscriva ora suo figlio/a."

msgid "Enroll"
msgstr "Iscrizione"

msgid "Mark activity as favorite"
msgstr "Segnare l'attività come preferita"

msgid "Unmark activity as favorite"
msgstr "Non segnare più l'attività come preferita"

msgid "Increase the bookings priority"
msgstr "Aumentare la priorità della prenotazione"

msgid "Decrease the bookings priority"
msgstr "Abbassare la priorità della prenotazione"

msgid "Prebooking begins on ${date}."
msgstr "La fase dei desideri inizia il ${date}."

msgid "Prebooking is now active until ${date}."
msgstr "La fase dei desideri è ora attiva fino a ${date}."

msgid "Prebooking has ended."
msgstr "La fase dei desideri è finita."

msgid "Booking begins on ${date}."
msgstr "La fase di prenotazione inizia il ${date}."

msgid "Booking is now active until ${date}."
msgstr "La fase di prenotazione è ora attiva fino a ${date}."

msgid "Booking has ended."
msgstr "La fase di prenotazione è finita."

msgid "There cannot be any more bookings."
msgstr "Non si possono fare altre prenotazioni."

msgid ""
"Last-minute bookings are possible up to ${days} days before each occasion."
msgstr ""
"Le registrazioni sono possibili fino a ${days} giorni prima del rispettivo "
"evento."

msgid "The deadline for last-minute cancellations is the ${date}."
msgstr "Le cancellazioni sono possibili fino a ${date}."

msgid ""
"Last-minute cancellations are possible up to ${days} days before each "
"occasion."
msgstr ""
"Le cancellazioni sono possibili fino a ${days} giorni prima del rispettivo "
"evento."

msgid ""
"Each child is assigned up to ${count} activities. To ensure a good matching "
"you can signup for more activities than those."
msgstr ""
"Ad ogni bambino verranno assegnate fino a ${count} attività. Tuttavia, per "
"una buona ripartizione, è possibile registrare il bambino per più attività "
"di ${count}."

msgid "Each child can be registered for up to ${count} activities."
msgstr "Ad ogni bambino può essere iscritto a fino a ${count} attività."

msgid ""
"The passport costs ${amount} CHF per child. Individual activities may incur "
"additional charges."
msgstr ""
"Il Lasciapassare vacanze costa ${amount} CHF per bambino. Alcune attività "
"possono richiedere ulteriori quote di partecipazione."

msgid ""
"A booking costs ${amount} CHF per child. Individual activities may incur "
"additional charges."
msgstr ""
"Una prenotazione costa ${amount} CHF per bambino. Alcune attività possono "
"richiedere ulteriori quote di partecipazione."

msgid ""
"Between each booking we enforce ${minutes} minutes of block-time in which no "
"other booking is permitted."
msgstr "Tempo di trasferta richiesto tra due eventi: ${minutes} minuti."

msgid ""
"Your request will be processed shortly. To see the state of your process "
"your may return to this page at any time. All information on this page has "
"been sent to your e-mail address."
msgstr ""
"La sua richiesta sarà elaborata a breve. Può tornare su questa pagina in "
"qualsiasi momento per controllare lo stato della sua richiesta. Tutte le "
"informazioni di questa pagina sono state inviate al suo indirizzo e-mail."

msgid "Your request has been completed."
msgstr "La sua richiesta è stata completata con successo."

#. Canonical text for ${tos} is: "TOS"
msgid "I have read the ${tos} and accept them."
msgstr "Ho letto e sono d'accordo con i ${tos}."

msgid "Manage user"
msgstr "Gestione utente"

msgid "No activities in your list."
msgstr "Nessuna offerta nella sua lista."

msgid "Register as volunteer"
msgstr "Restistrazione come aiutante"

msgid "Hello!"
msgstr "Buongiorno"

msgid "Your activity has been published:"
msgstr "La sua attività è stata pubblicata:"

msgid "Check ticket status"
msgstr "Mostra lo stato del biglietto"

msgid "Your activity has been archived:"
msgstr "La sua attività è stata archiviata:"

msgid "Thanks a lot!"
msgstr "Grazie mille!"

msgid "We received your booking for ${name}."
msgstr "Abbiamo ricevuto la sua prenotazione per ${name}."

msgid "You can find an overview of all bookings here:"
msgstr "Potete trovare una panoramica di tutte le prenotazioni qui:"

msgid "Best regards"
msgstr "Cordiali saluti"

msgid "We have received your deregistration for ${name}."
msgstr "Abbiamo ricevuto la sua cancellazione per ${name}."

msgid "Pro Juventute FERIENNET is supported by:"
msgstr "Pro Juventute FERIENNET è sostenuta da:"

msgid "The average happiness is ${happiness}."
msgstr "La soddisfazione media è ${happiness}."

msgid "${operability} of all occasions have enough attendees."
msgstr "${operability} di tutti gli eventi hanno abbastanza partecipanti."

msgid "Marking bookings increases their priority during the next matching run."
msgstr ""
"Le prenotazioni contrassegnate ricevono una priorità più alta durante il "
"successivo ciclo di assegnazione."

msgid "Years"
msgstr "Anni"

msgid "State"
msgstr "Stato"

msgid "Automatic Matching"
msgstr "Assegnazione automatica"

msgid "Reset Matching"
msgstr "Ripristinare l'assegnazione"

msgid ""
"This period is not yet in the wishlist phase. Only once the wishlist phase "
"has started can the period be matched."
msgstr ""
"Questo periodo non è ancora nella fase dei desideri. Solo in questa fase si "
"possono fare le assegnazioni."

msgid "This period is not active. Only the active period may be matched."
msgstr ""
"Questo periodo è inattivo. Le assegnazioni possono essere fatte solo nel "
"periodo attivo."

msgid ""
"The matching for this period has been confirmed. If you want to change "
"matching you need to book/cancel bookings manually."
msgstr ""
"L'assegnazione automatica nel periodo attuale è già stata confermata. "
"L'assegnazione può ora essere fatta solo manualmente attraverso le "
"prenotazioni/cancellazioni."

msgid "Activity published."
msgstr "Attività pubblicata."

msgid "Activity archived."
msgstr "Attività archiviata."

msgid "Activity reassigned from ${old_username} to ${new_username}."
msgstr "Assegnazione dell'attività a ${new_username} (da ${old_username})."

msgid "Period activated."
msgstr "Periodo attivato."

msgid "Period deactivated."
msgstr "Periodo disattivato."

msgid "Period deleted."
msgstr "Periodo cancellato."

msgid "Period archived."
msgstr "Periodo archiviato."

msgid "Matching confirmed."
msgstr "Assegnazione completata."

msgid "Billing finalized."
msgstr "Fatturazione completata."

msgid "Variables"
msgstr "Variabili"

msgid ""
"Clicking \"Send\" will send the e-mail below to all selected recipients. You "
"will receive a copy of the e-mail if you are not already on the recipients "
"list."
msgstr ""
"Quando si clicca su \"Invia\", un'e-mail viene inviata a tutti i destinatari "
"selezionati. Riceverà una copia dell'e-mail se non è già nella lista dei "
"destinatari."

msgid "Target Group"
msgstr "Gruppo target"

msgid "There are no available recipients for your user account."
msgstr "Non ci sono destinatari disponibili per il suo utente."

msgid "Notification templates can only be used with an active period."
msgstr ""
"Gli esempi di messaggi possono essere utilizzati solo durante un periodo "
"attivo."

msgid "No notification templates yet."
msgstr "Nessun messaggio-esempio è stato ancora registrato."

msgid "sent ${time_ago}"
msgstr "inviato ${time_ago}"

msgid "Not sent yet"
msgstr "Mai inviato prima"

msgid "This period has not been confirmed yet."
msgstr "In questo periodo non è ancora stata effettuata nessuna assegnazione."

msgid "No occasions defined yet."
msgstr "Non è ancora stato definito nessun evento."

msgid "Duty:"
msgstr "Compito:"

msgid "E-Mail:"
msgstr "E-mail:"

msgid "Phone:"
msgstr "Telefono:"

msgid "Emergency Contact:"
msgstr "Emergenza:"

msgid "Missing!"
msgstr "Mancante!"

msgid "(User: ${user})"
msgstr "(Utente: ${user})"

msgid "Notes:"
msgstr "Osservazioni:"

msgid "Place:"
msgstr "Luogo:"

msgid "Group:"
msgstr "Gruppo:"

msgid "Score"
msgstr "Punteggio"

msgid "No bookings."
msgstr "Nessuna prenotazione."

msgid ""
"The following activites contain occasions which are in conflict with the "
"given execution phase:"
msgstr ""
"Le seguenti attività contengono eventi che sono in conflitto con le date di "
"altri eventi:"

msgid "No periods defined."
msgstr "Nessun periodo di tempo definito."

msgid "Administrative Costs"
msgstr "Costi amministrativi"

msgid "Status"
msgstr "Stato"

msgid "Prebooking"
msgstr "Fase dei desideri"

msgid "Booking"
msgstr "Fase di prenotazione"

msgid "${cost} for ${count} bookings"
msgstr "${cost} per ${count} prenotazioni"

msgid "Free of charge for ${count} bookings"
msgstr "Gratis per ${count} prenotazioni"

msgid "${cost} per booking"
msgstr "${cost} per prenotazione"

msgid "Active"
msgstr "Attivo"

msgid "Inactive"
msgstr "Inattivo"

msgid ""
"Thank you for offering to volunteer! We will have a look at your request and "
"get back to you."
msgstr ""
"Grazie mille per averci offerto il vostro aiuto! Esamineremo la sua "
"richiesta e le faremo sapere."

msgid "Back to the homepage"
msgstr "Torna alla homepage"

msgid "No activities needing volunteers found."
msgstr "Nessuna attività trovata che abbia bisogno di aiutanti."

msgid "${count} of ${total}"
msgstr "${count} di ${total}"

msgid "First name"
msgstr "Nome"

msgid "Last name"
msgstr "Cognome"

msgid "Contact by e-mail"
msgstr "Contattare per e-mail"

msgid "Contact by phone"
msgstr "Contattare per telefono"

msgid "Hide Details"
msgstr "Nascondere i dettagli"

msgid "Mark as open"
msgstr "Segna come aperto"

msgid "Mark as contacted"
msgstr "Segna come contattato"

msgid "Mark as confirmed"
msgstr "Segna come confermato"

msgid "Do you really want to remove this volunteer?"
msgstr "Vuole davvero rimuovere l'aiutante?"

msgid "Remove volunteer"
msgstr "Rimuovere l'aiutante"

msgid "Editors"
msgstr "Organizzatore"

msgid "Only by privileged users"
msgstr "Riservato agli amministratori"

msgid "Opening Hours"
msgstr "Date"

msgid "Opening Hours Link"
msgstr "Link date"

msgid "The opening hours of the municipality"
msgstr "Date importanti del Lasciapassare vacanze"

msgid "URL pointing to an opening hours page"
msgstr "URL che mostra la pagina delle informazioni"

msgid "Mo"
msgstr "Lun"

msgid "Tu"
msgstr "Mar"

msgid "We"
msgstr "Mer"

msgid "Th"
msgstr "Gio"

msgid "Fr"
msgstr "Ven"

msgid "Sa"
msgstr "Sab"

msgid "Su"
msgstr "Dom"

msgid "Elapsed"
msgstr "Passato"

msgid "Now"
msgstr "Adesso"

msgid "Scheduled"
msgstr "Pianificato"

msgid "Without"
msgstr "Senza"

msgid "Free of Charge"
msgstr "Gratuito"

msgid "Up to 25 CHF"
msgstr "Fino a CHF 25"

msgid "Up to 50 CHF"
msgstr "Fino a 50 CHF"

msgid "Up to 100 CHF"
msgstr "Fino a CHF 100"

msgid "More than 100 CHF"
msgstr "Più di CHF 100"

msgid "None"
msgstr "Nessuno"

msgid "Few"
msgstr "Pochi"

msgid "Many"
msgstr "Molti"

msgid "Own"
msgstr "Propri"

msgid "Clone"
msgstr "Duplicare"

msgid "Reinstate"
msgstr "Riattivare"

#, python-format
msgid "Do you really want to reinstate \"${title}\"?"
msgstr "Vuole davvero riattivare \"${title}\"?"

msgid "Previous attendees need to re-apply"
msgstr "I precedenti partecipanti devono registrarsi nuovamente"

msgid "Reinstate Occasion"
msgstr "Riattivare gli eventi"

msgid "Rescind"
msgstr "Cancellazioni"

#, python-format
msgid "Do you really want to rescind \"${title}\"?"
msgstr "Vuole davvero cancellare \"${title}\"?"

#, python-format
msgid "${count} already accepted bookings will be cancelled"
msgstr "${count} le prenotazioni già accettate sono cancellate"

msgid "Rescind Occasion"
msgstr "Annullare l'evento"

#, python-format
msgid "Do you really want to delete \"${title}\"?"
msgstr "Vuole davvero cancellare \"${title}\"?"

msgid ""
"There are no accepted bookings associated with this occasion, though there "
"might be cancelled/blocked bookings which will be deleted."
msgstr ""
"Non ci sono prenotazioni accettate per questo evento, ma è possibile che ci "
"siano prenotazioni cancellate/bloccate. Queste saranno cancellate."

msgid "Delete Occasion"
msgstr "Cancellare l'evento"

msgid "New Activity"
msgstr "Nuova attività"

msgid "Your changes were saved"
msgstr "Le modifiche sono state salvate"

msgid "The activity was discarded"
msgstr "L'attività è stata rifiutata"

msgid "Your ticket has been opened"
msgstr "Il biglietto è stato aperto"

msgid "New ticket"
msgstr ""

msgid "Thank you for your proposal!"
msgstr "Grazie per la vostra applicazione!"

msgid "Your activity has been published"
msgstr "La sua attività è stata pubblicata"

msgid "Your activity has been archived"
msgstr "La sua attività è stata archiviata"

msgid "Edit Attendee"
msgstr "Modificare partecipante"

#, python-format
msgid "Booking Limit of ${name}"
msgstr "Limite di prenotazione di ${name}"

msgid "The user account must be opened by a parent or guardian of full age."
msgstr ""
"L'account utente deve essere aperto da una persona maggiorenne con autorità "
"parentale."

msgid "Add manual booking"
msgstr "Aggiungere prenotazione manuale"

msgid "Mark paid with specific date"
msgstr "Contrassegnare il pagamento con una data specifica"

msgid "Show invoice"
msgstr "Mostra fattura"

msgid "Show online payments"
msgstr "Mostra i pagamenti online"

msgid ""
"This bill or parts of it have been paid online. To change the state of the "
"bill the payment needs to be charged back."
msgstr ""
"Questa fattura o parti di essa sono state pagate online. Per cambiare lo "
"stato, il pagamento deve essere accreditato nuovamente."

msgid ""
"This bill or parts of it have been confirmed by the bank, do you really want "
"to change the payment status?"
msgstr ""
"Questa fattura o parti di essa sono state confermate dalla banca. Vuole "
"davvero cambiare lo stato del pagamento?"

msgid ""
"This position has been paid online. To change the state of the position the "
"payment needs to be charged back."
msgstr ""
"Questo articolo è stato pagato online. Per cambiare lo stato, il pagamento "
"deve essere accreditato nuovamente."

msgid ""
"This position has been confirmed by the bank, do you really want to change "
"the payment status?"
msgstr ""
"Questo stato è stata confermato dalla banca. Vuole davvero cambiare lo stato "
"del pagamento?"

msgid "Mark whole bill as unpaid"
msgstr "Segnare la fattura come non pagata"

msgid "Mark whole bill as paid"
msgstr "Segnare la fattura come pagata"

msgid "Mark as unpaid"
msgstr "Segnare la prenotazione come non pagata"

msgid "Mark as paid"
msgstr "Segnare la prenotazione come pagata"

msgid "Remove manual booking"
msgstr "Rimuovere prenotazione manuale"

#, python-format
msgid "Billing for ${title}"
msgstr "Fatturazione per ${title}"

msgid "Create Bills"
msgstr "Creare fatture"

msgid "The period must be active in order to reset billing"
msgstr "Il periodo deve essere attivo per resettare la fatturazione"

msgid "The billing was successfully reset."
msgstr "La fatturazione è stata resettata con successo."

#, python-format
msgid "Online Payments by ${name}"
msgstr "Pagamenti online da ${name}"

msgid "Refund Payment"
msgstr "Rimborsare"

#, python-format
msgid "Do you really want to refund ${amount}?"
msgstr "Vuole davvero rimborsare ${amount}?"

#, python-format
msgid "Refund ${amount}"
msgstr "${amount} rimborso"

msgid "Could not import payments. Check your import data."
msgstr ""
"I pagamenti non possono essere importati. Controllare i dati di importazione."

#, python-format
msgid "Imported ${count} payments"
msgstr "${count} I pagamenti sono stati importati"

msgid "No payments could be imported"
msgstr "Nessun pagamento può essere importato"

msgid "The submitted xml data could not be decoded"
msgstr "I dati inviati non possono essere decodificati"

msgid ""
"The submitted xml data could not be parsed. Please check the file integrity"
msgstr ""
"Non è stato possibile elaborare i dati inviati. Controllare l'integrità del "
"file"

msgid "No transactions were found in the given file"
msgstr "Nessuna transazione è stata trovata nel file specificato"

msgid "No manual bookings were created."
msgstr "Non sono state create prenotazioni manualmente."

#, python-format
msgid "Created ${count} manual bookings"
msgstr "${count} sono state create prenotazioni manualmente"

msgid "Invoice marked as paid"
msgstr "Fattura contrassegnata come pagata"

msgid "Invoice items marked as paid"
msgstr "Voci di fattura contrassegnate come pagate"

#, python-format
msgid "Mark paid for ${user}"
msgstr "Mark ha pagato per ${user}"

msgid "Invite a companion"
msgstr "Invitare gli amici"

msgid "With 1 companion in a group"
msgstr "Con 1 amico in un gruppo"

#, python-format
msgid "With ${n} companions in a group"
msgstr "Con ${n} amci in un gruppo"

msgid "Remove wish"
msgstr "Rimuovere il desiderio"

msgid "Remove booking"
msgstr "Rimuovere la prenotazione"

#, python-format
msgid "Do you really want to remove \"${title}\"?"
msgstr "Vuole davvero rimuovere \"${title}\"?"

msgid "Cancel Booking"
msgstr "Cancellare la prenotazione"

#, python-format
msgid "Do you really want to cancel \"${title}\"?"
msgstr "Vuole davvero cancellare \"${title}\"?"

msgid "Only open, cancelled, denied or blocked bookings may be deleted"
msgstr ""
"Solo le prenotazioni aperte, cancellate, rifiutate e bloccate possono essere "
"cancellate"

msgid "Only admins may cancel bookings at this point."
msgstr ""
"Solo gli amministratori possono ancora cancellare le prenotazioni in questo "
"momento."

msgid "The booking was cancelled successfully"
msgstr "La prenotazione è stata cancellata con successo"

#, python-format
msgid "Degregistration of ${attendee} for \"${title}\""
msgstr "Degistrazione di ${attendee} per \"${title}\""

msgid "Cannot select more than three favorites per child"
msgstr "Si possono scegliere un massimo di tre preferenze per bambino"

msgid "The period is not in the wishlist-phase"
msgstr "Il periodo non è nella fase desiderata"

msgid "Leave Group"
msgstr "Lasciare il gruppo"

#, python-format
msgid ""
"Hi!\n"
"\n"
"${first_name} wants to take part in the \"${title}\" activity by "
"${organisation} and would be thrilled to go with a mate.\n"
"\n"
"You can add the activity to the wishlist of your child through the following "
"link, if you are interested. This way the children have a better chance of "
"getting a spot together:\n"
"\n"
"${link}"
msgstr ""
"Ciao\n"
"\n"
"In occasione di ${organisation}, ${first_name} vorrebbe partecipare "
"all'attività \"${title}\" e sarebbe felice di essere accompagnato.\n"
"\n"
"Se tuo figlio/a vuole partecipare, può richiedere l'attività tramite il "
"seguente link. Questo darà ai bambini una maggiore possibilità di "
"partecipare insieme:\n"
"\n"
"${link}"

#, python-format
msgid "Group for \"${title}\""
msgstr "Gruppo per \"${title}\""

msgid "The booking does not exist"
msgstr "Questa prenotazione non esiste"

msgid "Not permitted to join this attendee to the group"
msgstr "Non ha il permesso di aggiungere questo partecipante al gruppo"

msgid "Successfully joined the group"
msgstr "Si è unito con successo al gruppo"

msgid "Not permitted to evict this attendee from the group"
msgstr "Non ha il permesso di rimuovere questo partecipante dal gruppo"

msgid "Successfully left the group"
msgstr "Uscire con successo dal gruppo"

#, python-format
msgid "Invoices of ${user}"
msgstr "Fatture di ${user}"

msgid "Pay Online Now"
msgstr "Pagare online ora"

msgid "Your card has insufficient funds"
msgstr "La sua carta ha troppo poco credito"

msgid "Your payment could not be processed"
msgstr "Il pagamento non può essere elaborato"

msgid "Your payment has been received. Thank you!"
msgstr "Il suo pagamento è andato a buon fine. Grazie mille!"

#, python-format
msgid "Donation of ${user}"
msgstr "Donazione da ${user}"

msgid "No invoice found"
msgstr "Nessuna fattura trovata"

msgid "Thank you for your donation"
msgstr "Grazie per la vostra donazione"

msgid "Donate"
msgstr "Donare"

msgid "Your donation was removed"
msgstr "La sua donazione è stata rimossa"

msgid "This donation has already been paid"
msgstr "La donazione è già stata pagata"

msgid "Can not do matchings for an inactive period"
msgstr "Le assegnazioni possono essere fatte solo in un periodo attivo"

msgid "Can not do matchings for an confirmed period"
msgstr ""
"Le assegnazioni possono essere fatte solo in un periodo che non è stato "
"confermato"

msgid "The matching was confirmed successfully"
msgstr "L'assegnazione è stata completata con successo"

msgid "The matching run executed successfully"
msgstr "La fase delle assegnazioni è stata completata con successo"

msgid "Too many attendees"
msgstr "Troppi partecipanti"

msgid "Fully occupied"
msgstr "Completo"

msgid "Enough attendees"
msgstr "Abbastanza partecipanti"

msgid "Not enough attendees"
msgstr "Troppo pochi partecipanti"

msgid "No attendees"
msgstr "Nessun partecipante"

#, python-format
msgid "Matches for ${title}"
msgstr "Assegnazioni per ${title}"

msgid "Run Matching"
msgstr "Eseguire l'assegnazione"

msgid "Signup Attendee"
msgstr "Registrare i partecipanti"

msgid "The period has already been finalized. No new attendees may be added."
msgstr ""
"Il periodo è già stato chiuso. Non si possono più aggiungere nuovi "
"partecipanti."

msgid "Remove Wish"
msgstr "Rimuovere il desiderio"

#, python-format
msgid "Do you really want to remove ${attendee}'s wish?"
msgstr "Vuole davvero rimuovere il desiderio di ${attendee}?"

msgid "Remove Booking"
msgstr "Rimuovere la prenotazione"

#, python-format
msgid "Do you really want to delete ${attendee}'s booking?"
msgstr "Vuole davvero cancellare la prenotazione di ${attendee}?"

#, python-format
msgid "Do you really want to cancel ${attendee}'s booking?"
msgstr "Vuole davvero cancellare la prenotazione di ${attendee}?"

msgid "The matching was successfully reset"
msgstr "L'assegnazione è stata resettata con successo"

msgid "Mailing"
msgstr "Spedizione"

msgid "Delete Notification Template"
msgstr "Cancellare l'esempio di messaggio"

msgid "Successfully added a new notification template"
msgstr "Il modello di messaggio è stato aggiunto con successo"

msgid "There are no recipients matching the selection"
msgstr ""
"Non sono stati trovati destinatari che corrispondono a questa selezione"

#, python-format
msgid "Successfully sent the e-mail to ${count} recipients"
msgstr "L'email è stata inviata con successo a ${count} destinatario"

msgid "Send E-Mail Now"
msgstr "Inviare e-mail ora"

msgid "Clone Occasion"
msgstr "Dublicare evento"

msgid ""
"The period of this occasion has already been confirmed. It is not "
"recommended to change the period associated with this occasion."
msgstr ""
"Il periodo di questo evento è già stato confermato. Non si raccomanda di "
"selezionare un altro periodo."

msgid "Edit Occasion"
msgstr "Modificare evento"

#, python-format
msgid "The booking for ${name} was succesfull"
msgstr "La prenotazione per ${name} ha funzionato correttamente"

#, python-format
msgid "Booking of ${attendee} for \"${title}\""
msgstr "Prenotazione di ${attendee} per \"${title}\""

#, python-format
msgid "The occasion was added to ${name}'s wishlist"
msgstr "L'evento è stato aggiunto alla lista dei desideri di ${name}"

msgid "Enroll Attendee"
msgstr "Registrare partecipanti"

msgid "New need"
msgstr "Nuova richiesta"

msgid "Edit need"
msgstr "Modificare la richiesta"

#, python-format
msgid "Attendees for ${period}"
msgstr "Partecipante ${period}"

msgid "Deactivate"
msgstr "Disattivare"

#, python-format
msgid "Do you really want to deactivate \"${title}\"?"
msgstr "Vuole davvero disattivare \"${title}\"?"

msgid "This will hide all associated occasions"
msgstr "In questo modo vengono nascosti tutti gli eventi collegati"

msgid "Deactivate Period"
msgstr "Disattivare il periodo"

msgid "Activate"
msgstr "Attivare"

#, python-format
msgid "Do you really want to activate \"${title}\"?"
msgstr "Vuole davvero attivare \"${title}\"?"

msgid ""
"This will deactivate the currently active period. All associated occasions "
"will be made public"
msgstr ""
"Tutti gli altri periodi di tempo sono disattivati. Tutte gli eventi "
"associati al periodo sono pubblicati"

msgid "Activate Period"
msgstr "Attivare il periodo"

#, python-format
msgid "Do you really want to archive \"${title}\"?"
msgstr "Vuole davvero archiviare \"${title}\"?"

msgid ""
"This will archive all activities which do not already have an occasion in a "
"future period. To publish archived activities again a new publication "
"request needs to be filed."
msgstr ""
"Questo archivierà tutte le offerte che non sono previste per un periodo "
"futuro. Per pubblicare di nuovo le offerte archiviate, devono essere "
"ripresentate per la pubblicazione."

msgid "Archive Period"
msgstr "Archiviare periodo"

#, python-format
msgid "\"${title}\" cannot be archived yet"
msgstr "\"${title}\" non può ancora essere archiviato"

msgid ""
"A period can only be archived once the bookings have been made and the bills "
"have been compiled."
msgstr ""
"Un periodo può essere archiviato solo quando l'assegnazione è stata fatta e "
"le fatture sono state emesse."

msgid "Delete Period"
msgstr "Cancellare il periodo"

msgid "The period was added successfully"
msgstr "Il periodo è stato aggiunto con successo"

msgid "The period could not be deleted as it is still in use"
msgstr "Il periodo non può essere cancellato perché è già in uso"

msgid "The period was deleted successfully"
msgstr "Il periodo è stato cancellato con successo"

msgid "The period was activated successfully"
msgstr "Il periodo è stato attivato con successo"

msgid "The period was deactivated successfully"
msgstr "Il periodo è stato disattivato con successo"

msgid "The period was archived successfully"
msgstr "Il periodo è stato archiviato con successo"

msgid "QR-Bill"
msgstr "Fattura QR"

msgid "Payment"
msgstr "Pagamento"

msgid "Bank Account (IBAN / QR-IBAN)"
msgstr "Conto bancario (IBAN / QR-IBAN)"

msgid "Ferienpass Musterlingen, Bahnhofstr. 2, 1234 Beispiel"
msgstr "Lasciapassare vacanze Musterlingen, Bahnhofstr. 2, 1234 Esempio"

msgid "Payment Order"
msgstr "Bollettino di pagamento"

msgid "Basic"
msgstr "Semplice"

msgid "ESR (General) / QR-Reference"
msgstr "PVR (generale) / Riferimento QR"

msgid "ESR (Raiffeisen)"
msgstr "PVR (Raiffeisen)"

msgid "ESR participant number / QR-IBAN"
msgstr "Numero cliente PVR / QR-IBAN"

msgid "ESR identification number"
msgstr "Numero di identificazione PVR"

msgid "Full age required for registration"
msgstr "Età completa richiesta per la registrazione"

msgid "Userprofile"
msgstr "Profilo utente"

msgid "Require the political municipality on registration"
msgstr "Richiedere al comune politico la registrazione"

msgid "Parents can see the contacts of other parents in the same activity"
msgstr ""
"I genitori possono vedere i dettagli di contatto di altri genitori della "
"stessa offerta"

msgid "Privacy"
msgstr "Privacy"

msgid "Public organiser data"
msgstr "Dati pubblici dell'organizzatore"

msgid "Link to the TOS"
msgstr "Collegamento al CG"

msgid "Require users to accept the TOS before booking"
msgstr "Obbligo di accettazione delle CG prima della prenotazione"

msgid "Donations"
msgstr "Donazioni"

msgid "Show a donation button in the invoice view"
msgstr "Permettere all'utente di aggiungere una donazione alla fattura"

msgid "Donation Amounts"
msgstr "Importi delle donazioni"

msgid "One amount per line"
msgstr "Un importo per riga"

msgid "Volunteer registration"
msgstr "Registrazione aiutante"

msgid "Experimental"
msgstr "Sperimentale"

msgid "Disabled"
msgstr "Disattivato"

msgid "Only for Admins"
msgstr "Solo per gli amministratori"

msgid "Enabled"
msgstr "Attiva"

msgid "The ESR identification number must be 3-6 characters long"
msgstr "Il numero di identificazione PVR deve essere di 3-6 caratteri"

msgid "QR-Bills require an IBAN"
msgstr "Le fatture QR richiedono un IBAN"

msgid "Not a valid IBAN"
msgstr "IBAN non valido"

msgid "QR-Bills require a Swiss or Lichteinstein IBAN"
msgstr "Le fatture QR richiedono un IBAN svizzero o del Lichteinstein"

msgid "Select ESR (General) / QR-Reference when using the given QR-IBAN"
msgstr ""
"Selezionare PVR (generale) / Riferimento QR quando si utilizza il QR-IBAN "
"indicato."

msgid "Select Basic when using the given IBAN"
msgstr "Selezionare Semplice quando si utilizza l'IBAN indicato"

msgid "QR-Bills require a beneficiary"
msgstr "Le fatture QR richiedono un beneficiario"

msgid ""
"QR-Bills require the beneficiary to be in the form: name, street number, "
"code city"
msgstr ""
"Le fatture QR richiedono che il beneficiario sia specificato nel modulo: "
"Nome, Via, Codice postale, Città"

msgid "Feriennet"
msgstr "Feriennet"

#, python-format
msgid "Bookings for ${period}"
msgstr "Prenotazioni ${period}"

#, python-format
msgid "Billing for ${period}"
msgstr "Fatturazione ${period}"

<<<<<<< HEAD
#~ msgid "Require the political municipality in the userprofile"
#~ msgstr "Richiedere il comune  nel profilo dell'utente"
=======
#~ msgid "Move"
#~ msgstr "Spostare"
>>>>>>> 5f9dce39

#, python-format
#~ msgid "${count} registered Attendees"
#~ msgstr "${count} partecipanti registrati"<|MERGE_RESOLUTION|>--- conflicted
+++ resolved
@@ -2,11 +2,7 @@
 msgid ""
 msgstr ""
 "Project-Id-Version: \n"
-<<<<<<< HEAD
-"POT-Creation-Date: 2023-03-21 14:39+0100\n"
-=======
 "POT-Creation-Date: 2023-04-03 16:03+0200\n"
->>>>>>> 5f9dce39
 "PO-Revision-Date: 2021-11-11 09:07+0100\n"
 "Last-Translator: Marc Sommerhalder <marc.sommerhalder@seantis.ch>\n"
 "Language-Team: \n"
@@ -3180,13 +3176,8 @@
 msgid "Billing for ${period}"
 msgstr "Fatturazione ${period}"
 
-<<<<<<< HEAD
-#~ msgid "Require the political municipality in the userprofile"
-#~ msgstr "Richiedere il comune  nel profilo dell'utente"
-=======
 #~ msgid "Move"
 #~ msgstr "Spostare"
->>>>>>> 5f9dce39
 
 #, python-format
 #~ msgid "${count} registered Attendees"
