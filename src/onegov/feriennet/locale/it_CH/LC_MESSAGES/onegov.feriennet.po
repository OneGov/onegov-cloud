--- conflicted
+++ resolved
@@ -2,11 +2,7 @@
 msgid ""
 msgstr ""
 "Project-Id-Version: \n"
-<<<<<<< HEAD
 "POT-Creation-Date: 2025-11-19 09:57+0100\n"
-=======
-"POT-Creation-Date: 2025-11-12 10:03+0100\n"
->>>>>>> 98c33a12
 "PO-Revision-Date: 2021-11-11 09:07+0100\n"
 "Last-Translator: Marc Sommerhalder <marc.sommerhalder@seantis.ch>\n"
 "Language-Team: \n"
@@ -3266,25 +3262,6 @@
 msgid "Billing for ${period}"
 msgstr "Fatturazione ${period}"
 
-<<<<<<< HEAD
-#~ msgid "his"
-#~ msgstr "sue"
-
-#~ msgid "her"
-#~ msgstr "sue"
-
-#, python-format
-#~ msgid "${name} and ${possessive} bookings were deleted"
-#~ msgstr "${name} e le sue prenotazioni sono state cancellate"
-
-#, python-format
-#~ msgid ""
-#~ "Do you really want to delete \"${name}\" and all of ${possessive} "
-#~ "bookings?"
-#~ msgstr "Vuole davvero cancellare \"${name}\" e tutte le sue prenotazioni?"
-
-=======
->>>>>>> 98c33a12
 #~ msgid "Dashboard"
 #~ msgstr "Dashboard"
 
