# This file was generated from translations.onegov.org_it.xlsx
msgid ""
msgstr ""
"Project-Id-Version: \n"
<<<<<<< HEAD
"POT-Creation-Date: 2025-11-27 10:21+0100\n"
=======
"POT-Creation-Date: 2025-12-04 11:14+0100\n"
>>>>>>> 68810065
"PO-Revision-Date: 2021-11-11 09:07+0100\n"
"Last-Translator: Marc Sommerhalder <marc.sommerhalder@seantis.ch>\n"
"Language-Team: \n"
"Language: it_CH\n"
"MIME-Version: 1.0\n"
"Content-Type: text/plain; charset=UTF-8\n"
"Content-Transfer-Encoding: 8bit\n"
"Generated-By: xls-to-po 1.0\n"
"X-Generator: Poedit 3.0\n"

msgid "No active period"
msgstr "Nessun periodo attivo"

#, python-format
msgid "Prebooking: ${dates}"
msgstr "Fase desideri: ${dates}"

#, python-format
msgid "Booking: ${dates}"
msgstr "Periodo di prenotazione: ${dates}"

#, python-format
msgid "Execution: ${dates}"
msgstr "Evento: ${dates}"

msgid "Activities"
msgstr "Attività"

msgid "Occasions"
msgstr "Eventi"

msgid "overfull"
msgstr "con troppi partecipanti"

msgid "full"
msgstr "completo"

msgid "operable"
msgstr "con abbastanza partecipanti"

msgid "unoperable"
msgstr "con non abbastanza partecipanti"

msgid "empty"
msgstr "con nessun partecipante"

msgid "cancelled"
msgstr "annullato"

msgid "Wishes"
msgstr "Desideri"

msgid "Bookings"
msgstr "Prenotazioni"

msgid "Wishes per Attendee"
msgstr "desideri per partecipante"

msgid "accepted"
msgstr "accettato"

msgid "not carried out or cancelled"
msgstr "annullati o cancellati"

msgid "denied"
msgstr "rifiutato"

msgid "blocked"
msgstr "bloccato"

msgid "Bookings per Attendee"
msgstr "prenotazioni per partecipante"

msgid "Attendees"
msgstr "Partecipante"

msgid "Girls"
msgstr "femmina"

msgid "Boys"
msgstr "maschio"

msgid "of which without accepted bookings"
msgstr "dei quali senza prenotazioni accettate"

msgid "Happiness"
msgstr "Soddisfazione"

msgid "Attendees Without Occasion"
msgstr "Partecipante senza eventi"

msgid "CHF outstanding"
msgstr "CHF scoperti"

msgid "CHF total"
msgstr "CHF totale"

msgid "CHF paid"
msgstr "CHF pagato"

msgid "Help us"
msgstr "Aiutare"

msgid "Overview"
msgstr "Panoramica"

msgid "Periods"
msgstr "Periodi"

msgid "Matching"
msgstr "Assegnazioni"

msgid "Billing"
msgstr "Fatturazione"

msgid "Volunteers"
msgstr "Aiutanti"

msgid "Notifications"
msgstr "Notifiche"

msgid "Exports"
msgstr "Esportazione"

msgid "Invoices"
msgstr "Fatture"

msgid "Wishlist"
msgstr "Lista dei desideri"

msgid "Activity Title"
msgstr "Titolo dell'attività"

msgid "Activity Lead"
msgstr "Introduzione attività"

msgid "Activity Text"
msgstr "Descrizione dell'attività"

msgid "Activity Text (HTML)"
msgstr "Testo attività"

msgid "Activity Status"
msgstr "Stato dell'attività"

msgid "Activity Location"
msgstr "Luogo dell'attività"

msgid "Activity Tags"
msgstr "Categoria dell'attività"

msgid "Booking State"
msgstr "Stato della prenotazione"

msgid "Booking Priority"
msgstr "Priorità della prenotazione"

msgid "Booking Cost"
msgstr "Costi di prenotazione"

msgid "Booking Date"
msgstr "Data della prenotazione"

msgid "Attendee First Name"
msgstr "Nome partecipante"

msgid "Attendee Last Name"
msgstr "Cognome  partecipante"

msgid "Attendee Birth Date"
msgstr "Data di nascita  partecipante"

msgid "Attendee Gender"
msgstr "Sesso  partecipante"

msgid "Attendee Notes"
msgstr "Commenti partecipante"

msgid "Attendee SwissPass ID"
msgstr "ID SwissPass partecipante"

msgid "Attendee Booking-Limit"
msgstr "Limiti di prenotazione partecipante"

msgid "Occasion Rescinded"
msgstr "Evento annullato"

msgid "Occasion Dates"
msgstr "Date eventi"

msgid "Occasion Note"
msgstr "Commenti evento"

msgid "Occasion Age"
msgstr "Età per l'evento"

msgid "Occasion Spots"
msgstr "Luogo dell'evento"

msgid "Occasion Cost"
msgstr "Costo evento"

msgid "Occasion Custom Booking Cost"
msgstr "Costo personalizzato evento"

msgid "Occasion Meeting Point"
msgstr "Luogo d'incontro evento"

msgid "Occasion May Overlap"
msgstr "L'evento può prolungarsi"

msgid "Need Number"
msgstr "Quantità necessità"

msgid "Need Name"
msgstr "Nome necessità"

msgid "Need Description"
msgstr "Descrizione necessità"

msgid "User Login"
msgstr "Login utente"

msgid "User Role"
msgstr "Ruolo utente"

msgid "User Active"
msgstr "Utente attivo"

msgid "User Tags"
msgstr "Categorie utenti"

msgid "User Salutation"
msgstr "Appellativo utente"

msgid "User First Name"
msgstr "Nome utente"

msgid "User Last Name"
msgstr "Cognome utente"

msgid "User Organisation"
msgstr "Organizzazione utente"

msgid "User Address"
msgstr "Indirizzo utente"

msgid "User Street"
msgstr "Via utente"

msgid "User Street Number"
msgstr "numero civico utente"

msgid "User Zipcode"
msgstr "CAP utente"

msgid "User Location"
msgstr "Località utente"

msgid "User Political Municipality"
msgstr "Comune politico utente"

msgid "User E-Mail"
msgstr "email utente"

msgid "User Phone"
msgstr "Telefono utente"

msgid "User Emergency"
msgstr "Contatto in caso di emergenza utente"

msgid "User Website"
msgstr "sito web utente"

msgid "User Bank Account"
msgstr "conto bancario utente"

msgid "User Beneficiary"
msgstr "utente beneficiario "

msgid "User Status E-Mail"
msgstr "status e-mail utente"

msgid "User TOS Accepted"
msgstr "accettazione condizioni generali da parte dell'utente"

msgid "User Allow contact for carpooling"
msgstr "utente autorizza contatto per covoituraggio"

msgid "Invoice Item Group"
msgstr "Voce di fattura gruppo"

msgid "Invoice Item Text"
msgstr "Voce di fattura testo"

msgid "Invoice Item Paid"
msgstr "Voce di fattura pagata"

msgid "Invoice Item Payment date"
msgstr "Data di pagamento"

msgid "Invoice Item Transaction ID"
msgstr "Voce di fattura ID transazione"

msgid "Invoice Item Source"
msgstr "Voce di fattura origine"

msgid "Invoice Item Unit"
msgstr "Voce di fattura unità"

msgid "Invoice Item Quantity"
msgstr "Voce di fattura quantità"

msgid "Invoice Item Amount"
msgstr "Voce di fattura importo"

msgid "Invoice Item References"
msgstr "Voce di fattura riferimenti"

msgid "Attendee Address"
msgstr "Indirizzo del partecipante"

msgid "Attendee Zipcode"
msgstr "CAP del partecipante"

msgid "Attendee Place"
msgstr "Posto del partecipante"

msgid "Attendee Political Municipality"
msgstr "Partecipante Comune politico"

msgid "Organiser Last Name"
msgstr "Cognome organizzatore"

msgid "Organiser First Name"
msgstr "Nome organizzatore"

msgid "Organiser Organisation"
msgstr "Organizzazione"

msgid "Organiser Address"
msgstr "Indirizzo organizzatore"

msgid "Organiser Street"
msgstr "Via organizzatore"

msgid "Organiser Street Number"
msgstr "Numero civico organizzatore"

msgid "Organiser Zipcode"
msgstr "CAP organizzatore"

msgid "Organiser Location"
msgstr "Località organizzatore"

msgid "Organiser E-Mail"
msgstr "Email organizzatore"

msgid "Organiser Phone"
msgstr "Telefono organizzatore"

msgid "Organiser Website"
msgstr "sito web organizzatore"

msgid "Organiser Bank Account"
msgstr "Conto bancario organizzatore"

msgid "Organiser Beneficiary"
msgstr "Beneficiario organizzazione"

msgid "Confirmed Volunteers"
msgstr "Aiutanti confermati"

msgid "Volunteer State"
msgstr "Stato dell'aiutante"

msgid "First Name"
msgstr "Nome"

msgid "Last Name"
msgstr "Cognome"

msgid "Birth Date"
msgstr "Data di nascita"

msgid "Organisation"
msgstr "Organizzazione"

msgid "Place"
msgstr "Località utente"

msgid "E-Mail"
msgstr "E-mail"

msgid "Phone"
msgstr "Telefono"

msgid "Address"
msgstr "Indirizzo"

msgid "Wishlist / Bookings"
msgstr "Lista desideri / Prenotazioni"

msgid ""
"Exports wishlists or bookings, depending on the current state of the given "
"period."
msgstr ""
"Esportare desideri o prenotazioni, a seconda dello stato del periodo "
"selezionato."

msgid "Accepted"
msgstr "Accettato"

msgid "Archived"
msgstr "Archiviato"

msgid "Preview"
msgstr "Anteprima"

msgid "Proposed"
msgstr "Richiesto"

msgid "Published"
msgstr "Pubblicato"

msgid "Daily"
msgstr "Giornaliera"

msgid "Weekly"
msgstr "Settimanale"

msgid "Monthly"
msgstr "Mensile"

msgid "Never"
msgstr "Mai"

msgid "Mr."
msgstr "Signor"

msgid "Ms."
msgstr "Signora"

msgid "Open"
msgstr "In sospeso"

msgid "Cancelled"
msgstr "Cancellato"

msgid "Denied"
msgstr "Rifiutato"

msgid "Blocked"
msgstr "Bloccato"

msgid "Boy"
msgstr "maschio"

msgid "Girl"
msgstr "femmina"

msgid "Administrator"
msgstr "Amministratore"

msgid "Editor"
msgstr "Organizzatore"

msgid "Member"
msgstr "Membro"

msgid "Contacted"
msgstr "Contatto"

msgid "Confirmed"
msgstr "Confermato"

msgid "Invoice Items"
msgstr "Voci fattura"

msgid "Exports invoice items in the given period."
msgstr "Esportare gli elementi della fattura nel periodo selezionato."

msgid "Exports activities with an occasion in the given period."
msgstr "Esportare le attività con esecuzioni nel periodo selezionato."

msgid "Needs"
msgstr "Necessità"

msgid "Exports occasion needs."
msgstr "Esportare le necessità per gli eventi."

msgid "Attendees without Bookings"
msgstr "Partecipanti senza prenotazioni"

msgid "Attendees who were not granted any of their wishes"
msgstr "Partecipanti che non hanno ricevuto alcuna prenotazione richiesta"

msgid "Users"
msgstr "Utente"

msgid "Exports user accounts."
msgstr "Esportare gli account utente."

msgid "Exports volunteers in the given period."
msgstr "Esportazioni volontarie nel periodo indicato."

msgid "Accessible"
msgstr "Adatta a persone con disabilità"

msgid "Adventure"
msgstr "Avventura"

msgid "Animals"
msgstr "Animali"

msgid "Baking"
msgstr "Cucina/pasticceria"

msgid "Cinema"
msgstr "Film"

msgid "Computer"
msgstr "Computer"

msgid "Cooking"
msgstr "Cucina"

msgid "Dance"
msgstr "Danza"

msgid "Design"
msgstr "Disegno/creazione"

msgid "Excursion"
msgstr "Escursione"

msgid "Farm"
msgstr "Fattoria"

msgid "Game"
msgstr "Gioco"

msgid "Handicraft"
msgstr "Lavoretti/creatività"

msgid "Health"
msgstr "Salute"

msgid "Media"
msgstr "Media"

msgid "Museums"
msgstr "Museo"

msgid "Music"
msgstr "Musica"

msgid "Nature"
msgstr "Natura"

msgid "Professions"
msgstr "Professioni"

msgid "Science"
msgstr "Scienza"

msgid "Security"
msgstr "Sicurezza"

msgid "Sightseeing"
msgstr "Visita"

msgid "Sport"
msgstr "Sport"

msgid "Styling"
msgstr "Moda"

msgid "Theater"
msgstr "Teatro"

msgid "Trade"
msgstr "Lavori manuali"

msgid "Camp"
msgstr "Colonia"

msgid "Camp in House"
msgstr "Colonia in casa"

msgid "Tent Camp"
msgstr "Colonia in tenda"

msgid "Family Camp"
msgstr "Colonia famiglia"

msgid "Trecking Camp"
msgstr "Colonia trekking"

msgid "Water"
msgstr "Acqua"

msgid "Continuing Education"
msgstr "Formazione continua"

msgid "Healthy Snacks"
msgstr "Merende equilibrate"

msgid "Just for Boys"
msgstr "Solo ragazzi"

msgid "Just for Girls"
msgstr "Solo ragazze"

msgid "Title"
msgstr "Titolo"

msgid "The title of the activity"
msgstr "Il titolo dell'attività"

msgid "Lead"
msgstr "Introduzione"

msgid "Describes briefly what this activity is about"
msgstr "Breve descrizione dell'attività"

msgid "Text"
msgstr "Testo"

msgid "Tags"
msgstr "Categorie"

msgid "Organiser"
msgstr "Organizzatore"

msgid "Administration"
msgstr "Amministrazione"

msgid "Location"
msgstr "Luogo"

msgid "Map"
msgstr "Mappa"

msgid "You already entered a child with this name"
msgstr "Ha già inserito un bambino con questo nome"

msgid "Birthdate"
msgstr "Data di nascita"

msgid "Gender"
msgstr "Genere"

msgid "Is there anything the course instructor should know?"
msgstr "C'è qualcosa che l'istruttore dovrebbe sapere?"

msgid "Allergies, Disabilities, Particulars"
msgstr "Allergie, disabilità, caratteristiche speciali"

msgid "Swisspass ID"
msgstr "ID Swisspass"

msgid "The address of the attendee differs from the users address"
msgstr "L'indirizzo del partecipante differisce dall'indirizzo dell'utente"

msgid "Check this box if the attendee doesn't live with you"
msgstr "Spuntare questa casella se il partecipante non vive con voi"

msgid "Zip Code"
msgstr "CAP"

msgid "Political municipality"
msgstr "Comune politico"

msgid "The Swisspass ID must be 13 characters long (including dashes)."
msgstr "L'ID Swisspass deve essere lungo 13 caratteri (inclusi i trattini)."

msgid "The Swisspass ID must only contain digits and dashes."
msgstr "L'ID Swisspass deve contenere solo cifre e trattini."

msgid "Attendee"
msgstr "Partecipante"

msgid "Note"
msgstr "Commento"

msgid "Political Municipality"
msgstr "Comune politico"

msgid "Ignore Age Restriction"
msgstr "Ignorare restrizioni di età"

msgid "Accept TOS"
msgstr "Accettare CG"

#. Used in sentence: "I have read the ${tos} and accept them."
#.
msgid "TOS"
msgstr "CG"

msgid "Group Code"
msgstr "Codice gruppo"

msgid "Add a new attendee"
msgstr "Registra nuovo partecipante"

msgid "The TOS must be accepted to create a booking."
msgstr ""
"Le CG devono essere accettate prima di poter effettuare qualsiasi "
"prenotazione."

msgid ""
"Your userprofile is not complete. It needs to be complete before signing up "
"any attendees."
msgstr ""
"Il suo profilo utente è incompleto. Deve essere completo prima di poter "
"registrare i partecipanti."

msgid ""
"The user's userprofile is not complete. It needs to be complete before "
"signing up any attendees."
msgstr ""
"Il profilo dell'utente è incompleto. Deve essere completo prima che i "
"partecipanti possano essere registrati."

#, python-format
msgid "This occasion has already been booked by ${name}"
msgstr "${name} si è già registrato per questo evento"

msgid "This occasion is outside the currently active period"
msgstr "Questo evento è al di fuori del periodo attivo"

msgid "This period has already been finalized."
msgstr "Questo periodo è già terminato."

msgid "Cannot create a booking outside the prebooking period"
msgstr ""
"Le registrazioni possono essere fatte solo durante la fase dei desideri"

msgid "Cannot create a booking outside the booking period"
msgstr ""
"Le prenotazioni non possono essere fatte al di fuori del periodo di "
"prenotazione"

msgid "This occasion is already fully booked"
msgstr "Questo evento è già al completo"

msgid "This is an unapproved activity"
msgstr "Questa è un'attività non confermata"

#, python-format
msgid ""
"The attendee already has already reached the maximum number of ${count} "
"bookings"
msgstr ""
"Il partecipante ha già raggiunto il numero massimo di prenotazioni di "
"${count}"

msgid "This occasion overlaps with another booking"
msgstr "Questo evento si sovrappone a una prenotazione esistente"

msgid "The attendee is too old"
msgstr "Il partecipante è troppo vecchio"

msgid "The attendee is too young"
msgstr "Il partecipante è troppo giovane"

msgid "The deadline has passed."
msgstr "La data termine di registrazione è passata."

msgid "Maximum number of bookings per period"
msgstr "Numero massimo di prenotazioni per periodo"

msgid "Period"
msgstr "Periodo"

msgid "ISO 20022 XML"
msgstr "ISO 20022 XML"

msgid "Confirm billing:"
msgstr "Confermare la fatturazione:"

msgid "No, preview only"
msgstr "No, solo anteprima"

msgid "Yes, confirm billing"
msgstr "Sì, completare la fatturazione"

msgid "I know that after confirmation, bills are made visible to users."
msgstr ""
"Sono consapevole che le fatture sono visibili ai rispettivi utenti dopo il "
"completamento."

msgid "Target"
msgstr "Destinatario"

msgid "User"
msgstr "Utente"

msgid "Booking Text"
msgstr "Testo prenotazione"

msgid "Kind"
msgstr "Genere"

msgid "Discount"
msgstr "Deduzione"

msgid "Surcharge"
msgstr "Supplemento"

msgid "All"
msgstr "Tutti"

msgid "For a specific user"
msgstr "Per un utente specifico"

msgid "For users with tags"
msgstr "Per gli utenti di una categoria specifica"

msgid "Payment date"
msgstr "Data di pagamento"

msgid "Whole invoice"
msgstr "Fattura intera"

msgid "Only for specific items"
msgstr "Solo per articoli specifici"

msgid "Items"
msgstr "Voci della fattura"

msgid "My donation"
msgstr "La mia donazionoe"

msgid "Invalid amount"
msgstr "Importo non valido"

msgid "Children of organisers"
msgstr "Figli di organizzatori"

msgid "Prefer the following children:"
msgstr "I seguenti bambini preferiscono:"

msgid "Children of administrators"
msgstr "Figli di amministratori"

msgid "Confirm matching:"
msgstr "Terminare l'assegnazione:"

msgid "Yes, confirm matching"
msgstr "Si, terminare l'assegnazione"

msgid "I know the wishlist-phase ends as a result."
msgstr "Sono consapevole che la fase dei desideri finisce."

msgid "Subject"
msgstr "Oggetto"

msgid "Message"
msgstr "Comunicazione"

msgid "A notification with this subject exists already"
msgstr "Esiste già una comunicazione con questo titolo"

msgid "Send to"
msgstr "Inviare a"

msgid "Myself"
msgstr "Me stesso"

msgid "Organisers with an occasion"
msgstr "Organizzatori con eventi"

msgid "Users of a given role"
msgstr "Utente con un ruolo specifico"

msgid "Users with wishes"
msgstr "Utenti con desideri"

msgid "Users with accepted bookings"
msgstr "Utenti con prenotazioni accettate"

msgid "Users with unpaid bills"
msgstr "Utenti con fatture non pagate"

msgid ""
"Users with attenedees that have an occasion on their wish- or booking-list"
msgstr "Utenti con partecipanti che hanno richiesto o prenotato un evento"

msgid "Role"
msgstr "Funzione"

msgid "Administrators"
msgstr "Amministratori"

msgid "Organisers"
msgstr "Organizzatori"

msgid "Members"
msgstr "Membri"

msgid "Occasion"
msgstr "Eventi"

msgid "Useraccounts"
msgstr "Conti utente"

msgid "Active users"
msgstr "Utenti attivi"

msgid "Inactive users"
msgstr "Utenti inattivi"

msgid ""
"I hereby confirm that this message is relevant to the recipients and is not "
"spam."
msgstr ""
"Confermo che questo messaggio è rilevante per i destinatari e non è spam."

#, python-format
msgid "${title} (cancelled) <small>${dates}, ${count} Attendees</small>"
msgstr "${title} (cancellato) <small>${dates}, ${count} partecipante</small>"

#, python-format
msgid "${title} <small>${dates}, ${count} Attendees</small>"
msgstr "${title} <small>${dates}, ${count} Teilnehmer</small>"

msgid "Dates"
msgstr "Date"

msgid "Meeting Point"
msgstr "Luogo di incontro"

msgid "Cost"
msgstr "Costi"

msgid "The amount paid to the organiser"
msgstr "L'importo pagato all'organizzatore"

msgid "Minimum Number of Participants"
msgstr "Numero minimo di partecipanti"

msgid "Participants"
msgstr "Partecipante"

msgid "Maximum Number of Participants"
msgstr "Numero di posti"

msgid "Minimum Age"
msgstr "Età minima"

msgid "Maximum Age"
msgstr "Età massima"

msgid "Allow overlap"
msgstr "Permettere la sovrapposizione"

msgid "Allows bookings to this occasion to overlap with other bookings."
msgstr ""
"Permettere la sovrapposizione di prenotazioni di questo evento con altre "
"prenotazioni."

msgid "Advanced"
msgstr "Ulteriore"

msgid "Exempt from booking limit"
msgstr "Escluso dal limite di prenotazione"

msgid ""
"Allows bookings to this occasion to be excempt from booking limits. Does not "
"apply to matching."
msgstr ""
"Permette di prenotare questo evento oltre il limite. Il limite è ancora "
"osservato durante l'assegnazione."

msgid "The administrative cost of each booking"
msgstr "I costi amministrativi di una singola prenotazione"

msgid "Use default costs defined by the period"
msgstr "Costi standard del periodo"

msgid "Use custom costs"
msgstr "Altri costi"

msgid "Administrative cost"
msgstr "Costi amministrativi"

msgid "Must specify at least one date"
msgstr "Si prega di specificare almeno una data"

msgid "Cannot adjust period, there are bookings linked to this occassion"
msgstr ""
"Il periodo non può essere modificato, le prenotazioni esistenti ne "
"risentirebbero"

msgid "The end date must be after the start date"
msgstr "La data di fine deve essere successiva alla data di inizio"

msgid "The date is outside the selected period"
msgstr "La data è al di fuori del periodo selezionato"

msgid "The date overlaps with another in this occasion."
msgstr "La data si sovrappone a un'altra data di questo evento."

msgid "Date validation failed"
msgstr "Errore, data non valida"

msgid "Minimum age must be lower than maximum age."
msgstr "L'età minima deve essere superiore all'età massima."

msgid ""
"The minium number of participants cannot be higher than the maximum number "
"of participants"
msgstr ""
"Il numero minimo di partecipanti non può essere superiore al numero di posti"

msgid ""
"The maximum number of spots is lower than the number of already accepted "
"bookings."
msgstr ""
"Il numero di posti è inferiore al numero di prenotazioni già accettate."

msgid "Start"
msgstr "Inizio"

msgid "End"
msgstr "Fine"

msgid "Add"
msgstr "Aggiungi"

msgid "Remove"
msgstr "Rimuovi"

msgid "Name"
msgstr "Nome"

msgid "Chaperones, Cars, Meals"
msgstr "Accompagnatori, veicoli, pasti"

msgid "Description"
msgstr "Descrizione"

msgid "Need at least"
msgstr "Bisogno di almeno"

msgid "Need up to"
msgstr "Bisogno fino a"

msgid "Accept signups by volunteers"
msgstr "Accettare le registrazioni degli aiutanti"

msgid "Only relevant if the experimental volunteer feature is used"
msgstr ""
"Rilevante solo se si usa la registrazione sperimentale per le necessità"

msgid "Minimum is larger than maximum"
msgstr "Il minimo è maggiore del massimo"

msgid "This name has already been used for this occasion"
msgstr "Questo nome è già stato usato per questo evento"

#, python-format
msgid "Ferienpass Summer ${year}"
msgstr "Lasciapassare vacanze estate ${year}"

msgid "With pre-booking phase"
msgstr "Con fase desiderio"

msgid ""
"A period that is started without pre-booking phase cannot be turned into a "
"period with pre-booking phase later. If in doubt, use the pre-booking phase "
"and confirm it manually."
msgstr ""
"Un periodo senza una fase desiderio non può essere convertito "
"successivamente in un periodo con una fase desiderio. In caso di dubbio, è "
"meglio creare un periodo con una fase desiderio e poi chiuderlo manualmente."

msgid "With billing"
msgstr "Con fatturazione"

msgid ""
"A period without billing will hide all bills from regular users, so if you "
"have used billing before and have open bills, your users won't find them. If "
"in doubt, use billing without creating any bills."
msgstr ""
"Un periodo senza fatturazione nasconde tutte le fatture al semplice utente. "
"Se hai delle fatture aperte, i tuoi utenti non le troveranno. In caso di "
"dubbio, è meglio utilizzare un periodo con fatturazione senza creare fatture."

msgid "Prebooking Start"
msgstr "Inizio della fase desideri"

msgid "Prebooking End"
msgstr "Fine della fase desideri"

msgid "Booking Start"
msgstr "Inizio della fase prenotazione"

msgid "Booking End"
msgstr "Fine della fase prenotazione"

msgid "Stop accepting bookings"
msgstr "Smettere di accettare prenotazioni"

msgid "Deadline"
msgstr "Termine di registrazione"

msgid "At the end of the booking phase"
msgstr "Alla fine della fase di prenotazione"

msgid "X days before each occasion"
msgstr "X giorni prima di ogni evento"

msgid "X Days Before"
msgstr "X giorni prima"

msgid "Execution Start"
msgstr "Inizio evento"

msgid "Execution phase"
msgstr "Fase degli eventi"

msgid "Execution End"
msgstr "Fine evento"

msgid "How are the activities conducted?"
msgstr "Come viene realizzato il lasciapassare vacanze?"

msgid "Execution"
msgstr "Realizzazione"

msgid ""
"Each attendee may book as many activites as he likes. Each activity is "
"billed separately."
msgstr ""
"Ogni partecipante può prenotare tutte le attività che desidera. Ogni "
"attività è addebitata individualmente."

msgid ""
"Each attendee may attend a limited number of activites for a fixed price."
msgstr ""
"Ogni partecipante può prendere parte ad un numero limitato di attività ad un "
"prezzo fisso."

msgid ""
"Each attendee may attend a fixed number of activites. Each activity is "
"billed separately."
msgstr ""
"Ogni partecipante può frequentare un numero fisso di attività. Ogni attività "
"viene addebitata separatamente."

msgid "Maximum Number of Activities per Attendee"
msgstr "Numero massimo di attività per partecipante"

msgid "Maximum Number of Bookings per Attendee and period"
msgstr "Numero massimo di prenotazioni per partecipante e periodo"

msgid "Cost of the Pass"
msgstr "Costo del lasciapassare"

msgid "How is the organiser paid?"
msgstr "Come viene pagato l'organizzatore?"

msgid "The parents pay everything by bill, the organisers are paid later"
msgstr ""
"I genitori pagano tutto tramite fattura, gli organizzatori vengono pagati in "
"seguito"

msgid ""
"The parents pay the pass by bill, the organisers are paid in cash at the "
"beginning of each occasion"
msgstr ""
"I genitori pagano il lasciapassare tramite fattura, le quote di "
"partecipazione supplementari sono pagate all'organizzatore in contanti sul "
"posto"

msgid "Required minutes between bookings"
msgstr "Blocco di tempo tra eventi in minuti"

msgid "Attendees are limited to one activity per day"
msgstr "I partecipanti sono limitati a un'attività al giorno"

msgid "Yes"
msgstr "Sì"

msgid "No"
msgstr "No"

msgid "Allow bookings after the bills have been created."
msgstr "Permettere le prenotazioni post-fatturazione."

msgid ""
"By default, only admins can create bookings after the billing has been "
"confirmed. With this setting, every user can create new bookings after "
"confirmation and before the deadline. Booking costs incurred after "
"confirmation will be added to the existing bill."
msgstr ""
"Normalmente solo gli amministratori possono prenotare dopo la fatturazione. "
"Con questa impostazione, gli utenti regolari possono ancora prenotare dopo "
"la fatturazione. I costi di queste prenotazioni vengono aggiunti alla "
"fattura esistente. < br>< br>Quando si attiva questa opzione, si raccomanda "
"di permettere agli amministratori di cancellare solo le prenotazioni "
"confermate sotto \"Chiusura cancellazione\", poiché le cancellazioni non "
"vengono automaticamente detratte dalla fattura esistente."

msgid "Allow members to cancel confirmed bookings"
msgstr "Permettere ai membri di cancellare le prenotazioni confermate"

msgid "Cancellation Deadline"
msgstr "Termine di cancellazione"

msgid "No, only allow admins"
msgstr "No, permettere solo agli amministratori"

msgid "Until a fixed day"
msgstr "Fino a un giorno definito"

msgid "Up to X days before each occasion"
msgstr "Fino a X giorni prima di ogni evento"

msgid "Fixed day"
msgstr "Scadenza / giorno definito"

msgid "Method"
msgstr "Metodo"

msgid "Age check"
msgstr "Verifica dell'età"

msgid ""
"Exact - the attendees need to be of the expected age at the beginning of the "
"occasion"
msgstr ""
"Precisa - I partecipanti devono avere l'età prevista all'inizio dell'evento"

msgid ""
"Age group - The attendees need to be of the expected age sometime during the "
"year of the occasion"
msgstr ""
"Anno di nascita - I partecipanti devono avere l'età prevista durante l'anno "
"dell'evento"

msgid "The execution phase conflicts with existing occasions"
msgstr "Conflitto con gli eventi esistenti"

msgid "Prebooking must start before it ends"
msgstr "La fase del desiderio deve iniziare prima che finisca"

msgid "Booking must start before it ends"
msgstr "La fase di prenotazione deve iniziare prima che finisca"

msgid "Execution must start before it ends"
msgstr "La fase degli eventi deve iniziare prima che finisca"

msgid "Prebooking must end before booking starts"
msgstr "La fase dei desideri deve finire prima di iniziare"

msgid "Prebooking must end before execution starts"
msgstr "La fase di prenotazione deve finire prima di iniziare"

msgid "Execution may not start before booking starts"
msgstr "La fase dell'evento non può iniziare prima della fase di prenotazione"

msgid "Execution may not end before booking ends"
msgstr "La fase dell'evento non può finire prima della fase di prenotazione"

msgid ""
"It is no longer possible to change the execution settings since the period "
"has already been confirmed."
msgstr ""
"Non è più possibile cambiare le impostazioni  dell'evento perché il periodo "
"è già stato confermato."

msgid ""
"It is not possible to have required minutes between bookings when limiting "
"attendees to one activity per day."
msgstr ""
"Non è possibile registrare un tempo di blocco se i partecipanti sono "
"limitati a un'offerta al giorno."

msgid "Send a periodic status e-mail."
msgstr "Invia un'e-mail di stato periodica."

msgid "General"
msgstr "Generale"

msgid "Daily (exluding the weekend)"
msgstr "Giornaliera (escluso il fine settimana)"

msgid "Weekly (on mondays)"
msgstr "Settimanale (di lunedì)"

msgid "Monthly (on first monday of the month)"
msgstr "Mensile (il primo lunedì del mese)"

msgid "Salutation"
msgstr "Appellativo"

msgid "Personal"
msgstr "Personale"

msgid "Public E-Mail Address"
msgstr "Indirizzo e-mail"

msgid "If different than username"
msgstr "Se diverso dal nome utente"

msgid "Emergency Contact"
msgstr "Contatto in caso di emergenza"

msgid "012 345 67 89 (Peter Muster)"
msgstr "012 345 67 89 (Peter Muster)"

msgid "Website"
msgstr "Sito web"

msgid "Website address including http:// or https://"
msgstr "Indirizzo del sito web incluso http:// o https://"

msgid "Bank Account (IBAN)"
msgstr "Conto bancario (IBAN)"

msgid "Beneficiary"
msgstr "Beneficiario"

msgid "Allow contact for carpooling"
msgstr "Permettere il contatto per condividere il viaggio"

msgid "Privacy"
msgstr "Privacy"

msgid "Please enter both a phone number and a name"
msgstr "Inserisci un numero di telefono e un nome"

msgid "A beneficiary is required if a bank account is given."
msgstr "Un beneficiario è richiesto se viene indicato un conto bancario."

msgid "E-Mail Address"
msgstr "Indirizzo e-mail"

msgid "Register a new account"
msgstr "Aprire un nuovo conto"

msgid "Go to Login"
msgstr "Registrarsi"

msgid "Go to Profile"
msgstr "Profilo utente"

#, python-format
msgid "Do you really want to provide \"${title}\" again?"
msgstr "Vuole davvero offrire di nuovo \"${title}\"?"

msgid "You will have to request publication again"
msgstr "Dovrà richiedere nuovamente la pubblicazione"

msgid "Provide Again"
msgstr "Proporre nuovamente"

msgid "Cancel"
msgstr "Interrompere"

msgid "Homepage"
msgstr "Pagina iniziale"

msgid "Submit Activity"
msgstr "Inserisci l'attività"

msgid "Provide activity again"
msgstr "Proporre nuovamente l'attività"

#, python-format
msgid "Wishlist of ${user}"
msgstr "Lista desideri di ${user}"

#, python-format
msgid "Bookings of ${user}"
msgstr "Prenotazioni di ${user}"

msgid "Group"
msgstr "Gruppo"

msgid "Request Publication"
msgstr "Richiesta di pubblicazione"

msgid ""
"There is currently no active period. Please retry once a period has been "
"activated."
msgstr ""
"Nessun periodo è attualmente attivo. Si prega di riprovare quando un periodo "
"è stato attivato."

msgid "Do you really want to request publication?"
msgstr "Vuole davvero chiedere la pubblicazione?"

msgid "This cannot be undone."
msgstr "Questo non può essere revocato."

msgid "Please add at least one occasion before requesting publication."
msgstr ""
"Si prega di aggiungere almeno un evento prima di richiedere la pubblicazione."

msgid "Discard"
msgstr "Annullare"

#, python-format
msgid "Do you really want to discard \"${title}\"?"
msgstr "Vuole davvero annullare \"${title}\"?"

msgid "Discard Activity"
msgstr "Annullare l'attività"

msgid "Edit"
msgstr "Modifica"

msgid "New Occasion"
msgstr "Nuovo evento"

msgid "Occasions cannot be created yet"
msgstr "Gli eventi non possono ancora essere creati"

msgid ""
"There are no periods defined yet. At least one period needs to be defined "
"before occasions can be created."
msgstr ""
"Attualmente non ci sono periodi di tempo. Deve esistere almeno un periodo "
"prima che gli eventi possano essere registrati."

msgid "Show Ticket"
msgstr "Ticket"

msgid "Manage Periods"
msgstr "Periodi"

msgid "New Period"
msgstr "Nuovo periodo"

msgid "Matches"
msgstr "Assegnazioni"

#, python-format
msgid "Delete \"${text}\""
msgstr "\"Rimuovere \"${text}"

msgid ""
"This booking cannot be removed, at least one booking has been paid online."
msgstr ""
"Questa prenotazione non può essere rimossa, almeno una prenotazione è stata "
"pagata online."

msgid "You may remove the bookings manually one by one."
msgstr "Le prenotazioni possono essere rimosse solo individualmente."

#, python-format
msgid "Do you really want to remove \"${text}\"?"
msgstr "Volete davvero rimuovere \"${text}\"?"

#, python-format
msgid "${count} bookings will be removed"
msgstr "${count} Le prenotazioni sono state rimosse"

#, python-format
msgid "Remove ${count} bookings"
msgstr "${count} Rimuovere le prenotazioni"

msgid "Import Bank Statement"
msgstr "Importare l'estratto conto"

msgid "Synchronise Online Payments"
msgstr "Sincronizzare i pagamenti online"

msgid "Accounting"
msgstr "Contabilità"

msgid "Manual Booking"
msgstr "Prenotazione manuale"

msgid "Manual bookings can only be added once the billing has been confirmed."
msgstr ""
"Le prenotazioni manuali possono essere create solo dopo la conferma della "
"fatturazione."

msgid "Payment with date"
msgstr "Pagamento con data"

msgid "Donation"
msgstr "Donazione"

msgid "Notification Templates"
msgstr "Esempi di messaggi"

msgid "New Notification Template"
msgstr "Nuovo esempio di messaggio"

msgid "Join as a Volunteer"
msgstr "Aiutare"

msgid "Register as Volunteer"
msgstr "Registrazione come aiutante"

msgid "Sort"
msgstr "Tipo"

msgid "Half day"
msgstr "Mezza giornata"

msgid "Full day"
msgstr "Tutto il giorno"

msgid "Multiple days"
msgstr "Più giorni"

msgid "Activity"
msgstr "Attività"

msgid "Publish"
msgstr "Pubblicare"

msgid "Do you really want to publish this activity?"
msgstr "Vuole davvero pubblicare questa attività?"

msgid "Publish Activity"
msgstr "Pubblicare attività"

msgid "Archive"
msgstr "Archiviare"

msgid "Do you really want to archive this activity?"
msgstr "Vuole davvero archiviare questa attività?"

msgid "The activity will be made private as a result."
msgstr "L'attività è nascosta al pubblico."

msgid "Archive Activity"
msgstr "Archiviare attività"

msgid "Show activity"
msgstr "All'attività"

msgid "Title of the period."
msgstr "Titolo del periodo."

msgid "Link to the user's invoices."
msgstr "Link alle fatture dell'utente."

msgid "Link to the user's bookings."
msgstr "Link alle prenotazioni dell'utente."

msgid "Link to the activities."
msgstr "Link alle attività."

msgid "Link to the homepage."
msgstr "Link alla pagina iniziale."

msgid "This item is already in your list."
msgstr "Questa voce è già nella tua lista."

msgid "Could not add item. It overlaps with another item in your list."
msgstr ""
"La voce non può essere aggiunta. C'è una sovrapposizione con un'altra voce "
"della lista."

msgid ""
"Join us as a volunteer. Select the activities you are interested in and fill "
"out the volunteer form. We will contact you afterwards. Activities not "
"listed here are not actively looking for volunteers."
msgstr ""
"Selezioni le attività dove vorrebbe aiutare e compili il modulo. Vi "
"contatteremo in seguito. L'attività che non sono elencate non necessitano di "
"aiutanti."

msgid ""
"Note that we cannot guarantee that you will be placed in the same activity "
"as your children."
msgstr ""
"Vi preghiamo di notare che non possiamo garantire che possiate partecipare "
"alla stessa attività."

msgid "To my list"
msgstr "La mia lista"

msgid "Show more"
msgstr "Mostra di più"

msgid "Navigate up"
msgstr "Verso l'alto"

msgid "No activities found."
msgstr "Nessuna attività trovata."

msgid "Reset filter."
msgstr "Azzerare il filtro."

msgid ""
"This is a preview. Please edit it until you are satisifed with the result "
"and then press \"Request Publication\". An administrator will then review "
"your proposal."
msgstr ""
"Questa è un'anteprima, potete modificarla finché non sarete soddisfatti. Poi "
"selezionate  \"Richiesta pubblicazione\" nella barra del menu. Un "
"amministratore controllerà quindi l'attività."

msgid ""
"This is a preview. Please edit it until you are satisifed with the result "
"and then press \"Request Publication\" to mark the activity ready for review."
msgstr ""
"Questa è un'anteprima, potete modificarla finché non sarete soddisfatti. Poi "
"selezionate  \"Richiesta pubblicazione\" nella barra del menu. Lei o un "
"altro amministratore controllerà e pubblicherà l'attività."

msgid "This activity is currently being reviewed by an administrator."
msgstr "Questa attività è attualmente in fase di controllo."

msgid "This activity has been archived."
msgstr "Questa attività è stata archiviata."

msgid "There are currently no occasions planned."
msgstr "Attualmente non ci sono eventi pianificati."

msgid "Prebooking"
msgstr "Fase dei desideri"

msgid "Booking"
msgstr "Fase di prenotazione"

msgid "Other Occasions"
msgstr "Altri eventi"

msgid "The total amount is ${amount} CHF."
msgstr "L'importo totale è di ${amount} CHF."

msgid "The outstanding amount is ${amount} CHF."
msgstr "L'importo in sospeso è di ${amount} CHF."

msgid "No bills found."
msgstr "Nessuna fattura trovata."

msgid "Paid"
msgstr "Pagato"

msgid "${amount} unpaid"
msgstr "${amount} In attesa di pagamento"

msgid "${amount} overpaid"
msgstr "${amount} pagato in eccesso"

msgid "Show Details"
msgstr "Mostra i dettagli"

msgid "Amount"
msgstr "Importo"

msgid "Actions"
msgstr "Azioni"

msgid "Discounts / Surcharges"
msgstr "Deduzioni / Supplementi"

msgid "Organizer:"
msgstr "Organizzatore:"

msgid "Unpaid"
msgstr "Non pagato"

msgid "Total"
msgstr "Totale"

msgid "amount unpaid"
msgstr "non pagato"

msgid "paid"
msgstr "pagato"

msgid "Reset Billing"
msgstr "Azzerare la fatturazione"

msgid "Billing is disabled for this period."
msgstr "La fatturazione è inattiva durante questo periodo."

msgid "The matching of this period has not been confirmed yet."
msgstr "L'assegnazione di questo periodo non è ancora stata confermata."

msgid ""
"This period is not active. Bills may only be created for the active period."
msgstr ""
"Questo periodo è inattivo. Le fatture possono essere create solo per il "
"periodo attivo."

msgid ""
"The billing for this period has been confirmed. You can still change the "
"invoices manually but you can no longer generate them automatically."
msgstr ""
"La fatturazione per questo periodo è stata completata. Può ancora modificare "
"le fatture manualmente, ma non può più generarle automaticamente."

msgid "Payment State"
msgstr "Stato del pagamento"

#. Canonical text for ${link} is: "settings"
msgid ""
"No bank account defined. Please define a bank account in the ${link} first."
msgstr ""
"Nessun conto bancario è stato ancora definito. Si prega di definire un conto "
"bancario nel ${link}."

#. Used in sentence: "No bank account defined. Please define a bank account in
#. the ${link} first."
msgid "settings"
msgstr "Impostazioni"

msgid ""
"Your statement is required to be in \"ISO-20022 format (without picture)\". "
"Banks may also refer to it as \"camt.054\" or \"camt.053\". Be sure to ask "
"your bank to switch your account to this format or to select this format in "
"your online banking profile."
msgstr ""
"L'estratto è richiesto in \"formato ISO-20022 (senza immagine)\". Alcune "
"banche conoscono anche il formato come \"camt.054\" o \"camt.053\". Chieda "
"alla sua banca di cambiare il conto in questo formato o selezioni questo "
"formato nel suo profilo bancario online."

msgid "Username"
msgstr "Nome utente"

msgid "Unknown"
msgstr "Sconosciuto"

msgid "Valuta Date"
msgstr "Data di valuta"

msgid "Account"
msgstr "Conto"

msgid "Account Owner"
msgstr "Titolare del conto"

msgid "Reference Number"
msgstr "Numero di riferimento"

msgid "Investigate"
msgstr "Richieste di informazioni"

msgid "Show ${user}'s bills."
msgstr "Mostrare le fatture di ${user}."

msgid "Import ${count} payments"
msgstr "${count} Importare pagamenti"

msgid "Legend"
msgstr "Leggenda"

msgid "Payment detected."
msgstr "Pagamento trovato."

msgid "The amount, note or reference is wrong."
msgstr "L'importo, l'osservazione o il riferimento sono sbagliati."

msgid "The payment was found twice."
msgstr "Il pagamento è stato trovato due volte."

msgid "The payment has already been imported."
msgstr "Il pagamento è già stato importato."

msgid "Could not match the payment to a bill."
msgstr "Il pagamento non può essere associato a una fattura."

msgid ""
"You haven't added an emergency contact to your profile yet. Please add this "
"information in your userprofile so we can reach you in an emergency!"
msgstr ""
"Non è ancora stato inserito un contatto di emergenza. Si prega di aggiungere "
"questo contatto in modo che possiamo raggiungerla in caso di emergenza!"

msgid "Add in Userprofile"
msgstr "Completare il profilo utente"

msgid ""
"This is your emergency contact. Please change it in the user profile if it "
"is not up to date anymore:"
msgstr ""
"Questo è il suo contatto di emergenza. Si prega di assicurarsi che sia "
"aggiornato:"

msgid "Change in Userprofile"
msgstr "Modificare il profilo utente"

msgid "No bookings yet."
msgstr "Ancora nessuna prenotazione."

msgid "Mark up to three occasions per child as favorites."
msgstr "E' possibile segnare fino a tre attività per bambino come preferite."

msgid ""
"Once the pre-booking is over, we will divide all children into activities."
msgstr "Dopo la fase dei desideri, assegniamo le attività ai bambini."

msgid "Print"
msgstr "Stampare"

msgid "Add to calendar"
msgstr "Aggiungere al calendario"

msgid "Limited to ${number} bookings"
msgstr "Limitato a ${number} prenotazioni"

msgid "Unlimited bookings"
msgstr "Nessun limite di prenotazione"

msgid "Booked"
msgstr "Prenotato"

msgid "These wishes overlap accepted bookings and are therefore blocked."
msgstr ""
"Queste richieste si sovrappongono a prenotazioni accettate e sono quindi "
"bloccate."

msgid "Unfortunately, these wishes could not be fulfilled."
msgstr ""
"Purtroppo, questi desideri non hanno potuto essere presi in considerazione "
"nell'assegnazione."

msgid "Free of charge"
msgstr "Gratuito"

msgid "This occasion does not have enough attendees yet."
msgstr "Questo evento non ha ancora abbastanza partecipanti."

msgid "Parent"
msgstr "Genitore"

msgid "Children"
msgstr "Bambini"

msgid "Contact"
msgstr "Contatto"

msgid "E-Mail ${name}"
msgstr "Scrivere a ${name}"

msgid "Call ${name}"
msgstr "Chiamare ${name}"

msgid "Passport"
msgstr "Lasciapassare vacanze"

msgid "Free sponsorship by Rega"
msgstr "Tesseramento Rega gratuito"

msgid ""
"Register your child for a Rega patronage free of charge during holiday "
"activities."
msgstr ""
"Iscrivete il vostro bambino gratuitamente alla Rega durante tutte le "
"attività delle vacanze prenotate."

msgid "Register here"
msgstr "Iscrivetevi qui"

msgid "We thank you for your support!"
msgstr "Vi ringraziamo di cuore per il vostro sostegno."

msgid ""
"Your donation will be added to your invoice and can be removed or adjusted "
"at any time, until the payment has been made."
msgstr ""
"La vostra donazione sarà aggiunta alla fattura e può essere modificata o "
"rimossa in qualsiasi momento fino a quando la fattura non sarà pagata."

msgid ""
"The bills for this period have already been created. Signing up may add "
"extra items to your bill, even if you have already paid it."
msgstr ""
"Le fatture per questo periodo sono già state emesse. La registrazione può "
"risultare in voci aggiuntive sulla fattura, anche se è già stata pagata."

msgid "For ${user}"
msgstr "Per ${user}"

msgid "You are viewing this group invite as the user ${name}."
msgstr "Vedete questo gruppo dal punto di vista dell'utente ${name}."

msgid ""
"Attendees can join their companions in a group to go to activities together. "
"This increases their chances to go together, but it is not a guarantee."
msgstr ""
"I partecipanti possono formare un gruppo con i loro amici per partecipare "
"alle attività insieme. I gruppi hanno una maggiore possibilità di essere "
"messi insieme, ma non c'è alcuna garanzia."

msgid "This group is from an inactive period."
msgstr "Questo è un gruppo di un periodo inattivo."

msgid "Own Children"
msgstr "Figli propri"

msgid "None of own children in group."
msgstr "Nessun figlio proprio nel gruppo."

msgid "Add own child"
msgstr "Aggiungere il proprio bambino"

msgid "Add new own child"
msgstr "Registrare un nuovo figlio proprio"

msgid "Other Children"
msgstr "Altri bambini"

msgid "Invite other children"
msgstr "Invitare altri bambini"

msgid "No other children in group"
msgstr "Nessun altro bambino nel gruppo"

msgid "No bills created yet."
msgstr "Nessuna fattura è stata ancora emessa."

msgid "Your donation"
msgstr "La sua donazione"

msgid "Adjust"
msgstr "Modificare"

msgid "Do you really want to remove your donation?"
msgstr "Vuole davvero rimuovere la tua donazione?"

msgid "Remove donation"
msgstr "Rimuovere la donazione"

msgid "I would like to make a donation to support children and teenagers."
msgstr "Vorrei donare un ulteriore importo per i bambini e i giovani."

msgid "Donate now"
msgstr "Donare ora"

msgid "Online Payment"
msgstr "Pagamento online"

msgid "Bank Transfer"
msgstr "Bonifico bancario"

msgid "Purpose of Payment"
msgstr "Scopo del pagamento"

msgid "Search term"
msgstr "Termine di ricerca"

msgid "Skip navigation"
msgstr "Migrazione dei link"

msgid "Back to the homepage"
msgstr "Torna alla pagina principale"

msgid "Logo"
msgstr "Logo"

msgid "The form contains errors. Please check the fields marked in red."
msgstr "Il modulo contiene degli errori. Verifica i campi segnalati in rosso."

msgid "Copied to Clipboard!"
msgstr "Copiato negli appunti!"

msgid "Pro Juventute Logo"
msgstr "Logo Pro Juventute"

msgid "Pro Juventute Feriennet"
msgstr "Pro Juventute Feriennet"

msgid "Implementation"
msgstr "Realizzazione"

msgid "Feriennet Partner"
msgstr "Partner Feriennet"

msgid "Privacy Protection"
msgstr "Tutela della privacy"

msgid "Login"
msgstr "Accedi"

msgid "Best of Swiss Web Award 2019"
msgstr "Premio Best of Swiss Web 2019"

msgid "OneGov.ch Award"
msgstr "Premio OneGov.ch"

msgid "Platform"
msgstr "Piattaforma"

msgid "The activity associated with this ticket belongs to ${user}."
msgstr "L'offerta associata a questo biglietto appartiene a ${user}."

msgid "This is the user's first activity."
msgstr "Questa è la prima attività di questo utente."

msgid "The user has submitted activities before."
msgstr "Questo utente ha già presentato altre attività."

msgid "Activity State"
msgstr "Stato dell'attività"

msgid "Please review the activity carefully before publishing it."
msgstr "Si prega di controllare attentamente l'attività prima di pubblicarla."

msgid ""
"To remove this activity from the public part of the website, you can archive "
"it."
msgstr ""
"Per rimuovere l'attività dalla parte pubblica del sito web, può archiviarla."

msgid "Ticket State"
msgstr "Stato del biglietto"

msgid "Age"
msgstr "Età"

msgid "${min_age} - ${max_age} years"
msgstr "${min_age} - ${max_age} anni"

msgid "starting at ${price} CHF"
msgstr "da ${price} CHF"

msgid "Free Spots"
msgstr "Posti liberi"

msgid "No free spots"
msgstr "Nessun posto libero"

msgid "1 free spot"
msgstr "1 posto libero"

msgid "${count} free spots"
msgstr "${count} posti liberi"

msgid "Independent of other occasions"
msgstr "Indipendente da altri eventi"

msgid "Please bring ${cost} CHF in cash."
msgstr "Si prega di pagare CHF ${cost} all'organizzatore sul posto."

msgid "${min_spots} - ${max_spots} participants"
msgstr "${min_spots} - ${max_spots} Partecipanti"

msgid "up to ${max_spots} participants"
msgstr "fino a ${max_spots} partecipanti"

msgid "${cost} CHF"
msgstr "${cost} CHF"

msgid "Enter a need"
msgstr "Inserire una richiesta"

msgid "Keep track of required resources by adding needs."
msgstr "Tenga conto delle risorse necessarie registrando la domanda."

msgid "Accept signups"
msgstr "Accettare le iscrizioni"

msgid "Do you really want to delete this need?"
msgstr "Vuole davvero cancellare questa richiesta?"

msgid "Delete need"
msgstr "Cancellare richiesta"

msgid "Delete"
msgstr "Cancellare"

msgid "Enroll"
msgstr "Iscrizione"

msgid "Fully booked"
msgstr "Al completo"

msgid "Rescinded"
msgstr "Annullato"

msgid "${count} spots available"
msgstr "Ancora ${count} posti disponibili"

msgid "${count} attendees"
msgstr "${count} Partecipante"

msgid "Mark activity as favorite"
msgstr "Segnare l'attività come preferita"

msgid "Unmark activity as favorite"
msgstr "Non segnare più l'attività come preferita"

msgid "Increase the bookings priority"
msgstr "Aumentare la priorità della prenotazione"

msgid "Decrease the bookings priority"
msgstr "Abbassare la priorità della prenotazione"

msgid "There cannot be any more bookings."
msgstr "Non si possono fare altre prenotazioni."

msgid ""
"Last-minute bookings are possible up to ${days} days before each occasion."
msgstr ""
"Le registrazioni sono possibili fino a ${days} giorni prima del rispettivo "
"evento."

msgid "The deadline for last-minute cancellations is the ${date}."
msgstr "Le cancellazioni sono possibili fino a ${date}."

msgid ""
"Last-minute cancellations are possible up to ${days} days before each "
"occasion."
msgstr ""
"Le cancellazioni sono possibili fino a ${days} giorni prima del rispettivo "
"evento."

msgid ""
"Each child is assigned up to ${count} activities. To ensure a good matching "
"you can signup for more activities than those."
msgstr ""
"Ad ogni bambino verranno assegnate fino a ${count} attività. Tuttavia, per "
"una buona ripartizione, è possibile registrare il bambino per più attività "
"di ${count}."

msgid "Each child can be registered for up to ${count} activities."
msgstr "Ad ogni bambino può essere iscritto a fino a ${count} attività."

msgid ""
"The passport costs ${amount} CHF per child. Individual activities may incur "
"additional charges."
msgstr ""
"Il Lasciapassare vacanze costa ${amount} CHF per bambino. Alcune attività "
"possono richiedere ulteriori quote di partecipazione."

msgid ""
"A booking costs ${amount} CHF per child. Individual activities may incur "
"additional charges."
msgstr ""
"Una prenotazione costa ${amount} CHF per bambino. Alcune attività possono "
"richiedere ulteriori quote di partecipazione."

msgid ""
"Between each booking we enforce ${minutes} minutes of block-time in which no "
"other booking is permitted."
msgstr "Tempo di trasferta richiesto tra due eventi: ${minutes} minuti."

msgid "Prebooking begins on ${date}."
msgstr "La fase dei desideri inizia il ${date}."

msgid "Prebooking is now active until ${date}."
msgstr "La fase dei desideri è ora attiva fino a ${date}."

msgid "Prebooking has ended."
msgstr "La fase dei desideri è finita."

msgid "Booking begins on ${date}."
msgstr "La fase di prenotazione inizia il ${date}."

msgid "Booking is now active until ${date}."
msgstr "La fase di prenotazione è ora attiva fino a ${date}."

msgid "Booking has ended."
msgstr "La fase di prenotazione è finita."

msgid ""
"Your request will be processed shortly. To see the state of your process "
"your may return to this page at any time. All information on this page has "
"been sent to your e-mail address."
msgstr ""
"La sua richiesta sarà elaborata a breve. Può tornare su questa pagina in "
"qualsiasi momento per controllare lo stato della sua richiesta. Tutte le "
"informazioni di questa pagina sono state inviate al suo indirizzo e-mail."

msgid "Your request has been completed."
msgstr "La sua richiesta è stata completata con successo."

#. Canonical text for ${tos} is: "TOS"
msgid "I have read the ${tos} and accept them."
msgstr "Ho letto e sono d'accordo con i ${tos}."

msgid "Apply filters"
msgstr "Applicare i filtri"

msgid "Filters"
msgstr "Filtri"

msgid "Manage user"
msgstr "Gestione utente"

msgid "No activities in your list."
msgstr "Nessuna offerta nella sua lista."

msgid "Register as volunteer"
msgstr "Restistrazione come aiutante"

msgid "My List"
msgstr "La mia lista"

msgid "All activities"
msgstr "Tutte le attività"

msgid "Hello!"
msgstr "Buongiorno"

msgid "Your activity has been published:"
msgstr "La sua attività è stata pubblicata:"

msgid "Check ticket status"
msgstr "Mostra lo stato del biglietto"

msgid "Your activity has been archived:"
msgstr "La sua attività è stata archiviata:"

msgid "Thanks a lot!"
msgstr "Grazie mille!"

msgid "We received your booking for ${name}."
msgstr "Abbiamo ricevuto la sua prenotazione per ${name}."

msgid "You can find an overview of all bookings here:"
msgstr "Potete trovare una panoramica di tutte le prenotazioni qui:"

msgid "Best regards"
msgstr "Cordiali saluti"

msgid "Cancellation conditions:"
msgstr "Condizioni di cancellazione:"

msgid "We have received your deregistration for ${name}."
msgstr "Abbiamo ricevuto la sua cancellazione per ${name}."

msgid "Pro Juventute FERIENNET is supported by:"
msgstr "Pro Juventute FERIENNET è sostenuta da:"

msgid "The average happiness is ${happiness}."
msgstr "La soddisfazione media è ${happiness}."

msgid "${operability} of all occasions have enough attendees."
msgstr "${operability} di tutti gli eventi hanno abbastanza partecipanti."

msgid "Marking bookings increases their priority during the next matching run."
msgstr ""
"Le prenotazioni contrassegnate ricevono una priorità più alta durante il "
"successivo ciclo di assegnazione."

msgid "Years"
msgstr "Anni"

msgid "State"
msgstr "Stato"

msgid "Automatic Matching"
msgstr "Assegnazione automatica"

msgid "Reset Matching"
msgstr "Ripristinare l'assegnazione"

msgid ""
"This period is not yet in the wishlist phase. Only once the wishlist phase "
"has started can the period be matched."
msgstr ""
"Questo periodo non è ancora nella fase dei desideri. Solo in questa fase si "
"possono fare le assegnazioni."

msgid "This period is not active. Only the active period may be matched."
msgstr ""
"Questo periodo è inattivo. Le assegnazioni possono essere fatte solo nel "
"periodo attivo."

msgid ""
"The matching for this period has been confirmed. If you want to change "
"matching you need to book/cancel bookings manually."
msgstr ""
"L'assegnazione automatica nel periodo attuale è già stata confermata. "
"L'assegnazione può ora essere fatta solo manualmente attraverso le "
"prenotazioni/cancellazioni."

msgid "Activity published."
msgstr "Attività pubblicata."

msgid "Activity archived."
msgstr "Attività archiviata."

msgid "Activity reassigned from ${old_username} to ${new_username}."
msgstr "Assegnazione dell'attività a ${new_username} (da ${old_username})."

msgid "Activity reassigned."
msgstr "Assegnazione dell'attività."

msgid "Period activated."
msgstr "Periodo attivato."

msgid "Period deactivated."
msgstr "Periodo disattivato."

msgid "Period deleted."
msgstr "Periodo cancellato."

msgid "Period archived."
msgstr "Periodo archiviato."

msgid "Matching confirmed."
msgstr "Assegnazione completata."

msgid "Billing finalized."
msgstr "Fatturazione completata."

msgid "Variables"
msgstr "Variabili"

msgid ""
"Clicking \"Send\" will send the e-mail below to all selected recipients. You "
"will receive a copy of the e-mail if you are not already on the recipients "
"list."
msgstr ""
"Quando si clicca su \"Invia\", un'e-mail viene inviata a tutti i destinatari "
"selezionati. Riceverà una copia dell'e-mail se non è già nella lista dei "
"destinatari."

msgid "Target Group"
msgstr "Gruppo target"

msgid "There are no available recipients for your user account."
msgstr "Non ci sono destinatari disponibili per il suo utente."

msgid "Notification templates can only be used with an active period."
msgstr ""
"Gli esempi di messaggi possono essere utilizzati solo durante un periodo "
"attivo."

msgid "No notification templates yet."
msgstr "Nessun messaggio-esempio è stato ancora registrato."

msgid "sent ${time_ago}"
msgstr "inviato ${time_ago}"

msgid "Not sent yet"
msgstr "Mai inviato prima"

msgid "This period has not been confirmed yet."
msgstr "In questo periodo non è ancora stata effettuata nessuna assegnazione."

msgid "No occasions defined yet."
msgstr "Non è ancora stato definito nessun evento."

msgid "Duty:"
msgstr "Compito:"

msgid "E-Mail:"
msgstr "E-mail:"

msgid "Phone:"
msgstr "Telefono:"

msgid "Emergency Contact:"
msgstr "Emergenza:"

msgid "Missing!"
msgstr "Mancante!"

msgid "(User: ${user})"
msgstr "(Utente: ${user})"

msgid "Notes:"
msgstr "Osservazioni:"

msgid "Place:"
msgstr "Luogo:"

msgid "Group:"
msgstr "Gruppo:"

msgid "Score"
msgstr "Punteggio"

msgid "No bookings."
msgstr "Nessuna prenotazione."

msgid ""
"The following activites contain occasions which are in conflict with the "
"given execution phase:"
msgstr ""
"Le seguenti attività contengono eventi che sono in conflitto con le date di "
"altri eventi:"

msgid "No periods defined."
msgstr "Nessun periodo di tempo definito."

msgid "Administrative Costs"
msgstr "Costi amministrativi"

msgid "Status"
msgstr "Stato"

msgid "${cost} for ${count} bookings"
msgstr "${cost} per ${count} prenotazioni"

msgid "Free of charge for ${count} bookings"
msgstr "Gratis per ${count} prenotazioni"

msgid "${cost} per booking"
msgstr "${cost} per prenotazione"

msgid "Active"
msgstr "Attivo"

msgid "Inactive"
msgstr "Inattivo"

msgid ""
"Thank you for offering to volunteer! We will have a look at your request and "
"get back to you."
msgstr ""
"Grazie mille per averci offerto il vostro aiuto! Esamineremo la sua "
"richiesta e le faremo sapere."

msgid "No activities needing volunteers found."
msgstr "Nessuna attività trovata che abbia bisogno di aiutanti."

msgid "${count} of ${total}"
msgstr "${count} di ${total}"

msgid "First name"
msgstr "Nome"

msgid "Last name"
msgstr "Cognome"

msgid "Contact by e-mail"
msgstr "Contattare per e-mail"

msgid "Contact by phone"
msgstr "Contattare per telefono"

msgid "Hide Details"
msgstr "Nascondere i dettagli"

msgid "Mark as open"
msgstr "Segna come aperto"

msgid "Mark as contacted"
msgstr "Segna come contattato"

msgid "Mark as confirmed"
msgstr "Segna come confermato"

msgid "Do you really want to remove this volunteer?"
msgstr "Vuole davvero rimuovere l'aiutante?"

msgid "Remove volunteer"
msgstr "Rimuovere l'aiutante"

msgid "Editors"
msgstr "Organizzatore"

msgid "Only by privileged users"
msgstr "Riservato agli amministratori"

msgid "Opening Hours"
msgstr "Date"

msgid "Opening Hours Link"
msgstr "Link date"

msgid "The opening hours of the municipality"
msgstr "Date importanti del Lasciapassare vacanze"

msgid "URL pointing to an opening hours page"
msgstr "URL che mostra la pagina delle informazioni"

msgid "Mo"
msgstr "Lun"

msgid "Tu"
msgstr "Mar"

msgid "We"
msgstr "Mer"

msgid "Th"
msgstr "Gio"

msgid "Fr"
msgstr "Ven"

msgid "Sa"
msgstr "Sab"

msgid "Su"
msgstr "Dom"

msgid "Elapsed"
msgstr "Passato"

msgid "Now"
msgstr "Adesso"

msgid "Scheduled"
msgstr "Pianificato"

msgid "Without"
msgstr "Senza"

msgid "Free of Charge"
msgstr "Gratuito"

msgid "Up to 25 CHF"
msgstr "Fino a CHF 25"

msgid "Up to 50 CHF"
msgstr "Fino a 50 CHF"

msgid "Up to 100 CHF"
msgstr "Fino a CHF 100"

msgid "More than 100 CHF"
msgstr "Più di CHF 100"

msgid "None"
msgstr "Nessuno"

msgid "Few"
msgstr "Pochi"

msgid "Many"
msgstr "Molti"

msgid "Own"
msgstr "Propri"

msgid "Duration"
msgstr "Durata"

msgid "Price"
msgstr "Prezzo"

msgid "Weeks"
msgstr "Settimane"

msgid "Weekdays"
msgstr "Giorni della settimana"

msgid "Municipalities"
msgstr "Comuni"

msgid "Weekday"
msgstr "Giorno della settimana"

msgid "Clone"
msgstr "Duplicare"

msgid "Reinstate"
msgstr "Riattivare"

#, python-format
msgid "Do you really want to reinstate \"${title}\"?"
msgstr "Vuole davvero riattivare \"${title}\"?"

msgid "Previous attendees need to re-apply"
msgstr "I precedenti partecipanti devono registrarsi nuovamente"

msgid "Reinstate Occasion"
msgstr "Riattivare gli eventi"

msgid "Rescind"
msgstr "Cancellazioni"

#, python-format
msgid "Do you really want to rescind \"${title}\"?"
msgstr "Vuole davvero cancellare \"${title}\"?"

#, python-format
msgid "${count} already accepted bookings will be cancelled"
msgstr "${count} le prenotazioni già accettate sono cancellate"

msgid "Rescind Occasion"
msgstr "Annullare l'evento"

#, python-format
msgid "Do you really want to delete \"${title}\"?"
msgstr "Vuole davvero cancellare \"${title}\"?"

msgid ""
"There are no accepted bookings associated with this occasion, though there "
"might be cancelled/blocked bookings which will be deleted."
msgstr ""
"Non ci sono prenotazioni accettate per questo evento, ma è possibile che ci "
"siano prenotazioni cancellate/bloccate. Queste saranno cancellate."

msgid "Delete Occasion"
msgstr "Cancellare l'evento"

msgid "Until"
msgstr "Fino a"

msgid "Starts at"
msgstr "Inizio il"

msgid "New Activity"
msgstr "Nuova attività"

msgid "Your changes were saved"
msgstr "Le modifiche sono state salvate"

msgid "Edit Activity"
msgstr "Modifica attività"

msgid "The activity was discarded"
msgstr "L'attività è stata rifiutata"

msgid "Your ticket has been opened"
msgstr "Il biglietto è stato aperto"

msgid "New ticket"
msgstr "Nuovo biglietto"

msgid "Thank you for your proposal!"
msgstr "Grazie per la vostra applicazione!"

msgid "Your activity has been published"
msgstr "La sua attività è stata pubblicata"

msgid "Your activity has been archived"
msgstr "La sua attività è stata archiviata"

msgid "Edit Attendee"
msgstr "Modificare partecipante"

#, python-format
msgid "Booking Limit of ${name}"
msgstr "Limite di prenotazione di ${name}"

#, python-format
msgid "${name} and associated bookings were deleted."
msgstr "${name} e le prenotazioni associate sono state cancellate."

msgid ""
"The attendee cannot be deleted because there are existing bookings in the "
"current period."
msgstr ""
"L'attendente non può essere cancellato perché ci sono prenotazioni esistenti "
"nel periodo attuale."

msgid "The user account must be opened by a parent or guardian of full age."
msgstr ""
"L'account utente deve essere aperto da una persona maggiorenne con autorità "
"parentale."

msgid "Add manual booking"
msgstr "Aggiungere prenotazione manuale"

msgid "Mark paid with specific date"
msgstr "Contrassegnare il pagamento con una data specifica"

msgid "Show invoice"
msgstr "Mostra fattura"

msgid "Show online payments"
msgstr "Mostra i pagamenti online"

msgid ""
"This bill or parts of it have been paid online. To change the state of the "
"bill the payment needs to be charged back."
msgstr ""
"Questa fattura o parti di essa sono state pagate online. Per cambiare lo "
"stato, il pagamento deve essere accreditato nuovamente."

msgid ""
"This bill or parts of it have been confirmed by the bank, do you really want "
"to change the payment status?"
msgstr ""
"Questa fattura o parti di essa sono state confermate dalla banca. Vuole "
"davvero cambiare lo stato del pagamento?"

msgid ""
"This position has been paid online. To change the state of the position the "
"payment needs to be charged back."
msgstr ""
"Questo articolo è stato pagato online. Per cambiare lo stato, il pagamento "
"deve essere accreditato nuovamente."

msgid ""
"This position has been confirmed by the bank, do you really want to change "
"the payment status?"
msgstr ""
"Questo stato è stata confermato dalla banca. Vuole davvero cambiare lo stato "
"del pagamento?"

msgid "Mark whole bill as unpaid"
msgstr "Segnare la fattura come non pagata"

msgid "Mark whole bill as paid"
msgstr "Segnare la fattura come pagata"

msgid "Mark as unpaid"
msgstr "Segnare la prenotazione come non pagata"

msgid "Mark as paid"
msgstr "Segnare la prenotazione come pagata"

msgid "Remove manual booking"
msgstr "Rimuovere prenotazione manuale"

#, python-format
msgid "Billing for ${title}"
msgstr "Fatturazione per ${title}"

msgid "Create Bills"
msgstr "Creare fatture"

msgid "The period must be active in order to reset billing"
msgstr "Il periodo deve essere attivo per resettare la fatturazione"

msgid "The billing was successfully reset."
msgstr "La fatturazione è stata resettata con successo."

#, python-format
msgid "Online Payments by ${name}"
msgstr "Pagamenti online da ${name}"

msgid "Refund Payment"
msgstr "Rimborsare"

#, python-format
msgid "Do you really want to refund ${amount}?"
msgstr "Vuole davvero rimborsare ${amount}?"

#, python-format
msgid "Refund ${amount}"
msgstr "${amount} rimborso"

msgid "Could not import payments. Check your import data."
msgstr ""
"I pagamenti non possono essere importati. Controllare i dati di importazione."

#, python-format
msgid "Imported ${count} payments"
msgstr "${count} I pagamenti sono stati importati"

msgid "No payments could be imported"
msgstr "Nessun pagamento può essere importato"

msgid "The submitted xml data could not be decoded"
msgstr "I dati inviati non possono essere decodificati"

msgid ""
"The submitted xml data could not be parsed. Please check the file integrity"
msgstr ""
"Non è stato possibile elaborare i dati inviati. Controllare l'integrità del "
"file"

msgid "No transactions were found in the given file"
msgstr "Nessuna transazione è stata trovata nel file specificato"

msgid "No manual bookings were created."
msgstr "Non sono state create prenotazioni manualmente."

#, python-format
msgid "Created ${count} manual bookings"
msgstr "${count} sono state create prenotazioni manualmente"

msgid "Invoice marked as paid"
msgstr "Fattura contrassegnata come pagata"

msgid "Invoice item(s) marked as paid"
msgstr "Articolo(i) della fattura contrassegnato come pagato"

#, python-format
msgid "Mark paid for ${user}"
msgstr "Mark ha pagato per ${user}"

msgid "Invite a companion"
msgstr "Invitare gli amici"

msgid "With 1 companion in a group"
msgstr "Con 1 amico in un gruppo"

#, python-format
msgid "With ${n} companions in a group"
msgstr "Con ${n} amci in un gruppo"

msgid "Remove wish"
msgstr "Rimuovere il desiderio"

msgid "Remove booking"
msgstr "Rimuovere la prenotazione"

#, python-format
msgid "Do you really want to remove \"${title}\"?"
msgstr "Vuole davvero rimuovere \"${title}\"?"

msgid "Cancel Booking"
msgstr "Cancellare la prenotazione"

#, python-format
msgid "Do you really want to cancel \"${title}\"?"
msgstr "Vuole davvero cancellare \"${title}\"?"

msgid "Delete attendee"
msgstr "Cancellare partecipante"

#, python-format
msgid "Do you really want to delete \"${name}\" and all associated bookings?"
msgstr ""
"Vuole davvero cancellare \"${name}\" e tutte le prenotazioni associate?"

msgid "The invoices will not be deleted."
msgstr "Le fatture non saranno cancellate."

msgid "Only open, cancelled, denied or blocked bookings may be deleted"
msgstr ""
"Solo le prenotazioni aperte, cancellate, rifiutate e bloccate possono essere "
"cancellate"

msgid "Only admins may cancel bookings at this point."
msgstr ""
"Solo gli amministratori possono ancora cancellare le prenotazioni in questo "
"momento."

msgid "The booking was cancelled successfully"
msgstr "La prenotazione è stata cancellata con successo"

#, python-format
msgid "Degregistration of ${attendee} for \"${title}\""
msgstr "Cancellazione di ${attendee} per \"${title}\""

msgid "Cannot select more than three favorites per child"
msgstr "Si possono scegliere un massimo di tre preferenze per bambino"

msgid "The period is not in the wishlist-phase"
msgstr "Il periodo non è nella fase desiderata"

msgid "add to group"
msgstr "aggiungere al gruppo"

msgid "remove from group"
msgstr "rimuovere dal gruppo"

#, python-format
msgid ""
"Hi!\n"
"\n"
"${first_name} wants to take part in the \"${title}\" activity by "
"${organisation} and would be thrilled to go with a mate.\n"
"\n"
"You can add the activity to the wishlist of your child through the following "
"link, if you are interested. This way the children have a better chance of "
"getting a spot together:\n"
"\n"
"${link}"
msgstr ""
"Ciao\n"
"\n"
"In occasione di ${organisation}, ${first_name} vorrebbe partecipare "
"all'attività \"${title}\" e sarebbe felice di essere accompagnato.\n"
"\n"
"Se tuo figlio/a vuole partecipare, può richiedere l'attività tramite il "
"seguente link. Questo darà ai bambini una maggiore possibilità di "
"partecipare insieme:\n"
"\n"
"${link}"

msgid "The booking does not exist"
msgstr "Questa prenotazione non esiste"

msgid "Not permitted to join this attendee to the group"
msgstr "Non ha il permesso di aggiungere questo partecipante al gruppo"

msgid "Successfully joined the group"
msgstr "Si è unito con successo al gruppo"

msgid "Not permitted to evict this attendee from the group"
msgstr "Non ha il permesso di rimuovere questo partecipante dal gruppo"

msgid "Successfully left the group"
msgstr "Uscire con successo dal gruppo"

#, python-format
msgid "Invoices of ${user}"
msgstr "Fatture di ${user}"

msgid "Pay Online Now"
msgstr "Pagare online ora"

msgid "Your card has insufficient funds"
msgstr "La sua carta ha troppo poco credito"

msgid "Your payment could not be processed"
msgstr "Il pagamento non può essere elaborato"

msgid "Your payment has been received. Thank you!"
msgstr "Il suo pagamento è andato a buon fine. Grazie mille!"

#, python-format
msgid "Donation of ${user}"
msgstr "Donazione da ${user}"

msgid "No invoice found"
msgstr "Nessuna fattura trovata"

msgid "Thank you for your donation"
msgstr "Grazie per la vostra donazione"

msgid "Donate"
msgstr "Donare"

msgid "Your donation was removed"
msgstr "La sua donazione è stata rimossa"

msgid "This donation has already been paid"
msgstr "La donazione è già stata pagata"

msgid "Too many attendees"
msgstr "Troppi partecipanti"

msgid "Fully occupied"
msgstr "Completo"

msgid "Enough attendees"
msgstr "Abbastanza partecipanti"

msgid "Not enough attendees"
msgstr "Troppo pochi partecipanti"

msgid "No attendees"
msgstr "Nessun partecipante"

msgid "Can not do matchings for an inactive period"
msgstr "Le assegnazioni possono essere fatte solo in un periodo attivo"

msgid "Can not do matchings for an confirmed period"
msgstr ""
"Le assegnazioni possono essere fatte solo in un periodo che non è stato "
"confermato"

msgid "The matching was confirmed successfully"
msgstr "L'assegnazione è stata completata con successo"

msgid "The matching run executed successfully"
msgstr "La fase delle assegnazioni è stata completata con successo"

#, python-format
msgid "Matches for ${title}"
msgstr "Assegnazioni per ${title}"

msgid "Run Matching"
msgstr "Eseguire l'assegnazione"

msgid "Signup Attendee"
msgstr "Registrare i partecipanti"

msgid "The period has already been finalized. No new attendees may be added."
msgstr ""
"Il periodo è già stato chiuso. Non si possono più aggiungere nuovi "
"partecipanti."

msgid "Remove Wish"
msgstr "Rimuovere il desiderio"

#, python-format
msgid "Do you really want to remove ${attendee}'s wish?"
msgstr "Vuole davvero rimuovere il desiderio di ${attendee}?"

msgid "Remove Booking"
msgstr "Rimuovere la prenotazione"

#, python-format
msgid "Do you really want to delete ${attendee}'s booking?"
msgstr "Vuole davvero cancellare la prenotazione di ${attendee}?"

#, python-format
msgid "Do you really want to cancel ${attendee}'s booking?"
msgstr "Vuole davvero cancellare la prenotazione di ${attendee}?"

msgid "The matching was successfully reset"
msgstr "L'assegnazione è stata resettata con successo"

msgid "Delete Notification Template"
msgstr "Cancellare l'esempio di messaggio"

msgid "Use Template"
msgstr "Usare il modello"

msgid "Successfully added a new notification template"
msgstr "Il modello di messaggio è stato aggiunto con successo"

msgid "There are no recipients matching the selection"
msgstr ""
"Non sono stati trovati destinatari che corrispondono a questa selezione"

#, python-format
msgid "Successfully sent the e-mail to ${count} recipients"
msgstr "L'email è stata inviata con successo a ${count} destinatario"

msgid "Mailing"
msgstr "Spedizione"

msgid "Send E-Mail Now"
msgstr "Inviare e-mail ora"

msgid "Clone Occasion"
msgstr "Dublicare evento"

msgid ""
"The period of this occasion has already been confirmed. It is not "
"recommended to change the period associated with this occasion."
msgstr ""
"Il periodo di questo evento è già stato confermato. Non si raccomanda di "
"selezionare un altro periodo."

msgid "Edit Occasion"
msgstr "Modificare evento"

#, python-format
msgid "The booking for ${name} was succesfull"
msgstr "La prenotazione per ${name} ha funzionato correttamente"

#, python-format
msgid "Booking of ${attendee} for \"${title}\""
msgstr "Prenotazione di ${attendee} per \"${title}\""

#, python-format
msgid "The occasion was added to ${name}'s wishlist"
msgstr "L'evento è stato aggiunto alla lista dei desideri di ${name}"

msgid "Enroll Attendee"
msgstr "Registrare partecipanti"

msgid "New need"
msgstr "Nuova richiesta"

msgid "Edit need"
msgstr "Modificare la richiesta"

#, python-format
msgid "Attendees for ${period}"
msgstr "Partecipante ${period}"

msgid "Deactivate"
msgstr "Disattivare"

#, python-format
msgid "Do you really want to deactivate \"${title}\"?"
msgstr "Vuole davvero disattivare \"${title}\"?"

msgid "This will hide all associated occasions"
msgstr "In questo modo vengono nascosti tutti gli eventi collegati"

msgid "Deactivate Period"
msgstr "Disattivare il periodo"

msgid "Activate"
msgstr "Attivare"

#, python-format
msgid "Do you really want to activate \"${title}\"?"
msgstr "Vuole davvero attivare \"${title}\"?"

msgid ""
"This will deactivate the currently active period. All associated occasions "
"will be made public"
msgstr ""
"Tutti gli altri periodi di tempo sono disattivati. Tutte gli eventi "
"associati al periodo sono pubblicati"

msgid "Activate Period"
msgstr "Attivare il periodo"

#, python-format
msgid "Do you really want to archive \"${title}\"?"
msgstr "Vuole davvero archiviare \"${title}\"?"

msgid ""
"This will archive all activities which do not already have an occasion in a "
"future period. To publish archived activities again a new publication "
"request needs to be filed."
msgstr ""
"Questo archivierà tutte le offerte che non sono previste per un periodo "
"futuro. Per pubblicare di nuovo le offerte archiviate, devono essere "
"ripresentate per la pubblicazione."

msgid "Archive Period"
msgstr "Archiviare periodo"

#, python-format
msgid "\"${title}\" cannot be archived yet"
msgstr "\"${title}\" non può ancora essere archiviato"

msgid ""
"A period can only be archived once the bookings have been made and the bills "
"have been compiled."
msgstr ""
"Un periodo può essere archiviato solo quando l'assegnazione è stata fatta e "
"le fatture sono state emesse."

msgid "The period can not be deleted as it is already in use"
msgstr "Il periodo non può essere cancellato perché è già in uso"

msgid "Delete Period"
msgstr "Cancellare il periodo"

msgid "The period was added successfully"
msgstr "Il periodo è stato aggiunto con successo"

msgid "The period could not be deleted as it is still in use"
msgstr "Il periodo non può essere cancellato perché è già in uso"

msgid "The period was deleted successfully"
msgstr "Il periodo è stato cancellato con successo"

msgid "The period was activated successfully"
msgstr "Il periodo è stato attivato con successo"

msgid "The period was deactivated successfully"
msgstr "Il periodo è stato disattivato con successo"

msgid "The period was archived successfully"
msgstr "Il periodo è stato archiviato con successo"

msgid "QR-Bill"
msgstr "Fattura QR"

msgid "Payment"
msgstr "Pagamento"

msgid "Bank Account (IBAN / QR-IBAN)"
msgstr "Conto bancario (IBAN / QR-IBAN)"

msgid "Ferienpass Musterlingen, Bahnhofstr. 2, 1234 Beispiel"
msgstr "Lasciapassare vacanze Musterlingen, Bahnhofstr. 2, 1234 Esempio"

msgid "Payment Order"
msgstr "Bollettino di pagamento"

msgid "Basic"
msgstr "Semplice"

msgid "ESR (General) / QR-Reference"
msgstr "PVR (generale) / Riferimento QR"

msgid "ESR (Raiffeisen)"
msgstr "PVR (Raiffeisen)"

msgid "ESR participant number / QR-IBAN"
msgstr "Numero cliente PVR / QR-IBAN"

msgid "ESR identification number"
msgstr "Numero di identificazione PVR"

msgid "Full age required for registration"
msgstr "Età completa richiesta per la registrazione"

msgid "Userprofile"
msgstr "Profilo utente"

msgid "Require the political municipality on registration"
msgstr "Richiedere al comune politico la registrazione"

msgid "Require a SwissPass ID of attendees"
msgstr "Richiedere un ID SwissPass per i partecipanti"

msgid "SwissPass ID"
msgstr "ID SwissPass"

msgid "Cancellation condition text"
msgstr "Condizioni di cancellazione"

msgid "Cancellation conditions"
msgstr "Condizioni di cancellazione"

msgid ""
"The text will be shown below the confirmation text for an activity in the "
"mail"
msgstr ""
"Il testo sarà mostrato sotto il testo di conferma dell'attività nell'email"

msgid "Public organiser data"
msgstr "Dati pubblici dell'organizzatore"

msgid "Link to the TOS"
msgstr "Collegamento al CG"

msgid "Require users to accept the TOS before booking"
msgstr "Obbligo di accettazione delle CG prima della prenotazione"

msgid "Donations"
msgstr "Donazioni"

msgid "Show a donation button in the invoice view"
msgstr "Permettere all'utente di aggiungere una donazione alla fattura"

msgid "Donation Amounts"
msgstr "Importi delle donazioni"

msgid "One amount per line"
msgstr "Un importo per riga"

msgid "Volunteer registration"
msgstr "Registrazione aiutante"

msgid "Experimental"
msgstr "Sperimentale"

msgid "Disabled"
msgstr "Disattivato"

msgid "Only for Admins"
msgstr "Solo per gli amministratori"

msgid "Enabled"
msgstr "Attiva"

msgid "The ESR identification number must be 3-6 characters long"
msgstr "Il numero di identificazione PVR deve essere di 3-6 caratteri"

msgid "QR-Bills require an IBAN"
msgstr "Le fatture QR richiedono un IBAN"

msgid "Not a valid IBAN"
msgstr "IBAN non valido"

msgid "QR-Bills require a Swiss or Lichteinstein IBAN"
msgstr "Le fatture QR richiedono un IBAN svizzero o del Lichteinstein"

msgid "Select ESR (General) / QR-Reference when using the given QR-IBAN"
msgstr ""
"Selezionare PVR (generale) / Riferimento QR quando si utilizza il QR-IBAN "
"indicato."

msgid "Select Basic when using the given IBAN"
msgstr "Selezionare Semplice quando si utilizza l'IBAN indicato"

msgid "QR-Bills require a beneficiary"
msgstr "Le fatture QR richiedono un beneficiario"

msgid ""
"QR-Bills require the beneficiary to be in the form: name, street number, "
"code city"
msgstr ""
"Le fatture QR richiedono che il beneficiario sia specificato nel modulo: "
"Nome, Via, Codice postale, Città"

msgid "Feriennet"
msgstr "Feriennet"

#, python-format
msgid "Bookings for ${period}"
msgstr "Prenotazioni ${period}"

#, python-format
msgid "Billing for ${period}"
msgstr "Fatturazione ${period}"

<<<<<<< HEAD
#~ msgid ""
#~ "The attendee could not be deleted because there are existing bookings "
#~ "associated with it."
#~ msgstr ""
#~ "L'attendente non può essere cancellato perché ci sono prenotazioni "
#~ "associate."
=======
#~ msgid "Parents can see the contacts of other parents in the same activity"
#~ msgstr ""
#~ "I genitori possono vedere i dettagli di contatto di altri genitori della "
#~ "stessa offerta"
>>>>>>> 68810065

#~ msgid "Dashboard"
#~ msgstr "Dashboard"

#~ msgid "The Swisspass ID must be 13 characters long."
#~ msgstr "L'ID Swisspass deve essere lungo 13 caratteri."

#~ msgid ""
#~ "This cannot be undone. The activity will be made private as a result."
#~ msgstr "Questo non può essere revocato. L'attività è nascosta al pubblico."

#~ msgid "Health Information"
#~ msgstr "Informazioni salute"

#~ msgid "Invoice items marked as paid"
#~ msgstr "Voci di fattura contrassegnate come pagate"

#~ msgid "Move"
#~ msgstr "Spostare"

#, python-format
#~ msgid "${count} registered Attendees"
#~ msgstr "${count} partecipanti registrati"<|MERGE_RESOLUTION|>--- conflicted
+++ resolved
@@ -2,11 +2,7 @@
 msgid ""
 msgstr ""
 "Project-Id-Version: \n"
-<<<<<<< HEAD
-"POT-Creation-Date: 2025-11-27 10:21+0100\n"
-=======
 "POT-Creation-Date: 2025-12-04 11:14+0100\n"
->>>>>>> 68810065
 "PO-Revision-Date: 2021-11-11 09:07+0100\n"
 "Last-Translator: Marc Sommerhalder <marc.sommerhalder@seantis.ch>\n"
 "Language-Team: \n"
@@ -3258,20 +3254,6 @@
 msgid "Billing for ${period}"
 msgstr "Fatturazione ${period}"
 
-<<<<<<< HEAD
-#~ msgid ""
-#~ "The attendee could not be deleted because there are existing bookings "
-#~ "associated with it."
-#~ msgstr ""
-#~ "L'attendente non può essere cancellato perché ci sono prenotazioni "
-#~ "associate."
-=======
-#~ msgid "Parents can see the contacts of other parents in the same activity"
-#~ msgstr ""
-#~ "I genitori possono vedere i dettagli di contatto di altri genitori della "
-#~ "stessa offerta"
->>>>>>> 68810065
-
 #~ msgid "Dashboard"
 #~ msgstr "Dashboard"
 
