--- conflicted
+++ resolved
@@ -32,7 +32,6 @@
   height: 48px
   top: -5px
   banners:
-<<<<<<< HEAD
     src:
       de: sponsors/concordia-banner-de.jpg
       fr: sponsors/concordia-banner-fr.jpg
@@ -41,37 +40,10 @@
       de: 'https://www.concordia.ch/de/microsites/feriennet.html?cocid=banner-fn221hj-2022-0-projuventute-de'
       fr: 'https://www.concordia.ch/fr/microsites/feriennet.html?cocid=banner-fn221hj-2022-0-projuventute-fr'
       it: 'https://www.concordia.ch/it/microsites/feriennet.html?cocid=banner-fn221hj-2022-0-projuventute-it'
-=======
-    bookings:
-      src:
-        de: sponsors/concordia-banner-de.jpg
-        fr: sponsors/concordia-banner-fr.jpg
-        it: sponsors/concordia-banner-it.jpg
-      url:
-        de: 'https://www.concordia.ch/de/microsites/feriennet.html?cocid=banner-fn221hj-2022-0-projuventute-de'
-        fr: 'https://www.concordia.ch/fr/microsites/feriennet.html?cocid=banner-fn221hj-2022-0-projuventute-fr'
-        it: 'https://www.concordia.ch/it/microsites/feriennet.html?cocid=banner-fn221hj-2022-0-projuventute-it'
-      info:
-        de: 'Partner von Pro Juventute'
-        fr: 'Partenaire Pro Juventute'
-        it: 'Partner di Pro Juventute'
-    invoices:
-      src:
-        de: sponsors/concordia-banner-de.jpg
-        fr: sponsors/concordia-banner-fr.jpg
-        it: sponsors/concordia-banner-it.jpg
-      url:
-        de: 'https://www.concordia.ch/de/microsites/feriennet.html?cocid=banner-fn221hj-2022-0-projuventute-de'
-        fr: 'https://www.concordia.ch/fr/microsites/feriennet.html?cocid=banner-fn221hj-2022-0-projuventute-fr'
-        it: 'https://www.concordia.ch/it/microsites/feriennet.html?cocid=banner-fn221hj-2022-0-projuventute-it'
-      info:
-        de: 'Partner von Pro Juventute'
-        fr: 'Partenaire Pro Juventute'
-        it: 'Partner di Pro Juventute'
->>>>>>> 413ccbb5
-
-
-
+    info:
+      de: 'Partner von Pro Juventute'
+      fr: 'Partenaire Pro Juventute'
+      it: 'Partner di Pro Juventute'
 
 
 # Entries with banners only
