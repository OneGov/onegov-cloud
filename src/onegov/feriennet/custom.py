--- conflicted
+++ resolved
@@ -1,5 +1,4 @@
 from __future__ import annotations
-
 from onegov.activity import BookingCollection
 from onegov.activity import PeriodCollection
 from onegov.activity import VolunteerCollection
@@ -25,13 +24,8 @@
 
 
 @FeriennetApp.template_variables()
-<<<<<<< HEAD
-def get_template_variables(request: 'FeriennetRequest') -> 'RenderData':
+def get_template_variables(request: FeriennetRequest) -> RenderData:
     links = {
-=======
-def get_template_variables(request: FeriennetRequest) -> RenderData:
-    return {
->>>>>>> 382bcc60
         'global_tools': tuple(get_global_tools(request)),
         'top_navigation': tuple(get_top_navigation(request)),
         'volunteer_link': None
@@ -228,12 +222,8 @@
             )
 
 
-<<<<<<< HEAD
 def get_top_navigation(
-        request: 'FeriennetRequest') -> 'Iterator[NavigationEntry]':
-=======
-def get_top_navigation(request: FeriennetRequest) -> Iterator[Link]:
->>>>>>> 382bcc60
+        request: FeriennetRequest) -> Iterator[NavigationEntry]:
     # inject an activites link in front of all top navigation links
     yield (  # type:ignore[misc]
         Bunch(id=-1, access='public', published=True),
