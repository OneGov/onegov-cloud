from functools import cached_property

from onegov.activity import Activity, PeriodCollection, Occasion
from onegov.activity import BookingCollection
from onegov.core.elements import Link, Confirm, Intercooler, Block
from onegov.core.elements import LinkGroup
from onegov.core.utils import linkify, paragraphify
from onegov.feriennet import _
from onegov.feriennet import security
from onegov.feriennet.collections import BillingCollection
from onegov.feriennet.collections import NotificationTemplateCollection
from onegov.feriennet.collections import OccasionAttendeeCollection
from onegov.feriennet.collections import VacationActivityCollection
from onegov.feriennet.const import OWNER_EDITABLE_STATES
from onegov.feriennet.models import InvoiceAction, VacationActivity
from onegov.org.layout import DefaultLayout as BaseLayout
from onegov.pay import PaymentProviderCollection
from onegov.ticket import TicketCollection


from typing import Any, NamedTuple, TYPE_CHECKING
if TYPE_CHECKING:
    from collections.abc import Iterator, Sequence
    from onegov.activity.models import (
        Attendee, Booking, Period, PublicationRequest)
    from onegov.activity.collections import (
        InvoiceCollection, VolunteerCollection)
    from onegov.core.elements import Trait
    from onegov.feriennet.app import FeriennetApp
    from onegov.feriennet.models import NotificationTemplate
    from onegov.feriennet.request import FeriennetRequest
    from onegov.org.models import Organisation
    from onegov.ticket import Ticket
    from onegov.user import User


class DefaultLayout(BaseLayout):

    app: 'FeriennetApp'
    request: 'FeriennetRequest'

    @property
    def is_owner(self) -> bool:
        if not self.request.current_username:
            return False
        return security.is_owner(self.request.current_username, self.model)

    @property
    def is_editable(self) -> bool:
        if self.request.is_admin:
            return True

        if not self.request.is_organiser:
            return False

        if isinstance(self.model, Activity):
            return self.model.state in OWNER_EDITABLE_STATES

        if isinstance(self.model, Occasion):
            return self.model.activity.state in OWNER_EDITABLE_STATES

        return True

    def offer_again_link(self, activity: VacationActivity, title: str) -> Link:
        return Link(
            text=title,
            url=self.request.class_link(
                VacationActivity,
                {'name': activity.name},
                name="offer-again"
            ),
            traits=(
                Confirm(
                    _(
                        'Do you really want to provide "${title}" again?',
                        mapping={'title': activity.title}
                    ),
                    _("You will have to request publication again"),
                    _("Provide Again"),
                    _("Cancel")
                ),
                Intercooler(
                    request_method="POST",
                    redirect_after=self.request.class_link(
                        VacationActivity, {'name': activity.name},
                    )
                )
            ),
            attrs={'class': 'offer-again'}
        )

    def linkify(self, text: str | None) -> str:  # type:ignore[override]
        return linkify(text)

    def paragraphify(self, text: str) -> str:
        return paragraphify(text)


class VacationActivityCollectionLayout(DefaultLayout):

    model: VacationActivityCollection

    if TYPE_CHECKING:
        def __init__(
            self,
            model: VacationActivityCollection,
            request: 'FeriennetRequest'
        ) -> None: ...

    @cached_property
    def breadcrumbs(self) -> list[Link]:
        return [
            Link(_("Homepage"), self.homepage_url),
            Link(_("Activities"), self.request.class_link(
                VacationActivityCollection)),
        ]

    @property
    def organiser_links(self) -> 'Iterator[Link | LinkGroup]':
        if self.app.active_period:
            yield Link(
                text=_("Submit Activity"),
                url=self.request.link(self.model, name='new'),
                attrs={'class': 'new-activity'}
            )

            link_group = self.offer_again_links
            if link_group is not None:
                yield link_group

    @property
    def offer_again_links(self) -> LinkGroup | None:
        q = self.app.session().query(VacationActivity)
        q = q.filter_by(username=self.request.current_username)
        q = q.filter_by(state='archived')
        q = q.with_entities(
            VacationActivity.title,
            VacationActivity.name,
        )
        q = q.order_by(VacationActivity.order)

        activities = tuple(q)

        if activities:
            return LinkGroup(
                _("Provide activity again"),
                tuple(self.offer_again_link(a, a.title) for a in activities),
                right_side=False,
                classes=('provide-activity-again', )
            )
        return None

    @cached_property
    def editbar_links(self) -> list[Link | LinkGroup] | None:
        if not self.request.is_organiser:
            return None

        return list(self.organiser_links)


class BookingCollectionLayout(DefaultLayout):

    model: BookingCollection

    def __init__(
        self,
        model: BookingCollection,
        request: 'FeriennetRequest',
        user: 'User | None' = None
    ) -> None:
        super().__init__(model, request)
        if user is None:
            user = request.current_user
            assert user is not None
        self.user = user

    def rega_link(
        self,
        attendee: 'Attendee | None',
        period: 'Period | None',
        grouped_bookings: dict['Attendee', dict[str, list['Booking']]]
    ) -> str | None:

        if not (period or attendee or grouped_bookings):
            return None

        if self.request.app.org.meta['locales'] == 'de_CH':
            return ('https://www.rega.ch/partner/'
                    'das-pro-juventute-engagement-der-rega')
        if self.request.app.org.meta['locales'] == 'it_CH':
            return ('https://www.rega.ch/it/partner/'
                    'limpegno-pro-juventute-della-rega')
        return ('https://www.rega.ch/fr/partenariats/'
                'lengagement-de-la-rega-en-faveur-de-pro-juventute')

    @cached_property
    def title(self) -> str:
        wishlist_phase = (self.app.active_period
                          and self.app.active_period.wishlist_phase)

        if self.user.username == self.request.current_username:
            return wishlist_phase and _("Wishlist") or _("Bookings")
        elif wishlist_phase:
            return _("Wishlist of ${user}", mapping={
                'user': self.user.title
            })
        else:
            return _("Bookings of ${user}", mapping={
                'user': self.user.title
            })

    @cached_property
    def breadcrumbs(self) -> list[Link]:
        return [
            Link(_("Homepage"), self.homepage_url),
            Link(self.title, self.request.link(self.model))
        ]


class GroupInviteLayout(DefaultLayout):

    @cached_property
    def breadcrumbs(self) -> list[Link]:
        wishlist_phase = (self.app.active_period
                          and self.app.active_period.wishlist_phase)

        if self.request.is_logged_in:
            return [
                Link(_("Homepage"), self.homepage_url),
                Link(
                    wishlist_phase and _("Wishlist") or _("Bookings"),
                    self.request.class_link(BookingCollection)
                ),
                Link(_("Group"), '#')
            ]
        else:
            return [
                Link(_("Homepage"), self.homepage_url),
                Link(_("Group"), '#')
            ]


class VacationActivityFormLayout(DefaultLayout):

    model: VacationActivity | VacationActivityCollection

    def __init__(
        self,
        model: VacationActivity | VacationActivityCollection,
        request: 'FeriennetRequest',
        title: str
    ) -> None:

        super().__init__(model, request)
        self.include_editor()
        self.title = title

    @cached_property
    def breadcrumbs(self) -> list[Link]:
        return [
            Link(_("Homepage"), self.homepage_url),
            # FIXME: This breadcrumb seems wrong for VacationActivity
            Link(_("Activities"), self.request.link(self.model)),
            Link(self.title, '#')
        ]

    @cached_property
    def editbar_links(self) -> None:
        return None


class OccasionFormLayout(DefaultLayout):

    model: Activity

    def __init__(
        self,
        model: Activity,
        request: 'FeriennetRequest',
        title: str
    ) -> None:

        assert isinstance(model, Activity)
        super().__init__(model, request)
        self.title = title

    @cached_property
    def breadcrumbs(self) -> list[Link]:
        return [
            Link(_("Homepage"), self.homepage_url),
            Link(_("Activities"), self.request.class_link(
                VacationActivityCollection)),
            Link(self.model.title, self.request.link(self.model)),
            Link(self.title, '#')
        ]

    @cached_property
<<<<<<< HEAD
    def editbar_links(self):
        return []
=======
    def editbar_links(self) -> None:
        return None
>>>>>>> ca4867b4


class VacationActivityLayout(DefaultLayout):

    model: VacationActivity

    if TYPE_CHECKING:
        def __init__(
            self,
            model: VacationActivity,
            request: 'FeriennetRequest'
        ) -> None: ...

    @cached_property
    def breadcrumbs(self) -> list[Link]:
        return [
            Link(_("Homepage"), self.homepage_url),
            Link(_("Activities"), self.request.class_link(
                VacationActivityCollection)),
            Link(self.model.title, self.request.link(self.model))
        ]

    @cached_property
    def latest_request(self) -> 'PublicationRequest | None':
        return self.model.latest_request

    @cached_property
    def ticket(self) -> 'Ticket | None':
        if self.latest_request:
            tickets = TicketCollection(self.request.session)
            return tickets.by_handler_id(self.latest_request.id.hex)
        return None

    @cached_property
    def attendees(self) -> OccasionAttendeeCollection | None:
        if self.request.app.default_period:
            return OccasionAttendeeCollection(
                self.request.session,
                self.request.app.default_period,
                self.model
            )
        return None

    @cached_property
    def editbar_links(self) -> list[Link | LinkGroup]:
        links: list[Link | LinkGroup] = []
        period = self.request.app.active_period

        if self.request.is_admin or self.is_owner:
            if self.model.state == 'archived' and period:
                links.append(
                    self.offer_again_link(self.model, _("Provide Again")))

        if self.is_editable:

            if self.model.state == 'preview':
                if not period:
                    links.append(Link(
                        text=_("Request Publication"),
                        url='#',
                        attrs={'class': 'request-publication'},
                        traits=(
                            Block(
                                _(
                                    "There is currently no active period. "
                                    "Please retry once a period has been "
                                    "activated."
                                ),
                                no=_("Cancel")
                            ),
                        )
                    ))
                elif self.model.has_occasion_in_period(period):
                    links.append(Link(
                        text=_("Request Publication"),
                        url=self.request.link(self.model, name='propose'),
                        attrs={'class': 'request-publication'},
                        traits=(
                            Confirm(
                                _(
                                    "Do you really want to request "
                                    "publication?"
                                ),
                                _("This cannot be undone."),
                                _("Request Publication")
                            ),
                            Intercooler(
                                request_method="POST",
                                redirect_after=self.request.link(self.model)
                            )
                        )
                    ))
                else:
                    links.append(Link(
                        text=_("Request Publication"),
                        url='#',
                        attrs={'class': 'request-publication'},
                        traits=(
                            Block(
                                _(
                                    "Please add at least one occasion "
                                    "before requesting publication."
                                ),
                                no=_("Cancel")
                            ),
                        )
                    ))

                if not self.model.publication_requests:
                    links.append(Link(
                        text=_("Discard"),
                        url=self.csrf_protected_url(
                            self.request.link(self.model)
                        ),
                        attrs={'class': 'delete-link'},
                        traits=(
                            Confirm(_(
                                'Do you really want to discard "${title}"?',
                                mapping={'title': self.model.title}
                            ), _(
                                "This cannot be undone."
                            ), _(
                                "Discard Activity"
                            ), _(
                                "Cancel")
                            ),
                            Intercooler(
                                request_method="DELETE",
                                redirect_after=self.request.class_link(
                                    VacationActivityCollection
                                )
                            )
                        )
                    ))

            links.append(Link(
                text=_("Edit"),
                url=self.request.link(self.model, name='edit'),
                attrs={'class': 'edit-link'}
            ))

            if not self.request.app.periods:
                links.append(Link(
                    text=_("New Occasion"),
                    url='#',
                    attrs={'class': 'new-occasion'},
                    traits=(
                        Block(
                            _("Occasions cannot be created yet"),
                            _(
                                "There are no periods defined yet. At least "
                                "one period needs to be defined before "
                                "occasions can be created."
                            ),
                            _("Cancel")
                        )
                    )
                ))
            else:
                links.append(Link(
                    text=_("New Occasion"),
                    url=self.request.link(self.model, 'new-occasion'),
                    attrs={'class': 'new-occasion'}
                ))

        if self.request.is_admin or self.is_owner:
            if self.attendees:
                links.append(Link(
                    text=_("Attendees"),
                    url=self.request.link(self.attendees),
                    attrs={'class': 'show-attendees'}
                ))

        if self.request.is_admin:
            if self.model.state != 'preview' and self.ticket:
                links.append(Link(
                    text=_("Show Ticket"),
                    url=self.request.link(self.ticket),
                    attrs={'class': 'show-ticket'}
                ))

        return links


class PeriodCollectionLayout(DefaultLayout):

    @cached_property
    def breadcrumbs(self) -> list[Link]:
        return [
            Link(_("Homepage"), self.homepage_url),
            Link(
                _("Activities"),
                self.request.class_link(VacationActivityCollection)
            ),
            Link(_("Manage Periods"), '#')
        ]

    @cached_property
    def editbar_links(self) -> list[Link | LinkGroup]:
        return [
            Link(
                _("New Period"),
                self.request.class_link(PeriodCollection, name='new'),
                attrs={'class': 'new-period'}
            ),
        ]


class PeriodFormLayout(DefaultLayout):

    model: 'Period | PeriodCollection'

    def __init__(
        self,
        model: 'Period | PeriodCollection',
        request: 'FeriennetRequest',
        title: str
    ) -> None:
        super().__init__(model, request)
        self.title = title

    @cached_property
    def breadcrumbs(self) -> list[Link]:
        return [
            Link(_("Homepage"), self.homepage_url),
            Link(
                _("Activities"),
                self.request.class_link(VacationActivityCollection)
            ),
            Link(
                _("Manage Periods"),
                self.request.class_link(PeriodCollection)
            ),
            Link(self.title, '#')
        ]

    @cached_property
    def editbar_links(self) -> None:
        return None


class MatchCollectionLayout(DefaultLayout):

    @cached_property
    def breadcrumbs(self) -> list[Link]:
        return [
            Link(_("Homepage"), self.homepage_url),
            Link(
                _("Activities"),
                self.request.class_link(VacationActivityCollection)
            ),
            Link(_("Matches"), '#')
        ]


class BillingCollectionLayout(DefaultLayout):

    model: BillingCollection

    if TYPE_CHECKING:
        def __init__(
            self,
            model: BillingCollection,
            request: 'FeriennetRequest'
        ) -> None: ...

    class FamilyRow(NamedTuple):
        text: str
        item: str
        count: int  # type:ignore[assignment]
        has_online_payments: bool

    @property
    def families(self) -> 'Iterator[FamilyRow]':
        yield from self.app.session().execute("""
            SELECT
                text
                    || ' ('
                    || replace(avg(unit * quantity)::money::text, '$', '')
                    || ' CHF)'
                AS text
                ,
                MIN(id::text) AS item,
                COUNT(*) AS count,
                family IN (
                    SELECT DISTINCT(family)
                    FROM invoice_items
                    WHERE source IS NOT NULL and source != 'xml'
                ) AS has_online_payments
            FROM invoice_items
            WHERE family IS NOT NULL
            GROUP BY family, text
            ORDER BY text
        """)

    @property
    def family_removal_links(self) -> 'Iterator[Link]':
        attrs = {
            'class': ('remove-manual', 'extend-to-family')
        }

        for record in self.families:
            text = _('Delete "${text}"', mapping={
                'text': record.text,
            })

            url = self.csrf_protected_url(
                self.request.class_link(InvoiceAction, {
                    'id': record.item,
                    'action': 'remove-manual',
                    'extend_to': 'family'
                })
            )

            traits: 'Sequence[Trait]'
            if record.has_online_payments:
                traits = (
                    Block(
                        _(
                            "This booking cannot be removed, at least one "
                            "booking has been paid online."
                        ),
                        _(
                            "You may remove the bookings manually one by one."
                        ),
                        _("Cancel")
                    ),
                )
            else:
                traits = (
                    Confirm(
                        _('Do you really want to remove "${text}"?', mapping={
                            'text': record.text
                        }),
                        _("${count} bookings will be removed", mapping={
                            'count': record.count
                        }),
                        _("Remove ${count} bookings", mapping={
                            'count': record.count
                        }),
                        _("Cancel")
                    ),
                    Intercooler(request_method='POST')
                )

            yield Link(text=text, url=url, attrs=attrs, traits=traits)

    @cached_property
    def breadcrumbs(self) -> list[Link]:
        return [
            Link(_("Homepage"), self.homepage_url),
            Link(
                _("Activities"),
                self.request.class_link(VacationActivityCollection)
            ),
            Link(_("Billing"), '#')
        ]

    @cached_property
    def editbar_links(self) -> list[Link | LinkGroup]:
        return [
            Link(
                _("Import Bank Statement"),
                self.request.link(self.model, 'import'),
                attrs={'class': 'import'}
            ),
            Link(
                _("Synchronise Online Payments"),
                self.request.return_here(
                    self.request.class_link(
                        PaymentProviderCollection, name='sync')),
                attrs={'class': 'sync'},
            ),
            LinkGroup(
                title=_("Accounting"),
                links=[
                    Link(
                        text=_("Manual Booking"),
                        url=self.request.link(
                            self.model,
                            name='booking'
                        ),
                        attrs={'class': 'new-booking'},
                        traits=(
                            Block(_(
                                "Manual bookings can only be added "
                                "once the billing has been confirmed."
                            ), no=_("Cancel")),
                        ) if not self.model.period.finalized else ()
                    ),
                    *self.family_removal_links
                ]
            )
        ]


class OnlinePaymentsLayout(DefaultLayout):

    def __init__(
        self,
        model: Any,
        request: 'FeriennetRequest',
        title: str
    ) -> None:

        self.title = title
        super().__init__(model, request)

    @cached_property
    def editbar_links(self) -> list[Link | LinkGroup]:
        return [
            Link(
                _("Synchronise Online Payments"),
                self.request.return_here(
                    self.request.class_link(
                        PaymentProviderCollection, name='sync')),
                attrs={'class': 'sync'},
            ),
        ]

    @cached_property
    def breadcrumbs(self) -> list[Link]:
        return [
            Link(_("Homepage"), self.homepage_url),
            Link(
                _("Activities"),
                self.request.class_link(VacationActivityCollection)
            ),
            Link(
                _("Billing"),
                self.request.class_link(BillingCollection)
            ),
            Link(self.title, '#')
        ]


class BillingCollectionImportLayout(DefaultLayout):

    @cached_property
    def breadcrumbs(self) -> list[Link]:
        return [
            Link(_("Homepage"), self.homepage_url),
            Link(
                _("Activities"),
                self.request.class_link(VacationActivityCollection)
            ),
            Link(_("Billing"), self.request.link(self.model)),
            Link(_("Import Bank Statement"), '#')
        ]


class BillingCollectionManualBookingLayout(DefaultLayout):

    @cached_property
    def breadcrumbs(self) -> list[Link]:
        return [
            Link(_("Homepage"), self.homepage_url),
            Link(
                _("Activities"),
                self.request.class_link(VacationActivityCollection)
            ),
            Link(_("Billing"), self.request.link(self.model)),
            Link(_("Manual Booking"), '#')
        ]


class BillingCollectionPaymentWithDateLayout(DefaultLayout):

    @cached_property
    def breadcrumbs(self) -> list[Link]:
        return [
            Link(_("Homepage"), self.homepage_url),
            Link(
                _("Activities"),
                self.request.class_link(VacationActivityCollection)
            ),
            Link(_("Billing"), self.request.link(self.model)),
            Link(_("Payment with date"), '#')
        ]


class InvoiceLayout(DefaultLayout):

    def __init__(
        self,
        model: Any,
        request: 'FeriennetRequest',
        title: str
    ) -> None:
        super().__init__(model, request)
        self.title = title

    @cached_property
    def breadcrumbs(self) -> list[Link]:
        return [
            Link(_("Homepage"), self.homepage_url),
            Link(self.title, '#')
        ]


class DonationLayout(DefaultLayout):

    def __init__(
        self,
        model: 'InvoiceCollection',
        request: 'FeriennetRequest',
        title: str
    ) -> None:
        super().__init__(model, request)
        self.title = title

    @cached_property
    def breadcrumbs(self) -> list[Link]:
        return [
            Link(_("Homepage"), self.homepage_url),
            Link(_("Invoices"), self.request.link(self.model)),
            Link(_("Donation"), self.title)
        ]


class OccasionAttendeeLayout(DefaultLayout):

    @cached_property
    def breadcrumbs(self) -> list[Link]:
        return [
            Link(_("Homepage"), self.homepage_url),
            Link(
                _("Activities"),
                self.request.class_link(VacationActivityCollection)
            ),
            Link(
                self.model.activity.title,
                self.request.link(self.model.activity)
            ),
            Link(_("Attendees"), '#')
        ]


class NotificationTemplateCollectionLayout(DefaultLayout):

    model: NotificationTemplateCollection

    def __init__(
        self,
        model: NotificationTemplateCollection,
        request: 'FeriennetRequest',
        subtitle: str | None = None
    ) -> None:
        super().__init__(model, request)
        self.subtitle = subtitle

    @cached_property
    def breadcrumbs(self) -> list[Link]:
        links = [
            Link(_("Homepage"), self.homepage_url),
            Link(
                _("Activities"),
                self.request.class_link(VacationActivityCollection)
            ),
            Link(
                _("Notification Templates"),
                self.request.class_link(NotificationTemplateCollection)
            )
        ]

        if self.subtitle:
            links.append(Link(self.subtitle, '#'))

        return links

    @cached_property
    def editbar_links(self) -> list[Link | LinkGroup] | None:
        if not self.subtitle:
            return [
                Link(
                    _("New Notification Template"),
                    self.request.link(self.model, 'new'),
                    attrs={'class': 'new-notification'}
                ),
            ]
        return None


class NotificationTemplateLayout(DefaultLayout):

    model: 'NotificationTemplate'

    def __init__(
        self,
        model: 'NotificationTemplate',
        request: 'FeriennetRequest',
        subtitle: str | None = None
    ) -> None:
        super().__init__(model, request)
        self.subtitle = subtitle

    @cached_property
    def breadcrumbs(self) -> list[Link]:
        links = [
            Link(_("Homepage"), self.homepage_url),
            Link(
                _("Activities"),
                self.request.class_link(VacationActivityCollection)
            ),
            Link(
                _("Notification Templates"),
                self.request.class_link(NotificationTemplateCollection)
            ),
            Link(
                self.model.subject,
                self.request.link(self.model)
            )
        ]

        if self.subtitle:
            links.append(Link(self.subtitle, '#'))

        return links


class VolunteerLayout(DefaultLayout):

    model: 'VolunteerCollection'

    if TYPE_CHECKING:
        def __init__(
            self,
            model: 'VolunteerCollection',
            request: 'FeriennetRequest'
        ) -> None: ...

    @cached_property
    def breadcrumbs(self) -> list[Link]:
        return [
            Link(_("Homepage"), self.homepage_url),
            Link(_("Volunteers"), self.request.link(self.model))
        ]


class VolunteerFormLayout(DefaultLayout):

    @cached_property
    def breadcrumbs(self) -> list[Link]:
        return [
            Link(_("Homepage"), self.homepage_url),
            Link(
                _("Join as a Volunteer"),
                self.request.class_link(
                    VacationActivityCollection, name='volunteer'
                )
            ),
            Link(
                _("Register as Volunteer"),
                '#'
            )
        ]


class HomepageLayout(DefaultLayout):

    model: 'Organisation'

    if TYPE_CHECKING:
        def __init__(
            self,
            model: 'Organisation',
            request: 'FeriennetRequest'
        ) -> None: ...

    @property
    def editbar_links(self) -> list[Link | LinkGroup] | None:
        if self.request.is_manager:
            return [
                Link(
                    _("Sort"),
                    self.request.link(self.model, 'sort'),
                    attrs={'class': ('sort-link')}
                )
            ]
        return None<|MERGE_RESOLUTION|>--- conflicted
+++ resolved
@@ -295,13 +295,8 @@
         ]
 
     @cached_property
-<<<<<<< HEAD
-    def editbar_links(self):
-        return []
-=======
     def editbar_links(self) -> None:
         return None
->>>>>>> ca4867b4
 
 
 class VacationActivityLayout(DefaultLayout):
