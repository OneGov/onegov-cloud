from email_validator import validate_email
from onegov.core.crypto import random_token
from onegov.core.orm import Base
from onegov.core.orm.mixins import ContentMixin, TimestampMixin
from onegov.core.orm.types import UTCDateTime, UUID
from onegov.core.utils import normalize_for_url
from onegov.search import SearchableContent
from sqlalchemy import and_
from sqlalchemy import Boolean
from sqlalchemy import column
from sqlalchemy import Column
from sqlalchemy import ForeignKey
from sqlalchemy import Index
from sqlalchemy import not_
from sqlalchemy import select
from sqlalchemy import Table
from sqlalchemy import Text
from sqlalchemy.ext.declarative import declared_attr
from sqlalchemy.orm import object_session, validates, relationship
from uuid import uuid4


from typing import TYPE_CHECKING
if TYPE_CHECKING:
    import uuid
    from datetime import datetime


# Newsletters and recipients are joined in a many to many relationship
newsletter_recipients = Table(
    'newsletter_recipients',
    Base.metadata,
    Column('newsletter_id', Text, ForeignKey('newsletters.name')),
    Column('recipient_id', UUID, ForeignKey('recipients.id'))
)


class Newsletter(Base, ContentMixin, TimestampMixin, SearchableContent):
    """ Represents a newsletter before and after it is sent.

    A newsletter basically consists of a title/subject, a content and a
    number of recipients. We assume that all newsletters are sent in HTML
    using onegov.core, which automatically creates a text representation.

    """

    __tablename__ = 'newsletters'

    es_id = 'name'
    es_properties = {
        'title': {'type': 'localized'},
        'lead': {'type': 'localized'},
        'html': {'type': 'localized_html'}
    }

    @property
    def es_public(self) -> bool:
        return self.sent is not None

    #: the name of the newsletter, derived from the title
    name: 'Column[str]' = Column(Text, nullable=False, primary_key=True)

    @validates('name')
    def validate_name(self, key: str, name: str) -> str:
        assert normalize_for_url(name) == name, (
            "The given name was not normalized"
        )

        return name

    #: the title of the newsletter
    title: 'Column[str]' = Column(Text, nullable=False)

    #: the optional lead or editorial of the newsletter
    lead: 'Column[str | None]' = Column(Text, nullable=True)

    #: the content of the newsletter in html, this is not just the partial
    #: content, but the actual, fully rendered html content.
    html: 'Column[str]' = Column(Text, nullable=False)

    #: null if not sent yet, otherwise the date this newsletter was first sent
    sent: 'Column[datetime | None]' = Column(UTCDateTime, nullable=True)

    #: time the newsletter is scheduled to be sent (in UTC)
    scheduled: 'Column[datetime | None]' = Column(UTCDateTime, nullable=True)

    #: the recipients of this newsletter, meant in part as a tracking feature
    #: to answer the question "who got which newsletters?" - for this to work
    #: the user of onegov.newsletter has to make sure that sent out
    #: newsletters can't have actual recipients removed from them.
    #: onegov.newsletter does not make any guarantees here
    recipients: 'relationship[list[Recipient]]' = relationship(
        'Recipient',
        secondary=newsletter_recipients,
        back_populates='newsletters')

    @property
<<<<<<< HEAD
    def search_score(self):
        return 6

    @property
    def open_recipients(self):
=======
    def open_recipients(self) -> tuple['Recipient', ...]:
>>>>>>> 2c35f23d
        received = select([newsletter_recipients.c.recipient_id]).where(
            newsletter_recipients.c.newsletter_id == self.name)

        return tuple(object_session(self).query(Recipient).filter(
            and_(
                not_(
                    Recipient.id.in_(received)
                ),
                Recipient.confirmed == True
            )
        ))


class Recipient(Base, TimestampMixin):
    """ Represents a single recipient.

    Recipients may be grouped by any kind of string. Only inside their groups
    are recipient addresses unique. However, groups are an optional feature
    and they are not deeply integrated. If you don't care for group, never
    use them and the list becomes like a simple list of addresses with no
    duplicate addresses present.

    """

    __tablename__ = 'recipients'

    #: the id of the recipient, used in the url
    id: 'Column[uuid.UUID]' = Column(
        UUID,  # type:ignore[arg-type]
        primary_key=True,
        default=uuid4
    )

    #: the email address of the recipient, unique per group
    address: 'Column[str]' = Column(Text, nullable=False)

    @validates('address')
    def validate_address(self, key: str, address: str) -> str:
        assert validate_email(address)
        return address

    #: the recipient group, a freely choosable string - may be null
    group: 'Column[str | None]' = Column(Text, nullable=True)

    #: the newsletters that this recipient received
    newsletters: 'relationship[list[Newsletter]]' = relationship(
        'Newsletter',
        secondary=newsletter_recipients,
        back_populates='recipients')

    #: this token is used for confirm and unsubscribe
    token: 'Column[str]' = Column(Text, nullable=False, default=random_token)

    #: when recipients are added, they are unconfirmed. At this point they get
    #: one e-mail with a confirmation link. If they ignore said e-mail they
    #: should not get another one.
    confirmed: 'Column[bool]' = Column(Boolean, nullable=False, default=False)

    @declared_attr
    def __table_args__(cls) -> tuple[Index, ...]:
        return (
            Index(
                'recipient_address_in_group', 'address', 'group',
                unique=True, postgresql_where=column('group') != None
            ),
            Index(
                'recipient_address_without_group', 'address',
                unique=True, postgresql_where=column('group') == None
            ),
        )

    @property
    def subscription(self) -> 'Subscription':
        return Subscription(self, self.token)


class Subscription:
    """ Adds subscription management to a recipient. """

    def __init__(self, recipient: Recipient, token: str):
        self.recipient = recipient
        self.token = token

    @property
    def recipient_id(self) -> 'uuid.UUID':
        # even though this seems redundant, we need this property
        # for morepath, so it can match it to the path variable
        return self.recipient.id

    def confirm(self) -> bool:
        if self.recipient.token != self.token:
            return False

        self.recipient.confirmed = True
        return True

    def unsubscribe(self) -> bool:
        if self.recipient.token != self.token:
            return False

        # don't delete if they unsubscribe before they confirm
        if not self.recipient.confirmed:
            return True

        session = object_session(self.recipient)
        session.delete(self.recipient)
        session.flush()

        return True<|MERGE_RESOLUTION|>--- conflicted
+++ resolved
@@ -95,15 +95,10 @@
         back_populates='newsletters')
 
     @property
-<<<<<<< HEAD
     def search_score(self):
         return 6
 
-    @property
-    def open_recipients(self):
-=======
     def open_recipients(self) -> tuple['Recipient', ...]:
->>>>>>> 2c35f23d
         received = select([newsletter_recipients.c.recipient_id]).where(
             newsletter_recipients.c.newsletter_id == self.name)
 
