<<<<<<< HEAD
from sqlalchemy.dialects.postgresql import TSVECTOR

=======
from email_validator import validate_email
>>>>>>> 1c0a54e2
from onegov.core.crypto import random_token
from onegov.core.orm import Base
from onegov.core.orm.mixins import ContentMixin, TimestampMixin
from onegov.core.orm.types import UTCDateTime, UUID
from onegov.core.utils import normalize_for_url
from onegov.search import SearchableContent
from sqlalchemy import and_
from sqlalchemy import Boolean
from sqlalchemy import column
from sqlalchemy import Column
from sqlalchemy import ForeignKey
from sqlalchemy import Index
from sqlalchemy import not_
from sqlalchemy import select
from sqlalchemy import Table
from sqlalchemy import Text
from sqlalchemy.ext.declarative import declared_attr
from sqlalchemy.orm import object_session, validates, relationship
from uuid import uuid4

# Newsletters and recipients are joined in a many to many relationship
newsletter_recipients = Table(
    'newsletter_recipients', Base.metadata,
    Column('newsletter_id', Text, ForeignKey('newsletters.name')),
    Column('recipient_id', UUID, ForeignKey('recipients.id'))
)


class Newsletter(Base, ContentMixin, TimestampMixin, SearchableContent):
    """ Represents a newsletter before and after it is sent.

    A newsletter basically consists of a title/subject, a content and a
    number of recipients. We assume that all newsletters are sent in HTML
    using onegov.core, which automatically creates a text representation.

    """

    __tablename__ = 'newsletters'

    es_id = 'name'
    es_properties = {
        'title': {'type': 'localized'},
        'lead': {'type': 'localized'},
        'html': {'type': 'localized_html'}
    }

    @property
    def es_public(self):
        return self.sent is not None

    #: the name of the newsletter, derived from the title
    name = Column(Text, nullable=False, primary_key=True)

    @validates('name')
    def validate_name(self, key, name):
        assert normalize_for_url(name) == name, (
            "The given name was not normalized"
        )

        return name

    #: the title of the newsletter
    title = Column(Text, nullable=False)

    #: the optional lead or editorial of the newsletter
    lead = Column(Text, nullable=True)

    #: the content of the newsletter in html, this is not just the partial
    #: content, but the actual, fully rendered html content.
    html = Column(Text, nullable=False)

    #: null if not sent yet, otherwise the date this newsletter was first sent
    sent = Column(UTCDateTime, nullable=True)

    #: time the newsletter is scheduled to be sent (in UTC)
    scheduled = Column(UTCDateTime, nullable=True)

    #: the recipients of this newsletter, meant in part as a tracking feature
    #: to answer the question "who got which newsletters?" - for this to work
    #: the user of onegov.newsletter has to make sure that sent out
    #: newsletters can't have actual recipients removed from them.
    #: onegov.newsletter does not make any guarantees here
    recipients = relationship(
        'Recipient',
        secondary=newsletter_recipients,
        back_populates='newsletters')

    # column for full text search index
    fts_idx = Column(TSVECTOR)

    @property
    def search_score(self):
        return 6

    @property
    def open_recipients(self):
        received = select([newsletter_recipients.c.recipient_id]).where(
            newsletter_recipients.c.newsletter_id == self.name)

        return tuple(object_session(self).query(Recipient).filter(
            and_(
                not_(
                    Recipient.id.in_(received)
                ),
                Recipient.confirmed == True
            )
        ))


class Recipient(Base, TimestampMixin):
    """ Represents a single recipient.

    Recipients may be grouped by any kind of string. Only inside their groups
    are recipient addresses unique. However, groups are an optional feature
    and they are not deeply integrated. If you don't care for group, never
    use them and the list becomes like a simple list of addresses with no
    duplicate addresses present.

    """

    __tablename__ = 'recipients'

    #: the id of the recipient, used in the url
    id = Column(UUID, primary_key=True, default=uuid4)

    #: the email address of the recipient, unique per group
    address = Column(Text, nullable=False)

    @validates('address')
    def validate_address(self, key, address):
        assert validate_email(address)
        return address

    #: the recipient group, a freely choosable string - may be null
    group = Column(Text, nullable=True)

    #: the newsletters that this recipient received
    newsletters = relationship(
        'Newsletter',
        secondary=newsletter_recipients,
        back_populates='recipients')

    #: this token is used for confirm and unsubscribe
    token = Column(Text, nullable=False, default=random_token)

    #: when recipients are added, they are unconfirmed. At this point they get
    #: one e-mail with a confirmation link. If they ignore said e-mail they
    #: should not get another one.
    confirmed = Column(Boolean, nullable=False, default=False)

    @declared_attr
    def __table_args__(cls):
        return (
            Index(
                'recipient_address_in_group', 'address', 'group',
                unique=True, postgresql_where=column('group') != None
            ),
            Index(
                'recipient_address_without_group', 'address',
                unique=True, postgresql_where=column('group') == None
            ),
        )

    @property
    def subscription(self):
        return Subscription(self, self.token)


class Subscription:
    """ Adds subscription management to a recipient. """

    def __init__(self, recipient, token):
        self.recipient = recipient
        self.token = token

    @property
    def recipient_id(self):
        return self.recipient.id

    def confirm(self):
        if self.recipient.token != self.token:
            return False

        self.recipient.confirmed = True
        return True

    def unsubscribe(self):
        if self.recipient.token != self.token:
            return False

        # don't delete if they unsubscribe before they confirm
        if not self.recipient.confirmed:
            return True

        session = object_session(self.recipient)
        session.delete(self.recipient)
        session.flush()

        return True<|MERGE_RESOLUTION|>--- conflicted
+++ resolved
@@ -1,9 +1,4 @@
-<<<<<<< HEAD
-from sqlalchemy.dialects.postgresql import TSVECTOR
-
-=======
 from email_validator import validate_email
->>>>>>> 1c0a54e2
 from onegov.core.crypto import random_token
 from onegov.core.orm import Base
 from onegov.core.orm.mixins import ContentMixin, TimestampMixin
@@ -20,6 +15,7 @@
 from sqlalchemy import select
 from sqlalchemy import Table
 from sqlalchemy import Text
+from sqlalchemy.dialects.postgresql import TSVECTOR
 from sqlalchemy.ext.declarative import declared_attr
 from sqlalchemy.orm import object_session, validates, relationship
 from uuid import uuid4
