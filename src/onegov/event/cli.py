--- conflicted
+++ resolved
@@ -297,20 +297,18 @@
 @cli.command('import-ical')
 @pass_group_context
 @click.argument('ical', type=click.File())
-<<<<<<< HEAD
 @click.option('--future-events-only', is_flag=True, default=False)
 @click.option('--event-image', type=click.File('rb'))
 def import_ical(group_context, ical, future_events_only=False,
                 event_image=None):
-=======
-@click.option('--event-image', type=click.File('rb'))
-def import_ical(group_context, ical, event_image=None):
->>>>>>> 4ee3868b
     """ Imports events from an iCalendar file.
 
     Example:
 
         onegov-event --select '/veranstaltungen/zug' import-ical import.ics
+
+        onegov-event --select '/veranstaltungen/zug' import-ical import.ics
+        --future-events-only
 
         onegov-event --select '/veranstaltungen/zug' import-ical import.ics
         --event-image /path/to/image.jpg
@@ -319,12 +317,8 @@
 
     def _import_ical(request, app):
         collection = EventCollection(app.session())
-<<<<<<< HEAD
         added, updated, purged, count = \
             collection.from_ical(ical.read(), future_events_only, event_image)
-=======
-        added, updated, purged = collection.from_ical(ical.read(), event_image)
->>>>>>> 4ee3868b
         click.secho(
             f"Events successfully imported "
             f"({len(added)} added, {len(updated)} updated, "
