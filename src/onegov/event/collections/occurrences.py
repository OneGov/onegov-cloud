import sqlalchemy

from collections import defaultdict
<<<<<<< HEAD
from datetime import date, timedelta, datetime, timezone
=======
from functools import cached_property
from datetime import date, timedelta, datetime
>>>>>>> e941180f
from dateutil.relativedelta import relativedelta
from functools import cached_property
from icalendar import Calendar as vCalendar
from lxml import objectify, etree
from sedate import as_datetime
from sedate import replace_timezone
from sedate import standardize_date
<<<<<<< HEAD
=======
from sqlalchemy import and_, func
>>>>>>> e941180f
from sqlalchemy import distinct
from sqlalchemy import or_, and_
from sqlalchemy.dialects.postgresql import array
from sqlalchemy.orm import contains_eager

from onegov.core.collection import Pagination
from onegov.core.utils import toggle
from onegov.event.models import Event
from onegov.event.models import Occurrence
from onegov.form import as_internal_id


class OccurrenceCollection(Pagination):
    """ Manages a list of occurrences.

    Occurrences are read only (no ``add`` method here), they are generated
    automatically when adding a new event.

    Occurrences can be filtered by relative date ranges (``today``,
    ``tomorrow``, ``weekend``, ``week``, ``month``, ``past``) or by a
    given start date and/or end date. The range filter is dominant and
    overwrites the start and end dates if provided.

    By default, only current occurrences are used.

    Occurrences can be additionally filtered by tags and locations.

    """

    date_ranges = ('today', 'tomorrow', 'weekend', 'week', 'month', 'past')

    def __init__(
        self,
        session,
        page=0,
        range=None,
        start=None,
        end=None,
        outdated=False,
        tags=None,
        filter_keywords=None,
        locations=None,
        only_public=False,
        search_widget=None,
        event_filter_configuration=None,
        event_filter_fields=None,
    ):
        self.session = session
        self.page = page
        self.range = range if range in self.date_ranges else None
        self.start, self.end = self.range_to_dates(range, start, end)
        self.outdated = outdated
        self.tags = tags if tags else []
        self.filter_keywords = filter_keywords or dict()
        self.locations = locations if locations else []
        self.only_public = only_public
        self.search_widget = search_widget
        self.event_filter_configuration = event_filter_configuration or None
        self.event_filter_fields = event_filter_fields or None

    def __eq__(self, other):
        return self.page == other.page

    def subset(self):
        return self.query()

    @property
    def search(self):
        return self.search_widget and self.search_widget.name

    @property
    def search_query(self):
        return self.search_widget and self.search_widget.search_query

    @property
    def page_index(self):
        return self.page

    def page_by_index(self, index):
        return self.__class__(
            self.session,
            page=index,
            range=self.range,
            start=self.start,
            end=self.end,
            outdated=self.outdated,
            tags=self.tags,
            filter_keywords=self.filter_keywords,
            locations=self.locations,
            only_public=self.only_public,
            search_widget=self.search_widget,
            event_filter_configuration=self.event_filter_configuration,
            event_filter_fields=self.event_filter_fields,
        )

    def range_to_dates(self, range, start=None, end=None):
        """ Returns the start and end date for the given range relative to now.
        Defaults to the given start and end date.

        Valid ranges are:
            - today
            - tomorrow
            - weekend (next or current Friday to Sunday)
            - week (current Monday to Sunday)
            - month (current)
            - past (events in the past)

        """
        if range not in self.date_ranges:
            return start, end

        today = date.today()
        weekday = today.weekday()

        if range == 'today':
            return today, today
        if range == 'tomorrow':
            tomorrow = today + timedelta(days=1)
            return tomorrow, tomorrow
        if range == 'weekend':
            return (
                today + timedelta(days=4 - weekday),
                today + timedelta(days=6 - weekday)
            )
        if range == 'week':
            return (
                today - timedelta(days=weekday),
                today + timedelta(days=6 - weekday)
            )
        if range == 'month':
            start = today.replace(day=1)
            return start, start + relativedelta(months=1, days=-1)
        if range == 'past':
            millennium = date(2000, 1, 1)
            yesterday = today - timedelta(days=1)
            return millennium, yesterday
        pass

    def for_filter(self, singular=False, **kwargs):
        """ Returns a new instance of the collection with the given filters
        and copies the current filters if not specified.

        If a valid range is provided, start and end dates are ignored. If the
        range is invalid, it is ignored.

        Adds or removes a single tag/location if given.
        """

        range = kwargs.get('range', self.range)
        start = kwargs.get('start', self.start)
        end = kwargs.get('end', self.end)
        if 'range' in kwargs and kwargs.get('range') in self.date_ranges:
            range = kwargs.get('range')
            start = None
            end = None
        elif 'start' in kwargs or 'end' in kwargs:
            range = None

        tags = kwargs.get('tags', list(self.tags))
        if 'tag' in kwargs:
            tag = kwargs.get('tag')
            if tag in tags:
                tags.remove(tag)
            elif tag is not None:
                tags.append(tag)

        keywords = self.filter_keywords.copy()
        for keyword, value in self.valid_keywords(kwargs).items():
            collection = set(keywords.get(keyword, []))

            if singular:
                collection = set() if value in collection else {value}
            else:
                collection = toggle(collection, value)

            if collection:
                keywords[keyword] = list(collection)
            elif keyword in keywords:
                del keywords[keyword]

        locations = kwargs.get('locations', list(self.locations))
        if 'location' in kwargs:
            location = kwargs.get('location')
            if location in locations:
                locations.remove(location)
            elif location is not None:
                locations.append(location)

        return self.__class__(
            self.session,
            page=0,
            range=range,
            start=start,
            end=end,
            outdated=kwargs.get('outdated', self.outdated),
            tags=tags,
            filter_keywords=keywords,
            locations=locations,
            only_public=self.only_public,
            search_widget=self.search_widget,
            event_filter_configuration=self.event_filter_configuration,
            event_filter_fields=self.event_filter_fields,
        )

    def without_keywords_and_tags(self):
        return self.__class__(
            self.session,
            page=self.page,
            range=self.range,
            start=self.start,
            end=self.end,
            outdated=self.outdated,
            tags=None,
            filter_keywords=None,
            locations=self.locations,
            only_public=self.only_public,
            search_widget=self.search_widget,
            event_filter_configuration=self.event_filter_configuration,
            event_filter_fields=self.event_filter_fields,
        )

    @cached_property
    def used_timezones(self):
        """ Returns a list of all the timezones used by the occurrences. """

        return [
            tz[0] for tz in self.session.query(distinct(Occurrence.timezone))
        ]

    @cached_property
    def tag_counts(self) -> defaultdict[str, int]:
        """
        Returns a dict with all existing tags as keys and the number of
        existence as value.

        """
        counts = defaultdict(int)  # type: defaultdict[str, int]

        base = self.session.query(Occurrence._tags.keys())
        base = base.filter(func.DATE(Occurrence.end) >= date.today())

        for keys in base.all():
            for tag in keys[0]:
                counts[tag] += 1

        return counts

    def set_event_filter_configuration(self, config):
        self.event_filter_configuration = config

    def set_event_filter_fields(self, fields):
        self.event_filter_fields = fields

    def valid_keywords(self, parameters):
        if not self.event_filter_configuration:
            return dict()

        return {
            as_internal_id(k): v for k, v in parameters.items()
            if k in {
                as_internal_id(kw) for kw in
                self.event_filter_configuration.get('keywords', set)
            }
        }

    def available_filters(self, sort_choices=False, sortfunc=None):
        """
        Retrieve the filters with their choices. Return by default in the
        order of how they are defined in the config structure.
        To filter alphabetically, set sort_choices=True.

        :return tuple containing tuples with keyword, label and list of values
        :rtype tuple(tuples(keyword, title, values as list)

        """
        if not self.event_filter_configuration or not self.event_filter_fields:
            return set()

        keywords = tuple(
            as_internal_id(k) for k in
            self.event_filter_configuration.get('keywords', set)
        )

        fields = {
            f.id: f for f in
            self.event_filter_fields if (f.id in keywords)
        }

        def _sort(values):
            if not sort_choices:
                return values
            values.sort(key=sortfunc)
            return values

        if not fields:
            return ()

        return tuple(
            (k, fields[k].label, _sort([c.label for c in fields[k].choices]))
            for k in keywords if hasattr(fields[k], 'choices')
        )

    @cached_property
    def used_tags(self):
        """ Returns a list of all the tags used by all future occurrences.

        This could be solve possibly more effienciently with the skey function
        currently not supported by SQLAlchemy (e.g.
        ``select distinct(skeys(tags))``), see
        http://stackoverflow.com/q/12015942/3690178

        """
        base = self.session.query(Occurrence._tags.keys()).with_entities(
            sqlalchemy.func.skeys(Occurrence._tags).label('keys'),
            Occurrence.end)
        base = base.filter(func.DATE(Occurrence.end) >= date.today())

        query = sqlalchemy.select(
            [sqlalchemy.func.array_agg(sqlalchemy.column('keys'))],
            distinct=True
        ).select_from(base.subquery())
        keys = self.session.execute(query).scalar()
        return set(keys) if keys else set()

    def query(self):
        """ Queries occurrences with the set parameters.

        Finds occurrences which:
        * are between start and end date
        * have any of the tags
        * have any of the locations (exact word)

        Start and end date are assumed to be dates only and therefore without
        a timezone - we search for the given date in the timezone of the
        occurrence.

        In case of a search widget request the query will filter for events
        containing the text search term in e.g. title

        """

        query = self.session.query(Occurrence).join(Event) \
            .options(contains_eager(Occurrence.event).joinedload(Event.image))

        if self.only_public:
            query = query.filter(or_(
                Event.meta['access'].astext == 'public',
                Event.meta['access'].astext == None
            ))

        if self.start is not None or self.outdated is False:
            if self.start is None:
                start = date.today()
            elif self.range == 'past':
                start = self.start
            else:
                start = self.start
                if self.outdated is False:
                    start = max(self.start, date.today())
            start = as_datetime(start)

            expressions = []
            for tz in self.used_timezones:
                localized_start = replace_timezone(start, tz)
                localized_start = standardize_date(localized_start, tz)
                expressions.append(
                    and_(
                        Occurrence.timezone == tz,
                        Occurrence.start >= localized_start
                    )
                )
            if expressions:
                query = query.filter(or_(*expressions))

        if self.end is not None:
            end = as_datetime(self.end)
            end = end + timedelta(days=1)

            expressions = []
            for tz in self.used_timezones:
                localized_end = replace_timezone(end, tz)
                localized_end = standardize_date(localized_end, tz)
                expressions.append(
                    and_(
                        Occurrence.timezone == tz,
                        Occurrence.end < localized_end
                    )
                )

            query = query.filter(or_(*expressions))

        if self.tags:
            query = query.filter(Occurrence._tags.has_any(array(self.tags)))

        if self.filter_keywords:
            keywords = self.valid_keywords(self.filter_keywords)

            values = [val for sublist in keywords.values() for val in sublist]
            values.sort()

            values = [
                Event.filter_keywords[keyword].has_any(array(values))
                for keyword in keywords.keys()
            ]

            if values:
                query = query.filter(and_(*values))

        if self.locations:

            def escape(qstring):
                purge = "\\(),\"\'."
                for s in purge:
                    qstring = qstring.replace(s, '')
                return qstring

            query = query.filter(
                or_(*[
                    Occurrence.location.op('~')(f'\\y{escape(loc)}\\y')
                    for loc in self.locations
                ])
            )

        if self.range == 'past':
            # reverse order for past events: most recent event on top
            query = query.order_by(Occurrence.start.desc(), Occurrence.title)
        else:
            query = query.order_by(Occurrence.start, Occurrence.title)

        if self.search_widget:
            query = self.search_widget.adapt(query)

        return query

    def by_name(self, name):
        """ Returns an occurrence by its URL-friendly name.

        The URL-friendly name is automatically constructed as follows:

        ``unique name of the event``-``date of the occurrence``

        e.g.

        ``squirrel-park-visit-6-2015-06-20``

        """

        query = self.session.query(Occurrence).filter(Occurrence.name == name)
        return query.first()

    def as_ical(self, request):
        """ Returns the the events of the given occurrences as iCalendar
        string.

        """

        vcalendar = vCalendar()
        vcalendar.add('prodid', '-//OneGov//onegov.event//')
        vcalendar.add('version', '2.0')

        query = self.query().with_entities(Occurrence.event_id)
        event_ids = set([r.event_id for r in query])

        query = self.session.query(Event).filter(Event.id.in_(event_ids))
        for event in query:
            for vevent in event.get_ical_vevents(request.link(event)):
                vcalendar.add_component(vevent)

        return vcalendar.to_ical()

    def as_xml(self, future_events_only=True):
        """
        Returns all published occurrences as xml.

        The xml format was Winterthur's wish (no specs behind). Their mobile
        app will consume the events from xml

        Format:
        <events>
            <event>
                <id></id>
                <title></title>
                <tags></tags>
                    <tag></tag>
                <description></description>
                <start></start>
                <end></end>
                <location></location>
                <price></price>
                ..
            </event>
            <event>
                ..
            </event>
            ..
        </events>

        :param future_events_only: if set, only future events will be
        returned, all events otherwise
        :rtype: str
        :return: xml string

        """
        xml = '<events></events>'
        root = objectify.fromstring(xml)

        query = self.session.query(Occurrence)
        for occ in query:
            e = (self.session.query(Event)
                 .filter(Event.id == occ.event_id).first())

            if e.state != 'published':
                continue
            if future_events_only and datetime.fromisoformat(str(
                    occ.end)).date() < datetime.today().date():
                continue

            event = objectify.Element('event')
            event.id = e.id
            event.title = e.title
            txs = tags(e.tags)
            event.append(txs)
            event.description = e.description
            event.start = occ.start
            event.end = occ.end
            event.location = e.location
            event.price = e.price
            event.organizer = e.organizer
            event.event_url = e.external_event_url
            event.organizer_email = e.organizer_email
            event.organizer_phone = e.organizer_phone
            event.modified = e.last_change
            root.append(event)

        # remove lxml annotations
        objectify.deannotate(root, pytype=True, xsi=True, xsi_nil=True)
        etree.cleanup_namespaces(root)

        return etree.tostring(root, encoding='utf-8', xml_declaration=True,
                              pretty_print=True)

    def as_anthrazit_xml(self, future_events_only=True):
        """
        Returns all published occurrences as xml for Winterthur.
        Anthrazit format according
        https://doc.anthrazit.org/ext/XML_Schnittstelle

        <?xml version="1.0" encoding="UTF-8" standalone="yes"?>
        <import partner="???" partnerid"???" passwort"???" importid="??">
            <item status="1" suchbar="1" mutationsdatum="2023-08-18 08:23:30">
                <id>01</id>
                <titel>Titel der Seite</titel>
                <textmobile>2-3 Sätze des Text Feldes</textmobile>
                <termin allday="1">
                    <von>2011-08-06 00:00:00</von>
                    <bis>2011-08-06 23:59:00</bis>
                </termin>
                <text>Beschreibung</text>
                <urlweb>url</urlweb>
                <rubrik>tag 1</rubrik>
                <rubrik>tag 2</rubrik>
                <veranstaltungsort>
                    <title></title>
                    <adresse></adresse>
                    <plz></plz>
                    <ort></ort>
                </veranstaltungsort>
                ...
            </item>
            <item>
                ...
            </item>
        </import>

        :param future_events_only: if set, only future events will be
        returned, all events otherwise
        :rtype: str
        :return: xml string

        """
        xml = ('<import partner="" partnerid="" passwort="" importid="">'
               '</import>')
        root = objectify.fromstring(xml)

        query = self.session.query(Occurrence)
        for occ in query:
            e = self.session.query(Event). \
                filter(Event.id == occ.event_id).first()

            if e.state != 'published':
                continue
            if future_events_only and datetime.fromisoformat(str(
                    occ.end)).date() < datetime.today().date():
                continue

            # TODO translate tags
            last_change = e.last_change.strftime('%Y-%m-%d %H:%M:%S')
            event = objectify.Element('item',
                                      dict(stautus='1',
                                           suchbar='1',
                                           mutationsdatum=last_change))
            event.id = e.id
            event.title = e.title
            if len(e.description) > 100:
                event.textmobile = e.description[:100] + '..'
            else:
                event.textmobile = e.description
            termin = objectify.Element('termin')
            termin.von = occ.start
            termin.bis = occ.end
            if e.price:
                termin.beschreibung = e.price
            else:
                termin.beschreibung = ''
            event.append(termin)
            event.append(text_tag(e.description))
            if e.external_event_url:
                event.urlweb = e.external_event_url
            if e.tags:
                event.rubrik = e.tags
            ort = objectify.Element('veranstaltungsort')
            ort.title = e.location
            ort.adresse = ''
            ort.plz = ''
            ort.ort = ''
            event.append(ort)
            root.append(event)

        # remove lxml annotations
        objectify.deannotate(root, pytype=True, xsi=True, xsi_nil=True)
        etree.cleanup_namespaces(root)

        return etree.tostring(root, encoding='utf-8', xml_declaration=True,
                              pretty_print=True)


class tags(etree.ElementBase):
    """
    Custom class as 'tag' is a member of class Element and cannot be
    used as tag name.
    """

    def __init__(self, tags=()):
        super().__init__()
        self.tag = 'tags'

        for t in tags:
            tag = etree.Element('tag')
            tag.text = t
            self.append(tag)


class text_tag(etree.ElementBase):
    """
    Custom class as 'text' is a member of class Element and cannot be
    used as tag name.
    """

    def __init__(self, text):
        super().__init__()
        self.tag = 'text'
        self.text = text<|MERGE_RESOLUTION|>--- conflicted
+++ resolved
@@ -1,12 +1,7 @@
 import sqlalchemy
 
 from collections import defaultdict
-<<<<<<< HEAD
-from datetime import date, timedelta, datetime, timezone
-=======
-from functools import cached_property
 from datetime import date, timedelta, datetime
->>>>>>> e941180f
 from dateutil.relativedelta import relativedelta
 from functools import cached_property
 from icalendar import Calendar as vCalendar
@@ -14,11 +9,7 @@
 from sedate import as_datetime
 from sedate import replace_timezone
 from sedate import standardize_date
-<<<<<<< HEAD
-=======
-from sqlalchemy import and_, func
->>>>>>> e941180f
-from sqlalchemy import distinct
+from sqlalchemy import distinct, func
 from sqlalchemy import or_, and_
 from sqlalchemy.dialects.postgresql import array
 from sqlalchemy.orm import contains_eager
