--- conflicted
+++ resolved
@@ -207,16 +207,10 @@
                 purge = {x for x in purge if not x.startswith(item)}
                 continue
 
-<<<<<<< HEAD
             # skip past events if option is set
             if future_events_only and \
                     datetime.fromisoformat(str(item.event.end)) < \
                     datetime.now(timezone.utc):
-=======
-            # skip importing past events
-            if datetime.fromisoformat(str(item.event.end)) < datetime.now(
-                    timezone.utc):
->>>>>>> 4ee3868b
                 continue
 
             event = item.event
@@ -310,11 +304,7 @@
 
         return added, updated, purged_event_ids, count
 
-<<<<<<< HEAD
     def from_ical(self, ical, future_events_only=False, event_image_path=None):
-=======
-    def from_ical(self, ical, event_image_path=None):
->>>>>>> 4ee3868b
         """ Imports the events from an iCalender string.
 
         We assume the timezone to be Europe/Zurich!
@@ -331,7 +321,6 @@
 
         cal = vCalendar.from_ical(ical)
         for vevent in cal.walk('vevent'):
-<<<<<<< HEAD
             timezone = 'Europe/Zurich'
             start = vevent.get('dtstart')
             start = start.dt if start else None
@@ -370,85 +359,6 @@
             if recurrence:
                 recurrence = 'RRULE:{}'.format(recurrence.to_ical().
                                                decode())
-
-            coordinates = vevent.get('geo')
-            if coordinates:
-                coordinates = Coordinates(
-                    coordinates.latitude, coordinates.longitude
-                )
-
-            tags = vevent.get('categories')
-            if tags:
-                # categories may be in lists or they may be single values
-                # whose 'cats' member contains the texts
-                if not hasattr(tags, '__iter__'):
-                    tags = [tags]
-
-                tags = [str(c) for tag in tags for c in tag.cats]
-
-            uid = str(vevent.get('uid', ''))
-            title = str(vevent.get('summary', ''))
-            description = str(vevent.get('description', ''))
-            organizer = str(vevent.get('organizer', ''))
-            location = str(vevent.get('location', ''))
-
-            items.append(
-                EventImportItem(
-                    event=Event(
-                        state='initiated',
-                        title=title,
-                        start=start,
-                        end=end,
-                        timezone=timezone,
-                        recurrence=recurrence,
-                        description=description,
-                        organizer=organizer,
-                        location=location,
-                        coordinates=coordinates,
-                        tags=tags or [],
-                        source=f'ical-{uid}',
-                    ),
-                    image=event_image_path,
-                    image_filename=event_image_path.name if
-                    event_image_path else None,
-                    pdf=None,
-                    pdf_filename=None,
-=======
-            try:
-                timezone = 'Europe/Zurich'
-                start = vevent.get('dtstart')
-                start = start.dt if start else None
-                if type(start) is date:
-                    start = replace_timezone(as_datetime(start), timezone)
-                elif type(start) is datetime:
-                    if start.tzinfo is None:
-                        start = standardize_date(start, timezone)
-                    else:
-                        start = to_timezone(start, UTC)
-
-                end = vevent.get('dtend')
-                end = end.dt if end else None
-                if type(end) is date:
-                    end = replace_timezone(as_datetime(end), timezone)
-                    end = end + timedelta(days=1, minutes=-1)
-                elif type(end) is datetime:
-                    if end.tzinfo is None:
-                        end = standardize_date(end, timezone)
-                    else:
-                        end = to_timezone(end, UTC)
-
-                duration = vevent.get('duration')
-                duration = duration.dt if duration else None
-                if start and not end and duration:
-                    end = start + duration
-
-                if not start or not end:
-                    raise (ValueError("Invalid date"))
-
-                recurrence = vevent.get('rrule', '')
-                if recurrence:
-                    recurrence = 'RRULE:{}'.format(recurrence.to_ical().
-                                                   decode())
 
                 coordinates = vevent.get('geo')
                 if coordinates:
@@ -493,13 +403,7 @@
                         pdf=None,
                         pdf_filename=None,
                     )
->>>>>>> 4ee3868b
                 )
-            except Exception as ex:
-                print(f'Error \'{ex}\' importing from ical: Event \'{title}\''
-                      f'starting \'{start}\' and ending \'{end}\'. Skip '
-                      f'event..')
-                continue
 
         return self.from_import(items, publish_immediately=True,
                                 future_events_only=future_events_only)