"""Contains upgrade tasks that are executed when the application is being
upgraded on the server. See :class:`onegov.core.upgrade.upgrade_task`.

"""

from __future__ import annotations

from sqlalchemy import Column
from sqlalchemy import Text

from onegov.core.orm.types import UTCDateTime
from onegov.core.upgrade import upgrade_task, UpgradeContext


@upgrade_task('Introduce parliament module: rename pas tables')
def introduce_parliament_module_rename_pas_tables(
    context: UpgradeContext
) -> None:
    for current_name, target_name in (
        ('pas_attendence', 'par_attendence'),
        ('pas_changes', 'par_changes'),
        ('pas_commission_memberships', 'par_commission_memberships'),
        ('pas_commissions', 'par_commissions'),
        ('pas_legislative_periods', 'par_legislative_periods'),
        ('pas_parliamentarian_roles', 'par_parliamentarian_roles'),
        ('pas_parliamentarians', 'par_parliamentarians'),
        ('pas_parliamentary_groups', 'par_parliamentary_groups'),
        ('pas_parties', 'par_parties'),
    ):

        if context.has_table(current_name):
            if context.has_table(target_name):
                # target may was created by defining the table in the model
                context.operations.execute(
                    f'DROP TABLE IF EXISTS {target_name} CASCADE'
                )

            context.operations.rename_table(
                current_name, target_name)


@upgrade_task('Add type column to parliament models')
def add_type_column_to_parliament_models(
    context: UpgradeContext
) -> None:
    for table, type_name, poly_type in (
        ('par_attendence', 'poly_type', 'pas_attendence'),
        ('par_changes', 'type', 'pas_change'),
        ('par_commission_memberships', 'type', 'pas_commission_membership'),
        ('par_commissions', 'poly_type', 'pas_commission'),
        ('par_legislative_periods', 'type', 'pas_legislative_period'),
        ('par_parliamentarian_roles', 'type', 'pas_parliamentarian_role'),
        ('par_parliamentarians', 'type', 'pas_parliamentarian'),
        ('par_parliamentary_groups', 'type', 'pas_parliamentary_group'),
        ('par_parties', 'type', 'pas_party'),
    ):
        if not context.has_column(table, type_name):
            context.operations.add_column(
                table,
                Column(type_name, Text, nullable=True)
            )

            context.operations.execute(
                f"UPDATE {table} SET {type_name} = '{poly_type}'"
            )

            context.operations.execute(
                f"ALTER TABLE {table} ALTER COLUMN {type_name} "
                f"SET DEFAULT 'generic'"
            )

            context.operations.execute(
                f'ALTER TABLE {table} ALTER COLUMN {type_name} SET NOT NULL'
            )


@upgrade_task('Add function column to commission memberships')
def add_function_column_to_commission_memberships(
    context: UpgradeContext
) -> None:
    if not context.has_column('par_commission_memberships', 'function'):
        context.operations.add_column(
            'par_commission_memberships',
            Column('function', Text, nullable=True, default=None)
        )


@upgrade_task('Add start/end columns to meetings')
def add_start_end_columns_to_meetings(
    context: UpgradeContext
) -> None:
    if not context.has_column('par_meetings', 'start_datetime'):
        context.operations.add_column(
            'par_meetings',
            Column('start_datetime', UTCDateTime, nullable=True)
        )
    if not context.has_column('par_meetings', 'end_datetime'):
        context.operations.add_column(
            'par_meetings',
            Column('end_datetime', UTCDateTime, nullable=True)
        )


<<<<<<< HEAD
@upgrade_task('Remove old pas tables')
def remove_old_pas_tables(
        context: UpgradeContext
) -> None:

    tablenames = [
        'pas_attendence',
        'pas_changes',
        'pas_commission_memberships',
        'pas_commissions',
        'pas_legislative_periods',
        'pas_parliamentarian_roles',
        'pas_parliamentarians',
        'pas_parliamentary_groups',
        'pas_parties',
    ]

    for tablename in tablenames:
        if context.has_table(tablename):
            context.operations.execute(
                f'DROP TABLE IF EXISTS {tablename} CASCADE')
=======
@upgrade_task('Add type column to parliament models 2nd attempt')
def add_type_column_to_parliament_models_second(
    context: UpgradeContext
) -> None:
    # this is only needed as on the first attempt type columns and
    # mapper args were missing on quite some models and additional models
    # were identified afterward

    for table, type_name, poly_type in (
        ('par_attendence', 'poly_type', 'pas_attendence'),
        ('par_changes', 'type', 'pas_change'),
        ('par_commission_memberships', 'type',
         'pas_commission_membership'),
        ('par_commissions', 'poly_type', 'pas_commission'),
        ('par_legislative_periods', 'type', 'pas_legislative_period'),
        ('par_meeting_items', 'type', 'ris_meeting_item'),
        ('par_parliamentarian_roles', 'type', 'pas_parliamentarian_role'),
        ('par_parliamentarians', 'type', 'pas_parliamentarian'),
        ('par_parliamentary_groups', 'type', 'pas_parliamentary_group'),
        ('par_parties', 'type', 'pas_party'),
        ('par_political_businesses', 'type', 'ris_political_business'),
        ('par_political_business_participants', 'type',
         'ris_political_business_participant')
    ):
        if not context.has_column(table, type_name):
            context.operations.add_column(
                table,
                Column(type_name, Text, nullable=True)
            )

            context.operations.execute(
                f"UPDATE {table} SET {type_name} = '{poly_type}'"
            )

            context.operations.execute(
                f"ALTER TABLE {table} ALTER COLUMN {type_name} "
                f"SET DEFAULT 'generic'"
            )

            context.operations.execute(
                f'ALTER TABLE {table} ALTER COLUMN {type_name} SET NOT NULL'
            )
>>>>>>> c5d1dc0f
<|MERGE_RESOLUTION|>--- conflicted
+++ resolved
@@ -101,29 +101,6 @@
         )
 
 
-<<<<<<< HEAD
-@upgrade_task('Remove old pas tables')
-def remove_old_pas_tables(
-        context: UpgradeContext
-) -> None:
-
-    tablenames = [
-        'pas_attendence',
-        'pas_changes',
-        'pas_commission_memberships',
-        'pas_commissions',
-        'pas_legislative_periods',
-        'pas_parliamentarian_roles',
-        'pas_parliamentarians',
-        'pas_parliamentary_groups',
-        'pas_parties',
-    ]
-
-    for tablename in tablenames:
-        if context.has_table(tablename):
-            context.operations.execute(
-                f'DROP TABLE IF EXISTS {tablename} CASCADE')
-=======
 @upgrade_task('Add type column to parliament models 2nd attempt')
 def add_type_column_to_parliament_models_second(
     context: UpgradeContext
@@ -166,4 +143,26 @@
             context.operations.execute(
                 f'ALTER TABLE {table} ALTER COLUMN {type_name} SET NOT NULL'
             )
->>>>>>> c5d1dc0f
+
+            
+@upgrade_task('Remove old pas tables')
+def remove_old_pas_tables(
+    context: UpgradeContext
+) -> None:
+
+    tablenames = [
+        'pas_attendence',
+        'pas_changes',
+        'pas_commission_memberships',
+        'pas_commissions',
+        'pas_legislative_periods',
+        'pas_parliamentarian_roles',
+        'pas_parliamentarians',
+        'pas_parliamentary_groups',
+        'pas_parties',
+    ]
+
+    for tablename in tablenames:
+        if context.has_table(tablename):
+            context.operations.execute(
+                f'DROP TABLE IF EXISTS {tablename} CASCADE')