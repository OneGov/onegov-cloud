--- conflicted
+++ resolved
@@ -201,14 +201,6 @@
             context.operations.drop_column(table, type_column)
 
 
-<<<<<<< HEAD
-@upgrade_task('Remove unused political businesses relationship from meeting')
-def remove_unused_political_businesses_relationship(
-        context: UpgradeContext
-) -> None:
-    if context.has_column('par_meetings', 'political_business_id'):
-        context.operations.drop_column('par_meetings', 'political_business_id')
-=======
 @upgrade_task('Add unique constraint to parliamentarian fields'
     'where it makes sense')
 def add_unique_constraint_to_parliamentarian_fields(
@@ -266,4 +258,11 @@
             'par_parliamentarians',
             type_='unique'
         )
->>>>>>> 150be3f3
+
+
+@upgrade_task('Remove unused political businesses relationship from meeting')
+def remove_unused_political_businesses_relationship(
+        context: UpgradeContext
+) -> None:
+    if context.has_column('par_meetings', 'political_business_id'):
+        context.operations.drop_column('par_meetings', 'political_business_id')