msgid ""
msgstr ""
"Project-Id-Version: OneGov Cloud 1.0\n"
<<<<<<< HEAD
"POT-Creation-Date: 2025-09-16 15:49+0200\n"
=======
"POT-Creation-Date: 2025-09-17 10:13+0200\n"
>>>>>>> c0be3d5b
"PO-Revision-Date: 2021-03-03 16:24+0100\n"
"Language-Team: German\n"
"Language: de_CH\n"
"MIME-Version: 1.0\n"
"Content-Type: text/plain; charset=UTF-8\n"
"Content-Transfer-Encoding: 8bit\n"
"Generated-By: Lingua 3.12\n"
"Plural-Forms: nplurals=2; plural=(n != 1);\n"

msgid "Logout"
msgstr "Abmelden"

msgid "Management"
msgstr "Verwaltung"

msgid "Files"
msgstr "Dateien"

msgid "Images"
msgstr "Bilder"

msgid "Text modules"
msgstr "Textbausteine"

msgid "Users"
msgstr "Benutzer"

msgid "Settings"
msgstr "Einstellungen"

msgid "People"
msgstr "Personen"

msgid "Archive"
msgstr "Archiv"

msgid "Number"
msgstr "Nummer"

msgid "General"
msgstr "Allgemein"

msgid "State"
msgstr "Status"

msgid "Title"
msgstr "Titel"

msgid "Irrelevant"
msgstr "Unerheblich"

msgid "Excerpt from the Memorial (PDF)"
msgstr "Auszug aus dem Memorial (PDF)"

msgid "Memorial"
msgstr "Memorial"

msgid ""
"Links to the whole memorial (if there is one linked to the assembly), but "
"opens it on the chosen page number"
msgstr ""
"Verlinkt das gesamte Memorial (sofern eines auf der Landsgemeinde "
"hochgeladen ist), öffnet es aber auf der angegebenen Seitennummer"

msgid "Alternatively: Page from the Memorial"
msgstr "Alternativ: Seite aus dem Memorial"

msgid "Additional documents"
msgstr "Zusätzliche Dokumente"

msgid "Documents"
msgstr "Dokumente"

msgid "Start"
msgstr "Start"

msgid "Progress"
msgstr "Ablauf"

msgid "Automatically updated when agenda item changed to ongoing."
msgstr ""
"Automatisch aktualisiert, wenn das Traktandum auf 'laufend' gesetzt wird."

msgid "Calculated video timestamp"
msgstr "Berechneter Video-Zeitstempel"

msgid ""
"Calculated automatically based on the start time of the agenda item and the "
"start time of of the livestream of the assembly ."
msgstr ""
"Automatisch berechnet anhand der Startzeit des Traktandums und der Startzeit "
"des Livestreams der Landsgemeinde."

msgid "Manual video timestamp"
msgstr "Manueller Video-Zeitstempel"

msgid "Overrides the calculated video timestamp."
msgstr "Übersteuert den berechneten Videozeitstempel."

msgid "Text"
msgstr "Text"

msgid "Overview"
msgstr "Übersicht"

msgid "Content"
msgstr "Inhalt"

msgid "Resolution"
msgstr "Beschluss"

msgid "Tacitly accepted"
msgstr "Stillschweigend angenommen"

msgid "Tags"
msgstr "Schlagworte"

msgid "Number already used."
msgstr "Nummer wird bereits verwendet."

msgid "Invalid timestamp."
msgstr "Ungültiger Zeitstempel."

msgid "Agenda Item ZIP"
msgstr "Traktandum ZIP"

msgid "Import"
msgstr "Importieren"

msgid "No html directory found in the zip file."
msgstr "Keine HTML-Dateien im ZIP-Archiv gefunden."

msgid "No file uploaded."
msgstr "Keine Datei hochgeladen."

msgid "Date"
msgstr "Datum"

msgid "Extraordinary"
msgstr "Ausserordentlich"

msgid ""
"To embed a youtube video first click on the \"share\" button then on the "
"\"embed\" button. Copy the URL of the src attribute."
msgstr ""
"Um ein YouTube-Video einzubetten, klicken Sie zuerst auf die Schaltfläche "
"\"share\" und dann auf die Schaltfläche \"einbetten\". Kopieren Sie die URL "
"des src-Attributs."

msgid "Video"
msgstr "Video"

msgid "Video URL"
msgstr "Video URL"

msgid "The URL to the video of the assembly."
msgstr "Die URL zum Video der Landsgemeinde."

msgid "Start time of the livestream"
msgstr "Startzeit des Livestreams"

msgid "Memorial part 1 (PDF)"
msgstr "Memorial Teil 1 (PDF)"

msgid "Downloads"
msgstr "Downloads"

msgid "Memorial part 2 (PDF)"
msgstr "Memorial Teil 2 (PDF)"

msgid "Supplement to the memorial (PDF)"
msgstr "Nachtrag zum Memorial (PDF)"

msgid "Protocol (PDF)"
msgstr "Protokoll (PDF)"

msgid "Audio (MP3)"
msgstr "Audio (MP3)"

msgid "Memorial as audio for the visually impaired and blind"
msgstr "Memorial als Hörfassung für Sehbehinderte und Blinde"

msgid "Date already used."
msgstr "Datum wird bereits verwendet."

msgid "E-Mail"
msgstr "E-Mail"

msgid "ID"
msgstr "ID"

msgid "Name"
msgstr "Name"

msgid "The title of the assemblies."
msgstr "Der Titel der Versammlungen."

msgid "Assembly settings"
msgstr "Einstellungen für Versammlungen"

msgid "Assembly"
msgstr "Landsgemeinde"

msgid "General Assembly"
msgstr "Versammlung"

msgid "Town Hall Meeting"
msgstr "Gemeindeversammlung"

msgid "Person"
msgstr "Person"

msgid "Person from person directory"
msgstr "Person aus Personenverzeichnis"

msgid "Choosing a person will overwrite the fields below"
msgstr ""
"Die untenstehenden Felder werden mit der ausgewählten Person überschrieben"

msgid "Function"
msgstr "Funktion"

msgid "Party or parliamentary group"
msgstr "Partei oder Fraktion"

msgid "Place"
msgstr "Ort"

msgid "Picture"
msgstr "Bild"

msgid "Automatically updated when votum changed to ongoing."
msgstr ""
"Automatisch aktualisiert, wenn die Wortmeldung auf 'laufend' gesetzt wird."

msgid ""
"Calculated automatically based on the start time of the votum and the start "
"time of of the livestream of the assembly."
msgstr ""
"Automatisch berechnet anhand der Startzeit der Wortmeldung und der Startzeit "
"des Livestreams der Landsgemeinde."

msgid "Motion"
msgstr "Antrag"

msgid "Statement of reasons"
msgstr "Begründung"

#, python-format
msgid "Agenda items of assembly from ${date}"
msgstr "Traktanden der Landsgemeinde vom ${date}"

msgid "Homepage"
msgstr "Startseite"

msgid "Agenda items"
msgstr "Traktanden"

msgid "Add"
msgstr "Hinzufügen"

msgid "Agenda item"
msgstr "Traktandum"

msgid "Edit"
msgstr "Bearbeiten"

msgid "Delete"
msgstr "Löschen"

msgid "Do you really want to delete this agenda item?"
msgstr "Möchten Sie dieses Traktandum wirklich löschen?"

msgid "This cannot be undone."
msgstr "Dies kann nicht rückgängig gemacht werden."

msgid "Delete agenda item"
msgstr "Traktandum löschen"

msgid "Cancel"
msgstr "Abbrechen"

msgid "Votum"
msgstr "Wortmeldung"

msgid "Do you really want to delete this votum?"
msgstr "Möchten Sie diese Wortmeldung wirklich löschen?"

msgid "Delete votum"
msgstr "Wortmeldung löschen"

msgid "States"
msgstr "Status"

msgid "Ticker"
msgstr "Ticker"

msgid "Do you really want to delete this assembly?"
msgstr "Möchten Sie diese Landsgemeinde wirklich löschen?"

msgid "Delete assembly"
msgstr "Landsgemeinde löschen"

msgid "ZIP Upload"
msgstr "ZIP-Upload"

#, python-format
msgid "Extraodinary ${assembly_type} from ${date}"
msgstr "Ausserordentliche ${assembly_type} vom ${date}"

#, python-format
msgid "${assembly_type} from ${date}"
msgstr "${assembly_type} vom ${date}"

msgid "Irrelevant motion"
msgstr "Unerheblicher Antrag"

msgid "General Assemblies"
msgstr "Versammlungen"

msgid "Town Hall Meetings"
msgstr "Gemeindeversammlungen"

msgid "Assemblies"
msgstr "Landsgemeinden"

#, python-format
msgid "Vota of agenda items ${number} of assembly from ${date}"
msgstr "Wortmeldungen des Traktandum ${number} der Landsgemeinde vom ${date}"

msgid "Vota"
msgstr "Wortmeldungen"

msgid "draft"
msgstr "Entwurf"

msgid "scheduled"
msgstr "geplant"

msgid "ongoing"
msgstr "laufend"

msgid "completed"
msgstr "abgeschlossen"

msgid "Previous agenda item"
msgstr "Vorheriges Traktandum"

msgid "Next agenda item"
msgstr "Nächstes Traktandum"

msgid "Excerpt from the Memorial.pdf"
msgstr "Auszug aus dem Memorial.pdf"

msgid "No assemblies defined yet."
msgstr "Noch keine Landsgemeinden erfasst."

msgid "Downloads, Audio & Assembly items"
msgstr "Downloads, Audio & Traktanden"

msgid "Memorial (PDF)"
msgstr "Memorial (PDF)"

msgid "Audio"
msgstr "Audio"

msgid "Download audio"
msgstr "Audio herunterladen"

msgid "Search term"
msgstr "Suchbegriff"

msgid "Skip navigation"
msgstr "Navigation überspringen"

msgid "Back to the homepage"
msgstr "Zurück zur Startseite"

msgid "Logo"
msgstr "Logo"

msgid "To the liveticker"
msgstr "Zum Liveticker"

msgid "The form contains errors. Please check the fields marked in red."
msgstr ""
"Das Formular enthält Fehler. Bitte die rot markierten Felder überprüfen."

msgid "Copied to Clipboard!"
msgstr "In die Zwischenablage kopiert!"

msgid "more"
msgstr "mehr"

msgid "Raw Data"
msgstr "Rohdaten"

msgid "Terms of use"
msgstr "Nutzungsbedingungen"

msgid "Open use. Must provide the source."
msgstr "Freie Nutzung. Quellenangabe ist Pflicht."

msgid "You may use this dataset for non-commercial purposes."
msgstr "Sie dürfen diesen Datensatz für nicht kommerzielle Zwecke nutzen."

msgid "You may use this dataset for commercial purposes."
msgstr "Sie dürfen diesen Datensatz für kommerzielle Zwecke nutzen"

msgid "You must provide the source (author, title and link to the dataset)."
msgstr "Eine Quellenangabe ist Pflicht (Autor, Titel und Link zum Datensatz)."

msgid ""
"Shows the status of each element of an assembly. The statuses of each "
"element are automatically adjusted when editing an element, if possible."
msgstr ""
"Zeigt den Status jedes Elements einer Landsgemeinde. Die Stati aller "
"Elemente einer Landsgemeinde werden beim Bearbeiten eines einzelnen "
"Elementes automatisch angepasst (sofern möglich)."

msgid "The assembly has ended."
msgstr "Die Landsgemeinde ist beendet."

msgid "Added a new agenda item"
msgstr "Neues Traktandum hinzugefügt"

msgid "New"
msgstr "Neu"

msgid "New agenda item"
msgstr "Neues Traktandum"

msgid "Imported a new agenda item"
msgstr "Neues Traktandum importiert"

msgid "Your changes were saved"
msgstr "Ihre Änderungen wurden gespeichert"

#, python-format
msgid "Added a new ${assembly}"
msgstr "Neue ${assembly} hinzugefügt"

#, python-format
msgid "New ${assembly}"
msgstr "Neue ${assembly}"

msgid "Open Data"
msgstr "Open Data"

#, python-format
msgid "Results from the ${title}, structured as json"
msgstr "Resultate der ${title}, strukturiert als JSON"

msgid "Location"
msgstr "Ort"

msgid "Added a new votum"
msgstr "Neue Wortmeldung hinzugefügt"

msgid "New votum"
msgstr "Neue Wortmeldung"

<<<<<<< HEAD
=======
#~ msgid "Added a new assembly"
#~ msgstr "Neue Landsgemeinde hinzugefügt"

#~ msgid "New assembly"
#~ msgstr "Neue Landsgemeinde"

>>>>>>> c0be3d5b
#, python-format
#~ msgid "Extraodinary assembly from ${date}"
#~ msgstr "Ausserordentliche Landsgemeinde vom ${date}"

#, python-format
#~ msgid "Assembly from ${date}"
#~ msgstr "Landsgemeinde vom ${date}"

#~ msgid "Assembly items & downloads"
#~ msgstr "Traktanden & Downloads"

#~ msgid "Audio (ZIP)"
#~ msgstr "Audio (ZIP)"

#~ msgid "Video timestamp"
#~ msgstr "Video-Zeitstempel"

#~ msgid "Close"
#~ msgstr "Schliessen"<|MERGE_RESOLUTION|>--- conflicted
+++ resolved
@@ -1,11 +1,7 @@
 msgid ""
 msgstr ""
 "Project-Id-Version: OneGov Cloud 1.0\n"
-<<<<<<< HEAD
-"POT-Creation-Date: 2025-09-16 15:49+0200\n"
-=======
 "POT-Creation-Date: 2025-09-17 10:13+0200\n"
->>>>>>> c0be3d5b
 "PO-Revision-Date: 2021-03-03 16:24+0100\n"
 "Language-Team: German\n"
 "Language: de_CH\n"
@@ -468,15 +464,6 @@
 msgid "New votum"
 msgstr "Neue Wortmeldung"
 
-<<<<<<< HEAD
-=======
-#~ msgid "Added a new assembly"
-#~ msgstr "Neue Landsgemeinde hinzugefügt"
-
-#~ msgid "New assembly"
-#~ msgstr "Neue Landsgemeinde"
-
->>>>>>> c0be3d5b
 #, python-format
 #~ msgid "Extraodinary assembly from ${date}"
 #~ msgstr "Ausserordentliche Landsgemeinde vom ${date}"
