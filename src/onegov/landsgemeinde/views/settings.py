""" The settings view, defining things like the logo or color of the org. """
from __future__ import annotations

from onegov.core.security import Secret
from onegov.landsgemeinde.forms.settings import AssemblySettingsForm
from onegov.org import _
from onegov.org.models import Organisation
from onegov.landsgemeinde import LandsgemeindeApp
from onegov.landsgemeinde.forms import OpenDataSettingsForm
from onegov.town6.layout import SettingsLayout
from onegov.org.views.settings import handle_generic_settings

from typing import TYPE_CHECKING
if TYPE_CHECKING:
    from onegov.core.types import RenderData
    from onegov.town6.request import TownRequest
    from webob import Response


@LandsgemeindeApp.form(
    model=Organisation, name='open-data-settings', permission=Secret,
    template='form.pt', form=OpenDataSettingsForm,
    setting=_('Open Data'), icon='far fa-file-export', order=500
)
def handle_open_data_settings(
    self: Organisation,
    request: TownRequest,
    form: OpenDataSettingsForm
) -> RenderData | Response:
    layout = SettingsLayout(self, request, _('Open Data'))
    return handle_generic_settings(self, request, form, _('Open Data'), layout)


@LandsgemeindeApp.form(
    model=Organisation, name='assembly-settings', permission=Secret,
    template='form.pt', form=AssemblySettingsForm,
    setting=_('General Assemblies'), icon='far fa-vote-yea', order=500
)
def handle_assembly_settings(
    self: Organisation,
    request: TownRequest,
    form: AssemblySettingsForm
) -> RenderData | Response:
    layout = SettingsLayout(self, request, _('General Assemblies'))
<<<<<<< HEAD
    return handle_generic_settings(self, request, form, _('General Assemblies'), layout)
=======
    return handle_generic_settings(
        self,
        request,
        form,
        _('General Assemblies'),
        layout
    )
>>>>>>> c0be3d5b
<|MERGE_RESOLUTION|>--- conflicted
+++ resolved
@@ -42,14 +42,10 @@
     form: AssemblySettingsForm
 ) -> RenderData | Response:
     layout = SettingsLayout(self, request, _('General Assemblies'))
-<<<<<<< HEAD
-    return handle_generic_settings(self, request, form, _('General Assemblies'), layout)
-=======
     return handle_generic_settings(
         self,
         request,
         form,
         _('General Assemblies'),
         layout
-    )
->>>>>>> c0be3d5b
+    )