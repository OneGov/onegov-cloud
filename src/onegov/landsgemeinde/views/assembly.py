--- conflicted
+++ resolved
@@ -198,12 +198,8 @@
     name='edit',
     template='form.pt',
     permission=Private,
-<<<<<<< HEAD
-    form=get_assembly_form_class
-=======
     form=AssemblyForm,
     pass_model=True
->>>>>>> 3d045dbd
 )
 def edit_assembly(
     self: Assembly,
