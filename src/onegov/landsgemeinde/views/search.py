from __future__ import annotations

from onegov.core.security import Public
from onegov.landsgemeinde import LandsgemeindeApp
from onegov.landsgemeinde.layouts import DefaultLayout
from onegov.org.models import Search, SearchPostgres
from onegov.org.views.search import search, search_postgres

from typing import TYPE_CHECKING
if TYPE_CHECKING:
    from onegov.core.orm import Base
    from onegov.core.types import RenderData
    from onegov.landsgemeinde.request import LandsgemeindeRequest
    from webob import Response


@LandsgemeindeApp.html(model=Search, template='search.pt', permission=Public)
def landsgemeinde_search(
<<<<<<< HEAD
    self: Search['Base'],
    request: 'LandsgemeindeRequest'
) -> 'RenderData | Response':
    return search(self, request, DefaultLayout(self, request))


@LandsgemeindeApp.html(model=SearchPostgres, template='search_postgres.pt',
                       permission=Public)
def landsgemeinde_search_postgres(
    self: SearchPostgres['Base'],
    request: 'LandsgemeindeRequest'
) -> 'RenderData | Response':
    return search_postgres(self, request, DefaultLayout(self, request))
=======
    self: Search[Base],
    request: LandsgemeindeRequest
) -> RenderData | Response:
    return search(self, request, DefaultLayout(self, request))
>>>>>>> 10c9a81c
<|MERGE_RESOLUTION|>--- conflicted
+++ resolved
@@ -16,23 +16,16 @@
 
 @LandsgemeindeApp.html(model=Search, template='search.pt', permission=Public)
 def landsgemeinde_search(
-<<<<<<< HEAD
-    self: Search['Base'],
-    request: 'LandsgemeindeRequest'
-) -> 'RenderData | Response':
+    self: Search[Base],
+    request: LandsgemeindeRequest
+) -> RenderData | Response:
     return search(self, request, DefaultLayout(self, request))
 
 
 @LandsgemeindeApp.html(model=SearchPostgres, template='search_postgres.pt',
                        permission=Public)
 def landsgemeinde_search_postgres(
-    self: SearchPostgres['Base'],
-    request: 'LandsgemeindeRequest'
-) -> 'RenderData | Response':
-    return search_postgres(self, request, DefaultLayout(self, request))
-=======
-    self: Search[Base],
+    self: SearchPostgres[Base],
     request: LandsgemeindeRequest
 ) -> RenderData | Response:
-    return search(self, request, DefaultLayout(self, request))
->>>>>>> 10c9a81c
+    return search_postgres(self, request, DefaultLayout(self, request))