from onegov.election_day import _
from onegov.form.fields import UploadField
from onegov.form.fields import TypeAheadField
from onegov.form.forms import NamedFileForm
from onegov.form.validators import FileSizeLimit
from onegov.form.validators import WhitelistedMimeType
from onegov.landsgemeinde.layouts import DefaultLayout
from onegov.landsgemeinde.models import Votum
from onegov.landsgemeinde.models.votum import STATES
from onegov.org.forms.fields import HtmlField
from sqlalchemy import desc
from wtforms.fields import IntegerField
from wtforms.fields import RadioField
from wtforms.fields import StringField
from wtforms.validators import InputRequired
from wtforms.validators import Optional
from wtforms.validators import ValidationError


class VotumForm(NamedFileForm):

    number = IntegerField(
        label=_('Number'),
        fieldset=_('General')
    )

    state = RadioField(
        _('State'),
        fieldset=_('General'),
        choices=list(STATES.items()),
        validators=[
            InputRequired()
        ],
        default=list(STATES.keys())[0]
    )

    person_name = TypeAheadField(
        label=_('Name'),
        fieldset=_('Person'),
        url=lambda meta: meta.request.link(
            meta.request.app.org,
            name='person-names'
        )
    )

    person_function = StringField(
<<<<<<< HEAD
        label=_('Function, Place & Party or parliamentary group'),
        fieldset=_('Person')
=======
        label=_('Function'),
        fieldset=_('Person'),
        render_kw={'rows': 5}
    )

    person_political_affiliation = StringField(
        label=_('Party or parliamentary group'),
        fieldset=_('Person'),
        render_kw={'rows': 5}
    )

    person_place = StringField(
        label=_('Place'),
        fieldset=_('Person'),
        render_kw={'rows': 5}
>>>>>>> ecfe2c18
    )

    person_picture = UploadField(
        label=_('Picture'),
        fieldset=_('Person'),
        validators=[
            WhitelistedMimeType({
                'image/jpeg',
                'image/png',
            }),
            FileSizeLimit(1 * 1024 * 1024)
        ]
    )

    video_timestamp = StringField(
        label=_('Video timestamp'),
        fieldset=_('Progress'),
        description='2m1s',
        validators=[
            Optional()
        ],
    )

    text = HtmlField(
        label=_('Text'),
        fieldset=_('Content'),
    )

    motion = HtmlField(
        label=_('Text'),
        fieldset=_('Motion'),
    )

    statement_of_reasons = HtmlField(
        label=_('Text'),
        fieldset=_('Statement of reasons'),
    )

    @property
    def next_number(self):
        query = self.request.session.query(Votum.number)
        query = query.filter(
            Votum.agenda_item_id == self.model.agenda_item.id
        )
        query = query.order_by(desc(Votum.number))
        query = query.limit(1)
        return (query.scalar() or 0) + 1

    def on_request(self):
        DefaultLayout(self.model, self.request)
        self.request.include('redactor')
        self.request.include('editor')

    def get_useful_data(self):
        data = super().get_useful_data()
        data['agenda_item_id'] = self.model.agenda_item.id
        return data

    def validate_number(self, field):
        if field.data:
            query = self.request.session.query(Votum)
            query = query.filter(
                Votum.agenda_item_id == self.model.agenda_item.id,
                Votum.number == field.data
            )
            if isinstance(self.model, Votum):
                query = query.filter(Votum.id != self.model.id)
            if query.first():
                raise ValidationError(_('Number already used.'))<|MERGE_RESOLUTION|>--- conflicted
+++ resolved
@@ -44,10 +44,6 @@
     )
 
     person_function = StringField(
-<<<<<<< HEAD
-        label=_('Function, Place & Party or parliamentary group'),
-        fieldset=_('Person')
-=======
         label=_('Function'),
         fieldset=_('Person'),
         render_kw={'rows': 5}
@@ -63,7 +59,6 @@
         label=_('Place'),
         fieldset=_('Person'),
         render_kw={'rows': 5}
->>>>>>> ecfe2c18
     )
 
     person_picture = UploadField(
