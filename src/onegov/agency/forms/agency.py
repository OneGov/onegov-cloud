--- conflicted
+++ resolved
@@ -94,12 +94,7 @@
             del model.organigram
         if self.organigram.action == 'replace':
             if self.organigram.data:
-<<<<<<< HEAD
-                model.organigram_file = self.organigram.raw_data[-1].file
-        model.address = self.address.data
-=======
                 model.organigram_file = self.organigram.file
->>>>>>> abcc396c
         if hasattr(self, 'access'):
             model.access = self.access.data
         if hasattr(self, 'publication_start'):
