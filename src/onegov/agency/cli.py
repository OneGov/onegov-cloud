--- conflicted
+++ resolved
@@ -23,16 +23,6 @@
 
 cli = command_group()
 
-<<<<<<< HEAD
-@cli.command(name='import-bs-data', context_settings={'singular': True})
-@click.option('--path', help='Path of file', required=True)
-def import_ims_data_cli(path):
-
-    def execute(request, app):
-        import_bs_data_file(path, request)
-    return execute
-=======
->>>>>>> 94c40f36
 
 @cli.command('import-agencies')
 @click.argument('file', type=click.Path(exists=True))
