--- conflicted
+++ resolved
@@ -140,15 +140,10 @@
     }
 
     @property
-<<<<<<< HEAD
-    def search_score(self):
+    def search_score(self) -> int:
         return 7
 
-    @property
-    def form_class(self):
-=======
     def form_class(self) -> Type['Form']:
->>>>>>> 8e1eb963
         """ Parses the form definition and returns a form class. """
 
         return self.extend_form_class(
