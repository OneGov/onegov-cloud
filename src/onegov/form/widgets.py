import humanize

from contextlib import suppress
<<<<<<< HEAD
=======
from datetime import date
from dateutil.relativedelta import relativedelta
from html import escape
>>>>>>> 0b8e71b5
from markupsafe import Markup
from morepath.error import LinkError
from onegov.chat import TextModuleCollection
from onegov.core.templates import PageTemplate
from onegov.file.utils import IMAGE_MIME_TYPES_AND_SVG
from onegov.form import _
from wtforms.widgets import DateInput
from wtforms.widgets import DateTimeLocalInput
from wtforms.widgets import FileInput
from wtforms.widgets import ListWidget
from wtforms.widgets import Select
from wtforms.widgets import TextArea
from wtforms.widgets import TextInput
from wtforms.widgets.core import html_params


class OrderedListWidget(ListWidget):
    """ Extends the default list widget with automated ordering using the
    translated text of each element.

    """

    def __call__(self, field, **kwargs):

        # ListWidget expects a field internally, but it will only use
        # its id property and __iter__ method, so we can get away
        # with passing a fake field with an id and an iterator.
        #
        # It's not great, since we have to assume internal knowledge,
        # but builting a new field or changing the existing one would
        # require even more knowledge, so this is the better approach
        #
        # We also need to call each field once so it gets hooked up with
        # our translation machinary
        ordered = [subfield for subfield in field]
        ordered.sort(key=lambda f: (f(), str(f.label.text))[1])

        class FakeField:

            id = field.id

            def __iter__(self):
                return iter(ordered)

        return super().__call__(FakeField(), **kwargs)


class MultiCheckboxWidget(ListWidget):
    """ The default list widget with the label behind the checkbox. """

    def __init__(self, *args, **kwargs):
        kwargs['prefix_label'] = False
        super().__init__(*args, **kwargs)


class OrderedMultiCheckboxWidget(MultiCheckboxWidget, OrderedListWidget):
    """ The sorted list widget with the label behind the checkbox. """
    pass


class CoordinateWidget(TextInput):
    """ Widget containing the coordinates for the
    :class:`onegov.form.fields.CoordinateField` class.

    Basically a text input with a class. Meant to be enhanced on the browser
    using javascript.

    """

    def __call__(self, field, **kwargs):
        kwargs['class_'] = (kwargs.get('class_', '') + ' coordinate').strip()
        return super().__call__(field, **kwargs)


class UploadWidget(FileInput):
    """ An upload widget for the :class:`onegov.form.fields.UploadField` class,
    which supports keeping, removing and replacing already uploaded files.

    This is necessary as file inputs are read-only on the client and it's
    therefore rather easy for users to lose their input otherwise (e.g. a
    form with a file is rejected because of some mistake - the file disappears
    once the response is rendered on the client).

    """

    def image_source(self, field):
        """ Returns the image source url if the field points to an image and
        if it can be done (it looks like it's possible, but I'm not super
        sure this is always possible).

        """

        if not hasattr(field.meta, 'request'):
            return

        if not field.data:
            return

        if not field.data.get('mimetype', None) in IMAGE_MIME_TYPES_AND_SVG:
            return

        if not hasattr(field, 'object_data'):
            return

        if not field.object_data:
            return

        with suppress(LinkError, AttributeError):
            return field.meta.request.link(field.object_data)

    def __call__(self, field, **kwargs):
        force_simple = kwargs.pop('force_simple', False)
        resend_upload = kwargs.pop('resend_upload', False)
        wrapper_css_class = kwargs.pop('wrapper_css_class', '')
        if wrapper_css_class:
            wrapper_css_class = ' ' + wrapper_css_class
        input_html = super().__call__(field, **kwargs)

        if force_simple or field.errors or not field.data:
            return Markup("""
                <div class="upload-widget without-data{}">
                    {}
                </div>
            """).format(wrapper_css_class, input_html)
        else:
            preview = ''
            src = self.image_source(field)
            if src:
                preview = Markup("""
                    <div class="uploaded-image"><img src="{src}"></div>
                """).format(src=src)

            previous = ''
            if field.data and resend_upload:
                previous = Markup("""
                    <input type="hidden" name="{name}" value="{filename}">
                    <input type="hidden" name="{name}" value="{data}">
                """).format(
                    name=field.id,
                    filename=field.data.get('filename', ''),
                    data=field.data.get('data', ''),
                )

            return Markup("""
                <div class="upload-widget with-data{wrapper_css_class}">
                    <p>{existing_file_label}: {filename} ({filesize}) ✓</p>

                    {preview}

                    <ul>
                        <li>
                            <input type="radio" id="{name}-0" name="{name}"
                                   value="keep" checked="">
                            <label for="{name}-0">{keep_label}</label>
                        </li>
                        <li>
                            <input type="radio" id="{name}-1" name="{name}"
                                   value="delete">
                            <label for="{name}-1">{delete_label}</label>
                        </li>
                        <li>
                            <input type="radio" id="{name}-2" name="{name}"
                                   value="replace">
                            <label for="{name}-2">{replace_label}</label>
                            <div>
                                <label>
                                    <div data-depends-on="{name}/replace"
                                         data-hide-label="false">
                                        {input_html}
                                    </div>
                                </label>
                            </div>
                        </li>
                    </ul>

                    {previous}
                </div>
            """).format(
                filesize=humanize.naturalsize(field.data['size']),
                filename=field.data['filename'],
                wrapper_css_class=wrapper_css_class,
                name=field.id,
                input_html=input_html,
                existing_file_label=field.gettext(_('Uploaded file')),
                keep_label=field.gettext(_('Keep file')),
                delete_label=field.gettext(_('Delete file')),
                replace_label=field.gettext(_('Replace file')),
                preview=preview,
                previous=previous
            )


class UploadMultipleWidget(FileInput):
    """ A widget for the :class:`onegov.form.fields.UploadMultipleField` class,
    which supports keeping, removing and replacing already uploaded files.

    This is necessary as file inputs are read-only on the client and it's
    therefore rather easy for users to lose their input otherwise (e.g. a
    form with a file is rejected because of some mistake - the file disappears
    once the response is rendered on the client).

    We deviate slightly from the norm by rendering the errors ourselves
    since we're essentially a list of fields and not a single field most
    of the time.

    """

    def __init__(self):
        self.multiple = True

    def __call__(self, field, **kwargs):
        force_simple = kwargs.pop('force_simple', False)
        resend_upload = kwargs.pop('resend_upload', False)
        input_html = super().__call__(field, **kwargs)
        simple_template = Markup("""
            <div class="upload-widget without-data">
                {}
            </div>
        """)

        if force_simple or len(field) == 0:
            return simple_template.format(input_html)
        else:
            existing_html = Markup('').join(
                subfield(
                    force_simple=force_simple,
                    resend_upload=resend_upload,
                    wrapper_css_class='error' if subfield.errors else '',
                    **kwargs
                ) + Markup('\n').join(
                    Markup('<small class="error">{}</small>').format(error)
                    for error in subfield.errors
                ) for subfield in field
            )
            additional_html = Markup('{label}: {input_html}').format(
                label=field.gettext(_('Upload additional files')),
                input_html=input_html
            )
            return existing_html + simple_template.format(additional_html)


class TextAreaWithTextModules(TextArea):
    """An extension of a regular textarea with a button that lets
       you select and insert text modules. If no text modules have
       been defined this will be no different from textarea.
    """
    template = PageTemplate("""
        <div class="textarea-widget">
            <div class="text-module-picker">
                <span class="text-module-picker-label"
                      title="Ctrl+i"
                      role="button"
                      aria-expanded="false"
                      aria-controls="text-module-options_${id}">
                    ${label}
                </span>
                <ul id="text-module-options_${id}"
                    class="text-module-options"
                    aria-hidden="true"
                    tabindex="-1">
                    <li tal:repeat="text_module text_modules"
                        class="text-module-option"
                        tabindex="0"
                        role="button"
                        data-value="${text_module.text}">
                        ${text_module.name}
                    </li>
                </ul>
            </div>
            <textarea tal:replace="structure input_html"/>
        </div>
    """)

    def text_modules(self, field):
        if not hasattr(field.meta, 'request'):
            # we depend on the field containing a reference to
            # the current request, which should be passed from
            # the form via the meta class
            return {}

        request = field.meta.request
        collection = TextModuleCollection(request.session)
        return collection.query().all()

    def __call__(self, field, **kwargs):
        input_html = super().__call__(field, **kwargs)
        text_modules = self.text_modules(field)
        if not text_modules:
            return input_html

        field.meta.request.include('text-module-picker')
        return Markup(self.template.render(
            id=field.id,
            label=field.gettext(_('Text modules')),
            text_modules=text_modules,
            input_html=input_html
        ))


class TagsWidget(TextInput):
    # for use with https://github.com/developit/tags-input
    input_type = 'tags'


class IconWidget(TextInput):

    iconfont = 'FontAwesome'
    icons = {
        'FontAwesome': (
            ('&#xf111', 'fa fa-circle'),
            ('&#xf005', 'fa fa-star'),
            ('&#xf06a', 'fa fa-exclamation-circle'),
            ('&#xf059', 'fa fa-question-circle'),
            ('&#xf05e', 'fa fa-ban'),
            ('&#xf1b9', 'fa fa-car'),
            ('&#xf238', 'fa fa-train'),
            ('&#xf206', 'fa fa-bicycle'),
            ('&#xf291', 'fa fa-shopping-basket'),
            ('&#xf1b0', 'fa fa-paw'),
            ('&#xf1ae', 'fa fa-child'),
            ('&#xf06d', 'fa fa-fire'),
            ('&#xf1f8', 'fa fa-trash'),
            ('&#xf236', 'fa fa-hotel'),
            ('&#xf0f4', 'fa fa-coffee'),
            ('&#xf017', 'fa fa-clock'),
        ),
        'Font Awesome 5 Free': (
            ('&#xf111', 'fas fa-circle'),
            ('&#xf005', 'fas fa-star'),
            ('&#xf06a', 'fas fa-exclamation-circle'),
            ('&#xf059', 'fas fa-question-circle'),
            ('&#xf05e', 'fas fa-ban'),
            ('&#xf1b9', 'fas fa-car'),
            ('&#xf238', 'fas fa-train'),
            ('&#xf206', 'fas fa-bicycle'),
            ('&#xf291', 'fas fa-shopping-basket'),
            ('&#xf1b0', 'fas fa-paw'),
            ('&#xf1ae', 'fas fa-child'),
            ('&#xf06d', 'fas fa-fire'),
            ('&#xf1f8', 'fas fa-trash'),
            ('&#xf594', 'fas fa-hotel'),
            ('&#xf0f4', 'fas fa-coffee'),
            ('&#xf017', 'fas fa-clock')
        )
    }

    @property
    def template(self):
        return PageTemplate("""
        <div class="icon-widget" tal:attributes="depends_on">
            <ul style="font-family: ${iconfont}">
                <li
                    tal:repeat="icon icons"
                    tal:content="structure icon[0]"
                    style="font-weight: ${font_weight(icon)}"
                />
            </ul>
            <input type="hidden" name="${id}" value="${structure: value}">
        </div>
    """)

    def __call__(self, field, **kwargs):
        iconfont = kwargs.pop('iconfont', self.iconfont)
        icons = kwargs.pop('icons', self.icons[iconfont])

        if ' ' in iconfont:
            iconfont = f"'{iconfont}'"

        def font_weight(icon):
            if icon[1].startswith('fas'):
                return '900'
            return 'regular'

        depends_on = field.render_kw.get(
            'data-depends-on', False) if field.render_kw else False
        depends_on = {'data-depends-on': depends_on} if depends_on else {}

        return Markup(self.template.render(
            iconfont=iconfont,
            icons=icons,
            id=field.id,
            depends_on=depends_on,
            value=field.data or icons[0][0],
            font_weight=font_weight
        ))


class ChosenSelectWidget(Select):

    def __call__(self, field, **kwargs):
        kwargs['class_'] = '{} chosen-select'.format(
            kwargs.get('class_', '')
        ).strip()
        kwargs['data-placeholder'] = field.gettext(_("Select an Option"))
        kwargs['data-no_results_text'] = field.gettext(_("No results match"))
        if self.multiple:
            kwargs['data-placeholder'] = field.gettext(
                _("Select Some Options")
            )

        return super(ChosenSelectWidget, self).__call__(field, **kwargs)


class PreviewWidget:
    """ A widget that displays the html of a specific view whenver there's
    a change in other fields. JavaScript is used to facilitate this.

    """

    template = PageTemplate("""
        <div class="form-preview-widget"
             data-url="${url or ''}"
             data-fields="${','.join(fields)}"
             data-events="${','.join(events)}"
             data-display="${display}">
        </div>
    """)

    def __call__(self, field, **kwargs):
        field.meta.request.include('preview-widget-handler')

        return Markup(self.template.render(
            url=callable(field.url) and field.url(field.meta) or field.url,
            fields=field.fields,
            events=field.events,
            display=field.display,
        ))


class PanelWidget:
    """ A widget that displays the field's text as panel (no input). """

    template = PageTemplate(
        """<div class="panel ${kind}">${text}</div>"""
    )

    def __call__(self, field, **kwargs):
        text = self.template.render(
            kind=field.kind,
            text=field.meta.request.translate(field.text),
        )
        text = text.replace('">', '" ' + html_params(**kwargs) + '>')
        text = text.replace('\n', '<br>')
        return Markup(text)


class HoneyPotWidget(TextInput):
    """ A widget that displays the input normally not visible to the user. """

    def __call__(self, field, **kwargs):
        field.meta.request.include('lazy-wolves')
        kwargs['class_'] = (kwargs.get('class_', '') + ' lazy-wolves').strip()
        return super().__call__(field, **kwargs)


class DateRangeMixin:

    def __init__(self, min=None, max=None):
        self.min = min
        self.max = max

    @property
    def min_date(self):
        if isinstance(self.min, relativedelta):
            return date.today() + self.min
        return self.min

    @property
    def max_date(self):
        if isinstance(self.max, relativedelta):
            return date.today() + self.max
        return self.max


class DateRangeInput(DateRangeMixin, DateInput):
    """ A date widget which set the min and max values that are
    supported in some browsers based on a date or relativedelta.
    """

    def __call__(self, field, **kwargs):
        if self.min is not None:
            kwargs.setdefault('min', self.min_date.isoformat())
        if self.max is not None:
            kwargs.setdefault('max', self.max_date.isoformat())

        return super().__call__(field, **kwargs)


class DateTimeLocalRangeInput(DateRangeMixin, DateTimeLocalInput):
    """ A datetime-local widget which set the min and max values that
    are supported in some browsers based on a date or relativedelta.
    """

    def __call__(self, field, **kwargs):
        if self.min is not None:
            kwargs.setdefault('min', self.min_date.isoformat() + 'T00:00')
        if self.max is not None:
            kwargs.setdefault('max', self.max_date.isoformat() + 'T23:59')

        return super().__call__(field, **kwargs)<|MERGE_RESOLUTION|>--- conflicted
+++ resolved
@@ -1,12 +1,8 @@
 import humanize
 
 from contextlib import suppress
-<<<<<<< HEAD
-=======
 from datetime import date
 from dateutil.relativedelta import relativedelta
-from html import escape
->>>>>>> 0b8e71b5
 from markupsafe import Markup
 from morepath.error import LinkError
 from onegov.chat import TextModuleCollection
