--- conflicted
+++ resolved
@@ -57,11 +57,7 @@
         return getattr(self, 'available_providers', ())
 
     @instance_lru_cache(maxsize=8)
-<<<<<<< HEAD
-    def provider(self, name):
-=======
     def provider(self, name: str) -> AuthenticationProvider | None:
->>>>>>> 7faae3b5
         return provider_by_name(self.providers, name)
 
     def on_login(self, request: 'CoreRequest', user: 'User') -> None:
