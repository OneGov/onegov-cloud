--- conflicted
+++ resolved
@@ -136,11 +136,6 @@
             *(User.data['tags'].contains((v, )) for v in values)
         ))
 
-<<<<<<< HEAD
-    def add(self, username, password, role,
-            data=None, second_factor=None, active=True, realname=None,
-            phone_number=None, signup_token=None, group=None):
-=======
     def add(
         self,
         username: str,
@@ -154,7 +149,6 @@
         signup_token: str | None = None,
         group: 'UserGroup | None' = None
     ) -> User:
->>>>>>> 7faae3b5
         """ Add a user to the collection.
 
             The arguments given to this function are the attributes of the
