import logging
log = logging.getLogger('onegov.user')
log.addHandler(logging.NullHandler())

from onegov.user.i18n import _

from onegov.user.auth import Auth
from onegov.user.collections import UserCollection
from onegov.user.collections import UserGroupCollection
from onegov.user.integration import UserApp
from onegov.user.models import User
from onegov.user.models import UserGroup
from onegov.user.models import RoleMapping

<<<<<<< HEAD
__all__ = [
=======
__all__ = (
>>>>>>> 7faae3b5
    '_',
    'log',
    'Auth',
    'RoleMapping',
    'User',
    'UserApp',
    'UserCollection',
    'UserGroup',
    'UserGroupCollection',
)<|MERGE_RESOLUTION|>--- conflicted
+++ resolved
@@ -12,11 +12,7 @@
 from onegov.user.models import UserGroup
 from onegov.user.models import RoleMapping
 
-<<<<<<< HEAD
-__all__ = [
-=======
 __all__ = (
->>>>>>> 7faae3b5
     '_',
     'log',
     'Auth',
