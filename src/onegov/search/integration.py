<<<<<<< HEAD
=======
from __future__ import annotations
>>>>>>> 10c9a81c

import certifi
import morepath
import ssl

from concurrent.futures import ThreadPoolExecutor
from elasticsearch import ConnectionError  # shadows a python builtin!
from elasticsearch import Elasticsearch
from elasticsearch import Transport
from elasticsearch import TransportError
from elasticsearch.connection import create_ssl_context
from more.transaction.main import transaction_tween_factory
from sqlalchemy import inspect

from onegov.search import Search, log, index_log, Searchable
from onegov.search.errors import SearchOfflineError
from onegov.search.indexer import Indexer, PostgresIndexer
from onegov.search.indexer import ORMEventTranslator
from onegov.search.indexer import TypeMappingRegistry
from onegov.search.utils import (searchable_sqlalchemy_models,
                                 filter_for_base_models)
from sortedcontainers import SortedSet
from sedate import utcnow
from sqlalchemy.orm import undefer
from urllib3.exceptions import HTTPError


from typing import Any, Literal, TYPE_CHECKING

if TYPE_CHECKING:
    from collections.abc import Callable, Iterable
    from datetime import datetime
    from onegov.core.orm import Base, SessionManager
    from onegov.core.request import CoreRequest
    from sqlalchemy.orm import Session
    from webob import Response


class TolerantTransport(Transport):
    """ A transport class that is less eager to rejoin connections when there's
    a failure. Additionally logs all Elasticsearch transport errors in one
    location.

    """

    failure_time: datetime | None

    def __init__(self, *args: Any, **kwargs: Any) -> None:
        super().__init__(*args, **kwargs)
        self.failure_time = None
        self.failures = 0

    @property
    def skip_request(self) -> bool:
        """ Returns True if the request should be skipped. """

        if not self.failures:
            return False

        if not self.seconds_remaining:
            return False

        return True

    @property
    def seconds_remaining(self) -> int:
        """ Returns the seconds remaining until the next try or 0.

        For each failure we wait an additional 10s (10s, then 20s, 30s, etc),
        up to a maximum of 300s (5 minutes).
        """

        assert self.failure_time is not None
        timeout = min((self.failures * 10), 300)
        elapsed = (utcnow() - self.failure_time).total_seconds()

        return int(max(timeout - elapsed, 0))

    def perform_request(self, *args: Any, **kwargs: Any) -> Any:
        if self.skip_request:
            log.info(f'Elasticsearch down, retry in {self.seconds_remaining}s')
            raise SearchOfflineError()

        try:
            response = super().perform_request(*args, **kwargs)
        except (TransportError, HTTPError) as exception:
            # transport errors might be caused by bugs (for example, when we
            # refer to a non-existant index) -> we are only tolerant of
            # connection errors
            if (
                isinstance(exception, TransportError)
                and not isinstance(exception, ConnectionError)
                and not is_5xx_error(exception)
            ):
                raise

            self.failures += 1
            self.failure_time = utcnow()

            log.exception('Elasticsearch cluster is offline')
            raise SearchOfflineError() from exception

        else:
            self.failures = 0
            return response


def is_5xx_error(error: TransportError) -> bool:
    if error.status_code:
        return str(error.status_code).startswith('5')
    return False


class SearchApp(morepath.App):
    """ Provides elasticsearch and postgres integration for
    :class:`onegov.core.framework.Framework` based applications.

    The application must be connected to a database.

    Usage::

        from onegov.core import Framework

        class MyApp(Framework, ESIntegration):
            pass

    """

    if TYPE_CHECKING:
        # forward declare required attributes
        schema: str
        session_manager: SessionManager

        @property
        def session(self) -> Callable[[], Session]: ...
        @property
        def has_database_connection(self) -> bool: ...

    es_client: Elasticsearch | None

    def configure_search(self, **cfg: Any) -> None:
        """ Configures the elasticsearch client, leaving it as a property
        on the class::

            app.es_client

        The following configuration options are accepted:

        :enable_elasticsearch:
            If True, elasticsearch is enabled (defaults to True).

        :elasticsearch_hosts:
            A list of elasticsearch clusters, including username, password,
            protocol and port.

            For example: ``https://user:secret@localhost:443``

            By default the client connects to the localhost on port 9200
            (the default), and on port 19200 (the default of boxen).

            At least one host in the list of servers must be up at startup.

        :elasticsearch_may_queue_size:
            The maximum queue size reserved for documents to be indexed. This
            queue is filling up if the elasticsearch cluster cannot be reached.

            Once the queue is full, warnings are emitted.

            Defaults to 10'000

        :elasticsearch_verify_certs:
            If true, the elasticsearch client verifies the certificates of
            the ssl connection. Defaults to true. Do not disable, unless you
            are in testing!

        :elasticsearch_languages:
            The languages supported by onegov.search. Defaults to:
                - en
                - de
                - fr
        """

        # TODO: set default to False once fully switched to psql (or remove
        # es stuff entirely)
        if not cfg.get('enable_elasticsearch', True):
            self.es_client = None
            return

        self.es_hosts = cfg.get('elasticsearch_hosts', (
            'http://localhost:9200',
        ))

        self.es_verify_certs = cfg.get('elasticsearch_verify_certs', True)

        if cfg.get('elasticsearch_verify_certs', True):
            self.es_extra_params = {
                'verify_certs': True,
                'ca_certs': certifi.where()
            }
        else:
            ssl_context = create_ssl_context()
            ssl_context.check_hostname = False
            ssl_context.verify_mode = ssl.CERT_NONE
            self.es_extra_params = {
                'verify_certs': False,
                'ssl_context': ssl_context
            }

        self.es_configure_client(usage='default')

        if self.has_database_connection:
            max_queue_size = int(cfg.get(
                'elasticsarch_max_queue_size', '10000'))

            self.es_mappings = TypeMappingRegistry()

            for base in self.session_manager.bases:
                self.es_mappings.register_orm_base(base)

            self.es_orm_events = ORMEventTranslator(
                self.es_mappings,
                max_queue_size=max_queue_size
            )

            assert self.es_client is not None
            self.es_indexer = Indexer(
                self.es_mappings,
                self.es_orm_events.es_queue,
                self.es_client
            )
            self.psql_indexer = PostgresIndexer(
                self.es_orm_events.psql_queue,
                self.session_manager.engine,
            )

            self.session_manager.on_insert.connect(
                self.es_orm_events.on_insert)

            self.session_manager.on_update.connect(
                self.es_orm_events.on_update)

            self.session_manager.on_delete.connect(
                self.es_orm_events.on_delete)

    def es_configure_client(
        self,
        usage: Literal['default', 'reindex'] = 'default'
    ) -> None:

        usages = {
            'default': {
                'timeout': 3,
                'max_retries': 1
            },
            'reindex': {
                'timeout': 10,
                'max_retries': 3
            }
        }

        self.es_client = Elasticsearch(
            hosts=self.es_hosts,
            transport_class=TolerantTransport,
            **usages[usage],
            **self.es_extra_params
        )

    def es_search(
        self,
        languages: Iterable[str] = '*',
        types: Iterable[str] = '*',
        include_private: bool = False,
        explain: bool = False
    ) -> Search:
        """ Returns a search scoped to the current application, with the
        given languages, types and private documents excluded by default.

        """

        search = Search(
            session=self.session(),
            mappings=self.es_mappings,
            using=self.es_client,
            index=self.es_indices(languages, types),
            extra={'explain': explain}
        )

        if not include_private:
            search = search.filter('term', es_public=True)

        # by default, do not include any fields (this will still include
        # the id and the type, which is enough for the orm querying)
        search = search.source(excludes=['*'])

        return search

    def es_indices(
        self,
        languages: Iterable[str] = '*',
        types: Iterable[str] = '*'
    ) -> str:
        return self.es_indexer.ixmgr.get_external_index_names(
            schema=self.schema,
            languages=languages,
            types=types
        )

    def es_search_by_request(
        self,
        request: CoreRequest,
        types: Iterable[str] = '*',
        explain: bool = False,
        limit_to_request_language: bool = False
    ) -> Search:
        """ Takes the current :class:`~onegov.core.request.CoreRequest` and
        returns an elastic search scoped to the current application, the
        requests language and it's access rights.

        """

        languages: Iterable[str]
        if limit_to_request_language:
            assert request.locale is not None
            languages = [request.locale.split('_')[0]]
        else:
            languages = '*'

        return self.es_search(
            languages=languages,
            types=types,
            include_private=self.es_may_use_private_search(request),
            explain=explain
        )

    def es_suggestions(
        self,
        query: str,
        languages: Iterable[str] = '*',
        types: Iterable[str] = '*',
        include_private: bool = False
    ) -> tuple[str, ...]:
        """ Returns suggestions for the given query. """

        if not query:
            return ()

        if include_private:
            context = ['public', 'private']
        else:
            context = ['public']

        search = self.es_search(
            languages=languages,
            types=types,
            include_private=include_private
        )

        search = search.suggest(
            name='es_suggestion',
            text=query,
            completion={
                'field': 'es_suggestion',
                'skip_duplicates': True,
                'contexts': {
                    'es_suggestion_context': context
                }
            }
        )

        result = search.execute()

        # if there's no matching index, no suggestions are returned, which
        # happens if the Elasticsearch cluster is being rebuilt
        if not hasattr(result, 'suggest'):
            return ()

        suggestions: SortedSet[str] = SortedSet()

        for suggestion in getattr(result.suggest, 'es_suggestion', []):
            for item in suggestion['options']:
                suggestions.add(item['text'].strip())

        return tuple(suggestions)

    def es_suggestions_by_request(
        self,
        request: CoreRequest,
        query: str,
        types: Iterable[str] = '*',
        limit_to_request_language: bool = False
    ) -> tuple[str, ...]:
        """ Returns suggestions for the given query, scoped to the language
        and the login status of the given requst.

        """
        languages: Iterable[str]
        if limit_to_request_language:
            assert request.locale is not None
            languages = [request.locale.split('_')[0]]
        else:
            languages = '*'

        return self.es_suggestions(
            query,
            languages=languages,
            types=types,
            include_private=self.es_may_use_private_search(request)
        )

    def es_may_use_private_search(self, request: CoreRequest) -> bool:
        """ Returns True if the given request is allowed to access private
        search results. By default every logged in user has access to those.

        This method may be overwritten if this is not desired.

        """
        return request.is_logged_in

<<<<<<< HEAD
    def perform_reindex(self, fail: bool = False) -> None:
=======
    def get_searchable_models(self) -> list[type[Searchable]]:
        return [
            model
            for base in self.session_manager.bases
            for model in searchable_sqlalchemy_models(base)
        ]

    def es_perform_reindex(self, fail: bool = False) -> None:
>>>>>>> 10c9a81c
        """ Re-indexes all content.

        This is a heavy operation and should be run with consideration.

        By default, all exceptions during reindex are silently ignored.

        """
        schema = self.schema
        index_log.info(f'Indexing schema {schema}..')

        self.es_configure_client(usage='reindex')
        self.es_indexer.ixmgr.created_indices = set()

        # es delete all existing indices
        assert self.es_client is not None
        ixs = self.es_indexer.ixmgr.get_managed_indices_wildcard(schema)
        self.es_client.indices.delete(index=ixs)

        # have no queue limit for reindexing (that we're able to change
        # this here is a bit of a CPython implementation detail) - we can't
        # necessarily always rely on being able to change this property
        self.es_orm_events.es_queue.maxsize = 0
        self.es_orm_events.psql_queue.maxsize = 0

        def reindex_model(model: type[Base]) -> None:
            """ Load all database objects and index them. """
            session = self.session()
            try:
                q = session.query(model).options(undefer('*'))
                i = inspect(model)

                if i.polymorphic_on is not None:
                    q = q.filter(i.polymorphic_on.in_({
                        m.polymorphic_identity for m in i.self_and_descendants
                        if issubclass(m.class_, Searchable)}))

                for obj in q:
                    self.es_orm_events.index(schema, obj)

            except Exception as e:
                print(f"Error psql indexing model '{model.__name__}': {e}")
            finally:
                session.invalidate()
                session.bind.dispose()

        models = {
            model
            for base in self.session_manager.bases
            for model in searchable_sqlalchemy_models(base)
        }
        base_models = filter_for_base_models(models)

        with ThreadPoolExecutor() as executor:
            results = executor.map(reindex_model, base_models)
            if fail:
                print(tuple(results))

        self.es_indexer.bulk_process()
        self.psql_indexer.bulk_process()


@SearchApp.tween_factory(over=transaction_tween_factory)
def process_indexer_tween_factory(
<<<<<<< HEAD
    app: SearchApp,
    handler: 'Callable[[CoreRequest], Response]'
) -> 'Callable[[CoreRequest], Response]':
    def process_indexer_tween(request: 'CoreRequest') -> 'Response':
=======
    app: ElasticsearchApp,
    handler: Callable[[CoreRequest], Response]
) -> Callable[[CoreRequest], Response]:
    def process_indexer_tween(request: CoreRequest) -> Response:
>>>>>>> 10c9a81c

        app: SearchApp = request.app  # type:ignore[assignment]

        if not app.es_client:
            return handler(request)

        result = handler(request)
        app.es_indexer.process()
        # FIXME: This should work even without the es_client although
        #        we may want to be able to toggle it on or off, just
        #        like with `enable_elasticsearch` so we don't waste
        #        CPU cycles on applications that don't use this search
        # NOTE: Since we install ourselves over the transaction tween
        #       the transaction has already been comitted at this point
        #       so we don't need to pass in the current session
        app.psql_indexer.bulk_process()
        return result

    return process_indexer_tween<|MERGE_RESOLUTION|>--- conflicted
+++ resolved
@@ -1,7 +1,4 @@
-<<<<<<< HEAD
-=======
 from __future__ import annotations
->>>>>>> 10c9a81c
 
 import certifi
 import morepath
@@ -420,18 +417,7 @@
         """
         return request.is_logged_in
 
-<<<<<<< HEAD
     def perform_reindex(self, fail: bool = False) -> None:
-=======
-    def get_searchable_models(self) -> list[type[Searchable]]:
-        return [
-            model
-            for base in self.session_manager.bases
-            for model in searchable_sqlalchemy_models(base)
-        ]
-
-    def es_perform_reindex(self, fail: bool = False) -> None:
->>>>>>> 10c9a81c
         """ Re-indexes all content.
 
         This is a heavy operation and should be run with consideration.
@@ -495,17 +481,10 @@
 
 @SearchApp.tween_factory(over=transaction_tween_factory)
 def process_indexer_tween_factory(
-<<<<<<< HEAD
     app: SearchApp,
-    handler: 'Callable[[CoreRequest], Response]'
-) -> 'Callable[[CoreRequest], Response]':
-    def process_indexer_tween(request: 'CoreRequest') -> 'Response':
-=======
-    app: ElasticsearchApp,
     handler: Callable[[CoreRequest], Response]
 ) -> Callable[[CoreRequest], Response]:
     def process_indexer_tween(request: CoreRequest) -> Response:
->>>>>>> 10c9a81c
 
         app: SearchApp = request.app  # type:ignore[assignment]
 
