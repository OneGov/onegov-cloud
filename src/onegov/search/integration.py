--- conflicted
+++ resolved
@@ -461,11 +461,8 @@
                     self.fts_orm_events.index(schema, obj)
 
             except Exception as e:
-<<<<<<< HEAD
-                print(f"Error psql indexing model '{model.__name__}': {e}")
-=======
-                index_log.info(f"Error psql indexing model '{model}': {e}")
->>>>>>> 7d717caa
+                index_log.info(
+                    f"Error psql indexing model '{model.__name__}': {e}")
             finally:
                 session.invalidate()
                 session.bind.dispose()
@@ -480,11 +477,7 @@
         with ThreadPoolExecutor() as executor:
             results = executor.map(reindex_model, models)
             if fail:
-<<<<<<< HEAD
-                print('Failed reindexing:', tuple(results))
-=======
-                index_log.info(tuple(results))
->>>>>>> 7d717caa
+                index_log.info('Failed reindexing:', tuple(results))
 
         self.es_indexer.bulk_process()
         self.psql_indexer.bulk_process()
