from __future__ import annotations

from decimal import Decimal
from functools import total_ordering
from onegov.core.orm import Base


from typing import NamedTuple, TYPE_CHECKING
if TYPE_CHECKING:
    from onegov.pay.types import PriceDict
    from sqlalchemy import Table
    from typing import Self


class _PriceBase(NamedTuple):
    amount: Decimal
    currency: str | None
    fee: Decimal
    credit_card_payment: bool


@total_ordering
class Price(_PriceBase):
    """ A single price.

    The amount includes the fee. To get the net amount use the net_amount
    property.

    """

    def __new__(
        cls,
        amount: Decimal | float,
        currency: str | None,
        fee: Decimal | float = 0,
        credit_card_payment: bool = False
    ) -> Self:
        return super().__new__(
            cls,
            Decimal(amount),
            currency,
            Decimal(fee),
            credit_card_payment
        )

    def __bool__(self) -> bool:
        return self.amount and True or False

    def __lt__(self, other: Price) -> bool:  # type:ignore[override]
        assert self.currency is None or self.currency == other.currency or (
            other.currency is None and self.currency is not None
        )
        return self.amount < other.amount

    def __add__(self, other: Price) -> Self:  # type:ignore[override]
<<<<<<< HEAD
        assert self.currency is None or self.currency == other.currency or (
            other.currency is None and self.currency is not None
=======
        assert (
            (self.currency is None or other.currency is None) or
            self.currency == other.currency
>>>>>>> cf5e83d5
        )
        cc_payment = self.credit_card_payment or other.credit_card_payment
        return self.__class__(
            self.amount + other.amount,
            self.currency or other.currency,
            credit_card_payment=cc_payment
        )

    def __sub__(self, other: Price) -> Self:
        assert self.currency == other.currency
        cc_payment = self.credit_card_payment or other.credit_card_payment
        return self.__class__(
            self.amount - other.amount,
            self.currency,
            credit_card_payment=cc_payment
        )

    def __str__(self) -> str:
        return f'{self.amount:.2f} {self.currency}'

    def __repr__(self) -> str:
        return f'Price({self.amount!r}, {self.currency!r})'

    @classmethod
    def zero(cls) -> Self:
        return cls(0, None)

    def as_dict(self) -> PriceDict:
        return {
            'amount': float(self.amount),
            'currency': self.currency,
            'fee': float(self.fee),
            'credit_card_payment': self.credit_card_payment
        }

    @property
    def net_amount(self) -> Decimal:
        return self.amount - self.fee


def payments_association_table_for(cls: type[Base]) -> Table:
    return Base.metadata.tables[f'payments_for_{cls.__tablename__}_payments']<|MERGE_RESOLUTION|>--- conflicted
+++ resolved
@@ -53,14 +53,9 @@
         return self.amount < other.amount
 
     def __add__(self, other: Price) -> Self:  # type:ignore[override]
-<<<<<<< HEAD
-        assert self.currency is None or self.currency == other.currency or (
-            other.currency is None and self.currency is not None
-=======
         assert (
             (self.currency is None or other.currency is None) or
             self.currency == other.currency
->>>>>>> cf5e83d5
         )
         cc_payment = self.credit_card_payment or other.credit_card_payment
         return self.__class__(
