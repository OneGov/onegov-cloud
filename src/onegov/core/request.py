import morepath

from cached_property import cached_property
from datetime import timedelta
from onegov.core.cache import instance_lru_cache
from onegov.core.utils import append_query_param
from itsdangerous import (
    BadSignature,
    SignatureExpired,
    TimestampSigner,
    URLSafeSerializer,
    URLSafeTimedSerializer
)
from more.content_security import ContentSecurityRequest
from more.webassets.core import IncludeRequest
from morepath.authentication import NO_IDENTITY
from morepath.request import SAME_APP
from onegov.core import utils
from onegov.core.crypto import random_token
from ua_parser import user_agent_parser
from webob.exc import HTTPForbidden
from wtforms.csrf.session import SessionCSRF


from typing import overload, Any, NamedTuple, TypeVar, TYPE_CHECKING
if TYPE_CHECKING:
    from _typeshed import SupportsItems
    from collections.abc import Callable, Iterable, Iterator
    from dectate import Sentinel
    from gettext import GNUTranslations
    from onegov.core import Framework
    from onegov.core.browser_session import BrowserSession
    from onegov.core.security.permissions import Intent
    from sqlalchemy.orm import Session
    from typing import Literal, Protocol
    from wtforms import Form
    from uuid import UUID

    _BaseRequest = morepath.Request

    # FIXME: Move this to onegov.core.types
    MessageType = Literal['success', 'info', 'warning', 'alert']

    # NOTE: To avoid a dependency between onegov.core and onegov.user
    #       we use a UserLike Protocol to define the properties we need
    #       to be present on a user.
    class UserLike(Protocol):
        @property
        def username(self) -> str: ...
        @property
        def group_id(self) -> UUID | None: ...
        @property
        def role(self) -> str: ...

else:
    _BaseRequest = object

_T = TypeVar('_T')
_F = TypeVar('_F', bound='Form')


# FIXME: Move this to onegov.core.types
class Message(NamedTuple):
    text: str
    type: 'MessageType'


class ReturnToMixin(_BaseRequest):
    """ Provides a safe and convenient way of using return-to links.

    Return-to links are links with an added 'return-to' query parameter
    which points to the url a specific view (usually with a form) should
    return to, once all is said and done.

    There's no magic involved. If a view should honor the return-to
    paramter, it should use request.redirect instead of morepath.redirect.

    If no return-to parameter was specified, rqeuest.redirect is a
    transparent proxy to morepath.redirect.

    To create a link::

        url = request.return_to(original_url, redirect)

    To honor the paramter in a view, if present::

        return request.redirect(default_url)

    *Do not use the return-to parameter directly*. Redirect parameters
    are notorious for being used in phising attacks. By using ``return_to``
    and ``redirect`` you are kept safe from these attacks as the redirect
    url is signed and verified.

    For the same reason you should not allow the user-data for return-to
    links. Those are meant for internally generated links!

    """

    @property
    def identity_secret(self) -> str:
        raise NotImplementedError

    @property
    def redirect_signer(self) -> URLSafeSerializer:
        return URLSafeSerializer(self.identity_secret, 'return-to')

    @instance_lru_cache(maxsize=16)
<<<<<<< HEAD
    def sign_url_for_redirect(self, url):
        return self.redirect_signer.dumps(url)
=======
    def sign_url_for_redirect(self, url: str) -> str:
        # NOTE: This is a bug in itsdangerous, the base serializer should
        #       be generic so dumps can be AnyStr, but URLSafeSerializer
        #       should be more specific and restrict this to str...
        return self.redirect_signer.dumps(url)  # type:ignore[return-value]
>>>>>>> 7faae3b5

    def return_to(self, url: str, redirect: str) -> str:
        signed = self.sign_url_for_redirect(redirect)
        return utils.append_query_param(url, 'return-to', signed)

    def return_here(self, url: str) -> str:
        return self.return_to(url, self.url)

    def redirect(self, url: str) -> 'morepath.Response':
        if 'return-to' in self.GET:
            try:
                url = self.redirect_signer.loads(self.GET['return-to'])
            except BadSignature:
                pass

        return morepath.redirect(url)


class CoreRequest(IncludeRequest, ContentSecurityRequest, ReturnToMixin):
    """ Extends the default Morepath request with virtual host support and
    other useful methods.

    Virtual hosting might be supported by Morepath directly in the future:
    https://github.com/morepath/morepath/issues/185

    """

    @cached_property
    def identity_secret(self) -> str:
        return self.app.identity_secret

    @cached_property
    def session(self) -> 'Session':
        return self.app.session()

    def link_prefix(self, app: 'Framework | None' = None) -> str:
        """ Override the `link_prefix` with the application base path provided
        by onegov.server, because the default link_prefix contains the
        hostname, which is not useful in our case - we'll add the hostname
        ourselves later.

        """
        return getattr(app or self.app, 'application_base_path', '')

    @cached_property
    def x_vhm_host(self) -> str:
        """ Return the X_VHM_HOST variable or an empty string.

        X_VHM_HOST acts like a prefix to all links generated by Morepath.
        If this variable is not empty, it will be added in front of all
        generated urls.
        """
        return self.headers.get('X_VHM_HOST', '').rstrip('/')

    @cached_property
    def x_vhm_root(self) -> str:
        """ Return the X_VHM_ROOT variable or an empty string.

        X_VHM_ROOT is a bit more tricky than X_VHM_HOST. It tells Morepath
        where the root of the application is situated. This means that the
        value of X_VHM_ROOT must be an existing path inside of Morepath.

        We can understand this best with an example. Let's say you have a
        Morepath application that serves a blog under /blog. You now want to
        serve the blog under a separate domain, say blog.example.org.

        If we just served Morepath under blog.example.org, we'd get urls like
        this one::

            blog.example.org/blog/posts/2014-11-17-16:00

        In effect, this subdomain would be no different from example.org
        (without the blog subdomain). However, we want the root of the host to
        point to /blog.

        To do this we set X_VHM_ROOT to /blog. Morepath will then automatically
        return urls like this::

            blog.example.org/posts/2014-11-17-16:00

        """
        return self.headers.get('X_VHM_ROOT', '').rstrip('/')

    @cached_property
    def url(self) -> str:
        """ Returns the current url, taking the virtual hosting in account. """
        url = self.transform(self.path)

        if self.query_string:
            url += '?' + self.query_string

        return url

    @cached_property
    def application_url(self) -> str:
        """ Extends the default application_url with virtual host suport. """
        # FIXME: Technically this is not guaranteed to be URL safe, but the
        #        same is already true for X_VHM_ROOT and X_VHM_HOST, if we
        #        want to be able to deal with this properly we should add
        #        a function that does the same thing webob does internally
        return self.transform(self.script_name)

    def transform(self, url: str) -> str:
        """ Applies X_VHM_HOST and X_VHM_ROOT to the given url (which is
        expected to not contain a host yet!). """
        if self.x_vhm_root:
            url = '/' + url.removeprefix(self.x_vhm_root).lstrip('/')

        if self.x_vhm_host:
            url = self.x_vhm_host + url
        else:
            url = self.host_url + url

        return url

<<<<<<< HEAD
    def link(self, *args, query_params=None, **kwargs):
        """ Extends the default link generating function of Morepath. """
        query_params = query_params or {}
        result = self.transform(super().link(*args, **kwargs))
=======
    @overload
    def link(  # type:ignore[misc]
        self,
        obj: None,
        name: str = ...,
        default: None = ...,
        app: 'Framework | Sentinel' = ...,
        query_params: 'SupportsItems[str, str] | None' = ...,
        fragment: str | None = ...,
    ) -> None: ...

    @overload
    def link(
        self,
        obj: None,
        name: str,
        default: _T,
        app: 'Framework | Sentinel' = ...,
        query_params: 'SupportsItems[str, str] | None' = ...,
        fragment: str | None = ...,
    ) -> _T: ...

    @overload
    def link(
        self,
        obj: object,
        name: str = ...,
        default: Any = ...,
        app: 'Framework | Sentinel' = ...,
        query_params: 'SupportsItems[str, str] | None' = ...,
        fragment: str | None = ...,
    ) -> str: ...

    def link(
        self,
        obj: object,
        name: str = '',
        default: _T | None = None,
        app: 'Framework | Sentinel' = SAME_APP,
        query_params: 'SupportsItems[str, str] | None' = None,
        fragment: str | None = None,
    ) -> str | _T | None:
        """ Extends the default link generating function of Morepath. """
        query_params = query_params or {}
        result = self.transform(
            super().link(obj, name=name, default=default, app=app)
        )
>>>>>>> 7faae3b5
        for key, value in query_params.items():
            result = append_query_param(result, key, value)
        if fragment:
            result += f'#{fragment}'
        return result

    def class_link(
        self,
        model: type[Any],
        variables: dict[str, Any] | None = None,
        name: str = '',
        app: 'Framework | Sentinel' = SAME_APP,
    ) -> str:
        """ Extends the default class link generating function of Morepath. """
        return self.transform(super().class_link(
            model,
            variables=variables,
            name=name,
            app=app
        ))

    def filestorage_link(self, path: str) -> str | None:
        """ Takes the given filestorage path and returns an url if the path
        exists. The url might point to the local server or it might point to
        somehwere else on the web.

        """

        app = self.app

        if not app.filestorage.exists(path):
            return None

        if app.filestorage.hasurl(path):
            url = app.filestorage.geturl(path)

            if not url.startswith('file://'):
                return url

        return self.link(app.modules.filestorage.FilestorageFile(path))

    @cached_property
    def theme_link(self) -> str:
        """ Returns the link to the current theme. Computed once per request.

        The theme is automatically compiled and stored if it doesn't exist yet,
        or if it is outdated.

        """
        theme = self.app.settings.core.theme
        assert theme is not None, "Do not call if no theme is used"

        force = self.app.always_compile_theme or (
            self.app.allow_shift_f5_compile
            and self.headers.get('cache-control') == 'no-cache'
            and self.headers.get('x-requested-with') != 'XMLHttpRequest')

        filename = self.app.modules.theme.compile(
            self.app.themestorage, theme, self.app.theme_options,
            force=force
        )

        return self.link(self.app.modules.theme.ThemeFile(filename))

    @cached_property
    def browser_session(self) -> 'BrowserSession':
        """ Returns a browser_session bound to the request. Works via cookies,
        so requests without cookies won't be able to use the browser_session.

        The browser session is bound to the application (by id), so no session
        data is shared between the applications.

        If no data is written to the browser_session, no session_id cookie
        is created.

        The session_id is rotated when users log in but not when they log out,
        that way we can still identify them and send messages when they log
        out.

        """

        if 'session_id' in self.cookies:
            session_id = self.app.unsign(self.cookies['session_id'])
            session_id = session_id or random_token()
        else:
            session_id = random_token()

        def on_dirty(session: 'BrowserSession', token: str) -> None:

            if 'session_id' in self.cookies:
                return

            self.cookies['session_id'] = self.app.sign(token)

            @self.after
            def store_session(response: 'morepath.Response') -> None:
                response.set_cookie(
                    'session_id',
                    self.cookies['session_id'],
                    secure=self.app.identity_secure,
                    httponly=True,
                    samesite=self.app.same_site_cookie_policy
                )

        return self.app.modules.browser_session.BrowserSession(
            cache=self.app.session_cache,
            token=session_id,
            on_dirty=on_dirty
        )

    def get_form(
        self,
        form_class: type[_F],
        i18n_support: bool = True,
        csrf_support: bool = True,
        data: dict[str, Any] | None = None,
        model: object = None
    ) -> _F:
        """ Returns an instance of the given form class, set up with the
        correct translator and with CSRF protection enabled (the latter
        doesn't work yet).

        Form classes passed to this function (or defined through the
        ``App.form`` directive) may define a ``on_request`` method, which
        is called after the request has been bound to the form and before
        the view function is called.

        """
        meta: dict[str, Any] = {}

        if i18n_support:
            translate = self.get_translate(for_chameleon=False)
            form_class = self.app.modules.i18n.get_translation_bound_form(
                form_class, translate)

            meta['locales'] = [self.locale, 'en'] if self.locale else []

        if csrf_support:
            meta['csrf'] = True
            meta['csrf_context'] = self.browser_session
            meta['csrf_class'] = SessionCSRF
            meta['csrf_secret'] = self.app.csrf_secret.encode('utf-8')
            meta['csrf_time_limit'] = timedelta(
                seconds=self.app.csrf_time_limit)

        # XXX it might be cleaner to always use the request in the meta,
        # instead of adding it to the form like it is done below - the meta
        # can also be accessed by form widgets
        meta['request'] = self

        formdata = self.POST and self.POST or None
        form = form_class(formdata=formdata, meta=meta, data=data)

        assert not hasattr(form, 'request')
        form.request = self
        form.model = model

        if hasattr(form, 'on_request'):
            form.on_request()

        return form

    def translate(self, text: str) -> str:
        """ Translates the given text, if it's a translatable text. Also
        translates mappings. """

        if not hasattr(text, 'domain'):
            return text

        if (mapping := getattr(text, 'mapping', None)) is not None:
            for key, value in mapping.items():
                if hasattr(text, 'domain'):
                    mapping[key] = self.translator(value)

        return self.translator(text)

    @cached_property
    def translator(self) -> 'Callable[[str], str]':
        """ Returns the translate function for basic string translations. """
        translator = self.get_translate()

        def translate(text: str) -> str:
            if not hasattr(text, 'interpolate'):
                return text
            if translator:
                return text.interpolate(translator.gettext(text))
            return text.interpolate(text)

        return translate

    @cached_property
    def default_locale(self) -> str:
        """ Returns the default locale. """
        return self.app.default_locale

    @cached_property
    def locale(self) -> str:
        """ Returns the current locale of this request. """
        settings = self.app.settings

        locale = settings.i18n.locale_negotiator(self.app.locales, self)

        return locale or self.app.default_locale

    @cached_property
    def html_lang(self) -> str:
        """ The language code for the html tag. """
        return self.locale and self.locale.replace('_', '-') or ''

    def get_translate(
        self,
        for_chameleon: bool = False
    ) -> 'GNUTranslations | None':
        """ Returns the translate method to the given request, or None
        if no such method is availabe.

        :for_chameleon:
            True if the translate instance is used for chameleon (which is
            special).

        """

        if not self.app.locales:
            return None

        if for_chameleon:
            return self.app.chameleon_translations.get(self.locale)
        else:
            return self.app.translations.get(self.locale)

    def message(self, text: str, type: 'MessageType') -> None:
        """ Adds a message with the given type to the messages list. This
        messages list may then be displayed by an application building on
        onegov.core.

        For example:

            http://foundation.zurb.com/docs/components/alert_boxes.html

        Four default types are defined on the request for easier use:

        :meth:`success`
        :meth:`warning`
        :meth:`info`
        :meth:`alert`

        The messages are stored with the session and to display them, the
        template using the messages should call :meth:`consume_messages`.

        """
        if not self.browser_session.has('messages'):
            self.browser_session.messages = [Message(text, type)]
        else:
            # this is a bit akward, but I don't see an easy way for this atm.
            # (otoh, usually there's going to be one message only)
            self.browser_session.messages = self.browser_session.messages + [
                Message(text, type)
            ]

    def consume_messages(self) -> 'Iterator[Message]':
        """ Returns the messages, removing them from the session in the
        process. Call only if you can be reasonably sure that the user
        will see the messages.

        """
        yield from self.browser_session.pop('messages', ())

    def success(self, text: str) -> None:
        """ Adds a success message. """
        self.message(text, 'success')

    def warning(self, text: str) -> None:
        """ Adds a warning message. """
        self.message(text, 'warning')

    def info(self, text: str) -> None:
        """ Adds an info message. """
        self.message(text, 'info')

    def alert(self, text: str) -> None:
        """ Adds an alert message. """
        self.message(text, 'alert')

    @cached_property
    def is_logged_in(self) -> bool:
        """ Returns True if the current request is logged in at all. """
        return self.identity is not NO_IDENTITY

    # FIXME: Add type stubs for ua_parser?
    @cached_property
    def agent(self) -> Any:
        """ Returns the user agent, parsed by ua-parser. """
        return user_agent_parser.Parse(self.user_agent or "")

    def has_permission(
        self,
        model: object,
        permission: 'Intent | None',
        user: 'UserLike | None' = None
    ) -> bool:
        """ Returns True if the current or given user has the given permission
        on the given model.

        """
        if permission is None:
            return True

        identity = self.identity
        if user:
            identity = self.app.application_bound_identity(
                user.username,
                user.group_id.hex if user.group_id else user.group_id,
                user.role
            )

        return self.app._permits(identity, model, permission)

    def has_access_to_url(self, url: str) -> bool:
        """ Returns true if the current user has access to the given url.

        The domain part of the url is completely ignored. This method should
        only be used if you have no other choice. Loading the object by
        url first is slower than if you can get the object otherwise.

        The initial use-case for this function is the to parameter in the
        login view. If the to-url is accessible anyway, we skip the login
        view.

        If we can't find a view for the url, a KeyError is thrown.

        """
        obj, view_name = self.app.object_by_path(url, with_view_name=True)

        if obj is None:
            raise KeyError("Could not find view for '{}'".format(url))

        permission = self.app.permission_by_view(obj, view_name)
        return self.has_permission(obj, permission)

    def exclude_invisible(self, models: 'Iterable[_T]') -> list[_T]:
        """ Excludes models invisble to the current user from the list. """
        return [m for m in models if self.is_visible(m)]

    def is_visible(self, model: object) -> bool:
        """ Returns True if the given model is visible to the current user.

        In addition to the `is_public` check, this checks if the model is
        secret and should therefore not be visible (though it can still be
        reached via URL).

        """

        if not self.is_public(model):
            return False

        if not self.is_private(model) and hasattr(model, 'access'):
            if model.access == 'secret':
                return False

        return True

    def is_public(self, model: object) -> bool:
        """ Returns True if the current user has the Public permission for
        the given model.

        """
        return self.has_permission(model, self.app.modules.security.Public)

    def is_personal(self, model: object) -> bool:
        """ Returns True if the current user has the Personal permission for
        the given model.

        """
        return self.has_permission(model, self.app.modules.security.Personal)

    def is_private(self, model: object) -> bool:
        """ Returns True if the current user has the Private permission for
        the given model.

        """
        return self.has_permission(model, self.app.modules.security.Private)

    def is_secret(self, model: object) -> bool:
        """ Returns True if the current user has the Secret permission for
        the given model.

        """
        return self.has_permission(model, self.app.modules.security.Secret)

    @cached_property
    def current_role(self) -> str | None:
        """ Returns the user-role of the current request, if logged in.
        Otherwise, None is returned.

        """
        return self.is_logged_in and self.identity.role or None

    def has_role(self, *roles: str) -> bool:
        """ Returns true if the current user has any of the given roles. """

        assert roles and all(roles)
        return self.current_role in roles

    @cached_property
    def csrf_salt(self) -> str:
        if not self.browser_session.has('csrf_salt'):
            self.browser_session['csrf_salt'] = random_token()

        return self.browser_session['csrf_salt']

    def new_csrf_token(self, salt: str | bytes | None = None) -> bytes:
        """ Returns a new CSRF token. A CSRF token can be verified
        using :meth:`is_valid_csrf_token`.

        Note that forms do their own CSRF protection. This is meant
        for CSRF protection outside of forms.

        onegov.core uses the Synchronizer Token Pattern for CSRF protection:
        `<https://www.owasp.org/index.php/\
        Cross-Site_Request_Forgery_%28CSRF%29_Prevention_Cheat_Sheet>`_

        New CSRF tokens are signed usign a secret attached to the session (but
        not sent out to the user). Clients have to return the CSRF token they
        are given. The token has to match the secret, which the client doesn't
        know. So an attacker would have to get access to both the cookie and
        the html source to be able to forge a request.

        Since cookies are marked as HTTP only (no javascript access), this
        even prevents CSRF attack combined with XSS.

        """
        # no csrf tokens for anonymous users (there's not really a point
        # to doing this)
        if not self.is_logged_in:
            return b''

        assert salt or self.csrf_salt
        salt = salt or self.csrf_salt

        # use app.identity_secret here, because that's being used for
        # more.itsdangerous, which uses the same algorithm
        signer = TimestampSigner(self.identity_secret, salt=salt)

        return signer.sign(random_token())

    def assert_valid_csrf_token(
        self,
        signed_value: str | bytes | None = None,
        salt: str | bytes | None = None
    ) -> None:
        """ Validates the given CSRF token and returns if it was
        created by :meth:`new_csrf_token`. If there's a mismatch, a 403 is
        raised.

        If no signed_value is passed, it is taken from
        request.params.get('csrf-token').

        """
        _signed_value = signed_value or self.params.get('csrf-token')
        salt = salt or self.csrf_salt
        if not _signed_value:
            raise HTTPForbidden()

        # params on request could contain a cgi.FieldStorage, so lets make
        # sure we are dealing with str or bytes
        if not isinstance(_signed_value, (str, bytes)):
            raise HTTPForbidden()

        if not salt:
            raise HTTPForbidden()

        signer = TimestampSigner(self.identity_secret, salt=salt)
        try:
<<<<<<< HEAD
            signer.unsign(signed_value, max_age=self.app.csrf_time_limit)
        except (SignatureExpired, BadSignature) as exception:
            raise HTTPForbidden() from exception

    def new_url_safe_token(self, data, salt=None):
=======
            signer.unsign(_signed_value, max_age=self.app.csrf_time_limit)
        except (SignatureExpired, BadSignature) as exception:
            raise HTTPForbidden() from exception

    def new_url_safe_token(
        self,
        data: object,
        salt: str | bytes | None = None
    ) -> str:
>>>>>>> 7faae3b5
        """ Returns a new URL safe token. A token can be deserialized
        using :meth:`load_url_safe_token`.

        """
        serializer = URLSafeTimedSerializer(self.identity_secret)
        return serializer.dumps(data, salt=salt)  # type:ignore

    def load_url_safe_token(
        self,
        data: str | bytes,
        salt: str | bytes | None = None,
        max_age: int = 3600
    ) -> Any | None:
        """ Deserialize a token created by :meth:`new_url_safe_token`.

        If the token is invalid, None is returned.

        """
        if not data:
            return None
        serializer = URLSafeTimedSerializer(self.identity_secret)
        try:
            return serializer.loads(data, salt=salt, max_age=max_age)
        except (SignatureExpired, BadSignature):
            return None<|MERGE_RESOLUTION|>--- conflicted
+++ resolved
@@ -105,16 +105,11 @@
         return URLSafeSerializer(self.identity_secret, 'return-to')
 
     @instance_lru_cache(maxsize=16)
-<<<<<<< HEAD
-    def sign_url_for_redirect(self, url):
-        return self.redirect_signer.dumps(url)
-=======
     def sign_url_for_redirect(self, url: str) -> str:
         # NOTE: This is a bug in itsdangerous, the base serializer should
         #       be generic so dumps can be AnyStr, but URLSafeSerializer
         #       should be more specific and restrict this to str...
         return self.redirect_signer.dumps(url)  # type:ignore[return-value]
->>>>>>> 7faae3b5
 
     def return_to(self, url: str, redirect: str) -> str:
         signed = self.sign_url_for_redirect(redirect)
@@ -230,12 +225,6 @@
 
         return url
 
-<<<<<<< HEAD
-    def link(self, *args, query_params=None, **kwargs):
-        """ Extends the default link generating function of Morepath. """
-        query_params = query_params or {}
-        result = self.transform(super().link(*args, **kwargs))
-=======
     @overload
     def link(  # type:ignore[misc]
         self,
@@ -283,7 +272,6 @@
         result = self.transform(
             super().link(obj, name=name, default=default, app=app)
         )
->>>>>>> 7faae3b5
         for key, value in query_params.items():
             result = append_query_param(result, key, value)
         if fragment:
@@ -757,13 +745,6 @@
 
         signer = TimestampSigner(self.identity_secret, salt=salt)
         try:
-<<<<<<< HEAD
-            signer.unsign(signed_value, max_age=self.app.csrf_time_limit)
-        except (SignatureExpired, BadSignature) as exception:
-            raise HTTPForbidden() from exception
-
-    def new_url_safe_token(self, data, salt=None):
-=======
             signer.unsign(_signed_value, max_age=self.app.csrf_time_limit)
         except (SignatureExpired, BadSignature) as exception:
             raise HTTPForbidden() from exception
@@ -773,7 +754,6 @@
         data: object,
         salt: str | bytes | None = None
     ) -> str:
->>>>>>> 7faae3b5
         """ Returns a new URL safe token. A token can be deserialized
         using :meth:`load_url_safe_token`.
 
