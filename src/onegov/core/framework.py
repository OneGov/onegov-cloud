""" The Framework provides a base Morepath application that offers certain
features for applications deriving from it:

 * Virtual hosting in conjunction with :mod:`onegov.server`.
 * Access to an SQLAlchemy session bound to a specific Postgres schema.
 * A cache backed by redis, shared by multiple processes.
 * An identity policy with basic rules, permissions and role.
 * The ability to serve static files and css/js assets.

Using the framework does not really differ from using Morepath::

    from onegov.core.framework import Framework

    class MyApplication(Framework):
        pass

"""

import dectate
import hashlib
import inspect
import io
import json
import morepath
import os.path
import random
import sys
import traceback

from base64 import b64encode
from cached_property import cached_property
from datetime import datetime
from dectate import directive
from functools import wraps
from itsdangerous import BadSignature, Signer
from morepath.publish import resolve_model, get_view_name
from more.content_security import ContentSecurityApp
from more.content_security import ContentSecurityPolicy
from more.content_security import SELF, UNSAFE_INLINE, UNSAFE_EVAL
from more.transaction import TransactionApp
from more.transaction.main import transaction_tween_factory
from more.webassets import WebassetsApp
from more.webassets.core import webassets_injector_tween
from more.webassets.tweens import METHODS, CONTENT_TYPES
from onegov.core import cache, log, utils
from onegov.core import directives
from onegov.core.crypto import stored_random_token
from onegov.core.datamanager import FileDataManager
from onegov.core.mail import prepare_email
from onegov.core.orm import Base, SessionManager, debug, DB_CONNECTION_ERRORS
from onegov.core.orm.cache import OrmCacheApp
from onegov.core.request import CoreRequest
from onegov.core.utils import PostThread
from onegov.server import Application as ServerApplication
from onegov.server.utils import load_class
from psycopg2.extensions import TransactionRollbackError
from purl import URL
from sqlalchemy.exc import OperationalError
from urllib.parse import urlencode
from webob.exc import HTTPConflict, HTTPServiceUnavailable


from typing import overload, Any, Literal, TypeVar, TYPE_CHECKING
if TYPE_CHECKING:
    from _typeshed import StrPath
    from _typeshed.wsgi import WSGIApplication, WSGIEnvironment, StartResponse
    from collections.abc import Callable, Iterable
    from email.headerregistry import Address
    from fs.base import FS, SubFS
    from gettext import GNUTranslations
    from morepath.settings import SettingRegistry
    from sqlalchemy.orm import Session
    from translationstring import _ChameleonTranslate
    from typing_extensions import ParamSpec
    from webob import Response

    from .mail import Attachment
    from .metadata import Metadata
    from .security.permissions import Intent
    from .types import EmailJsonDict, SequenceOrScalar

    _P = ParamSpec('_P')

_T = TypeVar('_T')

# Monkey patch
# https://linear.app/onegovcloud/issue/OGC-853/404-navigation-js-fehler
# This should be in more.webassets:
# https://github.com/morepath/more.webassets/blob/master/more/webassets/core.py#L55
if not WebassetsApp.dectate._directives[0][0].kw:
    from morepath.core import excview_tween_factory
    WebassetsApp.dectate._directives[0][0].kw['over'] = excview_tween_factory


class Framework(
    TransactionApp,
    WebassetsApp,
    OrmCacheApp,
    ContentSecurityApp,
    ServerApplication
):
    """ Baseclass for Morepath OneGov applications. """

    request_class = CoreRequest

    #: holds the database connection string, *if* there is a database connected
    dsn = None

    #: holdes the current schema associated with the database connection, set
    #: by and derived from :meth:`set_application_id`.
    schema = None

    #: framework directives
    form = directive(directives.HtmlHandleFormAction)
    cronjob = directive(directives.CronjobAction)
    static_directory = directive(directives.StaticDirectoryAction)
    template_variables = directive(directives.TemplateVariablesAction)

    #: sets the same-site cookie directive, (may need removal inside iframes)
    same_site_cookie_policy: str | None = 'Lax'

    #: the request cache is initialised/emptied before each request
    request_cache: dict[str, Any]

    @property
    def version(self) -> str:
        from onegov.core import __version__
        return __version__

    @morepath.reify
    def __call__(self) -> 'WSGIApplication':  # type:ignore[override]
        """ Intercept all wsgi calls so we can attach debug tools. """

        fn: 'WSGIApplication' = super().__call__
        fn = self.with_print_exceptions(fn)
        fn = self.with_request_cache(fn)

        if getattr(self, 'sql_query_report', False):
            fn = self.with_query_report(fn)

        if getattr(self, 'profile', False):
            fn = self.with_profiler(fn)

        if getattr(self, 'with_sentry_middleware', False):
            from sentry_sdk.integrations.wsgi import SentryWsgiMiddleware
            fn = SentryWsgiMiddleware(fn)

        return fn

    def with_query_report(self, fn: 'Callable[_P, _T]') -> 'Callable[_P, _T]':

        @wraps(fn)
        def with_query_report_wrapper(
            *args: '_P.args',
            **kwargs: '_P.kwargs'
        ) -> _T:

            assert isinstance(self.sql_query_report, str)
            with debug.analyze_sql_queries(self.sql_query_report):
                return fn(*args, **kwargs)

        return with_query_report_wrapper

    def with_profiler(self, fn: 'Callable[_P, _T]') -> 'Callable[_P, _T]':

        @wraps(fn)
        def with_profiler_wrapper(
            *args: '_P.args',
            **kwargs: '_P.kwargs'
        ) -> _T:
            filename = '{:%Y-%m-%d %H:%M:%S}.profile'.format(datetime.now())

            with utils.profile(filename):
                return fn(*args, **kwargs)

        return with_profiler_wrapper

    def with_request_cache(self, fn: 'Callable[_P, _T]') -> 'Callable[_P, _T]':

        @wraps(fn)
        def with_request_cache_wrapper(
            *args: '_P.args',
            **kwargs: '_P.kwargs'
        ) -> _T:
            self.clear_request_cache()
            return fn(*args, **kwargs)

        return with_request_cache_wrapper

    def with_print_exceptions(
        self,
        fn: 'Callable[_P, _T]'
    ) -> 'Callable[_P, _T]':

        @wraps(fn)
        def with_print_exceptions_wrapper(
            *args: '_P.args',
            **kwargs: '_P.kwargs'
        ) -> _T:
            try:
                return fn(*args, **kwargs)
            except Exception:
                if getattr(self, 'print_exceptions', False):
                    print("=" * 80, file=sys.stderr)
                    traceback.print_exc()
                raise

        return with_print_exceptions_wrapper

    def clear_request_cache(self) -> None:
        self.request_cache = {}

    # FIXME: This is really bad for static type checking, we need to be
    #        really vigilant to import the actual module in TYPE_CHECKING
    #        everywhere we use this, so we're not operating on a bunch of
    #        Any types...
    @cached_property
    def modules(self) -> utils.Bunch:
        """ Provides access to modules used by the Framework class. Those
        modules cannot be included at the top because they themselves usually
        include the Framework.

        Admittelty a bit of a code smell.

        """
        from onegov.core import browser_session
        from onegov.core import cronjobs
        from onegov.core import filestorage
        from onegov.core import i18n
        from onegov.core import metadata
        from onegov.core import security
        from onegov.core import theme
        from onegov.core.security import rules

        return utils.Bunch(
            browser_session=browser_session,
            cronjobs=cronjobs,
            filestorage=filestorage,
            i18n=i18n,
            security=security,
            rules=rules,
            theme=theme,
            metadata=metadata,
        )

    @property
    def metadata(self) -> 'Metadata':
        return self.modules.metadata.Metadata(self)

    @property
    def has_database_connection(self) -> bool:
        """ onegov.core has good integration for Postgres using SQLAlchemy, but
        it doesn't require a connection.

        It's possible to have Onegov applications using a different database
        or not using one at all.

        """
        return self.dsn is not None

    @property
    def has_filestorage(self) -> bool:
        """ Returns true if :attr:`fs` is available. """
        return self._global_file_storage is not None

    def handle_exception(
        self,
        exception: BaseException,
        environ: 'WSGIEnvironment',
        start_response: 'StartResponse'
    ) -> 'Iterable[bytes]':
        """ Stops database connection errors from bubbling all the way up
        to our exception handling services (sentry.io).

        """

        if isinstance(exception, DB_CONNECTION_ERRORS):
            return HTTPServiceUnavailable()(environ, start_response)

        return super().handle_exception(exception, environ, start_response)

    # TODO: Add annotations for the known configuration options?
    def configure_application(self, **cfg: Any) -> None:
        """ Configures the application. This function calls all methods on
        the current class which start with ``configure_``, passing the
        configuration as keyword arguments.

        The core itself supports the following parameters. Additional
        parameters are made available by extra ``configure_`` methods.

        :dsn:
            The database connection to use. May be None.

            See :meth:`onegov.core.orm.session_manager.setup`

        :base:
            The declarative base class used. By default,
            :attr:`onegov.core.orm.Base` is used.

        :identity_secure:
            True if the identity cookie is only transmitted over https. Only
            set this to False during development!

        :identity_secret:
            A random string used to sign the identity. By default a random
            string is generated. The drawback of this is the fact that
            users will be logged out every time the application restarts.

            So provide your own if you don't want that, but be sure to have
            a really long, really random key that you will never share
            with anyone!

        :redis_url:
            The redis url used (default is 'redis://localhost:6379/0').

        :file_storage:
            The file_storage module to use. See
            `<https://docs.pyfilesystem.org/en/latest/filesystems.html>`_

        :file_storage_options:
            A dictionary of options passed to the ``__init__`` method of the
            file_storage class.

            The file storage is expected to work as is. For example, if
            ``fs.osfs.OSFS`` is used, the root_path is expected exist.

            The file storage can be shared between different onegov.core
            applications. Each application automatically gets its own
            namespace inside this space.

        :always_compile_theme:
            If true, the theme is always compiled - no caching is employed.

        :allow_shift_f5_comple:
            If true, the theme is recompiled if shift+f5 is done on the
            browser (or shift + reload button click).

        :csrf_secret:
            A random string used to sign the csrf token. Make sure this differs
            from ``identity_secret``! The algorithms behind identity_secret and
            the csrf protection differ. If the same secret is used we might
            leak information about said secret.

            By default a random string is generated. The drawback of this is
            the fact that users won't be able to submit their forms if the
            app is restarted in the background.

            So provide your own, but be sure to have a really long, really
            random string that you will never share with anyone!

        :csrf_time_limit:
            The csrf time limit in seconds. Basically the amount of time a
            user has to submit a form, from the time it's rendered.

            Defaults to 1'200s (20 minutes).

        :mail:
            A dictionary keyed by e-mail category (i.e. 'marketing',
            'transactional') with the following subkeys:

                - host: The mail server to send e-mails from.
                - port: The port used for the mail server.
                - force_tls: True if TLS should be forced.
                - username: The mail username
                - password: The mail password
                - sender: The mail sender
                - use_directory: True if a mail directory should be used
                - directory: Path to the directory that should be used

        :mail_use_directory:
            If true, mails are stored in the maildir defined through
            ``mail_directory``. There, some other process is supposed to
            pick up the e-mails and send them.

        :mail_directory:
            The directory (maildir) where mails are stored if if
            ``mail_use_directory`` is set to True.

        :sql_query_report:
            Prints out a report sql queries for each request, unless False.
            Valid values are:

            * 'summary' (only show the number of queries)
            * 'redundant' (show summary and the actual redundant queries)
            * 'all' (show summary and all executed queries)

            Do not use in production!

        :profile:
            If true, profiles the request and stores the result in the profiles
            folder with the following format: ``YYYY-MM-DD hh:mm:ss.profile``

            Do not use in production!

        :print_exceptions:
            If true, exceptions are printed to stderr. Note that you should
            usually configure logging through onegov.server. This is mainly
            used for certain unit tests where we use WSGI more directly.

        """

        super().configure_application(**cfg)

        members = sorted(
            inspect.getmembers(self.__class__, callable),
            key=lambda item: item[0]
        )

        for n, method in members:
            if n.startswith('configure_') and n != 'configure_application':
                method(self, **cfg)

    def configure_dsn(
        self,
        *,
        dsn: str | None = None,
        # FIXME: Use sqlalchemy.orm.DeclarativeBase once we switch to 2.0
        base: type[Any] = Base,
        **cfg: Any
    ) -> None:

        # certain namespaces are reserved for internal use:
        assert self.namespace not in {'global'}

        self.dsn = dsn

        if self.dsn:
            self.session_manager = SessionManager(self.dsn, base)

    def configure_redis(
        self,
        *,
        redis_url: str = 'redis://127.0.0.1:6379/0',
        **cfg: Any
    ) -> None:

        self.redis_url = redis_url

    def configure_secrets(
        self,
        *,
        identity_secure: bool = True,
        identity_secret: str | None = None,
        csrf_secret: str | None = None,
        csrf_time_limit: float = 1200,
        **cfg: Any
    ) -> None:

        self.identity_secure = identity_secure

        # the identity secret is shared between tennants, so we name it
        # accordingly - use self.identity_secret to get a secret limited to
        # the current tennant
        self.unsafe_identity_secret = (
            identity_secret
            or stored_random_token(self.__class__.__name__, 'identity_secret'))

        # same goes for the csrf_secret
        self.unsafe_csrf_secret = (
            csrf_secret
            or stored_random_token(self.__class__.__name__, 'csrf_secret'))

        self.csrf_time_limit = int(csrf_time_limit)

        # you don't want these keys to be the same, see docstring above
        assert self.unsafe_identity_secret != self.unsafe_csrf_secret

        # you don't want to use the keys given in the example file
        assert (
            self.unsafe_identity_secret != 'very-secret-key'  # nosec: B105
        )

        # you don't want to use the keys given in the example file
        assert (
            self.unsafe_csrf_secret != 'another-very-secret-key'  # nosec: B105
        )
<<<<<<< HEAD
=======

    def configure_yubikey(
        self,
        *,
        yubikey_client_id: str | None = None,
        yubikey_secret_key: str | None = None,
        **cfg: Any
    ) -> None:
>>>>>>> 7faae3b5

        self.yubikey_client_id = yubikey_client_id
        self.yubikey_secret_key = yubikey_secret_key

    def configure_filestorage(self, **cfg: Any) -> None:

        if 'filestorage_object' in cfg:
            self._global_file_storage = cfg['filestorage_object']
            return

        if 'filestorage' in cfg:
            filestorage_class = load_class(cfg['filestorage'])
            filestorage_options = cfg.get('filestorage_options', {})

            # legacy support for pyfilesystem 1.x parameters
            if 'dir_mode' in filestorage_options:
                filestorage_options['create_mode'] \
                    = filestorage_options.pop('dir_mode')
        else:
            filestorage_class = None

        if filestorage_class:
            self._global_file_storage = filestorage_class(
                **filestorage_options)
        else:
            self._global_file_storage = None

    def configure_debug(
        self,
        *,
        always_compile_theme: bool = False,
        allow_shift_f5_compile: bool = False,
        sql_query_report: Literal[
            False, 'summary', 'redundant', 'all'] = False,
        profile: bool = False,
        print_exceptions: bool = False,
        **cfg: Any
    ) -> None:

        self.always_compile_theme = always_compile_theme
        self.allow_shift_f5_compile = allow_shift_f5_compile
        self.sql_query_report = sql_query_report
        self.profile = profile
        self.print_exceptions = print_exceptions

    # TODO: Add TypedDict for mail config
    def configure_mail(
        self,
        *,
        mail: dict[str, Any] | None = None,
        **cfg: Any
    ) -> None:

        self.mail = mail
        if self.mail:
            assert isinstance(self.mail, dict)
            assert 'transactional' in self.mail
            assert 'marketing' in self.mail

    def configure_hipchat(
        self,
        *,
        hipchat_token: str | None = None,
        hipchat_room_id: str | None = None,
        **cfg: Any
    ) -> None:

        self.hipchat_token = hipchat_token
        self.hipchat_room_id = hipchat_room_id

    def configure_zulip(
        self,
        *,
        zulip_url: str | None = None,
        zulip_stream: str | None = None,
        zulip_user: str | None = None,
        zulip_key: str | None = None,
        **cfg: Any
    ) -> None:

        self.zulip_url = zulip_url
        self.zulip_stream = zulip_stream
        self.zulip_user = zulip_user
        self.zulip_key = zulip_key

    def configure_content_security_policy(
        self,
        *,
        content_security_policy_enabled: bool = True,
        content_security_policy_report_uri: str | None = None,
        content_security_policy_report_only: bool = False,
        content_security_policy_report_sample_rate: float = 0.0,
        **cfg: Any
    ) -> None:

        self.content_security_policy_enabled = content_security_policy_enabled
        self.content_security_policy_report_uri = (
            content_security_policy_report_uri)
        self.content_security_policy_report_only = (
            content_security_policy_report_only)
        self.content_security_policy_report_sample_rate = (
            content_security_policy_report_sample_rate)

    def configure_sentry(
        self,
        *,
        sentry_dsn: str | None = None,
        **cfg: Any
    ) -> None:

        self.sentry_dsn = sentry_dsn

    @property
    def is_sentry_supported(self) -> bool:
        return getattr(self, 'sentry_dsn', None) and True or False

    def set_application_id(self, application_id: str) -> None:
        """ Set before the request is handled. Gets the schema from the
        application id and makes sure it exists, *if* a database connection
        is present.

        """
        super().set_application_id(application_id)

        # replace the dashes in the id with underlines since the schema
        # should not include double dashes and IDNA leads to those
        #
        # then, replace the '/' with a '-' so the only dash left will be
        # the dash between namespace and id
        self.schema = application_id.replace('-', '_').replace('/', '-')

        if self.has_database_connection:
            self.session_manager.set_current_schema(self.schema)

            if not self.is_orm_cache_setup:
                self.setup_orm_cache()

    def get_cache(
        self,
        name: str,
        expiration_time: float
    ) -> cache.RedisCacheRegion:
        """ Gets a cache bound to this application id. """
        return cache.get(
            namespace=f'{self.application_id}:{name}',
            expiration_time=expiration_time,
            redis_url=self.redis_url
        )

    @property
    def session_cache(self) -> cache.RedisCacheRegion:
        """ A cache that is kept for a long-ish time. """
        day = 60 * 60 * 24
        return self.get_cache('sessions', expiration_time=7 * day)

    @property
    def cache(self) -> cache.RedisCacheRegion:
        """ A cache that might be invalidated frequently. """
        return self.get_cache('short-term', expiration_time=3600)

    @property
    def settings(self) -> 'SettingRegistry':
        return self.config.setting_registry

    @property
    def application_id_hash(self) -> str:
        """ The application_id as hash, use this if the applicaiton_id can
        be read by the user -> this obfuscates things slightly.

        """
        # sha-1 should be enough, because even if somebody was able to get
        # the cleartext value I honestly couldn't tell you what it could be
        # used for...
<<<<<<< HEAD
        return hashlib.new(
=======
        return hashlib.new(  # nosec: B324
>>>>>>> 7faae3b5
            'sha1',
            self.application_id.encode('utf-8'),
            usedforsecurity=False
        ).hexdigest()

<<<<<<< HEAD
    def object_by_path(self, path, with_view_name=False):
=======
    @overload
    def object_by_path(
        self,
        path: str,
        with_view_name: Literal[False] = ...
    ) -> object | None: ...

    @overload
    def object_by_path(
        self,
        path: str,
        with_view_name: Literal[True]
    ) -> tuple[object | None, str | None]: ...

    def object_by_path(
        self,
        path: str,
        with_view_name: bool = False
    ) -> object | None | tuple[object | None, str | None]:
>>>>>>> 7faae3b5
        """ Takes a path and returns the object associated with it. If a
        scheme or a host is passed it is ignored.

        Be careful if you use this function with user provided urls, we load
        objects here, not views. Therefore no security restrictions apply.

        The first use case of this function is to provide a generic copy/paste
        functionality. There, we only allow urls to be copied which have been
        previously signed by the server.

        *Safeguards like this are necessary if the user has the ability to
        somehow influence the path*!

        """

        # strip host and scheme
        path = URL(path).path()

        request = self.request_class(environ={
            'PATH_INFO': URL(path).path(),
            'SERVER_NAME': '',
            'SERVER_PORT': '',
            'SERVER_PROTOCOL': 'https'
        }, app=self)

        obj = resolve_model(request)

        # if there is more than one token unconsumed, this can't be a view
        if len(request.unconsumed) > 1:
            return (None, None) if with_view_name else None

        if with_view_name:
            return obj, get_view_name(request.unconsumed) or None

        return obj

    def permission_by_view(
        self,
        model: type[object] | object,
        view_name: str | None = None
    ) -> 'Intent':
        """ Returns the permission required for the given model and view_name.

        The model may be an instance or a class.

        If the view cannot be evaluated, a KeyError is raised.

        """
        assert model is not None

        model = model if inspect.isclass(model) else model.__class__
        predicates = {'name': view_name} if view_name else {}

        query = dectate.Query('view')
        query = query.filter(model=model, predicates=predicates)

        try:
            action, handler = next(query(self.__class__))
        except (StopIteration, RuntimeError) as exception:
            raise KeyError(
                "{!r} has no view named {}".format(model, view_name)
            ) from exception

        return action.permission

    @cached_property
    def session(self) -> 'Callable[[], Session]':
        """ Alias for self.session_manager.session. """
        return self.session_manager.session

    def send_marketing_email(
        self,
        reply_to: 'Address | str | None' = None,
        receivers: 'SequenceOrScalar[Address | str]' = (),
        cc: 'SequenceOrScalar[Address | str]' = (),
        bcc: 'SequenceOrScalar[Address | str]' = (),
        subject: str | None = None,
        content: str | None = None,
        attachments: 'Iterable[Attachment | StrPath]' = (),
        headers: dict[str, str] | None = None,
        plaintext: str | None = None
    ) -> None:
        """ Sends an e-mail categorised as marketing. This includes but is not
        limited to:

            * Announcements
            * Newsletters
            * Promotional E-Mails

        When in doubt, send a marketing e-mail. Transactional e-mails are
        sacred and should only be used if necessary. This ensures that the
        important stuff is reaching our customers!

        However, marketing emails will always need to contain an unsubscribe
        link in the email body and in a List-Unsubscribe header.

        """
        return self.send_email(
            reply_to=reply_to,
            category='marketing',
            receivers=receivers,
            cc=cc,
            bcc=bcc,
            subject=subject,
            content=content,
            attachments=attachments,
            headers=headers,
            plaintext=plaintext
        )

    def send_marketing_email_batch(
        self,
        prepared_emails: 'Iterable[EmailJsonDict]'
    ) -> None:
        """ Sends an e-mail batch categorised as marketing. This includes but
        is not limited to:

            * Announcements
            * Newsletters
            * Promotional E-Mails

        When in doubt, send a marketing e-mail. Transactional e-mails are
        sacred and should only be used if necessary. This ensures that the
        important stuff is reaching our customers!

        However, marketing emails will always need to contain an unsubscribe
        link in the email body and in a List-Unsubscribe header.

        :param prepared_emails: A list of emails prepared using
            app.prepare_email

        Supplying anything other than stream='marketing' in prepare_email
        will be considered an error.

        Batches will be split automatically according to API limits.

        """
        return self.send_email_batch(prepared_emails, category='marketing')

    def send_transactional_email(
        self,
        reply_to: 'Address | str | None' = None,
        receivers: 'SequenceOrScalar[Address | str]' = (),
        cc: 'SequenceOrScalar[Address | str]' = (),
        bcc: 'SequenceOrScalar[Address | str]' = (),
        subject: str | None = None,
        content: str | None = None,
        attachments: 'Iterable[Attachment | StrPath]' = (),
        headers: dict[str, str] | None = None,
        plaintext: str | None = None
    ) -> None:
        """ Sends an e-mail categorised as transactional. This is limited to:

            * Welcome emails
            * Reset passwords emails
            * Notifications
            * Weekly digests
            * Receipts and invoices

        """
        return self.send_email(
            reply_to=reply_to,
            category='transactional',
            receivers=receivers,
            cc=cc,
            bcc=bcc,
            subject=subject,
            content=content,
            attachments=attachments,
            headers=headers,
            plaintext=plaintext
        )

    def send_transactional_email_batch(
        self,
        prepared_emails: 'Iterable[EmailJsonDict]'
    ) -> None:
        """  Sends an e-mail categorised as transactional. This is limited to:

            * Welcome emails
            * Reset passwords emails
            * Notifications
            * Weekly digests
            * Receipts and invoices

        :param prepared_emails: A list of emails prepared using
            app.prepare_email

        Supplying anything other than stream='transactional' in prepare_email
        will be considered an error.

        Batches will be split automatically according to API limits.

        """
        return self.send_email_batch(prepared_emails, category='transactional')

<<<<<<< HEAD
    def prepare_email(self, reply_to, category='marketing',
                      receivers=(), cc=(), bcc=(), subject=None, content=None,
                      attachments=(), headers=None, plaintext=None):
=======
    def prepare_email(
        self,
        reply_to: 'Address | str | None' = None,
        category: Literal['marketing', 'transactional'] = 'marketing',
        receivers: 'SequenceOrScalar[Address | str]' = (),
        cc: 'SequenceOrScalar[Address | str]' = (),
        bcc: 'SequenceOrScalar[Address | str]' = (),
        subject: str | None = None,
        content: str | None = None,
        attachments: 'Iterable[Attachment | StrPath]' = (),
        headers: dict[str, str] | None = None,
        plaintext: str | None = None
    ) -> 'EmailJsonDict':
>>>>>>> 7faae3b5
        """ Common path for batch and single mail sending. Use this the same
         way you would use send_email then pass the prepared emails in a list
         or another iterable to the batch send method.
        """

        headers = headers or {}
        assert reply_to
        assert category in ('transactional', 'marketing')
        assert self.mail is not None
        sender = self.mail[category]['sender']
        assert sender

        # Postmark requires E-Mails in the marketing stream to contain
        # a List-Unsubscribe header
        assert category != 'marketing' or 'List-Unsubscribe' in headers

        # transactional stream in Postmark is called outbound
        stream = 'marketing' if category == 'marketing' else 'outbound'
        email = prepare_email(
            sender=sender,
            reply_to=reply_to,
            receivers=receivers,
            cc=cc,
            bcc=bcc,
            subject=subject,
            content=content,
            attachments=attachments,
            stream=stream,
            headers=headers,
            plaintext=plaintext
        )

        # Postmark requires emails in the marketing stream to contain
        # an unsubscribe link in the email content.
        if category == 'marketing':
            link = headers['List-Unsubscribe'].strip('<>')
            assert link in email['TextBody']
            assert 'HtmlBody' not in email or link in email['HtmlBody']

        return email

<<<<<<< HEAD
    def send_email(self, reply_to=None, category='marketing',
                   receivers=(), cc=(), bcc=(), subject=None, content=None,
                   attachments=(), headers=None, plaintext=None):
=======
    def send_email(
        self,
        reply_to: 'Address | str | None' = None,
        category: Literal['marketing', 'transactional'] = 'marketing',
        receivers: 'SequenceOrScalar[Address | str]' = (),
        cc: 'SequenceOrScalar[Address | str]' = (),
        bcc: 'SequenceOrScalar[Address | str]' = (),
        subject: str | None = None,
        content: str | None = None,
        attachments: 'Iterable[Attachment | StrPath]' = (),
        headers: dict[str, str] | None = None,
        plaintext: str | None = None
    ) -> None:
>>>>>>> 7faae3b5
        """ Sends a plain-text e-mail to the given recipients. A reply to
        address is used to enable people to answer to the e-mail which is
        usually sent by a noreply kind of e-mail address.

        E-mails sent through this method are bound to the current transaction.
        If that transaction is aborted or not commited, the e-mail is not sent.

        Usually you'll use this method inside a request, where transactions
        are automatically commited at the end.

        """
<<<<<<< HEAD
=======
        assert self.mail is not None
>>>>>>> 7faae3b5
        headers = headers or {}
        directory = self.mail[category]['directory']
        assert directory

        # most of the validation happens inside prepare_email
        # so the send_email signature looks more lax than it
        # actually is, so applications only need to overwrite
        # prepare_email to replace required arguments with
        # optional arguments with a static default value.
        # this also allows consistent behavior between single
        # and batch emails.

        # currently we send even single emails with the batch
        # endpoint to simplify the queue processing, so we pack
        # the single message into a list
        payload = json.dumps([self.prepare_email(
            reply_to=reply_to,
            receivers=receivers,
            cc=cc,
            bcc=bcc,
            subject=subject,
            content=content,
            attachments=attachments,
            category=category,
            headers=headers,
            plaintext=plaintext
        )]).encode('utf-8')

        # Postmark API Limit
        assert len(payload) <= 50_000_000

        dest_path = os.path.join(
            directory, '0.1.{}'.format(datetime.now().timestamp())
        )

        # send e-mails through the transaction machinery
        FileDataManager.write_file(payload, dest_path)

    def send_email_batch(
        self,
        prepared_emails: 'Iterable[EmailJsonDict]',
        category: Literal['marketing', 'transactional'] = 'marketing'
    ) -> None:
        """ Sends an e-mail batch.

        :param prepared_emails: A list of emails prepared using
            app.prepare_email

        Batches will be split automatically according to API limits.

        """

        assert self.mail is not None
        directory = self.mail[category]['directory']
        assert directory

        # transactional stream in Postmark is called outbound
        stream = 'marketing' if category == 'marketing' else 'outbound'

        BATCH_LIMIT = 500
        # NOTE: The API specifies MB, so let's not chance it
        #       by assuming they meant MiB and just go with
        #       lower size limit.
        SIZE_LIMIT = 50_000_000  # 50MB
        # NOTE: We use a buffer to be a bit more memory efficient
        #       we don't initialize the buffer, so tell gives us
        #       the exact size of the buffer.
        buffer = io.BytesIO()
        buffer.write(b'[')
        num_included = 0
        batch_num = 0
        timestamp = datetime.now().timestamp()

        def finish_batch() -> None:
            nonlocal buffer
            nonlocal num_included
            nonlocal batch_num

            buffer.write(b']')

            # if the batch is empty we just skip it
            if num_included > 0:
                assert num_included <= BATCH_LIMIT
                assert buffer.tell() <= SIZE_LIMIT
                dest_path = os.path.join(
                    directory, '{}.{}.{}'.format(
                        batch_num, num_included, timestamp
                    )
                )

                # send e-mails through the transaction machinery
                FileDataManager.write_file(buffer.getvalue(), dest_path)
                batch_num += 1

            # prepare vars for next batch
            buffer.close()
            buffer = io.BytesIO()
            buffer.write(b'[')
            num_included = 0

        for email in prepared_emails:
            assert email['MessageStream'] == stream
            # TODO: we could verify that From is the correct
            #       sender for the category...

            payload = json.dumps(email).encode('utf-8')
            if buffer.tell() + len(payload) >= SIZE_LIMIT:
                finish_batch()

            if num_included:
                buffer.write(b',')

            buffer.write(payload)
            num_included += 1

            if num_included == BATCH_LIMIT:
                finish_batch()

        # finish final partially full batch
        finish_batch()

    def send_zulip(self, subject: str, content: str) -> PostThread | None:
        """ Sends a zulip chat message asynchronously.

        We are using the stream message method of zulip:
        `<https://zulipchat.com/api/stream-message>`_

        Returns the thread object to allow waiting by calling join.

        """

        if not self.zulip_url:
            return None

        if not self.zulip_stream:
            return None

        if not self.zulip_user:
            return None

        if not self.zulip_key:
            return None

        data = urlencode({
            'type': 'stream',
            'to': self.zulip_stream,
            'subject': subject,
            'content': content
        }).encode('utf-8')

        auth = b64encode(
            '{}:{}'.format(self.zulip_user, self.zulip_key).encode('ascii')
        )
        headers = (
            ('Authorization', 'Basic {}'.format(auth.decode("ascii"))),
            ('Content-Type', 'application/x-www-form-urlencoded'),
            ('Content-Length', str(len(data))),
        )

        thread = PostThread(self.zulip_url, data, headers)
        thread.start()

        return thread

    @cached_property
    def static_files(self) -> list[str]:
        """ A list of static_files paths registered through the
        :class:`onegov.core.directive.StaticDirectoryAction` directive.

        To register a static files path::

            @App.static_directory()
            def get_static_directory():
                return 'static'

        For this to work, ``server_static_files`` has to be set to true.

        When a child application registers a directory, the directory will
        be considered first, before falling back to the parent's static
        directory.

        """
        return getattr(self.config.staticdirectory_registry, 'paths', [])[::-1]

    @cached_property
    def serve_static_files(self) -> bool:
        """ Returns True if ``/static`` files should be served. Needs to be
        enabled manually.

        Note that even if the static files are not served, ``/static`` path
        is still served, it just won't return anything but a 404.

        Note also that static files are served **publicly**. You can override
        this in your application, but doing that and testing for it is on you!

        See also: :mod:`onegov.core.static`. """
        return False

    def application_bound_identity(
        self,
        userid: str,
        groupid: str,
        role: str
    ) -> morepath.authentication.Identity:
        """ Returns a new morepath identity for the given userid, group and
        role, bound to this application.

        """
        return morepath.authentication.Identity(
            userid, groupid=groupid, role=role,
            application_id=self.application_id_hash
        )

    @property
    def filestorage(self) -> 'SubFS[FS] | None':
        """ Returns a filestorage object bound to the current application.
        Based on this nifty module:

        `<https://docs.pyfilesystem.org/en/latest/>`_

        The file storage returned is guaranteed to be independent of other
        applications (the scope is the application_id, not just the class).

        There is no guarantee as to what file storage backend is actually used.
        It's quite possible that the file storage will be somewhere online
        in the future (e.g. S3).

        Therefore, the urls for the file storage should always be acquired
        through :meth:`onegov.core.request.CoreRequest.filestorage_link`.

        The backend is configured through :meth:`configure_application`.

        For a list of methods available on the resulting object, consult this
        list: `<https://docs.pyfilesystem.org/en/latest/interface.html>`_.

        If no filestorage is available, this returns None.
        See :attr:`self.has_filestorage`.

        WARNING: Files stored in the filestorage are available publicly! All
        someone has to do is to *guess* the filename. To get an unguessable
        filename use :meth:`onegov.core.filestorage.random_filename`.

        The reason for this is the fact that filestorage may be something
        external in the future.

        This should not deter you from using this for user uploads, though
        you should be careful. If you want to be sure that your application
        stores files locally, use some other ways of storing those files.

        Example::

            from onegov.core import filestorage

            filename = filestorage.random_filename()
            app.filestorage.writetext(filename, 'Lorem Ipsum')

            # returns either an url like '/files/4ec56cc005c594880a...'
            # or maybe 'https://amazonaws.com/onegov-cloud/32746/220592/q...'
            request.filestorage_link(filename)

        """
        if self._global_file_storage is None:
            return None

        assert self.schema is not None
        return utils.makeopendir(self._global_file_storage, self.schema)

    @property
    def themestorage(self) -> 'SubFS[FS] | None':
        """ Returns a storage object meant for themes, shared by all
        applications.

        Only use this for theming, nothing else!

        """

        if self._global_file_storage is None:
            return None

        return utils.makeopendir(self._global_file_storage, 'global-theme')

    @property
    def theme_options(self) -> dict[str, Any]:
        """ Returns the application-bound theme options. """
        return {}

    @cached_property
    def translations(self) -> dict[str, 'GNUTranslations']:
        """ Returns all available translations keyed by language. """

        try:
            if not self.settings.i18n.localedirs:
                return {}

            return self.modules.i18n.get_translations(
                self.settings.i18n.localedirs
            )
        except AttributeError:
            return {}

    @cached_property
    def chameleon_translations(self) -> dict[str, '_ChameleonTranslate']:
        """ Returns all available translations for chameleon. """
        return self.modules.i18n.wrap_translations_for_chameleon(
            self.translations
        )

    @cached_property
    def locales(self) -> set[str]:
        """ Returns all available locales in a set. """
        try:
            if self.settings.i18n.locales:
                return self.settings.i18n.locales
        except AttributeError:
            pass

        return set(self.translations.keys())

    @cached_property
    def default_locale(self) -> str | None:
        """ Returns the default locale. """
        try:
            if self.settings.i18n.default_locale:
                return self.settings.i18n.default_locale
        except AttributeError:
            pass
        return None

    @property
    def identity_secret(self) -> str:
        """ The identity secret, guaranteed to only be valid for the current
        application id.

        """
        # FIXME: We should use a key derivation function here and
        #        cache the result.
        return self.unsafe_identity_secret + self.application_id_hash

    @property
    def csrf_secret(self) -> str:
        """ The identity secret, guaranteed to only be valid for the current
        application id.

        """
        # FIXME: We should use a key derivation function here and
        #        cache the result.
        return self.unsafe_csrf_secret + self.application_id_hash

    def sign(self, text: str) -> str:
        """ Signs a text with the identity secret.

        The text is signed together with the application id, so if one
        application signs a text another won't be able to unsign it.

        """
        signer = Signer(self.identity_secret, salt='generic-signer')
        return signer.sign(text.encode('utf-8')).decode('utf-8')

    def unsign(self, text: str) -> str | None:
        """ Unsigns a signed text, returning None if unsuccessful. """
        try:
            signer = Signer(self.identity_secret, salt='generic-signer')
            return signer.unsign(text).decode('utf-8')
        except BadSignature:
            return None


@Framework.webasset_url()
def get_webasset_url() -> str:
    """ The webassets url needs to be unique so we can fix it before
        returning the generated html. See :func:`fix_webassets_url_factory`.

    """
    return '7da9c72a3b5f9e060b898ef7cd714b8a'  # do *not* change this hash!


@Framework.webasset_filter('js')
def get_js_filter() -> str:
    return 'rjsmin'


@Framework.webasset_filter('css')
def get_css_filter() -> str:
    return 'custom-rcssmin'


@Framework.webasset_filter('jsx', produces='js')
def get_jsx_filter() -> str:
    return 'jsx'


@Framework.tween_factory(over=webassets_injector_tween)
def fix_webassets_url_factory(
    app: Framework,
    handler: 'Callable[[CoreRequest], Response]'
) -> 'Callable[[CoreRequest], Response]':
    def fix_webassets_url(request: CoreRequest) -> 'Response':
        """ more.webassets is not aware of our virtual hosting situation
        introduced by onegov.server - therefore it doesn't produce the right
        urls. This is something Morepath would have to fix.

        This is why we fix the html here, after it has been created, changing
        the url to the fixed version. We do this by examining the unique
        assets url.

        This means that someone could theoretically have something replaced
        that is not meant to be replaced, but that would be incredibly
        unlikely.

        If someone intentionally does we would at best have some broken urls
        on the site.

        """
        response = handler(request)

        if not response.content_type:
            return response

        if request.method not in METHODS:
            return response

        if response.content_type.lower() not in CONTENT_TYPES:
            return response

        original_url = '/' + request.app.config.webasset_registry.url
        adjusted_url = request.transform(request.script_name + original_url)

        response.body = response.body.replace(
            original_url.encode('utf-8'),
            adjusted_url.encode('utf-8')
        )

        return response

    return fix_webassets_url


@Framework.setting(section='transaction', name='attempts')
def get_retry_attempts() -> int:
    return 2


@Framework.setting(section='cronjobs', name='enabled')
def get_cronjobs_enabled() -> bool:
    """ If this value is set to False, all cronjobs are disabled. Only use
    this during testing. Cronjobs have no impact on your application, unless
    there are defined cronjobs, in which case they are there for a reason.

    """
    return True


@Framework.setting(section='content_security_policy', name='default')
def default_content_security_policy() -> ContentSecurityPolicy:
    """ The default content security policy used throughout OneGov. """

    return ContentSecurityPolicy(
        # by default limit to self
        default_src={SELF},

        # allow fonts from practically anywhere (no mixed content though)
        font_src={SELF, "http:", "https:", "data:"},

        # allow images from practically anywhere (no mixed content though)
        img_src={SELF, "http:", "https:", "data:"},

        # enable inline styles and external stylesheets
        style_src={SELF, "https:", UNSAFE_INLINE},

        # enable inline scripts, eval and external scripts
        script_src={
            SELF,
            "https:",
            "https://browser.sentry-cdn.com",
            "https://js.sentry-cdn.com",
            UNSAFE_INLINE,
            UNSAFE_EVAL
        },

        # by default limit to self (allow pdf viewer etc)
        object_src={SELF},

        # disable all mixed content (https -> http)
        block_all_mixed_content=True,

        connect_src={SELF, '*.sentry.io'}
    )


@Framework.setting(section='content_security_policy', name='apply_policy')
def default_policy_apply_factory(
) -> 'Callable[[ContentSecurityPolicy, CoreRequest, Response], None]':
    """ Adds the content security policy report settings from the yaml. """

    def apply_policy(
        policy: ContentSecurityPolicy,
        request: CoreRequest,
        response: 'Response'
    ) -> None:

        if not request.app.content_security_policy_enabled:
            return

        sample_rate = request.app.content_security_policy_report_sample_rate
        report_only = request.app.content_security_policy_report_only

        if random.uniform(0, 1) <= sample_rate:  # nosec B311
            report_uri = request.app.content_security_policy_report_uri
        else:
            report_uri = None

        policy.report_uri = report_uri or ''
        policy.report_only = report_only

        policy.apply(response)

    return apply_policy


@Framework.tween_factory(over=transaction_tween_factory)
def http_conflict_tween_factory(
    app: Framework,
    handler: 'Callable[[CoreRequest], Response]'
) -> 'Callable[[CoreRequest], Response]':

    def http_conflict_tween(request: CoreRequest) -> 'Response':
        """ When two transactions conflict, postgres raises an error which
        more.transaction handles by retrying the transaction for the configured
        amount of time. See :func:`get_retry_attempts`.

        Once it exhausts all retries, it reraises the exception. Since that
        doesn't give the user any information, we turn this general error into
        a 409 Conflict code so we can show a custom error page on the server.

        """

        try:
            return handler(request)
        except OperationalError as e:
            if not hasattr(e, 'orig'):
                raise

            if not isinstance(e.orig, TransactionRollbackError):
                raise

            log.warning("A transaction failed because there was a conflict")

            return HTTPConflict()

    return http_conflict_tween


@Framework.tween_factory(over=transaction_tween_factory)
def activate_session_manager_factory(
    app: Framework,
    handler: 'Callable[[CoreRequest], Response]'
) -> 'Callable[[CoreRequest], Response]':
    """ Activate the session manager before each transaction. """
    def activate_session_manager(request: CoreRequest) -> 'Response':
        if app.has_database_connection:
            request.app.session_manager.activate()

        return handler(request)

    return activate_session_manager


@Framework.tween_factory(over=transaction_tween_factory)
def close_session_after_request_factory(
    app: Framework,
    handler: 'Callable[[CoreRequest], Response]'
) -> 'Callable[[CoreRequest], Response]':
    """ Closes the session after each request.

    This frees up connections that are unused, without costing us any
    request performance from what I can measure.

    """
    def close_session_after_request(request: CoreRequest) -> 'Response':
        try:
            return handler(request)
        finally:
            if app.has_database_connection:
                request.session.close()

    return close_session_after_request


@Framework.tween_factory(under=http_conflict_tween_factory)
def current_language_tween_factory(
    app: Framework,
    handler: 'Callable[[CoreRequest], Response]'
) -> 'Callable[[CoreRequest], Response]':
    def current_language_tween(request: CoreRequest) -> 'Response':
        """ Set the current language on the session manager for each request,
        for translatable database columns.

        """

        if app.has_database_connection:
            app.session_manager.set_locale(
                default_locale=request.default_locale,
                current_locale=request.locale
            )

        return handler(request)

    return current_language_tween


@Framework.tween_factory(under=current_language_tween_factory)
def spawn_cronjob_thread_tween_factory(
    app: Framework,
    handler: 'Callable[[CoreRequest], Response]'
) -> 'Callable[[CoreRequest], Response]':

    from onegov.core.cronjobs import ApplicationBoundCronjobs
    registry = app.config.cronjob_registry

    if not hasattr(registry, 'cronjobs'):
        return handler

    if not app.settings.cronjobs.enabled:
        return handler

    def spawn_cronjob_thread_tween(request: CoreRequest) -> 'Response':
        if app.application_id not in registry.cronjob_threads:
            thread = ApplicationBoundCronjobs(
                request, registry.cronjobs.values()
            )

            registry.cronjob_threads[request.app.application_id] = thread

            thread.start()

        return handler(request)

    return spawn_cronjob_thread_tween<|MERGE_RESOLUTION|>--- conflicted
+++ resolved
@@ -474,8 +474,6 @@
         assert (
             self.unsafe_csrf_secret != 'another-very-secret-key'  # nosec: B105
         )
-<<<<<<< HEAD
-=======
 
     def configure_yubikey(
         self,
@@ -484,7 +482,6 @@
         yubikey_secret_key: str | None = None,
         **cfg: Any
     ) -> None:
->>>>>>> 7faae3b5
 
         self.yubikey_client_id = yubikey_client_id
         self.yubikey_secret_key = yubikey_secret_key
@@ -658,19 +655,12 @@
         # sha-1 should be enough, because even if somebody was able to get
         # the cleartext value I honestly couldn't tell you what it could be
         # used for...
-<<<<<<< HEAD
-        return hashlib.new(
-=======
         return hashlib.new(  # nosec: B324
->>>>>>> 7faae3b5
             'sha1',
             self.application_id.encode('utf-8'),
             usedforsecurity=False
         ).hexdigest()
 
-<<<<<<< HEAD
-    def object_by_path(self, path, with_view_name=False):
-=======
     @overload
     def object_by_path(
         self,
@@ -690,7 +680,6 @@
         path: str,
         with_view_name: bool = False
     ) -> object | None | tuple[object | None, str | None]:
->>>>>>> 7faae3b5
         """ Takes a path and returns the object associated with it. If a
         scheme or a host is passed it is ignored.
 
@@ -887,11 +876,6 @@
         """
         return self.send_email_batch(prepared_emails, category='transactional')
 
-<<<<<<< HEAD
-    def prepare_email(self, reply_to, category='marketing',
-                      receivers=(), cc=(), bcc=(), subject=None, content=None,
-                      attachments=(), headers=None, plaintext=None):
-=======
     def prepare_email(
         self,
         reply_to: 'Address | str | None' = None,
@@ -905,7 +889,6 @@
         headers: dict[str, str] | None = None,
         plaintext: str | None = None
     ) -> 'EmailJsonDict':
->>>>>>> 7faae3b5
         """ Common path for batch and single mail sending. Use this the same
          way you would use send_email then pass the prepared emails in a list
          or another iterable to the batch send method.
@@ -947,11 +930,6 @@
 
         return email
 
-<<<<<<< HEAD
-    def send_email(self, reply_to=None, category='marketing',
-                   receivers=(), cc=(), bcc=(), subject=None, content=None,
-                   attachments=(), headers=None, plaintext=None):
-=======
     def send_email(
         self,
         reply_to: 'Address | str | None' = None,
@@ -965,7 +943,6 @@
         headers: dict[str, str] | None = None,
         plaintext: str | None = None
     ) -> None:
->>>>>>> 7faae3b5
         """ Sends a plain-text e-mail to the given recipients. A reply to
         address is used to enable people to answer to the e-mail which is
         usually sent by a noreply kind of e-mail address.
@@ -977,10 +954,7 @@
         are automatically commited at the end.
 
         """
-<<<<<<< HEAD
-=======
         assert self.mail is not None
->>>>>>> 7faae3b5
         headers = headers or {}
         directory = self.mail[category]['directory']
         assert directory
