--- conflicted
+++ resolved
@@ -211,14 +211,10 @@
         return self.by_keys.get(frozenset(dictionary.keys()))
 
     @instance_lru_cache(maxsize=16)
-<<<<<<< HEAD
-    def serializer_for_class(self, cls):
-=======
     def serializer_for_class(
         self,
         cls: type[_T]
     ) -> 'AnySerializer[_T] | None':
->>>>>>> 7faae3b5
         matches = (s for s in self.registered if issubclass(cls, s.target))
         return next(matches, None)
 
