""" onegov.core provides very basic theming support with the following
features:

* Themes can be external to onegov.core
* Themes can be used by onegov.core applications
* Themes can be compiled and the result is shared between applications

Themes are not meant to be switched at runtime though, they are statically
defined by the applications. The idea is to have a way to share themes
between applications, not to have powerful skinning features where the user
can change the theme at any given time.

A theme is basically a CSS file. There is no way to define images/icons
and so on. The only way to do that is to include the image in the css
file (which is not *that* crazy of an idea anyway).

To write a theme, create a class providing the properties/methods of
:class:`Theme`.

To use a theme you need to define the following setting::

    @App.setting(section='core', name='theme')
    def get_theme():
        return Theme()

To override the options passed to a theme, override the following function
in your application class::

    class App(Framework):

        @property
        def theme_options(self):
            return {'background': 'red'}

To include the theme in your html, call the following function in your
template::

    <link rel="stylesheet" type="text/css" href="${request.theme_link}">

Note that for the theme to work you need to define a filestorage. See
:meth:`onegov.core.framework.Framework.configure_application`.
"""

from onegov.core import __version__
from onegov.core.framework import Framework
from onegov.core import log
from onegov.core import utils
from onegov.core.filestorage import FilestorageFile


from typing import Any, TYPE_CHECKING
if TYPE_CHECKING:
    from fs.base import FS, SubFS


class Theme:
    """ Describres a onegov.core theme.

    A onegov theme is any kind of compiled or non-compiled css file. The core
    expects a single css file that stays the same as long as the same options
    are passed to the compile function.

    Some framework based themes might required the ability to serve
    javascript at the same time. This is not done here. Such javascript
    needs to be manually included through webassets.

    This is due to the fact that onegov themes are not meant to be switched
    around. An application will chose one theme and stick with it (and
    test against it).
    """

    # this used to be configured for each theme, now it is an alias to the
    # general version and should probably not be touched
    version = __version__

    @property
    def name(self) -> str:
        """ The name of the theme, must be unique. """
        raise NotImplementedError

    @property
    def default_options(self) -> dict[str, Any]:
        """ The default options of the theme, will be overwritten by options
        passed to :meth:`compile`.

        """
        raise NotImplementedError

<<<<<<< HEAD
    def compile(self, options=None):
=======
    def compile(self, options: dict[str, Any] | None = None) -> str:
>>>>>>> 7faae3b5
        """ Returns a single css that represents the theme. """
        raise NotImplementedError


<<<<<<< HEAD
def get_filename(theme, options=None):
=======
def get_filename(theme: Theme, options: dict[str, Any] | None = None) -> str:
>>>>>>> 7faae3b5
    """ Returns a unique filename for the given theme and options. """

    _options = theme.default_options.copy()
    _options.update(options or {})

    return '-'.join((
        theme.name,
        theme.version,
        utils.hash_dictionary(_options),
    )) + '.css'  # needed to get the correct content_type


<<<<<<< HEAD
def compile(storage, theme, options=None, force=False):
=======
def compile(
    storage: 'FS | SubFS[FS]',
    theme: Theme,
    options: dict[str, Any] | None = None,
    force: bool = False
) -> str:
>>>>>>> 7faae3b5
    """ Generates a theme and stores it in the filestorage, returning the
    path to the theme.

    If the theme already exists and doesn't need recompiling, it will not
    compile the theme again.

    :storage:
        The Pyfilesystem storage to store the files in.

    :theme:
        The theme instance that should be compiled.

    :options:
        The hashable options passed to the theme.

    :force:
        If true, the compilation is done in any case.

    """

    filename = get_filename(theme, options)

    if not force and storage.exists(filename):
        return filename

    log.info(f"Compiling theme {theme.name}, {theme.version}")
    storage.writebytes(filename, theme.compile(options).encode('utf-8'))

    return filename


@Framework.setting(section='core', name='theme')
def get_theme() -> Theme | None:
    """ Defines the default theme, which is no theme. """
    return None


class ThemeFile(FilestorageFile):
    storage = 'themestorage'


@Framework.path(model=ThemeFile, path='/theme', absorb=True)
def get_themestorage_file(app: Framework, absorb: str) -> ThemeFile | None:
    """ Serves the theme files. """
    if app.themestorage is None:
        return None

    if app.themestorage.isfile(absorb):
        return ThemeFile(absorb)
    return None<|MERGE_RESOLUTION|>--- conflicted
+++ resolved
@@ -86,20 +86,12 @@
         """
         raise NotImplementedError
 
-<<<<<<< HEAD
-    def compile(self, options=None):
-=======
     def compile(self, options: dict[str, Any] | None = None) -> str:
->>>>>>> 7faae3b5
         """ Returns a single css that represents the theme. """
         raise NotImplementedError
 
 
-<<<<<<< HEAD
-def get_filename(theme, options=None):
-=======
 def get_filename(theme: Theme, options: dict[str, Any] | None = None) -> str:
->>>>>>> 7faae3b5
     """ Returns a unique filename for the given theme and options. """
 
     _options = theme.default_options.copy()
@@ -112,16 +104,12 @@
     )) + '.css'  # needed to get the correct content_type
 
 
-<<<<<<< HEAD
-def compile(storage, theme, options=None, force=False):
-=======
 def compile(
     storage: 'FS | SubFS[FS]',
     theme: Theme,
     options: dict[str, Any] | None = None,
     force: bool = False
 ) -> str:
->>>>>>> 7faae3b5
     """ Generates a theme and stores it in the filestorage, returning the
     path to the theme.
 
