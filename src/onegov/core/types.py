--- conflicted
+++ resolved
@@ -1,29 +1,18 @@
-from typing import TYPE_CHECKING, Any
-
-
+from functools import cached_property
+from typing import TYPE_CHECKING
 if TYPE_CHECKING:
-<<<<<<< HEAD
-    from onegov.core.collection import _M
+    from onegov.core.collection import _M, PKType,\
+        _FormThatSupportsGetUsefulData
     from typing import TypeVar, Union, Protocol
     from typing_extensions import NotRequired, TypedDict, Self
-    from _typeshed import SupportsItems
     from collections.abc import Collection, Iterable, Iterator, Sequence
     from sqlalchemy import Column
-    from functools import cached_property
     from sqlalchemy.orm import Query
     from uuid import UUID
-
-    PKType = UUID | str | int
-    TextColumn = Column[str] | Column[str | None]
-
-    class _FormThatSupportsGetUsefulData(Protocol):
-        def get_useful_data(self) -> SupportsItems[str, Any]: ...
-=======
     from collections.abc import Iterable, Sequence
     from sqlalchemy.orm import Query
     from typing import Any, Literal, TypeVar, Union
     from typing_extensions import NotRequired, TypeAlias, TypedDict
->>>>>>> f21e4fe3
 
     from onegov.server.types import (
         JSON, JSON_ro, JSONArray, JSONArray_ro, JSONObject, JSONObject_ro)
@@ -75,10 +64,6 @@
         filename: NotRequired[str | None]
         mimetype: NotRequired[str]
         size: NotRequired[int]
-
-    _T = TypeVar('_T')
-<<<<<<< HEAD
-    SequenceOrScalar = Union[Sequence[_T], _T]
 
     class PaginatedGenericCollection(Protocol[_M]):
         """ Intersection type of GenericCollection and Pagination, as
@@ -174,7 +159,8 @@
         @property
         def next(self) -> 'Self | None':
             ...
-=======
+
+    _T = TypeVar('_T')
     SequenceOrScalar: TypeAlias = Union[Sequence[_T], _T]
 
     # TEMPORARY: sqlalchemy-stubs does not have good type annotations
@@ -185,5 +171,4 @@
         def count(self) -> int: ...
         def extend(self, iterator: Iterable[_T]) -> None: ...
         def append(self, item: _T) -> None: ...
-        def remove(self, item: _T) -> None: ...
->>>>>>> f21e4fe3
+        def remove(self, item: _T) -> None: ...