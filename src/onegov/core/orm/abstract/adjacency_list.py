from enum import Enum
from itertools import chain
from lazy_object_proxy import Proxy
from onegov.core.orm import Base
from onegov.core.utils import normalize_for_url, increment_name, is_sorted
from sqlalchemy import Column, ForeignKey, Integer, Text
from sqlalchemy.ext.declarative import declared_attr
from sqlalchemy.ext.hybrid import hybrid_property
from sqlalchemy.orm import (
    backref,
    object_session,
    relationship,
    validates
)
from sqlalchemy.orm.attributes import get_history
from sqlalchemy.schema import Index
from sqlalchemy.sql.expression import column, nullsfirst
from sqlalchemy_utils import observes


class MoveDirection(Enum):
    """ Describs the possible directions for the
    :meth:`AdjacencyListCollection.move` method.

    """

    #: Moves the subject above the target
    above = 1

    #: Moves the subject below the target
    below = 2


def sort_siblings(siblings, key, reverse=False):
    """ Sorts the siblings by the given key, writing the order to the
    database.

    """
    new_order = sorted(siblings, key=key, reverse=reverse)

    for ix, sibling in enumerate(new_order):
        sibling.order = ix


class AdjacencyList(Base):
    """ An abstract AdjacencyList implementation representing a Tree. """

    __abstract__ = True

    #: the id fo the db record (only relevant internally)
    #: do not change this id after creation as that would destroy the tree
    id = Column(Integer, primary_key=True)

    #: the id of the parent
    @declared_attr
    def parent_id(cls):
        return Column(Integer, ForeignKey("{}.id".format(cls.__tablename__)))

    #: the name of the item - think of this as the id or better yet
    #: the url segment e.g. ``parent-item/child-item``
    #:
    #: automatically generated from the title if not provided
    name = Column(Text, nullable=False)

    #: the human readable title of the item
    title = Column(Text, nullable=False)

    #: the type of the item, this can be used to create custom polymorphic
    #: subclasses of this class. See
    #: `<https://docs.sqlalchemy.org/en/improve_toc/\
    #: orm/extensions/declarative/inheritance.html>`_.
    type = Column(Text, nullable=False, default=lambda: 'generic')

    @declared_attr
    def children(cls):
        return relationship(
            cls.__name__,
            order_by=cls.order,

            # cascade deletions - it's not the job of this model to prevent
            # the user from deleting all his content
            cascade="all, delete-orphan",

            # many to one + adjacency list - remote_side
            # is required to reference the 'remote'
            # column in the join condition.
            backref=backref("parent", remote_side=cls.id)
        )

    #: the order of the items - items are added at the end by default
    order = Column(Integer, default=2 ** 16)

    # default sort order is order, id
    @declared_attr
    def __mapper_args__(cls):
        return {
            'polymorphic_on': cls.type,
            'polymorphic_identity': 'generic'
        }

    @declared_attr
    def __table_args__(cls):

        return (
            # make sure that no children of a single parent share a name
            Index(
                cls.__name__.lower() + '_children_name', 'name', 'parent_id',
                unique=True, postgresql_where=column('parent_id') != None),

            # make sure that no root item shares the name with another
            #
            # this can't be combined with the index above because NULL values
            # in Postgres (and other SQL dbs) can't be unique in an index
            Index(
                cls.__name__.lower() + '_root_name', 'name', unique=True,
                postgresql_where=column('parent_id') == None),

            # have a sort index by parent/children as we often select by parent
            # and order by children/siblings
            Index(
                cls.__name__.lower() + '_order',
                nullsfirst('parent_id'),
                nullsfirst('"order"')
            )
        )

    @validates('name')
    def validate_name(self, key, name):
        assert normalize_for_url(name) == name, (
            "The given name was not normalized"
        )

        return name

    @property
    def sort_key(self):
        """ The sort key used for sorting the siblings if the title changes.

        """
        return AdjacencyListCollection.sort_key

    @declared_attr
    def sort_on_title_change(cls):
        """ Makes sure the A-Z sorting is kept when a title changes. """

        class OldItemProxy(Proxy):
            title = None

        # we need to wrap this here because this is an abstract base class
        @observes('title')
        def sort_on_title_change(self, title):

            # the title value has already changed at this point, and we
            # probably don't want to touch 'self' which is in transition,
            # so we create a sort key which fixes this for us, with an item
            # proxy that pretends to have the old value
            deleted = get_history(self, 'title').deleted

            if not deleted:
                return

            old_item = OldItemProxy(lambda: self)
            old_item.title = deleted[0]

            def old_sort_key(item):
                return self.sort_key(item is self and old_item or item)

            siblings = self.siblings.all()

            if is_sorted(siblings, key=old_sort_key):
                sort_siblings(siblings, key=self.sort_key)

        return sort_on_title_change

    def __init__(self, title, parent=None, **kwargs):
        """ Initializes a new item with the given title. If no parent
        is passed, the item is a root item.

        """
        self.title = title
        self.parent = parent

        # makes sure the parent_id is availble without flushing
        if parent:
            self.parent_id = parent.id

        for key, value in kwargs.items():
            setattr(self, key, value)

    @property
    def root(self):
        """ Returns the root of this item. """
        if self.parent is None:
            return self
        else:
            return self.parent.root

    @property
    def ancestors(self):
        """ Returns all ancestors of this item. """
        if self.parent:
            yield from self.parent.ancestors
            yield self.parent

    @property
    def siblings(self):
        """ Returns a query that includes all siblings, including the item
        itself.

        """
        query = object_session(self).query(self.__class__)
        query = query.order_by(self.__class__.order)
        query = query.filter(self.__class__.parent == self.parent)

        return query

    @property
    def path(self):
        """ Returns the path of this item. """
        return '/'.join(
            chain(
                (a.name for a in self.ancestors),
                (self.name, )
            )
        )

    @hybrid_property
    def absorb(self):
        """ Alias for :attr:`path`. This is a convenience feature for Morepath
        if a path is absorbed.

        See `<https://morepath.readthedocs.org/en/latest/\
        paths_and_linking.html?highlight=absorb#absorbing>`_

        """
        return self.path

    def __repr__(self):
        return "{}(name='{}', id={}, parent_id={})".format(
            self.__class__.__name__,
            self.name,
            self.id,
            self.parent_id
        )


class AdjacencyListCollection:
    """ A base class for collections working with :class:`AdjacencyList`. """

    @property
    def __listclass__(self):
        """ The list class this collection handles. Must inherit from
        :class:`AdjacencyList`.

        """
        raise NotImplementedError

    def __init__(self, session):
        self.session = session

    @staticmethod
    def sort_key(item):
        """ The sort key with which the items are sorted into their siblings.

        """
        return normalize_for_url(item.title)

    def query(self, ordered=True):
        """ Returns a query using
        :attr:`AdjacencyListCollection.__listclass__`.

        """
        query = self.session.query(self.__listclass__)
        query = ordered and query.order_by(self.__listclass__.order) or query

        return query

    @property
    def roots(self):
        """ Returns the root elements. """
        return self.query().filter(
            self.__listclass__.parent_id.is_(None)
        ).all()

    def by_id(self, item_id):
        """ Takes the given page id and returns the page. Try to keep this
        id away from the public. It's not a security problem if it leaks, but
        it's not something the public can necessarly count on.

        If possible use the path instead.

        """
        query = self.query(ordered=False)
        query = query.filter(self.__listclass__.id == item_id).first()

        return query

    def by_path(self, path, ensure_type=None):
        """ Takes a path and returns the page associated with it.

        For example, given this hierarchy::

            Page(name='documents', id=0, parent_id=None)
                Page(name='readme', id=1, parent_id=0)
                Page(name='license', id=2, parent_id=0)

        The following query would return the Page with the name 'license'::

            paths.by_path('documents/license')

        Slashes at the beginning or end are ignored, so the above is equal to::

            paths.by_path('/documents/license')
            paths.by_path('/documents/license/')
            paths.by_path('documents/license/')

        Lookups by path are currently quite wasteful. To get the root of
        a page nested deeply one has to walk the ascendants of the page one by
        one, triggering a number of queries.

        Should this actually become a bottleneck (it might be fine), we should
        probably implement a materialized view that is updated whenever a page
        changes.

        See:

        `<https://schinckel.net/2014/11/22/\
        postgres-tree-shootout-part-1%3A-introduction./>`

        `<https://schinckel.net/2014/11/27/\
        postgres-tree-shootout-part-2%3A-adjacency-list-using-ctes/>`

        """

        fragments = path.strip('/').split('/')

        item = self.query(ordered=False).filter(
            self.__listclass__.name == fragments.pop(0),
            self.__listclass__.parent_id == None
        ).first()

        while item and fragments:
            item = self.query(ordered=False).filter(
                self.__listclass__.name == fragments.pop(0),
                self.__listclass__.parent_id == item.id
            ).first()

        if ensure_type is None or item is None or item.type == ensure_type:
            return item

    def get_unique_child_name(self, name, parent):
        """ Takes the given name or title, normalizes it and makes sure
        that it's unique among the siblings of the item.

        This is achieved by adding numbers at the end if there are overlaps.

        For example, ``root`` becomes ``root-1`` if ``root`` exists. ``root-2``
        if ``root-1`` exists and so on.

        """
        name = normalize_for_url(name)
        name = name or 'page'

        siblings = self.query(ordered=False).filter(
            self.__listclass__.parent == parent)

        names = set(
            s[0] for s in siblings.with_entities(self.__listclass__.name).all()
        )

        while name in names:
            name = increment_name(name)

        return name

<<<<<<< HEAD
    def add(self, parent, title, name=None, type='generic', **kwargs):
        """ Adds a page to the given parent. """

        name = name or self.get_unique_child_name(title, parent)

        page_class = self.__listclass__.get_polymorphic_class(type)
=======
    def add(self, parent, title, name=None, type=None, **kwargs):
        """ Adds a child to the given parent. """

        name = name or self.get_unique_child_name(title, parent)

        if type is not None:
            child_class = self.__listclass__.get_polymorphic_class(type)
        else:
            child_class = self.__listclass__
>>>>>>> 97aa3fe9

        child = child_class(parent=parent, title=title, name=name, **kwargs)

        self.session.add(child)
        self.session.flush()

        # impose an order, unless one is given
        if kwargs.get('order') is not None:
            return child

        siblings = child.siblings.all()

        if is_sorted((s for s in siblings if s != child), key=self.sort_key):
            sort_siblings(siblings, key=self.sort_key)

        return child

    def add_root(self, title, name=None, **kwargs):
        return self.add(None, title, name, **kwargs)

    def add_or_get(self, parent, title, name=None, **kwargs):

        name = name or normalize_for_url(title)

        query = self.query(ordered=False)
        query = query.filter(self.__listclass__.parent == parent)
        query = query.filter(self.__listclass__.name == name)

        item = query.first()

        if item:
            return item
        else:
            return self.add(parent, title, name, **kwargs)

    def add_or_get_root(self, title, name=None, **kwargs):
        return self.add_or_get(None, title, name, **kwargs)

    def delete(self, page):
        """ Deletes the given page and *all* it's desecendants!. """
        self.session.delete(page)
        self.session.flush()

    def move_above(self, subject, target):
        return self.move(subject, target, MoveDirection.above)

    def move_below(self, subject, target):
        return self.move(subject, target, MoveDirection.below)

    def move(self, subject, target, direction):
        """ Takes the given subject and moves it somehwere in relation to the
        target.

        :subject:
            The item to be moved.

        :target:
            The item above which or below which the subject is moved.

        :direction:
            The direction relative to the target. Either
            :attr:`MoveDirection.above` if the subject should be moved
            above the target, or :attr:`MoveDirection.below` if the subject
            should be moved below the target.

        """
        assert direction in MoveDirection
        assert subject != target

        # we might allow for something like this in the future, but for now
        # we keep it safe and simple
        assert target.parent_id == subject.parent_id, (
            "The subject's and the target's parent must be the same. This "
            "includes root nodes (both should have no parent)."
        )

        siblings = target.siblings.all()

        def new_order():
            for sibling in siblings:
                if sibling == subject:
                    continue

                if sibling == target and direction == MoveDirection.above:
                    yield subject
                    yield target
                    continue

                if sibling == target and direction == MoveDirection.below:
                    yield target
                    yield subject
                    continue

                yield sibling

        for order, sibling in enumerate(new_order()):
            sibling.order = order


def numeric_priority(string, max_len=4):
    """ Transforms a alphabetical order into a numeric value that can be
    used for the ordering of the siblings.
    German Umlaute and also numbers are supported.
    """
    if not string:
        return None

    string = string.upper()
    umls = {'Ä': 'AE', 'Ö': 'OE', 'Ü': 'UE'}
    ALPHABET = 'ABCDEFGHIJKLMNOPQRSTUVWXYZ'

    def replace(letter):
        if letter in ALPHABET:
            return letter
        if letter in umls:
            return umls[letter]
        try:
            ix = int(letter)
            return ALPHABET[ix if ix != 0 else 1]
        except ValueError:
            return letter

    repl_string = "".join(replace(le) for le in string)

    pows = list(reversed(range(max_len)))
    return sum([
        (ALPHABET.index(letter) + 1) * pow(10, pows[i])
        for i, letter in enumerate(repl_string)
    ])<|MERGE_RESOLUTION|>--- conflicted
+++ resolved
@@ -373,14 +373,6 @@
 
         return name
 
-<<<<<<< HEAD
-    def add(self, parent, title, name=None, type='generic', **kwargs):
-        """ Adds a page to the given parent. """
-
-        name = name or self.get_unique_child_name(title, parent)
-
-        page_class = self.__listclass__.get_polymorphic_class(type)
-=======
     def add(self, parent, title, name=None, type=None, **kwargs):
         """ Adds a child to the given parent. """
 
@@ -390,7 +382,6 @@
             child_class = self.__listclass__.get_polymorphic_class(type)
         else:
             child_class = self.__listclass__
->>>>>>> 97aa3fe9
 
         child = child_class(parent=parent, title=title, name=name, **kwargs)
 
