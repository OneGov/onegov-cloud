import arrow
import babel.dates
import babel.numbers
import isodate
import numbers
import sedate

from cached_property import cached_property
from datetime import datetime
from onegov.core import utils
from onegov.core.cache import lru_cache
from onegov.core.templates import PageTemplate
from pytz import timezone


# not yet in upstream: https://github.com/crsmithdev/arrow/pull/653
from arrow.locales import SwissLocale
from arrow.locales import ItalianLocale
from arrow.locales import RomanshLocale


from typing import overload, Any, TypeVar, TYPE_CHECKING
if TYPE_CHECKING:
    from chameleon import BaseTemplate
    from collections.abc import Callable, Collection, Iterable, Iterator
    from datetime import date

    from .framework import Framework
    from .request import CoreRequest
    from .templates import MacrosLookup, TemplateLoader

_T = TypeVar('_T')


SwissLocale.timeframes['week'] = 'einer Woche'
SwissLocale.timeframes['weeks'] = '{0} Wochen'

ItalianLocale.timeframes['week'] = 'una settimana'
ItalianLocale.timeframes['weeks'] = '{0} settimane'

RomanshLocale.timeframes['week'] = "in'emna"
RomanshLocale.timeframes['weeks'] = '{0} emnas'


class Layout:
    """ Contains useful methods related to rendering pages in html. Think of it
    as an API that you can rely on in your templates.

    The idea is to provide basic layout functions here, if they are usful for
    any kind of html application. You should then extend the core layout
    classes with your own.

    """

    #: The timezone is currently fixed to 'Europe/Zurich' since all our
    #: business with onegov is done here. Once the need arises, we should
    #: lookup the timezone from the IP of the user, or use a javascript
    #: library that sets the timezone for the user session.
    #:
    #: There's also going to be the case where we want the timezone set
    #: specifically for a certain layout (say a reservation of a room, where
    #: the room's timezone is relevant). This is why this setting should
    #: remain close to the layout, and not necessarily close to the request.
    timezone = timezone('Europe/Zurich')

    #: Just like the timezone, these values are fixed for Switzerland now,
    #: though the non-numerical information is actually translated.
    #: Format:
    #
    #: http://www.unicode.org/reports/tr35/tr35-39/tr35-dates.html
    #: #Date_Format_Patterns
    #: Skeleton Patterns:
    #
    #: http://cldr.unicode.org/translation/date-time-patterns
    #:
    #: Classes inheriting from :class:`Layout` may add their own formats, as
    #: long as they end in ``_format``. For example::
    #:
    #:     class MyLayout(Layout):
    #:         my_format = 'dd.MMMM'
    #:         my_skeleton_format = 'skeleton:yMMM'
    #:
    #:     MyLayout().format_date(dt, 'my')
    #:
    #: XXX this is not yet i18n and could be done better
    time_format = 'HH:mm'
    date_format = 'dd.MM.yyyy'
    datetime_format = 'dd.MM.yyyy HH:mm'

    date_long_format = 'dd. MMMM yyyy'
    datetime_long_format = 'd. MMMM yyyy HH:mm'
    weekday_long_format = 'EEEE'
    weekday_short_format = 'E'
    month_long_format = 'MMMM'

    custom_body_attributes: dict[str, Any]
    custom_html_attributes: dict[str, Any]

    def __init__(self, model: Any, request: 'CoreRequest'):
        self.model = model
        self.request = request
        self.custom_body_attributes = {}
        self.custom_html_attributes = {
            'data-version': self.request.app.version
        }
        if request.app.sentry_dsn:
            self.custom_html_attributes[
                'data-sentry-dsn'
            ] = request.app.sentry_dsn

    @cached_property
    def app(self) -> 'Framework':
        """ Returns the application behind the request. """
        return self.request.app

    @overload
    def batched(
        self,
        iterable: 'Iterable[_T]',
        batch_size: int,
        container_factory: 'type[tuple]' = ...  # type:ignore[type-arg]
    ) -> 'Iterator[tuple[_T, ...]]': ...

    @overload
    def batched(
        self,
        iterable: 'Iterable[_T]',
        batch_size: int,
        container_factory: 'type[list]'  # type:ignore[type-arg]
    ) -> 'Iterator[list[_T]]': ...

    # NOTE: If there were higher order TypeVars, we could properly infer
    #       the type of the Container, for now we just add overloads for
    #       two of the most common container_factories
    @overload
    def batched(
        self,
        iterable: 'Iterable[_T]',
        batch_size: int,
        container_factory: 'Callable[[Iterator[_T]], Collection[_T]]'
    ) -> 'Iterator[Collection[_T]]': ...

    def batched(
        self,
        iterable: 'Iterable[_T]',
        batch_size: int,
        container_factory: 'Callable[[Iterator[_T]], Collection[_T]]' = tuple
    ) -> 'Iterator[Collection[_T]]':
        """ See :func:`onegov.core.utils.batched`. """

        return utils.batched(
            iterable,
            batch_size,
            container_factory
        )

    @cached_property
    def csrf_token(self) -> str:
        """ Returns a csrf token for use with DELETE links (forms do their
        own thing automatically).

        """
        token = self.request.new_csrf_token()
        return token.decode('utf-8') if isinstance(token, bytes) else token

    def csrf_protected_url(self, url: str) -> str:
        """ Adds a csrf token to the given url. """
        return utils.append_query_param(url, 'csrf-token', self.csrf_token)

    def format_date(self, dt: 'datetime | date | None', format: str) -> str:
        """ Takes a datetime and formats it according to local timezone and
        the given format.

        """
        if dt is None:
            return ''

        if getattr(dt, 'tzinfo', None) is not None:
            dt = self.timezone.normalize(
                dt.astimezone(self.timezone)  # type:ignore[attr-defined]
            )

        if format == 'relative':
            adt = arrow.get(dt)

            try:
                return adt.humanize(locale=self.request.locale)
            except ValueError:
                return adt.humanize(locale=self.request.locale.split('_')[0])

        locale = self.request.locale
        fmt = getattr(self, format + '_format')
        if fmt.startswith('skeleton:'):
            return babel.dates.format_skeleton(
                fmt.replace('skeleton:', ''),
                datetime=dt,
                fuzzy=False,
                locale=locale
            )
        elif hasattr(dt, 'hour'):
            return babel.dates.format_datetime(dt, format=fmt, locale=locale)
        else:
            return babel.dates.format_date(dt, format=fmt, locale=locale)

    def isodate(self, date: datetime) -> str:
        """ Returns the given date in the ISO 8601 format. """
        return datetime.isoformat(date)

    def parse_isodate(self, string: str) -> datetime:
        """ Returns the given ISO 8601 string as datetime. """
        return isodate.parse_datetime(string)

    @staticmethod
    @lru_cache(maxsize=8)
<<<<<<< HEAD
    def number_symbols(locale):
=======
    def number_symbols(locale: str) -> tuple[str, str]:
>>>>>>> 7faae3b5
        """ Returns the locale specific number symbols. """

        return (
            babel.numbers.get_decimal_symbol(locale),
            babel.numbers.get_group_symbol(locale)
        )

    def format_number(
        self,
        number: numbers.Number | None,
        decimal_places: int | None = None,
        padding: str = ''
    ) -> str:
        """ Takes the given numer and formats it according to locale.

        If the number is an integer, the default decimal places are 0,
        otherwise 2.

        """
        if number is None:
            return ''

        if decimal_places is None:
            if isinstance(number, numbers.Integral):
                decimal_places = 0
            else:
                decimal_places = 2

        decimal, group = self.number_symbols(self.request.locale)
        result = '{{:{},.{}f}}'.format(padding, decimal_places).format(number)
        return result.translate({ord(','): group, ord('.'): decimal})

    @property
    def view_name(self) -> str | None:
        """ Returns the view name of the current view, or None if it is the
        default view.

        Note: This relies on morepath internals and is experimental in nature!

        """
        return self.request.unconsumed and self.request.unconsumed[-1] or None

    def today(self) -> 'date':
        return self.now().date()

    def now(self) -> datetime:
        return sedate.to_timezone(sedate.utcnow(), self.timezone)


class ChameleonLayout(Layout):
    """ Extends the base layout class with methods related to chameleon
    template rendering.

    This class assumes the existance of two templates:

    - layout.pt -> Contains the page skeleton with headers, body and so on.
    - macros.pt -> Contains chameleon macros.

    """

    @cached_property
    def template_loader(self) -> 'TemplateLoader':
        """ Returns the chameleon template loader. """
        registry = self.app.config.template_engine_registry
        return registry._template_loaders['.pt']

    @cached_property
    def base(self) -> 'BaseTemplate':
        """ Returns the layout, which defines the base layout of all pages.

        See ``templates/layout.pt``.

        """
        return self.template_loader['layout.pt']

    @cached_property
    def macros(self) -> 'MacrosLookup':
        """ Returns the macros, which offer often used html constructs.
        See ``templates/macros.pt``.

        """
        return self.template_loader.macros

    @cached_property
    def elements(self) -> 'BaseTemplate':
        """ The templates used by the elements. Overwrite this with your
        own ``templates/elements.pt`` if neccessary.

        """
        try:
            return self.template_loader['elements.pt']
        except ValueError:
            return PageTemplate(
                """<xml xmlns="http://www.w3.org/1999/xhtml">
                    <metal:b define-macro="link">
                        <a tal:attributes="e.attrs">${e.text or ''}</a>
                    </metal:b>
                    <metal:b define-macro="img">
                        <img tal:attributes="e.attrs" />
                    </metal:b>
                </xml>"""
            )<|MERGE_RESOLUTION|>--- conflicted
+++ resolved
@@ -212,11 +212,7 @@
 
     @staticmethod
     @lru_cache(maxsize=8)
-<<<<<<< HEAD
-    def number_symbols(locale):
-=======
     def number_symbols(locale: str) -> tuple[str, str]:
->>>>>>> 7faae3b5
         """ Returns the locale specific number symbols. """
 
         return (
