--- conflicted
+++ resolved
@@ -28,11 +28,7 @@
 class Redirect:
     to: str
 
-<<<<<<< HEAD
-    def __init__(self, absorb=None):
-=======
     def __init__(self, absorb: str | None = None):
->>>>>>> 7faae3b5
         assert hasattr(self, 'to') and not self.to.endswith('/')
 
         if absorb:
