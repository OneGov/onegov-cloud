--- conflicted
+++ resolved
@@ -358,11 +358,7 @@
         schema_glob = transfer_schema or f'{local_cfg.namespace}*'
         return transfer_database(remote_db, local_db, schema_glob=schema_glob)
 
-<<<<<<< HEAD
-    def add_admins(local_cfg, schema):
-=======
     def do_add_admins(local_cfg: 'ApplicationConfig', schema: str) -> None:
->>>>>>> 7faae3b5
         id_ = str(uuid4())
         password_hash = hash_password('test').replace('$', '\\$')
         query = (
@@ -408,16 +404,12 @@
     if add_admins:
         for schema in schemas:
             click.echo(f"Adding admin@example:test to {schema}")
-<<<<<<< HEAD
-            add_admins(local_cfg, schema)
-=======
             # FIXME: This is a bit sus, it works because we only access
             #        the DSN of the app config and it's the same for all
             #        the app configs, we should be a bit more explicit that
             #        we are passing a shared configuration value, rather
             #        than an application specific one
             do_add_admins(local_appcfg, schema)
->>>>>>> 7faae3b5
 
 
 @cli.command(context_settings={'default_selector': '*'})
@@ -504,17 +496,10 @@
 
 
 @cli.command()
-<<<<<<< HEAD
-def shell():
-    """ Enters an interactive shell. """
-
-    def _shell(request, app):
-=======
 def shell() -> 'Callable[[CoreRequest, Framework], None]':
     """ Enters an interactive shell. """
 
     def _shell(request: 'CoreRequest', app: 'Framework') -> None:
->>>>>>> 7faae3b5
         shell = InteractiveConsole({
             'app': app,
             'request': request,
