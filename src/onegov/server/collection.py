--- conflicted
+++ resolved
@@ -19,9 +19,6 @@
 
     """
 
-<<<<<<< HEAD
-    def __init__(self, application_class, namespace, configuration=None):
-=======
     instance: 'Application | None'
 
     def __init__(
@@ -30,7 +27,6 @@
         namespace: str,
         configuration: dict[str, Any] | None = None
     ):
->>>>>>> 7faae3b5
         self.application_class = application_class
         self.configuration = configuration or {}
         self.namespace = namespace
@@ -63,9 +59,6 @@
             self.register(
                 a.root, a.application_class, a.namespace, a.configuration)
 
-<<<<<<< HEAD
-    def register(self, root, application_class, namespace, configuration=None):
-=======
     def register(
         self,
         root: str,
@@ -73,7 +66,6 @@
         namespace: str,
         configuration: dict[str, Any] | None = None
     ) -> None:
->>>>>>> 7faae3b5
         """ Registers the given path for the given application_class and
         configuration.
 
