--- conflicted
+++ resolved
@@ -69,16 +69,7 @@
             params='', query='', fragment=''
         ).geturl()
 
-<<<<<<< HEAD
-    def send_websocket_refresh(self, path):
-        """ Sends a refresh event to all clients connected to the app. """
-
-        return self.send_websocket({'event': 'refresh', 'path': path})
-
     def send_websocket(self, message, channel=None):
-=======
-    def send_websocket(self, message):
->>>>>>> ce99e184
         """ Sends an application-bound broadcast message to all connected
         clients.
 
