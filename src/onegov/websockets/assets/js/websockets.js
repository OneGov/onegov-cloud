window.addEventListener("DOMContentLoaded", function() {
  if (typeof(WebsocketConfig) !== "undefined") {
    try {
      const websocket = new WebSocket(WebsocketConfig.endpoint);
      websocket.addEventListener("open", function() {
        let payload = {
          type: "register",
          schema: WebsocketConfig.schema,
          channel: WebsocketConfig.channel
        }
        websocket.send(JSON.stringify(payload));
      });
      websocket.addEventListener('message', function(message) {
        const data = JSON.parse(message.data)
        if (data.type === 'notification' && WebsocketConfig.onnotifcation) {
<<<<<<< HEAD
            WebsocketConfig.onnotifcation(data.message);
=======
            WebsocketConfig.onnotifcation(data.message, websocket);
>>>>>>> aaba33b4
        }
      });
    } catch (error) {}
  }
});<|MERGE_RESOLUTION|>--- conflicted
+++ resolved
@@ -13,11 +13,7 @@
       websocket.addEventListener('message', function(message) {
         const data = JSON.parse(message.data)
         if (data.type === 'notification' && WebsocketConfig.onnotifcation) {
-<<<<<<< HEAD
-            WebsocketConfig.onnotifcation(data.message);
-=======
             WebsocketConfig.onnotifcation(data.message, websocket);
->>>>>>> aaba33b4
         }
       });
     } catch (error) {}
