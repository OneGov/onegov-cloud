import datetime
import pytz

from collections import OrderedDict
from functools import cached_property
from icalendar import Calendar as vCalendar
from icalendar import Event as vEvent
from sedate import utcnow, to_timezone
from sqlalchemy import (
    Column, Boolean, SmallInteger, Enum, Text, Interval, ForeignKey, or_, and_,
    select)
from sqlalchemy.ext.hybrid import hybrid_property
from sqlalchemy.orm import relationship, object_session
from uuid import uuid4

from onegov.core.mail import Attachment
from onegov.core.orm import Base
from onegov.core.orm.mixins import TimestampMixin
from onegov.core.orm.types import UUID, UTCDateTime
from onegov.fsi import _
from onegov.fsi.models.course_attendee import CourseAttendee
from onegov.fsi.models.course_subscription import CourseSubscription
from onegov.fsi.models.course_subscription import subscription_table
from onegov.search import ORMSearchable


from typing import overload, Any, Literal, TYPE_CHECKING
if TYPE_CHECKING:
    import uuid
    from collections.abc import Iterable, Iterator
    from markupsafe import Markup
    from onegov.core.types import AppenderQuery
    from onegov.fsi.request import FsiRequest
    from sqlalchemy.orm import Query
<<<<<<< HEAD
    from sqlalchemy.sql import ClauseElement
    from typing_extensions import Self, TypeAlias
=======
    from typing import Self, TypeAlias
>>>>>>> bdc57ede
    from wtforms.fields.choices import _Choice
    from .course import Course
    from .course_notification_template import (
        CancellationTemplate, CourseNotificationTemplate, InfoTemplate,
        ReminderTemplate, SubscriptionTemplate
    )

    EventStatusType: TypeAlias = Literal[
        'created', 'confirmed', 'canceled', 'planned'
    ]


COURSE_EVENT_STATUSES: tuple['EventStatusType', ...] = (
    'created', 'confirmed', 'canceled', 'planned')
COURSE_EVENT_STATUSES_TRANSLATIONS = (
    _('Created'), _('Confirmed'), _('Canceled'), _('Planned'))


@overload
def course_status_choices(
    request: 'FsiRequest | None' = None,
    as_dict: Literal[False] = False
) -> list['_Choice']: ...


@overload
def course_status_choices(
    request: 'FsiRequest | None',
    as_dict: Literal[True]
) -> list[dict[str, str]]: ...


@overload
def course_status_choices(
    request: 'FsiRequest | None' = None,
    *,
    as_dict: Literal[True]
) -> list[dict[str, str]]: ...


def course_status_choices(
    request: 'FsiRequest | None' = None,
    as_dict: bool = False
) -> list['_Choice'] | list[dict[str, str]]:

    if request:
        translations: Iterable[str] = (
            request.translate(v) for v in COURSE_EVENT_STATUSES_TRANSLATIONS)
    else:
        translations = COURSE_EVENT_STATUSES_TRANSLATIONS

    zipped: zip[tuple[str, str]] = zip(COURSE_EVENT_STATUSES, translations)
    if as_dict:
        return [{val: key} for val, key in zipped]
    return list(zipped)  # type:ignore[return-value]


class CourseEvent(Base, TimestampMixin, ORMSearchable):

    default_reminder_before = datetime.timedelta(days=14)

    __tablename__ = 'fsi_course_events'

    es_properties = {
        'name': {'type': 'localized'},
        'description': {'type': 'localized'},
        'location': {'type': 'localized'},
        'presenter_name': {'type': 'text'},
        'presenter_company': {'type': 'text'},
        'presenter_email': {'type': 'text'},
    }

    id: 'Column[uuid.UUID]' = Column(
        UUID,  # type:ignore[arg-type]
        primary_key=True,
        default=uuid4
    )

    course_id: 'Column[uuid.UUID]' = Column(
        UUID,  # type:ignore[arg-type]
        ForeignKey('fsi_courses.id'),
        nullable=False
    )
    course: 'relationship[Course]' = relationship(
        'Course',
        back_populates='events',
        lazy='joined'
    )

    @hybrid_property
    def es_public(self) -> bool:
        return not self.hidden_from_public

    @property
    def title(self) -> str:
        return str(self)

    @hybrid_property
    def name(self) -> str:
        return self.course.name

    @name.expression  # type:ignore
    def name(cls) -> 'ClauseElement':
        from .course import Course

        return select([Course.name]).where(
            Course.id == cls.course_id
        ).as_scalar()

    @property
    def lead(self) -> str:
        return (
            f'{self.location} - '
            f'{self.presenter_name} - '
            f'{self.presenter_company}'
        )

    @hybrid_property
    def description(self) -> 'Markup':
        return self.course.description

    @description.expression  # type:ignore[no-redef]
    def description(cls) -> 'ClauseElement':
        from .course import Course

        return select([Course.description]).where(
            Course.id == cls.course_id
        ).as_scalar()

    def __str__(self) -> str:
        start = to_timezone(
            self.start, 'Europe/Zurich').strftime('%d.%m.%Y %H:%M')
        return f'{self.name} - {start}'

    @cached_property
    def localized_start(self) -> datetime.datetime:
        return to_timezone(self.start, 'Europe/Zurich')

    @cached_property
    def localized_end(self) -> datetime.datetime:
        return to_timezone(self.end, 'Europe/Zurich')

    # Event specific information
    location: 'Column[str]' = Column(Text, nullable=False)
    start: 'Column[datetime.datetime]' = Column(UTCDateTime, nullable=False)
    end: 'Column[datetime.datetime]' = Column(UTCDateTime, nullable=False)
    presenter_name: 'Column[str]' = Column(Text, nullable=False)
    presenter_company: 'Column[str]' = Column(Text, nullable=False)
    presenter_email: 'Column[str | None]' = Column(Text)
    min_attendees: 'Column[int]' = Column(
        SmallInteger,
        nullable=False,
        default=1
    )
    max_attendees: 'Column[int | None]' = Column(SmallInteger, nullable=True)

    status: 'Column[EventStatusType]' = Column(
        Enum(  # type:ignore[arg-type]
            *COURSE_EVENT_STATUSES, name='status'
        ),
        nullable=False, default='created')

    attendees: 'relationship[AppenderQuery[CourseAttendee]]' = relationship(
        CourseAttendee,
        secondary=subscription_table,
        primaryjoin=id == subscription_table.c.course_event_id,
        secondaryjoin=subscription_table.c.attendee_id == CourseAttendee.id,
        lazy='dynamic'
    )

    subscriptions: 'relationship[AppenderQuery[CourseSubscription]]'
    subscriptions = relationship(
        'CourseSubscription',
        back_populates='course_event',
        lazy='dynamic',
        cascade='all, delete-orphan',
    )

    notification_templates: 'relationship[list[CourseNotificationTemplate]]'
    notification_templates = relationship(
        'CourseNotificationTemplate',
        back_populates='course_event',
        cascade='all, delete-orphan',
    )

    # The associated notification templates
    # FIXME: Are some of these optional?
    info_template: 'relationship[InfoTemplate]' = relationship(
        'InfoTemplate', uselist=False)
    reservation_template: 'relationship[SubscriptionTemplate]' = relationship(
        'SubscriptionTemplate', uselist=False)
    cancellation_template: 'relationship[CancellationTemplate]' = relationship(
        'CancellationTemplate', uselist=False)
    reminder_template: 'relationship[ReminderTemplate]' = relationship(
        'ReminderTemplate', uselist=False)

    # hides for members/editors
    hidden_from_public: 'Column[bool]' = Column(
        Boolean,
        nullable=False,
        default=False
    )

    # to a locked event, only an admin can place subscriptions
    # FIXME: Is this intentionally nullable?
    locked_for_subscriptions: 'Column[bool | None]' = Column(
        Boolean,
        default=False
    )

    # when before course start schedule reminder email
    schedule_reminder_before: 'Column[datetime.timedelta]' = Column(
        Interval,
        nullable=False,
        default=default_reminder_before)

    @property
    def description_html(self) -> 'Markup':
        """
        Returns the portrait that is saved as HTML from the redactor js
        plugin.
        """
        return self.description

    @hybrid_property
    def scheduled_reminder(self) -> datetime.datetime:
        return self.start + self.schedule_reminder_before

    @hybrid_property
    def next_event_start(self) -> datetime.datetime:
        # XXX this is currently wrong, since the refresh_interval was moved
        # to the course. Before that the it looked like this, which now fails:
        # return self.end + refresh_interval
        return self.end

    @property
    def duration(self) -> datetime.timedelta:
        return self.end - self.start

    @property
    def hidden(self) -> bool:
        # Add criteria when a course should be hidden based on status or attr
        return self.hidden_from_public or self.course.hidden_from_public

    @cached_property
    def cached_reservation_count(self) -> int:
        return self.subscriptions.count()

    @property
    def available_seats(self) -> int | None:
        if self.max_attendees:
            seats = self.max_attendees - self.cached_reservation_count
            return 0 if seats < 0 else seats
        return None

    @property
    def booked(self) -> bool:
        if not self.max_attendees:
            return False
        return self.max_attendees <= self.cached_reservation_count

    @property
    def bookable(self) -> bool:
        return not self.booked and self.start > utcnow()

    @property
    def is_past(self) -> bool:
        return self.start < utcnow()

    @property
    def locked(self) -> bool:
        # Basically locked for non-admins
        return self.locked_for_subscriptions or not self.bookable

    # FIXME: Use TypedDict
    @property
    def duplicate_dict(self) -> dict[str, Any]:
        return OrderedDict(
            location=self.location,
            course_id=self.course_id,
            presenter_name=self.presenter_name,
            presenter_company=self.presenter_company,
            presenter_email=self.presenter_email,
            min_attendees=self.min_attendees,
            max_attendees=self.max_attendees,
            status='created',
            hidden_from_public=self.hidden_from_public
        )

    @property
    def duplicate(self) -> 'Self':
        return self.__class__(**self.duplicate_dict)

    def has_reservation(self, attendee_id: 'uuid.UUID') -> bool:
        return self.subscriptions.filter_by(
            attendee_id=attendee_id).first() is not None

    @overload
    def excluded_subscribers(
        self,
        year: int | None = None,
        as_uids: Literal[True] = True,
        exclude_inactive: bool = True
    ) -> 'Query[tuple[uuid.UUID]]': ...

    @overload
    def excluded_subscribers(
        self,
        year: int | None,
        as_uids: Literal[False],
        exclude_inactive: bool = True
    ) -> 'Query[CourseAttendee]': ...

    @overload
    def excluded_subscribers(
        self,
        year: int | None = None,
        *,
        as_uids: Literal[False],
        exclude_inactive: bool = True
    ) -> 'Query[CourseAttendee]': ...

    @overload
    def excluded_subscribers(
        self,
        year: int | None,
        as_uids: bool,
        exclude_inactive: bool = True
    ) -> 'Query[tuple[uuid.UUID]] | Query[CourseAttendee]': ...

    def excluded_subscribers(
        self,
        year: int | None = None,
        as_uids: bool = True,
        exclude_inactive: bool = True
    ) -> 'Query[tuple[uuid.UUID]] | Query[CourseAttendee]':
        """
        Returns a list of attendees / names tuple of UIDS
        of attendees that have booked one of the events of a course in
        the given year."""
        session = object_session(self)

        excl = session.query(CourseAttendee.id if as_uids else CourseAttendee)
        excl = excl.join(CourseSubscription).join(CourseEvent)

        year = year or datetime.datetime.today().year
        bounds = (
            datetime.datetime(year, 1, 1, tzinfo=pytz.utc),
            datetime.datetime(year, 12, 31, tzinfo=pytz.utc)
        )

        general_exclusions = [
            CourseSubscription.course_event_id == self.id
        ]

        if exclude_inactive:
            general_exclusions.append(CourseAttendee.active == False)

        return excl.filter(
            or_(
                and_(
                    CourseEvent.course_id == self.course.id,
                    CourseEvent.start >= bounds[0],
                    CourseEvent.end <= bounds[1],
                ),
                *general_exclusions
            )
        )

    @overload
    def possible_subscribers(
        self,
        external_only: bool = False,
        year: int | None = None,
        as_uids: Literal[False] = False,
        exclude_inactive: bool = True,
        auth_attendee: CourseAttendee | None = None
    ) -> 'Query[CourseAttendee]': ...

    @overload
    def possible_subscribers(
        self,
        external_only: bool,
        year: int | None,
        as_uids: Literal[True],
        exclude_inactive: bool = True,
        auth_attendee: CourseAttendee | None = None
    ) -> 'Query[tuple[uuid.UUID]]': ...

    @overload
    def possible_subscribers(
        self,
        external_only: bool = False,
        year: int | None = None,
        *,
        as_uids: Literal[True],
        exclude_inactive: bool = True,
        auth_attendee: CourseAttendee | None = None
    ) -> 'Query[tuple[uuid.UUID]]': ...

    def possible_subscribers(
        self,
        external_only: bool = False,
        year: int | None = None,
        as_uids: bool = False,
        exclude_inactive: bool = True,
        auth_attendee: CourseAttendee | None = None
    ) -> 'Query[tuple[uuid.UUID]] | Query[CourseAttendee]':
        """Returns the list of possible bookers. Attendees that already have
        a subscription for the parent course in the same year are excluded."""
        session = object_session(self)

        excl = (
            self.excluded_subscribers(year, exclude_inactive)
            .subquery('excl')
        )

        # Use this because its less costly
        query = session.query(as_uids and CourseAttendee.id or CourseAttendee)

        if external_only:
            query = query.filter(CourseAttendee.user_id == None)

        if auth_attendee and auth_attendee.role == 'editor':
            attendee_permissions = auth_attendee.permissions or []
            query = query.filter(
                or_(
                    CourseAttendee.organisation.in_(attendee_permissions),
                    CourseAttendee.id == auth_attendee.id
                )
            )

        query = query.filter(CourseAttendee.id.notin_(excl))

        if not as_uids:
            query = query.order_by(
                CourseAttendee.last_name, CourseAttendee.first_name)
        return query

    @property
    def email_recipients(self) -> 'Iterator[str]':
        return (att.email for att in self.attendees)

    def as_ical(self, event_url: str | None = None) -> bytes:
        modified = self.modified or self.created or utcnow()

        vevent = vEvent()
        vevent.add('uid', f'{self.name}-{self.start}-{self.end}@onegov.fsi')
        vevent.add('summary', self.name)
        vevent.add('dtstart', self.start)
        vevent.add('dtend', self.end)
        vevent.add('last-modified', modified)
        vevent.add('dtstamp', modified)
        vevent.add('location', self.location)
        vevent.add('description', self.description)
        vevent.add('tags', ['FSI'])
        if event_url:
            vevent.add('url', event_url)

        vcalendar = vCalendar()
        vcalendar.add('prodid', '-//OneGov//onegov.fsi//')
        vcalendar.add('version', '2.0')
        vcalendar.add_component(vevent)

        return vcalendar.to_ical()

    def as_ical_attachment(self, url: str | None = None) -> Attachment:
        return Attachment(
            filename=self.name.lower().replace(' ', '_') + '.ics',
            content=self.as_ical(url),
            content_type='text/calendar'
        )

    def can_book(
        self,
        attendee_or_id: 'CourseAttendee | uuid.UUID | str',
        year: int | None = None
    ) -> bool:

        att_id = attendee_or_id
        if isinstance(attendee_or_id, CourseAttendee):
            att_id = attendee_or_id.id
        for entry_id, in self.excluded_subscribers(year, as_uids=True):
            if str(entry_id) == str(att_id):
                return False
        return True<|MERGE_RESOLUTION|>--- conflicted
+++ resolved
@@ -32,12 +32,8 @@
     from onegov.core.types import AppenderQuery
     from onegov.fsi.request import FsiRequest
     from sqlalchemy.orm import Query
-<<<<<<< HEAD
     from sqlalchemy.sql import ClauseElement
-    from typing_extensions import Self, TypeAlias
-=======
     from typing import Self, TypeAlias
->>>>>>> bdc57ede
     from wtforms.fields.choices import _Choice
     from .course import Course
     from .course_notification_template import (
