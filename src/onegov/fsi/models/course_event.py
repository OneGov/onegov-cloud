import datetime
from collections import OrderedDict
from uuid import uuid4

<<<<<<< HEAD
from icalendar import Calendar as vCalendar
from icalendar import Event as vEvent
=======
import pytz
>>>>>>> f6059688
from sedate import utcnow
from sqlalchemy import Column, Boolean, SmallInteger, \
    Enum, Text, Interval, UniqueConstraint, ForeignKey, or_, and_
from sqlalchemy.ext.hybrid import hybrid_property
from sqlalchemy.orm import relationship, backref, object_session

from onegov.core.orm import Base
from onegov.core.orm.mixins import TimestampMixin
from onegov.core.orm.types import UUID, UTCDateTime
from onegov.fsi import _
from onegov.fsi.models.course_attendee import CourseAttendee
from onegov.fsi.models.course_reservation import CourseReservation
from onegov.fsi.models.course_reservation import reservation_table
from onegov.search import ORMSearchable

COURSE_EVENT_STATUSES = ('created', 'confirmed', 'canceled', 'planned')
COURSE_EVENT_STATUSES_TRANSLATIONS = (
    _('Created'), _('Confirmed'), _('Canceled'), _('Planned'))


# for forms...
def course_status_choices(request=None):

    if request:
        translations = (
            request.translate(v) for v in COURSE_EVENT_STATUSES_TRANSLATIONS)
    else:
        translations = COURSE_EVENT_STATUSES_TRANSLATIONS

    return tuple(
        (val, key) for val, key in zip(COURSE_EVENT_STATUSES,
                                       translations))


class CourseEvent(Base, TimestampMixin, ORMSearchable):

    default_reminder_before = datetime.timedelta(days=14)

    __tablename__ = 'fsi_course_events'
    __table_args__ = (UniqueConstraint('start', 'end',
                                       name='_start_end_uc'),)

    es_properties = {
        'name': {'type': 'localized'},
        'description': {'type': 'localized'},
        'location': {'type': 'localized'},
        'presenter_name': {'type': 'text'},
        'presenter_company': {'type': 'text'},
        'presenter_email': {'type': 'text'},
    }

    id = Column(UUID, primary_key=True, default=uuid4)

    course_id = Column(UUID, ForeignKey('fsi_courses.id'), nullable=False)
    course = relationship(
        'Course',
        backref=backref('events', lazy='dynamic'),
        lazy='joined'
    )

    @property
    def es_public(self):
        return not self.hidden_from_public

    @property
    def title(self):
        return str(self)

    @property
    def name(self):
        return self.course.name

    @property
    def lead(self):
        return (
            f'{self.location} - '
            f'{self.presenter_name} - '
            f'{self.presenter_company}'
        )

    @property
    def description(self):
        return self.course.description

    def __str__(self):
        format = '%d.%m.%Y'
        date = self.start.strftime(format)
        return f'{self.name} - {date}'

    # Event specific information
    location = Column(Text, nullable=False)
    start = Column(UTCDateTime, nullable=False)
    end = Column(UTCDateTime, nullable=False)
    presenter_name = Column(Text, nullable=False)
    presenter_company = Column(Text, nullable=False)
    presenter_email = Column(Text)
    min_attendees = Column(SmallInteger, nullable=False, default=1)
    max_attendees = Column(SmallInteger, nullable=True)

    status = Column(
        Enum(
            *COURSE_EVENT_STATUSES, name='status'
        ),
        nullable=False, default='created')

    attendees = relationship(
        CourseAttendee,
        secondary=reservation_table,
        primaryjoin=id == reservation_table.c.course_event_id,
        secondaryjoin=reservation_table.c.attendee_id
        == CourseAttendee.id,
        lazy='dynamic'
    )

    reservations = relationship(
        'CourseReservation',
        backref=backref(
            'course_event',
            lazy='joined'
        ),
        lazy='dynamic',
        cascade='all, delete-orphan',
    )

    notification_templates = relationship('CourseNotificationTemplate',
                                          back_populates='course_event',
                                          cascade='all, delete-orphan',
                                          )

    # The associated notification templates
    info_template = relationship("InfoTemplate", uselist=False)
    reservation_template = relationship("ReservationTemplate", uselist=False)
    cancellation_template = relationship("CancellationTemplate", uselist=False)
    reminder_template = relationship("ReminderTemplate", uselist=False)

    # hides from member roles
    hidden_from_public = Column(Boolean, nullable=False, default=False)

    # to a locked event, only admin can place subscriptions
    locked_for_subscriptions = Column(Boolean, default=False)

    # when before course start schedule reminder email
    schedule_reminder_before = Column(
        Interval,
        nullable=False,
        default=default_reminder_before)

    @property
    def description_html(self):
        """
        Returns the portrait that is saved as HTML from the redactor js
        plugin.
        """
        return self.description

    @hybrid_property
    def scheduled_reminder(self):
        return self.start + self.schedule_reminder_before

    @hybrid_property
    def next_event_start(self):
        # XXX this is currently wrong, since the refresh_interval was moved
        # to the course. Before that the it looked like this, which now fails:
        # return self.end + refresh_interval
        return self.end

    @property
    def duration(self):
        return self.end - self.start

    @property
    def hidden(self):
        # Add criteria when a course should be hidden based on status or attr
        return self.hidden_from_public

    @property
    def available_seats(self):
        if self.max_attendees:
            seats = self.max_attendees - self.reservations.count()
            return 0 if seats < 0 else seats
        return None

    @property
    def booked(self):
        if not self.max_attendees:
            return False
        return self.max_attendees <= self.reservations.count()

    @property
    def bookable(self):
        return not self.booked and self.start > utcnow()

    @property
    def is_past(self):
        return self.start < utcnow()

    @property
    def locked(self):
        # Basically locked for non-admins
        return self.locked_for_subscriptions or not self.bookable

    @property
    def duplicate_dict(self):
        return OrderedDict(
            location=self.location,
            course_id=self.course_id,
            presenter_name=self.presenter_name,
            presenter_company=self.presenter_company,
            presenter_email=self.presenter_email,
            min_attendees=self.min_attendees,
            max_attendees=self.max_attendees,
            status='created',
            hidden_from_public=self.hidden_from_public
        )

    @property
    def duplicate(self):
        return self.__class__(**self.duplicate_dict)

    def has_reservation(self, attendee_id):
        return self.reservations.filter_by(
            attendee_id=attendee_id).first() is not None

    def excluded_subscribers(self, year=None, as_uids=True):
        """
        Returns a list of attendees / names tuple of UIDS
        of attendees that have booked one of the events of a course in
        the given year."""
        session = object_session(self)

        excl = session.query(CourseAttendee.id if as_uids else CourseAttendee)
        excl = excl.join(CourseReservation).join(CourseEvent)

        year = year or datetime.datetime.today().year
        bounds = (
            datetime.datetime(year, 1, 1, tzinfo=pytz.utc),
            datetime.datetime(year, 12, 31, tzinfo=pytz.utc)
        )

        return excl.filter(
            or_(
                and_(
                    CourseEvent.course_id == self.course.id,
                    CourseEvent.start >= bounds[0],
                    CourseEvent.end <= bounds[1]
                ),
                CourseReservation.course_event_id == self.id
            )
        )

    def possible_subscribers(
            self, external_only=False, year=None, as_uids=False):
        """Returns the list of possible bookers. Attendees that already have
        a subscription for the parent course in the same year are excluded."""
        session = object_session(self)

        excl = self.excluded_subscribers(year).subquery('excl')

        if as_uids:
            # Use this because its less costly
            query = session.query(CourseAttendee.id)
        else:
            query = session.query(CourseAttendee)

        if external_only:
            query = query.filter(CourseAttendee.user_id == None)

        query = query.filter(CourseAttendee.id.notin_(excl))

        if not as_uids:
            query = query.order_by(
                CourseAttendee.last_name, CourseAttendee.first_name)
        return query

    @property
    def email_recipients(self):
        return (att.email for att in self.attendees)

<<<<<<< HEAD
    def as_ical(self, event_url=None):

        vevent = vEvent()
        vevent.add('uid', f'{self.name}-{self.start}-{self.end}@onegov.fsi')
        vevent.add('summary', self.name)
        vevent.add('dtstart', self.start)
        vevent.add('dtend', self.end)
        vevent.add('location', self.location)
        vevent.add('description', self.description)
        vevent.add('tags', ['FSI'])
        if event_url:
            vevent.add('url', event_url)

        vcalendar = vCalendar()
        vcalendar.add('prodid', '-//OneGov//onegov.fsi//')
        vcalendar.add('version', '2.0')
        vcalendar.add_component(vevent)
        return vcalendar.to_ical()
=======
    def can_book(self, attendee, year=None):
        assert isinstance(attendee, CourseAttendee), f'{type(attendee)}'
        att_id = attendee.id
        for entry in self.excluded_subscribers(year, as_uids=True).all():
            if entry.id == att_id:
                return False
        return True
>>>>>>> f6059688
<|MERGE_RESOLUTION|>--- conflicted
+++ resolved
@@ -2,12 +2,9 @@
 from collections import OrderedDict
 from uuid import uuid4
 
-<<<<<<< HEAD
+import pytz
 from icalendar import Calendar as vCalendar
 from icalendar import Event as vEvent
-=======
-import pytz
->>>>>>> f6059688
 from sedate import utcnow
 from sqlalchemy import Column, Boolean, SmallInteger, \
     Enum, Text, Interval, UniqueConstraint, ForeignKey, or_, and_
@@ -286,7 +283,6 @@
     def email_recipients(self):
         return (att.email for att in self.attendees)
 
-<<<<<<< HEAD
     def as_ical(self, event_url=None):
 
         vevent = vEvent()
@@ -305,12 +301,11 @@
         vcalendar.add('version', '2.0')
         vcalendar.add_component(vevent)
         return vcalendar.to_ical()
-=======
+
     def can_book(self, attendee, year=None):
         assert isinstance(attendee, CourseAttendee), f'{type(attendee)}'
         att_id = attendee.id
         for entry in self.excluded_subscribers(year, as_uids=True).all():
             if entry.id == att_id:
                 return False
-        return True
->>>>>>> f6059688
+        return True