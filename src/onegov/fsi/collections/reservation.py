--- conflicted
+++ resolved
@@ -1,4 +1,4 @@
-from onegov.core.collection import GenericCollection, Pagination
+from onegov.core.collection import GenericCollection
 from onegov.fsi.collections.attendee import CourseAttendeeCollection
 from onegov.fsi.models.course_attendee import CourseAttendee
 from onegov.fsi.models.course_event import CourseEvent
@@ -11,11 +11,8 @@
                  attendee_id=None,
                  course_event_id=None,
                  external_only=False,
-<<<<<<< HEAD
-                 auth_attendee=None
-=======
+                 auth_attendee=None,
                  page=0
->>>>>>> daf22a65
                  ):
         super().__init__(session)
         self.attendee_id = attendee_id
@@ -79,10 +76,9 @@
                 CourseReservation.course_event_id == self.course_event_id)
         return query
 
-<<<<<<< HEAD
     def by_id(self, id):
         return super().query().filter(self.primary_key == id).first()
-=======
+
     def subset(self):
         return self.query()
 
@@ -98,5 +94,4 @@
             user_role=self.user_role,
             course_event_id=self.course_event_id,
             external_only=self.external_only
-        )
->>>>>>> daf22a65
+        )