--- conflicted
+++ resolved
@@ -302,13 +302,8 @@
 
         if dry_run and hasattr(app, 'es_orm_events'):
             # disable search indexing during operation
-<<<<<<< HEAD
-            print('es_orm_events disabled')
-            app.fts_orm_events.stopped = True
-=======
             click.echo('es_orm_events disabled')
             app.es_orm_events.stopped = True
->>>>>>> 7d717caa
 
         fetch_users(
             app,
