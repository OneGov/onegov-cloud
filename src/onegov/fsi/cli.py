import click
<<<<<<< HEAD
=======

from onegov.core.cache import lru_cache
>>>>>>> daf22a65
from onegov.core.cli import command_group
from onegov.fsi.ims_import import parse_ims_data, import_ims_data
from onegov.fsi.models import CourseAttendee
from onegov.user.auth.clients import LDAPClient
from onegov.user.auth.provider import ensure_user


cli = command_group()


def do_ims_import(path, request):
    errors, persons, courses, events, possible_ldap_users = parse_ims_data(
        f'{path}/Teilnehmer.txt',
        f'{path}/Ausführungen.txt',
        f'{path}/Kurse.txt',
        f'{path}/Personen.txt'
    )
    statistics = import_ims_data(
        request.session, persons, courses, events, possible_ldap_users)
    for key, val in statistics.items():
        click.secho(f'{key}: {val}')


@cli.command(name='import-ims-data', context_settings={'singular': True})
@click.option('--path', help='Path with pre-named files', required=True)
def import_ims_data_cli(path):

    def execute(request, app):
        # cli hangs in src/onegov/core/cli/core.py:596
        # request in venv/lib/python3.8/site-packages/webtest/app.py:628
        # goes to src/onegov/server/core.py:120
        do_ims_import(path, request)

    return execute


@cli.command(name='fetch-users', context_settings={'singular': True})
@click.option('--ldap-server', required=True)
@click.option('--ldap-username', required=True)
@click.option('--ldap-password', required=True)
def fetch_users_cli(ldap_server, ldap_username, ldap_password):
    """ Updates the list of users/course attendees by fetching matching users
    from a remote LDAP server.

    This is currently highly specific for the Canton of Zug and therefore most
    values are hard-coded.

    Example:

        onegov-fsi --select /fsi/fsi fetch-users \\
            --ldap-server ldaps://1.2.3.4 \\
            --ldap-username foo \\
            --ldap-password bar \\

    """

    def execute(request, app):
        fetch_users(
            app,
            request.session,
            ldap_server,
            ldap_username,
            ldap_password)

    return execute


def fetch_users(app, session, ldap_server, ldap_username, ldap_password):
    """ Implements the fetch-users cli command. """

    admin_group = 'cn=acc_onegovcloud_admin,ou=kursverwaltung,o=appl'
    editor_group = 'cn=acc_onegovcloud_edit,ou=kursverwaltung,o=appl'

    mapping = {
        'uid': 'source_id',
        'zgXGivenName': 'first_name',
        'zgXSurname': 'last_name',
        'mail': 'mail',
        'zgXDirektionAbk': 'directorate',
        'zgXAmtAbk': 'agency',
        'zgXAbteilung': 'department',
    }

    schools = {
        '@gibz.ch': 'VD / GIBZ',
        '@kbz-zug.ch': 'VD / KBZ',
        '@aba-zug.ch': 'VD / ABA',
        '@ksmenzingen.ch': 'DBK / AMH / Kantonsschule Menzingen',
        '@ksz.ch': 'DBK / AMH / Kantonsschule Zug',
        '@phzg.ch': 'DBK / AMH / Pädagogische Hochschule Zug',
        '@fms-zg.ch': 'DBK / AMH / Fachmittelschule Zug',
    }

    @lru_cache(maxsize=1)
    def match_school_domain(mail):
        for domain in schools:
            if mail.endswith(domain):
                return domain

        return None

    def user_type(mail):

        if match_school_domain(mail):
            return 'regular'

        if mail.endswith('zg.ch'):
            return 'ldap'

        return None

    def excluded(entry):
        if entry.entry_dn.count(',') <= 1:
            return True

        if 'ou=HRdeleted' in entry.entry_dn:
            return True

        if 'ou=Other' in entry.entry_dn:
            return True

        if not entry.entry_attributes_as_dict.get('mail'):
            return True

        if not user_type(entry.entry_attributes_as_dict['mail'][0]):
            return True

    def scalar(value):
        if value and isinstance(value, list):
            return value[0]

        return value or ''

    def map_entry(entry):
        attrs = entry.entry_attributes_as_dict

        user = {
            column: scalar(attrs.get(attr))
            for attr, column in mapping.items()
        }

        user['mail'] = user['mail'].lower().strip()
        user['groups'] = set(g.lower() for g in attrs['groupMembership'])
        user['type'] = user_type(user['mail'])

        if user['type'] == 'ldap':
            user['organisation'] = ' / '.join(o for o in (
                user['directorate'],
                user['agency'],
                user['department']
            ) if o)
        elif user['type'] == 'regular':
            domain = match_school_domain(user['mail'])
            assert domain is not None
            user['organisation'] = schools[domain]
        else:
            raise NotImplementedError()

        return user

    def map_entries(entries):
        for e in entries:

            if excluded(e):
                continue

            user = map_entry(e)

            if user['type'] == 'ldap':
                if admin_group in user['groups']:
                    user['role'] = 'admin'
                elif editor_group in user['groups']:
                    user['role'] = 'editor'
                else:
                    user['role'] = 'member'
            else:
                user['role'] = 'member'

            yield user

    def users(connection):
        attributes = [*mapping.keys(), 'groupMembership']
        bases = ('ou=SchulNet,o=Extern', 'ou=Kanton,o=KTZG')

        for base in bases:
            success = connection.search(
                base, "(objectClass=*)", attributes=attributes)

            if not success:
                raise RuntimeError(f"Could not query '{base}'")

            yield from map_entries(connection.entries)

    client = LDAPClient(ldap_server, ldap_username, ldap_password)
    client.try_configuration()

    for ix, data in enumerate(users(client.connection)):

        if data['type'] == 'ldap':
            source = 'ldap'
            source_id = data['source_id']
            force_role = True
        elif data['type'] == 'regular':
            source = None
            source_id = None
            force_role = False
        else:
            raise NotImplementedError()

        user = ensure_user(
            source=source,
            source_id=source_id,
            session=session,
            username=data['mail'],
            role=data['role'],
            force_role=force_role)

        if not user.attendee:
            user.attendee = CourseAttendee()

        user.attendee.first_name = data['first_name']
        user.attendee.last_name = data['last_name']
<<<<<<< HEAD
        user.attendee.organisation = ' / '.join(o for o in (
            data['directorate'],
            data['agency'],
            data['department']
        ) if o)
=======
        user.attendee._email = data['mail']
        user.attendee.organisation = data['organisation']

        if ix % 1000 == 0:
            app.es_indexer.process()
>>>>>>> daf22a65
<|MERGE_RESOLUTION|>--- conflicted
+++ resolved
@@ -1,9 +1,5 @@
 import click
-<<<<<<< HEAD
-=======
-
-from onegov.core.cache import lru_cache
->>>>>>> daf22a65
+
 from onegov.core.cli import command_group
 from onegov.fsi.ims_import import parse_ims_data, import_ims_data
 from onegov.fsi.models import CourseAttendee
@@ -226,16 +222,8 @@
 
         user.attendee.first_name = data['first_name']
         user.attendee.last_name = data['last_name']
-<<<<<<< HEAD
-        user.attendee.organisation = ' / '.join(o for o in (
-            data['directorate'],
-            data['agency'],
-            data['department']
-        ) if o)
-=======
         user.attendee._email = data['mail']
         user.attendee.organisation = data['organisation']
 
         if ix % 1000 == 0:
-            app.es_indexer.process()
->>>>>>> daf22a65
+            app.es_indexer.process()