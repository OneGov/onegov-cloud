from __future__ import annotations

from onegov.core.security import Personal
from onegov.fsi import FsiApp
from onegov.fsi.layout import DefaultLayout
from onegov.org.models import Search, SearchPostgres
from onegov.org.views.search import (search, search_postgres,
                                     suggestions, suggestions_postgres)

from typing import TYPE_CHECKING
if TYPE_CHECKING:
    from onegov.core.orm import Base
    from onegov.core.types import JSON_ro, RenderData
    from onegov.fsi.request import FsiRequest
    from webob import Response


<<<<<<< HEAD
@FsiApp.html(
    model=Search,
    template='search.pt',
    permission=Personal
)
def fsi_search(
    self: Search['Base'],
    request: 'FsiRequest'
) -> 'RenderData | Response':
    return search(self, request, DefaultLayout(self, request))


@FsiApp.html(
    model=SearchPostgres,
    template='search_postgres.pt',
    permission=Personal
)
def fsi_search_postgres(
    self: SearchPostgres['Base'],
    request: 'FsiRequest'
) -> 'RenderData | Response':
    return search_postgres(self, request, DefaultLayout(self, request))


@FsiApp.json(model=Search, name='suggest', permission=Personal)
def fsi_suggestions(
    self: Search['Base'],
    request: 'FsiRequest'
) -> 'JSON_ro':
    return suggestions(self, request)


@FsiApp.json(model=SearchPostgres, name='suggest', permission=Personal)
def fsi_suggestions_postgres(
    self: SearchPostgres['Base'],
    request: 'FsiRequest'
) -> 'JSON_ro':
    return suggestions_postgres(self, request)
=======
@FsiApp.html(model=Search, template='search.pt', permission=Personal)
def search(
    self: Search[Base],
    request: FsiRequest
) -> RenderData | Response:
    return search_view(self, request)


@FsiApp.json(model=Search, name='suggest', permission=Personal)
def suggestions(
    self: Search[Base],
    request: FsiRequest
) -> JSON_ro:
    return suggestions_view(self, request)
>>>>>>> 10c9a81c
<|MERGE_RESOLUTION|>--- conflicted
+++ resolved
@@ -15,16 +15,15 @@
     from webob import Response
 
 
-<<<<<<< HEAD
 @FsiApp.html(
     model=Search,
     template='search.pt',
     permission=Personal
 )
 def fsi_search(
-    self: Search['Base'],
-    request: 'FsiRequest'
-) -> 'RenderData | Response':
+    self: Search[Base],
+    request: FsiRequest
+) -> RenderData | Response:
     return search(self, request, DefaultLayout(self, request))
 
 
@@ -34,39 +33,23 @@
     permission=Personal
 )
 def fsi_search_postgres(
-    self: SearchPostgres['Base'],
-    request: 'FsiRequest'
-) -> 'RenderData | Response':
+    self: SearchPostgres[Base],
+    request: FsiRequest
+) -> RenderData | Response:
     return search_postgres(self, request, DefaultLayout(self, request))
 
 
 @FsiApp.json(model=Search, name='suggest', permission=Personal)
 def fsi_suggestions(
-    self: Search['Base'],
-    request: 'FsiRequest'
-) -> 'JSON_ro':
+    self: Search[Base],
+    request: FsiRequest
+) -> JSON_ro:
     return suggestions(self, request)
 
 
 @FsiApp.json(model=SearchPostgres, name='suggest', permission=Personal)
 def fsi_suggestions_postgres(
-    self: SearchPostgres['Base'],
-    request: 'FsiRequest'
-) -> 'JSON_ro':
-    return suggestions_postgres(self, request)
-=======
-@FsiApp.html(model=Search, template='search.pt', permission=Personal)
-def search(
-    self: Search[Base],
-    request: FsiRequest
-) -> RenderData | Response:
-    return search_view(self, request)
-
-
-@FsiApp.json(model=Search, name='suggest', permission=Personal)
-def suggestions(
-    self: Search[Base],
+    self: SearchPostgres[Base],
     request: FsiRequest
 ) -> JSON_ro:
-    return suggestions_view(self, request)
->>>>>>> 10c9a81c
+    return suggestions_postgres(self, request)