--- conflicted
+++ resolved
@@ -122,13 +122,8 @@
         attendee_id=attendee_id,
         course_event_id=course_event_id,
         external_only=external_only,
-<<<<<<< HEAD
-        auth_attendee=request.current_attendee
-=======
-        permissions=permissions,
-        user_role=role,
+        auth_attendee=request.current_attendee,
         page=page
->>>>>>> daf22a65
     )
 
 
