--- conflicted
+++ resolved
@@ -10,8 +10,8 @@
         <meta charset="utf-8" />
         <meta name="viewport" content="width=device-width, initial-scale=1.0" />
         <title>
-            <tal:b content="layout.principal.name" />:
-            <tal:b i18n:translate="">Elections &amp; Votes</tal:b>
+            <tal:block content="layout.principal.name" />:
+            <tal:block i18n:translate="">Elections &amp; Votes</tal:block>
         </title>
         <!-- This site is running on the
            ___              ____               ____ _                 _
@@ -26,42 +26,45 @@
     <link rel="stylesheet" type="text/css" href="${layout.font_awesome_path}">
     </head>
     <body>
-<<<<<<< HEAD
-        <tal:b tal:condition="data_url|False">
-            <div class="bar-chart"
-                tal:condition="type == 'bar'"
-                data-dataurl="${data_url}"
-                >
-            </div>
-            <div class="grouped-bar-chart"
-                tal:condition="type == 'grouped-bar'"
-                data-dataurl="${data_url}"
-                >
-            </div>
-            <div class="sankey-chart"
-                tal:condition="type == 'sankey'"
-                data-dataurl="${data_url}"
-                data-inverse="${inverse}"
-                >
-            </div>
-            <select class="map-data-select" tal:condition="options|False">
-                <option tal:repeat="(value, label) options" tal:attributes="value value">${label}</option>
-            </select>
-            <div class="${scope}-${type}"
-                tal:condition="type == 'map' and layout.principal.is_year_available(year)"
-                data-canton="${layout.principal.id}"
-                data-mapurl="${layout.get_topojson_link(layout.principal.id, year)}"
-                data-dataurl="${data_url}"
-                data-thumbs="${thumbs}"
-                data-color-scale="${color_scale}"
-                data-label-left-hand="${label_left_hand}"
-                data-label-right-hand="${label_right_hand}"
-                data-label-expats="Expats"
-                i18n:attributes="data-label-expats"
-                >
-            </div>
-        </tal:b>
-        <tal:b tal:condition="type == 'ballot-table'">
+        <div class="embed-info">
+            <tal:block metal:use-macro="layout.macros['intermediate-results-popup']" i18n:domain="onegov.election_day"></tal:block>
+        </div>
+        <tal:block tal:condition="not: skip_rendering|nothing">
+            <tal:block tal:condition="data_url">
+                <div class="bar-chart"
+                    tal:condition="type == 'bar'"
+                    data-dataurl="${data_url}"
+                    >
+                </div>
+                <div class="grouped-bar-chart"
+                    tal:condition="type == 'grouped-bar'"
+                    data-dataurl="${data_url}"
+                    >
+                </div>
+                <div class="sankey-chart"
+                    tal:condition="type == 'sankey'"
+                    data-dataurl="${data_url}"
+                    data-inverse="${inverse}"
+                    >
+                </div>
+                <select class="map-data-select" tal:condition="options|False">
+                    <option tal:repeat="(value, label) options" tal:attributes="value value">${label}</option>
+                </select>
+                <div class="${scope}-${type}"
+                    tal:condition="type == 'map' and layout.principal.is_year_available(year)"
+                    data-canton="${layout.principal.id}"
+                    data-mapurl="${layout.get_topojson_link(layout.principal.id, year)}"
+                    data-dataurl="${data_url}"
+                    data-thumbs="${thumbs}"
+                    data-color-scale="${color_scale}"
+                    data-label-left-hand="${label_left_hand}"
+                    data-label-right-hand="${label_right_hand}"
+                    data-label-expats="Expats"
+                    i18n:attributes="data-label-expats"
+                    >
+                </div>
+            </tal:block>
+            <tal:b tal:condition="type == 'ballot-table'">
             <table
                 class="results tablesaw sortable"
                 data-tablesaw-mode="columntoggle"
@@ -150,47 +153,7 @@
         <tal:b tal:condition="type == 'election-compound-table' and scope == 'candidates'">
             <tal:b metal:use-macro="layout.macros['election-compound-candidates-table']"></tal:b>
         </tal:b>
-=======
-        <div class="embed-info">
-            <tal:block metal:use-macro="layout.macros['intermediate-results-popup']" i18n:domain="onegov.election_day"></tal:block>
-        </div>
-        <tal:block tal:condition="not: skip_rendering|nothing">
-            <tal:block tal:condition="data_url">
-                <div class="bar-chart"
-                    tal:condition="type == 'bar'"
-                    data-dataurl="${data_url}"
-                    >
-                </div>
-                <div class="grouped-bar-chart"
-                    tal:condition="type == 'grouped-bar'"
-                    data-dataurl="${data_url}"
-                    >
-                </div>
-                <div class="sankey-chart"
-                    tal:condition="type == 'sankey'"
-                    data-dataurl="${data_url}"
-                    data-inverse="${inverse}"
-                    >
-                </div>
-                <select class="map-data-select" tal:condition="options|False">
-                    <option tal:repeat="(value, label) options" tal:attributes="value value">${label}</option>
-                </select>
-                <div class="${scope}-${type}"
-                    tal:condition="type == 'map' and layout.principal.is_year_available(year)"
-                    data-canton="${layout.principal.id}"
-                    data-mapurl="${layout.get_topojson_link(layout.principal.id, year)}"
-                    data-dataurl="${data_url}"
-                    data-thumbs="${thumbs}"
-                    data-color-scale="${color_scale}"
-                    data-label-left-hand="${label_left_hand}"
-                    data-label-right-hand="${label_right_hand}"
-                    data-label-expats="Expats"
-                    i18n:attributes="data-label-expats"
-                    >
-                </div>
-            </tal:block>
         </tal:block>
 
->>>>>>> 3d53d3b4
     </body>
 </html>