--- conflicted
+++ resolved
@@ -58,18 +58,12 @@
                             <tbody>
                                 <tal:b tal:repeat="vote results">
                                     <tr tal:attributes="class python: 'divider' if repeat.vote.end else ''">
-<<<<<<< HEAD
                                         <th class="top-aligned" tal:define="prefix vote.title_prefix(request)">
-                                            <a href="${vote.url}"><span tal:condition="prefix">${prefix}: </span>${vote.title}</a>
-                                        </th>
-=======
-                                        <td class="top-aligned" tal:define="prefix vote.title_prefix(request)">
                                             <a href="${vote.url}">
                                                 <span tal:condition="prefix">${prefix}: </span>
                                                 <span metal:use-macro="layout.macros['title-translation']" tal:define="item vote"/>
                                             </a>
-                                        </td>
->>>>>>> 60108bab
+                                        </th>
                                         <td class="top-aligned">
                                             <div metal:use-macro="layout.macros['answer']" tal:define="answer vote.display_answer(request)" />
                                         </td>
@@ -110,18 +104,12 @@
                             </thead>
                             <tbody>
                                 <tr tal:repeat="election results">
-<<<<<<< HEAD
                                     <th class="top-aligned" tal:define="prefix election.title_prefix(request)">
-                                        <a href="${election.url}"><span tal:condition="prefix">${prefix}: </span>${election.title}</a>
-                                    </th>
-=======
-                                    <td class="top-aligned" tal:define="prefix election.title_prefix(request)">
                                         <a href="${election.url}">
                                             <span tal:condition="prefix">${prefix}: </span>
                                             <span metal:use-macro="layout.macros['title-translation']" tal:define="item election"/>
                                         </a>
-                                    </td>
->>>>>>> 60108bab
+                                    </th>
                                     <td class="top-aligned" >${layout.format_date(election.date, 'date')}</td>
                                     <td class="top-aligned" tal:condition="election.domain == 'federation'" i18n:translate>Federal</td>
                                     <td class="top-aligned" tal:condition="election.domain == 'district'" i18n:translate>Regional</td>
