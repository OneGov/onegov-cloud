--- conflicted
+++ resolved
@@ -27,15 +27,10 @@
             </nav>
 
             <div tal:repeat="date archive_items" class="date-${date}">
-<<<<<<< HEAD
                 <h2>
                     <a i18n:translate="" href="${request.link(layout.archive.for_date(date))}">
                         Elections and votes on <tal:block tal:content="layout.format_date(date, 'date_long')" i18n:name='date'/>
                     </a>
-=======
-                <h2 i18n:translate="" id="date-${date}">
-                    Elections and votes on <a href="${request.link(layout.archive.for_date(date))}" tal:content="layout.format_date(date, 'date_long')" i18n:name='date' />
->>>>>>> 8e6f60ee
                 </h2>
                 <div tal:repeat="domain archive_items[date]" class="domain-${domain}">
                     <div tal:repeat="type archive_items[date][domain]" class="type-${type}">
