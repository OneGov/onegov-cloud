--- conflicted
+++ resolved
@@ -5,7 +5,6 @@
       xmlns:tal="http://xml.zope.org/namespaces/tal">
 <body>
 
-<<<<<<< HEAD
 <metal:election-compound-districts-table define-macro="election-compound-districts-table">
     <table
         class="results tablesaw sortable"
@@ -184,15 +183,6 @@
         >
     </div>
 </metal:embedded_table>
-=======
-<metal:intermediate-results-popup define-macro="intermediate-results-popup">
-    <tal:b tal:condition="skip_rendering|nothing">
-                <div class="panel">
-                    <h5>${help_text}</h5>
-                </div>
-    </tal:b>
-</metal:intermediate-results-popup>
->>>>>>> 3d53d3b4
 
 <metal:answer define-macro="answer" i18n:domain="onegov.election_day">
     <span tal:condition="answer == 'accepted'" class="answer accepted" i18n:translate="">
