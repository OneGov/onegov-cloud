--- conflicted
+++ resolved
@@ -37,13 +37,8 @@
 </metal:progress>
 
 <metal:search define-macro="form" i18n:domain="onegov.election_day">
-<<<<<<< HEAD
-    <form tal:attributes="action form.action" method="POST" enctype="multipart/form-data">
-        <tal:b repeat="fieldset form.fieldsets">
-=======
     <form tal:attributes="action form.action; method form_method|'POST'" enctype="multipart/form-data">
         <tal:block repeat="fieldset form.fieldsets">
->>>>>>> a8937ba1
             <fieldset tal:condition="fieldset.is_visible" id="fieldset-${fieldset.label.lower()}">
                 <legend>${fieldset.label}</legend>
                 <div class="formfields">
