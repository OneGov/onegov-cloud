--- conflicted
+++ resolved
@@ -285,13 +285,8 @@
             data-canton="${layout.principal.id}"
             data-mapurl="${layout.get_topojson_link(layout.principal.id, ballot.vote.date.year)}"
             data-dataurl="${request.link(ballot, name='by-entity')}"
-<<<<<<< HEAD
             data-embed-link="Embed map"
             data-embed-source="${layout.entities_map_link}"
-=======
-            data-embed-link="Embed heatmap"
-            data-embed-source="${layout.map_link}"
->>>>>>> 1a186772
             data-thumbs="true"
             data-color-scale="rb"
             data-label-left-hand="Nay"
@@ -323,13 +318,8 @@
             data-canton="${layout.app.principal.id}"
             data-mapurl="${layout.get_topojson_link(layout.app.principal.id, ballot.vote.date.year)}"
             data-dataurl="${request.link(ballot, name='by-district')}"
-<<<<<<< HEAD
             data-embed-link="Embed map"
             data-embed-source="${layout.districts_map_link}"
-=======
-            data-embed-link="Embed heatmap"
-            data-embed-source="${layout.map_link}"
->>>>>>> 1a186772
             data-thumbs="true"
             data-color-scale="rb"
             data-label-left-hand="Nay"
@@ -725,13 +715,8 @@
         <tal:block tal:condition="embed">
             <div class="bar-chart"
                 i18n:attributes="data-embed-link"
-<<<<<<< HEAD
                 data-dataurl="${request.link(model, name='candidates-data', query_params={'limit': limit, 'lists': lists, 'elected': elected})}"
                 data-embed-link="Embed diagram"
-=======
-                data-dataurl="${request.link(model, name='candidates-data', query_params={'limit': limit, 'lists': lists, 'elected': elected, 'sort_by_lists': sort_by_lists})}"
-                data-embed-link="Embed heatmap"
->>>>>>> 1a186772
                 data-embed-source="${request.link(model, name='candidates-chart')}">
             </div>
         </tal:block>
@@ -748,13 +733,8 @@
         <tal:block tal:condition="embed">
             <div class="bar-chart"
                 i18n:attributes="data-embed-link"
-<<<<<<< HEAD
                 data-dataurl="${request.link(model, name='lists-data', query_params={'limit': limit, 'names': names})}"
                 data-embed-link="Embed diagram"
-=======
-                data-dataurl="${request.link(model, name='lists-data', query_params={'limit': limit, 'names': names, 'sort_by_names': sort_by_names})}"
-                data-embed-link="Embed heatmap"
->>>>>>> 1a186772
                 data-embed-source="${request.link(model, name='lists-chart')}">
             </div>
         </tal:block>
