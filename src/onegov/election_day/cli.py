""" Provides commands used to initialize election day websites. """
import click
import os
from onegov.ballot import Election
from onegov.ballot import ElectionCompound
from onegov.ballot import ProporzElection
from onegov.ballot import Vote
from onegov.core.cli import command_group
from onegov.core.cli import pass_group_context
from onegov.election_day.collections import ArchivedResultCollection
from onegov.election_day.models import ArchivedResult
from onegov.election_day.utils import add_local_results
from onegov.election_day.utils.archive_generator import ArchiveGenerator
from onegov.election_day.utils.d3_renderer import D3Renderer
from onegov.election_day.utils.pdf_generator import PdfGenerator
from onegov.election_day.utils.sms_processor import SmsQueueProcessor
from onegov.election_day.utils.svg_generator import SvgGenerator

cli = command_group()


@cli.command(context_settings={'creates_path': True})
@pass_group_context
def add(group_context):
    """ Adds an election day instance with to the database. For example:

        onegov-election-day --select '/onegov_election_day/zg' add

    """

    def add_instance(request, app):
        app.cache.flush()
        if not app.principal:
            click.secho("principal.yml not found", fg='yellow')

        click.echo("Instance was created successfully")

    return add_instance


@cli.command()
@pass_group_context
def fetch(group_context):
    """ Fetches the results from other instances as defined in the
        principal.yml. Only fetches results from the same namespace.

        onegov-election-day --select '/onegov_election_day/zg' fetch

    """

    def fetch_results(request, app):
        if not app.principal:
            return

        local_session = app.session()
        assert local_session.info['schema'] == app.schema

        for key in app.principal.fetch:
            schema = '{}-{}'.format(app.namespace, key)
            assert schema in app.session_manager.list_schemas()
            app.session_manager.set_current_schema(schema)
            remote_session = app.session_manager.session()
            assert remote_session.info['schema'] == schema

            items = local_session.query(ArchivedResult)
            items = items.filter_by(schema=schema)
            for item in items:
                local_session.delete(item)

            for domain in app.principal.fetch[key]:
                items = remote_session.query(ArchivedResult)
                items = items.filter_by(schema=schema, domain=domain)
                for item in items:
                    new_item = ArchivedResult()
                    new_item.copy_from(item)
                    add_local_results(
                        item, new_item, app.principal, remote_session
                    )
                    local_session.add(new_item)

    return fetch_results


@cli.command('send-sms')
@click.argument('username')
@click.argument('password')
@click.option('--originator')
@pass_group_context
def send_sms(group_context, username, password, originator):
    """ Sends the SMS in the smsdir for a given instance. For example:

        onegov-election-day --select '/onegov_election_day/zg' send_sms
            'info@seantis.ch' 'top-secret'

    """

    def send(request, app):
        if 'sms_directory' in app.configuration:
            path = os.path.join(app.configuration['sms_directory'], app.schema)
            if os.path.exists(path):
                qp = SmsQueueProcessor(
                    path,
                    username,
                    password,
                    originator
                )
                qp.send_messages()

    return send


@cli.command('generate-media')
def generate_media():
    """ Generates the PDF and/or SVGs for the selected instances. For example:

        onegov-election-day --select '/onegov_election_day/zg' generate-media

    """

    def generate(request, app):
        if not app.principal or not app.configuration.get('d3_renderer'):
            return

        click.secho(f'Generating media for {app.schema}', fg='yellow')
        renderer = D3Renderer(app)

        created, purged = SvgGenerator(app, renderer).create_svgs()
        click.secho(f'Generated {created} SVGs, purged {purged}', fg='green')

        created, purged = PdfGenerator(app, renderer).create_pdfs()
        click.secho(f'Generated {created} PDFs, purged {purged}', fg='green')

    return generate


@cli.command('generate-archive')
def generate_archive():
    """ Generates a zipped file of the entire archive.
        onegov-election-day --select '/onegov_election_day/zg' generate-archive
    """
    def generate(request, app):

        click.secho('Starting archive.zip generation.')

        archive_generator = ArchiveGenerator(app)
        archive_zip = archive_generator.generate_archive()
        if not archive_zip:
            click.secho("generate_archive returned None.", fg='red')
        archive_filesize = archive_generator.archive_dir.getinfo(
            archive_zip, namespaces=['details']).size

        if archive_filesize == 0:
            click.secho("Generated archive is empty", fg='red')
        else:
            click.secho("Archive generated successfully:", fg='green')
        absolute_path = archive_generator.archive_system_path
        if absolute_path:
            click.secho(f"file://{absolute_path}")

    return generate


@cli.command('update-archived-results')
@click.option('--host', default='localhost:8080')
@click.option('--scheme', default='http')
def update_archived_results(host, scheme):
    """ Update the archive results, e.g. after a database transfer. """

    def generate(request, app):
        click.secho(f'Updating {app.schema}', fg='yellow')
        request.host = host
        request.environ['wsgi.url_scheme'] = scheme
        archive = ArchivedResultCollection(request.session)
        archive.update_all(request)

    return generate


@cli.command('update-last-result-change')
def update_last_result_change():
    def update(request, app):
        click.secho(f'Updating {app.schema}', fg='yellow')

        count = 0

        session = request.app.session()
        for item in session.query(Election):
            result = item.results.first()
            if result:
                item.last_result_change = result.last_change
                count += 1

        for item in session.query(ElectionCompound):
            result = [x.last_result_change for x in item.elections]
            result = [x for x in result if x]
            if result:
                item.last_result_change = max(result)
                count += 1

        for item in session.query(Vote):
            result = [x.results.first() for x in item.ballots]
            result = [x.last_change if x else None for x in result]
            result = [x for x in result if x]
            if result:
                item.last_result_change = max(result)
                count += 1

        click.secho(f'Updated {count} items', fg='green')

    return update


<<<<<<< HEAD
@cli.command('migrate-party-result-domains')
def migrate_party_resultdomains():
=======
@cli.command('migrate-colors')
def migrate_colors():
>>>>>>> da8adc13
    def migrate(request, app):
        click.secho(f'Updating {app.schema}', fg='yellow')

        session = request.app.session()
        items = session.query(ProporzElection).all()
        items.extend(session.query(ElectionCompound))
        for item in items:
<<<<<<< HEAD
            results = item.party_results.filter(
                PartyResult.domain.is_(None)
            ).all()
            if results:
                for result in results:
                    result.domain = item.domain
=======
            colors = {
                name: result.color
                for result in item.party_results
                for name in result.name_translations.values()
                if result.color not in ('#0571b0', '#999999')
            }
            colors.update(item.colors)
            if item.colors != colors:
                item.colors = colors
>>>>>>> da8adc13
                click.secho(f'Updated {item.id}', fg='green')

    return migrate<|MERGE_RESOLUTION|>--- conflicted
+++ resolved
@@ -3,7 +3,6 @@
 import os
 from onegov.ballot import Election
 from onegov.ballot import ElectionCompound
-from onegov.ballot import ProporzElection
 from onegov.ballot import Vote
 from onegov.core.cli import command_group
 from onegov.core.cli import pass_group_context
@@ -207,41 +206,4 @@
 
         click.secho(f'Updated {count} items', fg='green')
 
-    return update
-
-
-<<<<<<< HEAD
-@cli.command('migrate-party-result-domains')
-def migrate_party_resultdomains():
-=======
-@cli.command('migrate-colors')
-def migrate_colors():
->>>>>>> da8adc13
-    def migrate(request, app):
-        click.secho(f'Updating {app.schema}', fg='yellow')
-
-        session = request.app.session()
-        items = session.query(ProporzElection).all()
-        items.extend(session.query(ElectionCompound))
-        for item in items:
-<<<<<<< HEAD
-            results = item.party_results.filter(
-                PartyResult.domain.is_(None)
-            ).all()
-            if results:
-                for result in results:
-                    result.domain = item.domain
-=======
-            colors = {
-                name: result.color
-                for result in item.party_results
-                for name in result.name_translations.values()
-                if result.color not in ('#0571b0', '#999999')
-            }
-            colors.update(item.colors)
-            if item.colors != colors:
-                item.colors = colors
->>>>>>> da8adc13
-                click.secho(f'Updated {item.id}', fg='green')
-
-    return migrate+    return update