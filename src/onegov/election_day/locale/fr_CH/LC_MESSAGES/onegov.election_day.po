--- conflicted
+++ resolved
@@ -3,11 +3,7 @@
 msgstr ""
 "Project-Id-Version: \n"
 "Report-Msgid-Bugs-To: \n"
-<<<<<<< HEAD
-"POT-Creation-Date: 2022-08-30 14:40+0200\n"
-=======
 "POT-Creation-Date: 2022-09-01 08:22+0200\n"
->>>>>>> a8efc4a4
 "PO-Revision-Date: 2022-03-22 07:59+0100\n"
 "Last-Translator: Marc Sommerhalder <marc.sommerhalder@seantis.ch>\n"
 "Language-Team: \n"
@@ -871,7 +867,6 @@
 msgstr ""
 "Le formulaire contient des erreurs. Prière de vérifier les champs entourés."
 
-<<<<<<< HEAD
 msgid "Homepage"
 msgstr "Page d'accueil"
 
@@ -881,19 +876,11 @@
 msgid "Sitemap"
 msgstr "Sitemap"
 
-=======
->>>>>>> a8efc4a4
 #. Default: Start
 #.
 msgid "homepage"
 msgstr "Page d'accueil"
 
-<<<<<<< HEAD
-msgid "Logo ${layout.principal.name}: Link to homepage"
-msgstr ""
-
-=======
->>>>>>> a8efc4a4
 msgid "Footer"
 msgstr "Pied de page"
 
@@ -1752,11 +1739,8 @@
 msgid "The data source is not configured properly"
 msgstr "La source de données n'est pas configurée correctement"
 
-<<<<<<< HEAD
-=======
 #~ msgid "Logo ${layout.principal.name}: Link to homepage"
 #~ msgstr "Logo ${layout.principal.name}: Lien vers la page d'accueil"
 
->>>>>>> a8efc4a4
 #~ msgid "Logo: Link to homepage"
 #~ msgstr "Logo : Lien vers la page d'accueil"