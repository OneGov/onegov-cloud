--- conflicted
+++ resolved
@@ -3,11 +3,7 @@
 msgstr ""
 "Project-Id-Version: \n"
 "Report-Msgid-Bugs-To: \n"
-<<<<<<< HEAD
-"POT-Creation-Date: 2024-02-26 07:12+0100\n"
-=======
 "POT-Creation-Date: 2024-02-26 10:05+0100\n"
->>>>>>> ca80e853
 "PO-Revision-Date: 2022-03-22 07:59+0100\n"
 "Last-Translator: Marc Sommerhalder <marc.sommerhalder@seantis.ch>\n"
 "Language-Team: \n"
@@ -148,21 +144,6 @@
 msgid "Panachage results id ${id} not in list_id's"
 msgstr "Panachage results id ${id} pas dans list_id's"
 
-<<<<<<< HEAD
-msgid "List connections"
-msgstr "Connexions de listes"
-
-msgid "Elected Candidates"
-msgstr "Candidats élus"
-
-msgid "Unknown candidate"
-msgstr "Candidat inconnu"
-
-msgid "Election statistics"
-msgstr "Statistiques des élections"
-
-=======
->>>>>>> ca80e853
 #, python-format
 msgid "Error in anzpendentgde: ${msg}"
 msgstr "Erreur dans anzpendentgde : ${msg}"
@@ -220,7 +201,14 @@
 msgid "Panachage results ids and id not consistent"
 msgstr "Panachage results ids and id ne sont pas consistente"
 
-<<<<<<< HEAD
+msgid "Vote types cannot be changed automatically, please delete manually"
+msgstr ""
+"Les types de vote ne peuvent pas être changés automatiquement, veuillez les "
+"supprimer manuellement"
+
+msgid "Domain not supported"
+msgstr "Domaine non pris en charge."
+
 msgid "Vote type not supported"
 msgstr "Type de vote non pris en charge"
 
@@ -229,31 +217,10 @@
 
 msgid "No eligible voters"
 msgstr "Pas d'électeurs valides"
-=======
-msgid "Vote types cannot be changed automatically, please delete manually"
-msgstr ""
-"Les types de vote ne peuvent pas être changés automatiquement, veuillez les "
-"supprimer manuellement"
->>>>>>> ca80e853
-
-msgid "Domain not supported"
-msgstr "Domaine non pris en charge."
-
-<<<<<<< HEAD
-=======
-msgid "Vote type not supported"
-msgstr "Type de vote non pris en charge"
-
-msgid "Invalid ballot type"
-msgstr "Type de scrutin invalide"
-
-msgid "No eligible voters"
-msgstr "Pas d'électeurs valides"
 
 msgid "More cast votes than eligible voters"
 msgstr "Plus de votes que d'électeurs"
 
->>>>>>> ca80e853
 #, python-format
 msgid "Error in anzpendentgde/anzgdependent: ${msg}"
 msgstr "Erreur dans anzpendentgde/anzgdependent : ${msg}"
