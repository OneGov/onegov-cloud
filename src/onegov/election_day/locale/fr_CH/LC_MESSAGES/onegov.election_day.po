--- conflicted
+++ resolved
@@ -3,13 +3,8 @@
 msgstr ""
 "Project-Id-Version: \n"
 "Report-Msgid-Bugs-To: \n"
-<<<<<<< HEAD
-"POT-Creation-Date: 2022-02-21 11:59+0100\n"
+"POT-Creation-Date: 2022-03-20 08:15+0100\n"
 "PO-Revision-Date: 2022-03-15 10:56+0100\n"
-=======
-"POT-Creation-Date: 2022-03-01 07:34+0100\n"
-"PO-Revision-Date: 2022-02-25 13:43+0100\n"
->>>>>>> 99590f32
 "Last-Translator: Marc Sommerhalder <marc.sommerhalder@seantis.ch>\n"
 "Language-Team: \n"
 "Language: fr_CH\n"
@@ -785,12 +780,12 @@
 msgid "Download"
 msgstr "Télécharger"
 
-#.
 #. Default: The diagram shows the distribution of votes and mandates on list
 #. and sublists. The bars on the left correspond to the list connections, the
 #. bars in the middle to the sublists, the bars to the right to the lists. The
 #. width of the bars and connections is proportional to the votes, blue colored
 #. bars contain the number of mandates.
+#.
 msgid "figcaption_connections"
 msgstr ""
 "Le diagramme montre la répartition des voix et des mandats sur la liste et "
@@ -825,19 +820,15 @@
 "résultat est appelé le nombre d'électeurs sur la liste. Le nombre de votants "
 "est réparti entre les groupes de listes."
 
-<<<<<<< HEAD
+msgid "The file is invalid."
+msgstr ""
+
 msgid "The form contains errors. Please check the marked fields."
-=======
-msgid "The file is invalid."
-msgstr "Le fichier n'est pas valide."
-
-msgid "The form contains errors. Please check the fields marked in red."
->>>>>>> 99590f32
 msgstr ""
 "Le formulaire contient des erreurs. Prière de vérifier les champs entourés."
 
+#.
 #. Default: Start
-#.
 msgid "homepage"
 msgstr "Page d'accueil"
 
@@ -904,9 +895,9 @@
 msgid "Invalid"
 msgstr "Invalide"
 
-#.
 #. Default: Turnout
 #. Default: Voter turnout
+#.
 msgid "turnout_vote"
 msgstr "Participation au vote"
 
@@ -925,8 +916,8 @@
 msgid "List connection"
 msgstr "Connexion de listes"
 
+#. Default: Votes
 #.
-#. Default: Votes
 msgid "single_votes"
 msgstr "Votes"
 
@@ -1066,8 +1057,8 @@
 msgid "Tie breaker in favor of the counter proposal"
 msgstr "Jeu décisif en faveur de le contre-projet"
 
+#. Default: eligible Voters
 #.
-#. Default: eligible Voters
 msgid "eligible_voters_vote"
 msgstr "Electeurs"
 
@@ -1119,10 +1110,10 @@
 msgid "Columns"
 msgstr "Colonnes"
 
-#.
 #. Default: The diagram shows the votes and mandates of the parties. The rimmed
 #. bars (left scale) correspond to the number of mandates, the colored bars
 #. (right scale) to the voices (percentages).
+#.
 msgid "figcaption_party_strengths"
 msgstr ""
 "Le diagramme montre les votes et les mandats des partis. Les barres à rebord "
@@ -1135,11 +1126,11 @@
 msgid "Difference"
 msgstr "Différence"
 
-#.
 #. Default: The diagram shows the origin of the votes. The bars on the left
 #. correspond to the unchanged votes (including the blank list), the bars on
 #. the right side to the final results. The width of the bars and connections
 #. is proportional to the votes.
+#.
 msgid "figcaption_panachage"
 msgstr ""
 "Le diagramme montre l'origine des votes. Les barres de gauche correspondent "
