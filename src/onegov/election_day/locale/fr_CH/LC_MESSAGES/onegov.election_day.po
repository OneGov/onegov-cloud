# This file was generated from source.xlsx
msgid ""
msgstr ""
"Project-Id-Version: \n"
"Report-Msgid-Bugs-To: \n"
<<<<<<< HEAD
"POT-Creation-Date: 2022-10-24 10:20+0200\n"
=======
"POT-Creation-Date: 2022-10-24 07:47+0200\n"
>>>>>>> d68b4024
"PO-Revision-Date: 2022-03-22 07:59+0100\n"
"Last-Translator: Marc Sommerhalder <marc.sommerhalder@seantis.ch>\n"
"Language-Team: \n"
"Language: fr_CH\n"
"MIME-Version: 1.0\n"
"Content-Type: text/plain; charset=UTF-8\n"
"Content-Transfer-Encoding: 8bit\n"
"Generated-By: xls-to-po 1.0\n"
"X-Generator: Poedit 3.0.1\n"

msgid "The final results are available"
msgstr "Les résultats finaux sont disponibles"

msgid "New results are available"
msgstr "Les nouveaux résultats sont disponibles"

#, python-format
msgid "New results are available on ${url}"
msgstr "Les nouveaux résultats sont disponibles sur ${url}"

msgid "Please confirm your email"
msgstr "Veuillez confirmer votre e-mail"

msgid "Please confirm your unsubscription"
msgstr "Veuillez confirmer votre désinscription"

msgid ""
"Successfully subscribed to the SMS service. You will receive a SMS every "
"time new results are published."
msgstr ""
"Inscription réussie aux services SMS. Vous recevrez un SMS à chaque fois que "
"de nouveaux résultats seront publiés."

msgid "Not a valid xls/xlsx file."
msgstr "Fichier xls/xlsx non valide."

msgid "The xls/xlsx file contains unsupported cells."
msgstr "Le fichier xls/xlsx contient des cellules non supportées."

msgid "Not a valid csv/xls/xlsx file."
msgstr "Fichier csv/xls/xlsx non valide."

#, python-format
msgid "Missing columns: '${cols}'"
msgstr "Colonnes manquantes : '${cols}'"

msgid ""
"Could not find the expected columns, make sure all required columns exist "
"and that there are no extra columns."
msgstr ""
"Impossible de trouver les colonnes requises, assurez-vous que toutes les "
"colonnes requises existent et qu'il n'y en a pas en trop."

msgid "Some column names appear twice."
msgstr "Certains noms de colonnes sont en double."

msgid "The csv/xls/xlsx file is empty."
msgstr "Fichier csv/xls/xlsx vide."

msgid "The file contains an empty line."
msgstr "Le fichier contient une ligne vide."

#, python-format
msgid "${name} is not part of this election"
msgstr "${name} ne fait pas partie de cette élection"

#, python-format
msgid "${name} is not part of ${district}"
msgstr "${name} ne fait pas partie de ${district}"

#, python-format
msgid "Empty value: ${col}"
msgstr "Valeur vide: ${col}"

#, python-format
msgid "Invalid integer: ${col}"
msgstr "Intègre non valide: ${col}"

#, python-format
msgid "Invalid float number: ${col}"
msgstr "Nombre flottant invalide: ${col}"

#, python-format
msgid "Invalid decimal number: ${col}"
msgstr ""

#, python-format
msgid "Not an alphanumeric: ${col}"
msgstr "Pas un alphanumerique: ${col}"

#, python-format
msgid "Invalid gender: ${value}"
msgstr "Sexe non valide : ${value}"

msgid "This format does not support separate results for expats"
msgstr ""
"Ce format ne permet pas d'obtenir des résultats séparés pour les expatriés"

msgid "Invalid election values"
msgstr "Valeurs des élections non valides"

msgid "Invalid status"
msgstr "Statut non valide"

msgid "Invalid entity values"
msgstr "Valeurs non valides"

#, python-format
msgid "${name} is unknown"
msgstr "${name} inconnue"

msgid "Invalid candidate values"
msgstr "Valeurs des candidats non valides"

msgid "Results"
msgstr "Résultats"

msgid "No data found"
msgstr "Pas de données trouvées"

msgid "Invalid list results"
msgstr "Résultats de la liste non valides"

msgid "Invalid list connection values"
msgstr "Valeurs de connexion de liste non valides"

#, python-format
msgid "Panachage results id ${id} not in list_id's"
msgstr "Panachage results id ${id} pas dans list_id's"

msgid "Invalid values"
msgstr "Valeurs non valides"

#, python-format
msgid "${name} was found twice"
msgstr "${name} a été trouvé en double"

#, python-format
msgid "No party results for year ${year}"
msgstr "Aucun résultat de parti pour l'année ${year}"

msgid "Panachage results ids and id not consistent"
msgstr "Panachage results ids and id ne sont pas consistente"

msgid "Elected Candidates"
msgstr "Candidats élus"

msgid "Unknown candidate"
msgstr "Candidat inconnu"

msgid "List connections"
msgstr "Connexions de listes"

msgid "Election statistics"
msgstr "Statistiques des élections"

#, python-format
msgid "Error in anzpendentgde: ${msg}"
msgstr ""

msgid "Invalid candidate results"
msgstr "Résultats des candidats non valides"

#, python-format
msgid "Candidate with id ${id} not in wm_kandidaten"
msgstr "Candidate avec id ${id} pas dans wm_kandidaten"

#, python-format
msgid "Entity with id ${id} not in wmstatic_gemeinden"
msgstr "Commune avec id ${id} pas dans wmstatic_gemeinden"

msgid "Ausmittlungsstand set to final but AnzPendentGde is not 0"
msgstr ""

#, python-format
msgid "${msg}"
msgstr ""

#, python-format
msgid "${var} is missing."
msgstr "${var} manque."

#, python-format
msgid "Entity with id ${id} not in added_entities"
msgstr "Commune avec id ${id} pas dans added_entities"

#, python-format
msgid "List_id ${list_id} has not been found in list numbers"
msgstr "List_id ${list_id} pas trouvé dans list numbers"

#, python-format
msgid "Candidate with id ${id} not in wpstatic_kandidaten"
msgstr "Candidate avec id ${id} pas dans wpstatic_kandidaten"

msgid "Proposal"
msgstr "Objet de la votation"

msgid "Counter Proposal"
msgstr "Contre-projet"

msgid "Tie-Breaker"
msgstr "Question subsidiaire"

msgid "No eligible voters"
msgstr "Pas d'électeurs valides"

msgid "More cast votes than eligible voters"
msgstr "Plus de votes que d'électeurs"

msgid "Invalid ballot type"
msgstr "Type de scrutin invalide"

msgid "Could not read the empty votes"
msgstr "Impossible de connaître les votes blancs"

#, python-format
msgid "Error in anzgdependent: ${msg}"
msgstr ""

msgid "Term"
msgstr "Terme de recherche"

msgid ""
"Searches the title of the election/vote. Use Wildcards (*) to find more "
"results, e.g Nationalrat*."
msgstr ""
"Recherche le titre de l'élection ou de la votation. Utilisez des caractères "
"génériques (*) pour trouver plus de résultats, par example conseil*."

msgid "From date"
msgstr "De"

msgid "To date"
msgstr "A"

msgid "Domain"
msgstr "Echelon"

msgid "Voting result"
msgstr "Résultat de la votation"

msgid "Accepted"
msgstr "Accepté"

msgid "Rejected"
msgstr "Refusé"

msgid "Federal"
msgstr "Fédéral"

msgid "Cantonal"
msgstr "Cantonal"

msgid "Regional"
msgstr "Régional"

msgid "Communal"
msgstr "Municipal"

msgid ""
"The ID is used in the URL and might be used somewhere. Changing theID might "
"break links on external sites!"
msgstr ""
"L'ID est utilisé dans l'URL et peut être utilisé ailleurs. En changeant "
"l'ID, vous risquez de briser des liens sur des sites externes !"

msgid "ID"
msgstr "ID"

msgid "Invalid ID"
msgstr "ID non valide"

msgid "ID already exists"
msgstr "L'ID existe déjà"

msgid "Name"
msgstr "Nom"

msgid "Type"
msgstr "Type"

msgid "No votes yet."
msgstr "Pas de votations actuellement."

msgid "No elections yet."
msgstr "Pas de elections actuellement."

msgid "System"
msgstr "Système"

msgid "Election based on the simple majority system"
msgstr "Election selon le système majoritaire"

msgid "Election based on proportional representation"
msgstr "Election selon le système proportionnel"

msgid "Majority Type"
msgstr "Type majoritaire"

msgid "Absolute"
msgstr "Absolue"

msgid "Relative"
msgstr "Relative"

msgid "Absolute majority"
msgstr "Majorité absolue"

msgid "District"
msgstr "Circonscription électorale"

msgid "Municipality"
msgstr "Commune"

msgid "Tacit election"
msgstr "Élection tacite"

msgid "Expats"
msgstr "Suisses de l'étranger"

msgid "The election contains seperate results for expats."
msgstr "L'élection contient des résultats distincts pour les expatriés."

msgid "Date"
msgstr "Date"

msgid "Mandates / Seats"
msgstr "Mandats / Sièges"

msgid "Shortcode"
msgstr "Shortcode"

msgid "German"
msgstr "Allemand"

msgid "Title of the election"
msgstr "Titre de l'élection"

msgid "French"
msgstr "Français"

msgid "Italian"
msgstr "Italian"

msgid "Romansh"
msgstr "Roumain"

msgid "Related elections"
msgstr "Élections connexes"

msgid "Link"
msgstr "Lien hypertexte"

msgid "Related link"
msgstr "Informations complémentaires"

msgid "Link label german"
msgstr "Marquage du lien allemend"

msgid "Link label french"
msgstr "Marquage du lien français"

msgid "Link label italian"
msgstr "Marquage du lien italien"

msgid "Link label romansh"
msgstr "Marquage du lien romanche"

msgid "Explanations (PDF)"
msgstr "Explications (PDF)"

msgid "Color suggestions"
msgstr "Suggestions de couleurs"

msgid "Colors"
msgstr "Couleurs"

msgid "Invalid color definitions"
msgstr "Définitions de couleurs non valides"

msgid "Domain of the elections"
msgstr "Echelon des élections"

msgid "Elections"
msgstr "Elections"

msgid "Completes manually"
msgstr "Complète manuellement"

msgid ""
"Enables manual completion of the election compound. No indidvidual election "
"results are displayed until the election compound is manually completed."
msgstr ""
"Permet de compléter manuellement la composante électorale. Aucun résultat "
"d'élection individuel n'est affiché tant que la composante électoral n'est "
"pas complété manuellement."

msgid "Completion"
msgstr "Achèvement"

msgid "Completed"
msgstr "Complété"

msgid "Upper apportionment (PDF)"
msgstr "Répartition haute (PDF)"

msgid "Lower apportionment (PDF)"
msgstr "Répartition basse (PDF)"

msgid "Doppelter Pukelsheim"
msgstr "Doppelter Pukelsheim"

msgid "View options"
msgstr "Options d'affichage"

msgid "Allows to show the list groups and lists views."
msgstr "Permet d'afficher les vues des groupes de listes et des listes."

msgid "Voters counts"
msgstr "Nombres de votants"

msgid "Shows voters counts instead of votes in the party strengths view."
msgstr ""
"Affiche le nombre de votants au lieu des votes dans la vue des forces du "
"parti."

msgid "Exact voters counts"
msgstr "Nombres de votants exacts"

msgid "Shows exact voters counts instead of rounded values."
msgstr "Affiche le nombre exact de votants au lieu des valeurs arrondies."

msgid "Seat allocation"
msgstr "Attribution des sièges"

msgid ""
"Shows a tab with the comparison of seat allocation as a bar chart. Requires "
"party results."
msgstr ""
"Affiche un onglet avec la comparaison de l'attribution des sièges sous forme "
"de graphique à barres. Nécessite les résultats des partis."

msgid "Views"
msgstr "Vues"

msgid "List groups"
msgstr "Groupes de listes"

msgid ""
"Shows a tab with list group results. Requires party results with voters "
"counts. Only if Doppelter Pukelsheim."
msgstr ""
"Affiche un onglet avec les résultats du groupe de liste. Requiert les "
"résultats des partis avec le nombre de votants. Uniquement pour Doppelter "
"Pukelsheim."

msgid "Party strengths"
msgstr "Force des partis"

msgid ""
"Shows a tab with the comparison of party strengths as a bar chart. Requires "
"party results."
msgstr ""
"Affiche un onglet avec la comparaison des forces des partis sous forme de "
"graphique à barres. Nécessite les résultats des partis."

msgid "Panachage"
msgstr "Panachage"

msgid "Shows a tab with the panachage. Requires party results."
msgstr ""
"Affiche un onglet avec le panachage. Requiert les résultats des parties."

msgid "Notifications"
msgstr "Notifications"

msgid "Email"
msgstr "Email"

msgid "SMS"
msgstr "SMS"

msgid "Webhooks"
msgstr "Webhooks"

msgid "Votes"
msgstr "Votations"

msgid "Compounds of elections"
msgstr "Composantes des élections"

msgid "Select at least one election or vote."
msgstr "Sélectionnez au moins une élection ou un vote."

msgid "Number"
msgstr "Numéro"

msgid "Group"
msgstr "Groupe"

msgid "Use the same group for all screens you want to cycle through."
msgstr ""
"Utilisez le même groupe pour tous les écrans que vous souhaitez parcourir."

msgid "Duration"
msgstr "Durée"

msgid ""
"Number of seconds this screen is presented if cycling trough screens. If "
"none is set, 20 seconds are used."
msgstr ""
"Nombre de secondes pendant lesquelles cet écran est présenté lors du passage "
"d'un écran à l'autre. Si aucune valeur n'est définie, 20 secondes sont "
"utilisées."

msgid "Description"
msgstr "Description"

msgid "Simple Vote"
msgstr "Vote simple"

msgid "Vote with Counter-Proposal"
msgstr "Vote avec contre-projet"

msgid "Compound of Elections"
msgstr "Composante des élections"

msgid "Vote"
msgstr "Votation"

msgid "Election"
msgstr "Election"

msgid "Available tags"
msgstr "Tags disponibles"

msgid "Structure"
msgstr "Structure"

msgid "Additional CSS"
msgstr "CSS additionnel"

msgid "Email Address"
msgstr "Adresse e-mail"

msgid "Phone number"
msgstr "Téléphone"

msgid ""
"Deactivates or deletes the given subscribers. The same format is used as for "
"export (only address column)."
msgstr ""
"Désactive ou supprime les abonnés donnés. Le même format est utilisé que "
"pour l'exportation (uniquement la colonne adresse)."

msgid "Delete"
msgstr "Supprimer"

msgid "Deactivate"
msgstr "Désactiver"

msgid "File"
msgstr "Fichier"

msgid "File format"
msgstr "Format de fichier"

msgid "Complete"
msgstr "Terminé"

msgid "OneGov Cloud"
msgstr "OneGov Cloud"

msgid "Party results"
msgstr "Résultats des partis"

msgid "Identifier"
msgstr "Identifiant"

msgid "Proposal / Results"
msgstr "Objet de la votation / Résultats"

msgid "Vote number"
msgstr "Numéro de votation"

msgid "Default"
msgstr "Défaut"

msgid "Title of the the vote/proposal"
msgstr "Titre du vote / de l'initiative"

msgid "Title of the counter proposal"
msgstr "Titre de le contre-projet"

msgid "Title of the tie breaker"
msgstr "Titre de le jeu décisif"

msgid "Link to homepage"
msgstr "Lien vers la page d'accueil"

msgid "Lists"
msgstr "Listes"

msgid "Candidates"
msgstr "Candidats"

msgid "Parties"
msgstr "Partis"

msgid "Downloads"
msgstr "Téléchargements"

msgid "Municipalities"
msgstr "Communes"

msgid "Elected candidates"
msgstr "Candidats élus"

msgid "New intermediate results"
msgstr "Nouveaux résultats intermédiaires"

msgid "Final results"
msgstr "Résultats finaux"

msgid "Counter proposal accepted"
msgstr "Contre-projet accepté"

msgid "Upload tokens"
msgstr "Upload tokens"

msgid "Wabsti data sources"
msgstr "Sources de données Wabsti"

msgid "Import configuration"
msgstr "Configuration de l'importation"

msgid "SMS subscribers"
msgstr "Abonnés SMS"

msgid "Email subscribers"
msgstr "Abonnés e-mail"

msgid "Trigger notifications"
msgstr "Activer les notifications"

msgid "Subscribers"
msgstr "Abonnés"

msgid "Screens"
msgstr "Écrans"

msgid "Update archived results"
msgstr "Mise à jour des résultats archivés"

msgid "Clear cache"
msgstr "Effacer le cache"

msgid "Administration"
msgstr "Admin"

msgid "Manage"
msgstr "Gérer"

msgid "Mappings"
msgstr "Cartographie"

msgid "Statistics"
msgstr "Statistiques"

#, python-format
msgid "Regional (${on})"
msgstr "Régional (${on})"

msgid "Other"
msgstr "Autre"

msgid "district_label_bl"
msgstr "District électoral"

msgid "district_label_gr"
msgstr "Région"

msgid "district_label_sz"
msgstr "District électoral"

msgid "districts_label_bl"
msgstr "Districts électorales"

msgid "districts_label_gr"
msgstr "Régions"

msgid "districts_label_sz"
msgstr "Districts électorales"

msgid "Districts"
msgstr "Circonscriptions électorales"

msgid "region_label_gr"
msgstr "Circonscription électorale"

msgid "regions_label_gr"
msgstr "Circonscriptions électorales"

msgid "superregion_label_bl"
msgstr "Région"

msgid "superregions_label_bl"
msgstr "Régions"

msgid "Seats"
msgstr "Sièges"

msgid "Mandates"
msgstr "Mandats"

msgid "Quarter"
msgstr "Quartier"

msgid "Quarters"
msgstr "Quartiers"

msgid "Last change"
msgstr "Actualisé"

msgid "Archive"
msgstr "Archive"

msgid "Elections &amp; Votes"
msgstr "Elections et votations: données ouvertes"

msgid "There are no elections or votes defined yet."
msgstr "Il n'y a pas de élections ou votations définis actuellement."

#, python-format
msgid "Elections and votes on ${date}"
msgstr "Elections et votes sur ${date}"

msgid "Federal Elections"
msgstr "Elections fédéraux"

msgid "on"
msgstr "sur"

msgid "Regional Elections"
msgstr "Elections régionales"

msgid "Cantonal Elections"
msgstr "Elections cantonaux"

msgid "Communal Elections"
msgstr "Elections communales"

msgid "Federal Votes"
msgstr "Votations fédérales"

msgid "Regional Votes"
msgstr "Votations régionales"

msgid "Cantonal Votes"
msgstr "Votations cantonales"

msgid "Communal Votes"
msgstr "Votations communales"

msgid "Counted"
msgstr "Compté"

msgid "Updated"
msgstr "Actualisé"

msgid "No results yet"
msgstr "Pas de résultats à l'heure actuelle"

msgid "Result"
msgstr "Résultat"

msgid "Yes %"
msgstr "Oui %"

msgid "No %"
msgstr "Non %"

msgid "Archive Search"
msgstr "Recherche dans les archives"

<<<<<<< HEAD
msgid "Download Archive"
msgstr "Télécharger l'archive"
=======
msgid "Download the entire archive"
msgstr "Télécharger l'archive complète"
>>>>>>> d68b4024

msgid "Search in ${title}"
msgstr "Recherche dans ${title}"

msgid "Search results"
msgstr "Résultats de la recherche"

msgid "Found ${item_count} items."
msgstr "${item_count} entrées trouvés."

msgid "Intermediate results"
msgstr "Résultats intermédiaires"

msgid "No candidacies."
msgstr "Aucune candidature."

msgid "Download diagram"
msgstr "Télécharger le diagramme"

#. Default: The diagram shows the distribution of votes and mandates on list
#. and sublists. The bars on the left correspond to the list connections, the
#. bars in the middle to the sublists, the bars to the right to the lists. The
#. width of the bars and connections is proportional to the votes, blue colored
#. bars contain the number of mandates.
#.
msgid "figcaption_connections"
msgstr ""
"Le diagramme montre la répartition des voix et des mandats sur la liste et "
"les sous-listes. Les barres de gauche correspondent aux connexions de liste, "
"les barres au milieu aux sous-listes, les barres à droite aux listes. La "
"largeur des barres et des connexions est proportionnelle aux votes, les "
"barres de couleur bleue contiennent le nombre de mandats."

msgid "Embed map"
msgstr "Intégrer la carte"

msgid "Download map"
msgstr "Télécharger la carte"

msgid "Download"
msgstr "Télécharger"

msgid "No candidates elected yet."
msgstr "Aucun candidat n'a encore été élu."

msgid "Note on the voters count"
msgstr "Note sur le nombre d'électeurs"

#. Default: The number of votes of a party is divided by the number of seats to
#. be allocated in the district concerned. The result is called the voters
#. count. The voters count determines the allocation to the list groups. The
#. election is finished as soon as the number of mandates appears.
msgid "figcaption_list_groups"
msgstr ""
"Dans une première étape - appelée répartition supérieure - on considère "
"d'abord tous les suffrages exprimés au niveau cantonal. Les sièges sont "
"ensuite répartis entre les différents partis en fonction des parts de "
"suffrages obtenues. Pour que les voix obtenues par les partis dans les "
"différentes circonscriptions électorales soient comparables au niveau "
"cantonal et que chaque voix ait le même poids, une pondération est "
"nécessaire. Pour ce faire, les voix obtenues par un parti sont divisées par "
"le nombre de sièges à pourvoir dans la circonscription électorale "
"correspondante. Le résultat de cette opération est le nombre d'électeurs."

msgid "The file is invalid."
msgstr "Ce fichier n'est pas valide."

msgid "The form contains errors. Please check the marked fields."
msgstr ""
"Le formulaire contient des erreurs. Prière de vérifier les champs entourés."

msgid "Homepage"
msgstr "Page d'accueil"

msgid "Content"
msgstr "Contenu"

msgid "Sitemap"
msgstr "Sitemap"

#. Default: Start
#.
msgid "homepage"
msgstr "Page d'accueil"

msgid "Footer"
msgstr "Pied de page"

msgid "Language"
msgstr "Langue"

msgid "Open Data"
msgstr "Ouvrir les données"

msgid "Login"
msgstr "Se connecter"

msgid "You are logged in:"
msgstr "Vous êtes connecté:"

msgid "Logout"
msgstr "Se déconnecter"

msgid "Forgot your password?"
msgstr "Mot de passe oublié?"

msgid "Reset password"
msgstr "Réinitialiser mot de passe"

msgid "female"
msgstr "femelle"

msgid "male"
msgstr "homme"

msgid "undetermined"
msgstr "indéterminé"

msgid "Actions"
msgstr "Actions"

msgid "View"
msgstr "Voir"

msgid "Edit"
msgstr "Editer"

msgid "Change ID"
msgstr "Modifier l'ID"

msgid "Upload results"
msgstr "Mettre à jour les résultats"

msgid "Upload party results"
msgstr "Uploader les résultats par parti"

msgid "Clear results"
msgstr "Effacer les résultats"

msgid "Clear media"
msgstr "Supprimer le média"

msgid "Yeas"
msgstr "Oui"

msgid "Nays"
msgstr "Non"

msgid "Not yet counted"
msgstr "Pas encore compté"

msgid "Total"
msgstr "Total"

#.
#. Default: eligible Voters
msgid "eligible_voters_vote"
msgstr "Electeurs"

msgid "Cast Ballots"
msgstr "Suffrages exprimés"

msgid "Empty votes"
msgstr "Votes blancs"

msgid "Invalid votes"
msgstr "Votes non valides"

#. Default: Turnout
#. Default: Voter turnout
#.
msgid "turnout_vote"
msgstr "Participation au vote"

msgid "Nay"
msgstr "Non"

msgid "Yay"
msgstr "Oui"

msgid "List connection"
msgstr "Connexion de listes"

#. Default: Votes
#.
msgid "single_votes"
msgstr "Votes"

msgid "Sublist connection"
msgstr "Connexion de sous-listes"

msgid "Subtotal"
msgstr "Sous-total"

msgid "Party"
msgstr "Parti"

msgid "eligible Voters"
msgstr "Electeurs"

msgid "Received Ballots"
msgstr "Votes reçus"

msgid "Accounted Ballots"
msgstr "Bulletins de vote comptabilisés"

msgid "Blank Ballots"
msgstr "Bulletins de vote vierges"

msgid "Invalid Ballots"
msgstr "Bulletins de vote non valides"

msgid "Accounted Votes"
msgstr "Votes comptés"

msgid "Turnout"
msgstr "Participation électorale"

msgid "Candidate"
msgstr "Candidat"

msgid "List"
msgstr "Liste"

msgid "Elected"
msgstr "Élus"

msgid "Yes"
msgstr "Oui"

msgid "No"
msgstr "Non"

msgid "All candidates"
msgstr "Tous les candidats"

msgid "Elected candidates only"
msgstr "Candidats élus seulement"

msgid "List group"
msgstr "Groupe de listes"

msgid "Voters count"
msgstr "Nombre de votants"

msgid "Embed diagram"
msgstr "Intégrer un diagramme"

msgid "Embed table"
msgstr "Intégrer le tableau"

msgid "${counted} of ${total}"
msgstr "${counted} de ${total}"

msgid "Cancel"
msgstr "Annuler"

msgid "Submit"
msgstr "Soumettre"

msgid "The next field is a spam protection, please do not fill it out."
msgstr "Le champ suivant est une protection contre le spam, veuillez ne pas le remplir."

msgid "Previous Page"
msgstr "Page précédente"

msgid "(active)"
msgstr "(actif)"

msgid "Next Page"
msgstr "Page suivante"

msgid "You are here"
msgstr "Vous êtes ici"

msgid "Alerts"
msgstr "Alertes"

msgid "Email alerts"
msgstr "Alertes par courrier électronique"

msgid "SMS alerts"
msgstr "Alertes SMS"

msgid ""
"The service provides free information on the publication of new results "
"(intermediate results, final results):"
msgstr ""
"Le service fournit des informations gratuites sur la publication de nouveaux "
"résultats (résultats intermédiaires, résultats finaux) :"

msgid ""
"The email service provides free information on the publication of new "
"results (intermediate results, final results):"
msgstr ""
"Le service de messagerie fournit des informations gratuites sur la "
"publication de nouveaux résultats (résultats intermédiaires, résultats "
"finaux):"

msgid ""
"The SMS service provides free information on the publication of new results "
"(intermediate results, final results):"
msgstr ""
"Le service SMS fournit des informations gratuites sur la publication de "
"nouveaux résultats (résultats intermédiaires, résultats finaux) :"

msgid "Get email alerts"
msgstr "Recevez des alertes par e-mail"

msgid "Stop email subscription"
msgstr "Arrêter l'abonnement par courrier"

msgid "Get SMS alerts"
msgstr "Recevoir des alertes SMS"

msgid "Stop SMS subscription"
msgstr "Arrêter l'abonnement SMS"

msgid "Proposal and counter proposal rejected"
msgstr "Initiative et contre-projet rejetées"

msgid "Proposal accepted"
msgstr "Initiative acceptée"

msgid "Tie breaker in favor of the proposal"
msgstr "Jeu décisif en faveur de l'initiative"

msgid "Tie breaker in favor of the counter proposal"
msgstr "Jeu décisif en faveur de le contre-projet"

msgid "Download a PDF with all the results:"
msgstr "Télécharger tous les résultats dans un PDF :"

msgid "PDF Results"
msgstr "PDF Résultats"

msgid "Candidate results"
msgstr "Résultats des candidats"

msgid "The raw data of the candidates are available in the following formats:"
msgstr ""
"Les données brutes des candidats sont disponibles dans les formats suivants :"

msgid "The raw data are available in the following formats:"
msgstr "Les données brutes sont disponibles dans les formats suivants :"

msgid "The raw data of the parties are available in the following formats:"
msgstr ""
"Les données brutes des parties sont disponibles dans les formats suivants :"

msgid "The format of the data is described here:"
msgstr "Le format des données est décrit ici:"

msgid "Format Description"
msgstr "Description du format"

msgid "Terms of use"
msgstr "Conditions d’utilisation"

msgid "Open use. Must provide the source."
msgstr "Utilisation libre. Obligation d’indiquer la source."

msgid "You may use this dataset for non-commercial purposes."
msgstr "Vous pouvez utiliser ce jeu de données à des fins non commerciales."

msgid "You may use this dataset for commercial purposes."
msgstr "Vous pouvez utiliser ce jeu de données à des fins commerciales."

msgid "You must provide the source (author, title and link to the dataset)."
msgstr ""
"L’indication de la source (auteur, titre et lien vers le jeu de données) est "
"obligatoire."

msgid "Your results could not be uploaded."
msgstr "Vos résultats n'ont pas pu être mis à jour."

msgid "Line"
msgstr "Ligne"

msgid "Stack"
msgstr "Pile"

msgid "Toggle"
msgstr "Levier"

msgid "Columns"
msgstr "Colonnes"

#. Default: The diagram shows the votes and mandates of the parties. The rimmed
#. bars (left scale) correspond to the number of mandates, the colored bars
#. (right scale) to the voices (percentages).
#.
msgid "figcaption_party_strengths"
msgstr ""
"Le diagramme montre les votes et les mandats des partis. Les barres à rebord "
"(échelle de gauche) correspondent au nombre de mandats, les barres colorées "
"(échelle de droite) aux voix (pourcentages)."

msgid "Year"
msgstr "Année"

msgid "Difference"
msgstr "Différence"

#. Default: The diagram shows the origin of the votes. The bars on the left
#. correspond to the unchanged votes (including the blank list), the bars on
#. the right side to the final results. The width of the bars and connections
#. is proportional to the votes.
#.
msgid "figcaption_panachage"
msgstr ""
"Le diagramme montre l'origine des votes. Les barres de gauche correspondent "
"aux votes inchangés (y compris la liste vierge), les barres du côté droit "
"aux résultats finale. La largeur des barres et des connexions est "
"proportionnelle aux votes."

msgid "Count"
msgstr "Compter"

msgid "Average age"
msgstr "Âge moyen"

msgid "View all details online"
msgstr "Voir tous les détails en ligne"

msgid ""
"Please confirm your email address to receive email notifications. Click on "
"the link below."
msgstr ""
"Veuillez confirmer votre adresse e-mail pour recevoir des notifications par "
"e-mail. Cliquez sur le lien ci-dessous."

msgid "Confirm email"
msgstr "Confirmer l'email"

msgid ""
"You can ignore this email if you have not signed up for the email "
"notifications."
msgstr ""
"Vous pouvez ignorer cet e-mail si vous ne vous êtes pas inscrit pour "
"recevoir les notifications par e-mail."

msgid "Unsubscribe"
msgstr "Se désabonner"

msgid "Please confirm your unsubscription. Click on the link below."
msgstr ""
"Veuillez confirmer votre désinscription. Cliquez sur le lien ci-dessous."

msgid "Confirm unsubscription"
msgstr "Confirmer la désinscription"

msgid ""
"You can ignore this email if you have not unsubscribed from the email "
"notifications."
msgstr ""
"Vous pouvez ignorer cet e-mail si vous ne vous êtes pas désinscrit des "
"notifications par e-mail."

msgid "Dear Sir or Madam,"
msgstr "Madame, Monsieur,"

msgid "Click the following link to set a new password:"
msgstr "Cliquez sur le lien suivant pour définir un nouveau mot de passe:"

msgid "If you don't want to change your password, you can ignore this email."
msgstr ""
"Si vous ne souhaitez pas modifier votre mot de passe, vous pouvez ignorer ce "
"message."

msgid "New mapping"
msgstr "Nouvelle cartographie"

msgid "No mappings yet."
msgstr "Aucune cartographie pour l'instant."

msgid "New data source"
msgstr "Nouvelle source de données"

msgid "A description of the WabstiCExport interface can be found here:"
msgstr "Une description de l'interface WabstiCExport se trouve ici :"

msgid "No data sources yet."
msgstr "Aucune source de données pour l'instant."

msgid "Token"
msgstr "Token"

msgid "Regenerate token"
msgstr "Renouveler le token"

msgid "New compound"
msgstr "Nouvelle composante"

msgid "No compounds yet."
msgstr "Aucune composante pour le moment."

msgid "Title"
msgstr "Titre"

msgid "New election"
msgstr "Nouveau election"

msgid "New screen"
msgstr "Nouvel écran"

msgid "Export"
msgstr "Export"

msgid "No screens yet."
msgstr "Pas encore d’écrans."

msgid "Cleanup"
msgstr "Nettoyage"

msgid "All"
msgstr "Tout"

msgid "Active only"
msgstr "Actif uniquement"

msgid "No subscribers yet."
msgstr "Pas encore d’abonnés."

msgid "Locale"
msgstr "Locaux"

msgid "Active"
msgstr "Actif"

msgid "Activate"
msgstr "Activez"

msgid "This will trigger the following notifications:"
msgstr "Cela déclenchera les notifications suivantes :"

msgid "Email: One email containing all the results. The subject will be"
msgstr "Courriel : Un courriel contenant tous les résultats. L'objet sera"

msgid "SMS: One SMS with the generic message"
msgstr "SMS : Un SMS avec le message générique"

msgid ""
"There is also the possibility to trigger bundled notifications for the "
"current election day:"
msgstr ""
"Il est également possible de déclencher des notifications groupées pour le "
"jour d'élection en cours :"

msgid "Last notifications:"
msgstr "Les dernières notifications :"

msgid "No notifications yet."
msgstr "Pas encore de notification."

msgid ""
"Email: One email containing all the results of the selected elections and "
"votes. The subject depends on whether all selected elections and votes are "
"completed:"
msgstr ""
"Courriel : Un email contenant tous les résultats des élections et votes "
"sélectionnés. Le sujet dépend de l'achèvement ou non de toutes les élections "
"et votes sélectionnés :"

msgid "Create token"
msgstr "Créer un token"

msgid "A description of the REST interface can be found here:"
msgstr "Une description de l'interface REST peut être trouvée ici :"

msgid "No tokens yet."
msgstr "Pas encore de tokens."

msgid "Created"
msgstr "Créé"

msgid "New vote"
msgstr "Nouvelle votation"

msgid "Your results were uploaded successfully."
msgstr "Vos résultats ont été correctement mis à jour."

msgid "Click here to trigger the notifications."
msgstr "Cliquez ici pour activer les notifications."

msgid "Click here to see the updated results page."
msgstr "Cliquez pour voir la page des résultats mise à jour."

msgid "Please use the following format:"
msgstr "Veuillez utiliser le format suivant:"

msgid "No map available for this year."
msgstr "Aucune carte disponible pour cette année."

msgid "Blank list"
msgstr "Liste vierge"

msgid "Panachage (parties)"
msgstr "Panachage (partis)"

msgid "Panachage (lists)"
msgstr "Panachage (listes)"

msgid "Intermediate results abbrev"
msgstr "Résultats interm."

#, python-format
msgid "Intermediate results: ${counted} of ${total} ${entities}"
msgstr "Résultats intermédiaires: ${counted} de ${total} ${entities}"

msgid "Wrong username or password"
msgstr "Mauvais nom d'utilisateur ou mot de passe"

msgid "Password reset"
msgstr "Réinitialisation du mot de passe"

#, python-format
msgid ""
"A password reset link has been sent to ${email}, provided an account exists "
"for this email address."
msgstr ""
"Un lien de réinitialisation du mot de passe à été envoyé à ${email}, sous "
"réserve qu'un compte existe à cette adresse."

msgid "Password changed."
msgstr "Mot de passe changé."

msgid "Wrong username or password reset link not valid any more."
msgstr ""
"Identifiant ou mot de passe erroné. Le lien de réinitialisation du mot de "
"passe a expiré."

msgid ""
"The figure with elected candidates will be available as soon the final "
"results are published."
msgstr ""
"Le tableau des candidats élus sera disponible dès que les résultats "
"définitifs seront publiés."

msgid ""
"The figure with the list connections will be available as soon the final "
"results are published."
msgstr ""
"Le tableau des connexions de listes sera disponible dès que les résultats "
"définitifs seront publiés."

msgid "Access Denied"
msgstr "Accès refusé"

msgid "You are trying to open a page for which you are not authorized."
msgstr "Vous n'êtes pas autorisé."

msgid "Page not Found"
msgstr "Page Introuvable"

msgid "The page you are looking for could not be found."
msgstr "La page que vous cherchez n’a pas pu être trouvée."

msgid "File not yet ready"
msgstr "Fichier pas encore prêt"

msgid "The file you are looking for is not ready yet. Please try again later."
msgstr ""
"Le fichier que vous recherchez n'est pas encore prêt. Veuillez réessayer "
"plus tard."

msgid "Results updated."
msgstr "Résultats mis à jour."

msgid ""
"The results on the home page and in the archive are cached and need to be "
"updated after a domain change, for example."
msgstr ""
"Les résultats sur la page d'accueil et dans les archives sont mis en cache "
"et doivent être mis à jour après un changement de domaine, par exemple."

msgid "Cache cleared."
msgstr "Cache effacé."

#, python-format
msgid ""
"Elections and votes are cached for ${expiration} seconds. The cache is "
"automatically cleared for new results and other updates. It is not normally "
"necessary to clear the cache yourself."
msgstr ""
"Les élections et les votes sont mis en cache pendant ${expiration} secondes. "
"Le cache est automatiquement vidé pour les nouveaux résultats et autres "
"mises à jour. Il n'est normalement pas nécessaire de vider le cache vous-"
"même."

msgid "Data source added."
msgstr "Source de données ajoutée."

msgid "Token regenerated."
msgstr "Token régénéré."

msgid "Do you really want to regenerate the token?"
msgstr "Voulez-vous vraiment renouveler le token ?"

msgid "Data source deleted."
msgstr "Source de données supprimée."

#, python-format
msgid "Do you really want to delete \"${item}\"?"
msgstr "Voulez-vous vraiment supprimer \"${item}\" ?"

msgid "Delete data source"
msgstr "Supprimer la source de données"

msgid "Mapping added."
msgstr "Cartographie ajoutée."

msgid "Mapping modified."
msgstr "Cartographie modifiée."

msgid "Edit mapping"
msgstr "Modifier la cartographie"

msgid "Mapping deleted."
msgstr "Cartographie supprimée."

msgid "Delete mapping"
msgstr "Supprimer la cartographie"

msgid "Compound added."
msgstr "Composante ajoutée."

msgid "Compound modified."
msgstr "Composante modifiée."

msgid "Edit compound"
msgstr "Modifiez la composante"

msgid "Results deleted."
msgstr "Résultats supprimés."

#, python-format
msgid "Do you really want to clear all results of \"${item}\"?"
msgstr "Voulez-vous vraiment effacer tous les résultats de \"${item}\" ?"

#, python-format
msgid "${count} files deleted."
msgstr "${count} fichiers supprimés."

msgid ""
"Deletes all SVGs and PDFs. They are regenerated in the background and are "
"available again in a few minutes."
msgstr ""
"Supprime tous les SVGs et PDFs. Ils sont régénérés en arrière-plan et sont à "
"nouveau disponibles en quelques minutes."

#, python-format
msgid "Do you really want to clear all media of \"${item}\"?"
msgstr "Voulez-vous vraiment supprimer tous les médias de \"${item}\" ?"

msgid "Compound deleted."
msgstr "Composante supprimée."

msgid "Delete compound"
msgstr "Supprimez la composante"

msgid "Notifications triggered."
msgstr "Notifications activées."

msgid ""
"There are no changes since the last time the notifications have been "
"triggered!"
msgstr ""
"Il n'y a pas eu de changements depuis la dernière fois que les notifications "
"ont été activées !"

msgid "Do you really want to retrigger the notfications?"
msgstr "Voulez-vous vraiment réactiver les notifications ?"

msgid "Election added."
msgstr "Élection ajoutée."

msgid "Election modified."
msgstr "Élection modifiée."

msgid "Edit election"
msgstr "Modifier l’élection"

msgid "Election deleted."
msgstr "Élection supprimée."

msgid "Delete election"
msgstr "Supprimer l'élection"

msgid "Screen added."
msgstr "Écran ajouté."

msgid "Screen modified."
msgstr "Écran modifié."

#, python-format
msgid "Screen ${number}"
msgstr "Écran ${number}"

msgid "Edit screen"
msgstr "Modifier l’écran"

msgid "Screen deleted."
msgstr "Écran supprimé."

msgid "Delete screen"
msgstr "Supprimer l’écran"

#, python-format
msgid "${count} subscribers cleaned up."
msgstr "Les abonnés de ${count} ont été nettoyés."

msgid "Clean up subscribers"
msgstr "Nettoyer les abonnés"

msgid "Subscriber deleted."
msgstr "Souscripteur supprimé."

msgid "Delete subscriber"
msgstr "Supprimer l'abonné(e)"

msgid "Subscriber activated."
msgstr "Abonné activé."

#, python-format
msgid "Do you really want to activate \"${item}\"?"
msgstr "Voulez-vous vraiment activer \"${item}\" ?"

msgid "Activate subscriber"
msgstr "Activer l'abonné"

msgid "Subscriber deactivated."
msgstr "Abonné désactivé."

#, python-format
msgid "Do you really want to deactivate \"${item}\"?"
msgstr "Voulez-vous vraiment désactiver \"${item}\" ?"

msgid "Deactivate subscriber"
msgstr "Désactiver l'abonné"

msgid "Upload token created."
msgstr "Token créé."

msgid "Create a new upload token?"
msgstr "Créer un nouveau token ?"

msgid "Create"
msgstr "Créer"

msgid "Upload token deleted."
msgstr "Token supprimé."

msgid "Delete upload token"
msgstr "Supprimer le token"

msgid "Vote added."
msgstr "Vote ajouté."

msgid "Vote modified."
msgstr "Vote modifié."

msgid "Edit vote"
msgstr "Modifier la votation"

msgid "Vote deleted."
msgstr "Vote supprimé."

msgid "Delete vote"
msgstr "Supprimer la votation"

#, python-format
msgid ""
"Final results of the cantonal vote \"${title}\", ${date}, ${principal}, "
"broken down by municipalities."
msgstr ""
"Résultats finaux du vote cantonal \"${title}\", ${date}, ${principal}, "
"répartis par municipalités."

#, python-format
msgid ""
"Final results of the federal vote \"${title}\", ${date}, ${principal}, "
"broken down by municipalities."
msgstr ""
"Résultats finaux du vote fédéral \"${title}\", ${date}, ${principal}, "
"répartis par municipalités."

#, python-format
msgid ""
"Final results of the cantonal election \"${title}\", ${date}, ${principal}, "
"broken down by candidates and municipalities."
msgstr ""
"Résultats finaux de l'élection cantonale \"${title}\", ${date}, "
"${principal}, répartis par municipalités et par candidats."

#, python-format
msgid ""
"Final results of the regional election \"${title}\", ${date}, ${principal}, "
"broken down by candidates and municipalities."
msgstr ""
"Résultats finaux de l'élection régionale \"${title}\", ${date}, "
"${principal}, répartis par municipalités et par candidats."

#, python-format
msgid ""
"Final results of the federal election \"${title}\", ${date}, ${principal}, "
"broken down by candidates and municipalities."
msgstr ""
"Résultats finaux de l'élection fédérale \"${title}\", ${date}, ${principal}, "
"répartis par municipalités et par candidats."

msgid ""
"You will receive an email as soon as new results have been published. You "
"can unsubscribe at any time."
msgstr ""
"Vous recevrez un e-mail dès que de nouveaux résultats auront été publiés. "
"Vous pouvez vous désinscrire à tout moment."

msgid "You will shortly receive an email to confirm your email."
msgstr "Vous recevrez sous peu un courriel de confirmation."

msgid "Subscription failed, the link is invalid."
msgstr "L'abonnement a échoué, le lien n'est pas valide."

msgid ""
"Successfully subscribed to the email service. You will receive an email "
"every time new results are published."
msgstr ""
"Vous avez souscrit avec succès au service de messagerie. Vous recevrez un e-"
"mail chaque fois que de nouveaux résultats seront publiés."

msgid "You will shortly receive an email to confirm your unsubscription."
msgstr "Vous recevrez sous peu un courriel confirmant votre désinscription."

msgid "Unsubscription failed, the link is invalid."
msgstr "La désinscription a échoué, le lien n'est pas valide."

msgid ""
"Successfully unsubscribed from the email services. You will no longer "
"receive an email when new results are published."
msgstr ""
"Désabonnement des services de messagerie réussi. Vous ne recevrez plus d'e-"
"mail lorsque de nouveaux résultats seront publiés."

msgid ""
"You will receive a SMS as soon as new results have been published. The SMS "
"service is free of charge. You can unsubscribe at any time."
msgstr ""
"Vous recevrez un SMS dès que de nouveaux résultats seront publiés. Le "
"service SMS est gratuit. Vous pouvez vous désabonner à tout moment."

msgid ""
"Successfully unsubscribed from the SMS services. You will no longer receive "
"SMS when new results are published."
msgstr ""
"Désabonnement aux services SMS réussi. Vous ne recevrez plus de SMS quand de "
"nouveaux résultats seront publiés."

#, python-format
msgid "The year ${year} is not yet supported"
msgstr "L'année ${year} n'est pas encore prise en charge"

msgid "This source has already elections assigned to it"
msgstr "Cette source a déjà des élections qui lui ont été attribuées"

msgid "Invalid id"
msgstr "Mauvaise référence"

msgid "Use an election based on proportional representation"
msgstr "Aucune election selon le système proportionnel"

msgid "The data source is not configured properly"
msgstr "La source de données n'est pas configurée correctement"<|MERGE_RESOLUTION|>--- conflicted
+++ resolved
@@ -3,11 +3,7 @@
 msgstr ""
 "Project-Id-Version: \n"
 "Report-Msgid-Bugs-To: \n"
-<<<<<<< HEAD
 "POT-Creation-Date: 2022-10-24 10:20+0200\n"
-=======
-"POT-Creation-Date: 2022-10-24 07:47+0200\n"
->>>>>>> d68b4024
 "PO-Revision-Date: 2022-03-22 07:59+0100\n"
 "Last-Translator: Marc Sommerhalder <marc.sommerhalder@seantis.ch>\n"
 "Language-Team: \n"
@@ -793,13 +789,8 @@
 msgid "Archive Search"
 msgstr "Recherche dans les archives"
 
-<<<<<<< HEAD
-msgid "Download Archive"
-msgstr "Télécharger l'archive"
-=======
 msgid "Download the entire archive"
 msgstr "Télécharger l'archive complète"
->>>>>>> d68b4024
 
 msgid "Search in ${title}"
 msgstr "Recherche dans ${title}"
