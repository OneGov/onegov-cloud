--- conflicted
+++ resolved
@@ -3,11 +3,7 @@
 msgstr ""
 "Project-Id-Version: \n"
 "Report-Msgid-Bugs-To: \n"
-<<<<<<< HEAD
-"POT-Creation-Date: 2022-04-01 13:50+0200\n"
-=======
 "POT-Creation-Date: 2022-04-05 15:55+0200\n"
->>>>>>> 1a186772
 "PO-Revision-Date: 2022-03-22 07:59+0100\n"
 "Last-Translator: Marc Sommerhalder <marc.sommerhalder@seantis.ch>\n"
 "Language-Team: \n"
@@ -908,8 +904,6 @@
 msgid "Total"
 msgstr "Total"
 
-<<<<<<< HEAD
-=======
 #.
 #. Default: eligible Voters
 msgid "eligible_voters_vote"
@@ -924,7 +918,6 @@
 msgid "Invalid votes"
 msgstr "Votes non valides"
 
->>>>>>> 1a186772
 #. Default: Turnout
 #. Default: Voter turnout
 #.
@@ -1087,17 +1080,6 @@
 msgid "Tie breaker in favor of the counter proposal"
 msgstr "Jeu décisif en faveur de le contre-projet"
 
-<<<<<<< HEAD
-#. Default: eligible Voters
-#.
-msgid "eligible_voters_vote"
-msgstr "Electeurs"
-
-msgid "Cast Ballots"
-msgstr "Suffrages exprimés"
-
-=======
->>>>>>> 1a186772
 msgid "Download a PDF with all the results:"
 msgstr "Télécharger tous les résultats dans un PDF :"
 
