--- conflicted
+++ resolved
@@ -3,11 +3,7 @@
 msgstr ""
 "Project-Id-Version: \n"
 "Report-Msgid-Bugs-To: \n"
-<<<<<<< HEAD
-"POT-Creation-Date: 2024-03-01 11:10+0100\n"
-=======
-"POT-Creation-Date: 2024-03-04 12:03+0100\n"
->>>>>>> 42836e72
+"POT-Creation-Date: 2024-03-04 13:40+0100\n"
 "PO-Revision-Date: 2022-03-22 07:59+0100\n"
 "Last-Translator: Marc Sommerhalder <marc.sommerhalder@seantis.ch>\n"
 "Language-Team: \n"
@@ -207,7 +203,6 @@
 msgid "Panachage results ids and id not consistent"
 msgstr "Panachage results ids and id ne sont pas consistente"
 
-<<<<<<< HEAD
 msgid "Vote type not supported"
 msgstr "Type de vote non pris en charge"
 
@@ -216,29 +211,10 @@
 
 msgid "No eligible voters"
 msgstr "Pas d'électeurs valides"
-=======
-msgid "Changing types is not supported"
-msgstr "Le changement de types n'est pas pris en charge"
->>>>>>> 42836e72
-
-msgid "Domain not supported"
-msgstr "Domaine non pris en charge."
-
-<<<<<<< HEAD
-=======
-msgid "Vote type not supported"
-msgstr "Type de vote non pris en charge"
-
-msgid "Invalid ballot type"
-msgstr "Type de scrutin invalide"
-
-msgid "No eligible voters"
-msgstr "Pas d'électeurs valides"
 
 msgid "More cast votes than eligible voters"
 msgstr "Plus de votes que d'électeurs"
 
->>>>>>> 42836e72
 #, python-format
 msgid "Error in anzpendentgde/anzgdependent: ${msg}"
 msgstr "Erreur dans anzpendentgde/anzgdependent : ${msg}"
