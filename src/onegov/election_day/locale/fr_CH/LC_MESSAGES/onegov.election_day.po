# This file was generated from source.xlsx
msgid ""
msgstr ""
"Project-Id-Version: \n"
"Report-Msgid-Bugs-To: \n"
<<<<<<< HEAD
"POT-Creation-Date: 2022-08-07 10:20+0200\n"
=======
"POT-Creation-Date: 2022-07-11 15:19+0200\n"
>>>>>>> ff9d8810
"PO-Revision-Date: 2022-03-22 07:59+0100\n"
"Last-Translator: Marc Sommerhalder <marc.sommerhalder@seantis.ch>\n"
"Language-Team: \n"
"Language: fr_CH\n"
"MIME-Version: 1.0\n"
"Content-Type: text/plain; charset=UTF-8\n"
"Content-Transfer-Encoding: 8bit\n"
"Generated-By: xls-to-po 1.0\n"
"X-Generator: Poedit 3.0.1\n"

msgid "The final results are available"
msgstr "Les résultats finaux sont disponibles"

msgid "New results are available"
msgstr "Les nouveaux résultats sont disponibles"

#, python-format
msgid "New results are available on ${url}"
msgstr "Les nouveaux résultats sont disponibles sur ${url}"

msgid "Please confirm your email"
msgstr "Veuillez confirmer votre e-mail"

msgid "Please confirm your unsubscription"
msgstr "Veuillez confirmer votre désinscription"

msgid ""
"Successfully subscribed to the SMS service. You will receive a SMS every "
"time new results are published."
msgstr ""
"Inscription réussie aux services SMS. Vous recevrez un SMS à chaque fois que "
"de nouveaux résultats seront publiés."

msgid "Not a valid xls/xlsx file."
msgstr "Fichier xls/xlsx non valide."

msgid "The xls/xlsx file contains unsupported cells."
msgstr "Le fichier xls/xlsx contient des cellules non supportées."

msgid "Not a valid csv/xls/xlsx file."
msgstr "Fichier csv/xls/xlsx non valide."

#, python-format
msgid "Missing columns: '${cols}'"
msgstr "Colonnes manquantes : '${cols}'"

msgid ""
"Could not find the expected columns, make sure all required columns exist "
"and that there are no extra columns."
msgstr ""
"Impossible de trouver les colonnes requises, assurez-vous que toutes les "
"colonnes requises existent et qu'il n'y en a pas en trop."

msgid "Some column names appear twice."
msgstr "Certains noms de colonnes sont en double."

msgid "The csv/xls/xlsx file is empty."
msgstr "Fichier csv/xls/xlsx vide."

msgid "The file contains an empty line."
msgstr "Le fichier contient une ligne vide."

#, python-format
msgid "${name} is not part of this election"
msgstr "${name} ne fait pas partie de cette élection"

#, python-format
msgid "${name} is not part of ${district}"
msgstr "${name} ne fait pas partie de ${district}"

#, python-format
msgid "Empty value: ${col}"
msgstr "Valeur vide: ${col}"

#, python-format
msgid "Invalid integer: ${col}"
msgstr "Intègre non valide: ${col}"

#, python-format
msgid "Invalid float number: ${col}"
msgstr "Nombre flottant invalide: ${col}"

#, python-format
msgid "Invalid decimal number: ${col}"
msgstr ""

#, python-format
msgid "Not an alphanumeric: ${col}"
msgstr "Pas un alphanumerique: ${col}"

#, python-format
msgid "Invalid gender: ${value}"
<<<<<<< HEAD
msgstr "Sexe non valide : ${value}"
=======
msgstr ""
>>>>>>> ff9d8810

msgid "This format does not support separate results for expats"
msgstr ""
"Ce format ne permet pas d'obtenir des résultats séparés pour les expatriés"

msgid "Invalid election values"
msgstr "Valeurs des élections non valides"

msgid "Invalid status"
msgstr "Statut non valide"

msgid "Invalid entity values"
msgstr "Valeurs non valides"

#, python-format
msgid "${name} is unknown"
msgstr "${name} inconnue"

msgid "Invalid candidate values"
msgstr "Valeurs des candidats non valides"

msgid "Results"
msgstr "Résultats"

msgid "No data found"
msgstr "Pas de données trouvées"

msgid "Invalid list results"
msgstr "Résultats de la liste non valides"

msgid "Invalid list connection values"
msgstr "Valeurs de connexion de liste non valides"

#, python-format
msgid "Panachage results id ${id} not in list_id's"
msgstr "Panachage results id ${id} pas dans list_id's"

msgid "Invalid values"
msgstr "Valeurs non valides"

#, python-format
msgid "${name} was found twice"
msgstr "${name} a été trouvé en double"

#, python-format
msgid "No party results for year ${year}"
msgstr "Aucun résultat de parti pour l'année ${year}"

msgid "Panachage results ids and id not consistent"
msgstr "Panachage results ids and id ne sont pas consistente"

msgid "Elected Candidates"
msgstr "Candidats élus"

msgid "Unknown candidate"
msgstr "Candidat inconnu"

msgid "List connections"
msgstr "Connexions de listes"

msgid "Election statistics"
msgstr "Statistiques des élections"

#, python-format
msgid "Error in anzpendentgde: ${msg}"
msgstr ""

msgid "Invalid candidate results"
msgstr "Résultats des candidats non valides"

#, python-format
msgid "Candidate with id ${id} not in wm_kandidaten"
msgstr "Candidate avec id ${id} pas dans wm_kandidaten"

#, python-format
msgid "Entity with id ${id} not in wmstatic_gemeinden"
msgstr "Commune avec id ${id} pas dans wmstatic_gemeinden"

msgid "Ausmittlungsstand set to final but AnzPendentGde is not 0"
msgstr ""

#, python-format
msgid "${msg}"
msgstr ""

#, python-format
msgid "${var} is missing."
msgstr "${var} manque."

#, python-format
msgid "Entity with id ${id} not in added_entities"
msgstr "Commune avec id ${id} pas dans added_entities"

#, python-format
msgid "List_id ${list_id} has not been found in list numbers"
msgstr "List_id ${list_id} pas trouvé dans list numbers"

#, python-format
msgid "Candidate with id ${id} not in wpstatic_kandidaten"
msgstr "Candidate avec id ${id} pas dans wpstatic_kandidaten"

msgid "Proposal"
msgstr "Objet de la votation"

msgid "Counter Proposal"
msgstr "Contre-projet"

msgid "Tie-Breaker"
msgstr "Question subsidiaire"

msgid "No eligible voters"
msgstr "Pas d'électeurs valides"

msgid "More cast votes than eligible voters"
msgstr "Plus de votes que d'électeurs"

msgid "Invalid ballot type"
msgstr "Type de scrutin invalide"

msgid "Could not read the empty votes"
msgstr "Impossible de connaître les votes blancs"

#, python-format
msgid "Error in anzgdependent: ${msg}"
msgstr ""

msgid "Term"
msgstr "Terme de recherche"

msgid ""
"Searches the title of the election/vote. Use Wilcards (*) to find more "
"results, e.g Nationalrat*."
msgstr ""
"Recherche le titre de l'élection ou de la votation. Utilisez des caractères "
"génériques (*) pour trouver plus de résultats, par example conseil*."

msgid "From date"
msgstr "De"

msgid "To date"
msgstr "A"

msgid "Domain"
msgstr "Echelon"

msgid "Voting result"
msgstr "Résultat de la votation"

msgid "Accepted"
msgstr "Accepté"

msgid "Rejected"
msgstr "Refusé"

msgid "Federal"
msgstr "Fédéral"

msgid "Cantonal"
msgstr "Cantonal"

msgid "Regional"
msgstr "Régional"

msgid "Communal"
msgstr "Municipal"

msgid ""
"The ID is used in the URL and might be used somewhere. Changing theID might "
"break links on external sites!"
msgstr ""
"L'ID est utilisé dans l'URL et peut être utilisé ailleurs. En changeant "
"l'ID, vous risquez de briser des liens sur des sites externes !"

msgid "ID"
msgstr "ID"

msgid "Invalid ID"
msgstr "ID non valide"

msgid "ID already exists"
msgstr "L'ID existe déjà"

msgid "Name"
msgstr "Nom"

msgid "Type"
msgstr "Type"

msgid "No votes yet."
msgstr "Pas de votations actuellement."

msgid "No elections yet."
msgstr "Pas de elections actuellement."

msgid "System"
msgstr "Système"

msgid "Election based on the simple majority system"
msgstr "Election selon le système majoritaire"

msgid "Election based on proportional representation"
msgstr "Election selon le système proportionnel"

msgid "Majority Type"
msgstr "Type majoritaire"

msgid "Absolute"
msgstr "Absolue"

msgid "Relative"
msgstr "Relative"

msgid "Absolute majority"
msgstr "Majorité absolue"

msgid "District"
msgstr "Circonscription électorale"

msgid "Municipality"
msgstr "Commune"

msgid "Tacit election"
msgstr "Élection tacite"

msgid "Expats"
msgstr "Suisses de l'étranger"

msgid "The election contains seperate results for expats."
msgstr "L'élection contient des résultats distincts pour les expatriés."

msgid "Date"
msgstr "Date"

msgid "Mandates / Seats"
msgstr "Mandats / Sièges"

msgid "Shortcode"
msgstr "Shortcode"

msgid "German"
msgstr "Allemand"

msgid "Title of the election"
msgstr "Titre de l'élection"

msgid "French"
msgstr "Français"

msgid "Italian"
msgstr "Italian"

msgid "Romansh"
msgstr "Roumain"

msgid "Related elections"
msgstr "Élections connexes"

msgid "Link"
msgstr "Lien hypertexte"

msgid "Related link"
msgstr "Informations complémentaires"

msgid "Link label german"
msgstr "Marquage du lien allemend"

msgid "Link label french"
msgstr "Marquage du lien français"

msgid "Link label italian"
msgstr "Marquage du lien italien"

msgid "Link label romansh"
msgstr "Marquage du lien romanche"

msgid "Explanations (PDF)"
msgstr "Explications (PDF)"

msgid "Color suggestions"
msgstr "Suggestions de couleurs"

msgid "Colors"
msgstr "Couleurs"

msgid "Invalid color definitions"
msgstr "Définitions de couleurs non valides"

msgid "Domain of the elections"
msgstr "Echelon des élections"

msgid "Elections"
msgstr "Elections"

msgid "Completes manually"
msgstr "Complète manuellement"

msgid ""
"Enables manual completion of the election compound. No indidvidual election "
"results are displayed until the election compound is manually completed."
msgstr ""
"Permet de compléter manuellement la composante électorale. Aucun résultat "
"d'élection individuel n'est affiché tant que la composante électoral n'est "
"pas complété manuellement."

msgid "Completion"
msgstr "Achèvement"

msgid "Completed"
msgstr "Complété"

msgid "Doppelter Pukelsheim"
msgstr "Doppelter Pukelsheim"

msgid "View options"
msgstr "Options d'affichage"

msgid "Allows to show the list groups and lists views."
msgstr "Permet d'afficher les vues des groupes de listes et des listes."

msgid "Voters counts"
msgstr "Nombres de votants"

msgid "Shows voters counts instead of votes in the party strengths view."
msgstr ""
"Affiche le nombre de votants au lieu des votes dans la vue des forces du "
"parti."

msgid "Exact voters counts"
msgstr "Nombres de votants exacts"

msgid "Shows exact voters counts instead of rounded values."
msgstr "Affiche le nombre exact de votants au lieu des valeurs arrondies."

msgid "Seat allocation"
msgstr "Attribution des sièges"

msgid ""
"Shows a tab with the comparison of seat allocation as a bar chart. Requires "
"party results."
msgstr ""
"Affiche un onglet avec la comparaison de l'attribution des sièges sous forme "
"de graphique à barres. Nécessite les résultats des partis."

msgid "Views"
msgstr "Vues"

<<<<<<< HEAD
=======
msgid "List groups"
msgstr "Groupes de listes"

msgid ""
"Shows a tab with list group results. Requires party results with voters "
"counts. Only if Doppelter Pukelsheim."
msgstr ""
"Affiche un onglet avec les résultats du groupe de liste. Requiert les "
"résultats des partis avec le nombre de votants. Uniquement pour Doppelter "
"Pukelsheim."

>>>>>>> ff9d8810
msgid "Party strengths"
msgstr "Force des partis"

msgid ""
"Shows a tab with the comparison of party strengths as a bar chart. Requires "
"party results."
msgstr ""
"Affiche un onglet avec la comparaison des forces des partis sous forme de "
"graphique à barres. Nécessite les résultats des partis."

msgid "Panachage"
msgstr "Panachage"

msgid "Shows a tab with the panachage. Requires party results."
msgstr ""
"Affiche un onglet avec le panachage. Requiert les résultats des parties."

msgid "Notifications"
msgstr "Notifications"

msgid "Email"
msgstr "Email"

msgid "SMS"
msgstr "SMS"

msgid "Webhooks"
msgstr "Webhooks"

msgid "Votes"
msgstr "Votations"

msgid "Compounds of elections"
msgstr "Composantes des élections"

msgid "Select at least one election or vote."
msgstr "Sélectionnez au moins une élection ou un vote."

msgid "Number"
msgstr "Numéro"

msgid "Group"
msgstr "Groupe"

msgid "Use the same group for all screens you want to cycle through."
msgstr ""
"Utilisez le même groupe pour tous les écrans que vous souhaitez parcourir."

msgid "Duration"
msgstr "Durée"

msgid ""
"Number of seconds this screen is presented if cycling trough screens. If "
"none is set, 20 seconds are used."
msgstr ""
"Nombre de secondes pendant lesquelles cet écran est présenté lors du passage "
"d'un écran à l'autre. Si aucune valeur n'est définie, 20 secondes sont "
"utilisées."

msgid "Description"
msgstr "Description"

msgid "Simple Vote"
msgstr "Vote simple"

msgid "Vote with Counter-Proposal"
msgstr "Vote avec contre-projet"

msgid "Compound of Elections"
msgstr "Composante des élections"

msgid "Vote"
msgstr "Votation"

msgid "Election"
msgstr "Election"

msgid "Available tags"
msgstr "Tags disponibles"

msgid "Structure"
msgstr "Structure"

msgid "Additional CSS"
msgstr "CSS additionnel"

msgid "Email Address"
msgstr "Adresse e-mail"

msgid "Phone number"
msgstr "Téléphone"

msgid ""
"Deactivates or deletes the given subscribers. The same format is used as for "
"export (only address column)."
msgstr ""
"Désactive ou supprime les abonnés donnés. Le même format est utilisé que "
"pour l'exportation (uniquement la colonne adresse)."

msgid "Delete"
msgstr "Supprimer"

msgid "Deactivate"
msgstr "Désactiver"

msgid "File"
msgstr "Fichier"

msgid "File format"
msgstr "Format de fichier"

msgid "Complete"
msgstr "Terminé"

msgid "OneGov Cloud"
msgstr "OneGov Cloud"

msgid "Party results"
msgstr "Résultats des partis"

msgid "Identifier"
msgstr "Identifiant"

msgid "Proposal / Results"
msgstr "Objet de la votation / Résultats"

msgid "Vote number"
msgstr "Numéro de votation"

msgid "Default"
msgstr "Défaut"

msgid "Title of the the vote/proposal"
msgstr "Titre du vote / de l'initiative"

msgid "Title of the counter proposal"
msgstr "Titre de le contre-projet"

msgid "Title of the tie breaker"
msgstr "Titre de le jeu décisif"

msgid "Lists"
msgstr "Listes"

msgid "Candidates"
msgstr "Candidats"

msgid "Parties"
msgstr "Partis"

msgid "Downloads"
msgstr "Téléchargements"

msgid "Municipalities"
msgstr "Communes"

msgid "Elected candidates"
msgstr "Candidats élus"

msgid "New intermediate results"
msgstr "Nouveaux résultats intermédiaires"

msgid "Final results"
msgstr "Résultats finaux"

msgid "Counter proposal accepted"
msgstr "Contre-projet accepté"

msgid "Upload tokens"
msgstr "Upload tokens"

msgid "Wabsti data sources"
msgstr "Sources de données Wabsti"

msgid "Import configuration"
msgstr "Configuration de l'importation"

msgid "SMS subscribers"
msgstr "Abonnés SMS"

msgid "Email subscribers"
msgstr "Abonnés e-mail"

msgid "Trigger notifications"
msgstr "Activer les notifications"

msgid "Subscribers"
msgstr "Abonnés"

msgid "Screens"
msgstr "Écrans"

msgid "Update archived results"
msgstr "Mise à jour des résultats archivés"

msgid "Clear cache"
msgstr "Effacer le cache"

msgid "Administration"
msgstr "Admin"

msgid "Manage"
msgstr "Gérer"

msgid "Mappings"
msgstr "Cartographie"

msgid "Statistics"
msgstr "Statistiques"

#, python-format
msgid "Final results are available on ${url}"
msgstr "Les résultats finaux sont disponibles sur ${url}"

#, python-format
msgid "New intermediate results are available on ${url}"
msgstr "Les nouveaux résultats intermédiaires sont disponibles sur ${url}"

#, python-format
msgid "Regional (${on})"
msgstr "Régional (${on})"

msgid "Other"
msgstr "Autre"

msgid "district_label_bl"
msgstr "District électoral"

msgid "district_label_gr"
msgstr "Région"

msgid "district_label_sz"
msgstr "District électoral"

msgid "districts_label_bl"
msgstr "Districts électorales"

msgid "districts_label_gr"
msgstr "Régions"

msgid "districts_label_sz"
msgstr "Districts électorales"

msgid "Districts"
msgstr "Circonscriptions électorales"

msgid "region_label_gr"
msgstr "Circonscription électorale"

msgid "regions_label_gr"
msgstr "Circonscriptions électorales"

msgid "superregion_label_bl"
msgstr "Région"

msgid "superregions_label_bl"
msgstr "Régions"

msgid "Seats"
msgstr "Sièges"

msgid "Mandates"
msgstr "Mandats"

msgid "Quarter"
msgstr "Quartier"

msgid "Quarters"
msgstr "Quartiers"

msgid "Last change"
msgstr "Actualisé"

msgid "Elections &amp; Votes"
msgstr "Elections et votations: données ouvertes"

msgid "There are no elections or votes defined yet."
msgstr "Il n'y a pas de élections ou votations définis actuellement."

#, python-format
msgid "Elections and votes on ${date}"
msgstr "Elections et votes sur ${date}"

msgid "Archive"
msgstr "Archive"

msgid "Federal Elections"
msgstr "Elections fédéraux"

msgid "on"
msgstr "sur"

msgid "Regional Elections"
msgstr "Elections régionales"

msgid "Cantonal Elections"
msgstr "Elections cantonaux"

msgid "Communal Elections"
msgstr "Elections communales"

msgid "Federal Votes"
msgstr "Votations fédérales"

msgid "Regional Votes"
msgstr "Votations régionales"

msgid "Cantonal Votes"
msgstr "Votations cantonales"

msgid "Communal Votes"
msgstr "Votations communales"

msgid "Counted"
msgstr "Compté"

msgid "Updated"
msgstr "Actualisé"

msgid "Result"
msgstr "Résultat"

msgid "Yes %"
msgstr "Oui %"

msgid "No %"
msgstr "Non %"

msgid "Archive Search"
msgstr "Recherche dans les archives"

msgid "Search in ${title}"
msgstr "Recherche dans ${title}"

msgid "Found ${item_count} items."
msgstr "${item_count} entrées trouvés."

msgid "Intermediate results"
msgstr "Résultats intermédiaires"

msgid "No candidacies."
msgstr "Aucune candidature."

msgid "Download diagram"
msgstr "Télécharger le diagramme"

#. Default: The diagram shows the distribution of votes and mandates on list
#. and sublists. The bars on the left correspond to the list connections, the
#. bars in the middle to the sublists, the bars to the right to the lists. The
#. width of the bars and connections is proportional to the votes, blue colored
#. bars contain the number of mandates.
#.
msgid "figcaption_connections"
msgstr ""
"Le diagramme montre la répartition des voix et des mandats sur la liste et "
"les sous-listes. Les barres de gauche correspondent aux connexions de liste, "
"les barres au milieu aux sous-listes, les barres à droite aux listes. La "
"largeur des barres et des connexions est proportionnelle aux votes, les "
"barres de couleur bleue contiennent le nombre de mandats."

msgid "Embed map"
msgstr "Intégrer la carte"

msgid "Download map"
msgstr "Télécharger la carte"

msgid "Download"
msgstr "Télécharger"

msgid "No candidates elected yet."
msgstr "Aucun candidat n'a encore été élu."

msgid "Note on the voters count"
msgstr "Note sur le nombre d'électeurs"

#. Default: The number of votes of a party is divided by the number of seats to
#. be allocated in the district concerned. The result is called the voters
#. count. The voters count determines the allocation to the list groups. The
#. election is finished as soon as the number of mandates appears.
msgid "figcaption_list_groups"
msgstr ""
"Dans une première étape - appelée répartition supérieure - on considère "
"d'abord tous les suffrages exprimés au niveau cantonal. Les sièges sont "
"ensuite répartis entre les différents partis en fonction des parts de "
"suffrages obtenues. Pour que les voix obtenues par les partis dans les "
"différentes circonscriptions électorales soient comparables au niveau "
"cantonal et que chaque voix ait le même poids, une pondération est "
"nécessaire. Pour ce faire, les voix obtenues par un parti sont divisées par "
"le nombre de sièges à pourvoir dans la circonscription électorale "
"correspondante. Le résultat de cette opération est le nombre d'électeurs."

msgid "The file is invalid."
msgstr ""

msgid "The form contains errors. Please check the marked fields."
msgstr ""
"Le formulaire contient des erreurs. Prière de vérifier les champs entourés."

#.
#. Default: Start
msgid "homepage"
msgstr "Page d'accueil"

msgid "Logo: Link to homepage"
msgstr "Logo : Lien vers la page d'accueil"

msgid "Footer"
msgstr "Pied de page"

msgid "Language"
msgstr "Langue"

msgid "Open Data"
msgstr "Ouvrir les données"

msgid "Login"
msgstr "Se connecter"

msgid "You are logged in:"
msgstr "Vous êtes connecté:"

msgid "Logout"
msgstr "Se déconnecter"

msgid "Forgot your password?"
msgstr "Mot de passe oublié?"

msgid "Reset password"
msgstr "Réinitialiser mot de passe"

msgid "female"
msgstr "femelle"

msgid "male"
msgstr "homme"

msgid "undetermined"
msgstr "indéterminé"

msgid "Actions"
msgstr "Actions"

msgid "View"
msgstr "Voir"

msgid "Edit"
msgstr "Editer"

msgid "Change ID"
msgstr "Modifier l'ID"

msgid "Upload results"
msgstr "Mettre à jour les résultats"

msgid "Upload party results"
msgstr "Uploader les résultats par parti"

msgid "Clear results"
msgstr "Effacer les résultats"

msgid "Clear media"
msgstr "Supprimer le média"

msgid "Yeas"
msgstr "Oui"

msgid "Nays"
msgstr "Non"

msgid "Not yet counted"
msgstr "Pas encore compté"

msgid "Total"
msgstr "Total"

#.
#. Default: eligible Voters
msgid "eligible_voters_vote"
msgstr "Electeurs"

msgid "Cast Ballots"
msgstr "Suffrages exprimés"

msgid "Empty votes"
msgstr "Votes blancs"

msgid "Invalid votes"
msgstr "Votes non valides"

#. Default: Turnout
#. Default: Voter turnout
#.
msgid "turnout_vote"
msgstr "Participation au vote"

msgid "Nay"
msgstr "Non"

msgid "Yay"
msgstr "Oui"

msgid "List connection"
msgstr "Connexion de listes"

#. Default: Votes
#.
msgid "single_votes"
msgstr "Votes"

msgid "Sublist connection"
msgstr "Connexion de sous-listes"

msgid "Subtotal"
msgstr "Sous-total"

msgid "eligible Voters"
msgstr "Electeurs"

msgid "Received Ballots"
msgstr "Votes reçus"

msgid "Accounted Ballots"
msgstr "Bulletins de vote comptabilisés"

msgid "Blank Ballots"
msgstr "Bulletins de vote vierges"

msgid "Invalid Ballots"
msgstr "Bulletins de vote non valides"

msgid "Accounted Votes"
msgstr "Votes comptés"

msgid "Turnout"
msgstr "Participation électorale"

msgid "Candidate"
msgstr "Candidat"

msgid "Party"
msgstr "Parti"

msgid "List"
msgstr "Liste"

msgid "Elected"
msgstr "Élus"

msgid "Yes"
msgstr "Oui"

msgid "No"
msgstr "Non"

msgid "All candidates"
msgstr "Tous les candidats"

msgid "Elected candidates only"
msgstr "Candidats élus seulement"

msgid "List group"
msgstr "Groupe de listes"

msgid "Voters count"
msgstr "Nombre de votants"

msgid "Embed diagram"
msgstr "Intégrer un diagramme"

msgid "Embed table"
msgstr "Intégrer le tableau"

msgid "${counted} of ${total}"
msgstr "${counted} de ${total}"

msgid "Cancel"
msgstr "Annuler"

msgid "Submit"
msgstr "Soumettre"

msgid "Previous Page"
msgstr "Page précédente"

msgid "Next Page"
msgstr "Page suivante"

msgid "You are here"
msgstr "Vous êtes ici"

msgid "No results yet"
msgstr "Pas de résultats à l'heure actuelle"

msgid "Alerts"
msgstr "Alertes"

msgid "Email alerts"
msgstr "Alertes par courrier électronique"

msgid "SMS alerts"
msgstr "Alertes SMS"

msgid ""
"The service provides free information on the publication of new results "
"(intermediate results, final results):"
msgstr ""
"Le service fournit des informations gratuites sur la publication de nouveaux "
"résultats (résultats intermédiaires, résultats finaux) :"

msgid ""
"The email service provides free information on the publication of new "
"results (intermediate results, final results):"
msgstr ""
"Le service de messagerie fournit des informations gratuites sur la "
"publication de nouveaux résultats (résultats intermédiaires, résultats "
"finaux):"

msgid ""
"The SMS service provides free information on the publication of new results "
"(intermediate results, final results):"
msgstr ""
"Le service SMS fournit des informations gratuites sur la publication de "
"nouveaux résultats (résultats intermédiaires, résultats finaux) :"

msgid "Get email alerts"
msgstr "Recevez des alertes par e-mail"

msgid "Stop email subscription"
msgstr "Arrêter l'abonnement par courrier"

msgid "Get SMS alerts"
msgstr "Recevoir des alertes SMS"

msgid "Stop SMS subscription"
msgstr "Arrêter l'abonnement SMS"

msgid "Proposal and counter proposal rejected"
msgstr "Initiative et contre-projet rejetées"

msgid "Proposal accepted"
msgstr "Initiative acceptée"

msgid "Tie breaker in favor of the proposal"
msgstr "Jeu décisif en faveur de l'initiative"

msgid "Tie breaker in favor of the counter proposal"
msgstr "Jeu décisif en faveur de le contre-projet"

msgid "Download a PDF with all the results:"
msgstr "Télécharger tous les résultats dans un PDF :"

msgid "PDF Results"
msgstr "PDF Résultats"

msgid "Candidate results"
msgstr "Résultats des candidats"

msgid "The raw data of the candidates are available in the following formats:"
msgstr ""
"Les données brutes des candidats sont disponibles dans les formats suivants :"

msgid "The raw data of the parties are available in the following formats:"
msgstr ""
"Les données brutes des parties sont disponibles dans les formats suivants :"

msgid "The format of the data is described here:"
msgstr "Le format des données est décrit ici:"

msgid "Format Description"
msgstr "Description du format"

msgid "Terms of use"
msgstr "Conditions d’utilisation"

msgid "Open use. Must provide the source."
msgstr "Utilisation libre. Obligation d’indiquer la source."

msgid "You may use this dataset for non-commercial purposes."
msgstr "Vous pouvez utiliser ce jeu de données à des fins non commerciales."

msgid "You may use this dataset for commercial purposes."
msgstr "Vous pouvez utiliser ce jeu de données à des fins commerciales."

msgid "You must provide the source (author, title and link to the dataset)."
msgstr ""
"L’indication de la source (auteur, titre et lien vers le jeu de données) est "
"obligatoire."

msgid "Your results could not be uploaded."
msgstr "Vos résultats n'ont pas pu être mis à jour."

msgid "Line"
msgstr "Ligne"

msgid "Stack"
msgstr "Pile"

msgid "Toggle"
msgstr "Levier"

msgid "Columns"
msgstr "Colonnes"

#. Default: The diagram shows the votes and mandates of the parties. The rimmed
#. bars (left scale) correspond to the number of mandates, the colored bars
#. (right scale) to the voices (percentages).
#.
msgid "figcaption_party_strengths"
msgstr ""
"Le diagramme montre les votes et les mandats des partis. Les barres à rebord "
"(échelle de gauche) correspondent au nombre de mandats, les barres colorées "
"(échelle de droite) aux voix (pourcentages)."

msgid "Year"
msgstr "Année"

msgid "Difference"
msgstr "Différence"

#. Default: The diagram shows the origin of the votes. The bars on the left
#. correspond to the unchanged votes (including the blank list), the bars on
#. the right side to the final results. The width of the bars and connections
#. is proportional to the votes.
#.
msgid "figcaption_panachage"
msgstr ""
"Le diagramme montre l'origine des votes. Les barres de gauche correspondent "
"aux votes inchangés (y compris la liste vierge), les barres du côté droit "
"aux résultats finale. La largeur des barres et des connexions est "
"proportionnelle aux votes."

msgid "Gender"
msgstr "Sexe"

msgid "Count"
msgstr "Compter"

msgid "Average age"
msgstr "Âge moyen"

msgid "View all details online"
msgstr "Voir tous les détails en ligne"

msgid ""
"Please confirm your email address to receive email notifications. Click on "
"the link below."
msgstr ""
"Veuillez confirmer votre adresse e-mail pour recevoir des notifications par "
"e-mail. Cliquez sur le lien ci-dessous."

msgid "Confirm email"
msgstr "Confirmer l'email"

msgid ""
"You can ignore this email if you have not signed up for the email "
"notifications."
msgstr ""
"Vous pouvez ignorer cet e-mail si vous ne vous êtes pas inscrit pour "
"recevoir les notifications par e-mail."

msgid "Unsubscribe"
msgstr "Se désabonner"

msgid "Please confirm your unsubscription. Click on the link below."
msgstr ""
"Veuillez confirmer votre désinscription. Cliquez sur le lien ci-dessous."

msgid "Confirm unsubscription"
msgstr "Confirmer la désinscription"

msgid ""
"You can ignore this email if you have not unsubscribed from the email "
"notifications."
msgstr ""
"Vous pouvez ignorer cet e-mail si vous ne vous êtes pas désinscrit des "
"notifications par e-mail."

msgid "Dear Sir or Madam,"
msgstr "Madame, Monsieur,"

msgid "Click the following link to set a new password:"
msgstr "Cliquez sur le lien suivant pour définir un nouveau mot de passe:"

msgid "If you don't want to change your password, you can ignore this email."
msgstr ""
"Si vous ne souhaitez pas modifier votre mot de passe, vous pouvez ignorer ce "
"message."

msgid "New mapping"
msgstr "Nouvelle cartographie"

msgid "No mappings yet."
msgstr "Aucune cartographie pour l'instant."

msgid "New data source"
msgstr "Nouvelle source de données"

msgid "A description of the WabstiCExport interface can be found here:"
msgstr "Une description de l'interface WabstiCExport se trouve ici :"

msgid "No data sources yet."
msgstr "Aucune source de données pour l'instant."

msgid "Token"
msgstr "Token"

msgid "Regenerate token"
msgstr "Renouveler le token"

msgid "New compound"
msgstr "Nouvelle composante"

msgid "No compounds yet."
msgstr "Aucune composante pour le moment."

msgid "Title"
msgstr "Titre"

msgid "New election"
msgstr "Nouveau election"

msgid "New screen"
msgstr "Nouvel écran"

msgid "Export"
msgstr "Export"

msgid "No screens yet."
msgstr "Pas encore d’écrans."

msgid "Cleanup"
msgstr "Nettoyage"

msgid "All"
msgstr "Tout"

msgid "Active only"
msgstr "Actif uniquement"

msgid "No subscribers yet."
msgstr "Pas encore d’abonnés."

msgid "Locale"
msgstr "Locaux"

msgid "Active"
msgstr "Actif"

msgid "Activate"
msgstr "Activez"

msgid "Last notifications:"
msgstr "Les dernières notifications :"

msgid "Create token"
msgstr "Créer un token"

msgid "A description of the REST interface can be found here:"
msgstr "Une description de l'interface REST peut être trouvée ici :"

msgid "No tokens yet."
msgstr "Pas encore de tokens."

msgid "Created"
msgstr "Créé"

msgid "New vote"
msgstr "Nouvelle votation"

msgid "Your results were uploaded successfully."
msgstr "Vos résultats ont été correctement mis à jour."

msgid "Click here to trigger the notifications."
msgstr "Cliquez ici pour activer les notifications."

msgid "Click here to see the updated results page."
msgstr "Cliquez pour voir la page des résultats mise à jour."

msgid "Please use the following format:"
msgstr "Veuillez utiliser le format suivant:"

msgid "No map available for this year."
msgstr "Aucune carte disponible pour cette année."

msgid "Blank list"
msgstr "Liste vierge"

msgid "Panachage (parties)"
msgstr "Panachage (partis)"

msgid "Panachage (lists)"
msgstr "Panachage (listes)"

msgid "Intermediate results abbrev"
msgstr "Résultats interm."

#, python-format
msgid "Intermediate results: ${counted} of ${total} ${entities}"
msgstr "Résultats intermédiaires: ${counted} de ${total} ${entities}"

msgid "Wrong username or password"
msgstr "Mauvais nom d'utilisateur ou mot de passe"

msgid "Password reset"
msgstr "Réinitialisation du mot de passe"

#, python-format
msgid ""
"A password reset link has been sent to ${email}, provided an account exists "
"for this email address."
msgstr ""
"Un lien de réinitialisation du mot de passe à été envoyé à ${email}, sous "
"réserve qu'un compte existe à cette adresse."

msgid "Password changed."
msgstr "Mot de passe changé."

msgid "Wrong username or password reset link not valid any more."
msgstr ""
"Identifiant ou mot de passe erroné. Le lien de réinitialisation du mot de "
"passe a expiré."

msgid ""
"The figure with elected candidates will be available as soon the final "
"results are published."
msgstr ""
"Le tableau des candidats élus sera disponible dès que les résultats "
"définitifs seront publiés."

msgid ""
"The figure with the list connections will be available as soon the final "
"results are published."
msgstr ""
"Le tableau des connexions de listes sera disponible dès que les résultats "
"définitifs seront publiés."

msgid "Access Denied"
msgstr "Accès refusé"

msgid "You are trying to open a page for which you are not authorized."
msgstr "Vous n'êtes pas autorisé."

msgid "Page not Found"
msgstr "Page Introuvable"

msgid "The page you are looking for could not be found."
msgstr "La page que vous cherchez n’a pas pu être trouvée."

msgid "File not yet ready"
msgstr "Fichier pas encore prêt"

msgid "The file you are looking for is not ready yet. Please try again later."
msgstr ""
"Le fichier que vous recherchez n'est pas encore prêt. Veuillez réessayer "
"plus tard."

msgid "Results updated."
msgstr "Résultats mis à jour."

msgid ""
"The results on the home page and in the archive are cached and need to be "
"updated after a domain change, for example."
msgstr ""
"Les résultats sur la page d'accueil et dans les archives sont mis en cache "
"et doivent être mis à jour après un changement de domaine, par exemple."

msgid "Cache cleared."
msgstr "Cache effacé."

#, python-format
msgid ""
"Elections and votes are cached for ${expiration} seconds. The cache is "
"automatically cleared for new results and other updates. It is not normally "
"necessary to clear the cache yourself."
msgstr ""
"Les élections et les votes sont mis en cache pendant ${expiration} secondes. "
"Le cache est automatiquement vidé pour les nouveaux résultats et autres "
"mises à jour. Il n'est normalement pas nécessaire de vider le cache vous-"
"même."

msgid "Data source added."
msgstr "Source de données ajoutée."

msgid "Token regenerated."
msgstr "Token régénéré."

msgid "Do you really want to regenerate the token?"
msgstr "Voulez-vous vraiment renouveler le token ?"

msgid "Data source deleted."
msgstr "Source de données supprimée."

#, python-format
msgid "Do you really want to delete \"${item}\"?"
msgstr "Voulez-vous vraiment supprimer \"${item}\" ?"

msgid "Delete data source"
msgstr "Supprimer la source de données"

msgid "Mapping added."
msgstr "Cartographie ajoutée."

msgid "Mapping modified."
msgstr "Cartographie modifiée."

msgid "Edit mapping"
msgstr "Modifier la cartographie"

msgid "Mapping deleted."
msgstr "Cartographie supprimée."

msgid "Delete mapping"
msgstr "Supprimer la cartographie"

msgid "Compound added."
msgstr "Composante ajoutée."

msgid "Compound modified."
msgstr "Composante modifiée."

msgid "Edit compound"
msgstr "Modifiez la composante"

msgid "Results deleted."
msgstr "Résultats supprimés."

#, python-format
msgid "Do you really want to clear all results of \"${item}\"?"
msgstr "Voulez-vous vraiment effacer tous les résultats de \"${item}\" ?"

#, python-format
msgid "${count} files deleted."
msgstr "${count} fichiers supprimés."

msgid ""
"Deletes all SVGs and PDFs. They are regenerated in the background and are "
"available again in a few minutes."
msgstr ""
"Supprime tous les SVGs et PDFs. Ils sont régénérés en arrière-plan et sont à "
"nouveau disponibles en quelques minutes."

#, python-format
msgid "Do you really want to clear all media of \"${item}\"?"
msgstr "Voulez-vous vraiment supprimer tous les médias de \"${item}\" ?"

msgid "Compound deleted."
msgstr "Composante supprimée."

msgid "Delete compound"
msgstr "Supprimez la composante"

msgid "Notifications triggered."
msgstr "Notifications activées."

msgid ""
"There are no changes since the last time the notifications have been "
"triggered!"
msgstr ""
"Il n'y a pas eu de changements depuis la dernière fois que les notifications "
"ont été activées !"

msgid "Do you really want to retrigger the notfications?"
msgstr "Voulez-vous vraiment réactiver les notifications ?"

msgid "Election added."
msgstr "Élection ajoutée."

msgid "Election modified."
msgstr "Élection modifiée."

msgid "Edit election"
msgstr "Modifier l’élection"

msgid "Election deleted."
msgstr "Élection supprimée."

msgid "Delete election"
msgstr "Supprimer l'élection"

msgid "Screen added."
msgstr "Écran ajouté."

msgid "Screen modified."
msgstr "Écran modifié."

#, python-format
msgid "Screen ${number}"
msgstr "Écran ${number}"

msgid "Edit screen"
msgstr "Modifier l’écran"

msgid "Screen deleted."
msgstr "Écran supprimé."

msgid "Delete screen"
msgstr "Supprimer l’écran"

#, python-format
msgid "${count} subscribers cleaned up."
msgstr "Les abonnés de ${count} ont été nettoyés."

msgid "Clean up subscribers"
msgstr "Nettoyer les abonnés"

msgid "Subscriber deleted."
msgstr "Souscripteur supprimé."

msgid "Delete subscriber"
msgstr "Supprimer l'abonné(e)"

msgid "Subscriber activated."
msgstr "Abonné activé."

#, python-format
msgid "Do you really want to activate \"${item}\"?"
msgstr "Voulez-vous vraiment activer \"${item}\" ?"

msgid "Activate subscriber"
msgstr "Activer l'abonné"

msgid "Subscriber deactivated."
msgstr "Abonné désactivé."

#, python-format
msgid "Do you really want to deactivate \"${item}\"?"
msgstr "Voulez-vous vraiment désactiver \"${item}\" ?"

msgid "Deactivate subscriber"
msgstr "Désactiver l'abonné"

msgid "Upload token created."
msgstr "Token créé."

msgid "Create a new upload token?"
msgstr "Créer un nouveau token ?"

msgid "Create"
msgstr "Créer"

msgid "Upload token deleted."
msgstr "Token supprimé."

msgid "Delete upload token"
msgstr "Supprimer le token"

msgid "Vote added."
msgstr "Vote ajouté."

msgid "Vote modified."
msgstr "Vote modifié."

msgid "Edit vote"
msgstr "Modifier la votation"

msgid "Vote deleted."
msgstr "Vote supprimé."

msgid "Delete vote"
msgstr "Supprimer la votation"

#, python-format
msgid ""
"Final results of the cantonal vote \"${title}\", ${date}, ${principal}, "
"broken down by municipalities."
msgstr ""
"Résultats finaux du vote cantonal \"${title}\", ${date}, ${principal}, "
"répartis par municipalités."

#, python-format
msgid ""
"Final results of the federal vote \"${title}\", ${date}, ${principal}, "
"broken down by municipalities."
msgstr ""
"Résultats finaux du vote fédéral \"${title}\", ${date}, ${principal}, "
"répartis par municipalités."

#, python-format
msgid ""
"Final results of the cantonal election \"${title}\", ${date}, ${principal}, "
"broken down by candidates and municipalities."
msgstr ""
"Résultats finaux de l'élection cantonale \"${title}\", ${date}, "
"${principal}, répartis par municipalités et par candidats."

#, python-format
msgid ""
"Final results of the regional election \"${title}\", ${date}, ${principal}, "
"broken down by candidates and municipalities."
msgstr ""
"Résultats finaux de l'élection régionale \"${title}\", ${date}, "
"${principal}, répartis par municipalités et par candidats."

#, python-format
msgid ""
"Final results of the federal election \"${title}\", ${date}, ${principal}, "
"broken down by candidates and municipalities."
msgstr ""
"Résultats finaux de l'élection fédérale \"${title}\", ${date}, ${principal}, "
"répartis par municipalités et par candidats."

msgid ""
"You will receive an email as soon as new results have been published. You "
"can unsubscribe at any time."
msgstr ""
"Vous recevrez un e-mail dès que de nouveaux résultats auront été publiés. "
"Vous pouvez vous désinscrire à tout moment."

msgid "You will shortly receive an email to confirm your email."
msgstr "Vous recevrez sous peu un courriel de confirmation."

msgid "Subscription failed, the link is invalid."
msgstr "L'abonnement a échoué, le lien n'est pas valide."

msgid ""
"Successfully subscribed to the email service. You will receive an email "
"every time new results are published."
msgstr ""
"Vous avez souscrit avec succès au service de messagerie. Vous recevrez un e-"
"mail chaque fois que de nouveaux résultats seront publiés."

msgid "You will shortly receive an email to confirm your unsubscription."
msgstr "Vous recevrez sous peu un courriel confirmant votre désinscription."

msgid "Unsubscription failed, the link is invalid."
msgstr "La désinscription a échoué, le lien n'est pas valide."

msgid ""
"Successfully unsubscribed from the email services. You will no longer "
"receive an email when new results are published."
msgstr ""
"Désabonnement des services de messagerie réussi. Vous ne recevrez plus d'e-"
"mail lorsque de nouveaux résultats seront publiés."

msgid ""
"You will receive a SMS as soon as new results have been published. The SMS "
"service is free of charge. You can unsubscribe at any time."
msgstr ""
"Vous recevrez un SMS dès que de nouveaux résultats seront publiés. Le "
"service SMS est gratuit. Vous pouvez vous désabonner à tout moment."

msgid ""
"Successfully unsubscribed from the SMS services. You will no longer receive "
"SMS when new results are published."
msgstr ""
"Désabonnement aux services SMS réussi. Vous ne recevrez plus de SMS quand de "
"nouveaux résultats seront publiés."

#, python-format
msgid "The year ${year} is not yet supported"
msgstr "L'année ${year} n'est pas encore prise en charge"

msgid "This source has already elections assigned to it"
msgstr "Cette source a déjà des élections qui lui ont été attribuées"

msgid "Invalid id"
msgstr "Mauvaise référence"

msgid "Use an election based on proportional representation"
msgstr "Aucune election selon le système proportionnel"

msgid "The data source is not configured properly"
msgstr "La source de données n'est pas configurée correctement"

#~ msgid ""
#~ "Shows a tab with aggregated list results over all elections. Only useful "
#~ "if the lists correspond to the list groups. Only if Doppelter Pukelsheim. "
#~ "Always rounded."
#~ msgstr ""
#~ "Affiche un onglet avec les résultats agrégés des listes pour toutes les "
#~ "élections. Seulement utile si les listes correspondent aux groupes de "
#~ "listes. Uniquement pour Doppelter Pukelsheim. Toujours arrondis."<|MERGE_RESOLUTION|>--- conflicted
+++ resolved
@@ -3,11 +3,7 @@
 msgstr ""
 "Project-Id-Version: \n"
 "Report-Msgid-Bugs-To: \n"
-<<<<<<< HEAD
-"POT-Creation-Date: 2022-08-07 10:20+0200\n"
-=======
-"POT-Creation-Date: 2022-07-11 15:19+0200\n"
->>>>>>> ff9d8810
+"POT-Creation-Date: 2022-08-08 12:01+0200\n"
 "PO-Revision-Date: 2022-03-22 07:59+0100\n"
 "Last-Translator: Marc Sommerhalder <marc.sommerhalder@seantis.ch>\n"
 "Language-Team: \n"
@@ -100,11 +96,7 @@
 
 #, python-format
 msgid "Invalid gender: ${value}"
-<<<<<<< HEAD
 msgstr "Sexe non valide : ${value}"
-=======
-msgstr ""
->>>>>>> ff9d8810
 
 msgid "This format does not support separate results for expats"
 msgstr ""
@@ -451,8 +443,6 @@
 msgid "Views"
 msgstr "Vues"
 
-<<<<<<< HEAD
-=======
 msgid "List groups"
 msgstr "Groupes de listes"
 
@@ -464,7 +454,6 @@
 "résultats des partis avec le nombre de votants. Uniquement pour Doppelter "
 "Pukelsheim."
 
->>>>>>> ff9d8810
 msgid "Party strengths"
 msgstr "Force des partis"
 
@@ -980,6 +969,9 @@
 msgid "Subtotal"
 msgstr "Sous-total"
 
+msgid "Party"
+msgstr "Parti"
+
 msgid "eligible Voters"
 msgstr "Electeurs"
 
@@ -1003,9 +995,6 @@
 
 msgid "Candidate"
 msgstr "Candidat"
-
-msgid "Party"
-msgstr "Parti"
 
 msgid "List"
 msgstr "Liste"
