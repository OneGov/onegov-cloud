--- conflicted
+++ resolved
@@ -3,11 +3,7 @@
 msgstr ""
 "Project-Id-Version: \n"
 "Report-Msgid-Bugs-To: \n"
-<<<<<<< HEAD
-"POT-Creation-Date: 2024-02-26 10:05+0100\n"
-=======
-"POT-Creation-Date: 2024-03-04 06:49+0100\n"
->>>>>>> fa716051
+"POT-Creation-Date: 2024-03-04 08:22+0100\n"
 "PO-Revision-Date: 2022-03-22 07:59+0100\n"
 "Last-Translator: Marc Sommerhalder <marc.sommerhalder@seantis.ch>\n"
 "Language-Team: \n"
@@ -205,12 +201,14 @@
 msgid "Panachage results ids and id not consistent"
 msgstr "Panachage results ids and id ne sont pas consistente"
 
-<<<<<<< HEAD
 msgid "Vote types cannot be changed automatically, please delete manually"
 msgstr ""
 "Les types de vote ne peuvent pas être changés automatiquement, veuillez les "
 "supprimer manuellement"
-=======
+
+msgid "Domain not supported"
+msgstr "Domaine non pris en charge."
+
 msgid "Vote type not supported"
 msgstr "Type de vote non pris en charge"
 
@@ -219,26 +217,10 @@
 
 msgid "No eligible voters"
 msgstr "Pas d'électeurs valides"
->>>>>>> fa716051
-
-msgid "Domain not supported"
-msgstr "Domaine non pris en charge."
-
-<<<<<<< HEAD
-msgid "Vote type not supported"
-msgstr "Type de vote non pris en charge"
-
-msgid "Invalid ballot type"
-msgstr "Type de scrutin invalide"
-
-msgid "No eligible voters"
-msgstr "Pas d'électeurs valides"
 
 msgid "More cast votes than eligible voters"
 msgstr "Plus de votes que d'électeurs"
 
-=======
->>>>>>> fa716051
 #, python-format
 msgid "Error in anzpendentgde/anzgdependent: ${msg}"
 msgstr "Erreur dans anzpendentgde/anzgdependent : ${msg}"
