# This file was generated from Vote-Maps_de_IT.xlsx
msgid ""
msgstr ""
"Project-Id-Version: \n"
"Report-Msgid-Bugs-To: \n"
<<<<<<< HEAD
"POT-Creation-Date: 2022-10-24 10:20+0200\n"
=======
"POT-Creation-Date: 2022-10-24 07:47+0200\n"
>>>>>>> d68b4024
"PO-Revision-Date: 2022-03-22 08:00+0100\n"
"Last-Translator: Marc Sommerhalder <marc.sommerhalder@seantis.ch>\n"
"Language-Team: \n"
"Language: it_CH\n"
"MIME-Version: 1.0\n"
"Content-Type: text/plain; charset=UTF-8\n"
"Content-Transfer-Encoding: 8bit\n"
"Generated-By: xls-to-po 1.0\n"
"X-Generator: Poedit 3.0.1\n"

msgid "The final results are available"
msgstr "Risultati finali disponibili"

msgid "New results are available"
msgstr "Nuovi risultati disponibili"

#, python-format
msgid "New results are available on ${url}"
msgstr "Nuovi risultati disponibili su ${url}"

msgid "Please confirm your email"
msgstr "La preghiamo di confermare il Suo indirizzo e-mail"

msgid "Please confirm your unsubscription"
msgstr "La preghiamo di confermare la disiscrizione"

msgid ""
"Successfully subscribed to the SMS service. You will receive a SMS every "
"time new results are published."
msgstr ""
"Ti sei iscritto con successo al servizio SMS. Riceverai un SMS ogni volta "
"che un nuovo risultato verrà pubblicato."

msgid "Not a valid xls/xlsx file."
msgstr "Nessun file XLS/XLSX valido."

msgid "The xls/xlsx file contains unsupported cells."
msgstr "Il file xls/xlsx contiene celle non supportate."

msgid "Not a valid csv/xls/xlsx file."
msgstr "Nessun file CSV/XLS/XLSX valido."

#, python-format
msgid "Missing columns: '${cols}'"
msgstr "Colonne mancanti: '${cols}'"

msgid ""
"Could not find the expected columns, make sure all required columns exist "
"and that there are no extra columns."
msgstr ""
"Le colonne necessarie non sono state trovate. Verifichi per favore che le "
"colonne esistano e che non vi siano colonne supplementari."

msgid "Some column names appear twice."
msgstr "Alcuni nomi di colonna figurano due volte."

msgid "The csv/xls/xlsx file is empty."
msgstr "Il file CSV/XLS/XLSX è vuoto."

msgid "The file contains an empty line."
msgstr "Il file contiene una riga vuota."

#, python-format
msgid "${name} is not part of this election"
msgstr "non fa parte di questa elezione"

#, python-format
msgid "${name} is not part of ${district}"
msgstr "${name} non fa parte di ${district}"

#, python-format
msgid "Empty value: ${col}"
msgstr "Valore vuoto: ${col}"

#, python-format
msgid "Invalid integer: ${col}"
msgstr "numero intero non valido: ${col}"

#, python-format
msgid "Invalid float number: ${col}"
msgstr "numero di galleggiante non valido: ${col}"

#, python-format
msgid "Invalid decimal number: ${col}"
msgstr ""

#, python-format
msgid "Not an alphanumeric: ${col}"
msgstr "Non alfanumerico: ${col}"

#, python-format
msgid "Invalid gender: ${value}"
msgstr "Genere non valido: ${value}"

msgid "This format does not support separate results for expats"
msgstr "Questo formato non supporta risultati separati per gli espatriati"

msgid "Invalid election values"
msgstr "Valori dell'elezione non validi"

msgid "Invalid status"
msgstr "Stato non valido"

msgid "Invalid entity values"
msgstr "Valori non validi"

#, python-format
msgid "${name} is unknown"
msgstr "${name} è sconosciuto"

msgid "Invalid candidate values"
msgstr "Valori del candidato non validi"

msgid "Results"
msgstr "Risultati"

msgid "No data found"
msgstr "Nessun dato trovato"

msgid "Invalid list results"
msgstr "Risultati della lista non validi"

msgid "Invalid list connection values"
msgstr "Valori della lista delle connessioni non validi"

#, python-format
msgid "Panachage results id ${id} not in list_id's"
msgstr "Panachage results id ${id} no e list_id's"

msgid "Invalid values"
msgstr "Valori non validi"

#, python-format
msgid "${name} was found twice"
msgstr "${name} figura due volte"

#, python-format
msgid "No party results for year ${year}"
msgstr "Nessun risultato di partito per l'anno ${year}"

msgid "Panachage results ids and id not consistent"
msgstr "Panachage results ids e id non coerente"

msgid "Elected Candidates"
msgstr "Candidati eletti"

msgid "Unknown candidate"
msgstr "Candidato non conosciuto"

msgid "List connections"
msgstr "Elenca i collegamenti"

msgid "Election statistics"
msgstr "Statistiche delle elezioni"

#, python-format
msgid "Error in anzpendentgde: ${msg}"
msgstr ""

msgid "Invalid candidate results"
msgstr "Risultati del candidato non validi"

#, python-format
msgid "Candidate with id ${id} not in wm_kandidaten"
msgstr "Candidato con id ${id} non in wm_kandidaten"

#, python-format
msgid "Entity with id ${id} not in wmstatic_gemeinden"
msgstr "Commune con id ${id} non in wmstatic_gemeinden"

msgid "Ausmittlungsstand set to final but AnzPendentGde is not 0"
msgstr ""

#, python-format
msgid "${msg}"
msgstr ""

#, python-format
msgid "${var} is missing."
msgstr "${var} è scomparso"

#, python-format
msgid "Entity with id ${id} not in added_entities"
msgstr "Commune con id ${id} non in added_entities"

#, python-format
msgid "List_id ${list_id} has not been found in list numbers"
msgstr "List_id ${list_id} non è stato trovato in list numbers"

#, python-format
msgid "Candidate with id ${id} not in wpstatic_kandidaten"
msgstr "Candidato con id ${id} non in wpstatic_kandidaten"

msgid "Proposal"
msgstr "Oggetto della votazione"

msgid "Counter Proposal"
msgstr "Controprogetto"

msgid "Tie-Breaker"
msgstr "Domanda risolutiva"

msgid "No eligible voters"
msgstr "Nessun avente diritto di voto"

msgid "More cast votes than eligible voters"
msgstr "Il numero di voti espressi supera quello degli aventi diritto di voto"

msgid "Invalid ballot type"
msgstr "Tipo di scheda non valido"

msgid "Could not read the empty votes"
msgstr "Impossibile leggere 'Schede bianche'"

#, python-format
msgid "Error in anzgdependent: ${msg}"
msgstr ""

msgid "Term"
msgstr "Termine di ricerca"

msgid ""
"Searches the title of the election/vote. Use Wildcards (*) to find more "
"results, e.g Nationalrat*."
msgstr ""
"Cerca il titolo dell'elettazione/voto. Usa un carattere jolly (*) per "
"trovare altri risultati, ad esempio Nationalrat*."

msgid "From date"
msgstr "Da"

msgid "To date"
msgstr "A"

msgid "Domain"
msgstr "Livello"

msgid "Voting result"
msgstr "Risultato elettorale"

msgid "Accepted"
msgstr "Accolto"

msgid "Rejected"
msgstr "Respinto"

msgid "Federal"
msgstr "Nazionale"

msgid "Cantonal"
msgstr "Cantonale"

msgid "Regional"
msgstr "Regionale"

msgid "Communal"
msgstr "Comunale"

msgid ""
"The ID is used in the URL and might be used somewhere. Changing theID might "
"break links on external sites!"
msgstr ""
"L'ID è usato nell'URL e potrebbe essere usato da qualche parte. Cambiare "
"l'ID potrebbe rompere i link su siti esterni!"

msgid "ID"
msgstr "ID"

msgid "Invalid ID"
msgstr "ID non valido"

msgid "ID already exists"
msgstr "L'ID esiste già"

msgid "Name"
msgstr "Nome"

msgid "Type"
msgstr "Tipo"

msgid "No votes yet."
msgstr "Ancora nessun oggetto in votazione rilevato."

msgid "No elections yet."
msgstr "Ancora nessun oggetto in elezione rilevato."

msgid "System"
msgstr "Sistema"

msgid "Election based on the simple majority system"
msgstr "Elezione secondo il sistema maggioritario"

msgid "Election based on proportional representation"
msgstr "Elezione secondo il sistema proporzionale"

msgid "Majority Type"
msgstr "Tipo di maggioranza"

msgid "Absolute"
msgstr "Assoluto"

msgid "Relative"
msgstr "Relativo"

msgid "Absolute majority"
msgstr "Maggioranza assoluta"

msgid "District"
msgstr "Distretto elettorale"

msgid "Municipality"
msgstr "Comune"

msgid "Tacit election"
msgstr "Elezione tacita"

msgid "Expats"
msgstr "Svizzeri all'estero"

msgid "The election contains seperate results for expats."
msgstr "L'elezione contiene risultati separati per gli espatriati."

msgid "Date"
msgstr "Data"

msgid "Mandates / Seats"
msgstr "Mandati / Seggi"

msgid "Shortcode"
msgstr "Abbreviazione"

msgid "German"
msgstr "Tedesco"

msgid "Title of the election"
msgstr "Titolo delle elezioni"

msgid "French"
msgstr "Francese"

msgid "Italian"
msgstr "Italiano"

msgid "Romansh"
msgstr "Romancio"

msgid "Related elections"
msgstr "Elezioni correlate"

msgid "Link"
msgstr "Link"

msgid "Related link"
msgstr "Ulteriori informazioni"

msgid "Link label german"
msgstr "Etichetta del link tedesco"

msgid "Link label french"
msgstr "Etichetta del link francese"

msgid "Link label italian"
msgstr "Etichetta del link italiano"

msgid "Link label romansh"
msgstr "Etichetta del link romancio"

msgid "Explanations (PDF)"
msgstr "Spiegazioni (PDF)"

msgid "Color suggestions"
msgstr "Suggerimenti per il colore"

msgid "Colors"
msgstr "Colori"

msgid "Invalid color definitions"
msgstr "Definizioni di colore non valide"

msgid "Domain of the elections"
msgstr "Livello di elezione"

msgid "Elections"
msgstr "Elezioni"

msgid "Completes manually"
msgstr "Viene concluso manualmente"

msgid ""
"Enables manual completion of the election compound. No indidvidual election "
"results are displayed until the election compound is manually completed."
msgstr ""
"Permette di completare manualmente il componente delle elezioni. Nessun "
"risultato elettorale individuale viene visualizzato fino a quando il "
"componente elettorale non viene completato manualmente."

msgid "Completion"
msgstr "Conclusione"

msgid "Completed"
msgstr "Completato"

msgid "Upper apportionment (PDF)"
msgstr "Sovraripartizione (PDF)"

msgid "Lower apportionment (PDF)"
msgstr "Sottoripartizione (PDF)"

msgid "Doppelter Pukelsheim"
msgstr "Doppelter Pukelsheim"

msgid "View options"
msgstr "Opzioni di visualizzazione"

msgid "Allows to show the list groups and lists views."
msgstr "Permette di visualizzare i gruppi di liste e le liste."

msgid "Voters counts"
msgstr "Numero di elettori"

msgid "Shows voters counts instead of votes in the party strengths view."
msgstr ""
"Indica il numero di elettori anziché i voti nella visualizzazione della "
"forza dei partiti"

msgid "Exact voters counts"
msgstr "Numero di elettori esatto"

msgid "Shows exact voters counts instead of rounded values."
msgstr "Mostra il numero di elettori esatto anziché i valori arrotondati."

msgid "Seat allocation"
msgstr "Ripartizione dei seggi"

msgid ""
"Shows a tab with the comparison of seat allocation as a bar chart. Requires "
"party results."
msgstr ""
"Visualizzazione di una scheda con la ripartizione dei seggi sotto forma di "
"un diagramma a barre. Sono necessari risultati di partito."

msgid "Views"
msgstr "Visualizzazioni"

msgid "List groups"
msgstr "Gruppi di liste"

msgid ""
"Shows a tab with list group results. Requires party results with voters "
"counts. Only if Doppelter Pukelsheim."
msgstr ""
"Mostra una scheda con i risultati del gruppo di liste. Richiede i risultati "
"del partito con il conteggio dei votanti. Solo per Doppelter Pukelsheim."

msgid "Party strengths"
msgstr "Forza dei partiti"

msgid ""
"Shows a tab with the comparison of party strengths as a bar chart. Requires "
"party results."
msgstr ""
"Mostra una scheda con il confronto delle forze dei partiti sotto forma di "
"grafico a barre. Richiede i risultati dei partiti."

msgid "Panachage"
msgstr "Panachage"

msgid "Shows a tab with the panachage. Requires party results."
msgstr "Mostra una scheda con il panachage. Richiede i risultati del partito."

msgid "Notifications"
msgstr "Notifiche"

msgid "Email"
msgstr "E-mail"

msgid "SMS"
msgstr "SMS"

msgid "Webhooks"
msgstr "Webhooks"

msgid "Votes"
msgstr "Votazioni"

msgid "Compounds of elections"
msgstr "Componenti delle elezioni"

msgid "Select at least one election or vote."
msgstr "Selezioni almeno un'elezione o una votazione."

msgid "Number"
msgstr "Numero"

msgid "Group"
msgstr "Gruppo"

msgid "Use the same group for all screens you want to cycle through."
msgstr "Usate lo stesso gruppo per tutte le schermate che volete far scorrere."

msgid "Duration"
msgstr "Durata"

msgid ""
"Number of seconds this screen is presented if cycling trough screens. If "
"none is set, 20 seconds are used."
msgstr ""
"Numero di secondi in cui questa schermata viene presentata se si scorrono le "
"schermate. Se nessuno è impostato, vengono utilizzati 20 secondi."

msgid "Description"
msgstr "Descrizione"

msgid "Simple Vote"
msgstr "Progetto semplice"

msgid "Vote with Counter-Proposal"
msgstr "Votazione con controprogetto"

msgid "Compound of Elections"
msgstr "Componente delle elezioni"

msgid "Vote"
msgstr "Votazione"

msgid "Election"
msgstr "Elezione"

msgid "Available tags"
msgstr "Tag disponibili"

msgid "Structure"
msgstr "Struttura"

msgid "Additional CSS"
msgstr "CSS aggiuntivo"

msgid "Email Address"
msgstr "Indirizzo e-mail"

msgid "Phone number"
msgstr "Numero di telefono"

msgid ""
"Deactivates or deletes the given subscribers. The same format is used as for "
"export (only address column)."
msgstr ""
"Disattiva o cancella gli abbonati indicati. Viene utilizzato lo stesso "
"formato dell'esportazione (solo la colonna dell'indirizzo)."

msgid "Delete"
msgstr "Elimina"

msgid "Deactivate"
msgstr "Disattivare"

msgid "File"
msgstr "File"

msgid "File format"
msgstr "Formato del file"

msgid "Complete"
msgstr "Completo"

msgid "OneGov Cloud"
msgstr "OneGov Cloud"

msgid "Party results"
msgstr "Risultati del partito"

msgid "Identifier"
msgstr "Identificatore"

msgid "Proposal / Results"
msgstr "Oggetto della votazione / Risultati"

msgid "Vote number"
msgstr "Numero di voti"

msgid "Default"
msgstr "Predefinito"

msgid "Title of the the vote/proposal"
msgstr "Titolo del voto/iniziativa"

msgid "Title of the counter proposal"
msgstr "Titolo dello controprogetto"

msgid "Title of the tie breaker"
msgstr "Titolo dello spareggio"

msgid "Link to homepage"
msgstr "Link alla pagina iniziale"

msgid "Lists"
msgstr "Liste"

msgid "Candidates"
msgstr "Candidati"

msgid "Parties"
msgstr "Parti"

msgid "Downloads"
msgstr "Download"

msgid "Municipalities"
msgstr "Comuni"

msgid "Elected candidates"
msgstr "Candidati eletti"

msgid "New intermediate results"
msgstr "Nuovi risultati provvisori"

msgid "Final results"
msgstr "Risultati finali"

msgid "Counter proposal accepted"
msgstr "Controprogetto accettata"

msgid "Upload tokens"
msgstr "Carica token"

msgid "Wabsti data sources"
msgstr "Origini dati Wabsti"

msgid "Import configuration"
msgstr "Configurazione dell'importazione"

msgid "SMS subscribers"
msgstr "SMS iscritti"

msgid "Email subscribers"
msgstr "Email iscritti"

msgid "Trigger notifications"
msgstr "Attivazione delle notifiche"

msgid "Subscribers"
msgstr "Iscritti"

msgid "Screens"
msgstr "Schermi"

msgid "Update archived results"
msgstr "Aggiorna i risultati archiviati"

msgid "Clear cache"
msgstr "Cancella la cache"

msgid "Administration"
msgstr "Admin"

msgid "Manage"
msgstr "Amministrare"

msgid "Mappings"
msgstr "Mapping"

msgid "Statistics"
msgstr "Statistiche"

#, python-format
msgid "Regional (${on})"
msgstr "Regionale (${on})"

msgid "Other"
msgstr "Altro"

msgid "district_label_bl"
msgstr "Distretto elettorale"

msgid "district_label_gr"
msgstr "Regione"

msgid "district_label_sz"
msgstr "Distretto elettorale"

msgid "districts_label_bl"
msgstr "Distretti elettorali"

msgid "districts_label_gr"
msgstr "Regioni"

msgid "districts_label_sz"
msgstr "Distretti elettorali"

msgid "Districts"
msgstr "Distretti elettorali"

msgid "region_label_gr"
msgstr "Circondario elettorale"

msgid "regions_label_gr"
msgstr "Circondari elettorali"

msgid "superregion_label_bl"
msgstr "Regione"

msgid "superregions_label_bl"
msgstr "Regioni"

msgid "Seats"
msgstr "Seggi"

msgid "Mandates"
msgstr "Mandati"

msgid "Quarter"
msgstr "Quartiere"

msgid "Quarters"
msgstr "Quartieri"

msgid "Last change"
msgstr "Aggiornato"

msgid "Archive"
msgstr "Archivio"

msgid "Elections &amp; Votes"
msgstr "Elezioni &amp; votazioni"

msgid "There are no elections or votes defined yet."
msgstr "Non sono ancora state inserite elezioni o votazioni."

#, python-format
msgid "Elections and votes on ${date}"
msgstr "Elezioni e votazioni del ${date}"

msgid "Federal Elections"
msgstr "Elezioni federali"

msgid "on"
msgstr "del"

msgid "Regional Elections"
msgstr "Elezioni regionali"

msgid "Cantonal Elections"
msgstr "Elezioni cantonali"

msgid "Communal Elections"
msgstr "Elezioni communali"

msgid "Federal Votes"
msgstr "Votazioni federali"

msgid "Regional Votes"
msgstr "Votazioni regionali"

msgid "Cantonal Votes"
msgstr "Votazioni cantonali"

msgid "Communal Votes"
msgstr "Votazioni commuali"

msgid "Counted"
msgstr "Scrutinati"

msgid "Updated"
msgstr "Aggiornato"

msgid "No results yet"
msgstr "Ancora nessun risultato"

msgid "Result"
msgstr "Risultato"

msgid "Yes %"
msgstr "Sì %"

msgid "No %"
msgstr "No %"

msgid "Archive Search"
msgstr "Ricerca in archivio"

<<<<<<< HEAD
msgid "Download Archive"
msgstr "Scarica l'archivio"
=======
msgid "Download the entire archive"
msgstr "Scaricare l'intero archivio."
>>>>>>> d68b4024

msgid "Search in ${title}"
msgstr "Ricerca nel ${title}"

msgid "Search results"
msgstr "Risultati della ricerca"

msgid "Found ${item_count} items."
msgstr "${item_count} risultati trovati."

msgid "Intermediate results"
msgstr "Risultati provvisori"

msgid "No candidacies."
msgstr "Nessuna candidatura."

msgid "Download diagram"
msgstr "Scarica il diagramma"

#. Default: The diagram shows the distribution of votes and mandates on list
#. and sublists. The bars on the left correspond to the list connections, the
#. bars in the middle to the sublists, the bars to the right to the lists. The
#. width of the bars and connections is proportional to the votes, blue colored
#. bars contain the number of mandates.
#.
msgid "figcaption_connections"
msgstr ""
"Il diagramma mostra la distribuzione dei voti e dei mandati in lista e nelle "
"sottoliste. Le barre sulla sinistra rappresentano le connessioni alla lista, "
"le barre al centro corrispondono alle sottoliste, quelle a destra alle "
"liste. L'ampiezza delle barre e delle connessioni è proporzionale ai voti, "
"le barre colorate di blu contengono i numeri dei mandati."

msgid "Embed map"
msgstr "Incorporare la mappa"

msgid "Download map"
msgstr "Scarica la mappa"

msgid "Download"
msgstr "Scarica"

msgid "No candidates elected yet."
msgstr "Ancora nessun candidato eletto."

msgid "Note on the voters count"
msgstr "Indicazione riguardo al numero di elettori"

#. Default: The number of votes of a party is divided by the number of seats to
#. be allocated in the district concerned. The result is called the voters
#. count. The voters count determines the allocation to the list groups. The
#. election is finished as soon as the number of mandates appears.
msgid "figcaption_list_groups"
msgstr ""
"In una prima fase, la cosiddetta sovraripartizione, tutti i voti espressi "
"vengono dapprima considerati a livello cantonale. I seggi vengono attribuiti "
"ai singoli partiti in proporzione alle quote di elettori conquistate. "
"Affinché i voti ottenuti dai partiti nei singoli circondari elettorali "
"possano essere comparati a livello cantonale e ogni voto abbia lo stesso "
"peso, si rende necessaria una ponderazione. A tale scopo i voti ottenuti da "
"un partito vengono divisi per il numero di seggi da assegnare nel "
"corrispondente circondario elettorale. Il risultato di questo calcolo è il "
"numero di elettori."

msgid "The file is invalid."
msgstr "Il file non è valido."

msgid "The form contains errors. Please check the marked fields."
msgstr "Il modulo contiene errori. Controlli per favore i campi evidenziati."

msgid "Homepage"
msgstr "Pagina iniziale"

msgid "Content"
msgstr "Contenuto"

msgid "Sitemap"
msgstr "Sitemap"

#. Default: Start
#.
msgid "homepage"
msgstr "Pagina iniziale"

msgid "Footer"
msgstr "Piè di pagina"

msgid "Language"
msgstr "Lingua"

msgid "Open Data"
msgstr "Open Data"

msgid "Login"
msgstr "Login"

msgid "You are logged in:"
msgstr "Login effettuato:"

msgid "Logout"
msgstr "Logout"

msgid "Forgot your password?"
msgstr "Hai dimenticato la password?"

msgid "Reset password"
msgstr "Ripristina password"

msgid "female"
msgstr "femminile"

msgid "male"
msgstr "maschile"

msgid "undetermined"
msgstr "altro"

msgid "Actions"
msgstr "Azioni"

msgid "View"
msgstr "Mostrare"

msgid "Edit"
msgstr "Elabora"

msgid "Change ID"
msgstr "Cambiare l'ID"

msgid "Upload results"
msgstr "Caricare risultati"

msgid "Upload party results"
msgstr "Carica risultati partito"

msgid "Clear results"
msgstr "Ripristina risultati"

msgid "Clear media"
msgstr "Cancellare i media"

msgid "Yeas"
msgstr "Voti favorevoli"

msgid "Nays"
msgstr "Voti contrari"

msgid "Not yet counted"
msgstr "Non ancora conteggiato"

msgid "Total"
msgstr "Totale"

#.
#. Default: eligible Voters
msgid "eligible_voters_vote"
msgstr "Aventi diritto di voto"

msgid "Cast Ballots"
msgstr "Schede rientrate"

msgid "Empty votes"
msgstr "Voti in bianco"

msgid "Invalid votes"
msgstr "Voti nulli"

#. Default: Turnout
#. Default: Voter turnout
#.
msgid "turnout_vote"
msgstr "Partecipazione al voto"

msgid "Nay"
msgstr "No"

msgid "Yay"
msgstr "Sì"

msgid "List connection"
msgstr "Collegamenti tra liste"

#. Default: Votes
#.
msgid "single_votes"
msgstr "Voti"

msgid "Sublist connection"
msgstr "Collegamenti tra sottoliste"

msgid "Subtotal"
msgstr "Subtotale"

msgid "Party"
msgstr "Partito"

msgid "eligible Voters"
msgstr "Elettori"

msgid "Received Ballots"
msgstr "Schede ricevute"

msgid "Accounted Ballots"
msgstr "Schede valide"

msgid "Blank Ballots"
msgstr "Schede bianche"

msgid "Invalid Ballots"
msgstr "Schede nulle"

msgid "Accounted Votes"
msgstr "Voti validi"

msgid "Turnout"
msgstr "Partecipazione elettorale"

msgid "Candidate"
msgstr "Candidato"

msgid "List"
msgstr "Lista"

msgid "Elected"
msgstr "Eletto"

msgid "Yes"
msgstr "Si"

msgid "No"
msgstr "No"

msgid "All candidates"
msgstr "Tutti i candidati"

msgid "Elected candidates only"
msgstr "Solo i candidati eletti"

msgid "List group"
msgstr "Gruppo di liste"

msgid "Voters count"
msgstr "Numero di elettori"

msgid "Embed diagram"
msgstr "Incorpora il diagramma"

msgid "Embed table"
msgstr "Incorporare la tabella"

msgid "${counted} of ${total}"
msgstr "${counted} di ${total}"

msgid "Cancel"
msgstr "Annulla"

msgid "Submit"
msgstr "Invia"

msgid "The next field is a spam protection, please do not fill it out."
msgstr "Il campo successivo è una protezione antispam, non compilarlo."

msgid "Previous Page"
msgstr "Pagina precedente"

msgid "(active)"
msgstr "(attivo)"

msgid "Next Page"
msgstr "Pagina successiva"

msgid "You are here"
msgstr "Tu sei qui"

msgid "Alerts"
msgstr "Avvisi"

msgid "Email alerts"
msgstr "Avvisi per posta elettronica"

msgid "SMS alerts"
msgstr "SMS Alert"

msgid ""
"The service provides free information on the publication of new results "
"(intermediate results, final results):"
msgstr ""
"Il servizio garantisce informazione gratuita sulla pubblicazione di nuovi "
"risultati (risultati provvisori, risultati finali):"

msgid ""
"The email service provides free information on the publication of new "
"results (intermediate results, final results):"
msgstr ""
"Il servizio di posta elettronica fornisce informazioni gratuite sulla "
"pubblicazione di nuovi risultati (risultati provvisori, risultati finali):"

msgid ""
"The SMS service provides free information on the publication of new results "
"(intermediate results, final results):"
msgstr ""
"Il servizio SMS garantisce informazione gratuita sulla pubblicazione di "
"nuovi risultati (risultati provvisori, risultati finali):"

msgid "Get email alerts"
msgstr "Ottieni e-mail di avviso"

msgid "Stop email subscription"
msgstr "Interrompi iscrizione e-mail"

msgid "Get SMS alerts"
msgstr "Ottieni SMS Alert"

msgid "Stop SMS subscription"
msgstr "Interrompi abbonamento SMS"

msgid "Proposal and counter proposal rejected"
msgstr "Iniziativa e controprogetto sono state rifiutate"

msgid "Proposal accepted"
msgstr "Iniziativa accettata"

msgid "Tie breaker in favor of the proposal"
msgstr "Spareggio a favore della iniziativa"

msgid "Tie breaker in favor of the counter proposal"
msgstr "Spareggio a favore della controprogetto"

msgid "Download a PDF with all the results:"
msgstr "Scarica un PDF con tutti i risultati:"

msgid "PDF Results"
msgstr "Risultati PDF"

msgid "Candidate results"
msgstr "Risultati dei candidati"

msgid "The raw data of the candidates are available in the following formats:"
msgstr "I dati grezzi dei candidati sono disponibili nei formati seguenti:"

msgid "The raw data are available in the following formats:"
msgstr "I dati grezzi sono disponibili nei formati seguenti:"

msgid "The raw data of the parties are available in the following formats:"
msgstr "I dati grezzi dei partiti sono disponibili nei formati seguenti:"

msgid "The format of the data is described here:"
msgstr "Il formato dei dati è descritto qui:"

msgid "Format Description"
msgstr "Descrizione del formato"

msgid "Terms of use"
msgstr "Condizioni d’uso"

msgid "Open use. Must provide the source."
msgstr "Libero utilizzo. Indicazione della fonte obbligatoria."

msgid "You may use this dataset for non-commercial purposes."
msgstr "Questo set di dati può essere utilizzato a fini non commerciali."

msgid "You may use this dataset for commercial purposes."
msgstr "Questo set di dati può essere utilizzato a fini commerciali."

msgid "You must provide the source (author, title and link to the dataset)."
msgstr ""
"È obbligatoria l’indicazione della fonte (autore, titolo e link al set di "
"dati)."

msgid "Your results could not be uploaded."
msgstr "I Suoi risultati non hanno potuto essere caricati."

msgid "Line"
msgstr "Riga"

msgid "Stack"
msgstr "Catasta"

msgid "Toggle"
msgstr "Attivato"

msgid "Columns"
msgstr "Colonne"

#. Default: The diagram shows the votes and mandates of the parties. The rimmed
#. bars (left scale) correspond to the number of mandates, the colored bars
#. (right scale) to the voices (percentages).
#.
msgid "figcaption_party_strengths"
msgstr ""
"Il diagramma mostra i voti e i mandati dei partiti. Le barre cerchiate "
"(scala a sinistra) corrispondono al numero dei mandati, le barre colorate "
"(scala a destra) alle voci (percentuali)."

msgid "Year"
msgstr "Anno"

msgid "Difference"
msgstr "Differenza"

#. Default: The diagram shows the origin of the votes. The bars on the left
#. correspond to the unchanged votes (including the blank list), the bars on
#. the right side to the final results. The width of the bars and connections
#. is proportional to the votes.
#.
msgid "figcaption_panachage"
msgstr ""
"Il diagramma mostra l'origine dei voti. Le barre sulla sinistra "
"corrispondono ai voti invariati (inclusi quelli della lista bianca), le "
"barre sulla parte destra ai risultati finali. L'ampiezza delle barre e delle "
"connessioni è proporzionale ai voti."

msgid "Count"
msgstr "Numero"

msgid "Average age"
msgstr "Età media"

msgid "View all details online"
msgstr "Visualizza tutti i dettagli online"

msgid ""
"Please confirm your email address to receive email notifications. Click on "
"the link below."
msgstr ""
"La preghiamo di confermare il Suo indirizzo e-mail per ricevere notifiche "
"tramite e-mail. Clicchi sul link seguente."

msgid "Confirm email"
msgstr "Conferma e-mail"

msgid ""
"You can ignore this email if you have not signed up for the email "
"notifications."
msgstr ""
"Se non si è annunciato/a per le notifiche e-mail, può ignorare la presente e-"
"mail."

msgid "Unsubscribe"
msgstr "Disiscriversi"

msgid "Please confirm your unsubscription. Click on the link below."
msgstr ""
"La preghiamo di confermare la disiscrizione. Clicchi sul link seguente."

msgid "Confirm unsubscription"
msgstr "Conferma disiscrizione"

msgid ""
"You can ignore this email if you have not unsubscribed from the email "
"notifications."
msgstr ""
"Se non si è disiscritto/a dalle notifiche e-mail, può ignorare la presente e-"
"mail."

msgid "Dear Sir or Madam,"
msgstr "Gentilissimo Signore o Signora,"

msgid "Click the following link to set a new password:"
msgstr "Fare clic sul collegamento seguente per impostare una nuova password:"

msgid "If you don't want to change your password, you can ignore this email."
msgstr "Se non si desidera modificare la password, ignorare questa e-mail."

msgid "New mapping"
msgstr "Nuovo mapping"

msgid "No mappings yet."
msgstr "Nessun mapping per il momento."

msgid "New data source"
msgstr "Nuova origine dati"

msgid "A description of the WabstiCExport interface can be found here:"
msgstr ""
"Una descrizione dell'interfaccia di WabstiCExport può essere trovata qui:"

msgid "No data sources yet."
msgstr "Nessuna origine dati per il momento."

msgid "Token"
msgstr "Token"

msgid "Regenerate token"
msgstr "Rigenera token"

msgid "New compound"
msgstr "Nuovo componente"

msgid "No compounds yet."
msgstr "Ancora nessun componente."

msgid "Title"
msgstr "Titolo"

msgid "New election"
msgstr "Nuova elezione"

msgid "New screen"
msgstr "Nuova schermata"

msgid "Export"
msgstr "Export"

msgid "No screens yet."
msgstr "Ancora niente schermi."

msgid "Cleanup"
msgstr "Ripulire"

msgid "All"
msgstr "Tutti"

msgid "Active only"
msgstr "Solo attivo"

msgid "No subscribers yet."
msgstr "Non ci sono ancora degli iscritti."

msgid "Locale"
msgstr "Località"

msgid "Active"
msgstr "Attivo"

msgid "Activate"
msgstr "Attivare"

msgid "This will trigger the following notifications:"
msgstr "Vengono attivate le seguenti notifiche:"

msgid "Email: One email containing all the results. The subject will be"
msgstr "E-mail: un'e-mail con tutti i risultati. L'oggetto è"

msgid "SMS: One SMS with the generic message"
msgstr "SMS: un SMS con il messaggio generale"

msgid ""
"There is also the possibility to trigger bundled notifications for the "
"current election day:"
msgstr ""
"Vi è anche la possibilità di ottenere notifiche collettive per l'attuale "
"chiamata alle urne:"

msgid "Last notifications:"
msgstr "Ultime notifiche:"

msgid "No notifications yet."
msgstr "Ancora nessuna notifica."

msgid ""
"Email: One email containing all the results of the selected elections and "
"votes. The subject depends on whether all selected elections and votes are "
"completed:"
msgstr ""
"E-mail: un'e-mail con tutti i risultati delle elezioni e delle votazioni "
"selezionate. L'oggetto dipende dal fatto se tutte le elezioni e votazioni "
"sono concluse:"

msgid "Create token"
msgstr "Crea token"

msgid "A description of the REST interface can be found here:"
msgstr "Una descrizione dell'interfaccia REST può essere trovata qui:"

msgid "No tokens yet."
msgstr "Ancora nessun token."

msgid "Created"
msgstr "Creato"

msgid "New vote"
msgstr "Nuova votazione"

msgid "Your results were uploaded successfully."
msgstr "I Suoi risultati sono stati caricati correttamente."

msgid "Click here to trigger the notifications."
msgstr "Clicca qui per attivare le notifiche."

msgid "Click here to see the updated results page."
msgstr "Cliccare qui per visualizzare la pagina con i risultati aggiornati."

msgid "Please use the following format:"
msgstr "Utilizzi per favore il formato seguente:"

msgid "No map available for this year."
msgstr "Nessuna mappa disponibile per quest'anno."

msgid "Blank list"
msgstr "Lista bianca"

msgid "Panachage (parties)"
msgstr "Panachage (parti)"

msgid "Panachage (lists)"
msgstr "Panachage (liste)"

msgid "Intermediate results abbrev"
msgstr "Risultati prov."

#, python-format
msgid "Intermediate results: ${counted} of ${total} ${entities}"
msgstr "Risultati provvisori: ${counted} de ${total} ${entities}"

msgid "Wrong username or password"
msgstr "Nome utente sconosciuto o password errata"

msgid "Password reset"
msgstr "Ripristino della password"

#, python-format
msgid ""
"A password reset link has been sent to ${email}, provided an account exists "
"for this email address."
msgstr ""
"Il collegamento per reimpostare la password è stato inviato all'indirizzo "
"${email} (se si tratta di un account esistente)."

msgid "Password changed."
msgstr "La password è stata modificata."

msgid "Wrong username or password reset link not valid any more."
msgstr ""
"Il collegamento per reimpostare il nuome utente o la password errati non è "
"più valido."

msgid ""
"The figure with elected candidates will be available as soon the final "
"results are published."
msgstr ""
"La tabella con i candidati eletti sarà disponibile non appena saranno "
"pubblicati i risultati finali."

msgid ""
"The figure with the list connections will be available as soon the final "
"results are published."
msgstr ""
"La tabella con i elenca i collegamenti sarà disponibile non appena saranno "
"pubblicati i risultati finali."

msgid "Access Denied"
msgstr "Accesso Negato"

msgid "You are trying to open a page for which you are not authorized."
msgstr "Non sei Autorizzato."

msgid "Page not Found"
msgstr "Pagina non trovata"

msgid "The page you are looking for could not be found."
msgstr "La pagina che si sta cercando non è stata trovata."

msgid "File not yet ready"
msgstr "File non ancora pronto"

msgid "The file you are looking for is not ready yet. Please try again later."
msgstr ""
"Il file che stai cercando non è ancora pronto. Si prega di riprovare più "
"tardi."

msgid "Results updated."
msgstr "Risultati aggiornati."

msgid ""
"The results on the home page and in the archive are cached and need to be "
"updated after a domain change, for example."
msgstr ""
"I risultati sulla home page e nell'archivio sono nella cache e devono essere "
"aggiornati dopo un cambio di dominio, per esempio."

msgid "Cache cleared."
msgstr "Cache cancellata."

#, python-format
msgid ""
"Elections and votes are cached for ${expiration} seconds. The cache is "
"automatically cleared for new results and other updates. It is not normally "
"necessary to clear the cache yourself."
msgstr ""
"Le elezioni e i voti sono memorizzati nella cache per ${expiration} secondi. "
"La cache viene automaticamente cancellata per nuovi risultati e altri "
"aggiornamenti. Normalmente non è necessario cancellare la cache da soli."

msgid "Data source added."
msgstr "Fonte dati aggiunta."

msgid "Token regenerated."
msgstr "Token rigenerato."

msgid "Do you really want to regenerate the token?"
msgstr "Rigenerare il token?"

msgid "Data source deleted."
msgstr "Fonte dati eliminata."

#, python-format
msgid "Do you really want to delete \"${item}\"?"
msgstr "Sei sicuro/a di voler eliminare \"${item}\"?"

msgid "Delete data source"
msgstr "Elimina origine dati"

msgid "Mapping added."
msgstr "Aggiunta mapping."

msgid "Mapping modified."
msgstr "Mapping modificata."

msgid "Edit mapping"
msgstr "Modifica mapping"

msgid "Mapping deleted."
msgstr "Mappatura eliminata."

msgid "Delete mapping"
msgstr "Elimina mapping"

msgid "Compound added."
msgstr "Componente aggiunto."

msgid "Compound modified."
msgstr "Componente modificato."

msgid "Edit compound"
msgstr "Modifica componente"

msgid "Results deleted."
msgstr "Risultati eliminata."

#, python-format
msgid "Do you really want to clear all results of \"${item}\"?"
msgstr "Sicuro di voler eliminare tutti i risultati di \"${item}\"?"

#, python-format
msgid "${count} files deleted."
msgstr "${count} file eliminati."

msgid ""
"Deletes all SVGs and PDFs. They are regenerated in the background and are "
"available again in a few minutes."
msgstr ""
"Cancella tutti gli SVG e i PDF. Vengono rigenerati in background e sono di "
"nuovo disponibili in pochi minuti."

#, python-format
msgid "Do you really want to clear all media of \"${item}\"?"
msgstr "Volete davvero cancellare tutti i media di \"${item}\"?"

msgid "Compound deleted."
msgstr "Componente eliminato."

msgid "Delete compound"
msgstr "Elimina componente"

msgid "Notifications triggered."
msgstr "Notifiche attivate."

msgid ""
"There are no changes since the last time the notifications have been "
"triggered!"
msgstr ""
"Non ci sono stati cambiamenti dall’ultima che le notifiche sono state "
"attivate!"

msgid "Do you really want to retrigger the notfications?"
msgstr "Vuoi davvero riattivare le notifiche?"

msgid "Election added."
msgstr "Elezione aggiunta."

msgid "Election modified."
msgstr "Elezione modificata."

msgid "Edit election"
msgstr "Modifica elezione"

msgid "Election deleted."
msgstr "Elezione eliminata."

msgid "Delete election"
msgstr "Elimina elezione"

msgid "Screen added."
msgstr "Schermo aggiunto."

msgid "Screen modified."
msgstr "Schermo modificato."

#, python-format
msgid "Screen ${number}"
msgstr "Schermo ${number}"

msgid "Edit screen"
msgstr "Schermata Modifica"

msgid "Screen deleted."
msgstr "Schermata eliminata."

msgid "Delete screen"
msgstr "Schermata Elimina"

#, python-format
msgid "${count} subscribers cleaned up."
msgstr "${count} abbonati ripuliti."

msgid "Clean up subscribers"
msgstr "Ripulire gli abbonati"

msgid "Subscriber deleted."
msgstr "Iscritto eliminato."

msgid "Delete subscriber"
msgstr "Elimina iscritto/a"

msgid "Subscriber activated."
msgstr "Abbonato attivato."

#, python-format
msgid "Do you really want to activate \"${item}\"?"
msgstr "Volete davvero attivare \"${item}\"?"

msgid "Activate subscriber"
msgstr "Attivare l'abbonato"

msgid "Subscriber deactivated."
msgstr "Abbonato disattivato."

#, python-format
msgid "Do you really want to deactivate \"${item}\"?"
msgstr "Volete davvero disattivare \"${item}\"?"

msgid "Deactivate subscriber"
msgstr "Disattivare l'abbonato"

msgid "Upload token created."
msgstr "Carica il token creato."

msgid "Create a new upload token?"
msgstr "Creare un nuovo token?"

msgid "Create"
msgstr "Creare"

msgid "Upload token deleted."
msgstr "Token cancellato."

msgid "Delete upload token"
msgstr "Elimina token"

msgid "Vote added."
msgstr "Voto aggiunto."

msgid "Vote modified."
msgstr "Voto modificato."

msgid "Edit vote"
msgstr "Modifica votazione"

msgid "Vote deleted."
msgstr "Voto eliminato."

msgid "Delete vote"
msgstr "Elimina votazione"

#, python-format
msgid ""
"Final results of the cantonal vote \"${title}\", ${date}, ${principal}, "
"broken down by municipalities."
msgstr ""
"Risultati finali della votazione cantonale \"${title}\", ${date}, "
"${principal}, suddivisi per municipalit."

#, python-format
msgid ""
"Final results of the federal vote \"${title}\", ${date}, ${principal}, "
"broken down by municipalities."
msgstr ""
"Risultati finali della votazione federale \"${title}\", ${date}, "
"${principal}, suddivisi per municipalit."

#, python-format
msgid ""
"Final results of the cantonal election \"${title}\", ${date}, ${principal}, "
"broken down by candidates and municipalities."
msgstr ""
"Risultati finali della elezione cantonale \"${title}\", ${date}, "
"${principal}, suddivisi per municipalit e candidati."

#, python-format
msgid ""
"Final results of the regional election \"${title}\", ${date}, ${principal}, "
"broken down by candidates and municipalities."
msgstr ""
"Risultati finali della elezione regionale \"${title}\", ${date}, "
"${principal}, suddivisi per municipalit e candidati."

#, python-format
msgid ""
"Final results of the federal election \"${title}\", ${date}, ${principal}, "
"broken down by candidates and municipalities."
msgstr ""
"Risultati finali della elezione federale \"${title}\", ${date}, "
"${principal}, suddivisi per municipalit e candidati."

msgid ""
"You will receive an email as soon as new results have been published. You "
"can unsubscribe at any time."
msgstr ""
"Riceverai una e-mail appena qualche nuovo risultato è stato pubblicato. Puoi "
"annullare l’iscrizione in qualunque momento."

msgid "You will shortly receive an email to confirm your email."
msgstr "Tra poco riceverà una e-mail per confermare il Suo indirizzo e-mail."

msgid "Subscription failed, the link is invalid."
msgstr "Iscrizione non riuscita, link non valido."

msgid ""
"Successfully subscribed to the email service. You will receive an email "
"every time new results are published."
msgstr ""
"L'abbonamento alle notifiche e-mail è stato attivato. In futuro riceverà "
"un'e-mail appena saranno stati pubblicati nuovi risultati."

msgid "You will shortly receive an email to confirm your unsubscription."
msgstr ""
"Tra poco riceverà una e-mail per confermare la Sua disiscrizione.\n"
"Tra poco riceverà una e-mail per confermare la Sua disiscrizione."

msgid "Unsubscription failed, the link is invalid."
msgstr "Disiscrizione non riuscita, link non valido."

msgid ""
"Successfully unsubscribed from the email services. You will no longer "
"receive an email when new results are published."
msgstr ""
"Annullamento iscrizione di posta elettronica avvenuto con successo. Non "
"verrai più informato via e-mail quando dei nuovi risultati sono stati "
"pubblicati."

msgid ""
"You will receive a SMS as soon as new results have been published. The SMS "
"service is free of charge. You can unsubscribe at any time."
msgstr ""
"Riceverai un SMS appena un nuovo risultato verrà pubblicato. Il servizio SMS "
"è gratuito. Puoi eliminare il tuo abbonamento in ogni momento."

msgid ""
"Successfully unsubscribed from the SMS services. You will no longer receive "
"SMS when new results are published."
msgstr ""
"Il tuo abbonamento al servizio SMS è stato annullato con successo. Non "
"riceverai più SMS quando nuovi risultati saranno pubblicati."

#, python-format
msgid "The year ${year} is not yet supported"
msgstr "L'anno ${year} non viene ancora supportato"

msgid "This source has already elections assigned to it"
msgstr "Questa fonte ha già delle elezioni assegnate"

msgid "Invalid id"
msgstr "ID non valido"

msgid "Use an election based on proportional representation"
msgstr "Nessuna elezione secondo il sistema proporzionale"

msgid "The data source is not configured properly"
msgstr "L'origine dati non è configurata correttamente"<|MERGE_RESOLUTION|>--- conflicted
+++ resolved
@@ -3,11 +3,7 @@
 msgstr ""
 "Project-Id-Version: \n"
 "Report-Msgid-Bugs-To: \n"
-<<<<<<< HEAD
 "POT-Creation-Date: 2022-10-24 10:20+0200\n"
-=======
-"POT-Creation-Date: 2022-10-24 07:47+0200\n"
->>>>>>> d68b4024
 "PO-Revision-Date: 2022-03-22 08:00+0100\n"
 "Last-Translator: Marc Sommerhalder <marc.sommerhalder@seantis.ch>\n"
 "Language-Team: \n"
@@ -788,13 +784,8 @@
 msgid "Archive Search"
 msgstr "Ricerca in archivio"
 
-<<<<<<< HEAD
-msgid "Download Archive"
-msgstr "Scarica l'archivio"
-=======
 msgid "Download the entire archive"
 msgstr "Scaricare l'intero archivio."
->>>>>>> d68b4024
 
 msgid "Search in ${title}"
 msgstr "Ricerca nel ${title}"
