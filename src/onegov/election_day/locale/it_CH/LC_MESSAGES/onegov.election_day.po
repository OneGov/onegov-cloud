# This file was generated from Vote-Maps_de_IT.xlsx
msgid ""
msgstr ""
"Project-Id-Version: \n"
"Report-Msgid-Bugs-To: \n"
"POT-Creation-Date: 2022-10-02 15:36+0200\n"
"PO-Revision-Date: 2022-03-22 08:00+0100\n"
"Last-Translator: Marc Sommerhalder <marc.sommerhalder@seantis.ch>\n"
"Language-Team: \n"
"Language: it_CH\n"
"MIME-Version: 1.0\n"
"Content-Type: text/plain; charset=UTF-8\n"
"Content-Transfer-Encoding: 8bit\n"
"Generated-By: xls-to-po 1.0\n"
"X-Generator: Poedit 3.0.1\n"

msgid "The final results are available"
msgstr "Risultati finali disponibili"

msgid "New results are available"
msgstr "Nuovi risultati disponibili"

#, python-format
msgid "New results are available on ${url}"
msgstr "Nuovi risultati disponibili su ${url}"

msgid "Please confirm your email"
msgstr "La preghiamo di confermare il Suo indirizzo e-mail"

msgid "Please confirm your unsubscription"
msgstr "La preghiamo di confermare la disiscrizione"

msgid ""
"Successfully subscribed to the SMS service. You will receive a SMS every "
"time new results are published."
msgstr ""
"Ti sei iscritto con successo al servizio SMS. Riceverai un SMS ogni volta "
"che un nuovo risultato verrà pubblicato."

msgid "Not a valid xls/xlsx file."
msgstr "Nessun file XLS/XLSX valido."

msgid "The xls/xlsx file contains unsupported cells."
msgstr "Il file xls/xlsx contiene celle non supportate."

msgid "Not a valid csv/xls/xlsx file."
msgstr "Nessun file CSV/XLS/XLSX valido."

#, python-format
msgid "Missing columns: '${cols}'"
msgstr "Colonne mancanti: '${cols}'"

msgid ""
"Could not find the expected columns, make sure all required columns exist "
"and that there are no extra columns."
msgstr ""
"Le colonne necessarie non sono state trovate. Verifichi per favore che le "
"colonne esistano e che non vi siano colonne supplementari."

msgid "Some column names appear twice."
msgstr "Alcuni nomi di colonna figurano due volte."

msgid "The csv/xls/xlsx file is empty."
msgstr "Il file CSV/XLS/XLSX è vuoto."

msgid "The file contains an empty line."
msgstr "Il file contiene una riga vuota."

#, python-format
msgid "${name} is not part of this election"
msgstr "non fa parte di questa elezione"

#, python-format
msgid "${name} is not part of ${district}"
msgstr "${name} non fa parte di ${district}"

#, python-format
msgid "Empty value: ${col}"
msgstr "Valore vuoto: ${col}"

#, python-format
msgid "Invalid integer: ${col}"
msgstr "numero intero non valido: ${col}"

#, python-format
msgid "Invalid float number: ${col}"
msgstr "numero di galleggiante non valido: ${col}"

#, python-format
msgid "Invalid decimal number: ${col}"
msgstr ""

#, python-format
msgid "Not an alphanumeric: ${col}"
msgstr "Non alfanumerico: ${col}"

#, python-format
msgid "Invalid gender: ${value}"
msgstr "Genere non valido: ${value}"

msgid "This format does not support separate results for expats"
msgstr "Questo formato non supporta risultati separati per gli espatriati"

msgid "Invalid election values"
msgstr "Valori dell'elezione non validi"

msgid "Invalid status"
msgstr "Stato non valido"

msgid "Invalid entity values"
msgstr "Valori non validi"

#, python-format
msgid "${name} is unknown"
msgstr "${name} è sconosciuto"

msgid "Invalid candidate values"
msgstr "Valori del candidato non validi"

msgid "Results"
msgstr "Risultati"

msgid "No data found"
msgstr "Nessun dato trovato"

msgid "Invalid list results"
msgstr "Risultati della lista non validi"

msgid "Invalid list connection values"
msgstr "Valori della lista delle connessioni non validi"

#, python-format
msgid "Panachage results id ${id} not in list_id's"
msgstr "Panachage results id ${id} no e list_id's"

msgid "Invalid values"
msgstr "Valori non validi"

#, python-format
msgid "${name} was found twice"
msgstr "${name} figura due volte"

#, python-format
msgid "No party results for year ${year}"
msgstr "Nessun risultato di partito per l'anno ${year}"

msgid "Panachage results ids and id not consistent"
msgstr "Panachage results ids e id non coerente"

msgid "Elected Candidates"
msgstr "Candidati eletti"

msgid "Unknown candidate"
msgstr "Candidato non conosciuto"

msgid "List connections"
msgstr "Elenca i collegamenti"

msgid "Election statistics"
msgstr "Statistiche delle elezioni"

#, python-format
msgid "Error in anzpendentgde: ${msg}"
msgstr ""

msgid "Invalid candidate results"
msgstr "Risultati del candidato non validi"

#, python-format
msgid "Candidate with id ${id} not in wm_kandidaten"
msgstr "Candidato con id ${id} non in wm_kandidaten"

#, python-format
msgid "Entity with id ${id} not in wmstatic_gemeinden"
msgstr "Commune con id ${id} non in wmstatic_gemeinden"

msgid "Ausmittlungsstand set to final but AnzPendentGde is not 0"
msgstr ""

#, python-format
msgid "${msg}"
msgstr ""

#, python-format
msgid "${var} is missing."
msgstr "${var} è scomparso"

#, python-format
msgid "Entity with id ${id} not in added_entities"
msgstr "Commune con id ${id} non in added_entities"

#, python-format
msgid "List_id ${list_id} has not been found in list numbers"
msgstr "List_id ${list_id} non è stato trovato in list numbers"

#, python-format
msgid "Candidate with id ${id} not in wpstatic_kandidaten"
msgstr "Candidato con id ${id} non in wpstatic_kandidaten"

msgid "Proposal"
msgstr "Oggetto della votazione"

msgid "Counter Proposal"
msgstr "Controprogetto"

msgid "Tie-Breaker"
msgstr "Domanda risolutiva"

msgid "No eligible voters"
msgstr "Nessun avente diritto di voto"

msgid "More cast votes than eligible voters"
msgstr "Il numero di voti espressi supera quello degli aventi diritto di voto"

msgid "Invalid ballot type"
msgstr "Tipo di scheda non valido"

msgid "Could not read the empty votes"
msgstr "Impossibile leggere 'Schede bianche'"

#, python-format
msgid "Error in anzgdependent: ${msg}"
msgstr ""

msgid "Term"
msgstr "Termine di ricerca"

msgid ""
"Searches the title of the election/vote. Use Wildcards (*) to find more "
"results, e.g Nationalrat*."
msgstr ""
"Cerca il titolo dell'elettazione/voto. Usa un carattere jolly (*) per "
"trovare altri risultati, ad esempio Nationalrat*."

msgid "From date"
msgstr "Da"

msgid "To date"
msgstr "A"

msgid "Domain"
msgstr "Livello"

msgid "Voting result"
msgstr "Risultato elettorale"

msgid "Accepted"
msgstr "Accolto"

msgid "Rejected"
msgstr "Respinto"

msgid "Federal"
msgstr "Nazionale"

msgid "Cantonal"
msgstr "Cantonale"

msgid "Regional"
msgstr "Regionale"

msgid "Communal"
msgstr "Comunale"

msgid ""
"The ID is used in the URL and might be used somewhere. Changing theID might "
"break links on external sites!"
msgstr ""
"L'ID è usato nell'URL e potrebbe essere usato da qualche parte. Cambiare "
"l'ID potrebbe rompere i link su siti esterni!"

msgid "ID"
msgstr "ID"

msgid "Invalid ID"
msgstr "ID non valido"

msgid "ID already exists"
msgstr "L'ID esiste già"

msgid "Name"
msgstr "Nome"

msgid "Type"
msgstr "Tipo"

msgid "No votes yet."
msgstr "Ancora nessun oggetto in votazione rilevato."

msgid "No elections yet."
msgstr "Ancora nessun oggetto in elezione rilevato."

msgid "System"
msgstr "Sistema"

msgid "Election based on the simple majority system"
msgstr "Elezione secondo il sistema maggioritario"

msgid "Election based on proportional representation"
msgstr "Elezione secondo il sistema proporzionale"

msgid "Majority Type"
msgstr "Tipo di maggioranza"

msgid "Absolute"
msgstr "Assoluto"

msgid "Relative"
msgstr "Relativo"

msgid "Absolute majority"
msgstr "Maggioranza assoluta"

msgid "District"
msgstr "Distretto elettorale"

msgid "Municipality"
msgstr "Comune"

msgid "Tacit election"
msgstr "Elezione tacita"

msgid "Expats"
msgstr "Svizzeri all'estero"

msgid "The election contains seperate results for expats."
msgstr "L'elezione contiene risultati separati per gli espatriati."

msgid "Date"
msgstr "Data"

msgid "Mandates / Seats"
msgstr "Mandati / Seggi"

msgid "Shortcode"
msgstr "Abbreviazione"

msgid "German"
msgstr "Tedesco"

msgid "Title of the election"
msgstr "Titolo delle elezioni"

msgid "French"
msgstr "Francese"

msgid "Italian"
msgstr "Italiano"

msgid "Romansh"
msgstr "Romancio"

msgid "Related elections"
msgstr "Elezioni correlate"

msgid "Link"
msgstr "Link"

msgid "Related link"
msgstr "Ulteriori informazioni"

msgid "Link label german"
msgstr "Etichetta del link tedesco"

msgid "Link label french"
msgstr "Etichetta del link francese"

msgid "Link label italian"
msgstr "Etichetta del link italiano"

msgid "Link label romansh"
msgstr "Etichetta del link romancio"

msgid "Explanations (PDF)"
msgstr "Spiegazioni (PDF)"

msgid "Color suggestions"
msgstr "Suggerimenti per il colore"

msgid "Colors"
msgstr "Colori"

msgid "Invalid color definitions"
msgstr "Definizioni di colore non valide"

msgid "Domain of the elections"
msgstr "Livello di elezione"

msgid "Elections"
msgstr "Elezioni"

msgid "Completes manually"
msgstr "Viene concluso manualmente"

msgid ""
"Enables manual completion of the election compound. No indidvidual election "
"results are displayed until the election compound is manually completed."
msgstr ""
"Permette di completare manualmente il componente delle elezioni. Nessun "
"risultato elettorale individuale viene visualizzato fino a quando il "
"componente elettorale non viene completato manualmente."

msgid "Completion"
msgstr "Conclusione"

msgid "Completed"
msgstr "Completato"

msgid "Upper apportionment (PDF)"
msgstr "Sovraripartizione (PDF)"

msgid "Lower apportionment (PDF)"
msgstr "Sottoripartizione (PDF)"

msgid "Doppelter Pukelsheim"
msgstr "Doppelter Pukelsheim"

msgid "View options"
msgstr "Opzioni di visualizzazione"

msgid "Allows to show the list groups and lists views."
msgstr "Permette di visualizzare i gruppi di liste e le liste."

msgid "Voters counts"
msgstr "Numero di elettori"

msgid "Shows voters counts instead of votes in the party strengths view."
msgstr ""
"Indica il numero di elettori anziché i voti nella visualizzazione della "
"forza dei partiti"

msgid "Exact voters counts"
msgstr "Numero di elettori esatto"

msgid "Shows exact voters counts instead of rounded values."
msgstr "Mostra il numero di elettori esatto anziché i valori arrotondati."

msgid "Seat allocation"
msgstr "Ripartizione dei seggi"

msgid ""
"Shows a tab with the comparison of seat allocation as a bar chart. Requires "
"party results."
msgstr ""
"Visualizzazione di una scheda con la ripartizione dei seggi sotto forma di "
"un diagramma a barre. Sono necessari risultati di partito."

msgid "Views"
msgstr "Visualizzazioni"

msgid "List groups"
msgstr "Gruppi di liste"

msgid ""
"Shows a tab with list group results. Requires party results with voters "
"counts. Only if Doppelter Pukelsheim."
msgstr ""
"Mostra una scheda con i risultati del gruppo di liste. Richiede i risultati "
"del partito con il conteggio dei votanti. Solo per Doppelter Pukelsheim."

msgid "Party strengths"
msgstr "Forza dei partiti"

msgid ""
"Shows a tab with the comparison of party strengths as a bar chart. Requires "
"party results."
msgstr ""
"Mostra una scheda con il confronto delle forze dei partiti sotto forma di "
"grafico a barre. Richiede i risultati dei partiti."

msgid "Panachage"
msgstr "Panachage"

msgid "Shows a tab with the panachage. Requires party results."
msgstr "Mostra una scheda con il panachage. Richiede i risultati del partito."

msgid "Notifications"
msgstr "Notifiche"

msgid "Email"
msgstr "E-mail"

msgid "SMS"
msgstr "SMS"

msgid "Webhooks"
msgstr "Webhooks"

msgid "Votes"
msgstr "Votazioni"

msgid "Compounds of elections"
msgstr "Componenti delle elezioni"

msgid "Select at least one election or vote."
msgstr "Selezioni almeno un'elezione o una votazione."

msgid "Number"
msgstr "Numero"

msgid "Group"
msgstr "Gruppo"

msgid "Use the same group for all screens you want to cycle through."
msgstr "Usate lo stesso gruppo per tutte le schermate che volete far scorrere."

msgid "Duration"
msgstr "Durata"

msgid ""
"Number of seconds this screen is presented if cycling trough screens. If "
"none is set, 20 seconds are used."
msgstr ""
"Numero di secondi in cui questa schermata viene presentata se si scorrono le "
"schermate. Se nessuno è impostato, vengono utilizzati 20 secondi."

msgid "Description"
msgstr "Descrizione"

msgid "Simple Vote"
msgstr "Progetto semplice"

msgid "Vote with Counter-Proposal"
msgstr "Votazione con controprogetto"

msgid "Compound of Elections"
msgstr "Componente delle elezioni"

msgid "Vote"
msgstr "Votazione"

msgid "Election"
msgstr "Elezione"

msgid "Available tags"
msgstr "Tag disponibili"

msgid "Structure"
msgstr "Struttura"

msgid "Additional CSS"
msgstr "CSS aggiuntivo"

msgid "Email Address"
msgstr "Indirizzo e-mail"

msgid "Phone number"
msgstr "Numero di telefono"

msgid ""
"Deactivates or deletes the given subscribers. The same format is used as for "
"export (only address column)."
msgstr ""
"Disattiva o cancella gli abbonati indicati. Viene utilizzato lo stesso "
"formato dell'esportazione (solo la colonna dell'indirizzo)."

msgid "Delete"
msgstr "Elimina"

msgid "Deactivate"
msgstr "Disattivare"

msgid "File"
msgstr "File"

msgid "File format"
msgstr "Formato del file"

msgid "Complete"
msgstr "Completo"

msgid "OneGov Cloud"
msgstr "OneGov Cloud"

msgid "Party results"
msgstr "Risultati del partito"

msgid "Identifier"
msgstr "Identificatore"

msgid "Proposal / Results"
msgstr "Oggetto della votazione / Risultati"

msgid "Vote number"
msgstr "Numero di voti"

msgid "Default"
msgstr "Predefinito"

msgid "Title of the the vote/proposal"
msgstr "Titolo del voto/iniziativa"

msgid "Title of the counter proposal"
msgstr "Titolo dello controprogetto"

msgid "Title of the tie breaker"
msgstr "Titolo dello spareggio"

msgid "Link to homepage"
msgstr "Link alla pagina iniziale"

msgid "Lists"
msgstr "Liste"

msgid "Candidates"
msgstr "Candidati"

msgid "Parties"
msgstr "Parti"

msgid "Downloads"
msgstr "Download"

msgid "Municipalities"
msgstr "Comuni"

msgid "Elected candidates"
msgstr "Candidati eletti"

msgid "New intermediate results"
msgstr "Nuovi risultati provvisori"

msgid "Final results"
msgstr "Risultati finali"

msgid "Counter proposal accepted"
msgstr "Controprogetto accettata"

msgid "Upload tokens"
msgstr "Carica token"

msgid "Wabsti data sources"
msgstr "Origini dati Wabsti"

msgid "Import configuration"
msgstr "Configurazione dell'importazione"

msgid "SMS subscribers"
msgstr "SMS iscritti"

msgid "Email subscribers"
msgstr "Email iscritti"

msgid "Trigger notifications"
msgstr "Attivazione delle notifiche"

msgid "Subscribers"
msgstr "Iscritti"

msgid "Screens"
msgstr "Schermi"

msgid "Update archived results"
msgstr "Aggiorna i risultati archiviati"

msgid "Clear cache"
msgstr "Cancella la cache"

msgid "Administration"
msgstr "Admin"

msgid "Manage"
msgstr "Amministrare"

msgid "Mappings"
msgstr "Mapping"

msgid "Statistics"
msgstr "Statistiche"

#, python-format
msgid "Regional (${on})"
msgstr "Regionale (${on})"

msgid "Other"
msgstr "Altro"

msgid "district_label_bl"
msgstr "Distretto elettorale"

msgid "district_label_gr"
msgstr "Regione"

msgid "district_label_sz"
msgstr "Distretto elettorale"

msgid "districts_label_bl"
msgstr "Distretti elettorali"

msgid "districts_label_gr"
msgstr "Regioni"

msgid "districts_label_sz"
msgstr "Distretti elettorali"

msgid "Districts"
msgstr "Distretti elettorali"

msgid "region_label_gr"
msgstr "Circondario elettorale"

msgid "regions_label_gr"
msgstr "Circondari elettorali"

msgid "superregion_label_bl"
msgstr "Regione"

msgid "superregions_label_bl"
msgstr "Regioni"

msgid "Seats"
msgstr "Seggi"

msgid "Mandates"
msgstr "Mandati"

msgid "Quarter"
msgstr "Quartiere"

msgid "Quarters"
msgstr "Quartieri"

msgid "Last change"
msgstr "Aggiornato"

msgid "Archive"
msgstr "Archivio"

msgid "Elections &amp; Votes"
msgstr "Elezioni &amp; votazioni"

msgid "There are no elections or votes defined yet."
msgstr "Non sono ancora state inserite elezioni o votazioni."

#, python-format
msgid "Elections and votes on ${date}"
msgstr "Elezioni e votazioni del ${date}"

msgid "Federal Elections"
msgstr "Elezioni federali"

msgid "on"
msgstr "del"

msgid "Regional Elections"
msgstr "Elezioni regionali"

msgid "Cantonal Elections"
msgstr "Elezioni cantonali"

msgid "Communal Elections"
msgstr "Elezioni communali"

msgid "Federal Votes"
msgstr "Votazioni federali"

msgid "Regional Votes"
msgstr "Votazioni regionali"

msgid "Cantonal Votes"
msgstr "Votazioni cantonali"

msgid "Communal Votes"
msgstr "Votazioni commuali"

msgid "Counted"
msgstr "Scrutinati"

msgid "Updated"
msgstr "Aggiornato"

msgid "No results yet"
msgstr "Ancora nessun risultato"

msgid "Result"
msgstr "Risultato"

msgid "Yes %"
msgstr "Sì %"

msgid "No %"
msgstr "No %"

msgid "Archive Search"
msgstr "Ricerca in archivio"

msgid "Search in ${title}"
msgstr "Ricerca nel ${title}"

msgid "Search results"
msgstr "Risultati della ricerca"

msgid "Found ${item_count} items."
msgstr "${item_count} risultati trovati."

msgid "Intermediate results"
msgstr "Risultati provvisori"

msgid "No candidacies."
msgstr "Nessuna candidatura."

msgid "Download diagram"
msgstr "Scarica il diagramma"

#. Default: The diagram shows the distribution of votes and mandates on list
#. and sublists. The bars on the left correspond to the list connections, the
#. bars in the middle to the sublists, the bars to the right to the lists. The
#. width of the bars and connections is proportional to the votes, blue colored
#. bars contain the number of mandates.
#.
msgid "figcaption_connections"
msgstr ""
"Il diagramma mostra la distribuzione dei voti e dei mandati in lista e nelle "
"sottoliste. Le barre sulla sinistra rappresentano le connessioni alla lista, "
"le barre al centro corrispondono alle sottoliste, quelle a destra alle "
"liste. L'ampiezza delle barre e delle connessioni è proporzionale ai voti, "
"le barre colorate di blu contengono i numeri dei mandati."

msgid "Embed map"
msgstr "Incorporare la mappa"

msgid "Download map"
msgstr "Scarica la mappa"

msgid "Download"
msgstr "Scarica"

msgid "No candidates elected yet."
msgstr "Ancora nessun candidato eletto."

msgid "Note on the voters count"
msgstr "Indicazione riguardo al numero di elettori"

#. Default: The number of votes of a party is divided by the number of seats to
#. be allocated in the district concerned. The result is called the voters
#. count. The voters count determines the allocation to the list groups. The
#. election is finished as soon as the number of mandates appears.
msgid "figcaption_list_groups"
msgstr ""
"In una prima fase, la cosiddetta sovraripartizione, tutti i voti espressi "
"vengono dapprima considerati a livello cantonale. I seggi vengono attribuiti "
"ai singoli partiti in proporzione alle quote di elettori conquistate. "
"Affinché i voti ottenuti dai partiti nei singoli circondari elettorali "
"possano essere comparati a livello cantonale e ogni voto abbia lo stesso "
"peso, si rende necessaria una ponderazione. A tale scopo i voti ottenuti da "
"un partito vengono divisi per il numero di seggi da assegnare nel "
"corrispondente circondario elettorale. Il risultato di questo calcolo è il "
"numero di elettori."

msgid "The file is invalid."
msgstr "Il file non è valido."

msgid "The form contains errors. Please check the marked fields."
msgstr "Il modulo contiene errori. Controlli per favore i campi evidenziati."

msgid "Homepage"
msgstr "Pagina iniziale"

msgid "Content"
msgstr "Contenuto"

msgid "Sitemap"
msgstr "Sitemap"

#.
#. Default: Start
msgid "homepage"
msgstr "Pagina iniziale"

msgid "Footer"
msgstr "Piè di pagina"

msgid "Language"
msgstr "Lingua"

msgid "Open Data"
msgstr "Open Data"

msgid "Login"
msgstr "Login"

msgid "You are logged in:"
msgstr "Login effettuato:"

msgid "Logout"
msgstr "Logout"

msgid "Forgot your password?"
msgstr "Hai dimenticato la password?"

msgid "Reset password"
msgstr "Ripristina password"

msgid "female"
msgstr "femminile"

msgid "male"
msgstr "maschile"

msgid "undetermined"
msgstr "altro"

msgid "Actions"
msgstr "Azioni"

msgid "View"
msgstr "Mostrare"

msgid "Edit"
msgstr "Elabora"

msgid "Change ID"
msgstr "Cambiare l'ID"

msgid "Upload results"
msgstr "Caricare risultati"

msgid "Upload party results"
msgstr "Carica risultati partito"

msgid "Clear results"
msgstr "Ripristina risultati"

msgid "Clear media"
msgstr "Cancellare i media"

msgid "Yeas"
msgstr "Voti favorevoli"

msgid "Nays"
msgstr "Voti contrari"

msgid "Not yet counted"
msgstr "Non ancora conteggiato"

msgid "Total"
msgstr "Totale"

#.
#. Default: eligible Voters
msgid "eligible_voters_vote"
msgstr "Aventi diritto di voto"

msgid "Cast Ballots"
msgstr "Schede rientrate"

msgid "Empty votes"
msgstr "Voti in bianco"

msgid "Invalid votes"
msgstr "Voti nulli"

#. Default: Turnout
#. Default: Voter turnout
#.
msgid "turnout_vote"
msgstr "Partecipazione al voto"

msgid "Nay"
msgstr "No"

msgid "Yay"
msgstr "Sì"

msgid "List connection"
msgstr "Collegamenti tra liste"

#. Default: Votes
#.
msgid "single_votes"
msgstr "Voti"

msgid "Sublist connection"
msgstr "Collegamenti tra sottoliste"

msgid "Subtotal"
msgstr "Subtotale"

msgid "Party"
msgstr "Partito"

msgid "eligible Voters"
msgstr "Elettori"

msgid "Received Ballots"
msgstr "Schede ricevute"

msgid "Accounted Ballots"
msgstr "Schede valide"

msgid "Blank Ballots"
msgstr "Schede bianche"

msgid "Invalid Ballots"
msgstr "Schede nulle"

msgid "Accounted Votes"
msgstr "Voti validi"

msgid "Turnout"
msgstr "Partecipazione elettorale"

msgid "Candidate"
msgstr "Candidato"

msgid "List"
msgstr "Lista"

msgid "Elected"
msgstr "Eletto"

msgid "Yes"
msgstr "Si"

msgid "No"
msgstr "No"

msgid "All candidates"
msgstr "Tutti i candidati"

msgid "Elected candidates only"
msgstr "Solo i candidati eletti"

msgid "List group"
msgstr "Gruppo di liste"

msgid "Voters count"
msgstr "Numero di elettori"

msgid "Embed diagram"
msgstr "Incorpora il diagramma"

msgid "Embed table"
msgstr "Incorporare la tabella"

msgid "${counted} of ${total}"
msgstr "${counted} di ${total}"

msgid "Cancel"
msgstr "Annulla"

msgid "Submit"
msgstr "Invia"

msgid "Previous Page"
msgstr "Pagina precedente"

msgid "(active)"
msgstr "(attivo)"

msgid "Next Page"
msgstr "Pagina successiva"

msgid "You are here"
msgstr "Tu sei qui"

msgid "Alerts"
msgstr "Avvisi"

msgid "Email alerts"
msgstr "Avvisi per posta elettronica"

msgid "SMS alerts"
msgstr "SMS Alert"

msgid ""
"The service provides free information on the publication of new results "
"(intermediate results, final results):"
msgstr ""
"Il servizio garantisce informazione gratuita sulla pubblicazione di nuovi "
"risultati (risultati provvisori, risultati finali):"

msgid ""
"The email service provides free information on the publication of new "
"results (intermediate results, final results):"
msgstr ""
"Il servizio di posta elettronica fornisce informazioni gratuite sulla "
"pubblicazione di nuovi risultati (risultati provvisori, risultati finali):"

msgid ""
"The SMS service provides free information on the publication of new results "
"(intermediate results, final results):"
msgstr ""
"Il servizio SMS garantisce informazione gratuita sulla pubblicazione di "
"nuovi risultati (risultati provvisori, risultati finali):"

msgid "Get email alerts"
msgstr "Ottieni e-mail di avviso"

msgid "Stop email subscription"
msgstr "Interrompi iscrizione e-mail"

msgid "Get SMS alerts"
msgstr "Ottieni SMS Alert"

msgid "Stop SMS subscription"
msgstr "Interrompi abbonamento SMS"

msgid "Proposal and counter proposal rejected"
msgstr "Iniziativa e controprogetto sono state rifiutate"

msgid "Proposal accepted"
msgstr "Iniziativa accettata"

msgid "Tie breaker in favor of the proposal"
msgstr "Spareggio a favore della iniziativa"

msgid "Tie breaker in favor of the counter proposal"
msgstr "Spareggio a favore della controprogetto"

msgid "Download a PDF with all the results:"
msgstr "Scarica un PDF con tutti i risultati:"

msgid "PDF Results"
msgstr "Risultati PDF"

msgid "Candidate results"
msgstr "Risultati dei candidati"

msgid "The raw data of the candidates are available in the following formats:"
msgstr "I dati grezzi dei candidati sono disponibili nei formati seguenti:"

msgid "The raw data are available in the following formats:"
msgstr "I dati grezzi sono disponibili nei formati seguenti:"

msgid "The raw data of the parties are available in the following formats:"
msgstr "I dati grezzi dei partiti sono disponibili nei formati seguenti:"

msgid "The format of the data is described here:"
msgstr "Il formato dei dati è descritto qui:"

msgid "Format Description"
msgstr "Descrizione del formato"

msgid "Terms of use"
msgstr "Condizioni d’uso"

msgid "Open use. Must provide the source."
msgstr "Libero utilizzo. Indicazione della fonte obbligatoria."

msgid "You may use this dataset for non-commercial purposes."
msgstr "Questo set di dati può essere utilizzato a fini non commerciali."

msgid "You may use this dataset for commercial purposes."
msgstr "Questo set di dati può essere utilizzato a fini commerciali."

msgid "You must provide the source (author, title and link to the dataset)."
msgstr ""
"È obbligatoria l’indicazione della fonte (autore, titolo e link al set di "
"dati)."

msgid "Your results could not be uploaded."
msgstr "I Suoi risultati non hanno potuto essere caricati."

msgid "Line"
msgstr "Riga"

msgid "Stack"
msgstr "Catasta"

msgid "Toggle"
msgstr "Attivato"

msgid "Columns"
msgstr "Colonne"

#. Default: The diagram shows the votes and mandates of the parties. The rimmed
#. bars (left scale) correspond to the number of mandates, the colored bars
#. (right scale) to the voices (percentages).
#.
msgid "figcaption_party_strengths"
msgstr ""
"Il diagramma mostra i voti e i mandati dei partiti. Le barre cerchiate "
"(scala a sinistra) corrispondono al numero dei mandati, le barre colorate "
"(scala a destra) alle voci (percentuali)."

msgid "Year"
msgstr "Anno"

msgid "Difference"
msgstr "Differenza"

#. Default: The diagram shows the origin of the votes. The bars on the left
#. correspond to the unchanged votes (including the blank list), the bars on
#. the right side to the final results. The width of the bars and connections
#. is proportional to the votes.
#.
msgid "figcaption_panachage"
msgstr ""
"Il diagramma mostra l'origine dei voti. Le barre sulla sinistra "
"corrispondono ai voti invariati (inclusi quelli della lista bianca), le "
"barre sulla parte destra ai risultati finali. L'ampiezza delle barre e delle "
"connessioni è proporzionale ai voti."

msgid "Count"
msgstr "Numero"

msgid "Average age"
msgstr "Età media"

msgid "View all details online"
msgstr "Visualizza tutti i dettagli online"

msgid ""
"Please confirm your email address to receive email notifications. Click on "
"the link below."
msgstr ""
"La preghiamo di confermare il Suo indirizzo e-mail per ricevere notifiche "
"tramite e-mail. Clicchi sul link seguente."

msgid "Confirm email"
msgstr "Conferma e-mail"

msgid ""
"You can ignore this email if you have not signed up for the email "
"notifications."
msgstr ""
"Se non si è annunciato/a per le notifiche e-mail, può ignorare la presente e-"
"mail."

msgid "Unsubscribe"
msgstr "Disiscriversi"

msgid "Please confirm your unsubscription. Click on the link below."
msgstr ""
"La preghiamo di confermare la disiscrizione. Clicchi sul link seguente."

msgid "Confirm unsubscription"
msgstr "Conferma disiscrizione"

msgid ""
"You can ignore this email if you have not unsubscribed from the email "
"notifications."
msgstr ""
"Se non si è disiscritto/a dalle notifiche e-mail, può ignorare la presente e-"
"mail."

msgid "Dear Sir or Madam,"
msgstr "Gentilissimo Signore o Signora,"

msgid "Click the following link to set a new password:"
msgstr "Fare clic sul collegamento seguente per impostare una nuova password:"

msgid "If you don't want to change your password, you can ignore this email."
msgstr "Se non si desidera modificare la password, ignorare questa e-mail."

msgid "New mapping"
msgstr "Nuovo mapping"

msgid "No mappings yet."
msgstr "Nessun mapping per il momento."

msgid "New data source"
msgstr "Nuova origine dati"

msgid "A description of the WabstiCExport interface can be found here:"
msgstr ""
"Una descrizione dell'interfaccia di WabstiCExport può essere trovata qui:"

msgid "No data sources yet."
msgstr "Nessuna origine dati per il momento."

msgid "Token"
msgstr "Token"

msgid "Regenerate token"
msgstr "Rigenera token"

msgid "New compound"
msgstr "Nuovo componente"

msgid "No compounds yet."
msgstr "Ancora nessun componente."

msgid "Title"
msgstr "Titolo"

msgid "New election"
msgstr "Nuova elezione"

msgid "New screen"
msgstr "Nuova schermata"

msgid "Export"
msgstr "Export"

msgid "No screens yet."
msgstr "Ancora niente schermi."

msgid "Cleanup"
msgstr "Ripulire"

msgid "All"
msgstr "Tutti"

msgid "Active only"
msgstr "Solo attivo"

msgid "No subscribers yet."
msgstr "Non ci sono ancora degli iscritti."

msgid "Locale"
msgstr "Località"

msgid "Active"
msgstr "Attivo"

msgid "Activate"
msgstr "Attivare"

msgid "This will trigger the following notifications:"
msgstr ""

msgid "Email: One email containing all the results. The subject will be"
msgstr ""

msgid "SMS: One SMS with the generic message"
msgstr ""

msgid ""
"There is also the possibility to trigger bundled notifications for the "
"current election day:"
msgstr ""

msgid "Last notifications:"
msgstr "Ultime notifiche:"

msgid "No notifications yet."
msgstr ""

msgid ""
"Email: One email containing all the results of the selected elections and "
"votes. The subject depends on whether all selected elections and votes are "
"completed:"
msgstr ""

msgid "Create token"
msgstr "Crea token"

msgid "A description of the REST interface can be found here:"
msgstr "Una descrizione dell'interfaccia REST può essere trovata qui:"

msgid "No tokens yet."
msgstr "Ancora nessun token."

msgid "Created"
msgstr "Creato"

msgid "New vote"
msgstr "Nuova votazione"

msgid "Your results were uploaded successfully."
msgstr "I Suoi risultati sono stati caricati correttamente."

msgid "Click here to trigger the notifications."
msgstr "Clicca qui per attivare le notifiche."

msgid "Click here to see the updated results page."
msgstr "Cliccare qui per visualizzare la pagina con i risultati aggiornati."

msgid "Please use the following format:"
msgstr "Utilizzi per favore il formato seguente:"

msgid "No map available for this year."
msgstr "Nessuna mappa disponibile per quest'anno."

msgid "Blank list"
msgstr "Lista bianca"

msgid "Panachage (parties)"
msgstr "Panachage (parti)"

msgid "Panachage (lists)"
msgstr "Panachage (liste)"

msgid "Intermediate results abbrev"
msgstr "Risultati prov."

#, python-format
msgid "Intermediate results: ${counted} of ${total} ${entities}"
msgstr "Risultati provvisori: ${counted} de ${total} ${entities}"

msgid "Wrong username or password"
msgstr "Nome utente sconosciuto o password errata"

msgid "Password reset"
msgstr "Ripristino della password"

#, python-format
msgid ""
"A password reset link has been sent to ${email}, provided an account exists "
"for this email address."
msgstr ""
"Il collegamento per reimpostare la password è stato inviato all'indirizzo "
"${email} (se si tratta di un account esistente)."

msgid "Password changed."
msgstr "La password è stata modificata."

msgid "Wrong username or password reset link not valid any more."
msgstr ""
"Il collegamento per reimpostare il nuome utente o la password errati non è "
"più valido."

msgid ""
"The figure with elected candidates will be available as soon the final "
"results are published."
msgstr ""
"La tabella con i candidati eletti sarà disponibile non appena saranno "
"pubblicati i risultati finali."

msgid ""
"The figure with the list connections will be available as soon the final "
"results are published."
msgstr ""
"La tabella con i elenca i collegamenti sarà disponibile non appena saranno "
"pubblicati i risultati finali."

msgid "Access Denied"
msgstr "Accesso Negato"

msgid "You are trying to open a page for which you are not authorized."
msgstr "Non sei Autorizzato."

msgid "Page not Found"
msgstr "Pagina non trovata"

msgid "The page you are looking for could not be found."
msgstr "La pagina che si sta cercando non è stata trovata."

msgid "File not yet ready"
msgstr "File non ancora pronto"

msgid "The file you are looking for is not ready yet. Please try again later."
msgstr ""
"Il file che stai cercando non è ancora pronto. Si prega di riprovare più "
"tardi."

msgid "Results updated."
msgstr "Risultati aggiornati."

msgid ""
"The results on the home page and in the archive are cached and need to be "
"updated after a domain change, for example."
msgstr ""
"I risultati sulla home page e nell'archivio sono nella cache e devono essere "
"aggiornati dopo un cambio di dominio, per esempio."

msgid "Cache cleared."
msgstr "Cache cancellata."

#, python-format
msgid ""
"Elections and votes are cached for ${expiration} seconds. The cache is "
"automatically cleared for new results and other updates. It is not normally "
"necessary to clear the cache yourself."
msgstr ""
"Le elezioni e i voti sono memorizzati nella cache per ${expiration} secondi. "
"La cache viene automaticamente cancellata per nuovi risultati e altri "
"aggiornamenti. Normalmente non è necessario cancellare la cache da soli."

msgid "Data source added."
msgstr "Fonte dati aggiunta."

msgid "Token regenerated."
msgstr "Token rigenerato."

msgid "Do you really want to regenerate the token?"
msgstr "Rigenerare il token?"

msgid "Data source deleted."
msgstr "Fonte dati eliminata."

#, python-format
msgid "Do you really want to delete \"${item}\"?"
msgstr "Sei sicuro/a di voler eliminare \"${item}\"?"

msgid "Delete data source"
msgstr "Elimina origine dati"

msgid "Mapping added."
msgstr "Aggiunta mapping."

msgid "Mapping modified."
msgstr "Mapping modificata."

msgid "Edit mapping"
msgstr "Modifica mapping"

msgid "Mapping deleted."
msgstr "Mappatura eliminata."

msgid "Delete mapping"
msgstr "Elimina mapping"

msgid "Compound added."
msgstr "Componente aggiunto."

msgid "Compound modified."
msgstr "Componente modificato."

msgid "Edit compound"
msgstr "Modifica componente"

msgid "Results deleted."
msgstr "Risultati eliminata."

#, python-format
msgid "Do you really want to clear all results of \"${item}\"?"
msgstr "Sicuro di voler eliminare tutti i risultati di \"${item}\"?"

#, python-format
msgid "${count} files deleted."
msgstr "${count} file eliminati."

msgid ""
"Deletes all SVGs and PDFs. They are regenerated in the background and are "
"available again in a few minutes."
msgstr ""
"Cancella tutti gli SVG e i PDF. Vengono rigenerati in background e sono di "
"nuovo disponibili in pochi minuti."

#, python-format
msgid "Do you really want to clear all media of \"${item}\"?"
msgstr "Volete davvero cancellare tutti i media di \"${item}\"?"

msgid "Compound deleted."
msgstr "Componente eliminato."

msgid "Delete compound"
msgstr "Elimina componente"

msgid "Notifications triggered."
msgstr "Notifiche attivate."

msgid ""
"There are no changes since the last time the notifications have been "
"triggered!"
msgstr ""
"Non ci sono stati cambiamenti dall’ultima che le notifiche sono state "
"attivate!"

msgid "Do you really want to retrigger the notfications?"
msgstr "Vuoi davvero riattivare le notifiche?"

msgid "Election added."
msgstr "Elezione aggiunta."

msgid "Election modified."
msgstr "Elezione modificata."

msgid "Edit election"
msgstr "Modifica elezione"

msgid "Election deleted."
msgstr "Elezione eliminata."

msgid "Delete election"
msgstr "Elimina elezione"

msgid "Screen added."
msgstr "Schermo aggiunto."

msgid "Screen modified."
msgstr "Schermo modificato."

#, python-format
msgid "Screen ${number}"
msgstr "Schermo ${number}"

msgid "Edit screen"
msgstr "Schermata Modifica"

msgid "Screen deleted."
msgstr "Schermata eliminata."

msgid "Delete screen"
msgstr "Schermata Elimina"

#, python-format
msgid "${count} subscribers cleaned up."
msgstr "${count} abbonati ripuliti."

msgid "Clean up subscribers"
msgstr "Ripulire gli abbonati"

msgid "Subscriber deleted."
msgstr "Iscritto eliminato."

msgid "Delete subscriber"
msgstr "Elimina iscritto/a"

msgid "Subscriber activated."
msgstr "Abbonato attivato."

#, python-format
msgid "Do you really want to activate \"${item}\"?"
msgstr "Volete davvero attivare \"${item}\"?"

msgid "Activate subscriber"
msgstr "Attivare l'abbonato"

msgid "Subscriber deactivated."
msgstr "Abbonato disattivato."

#, python-format
msgid "Do you really want to deactivate \"${item}\"?"
msgstr "Volete davvero disattivare \"${item}\"?"

msgid "Deactivate subscriber"
msgstr "Disattivare l'abbonato"

msgid "Upload token created."
msgstr "Carica il token creato."

msgid "Create a new upload token?"
msgstr "Creare un nuovo token?"

msgid "Create"
msgstr "Creare"

msgid "Upload token deleted."
msgstr "Token cancellato."

msgid "Delete upload token"
msgstr "Elimina token"

msgid "Vote added."
msgstr "Voto aggiunto."

msgid "Vote modified."
msgstr "Voto modificato."

msgid "Edit vote"
msgstr "Modifica votazione"

msgid "Vote deleted."
msgstr "Voto eliminato."

msgid "Delete vote"
msgstr "Elimina votazione"

#, python-format
msgid ""
"Final results of the cantonal vote \"${title}\", ${date}, ${principal}, "
"broken down by municipalities."
msgstr ""
"Risultati finali della votazione cantonale \"${title}\", ${date}, "
"${principal}, suddivisi per municipalit."

#, python-format
msgid ""
"Final results of the federal vote \"${title}\", ${date}, ${principal}, "
"broken down by municipalities."
msgstr ""
"Risultati finali della votazione federale \"${title}\", ${date}, "
"${principal}, suddivisi per municipalit."

#, python-format
msgid ""
"Final results of the cantonal election \"${title}\", ${date}, ${principal}, "
"broken down by candidates and municipalities."
msgstr ""
"Risultati finali della elezione cantonale \"${title}\", ${date}, "
"${principal}, suddivisi per municipalit e candidati."

#, python-format
msgid ""
"Final results of the regional election \"${title}\", ${date}, ${principal}, "
"broken down by candidates and municipalities."
msgstr ""
"Risultati finali della elezione regionale \"${title}\", ${date}, "
"${principal}, suddivisi per municipalit e candidati."

#, python-format
msgid ""
"Final results of the federal election \"${title}\", ${date}, ${principal}, "
"broken down by candidates and municipalities."
msgstr ""
"Risultati finali della elezione federale \"${title}\", ${date}, "
"${principal}, suddivisi per municipalit e candidati."

msgid ""
"You will receive an email as soon as new results have been published. You "
"can unsubscribe at any time."
msgstr ""
"Riceverai una e-mail appena qualche nuovo risultato è stato pubblicato. Puoi "
"annullare l’iscrizione in qualunque momento."

msgid "You will shortly receive an email to confirm your email."
msgstr "Tra poco riceverà una e-mail per confermare il Suo indirizzo e-mail."

msgid "Subscription failed, the link is invalid."
msgstr "Iscrizione non riuscita, link non valido."

msgid ""
"Successfully subscribed to the email service. You will receive an email "
"every time new results are published."
msgstr ""
"L'abbonamento alle notifiche e-mail è stato attivato. In futuro riceverà "
"un'e-mail appena saranno stati pubblicati nuovi risultati."

msgid "You will shortly receive an email to confirm your unsubscription."
msgstr ""
"Tra poco riceverà una e-mail per confermare la Sua disiscrizione.\n"
"Tra poco riceverà una e-mail per confermare la Sua disiscrizione."

msgid "Unsubscription failed, the link is invalid."
msgstr "Disiscrizione non riuscita, link non valido."

msgid ""
"Successfully unsubscribed from the email services. You will no longer "
"receive an email when new results are published."
msgstr ""
"Annullamento iscrizione di posta elettronica avvenuto con successo. Non "
"verrai più informato via e-mail quando dei nuovi risultati sono stati "
"pubblicati."

msgid ""
"You will receive a SMS as soon as new results have been published. The SMS "
"service is free of charge. You can unsubscribe at any time."
msgstr ""
"Riceverai un SMS appena un nuovo risultato verrà pubblicato. Il servizio SMS "
"è gratuito. Puoi eliminare il tuo abbonamento in ogni momento."

msgid ""
"Successfully unsubscribed from the SMS services. You will no longer receive "
"SMS when new results are published."
msgstr ""
"Il tuo abbonamento al servizio SMS è stato annullato con successo. Non "
"riceverai più SMS quando nuovi risultati saranno pubblicati."

#, python-format
msgid "The year ${year} is not yet supported"
msgstr "L'anno ${year} non viene ancora supportato"

msgid "This source has already elections assigned to it"
msgstr "Questa fonte ha già delle elezioni assegnate"

msgid "Invalid id"
msgstr "ID non valido"

msgid "Use an election based on proportional representation"
msgstr "Nessuna elezione secondo il sistema proporzionale"

msgid "The data source is not configured properly"
<<<<<<< HEAD
msgstr "L'origine dati non è configurata correttamente"

#~ msgid "Logo ${layout.principal.name}: Link to homepage"
#~ msgstr "Logo ${layout.principal.name}: Link alla pagina iniziale"

#~ msgid "Logo: Link to homepage"
#~ msgstr "Logo: Link alla pagina iniziale"

msgid "Download Archive"
msgstr "Scarica l'archivio"
=======
msgstr "L'origine dati non è configurata correttamente"
>>>>>>> 17314482
<|MERGE_RESOLUTION|>--- conflicted
+++ resolved
@@ -1744,17 +1744,7 @@
 msgstr "Nessuna elezione secondo il sistema proporzionale"
 
 msgid "The data source is not configured properly"
-<<<<<<< HEAD
 msgstr "L'origine dati non è configurata correttamente"
 
-#~ msgid "Logo ${layout.principal.name}: Link to homepage"
-#~ msgstr "Logo ${layout.principal.name}: Link alla pagina iniziale"
-
-#~ msgid "Logo: Link to homepage"
-#~ msgstr "Logo: Link alla pagina iniziale"
-
 msgid "Download Archive"
-msgstr "Scarica l'archivio"
-=======
-msgstr "L'origine dati non è configurata correttamente"
->>>>>>> 17314482
+msgstr "Scarica l'archivio"