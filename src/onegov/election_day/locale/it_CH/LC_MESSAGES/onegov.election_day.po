--- conflicted
+++ resolved
@@ -3,11 +3,7 @@
 msgstr ""
 "Project-Id-Version: \n"
 "Report-Msgid-Bugs-To: \n"
-<<<<<<< HEAD
-"POT-Creation-Date: 2024-02-26 07:12+0100\n"
-=======
 "POT-Creation-Date: 2024-02-26 10:05+0100\n"
->>>>>>> ca80e853
 "PO-Revision-Date: 2022-03-22 08:00+0100\n"
 "Last-Translator: Marc Sommerhalder <marc.sommerhalder@seantis.ch>\n"
 "Language-Team: \n"
@@ -148,21 +144,6 @@
 msgid "Panachage results id ${id} not in list_id's"
 msgstr "Panachage results id ${id} no e list_id's"
 
-<<<<<<< HEAD
-msgid "List connections"
-msgstr "Elenca i collegamenti"
-
-msgid "Elected Candidates"
-msgstr "Candidati eletti"
-
-msgid "Unknown candidate"
-msgstr "Candidato non conosciuto"
-
-msgid "Election statistics"
-msgstr "Statistiche delle elezioni"
-
-=======
->>>>>>> ca80e853
 #, python-format
 msgid "Error in anzpendentgde: ${msg}"
 msgstr "Errore in anzpendentgde: ${msg}"
@@ -219,7 +200,14 @@
 msgid "Panachage results ids and id not consistent"
 msgstr "Panachage results ids e id non coerente"
 
-<<<<<<< HEAD
+msgid "Vote types cannot be changed automatically, please delete manually"
+msgstr ""
+"I tipi di voto non possono essere cambiati automaticamente, si prega di "
+"eliminarli manualmente"
+
+msgid "Domain not supported"
+msgstr "Livello non supportato"
+
 msgid "Vote type not supported"
 msgstr "Tipo di votazione non supportato"
 
@@ -228,31 +216,10 @@
 
 msgid "No eligible voters"
 msgstr "Nessun avente diritto di voto"
-=======
-msgid "Vote types cannot be changed automatically, please delete manually"
-msgstr ""
-"I tipi di voto non possono essere cambiati automaticamente, si prega di "
-"eliminarli manualmente"
->>>>>>> ca80e853
-
-msgid "Domain not supported"
-msgstr "Livello non supportato"
-
-<<<<<<< HEAD
-=======
-msgid "Vote type not supported"
-msgstr "Tipo di votazione non supportato"
-
-msgid "Invalid ballot type"
-msgstr "Tipo di scheda non valido"
-
-msgid "No eligible voters"
-msgstr "Nessun avente diritto di voto"
 
 msgid "More cast votes than eligible voters"
 msgstr "Il numero di voti espressi supera quello degli aventi diritto di voto"
 
->>>>>>> ca80e853
 #, python-format
 msgid "Error in anzpendentgde/anzgdependent: ${msg}"
 msgstr "Errore in anzpendentgde/anzgdependent: ${msg}"
