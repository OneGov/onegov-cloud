--- conflicted
+++ resolved
@@ -3,13 +3,8 @@
 msgstr ""
 "Project-Id-Version: \n"
 "Report-Msgid-Bugs-To: \n"
-<<<<<<< HEAD
-"POT-Creation-Date: 2022-02-21 11:59+0100\n"
+"POT-Creation-Date: 2022-03-20 08:15+0100\n"
 "PO-Revision-Date: 2022-03-15 10:56+0100\n"
-=======
-"POT-Creation-Date: 2022-03-01 07:34+0100\n"
-"PO-Revision-Date: 2022-02-25 13:47+0100\n"
->>>>>>> 99590f32
 "Last-Translator: Marc Sommerhalder <marc.sommerhalder@seantis.ch>\n"
 "Language-Team: \n"
 "Language: it_CH\n"
@@ -778,12 +773,12 @@
 msgid "Download"
 msgstr "Scarica"
 
-#.
 #. Default: The diagram shows the distribution of votes and mandates on list
 #. and sublists. The bars on the left correspond to the list connections, the
 #. bars in the middle to the sublists, the bars to the right to the lists. The
 #. width of the bars and connections is proportional to the votes, blue colored
 #. bars contain the number of mandates.
+#.
 msgid "figcaption_connections"
 msgstr ""
 "Il diagramma mostra la distribuzione dei voti e dei mandati in lista e nelle "
@@ -818,20 +813,14 @@
 "numero di elettori della lista. Il numero di elettori sovraripartizione tra "
 "i gruppi di liste."
 
-<<<<<<< HEAD
+msgid "The file is invalid."
+msgstr ""
+
 msgid "The form contains errors. Please check the marked fields."
 msgstr "Il modulo contiene errori. Controlli per favore i campi evidenziati."
-=======
-msgid "The file is invalid."
-msgstr "Il file non è valido."
-
-msgid "The form contains errors. Please check the fields marked in red."
-msgstr ""
-"Il modulo contiene errori. Controlli per favore i campi evidenziati in rosso."
->>>>>>> 99590f32
-
+
+#.
 #. Default: Start
-#.
 msgid "homepage"
 msgstr "Pagina iniziale"
 
@@ -898,9 +887,9 @@
 msgid "Invalid"
 msgstr "Nulle"
 
-#.
 #. Default: Turnout
 #. Default: Voter turnout
+#.
 msgid "turnout_vote"
 msgstr "Partecipazione al voto"
 
@@ -919,8 +908,8 @@
 msgid "List connection"
 msgstr "Collegamenti tra liste"
 
+#. Default: Votes
 #.
-#. Default: Votes
 msgid "single_votes"
 msgstr "Voti"
 
@@ -1059,8 +1048,8 @@
 msgid "Tie breaker in favor of the counter proposal"
 msgstr "Spareggio a favore della controprogetto"
 
+#. Default: eligible Voters
 #.
-#. Default: eligible Voters
 msgid "eligible_voters_vote"
 msgstr "Aventi diritto di voto"
 
@@ -1112,10 +1101,10 @@
 msgid "Columns"
 msgstr "Colonne"
 
-#.
 #. Default: The diagram shows the votes and mandates of the parties. The rimmed
 #. bars (left scale) correspond to the number of mandates, the colored bars
 #. (right scale) to the voices (percentages).
+#.
 msgid "figcaption_party_strengths"
 msgstr ""
 "Il diagramma mostra i voti e i mandati dei partiti. Le barre cerchiate "
@@ -1128,11 +1117,11 @@
 msgid "Difference"
 msgstr "Differenza"
 
-#.
 #. Default: The diagram shows the origin of the votes. The bars on the left
 #. correspond to the unchanged votes (including the blank list), the bars on
 #. the right side to the final results. The width of the bars and connections
 #. is proportional to the votes.
+#.
 msgid "figcaption_panachage"
 msgstr ""
 "Il diagramma mostra l'origine dei voti. Le barre sulla sinistra "
