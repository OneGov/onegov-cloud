#
msgid ""
msgstr ""
"Project-Id-Version: PACKAGE 1.0\n"
"Report-Msgid-Bugs-To: \n"
<<<<<<< HEAD
"POT-Creation-Date: 2022-02-21 11:59+0100\n"
"PO-Revision-Date: 2022-03-15 10:55+0100\n"
=======
"POT-Creation-Date: 2022-03-01 07:34+0100\n"
"PO-Revision-Date: 2022-02-25 13:43+0100\n"
>>>>>>> 99590f32
"Last-Translator: Marc Sommerhalder <marc.sommerhalder@seantis.ch>\n"
"Language-Team: German\n"
"Language: de_CH\n"
"MIME-Version: 1.0\n"
"Content-Type: text/plain; charset=UTF-8\n"
"Content-Transfer-Encoding: 8bit\n"
"Plural-Forms: nplurals=2; plural=(n != 1);\n"
"Generated-By: Lingua 3.12\n"
"X-Generator: Poedit 3.0.1\n"

msgid "The final results are available"
msgstr "Die Schlussresultate sind verfügbar"

msgid "New results are available"
msgstr "Neue Resultate verfügbar"

#, python-format
msgid "New results are available on ${url}"
msgstr "Neue Resultate verfügbar auf ${url}"

msgid "Please confirm your email"
msgstr "Bitte bestätigen Sie Ihre E-Mail-Adresse"

msgid "Please confirm your unsubscription"
msgstr "Bitte bestätigen Sie Ihre Abmeldung"

msgid ""
"Successfully subscribed to the SMS service. You will receive a SMS every "
"time new results are published."
msgstr ""
"Die SMS-Benachrichtigung wurde abonniert. Sie erhalten in Zukunft eine SMS, "
"sobald neue Resultate publiziert wurden."

msgid "Not a valid xls/xlsx file."
msgstr "Keine gültige XLS/XLSX Datei."

msgid "The xls/xlsx file contains unsupported cells."
msgstr "Die XLS/XLSX Datei enthält nicht unterstütze Zellen."

msgid "Not a valid csv/xls/xlsx file."
msgstr "Keine gültige CSV/XLS/XLSX Datei."

#, python-format
msgid "Missing columns: '${cols}'"
msgstr "Fehlende Spalten: ${cols}"

msgid ""
"Could not find the expected columns, make sure all required columns exist "
"and that there are no extra columns."
msgstr ""
"Die benötigten Spalten wurden nicht gefunden. Bitte stellen Sie sicher dass "
"die Spalten existieren und keine zusätzlichen Spalten vorhanden sind."

msgid "Some column names appear twice."
msgstr "Einige Spaltennamen erscheinen doppelt."

msgid "The csv/xls/xlsx file is empty."
msgstr "Die CSV/XLS/XLSX Date ist leer."

msgid "The file contains an empty line."
msgstr "Die Datei enthält eine leere Zeile."

#, python-format
msgid "${name} is not part of this election"
msgstr "${name} ist nicht Teil dieser Wahl"

#, python-format
msgid "${name} is not part of ${district}"
msgstr "${name} ist nicht Teil von ${district}"

#, python-format
msgid "Empty value: ${col}"
msgstr "Leerer Wert: ${col}"

#, python-format
msgid "Invalid integer: ${col}"
msgstr "Ungültige Ganzzahl: ${col}"

#, python-format
msgid "Invalid float number: ${col}"
msgstr "Ungültige Fliesskommazahl: ${col}"

#, python-format
msgid "Invalid decimal number: ${col}"
msgstr ""

#, python-format
msgid "Not an alphanumeric: ${col}"
msgstr "Nicht alphanumerisch: ${col}"

msgid "This format does not support separate results for expats"
msgstr ""
"Dieses Format unterstützt keine separaten Ergebnisse für Auslandsschweizer"

msgid "Invalid election values"
msgstr "Ungültige Wahldaten"

msgid "Invalid status"
msgstr "Ungültiger Status"

msgid "Invalid entity values"
msgstr "Ungültige Daten"

#, python-format
msgid "${name} is unknown"
msgstr "${name} ist unbekannt"

msgid "Invalid candidate values"
msgstr "Ungültige Kandidierendendaten"

msgid "Results"
msgstr "Resultate"

msgid "No data found"
msgstr "Keine Daten gefunden"

msgid "Invalid list results"
msgstr "Ungültige Listenresultate"

msgid "Invalid list connection values"
msgstr "Ungültige Listenverbindungsdaten"

#, python-format
msgid "Panachage results id ${id} not in list_id's"
msgstr "Panachage results id ${id} nicht in list_id's"

msgid "Invalid values"
msgstr "Ungültige Werte"

#, python-format
msgid "${name} was found twice"
msgstr "${name} kommt zweimal vor"

#, python-format
msgid "No party results for year ${year}"
msgstr "Keine Parteiresultate für das Jahr ${year}"

msgid "Panachage results ids and id not consistent"
msgstr "Panachage results ids und id nicht konsistent"

msgid "Elected Candidates"
msgstr "Gewählte Kandidierende"

msgid "Unknown candidate"
msgstr "Unbekannter Kandidierender"

msgid "List connections"
msgstr "Listenverbindungen"

msgid "Election statistics"
msgstr "Wahlstatistik"

#, python-format
msgid "Error in anzpendentgde: ${msg}"
msgstr ""

msgid "Invalid candidate results"
msgstr "Ungültige Kandidierendenresultate"

#, python-format
msgid "Candidate with id ${id} not in wm_kandidaten"
msgstr "Kanidat mit id ${id} nicht in wm_kandidaten"

#, python-format
msgid "Entity with id ${id} not in wmstatic_gemeinden"
msgstr "Gemeinde mit id ${id} nicht in wmstatic_gemeinden"

msgid "Ausmittlungsstand set to final but AnzPendentGde is not 0"
msgstr ""

#, python-format
msgid "${msg}"
msgstr ""

#, python-format
msgid "${var} is missing."
msgstr "${var} nicht vorhanden."

#, python-format
msgid "Entity with id ${id} not in added_entities"
msgstr "Gemeinde mit id ${id} nicht in added_entities"

#, python-format
msgid "List_id ${list_id} has not been found in list numbers"
msgstr "List_id ${list_id} nicht gefunden in list numbers"

#, python-format
msgid "Candidate with id ${id} not in wpstatic_kandidaten"
msgstr "Kandidat mit id ${id} nicht in wpstatic_kandidaten"

msgid "Proposal"
msgstr "Vorlage"

msgid "Counter Proposal"
msgstr "Gegenentwurf"

msgid "Tie-Breaker"
msgstr "Stichfrage"

msgid "No eligible voters"
msgstr "Keine Stimmberechtigten"

msgid "More cast votes than eligible voters"
msgstr "Mehr eingelegte Stimmen als Stimmberechtigte"

msgid "Invalid ballot type"
msgstr "Ungültige Abstimmungsart"

msgid "Could not read the empty votes"
msgstr "Konnte 'Leere Stimmzettel' nicht lesen"

#, python-format
msgid "Error in anzgdependent: ${msg}"
msgstr ""

msgid "Term"
msgstr "Suchbegriff"

msgid ""
"Searches the title of the election/vote. Use Wilcards (*) to find more "
"results, e.g Nationalrat*."
msgstr ""
"Durchsucht den Titel der Wahl/Abstimmung. Benutzen Sie Wildcards (*), um "
"mehr Resultate zu finden, z.B. Nationalrat*."

msgid "From date"
msgstr "Von Datum"

msgid "To date"
msgstr "Bis Datum"

msgid "Domain"
msgstr "Ebene"

msgid "Voting result"
msgstr "Abstimmungsergebnis"

msgid "Accepted"
msgstr "angenommen"

msgid "Rejected"
msgstr "abgelehnt"

msgid "Federal"
msgstr "National"

msgid "Cantonal"
msgstr "Kantonal"

msgid "Regional"
msgstr "Regional"

msgid "Communal"
msgstr "Kommunal"

msgid ""
"The ID is used in the URL and might be used somewhere. Changing theID might "
"break links on external sites!"
msgstr ""
"Die ID wird in der URL verwendet und wird möglicherweise an anderer Stelle "
"verwendet. Das Ändern der ID kann Links auf externen Seiten unbrauchbar "
"machen!"

msgid "ID"
msgstr "ID"

msgid "Invalid ID"
msgstr "Ungültige ID"

msgid "ID already exists"
msgstr "ID ist bereits vorhanden"

msgid "Name"
msgstr "Name"

msgid "Type"
msgstr "Art"

msgid "No votes yet."
msgstr "Noch keine Abstimmungen erfasst."

msgid "No elections yet."
msgstr "Noch keine Wahlen erfasst."

msgid "System"
msgstr "System"

msgid "Election based on the simple majority system"
msgstr "Majorzwahl"

msgid "Election based on proportional representation"
msgstr "Proporzwahl"

msgid "Majority Type"
msgstr "Mehrheitsart"

msgid "Absolute"
msgstr "Absolut"

msgid "Relative"
msgstr "Relativ"

msgid "Absolute majority"
msgstr "Absolutes Mehr"

msgid "District"
msgstr "Wahlkreis"

msgid "Municipality"
msgstr "Gemeinde"

msgid "Tacit election"
msgstr "Stille Wahl"

msgid "Expats"
msgstr "Auslandschweizer"

msgid "The election contains seperate results for expats."
msgstr "Die Wahl enthält gesonderte Ergebnisse für Auslandsschweizer."

msgid "Date"
msgstr "Datum"

msgid "Mandates / Seats"
msgstr "Mandate / Sitze"

msgid "Shortcode"
msgstr "Kürzel"

msgid "German"
msgstr "Deutsch"

msgid "Title of the election"
msgstr "Titel der Wahl"

msgid "French"
msgstr "Französisch"

msgid "Italian"
msgstr "Italienisch"

msgid "Romansh"
msgstr "Rätoromanisch"

msgid "Related elections"
msgstr "Zugehörige Wahlen"

msgid "Link"
msgstr "Link url"

msgid "Related link"
msgstr "Weiterführende Informationen"

msgid "Link label german"
msgstr "Link Text  Deutsch"

msgid "Link label french"
msgstr "Link Text  Französisch"

msgid "Link label italian"
msgstr "Link Text  Italienisch"

msgid "Link label romansh"
msgstr "Link Text  Rumantsch"

msgid "Color suggestions"
msgstr "Farbvorschläge"

msgid "Colors"
msgstr "Farben"

msgid "Invalid color definitions"
msgstr "Ungültige Farbdefinitionen"

msgid "Domain of the elections"
msgstr "Ebene der Wahlen"

msgid "Elections"
msgstr "Wahlen"

msgid "Completes manually"
msgstr "Wird manuell abgeschlossen"

msgid ""
"Enables manual completion of the election compound. No indidvidual election "
"results are displayed until the election compound is manually completed."
msgstr ""
"Ermöglicht das manuelle Abschliessen der Wahlverbindung. Es werden keine "
"individuellen Wahlergebnisse angezeigt, bis die Wahlverbindung manuell "
"abgeschlossen wurde."

msgid "Completion"
msgstr "Abschluss"

msgid "Completed"
msgstr "Abgeschlossen"

msgid "Doppelter Pukelsheim"
msgstr "Doppelter Pukelsheim"

msgid "View options"
msgstr "Ansichtsoptionen"

msgid "Allows to show the list groups and lists views."
msgstr "Ermöglicht die Anzeige der Listengruppen- und Listenansichten."

msgid "Voters counts"
msgstr "Wählerzahlen"

msgid "Shows voters counts instead of votes in the party strengths view."
msgstr ""
"Zeigt die Wählerzahlen statt der Stimmen in der Ansicht der Parteistärken an."

msgid "Exact voters counts"
msgstr "Exakte Wählerzahlen"

msgid "Shows exact voters counts instead of rounded values."
msgstr "Zeigt exakte Wählerzahlen anstelle von gerundeten Werten."

msgid "List groups"
msgstr "Listengruppen"

msgid ""
"Shows a tab with list group results. Requires party results with voters "
"counts. Only if Doppelter Pukelsheim."
msgstr ""
"Zeigt eine Registerkarte mit Listengruppenergebnissen an. Erfordert "
"Parteiergebnisse mit Wählerzahlen. Nur falls Doppelter Pukelsheim."

msgid "Views"
msgstr "Ansichten"

msgid "Lists"
msgstr "Listen"

msgid ""
"Shows a tab with aggregated list results over all elections. Only useful if "
"the lists correspond to the list groups. Only if Doppelter Pukelsheim. "
"Always rounded."
msgstr ""
"Zeigt eine Registerkarte mit aggregierten Listenergebnissen für alle Wahlen. "
"Nur sinnvoll, wenn die Listen den Listengruppen entsprechen. Nur falls "
"Doppelter Pukelsheim. Immer gerundet."

msgid "Party strengths"
msgstr "Parteistärken"

msgid ""
"Shows a tab with the comparison of party strengths as a bar chart. Requires "
"party results."
msgstr ""
"Zeigt eine Registerkarte mit dem Vergleich der Parteistärken in Form eines "
"Balkendiagramms an. Erfordert Parteiergebnisse."

msgid "Panachage"
msgstr "Panaschierstatistik"

msgid "Shows a tab with the panachage. Requires party results."
msgstr ""
"Zeigt eine Registerkarte mit Panaschierdaten an. Erfordert Parteiergebnisse."

msgid "Notifications"
msgstr "Benachrichtigungen"

msgid "Email"
msgstr "E-Mail"

msgid "SMS"
msgstr "SMS"

msgid "Webhooks"
msgstr "Webhooks"

msgid "Votes"
msgstr "Abstimmungen"

msgid "Number"
msgstr "Nummer"

msgid "Group"
msgstr "Gruppe"

msgid "Use the same group for all screens you want to cycle through."
msgstr ""
"Verwenden Sie die gleiche Gruppe für alle Screens, die durchlaufen werden "
"sollen."

msgid "Duration"
msgstr "Dauer"

msgid ""
"Number of seconds this screen is presented if cycling trough screens. If "
"none is set, 20 seconds are used."
msgstr ""
"Anzahl der Sekunden, die dieser Screen beim Durchlaufen der Screens "
"angezeigt wird. Wenn nichts eingestellt ist, werden 20 Sekunden verwendet."

msgid "Description"
msgstr "Beschreibung"

msgid "Simple Vote"
msgstr "Einfache Vorlage"

msgid "Vote with Counter-Proposal"
msgstr "Vorlage mit Gegenentwurf"

msgid "Compound of Elections"
msgstr "Verbundene Wahl"

msgid "Vote"
msgstr "Abstimmung"

msgid "Election"
msgstr "Wahl"

msgid "Available tags"
msgstr "Verfügbare Tags"

msgid "Structure"
msgstr "Struktur"

msgid "Additional CSS"
msgstr "Zusätzliches CSS"

msgid "Email Address"
msgstr "E-Mail-Adresse"

msgid "Phone number"
msgstr "Telefonnummer"

msgid ""
"Deactivates or deletes the given subscribers. The same format is used as for "
"export (only address column)."
msgstr ""
"Deaktiviert oder löscht die angegebenen Abonnenten. Es wird das gleiche "
"Format wie beim Export verwendet (nur Adressspalte)."

msgid "Delete"
msgstr "Löschen"

msgid "Deactivate"
msgstr "Deaktivieren"

msgid "File"
msgstr "Datei"

msgid "File format"
msgstr "Dateiformat"

msgid "Complete"
msgstr "Komplett ausgezählt"

msgid "OneGov Cloud"
msgstr "OneGov Cloud"

msgid "Party results"
msgstr "Parteiresultate"

msgid "Identifier"
msgstr "ID"

msgid "Proposal / Results"
msgstr "Vorlage / Resultate"

msgid "Vote number"
msgstr "Vorlagen-Nummer"

msgid "Default"
msgstr "Standard"

msgid "Title of the the vote/proposal"
msgstr "Titel der Abstimmung/der Vorlage"

msgid "Title of the counter proposal"
msgstr "Titel des Gegenentwurfs"

msgid "Title of the tie breaker"
msgstr "Titel der Stichfrage"

msgid "Candidates"
msgstr "Kandidierende"

msgid "Parties"
msgstr "Parteien"

msgid "Downloads"
msgstr "Downloads"

msgid "Municipalities"
msgstr "Gemeinden"

msgid "Elected candidates"
msgstr "Gewählte Kandidierende"

msgid "New intermediate results"
msgstr "Neue Zwischenresultate"

msgid "Final results"
msgstr "Schlussresultate"

msgid "Counter proposal accepted"
msgstr "Gegenentwurf angenommen"

msgid "Compounds of elections"
msgstr "Verbundene Wahlen"

msgid "Upload tokens"
msgstr "Upload Token"

msgid "Wabsti data sources"
msgstr "Wabsti Datenquellen"

msgid "Import configuration"
msgstr "Importkonfiguration"

msgid "SMS subscribers"
msgstr "SMS-Abonnenten"

msgid "Email subscribers"
msgstr "E-Mail-Abonnenten"

msgid "Trigger notifications"
msgstr "Benachrichtigungen auslösen"

msgid "Subscribers"
msgstr "Abonnenten"

msgid "Screens"
msgstr "Screens"

msgid "Update archived results"
msgstr "Archiv aktualisieren"

msgid "Clear cache"
msgstr "Cache leeren"

msgid "Administration"
msgstr "Admin"

msgid "Manage"
msgstr "Verwalten"

msgid "Mappings"
msgstr "Zuordnungen"

#, python-format
msgid "Final results are available on ${url}"
msgstr "Schlussresultate verfügbar auf ${url}"

#, python-format
msgid "New intermediate results are available on ${url}"
msgstr "Neue Zwischenresultate verfügbar auf ${url}"

#, python-format
msgid "Regional (${on})"
msgstr "Regional (${on})"

msgid "Other"
msgstr "Andere"

msgid "district_label_bl"
msgstr "Bezirk"

msgid "district_label_gr"
msgstr "Region"

msgid "district_label_sz"
msgstr "Bezirk"

msgid "districts_label_bl"
msgstr "Bezirke"

msgid "districts_label_gr"
msgstr "Regionen"

msgid "districts_label_sz"
msgstr "Bezirke"

msgid "Districts"
msgstr "Wahlkreise"

msgid "region_label_gr"
msgstr "Wahlkreis"

msgid "regions_label_gr"
msgstr "Wahlkreise"

msgid "superregion_label_bl"
msgstr "Region"

msgid "superregions_label_bl"
msgstr "Regionen"

msgid "Quarter"
msgstr "Stadtteil"

msgid "Quarters"
msgstr "Stadtteile"

msgid "Last change"
msgstr "Aktualisiert"

msgid "Elections &amp; Votes"
msgstr "Wahlen &amp; Abstimmungen"

msgid "There are no elections or votes defined yet."
msgstr "Es wurden noch keine Wahlen oder Abstimmungen eingetragen."

#, python-format
msgid "Elections and votes on ${date}"
msgstr "Urnengang vom ${date}"

msgid "Federal Elections"
msgstr "Eidgenössische Wahlen"

msgid "on"
msgstr "vom"

msgid "Regional Elections"
msgstr "Regionale Wahlen"

msgid "Cantonal Elections"
msgstr "Kantonale Wahlen"

msgid "Communal Elections"
msgstr "Kommunale Wahlen"

msgid "Federal Votes"
msgstr "Eidgenössische Abstimmungen"

msgid "Regional Votes"
msgstr "Regionale Abstimmungen"

msgid "Cantonal Votes"
msgstr "Kantonale Abstimmungen"

msgid "Communal Votes"
msgstr "Kommunale Abstimmungen"

msgid "Counted"
msgstr "Ausgezählt"

msgid "Updated"
msgstr "Aktualisiert"

msgid "Result"
msgstr "Resultat"

msgid "Yes %"
msgstr "Ja %"

msgid "No %"
msgstr "Nein %"

msgid "Archive"
msgstr "Archiv"

msgid "Archive Search"
msgstr "Archiv-Suche"

msgid "Search in ${title}"
msgstr "Suche in ${title}"

msgid "Found ${item_count} items."
msgstr "${item_count} Einträge gefunden."

msgid "Intermediate results"
msgstr "Zwischenergebnisse"

msgid "No candidacies."
msgstr "Keine Kandidaturen."

msgid "Download"
msgstr "Herunterladen"

#.
#. Default: The diagram shows the distribution of votes and mandates on list
#. and sublists. The bars on the left correspond to the list connections, the
#. bars in the middle to the sublists, the bars to the right to the lists. The
#. width of the bars and connections is proportional to the votes, blue colored
#. bars contain the number of mandates.
msgid "figcaption_connections"
msgstr ""
"Das Diagramm zeigt die Verteilung der Stimmen und der Mandate auf die "
"Listen- und Unterlistenverbindungen. Die Balken auf der linken Seite "
"entsprechen den Listenverbindungen, die Balken in der Mitte den Unterlisten, "
"die Balken rechts den Listen. Die Breite der Balken und der Verbindungen ist "
"proportional zu den Stimmen, blau eingefärbte Balken enthalten die Anzahl "
"der Mandate."

msgid "The raw data is available as:"
msgstr "Die Rohdaten sind in folgendem Format verfügbar:"

msgid "The format of the data is described here:"
msgstr "Das Datenformat ist hier beschrieben:"

msgid "Format Description"
msgstr "Formatbeschreibung"

msgid "Embed"
msgstr "Einbetten"

msgid "Voters count"
msgstr "Wählerzahl"

#. Default: The number of votes of a party is divided by the number of seats to
#. be allocated in the district concerned. The result is called the voters
#. count. The voters count determines the allocation to the list groups. The
#. election is finished as soon as the number of mandates appears.
msgid "figcaption_list_groups"
msgstr ""
"Die Parteistimmenzahl einer Liste wird durch die Zahl der im betreffenden "
"Wahlkreis zu vergebenden Sitze geteilt. Das Ergebnis heisst Wählerzahl der "
"Liste. Die Wählerzahl bestimmt die Oberzuteilung auf die Listengruppen. Die "
"Wahl ist beendet, sobald die Anzahl Mandate erscheint."

<<<<<<< HEAD
msgid "The form contains errors. Please check the marked fields."
msgstr "Das Formular enthält Fehler. Bitte die markierten Felder überprüfen."
=======
msgid "The file is invalid."
msgstr "Die Datei ist ungültig."

msgid "The form contains errors. Please check the fields marked in red."
msgstr ""
"Das Formular enthält Fehler. Bitte die rot markierten Felder überprüfen."
>>>>>>> 99590f32

#. Default: Start
#.
msgid "homepage"
msgstr "Startseite"

msgid "Logo: Link to homepage"
msgstr "Logo: Link zur Startseite"

msgid "Footer"
msgstr "Fusszeile"

msgid "Language"
msgstr "Sprache"

msgid "Open Data"
msgstr "Open Data"

msgid "Login"
msgstr "Anmelden"

msgid "You are logged in:"
msgstr "Sie sind angemeldet:"

msgid "Logout"
msgstr "Abmelden"

msgid "Forgot your password?"
msgstr "Passwort vergessen?"

msgid "Reset password"
msgstr "Passwort zurücksetzen"

msgid "Actions"
msgstr "Aktionen"

msgid "View"
msgstr "Anzeigen"

msgid "Edit"
msgstr "Bearbeiten"

msgid "Change ID"
msgstr "ID ändern"

msgid "Upload results"
msgstr "Resultate hochladen"

msgid "Upload party results"
msgstr "Parteiresultate hochladen"

msgid "Clear results"
msgstr "Resultate löschen"

msgid "Clear media"
msgstr "Medien löschen"

msgid "Yeas"
msgstr "Ja-Stimmen"

msgid "Nays"
msgstr "Nein-Stimmen"

msgid "Empty"
msgstr "Leer"

msgid "Invalid"
msgstr "Ungültig"

#.
#. Default: Turnout
#. Default: Voter turnout
msgid "turnout_vote"
msgstr "Stimmbeteiligung"

msgid "Not yet counted"
msgstr "Noch nicht ausgezählt"

msgid "Total"
msgstr "Total"

msgid "Nay"
msgstr "Nein"

msgid "Yay"
msgstr "Ja"

msgid "List connection"
msgstr "Listenverbindung"

#.
#. Default: Votes
msgid "single_votes"
msgstr "Stimmen"

msgid "Sublist connection"
msgstr "Unterlistenverbindung"

msgid "Subtotal"
msgstr "Zwischensumme"

msgid "Mandates"
msgstr "Mandate"

msgid "Seats"
msgstr "Sitze"

msgid "eligible Voters"
msgstr "Wahlberechtigte"

msgid "Received Ballots"
msgstr "Abgegebene Wahlzettel"

msgid "Accounted Ballots"
msgstr "Gültige Wahlzettel"

msgid "Blank Ballots"
msgstr "Leere Wahlzettel"

msgid "Invalid Ballots"
msgstr "Ungültige Wahlzettel"

msgid "Accounted Votes"
msgstr "Gültige Stimmen"

msgid "Turnout"
msgstr "Wahlbeteiligung"

msgid "Candidate"
msgstr "Kandidierende"

msgid "Party"
msgstr "Partei"

msgid "List"
msgstr "Liste"

msgid "Elected"
msgstr "Gewählt"

msgid "Yes"
msgstr "Ja"

msgid "No"
msgstr "Nein"

msgid "All candidates"
msgstr "Alle Kandidierenden"

msgid "Elected candidates only"
msgstr "Nur gewählte Kandidierende"

msgid "List group"
msgstr "Listengruppe"

msgid "${counted} of ${total}"
msgstr "${counted} von ${total}"

msgid "Cancel"
msgstr "Abbrechen"

msgid "Submit"
msgstr "Absenden"

msgid "Previous Page"
msgstr "Vorherige Seite"

msgid "Next Page"
msgstr "Nächste Seite"

msgid "You are here"
msgstr "Aktuelle Seite"

msgid "No results yet"
msgstr "Noch keine Resultate"

msgid "Alerts"
msgstr "Benachrichtigungen"

msgid "Email alerts"
msgstr "E-Mail-Benachrichtigungen"

msgid "SMS alerts"
msgstr "SMS Benachrichtigung"

msgid ""
"The service provides free information on the publication of new results "
"(intermediate results, final results):"
msgstr ""
"Der Service informiert kostenlos über die Publikation neuer Resultate "
"(Zwischenresultate, Schlussresultate):"

msgid ""
"The email service provides free information on the publication of new "
"results (intermediate results, final results):"
msgstr ""
"Der E-Mail-Service informiert kostenlos über die Publikation neuer Resultate "
"(Zwischenresultate, Schlussresultate):"

msgid ""
"The SMS service provides free information on the publication of new results "
"(intermediate results, final results):"
msgstr ""
"Der SMS Service informiert kostenlos über die Publikation neuer Resultate "
"(Zwischenresultate, Schlussresultate):"

msgid "Get email alerts"
msgstr "E-Mail-Benachrichtigung abonnieren"

msgid "Stop email subscription"
msgstr "E-Mail-Abonnement beenden"

msgid "Get SMS alerts"
msgstr "SMS-Benachrichtigung abonnieren"

msgid "Stop SMS subscription"
msgstr "SMS-Abonnement beenden"

msgid "Proposal and counter proposal rejected"
msgstr "Initative und Gegenentwurf abgelehnt"

msgid "Proposal accepted"
msgstr "Initiative angenommen"

msgid "Tie breaker in favor of the proposal"
msgstr "Stichfrage zugunsten der Initiative"

msgid "Tie breaker in favor of the counter proposal"
msgstr "Stichfrage zugunsten des Gegenentwurfs"

#.
#. Default: eligible Voters
msgid "eligible_voters_vote"
msgstr "Stimmberechtigte"

msgid "Cast Ballots"
msgstr "Eingegangene Stimmzettel"

msgid "Download a PDF with all the results:"
msgstr "Ein PDF mit allen Resultaten kann hier heruntergeladen werden:"

msgid "PDF Results"
msgstr "PDF Resultate"

msgid ""
"The raw data used to display the results is available in the following "
"formats:"
msgstr ""
"Die Rohdaten die zur Anzeige der Resultate verwendet werden, sind in den "
"folgenden Formaten verfügbar:"

msgid "Terms of use"
msgstr "Nutzungsbedingungen"

msgid "Open use. Must provide the source."
msgstr "Freie Nutzung. Quellenangabe ist Pflicht."

msgid "You may use this dataset for non-commercial purposes."
msgstr "Sie dürfen diesen Datensatz für nicht kommerzielle Zwecke nutzen."

msgid "You may use this dataset for commercial purposes."
msgstr "Sie dürfen diesen Datensatz für kommerzielle Zwecke nutzen."

msgid "You must provide the source (author, title and link to the dataset)."
msgstr "Eine Quellenangabe ist Pflicht (Autor, Titel und Link zum Datensatz)."

msgid "Your results could not be uploaded."
msgstr "Ihre Resultate konnten leider nicht hochgeladen werden."

msgid "Line"
msgstr "Zeile"

msgid "Stack"
msgstr "Gestapelt"

msgid "Toggle"
msgstr "Auswahl"

msgid "Columns"
msgstr "Spalten"

#.
#. Default: The diagram shows the votes and mandates of the parties. The rimmed
#. bars (left scale) correspond to the number of mandates, the colored bars
#. (right scale) to the voices (percentages).
msgid "figcaption_party_strengths"
msgstr ""
"Das Diagramm zeigt die Anzahl erhaltener Stimmen und die Anzahl erhaltener "
"Mandate einer Partei. Die Anzahl schwarz umrandeter Kästchen entspricht der "
"Anzahl Mandate (linke Skala), die eingefärbten Balken geben die Stimmanteile "
"in Prozent wieder (rechte Skala)."

msgid "Year"
msgstr "Jahr"

msgid "Difference"
msgstr "Differenz"

#.
#. Default: The diagram shows the origin of the votes. The bars on the left
#. correspond to the unchanged votes (including the blank list), the bars on
#. the right side to the final results. The width of the bars and connections
#. is proportional to the votes.
msgid "figcaption_panachage"
msgstr ""
"Das Diagramm zeigt die Herkunft der gewonnenen und verlorenen Stimmen durch "
"Panaschieren. Auf der linken Seite sind die unveränderten Stimmen inklusive "
"Blankoliste, auf der rechten Seite die panaschierten Stimmen. Die Breite der "
"Balken und der Verbindungen ist proportional zu den Stimmen."

msgid "View all details online"
msgstr "Alle Details online ansehen"

msgid ""
"Please confirm your email address to receive email notifications. Click on "
"the link below."
msgstr ""
"Bitte bestätigen Sie Ihre E-Mail-Adresse, um E-Mail-Benachrichtigungen zu "
"erhalten. Klicken Sie auf den untenstehenden Link."

msgid "Confirm email"
msgstr "E-Mail bestätigen"

msgid ""
"You can ignore this email if you have not signed up for the email "
"notifications."
msgstr ""
"Sie können diese E-Mail ignorieren, wenn Sie sich nicht für die E-Mail-"
"Benachrichtigungen angemeldet haben."

msgid "Unsubscribe"
msgstr "Abmelden"

msgid "Please confirm your unsubscription. Click on the link below."
msgstr ""
"Bitte bestätigen Sie Ihre Abmeldung. Klicken Sie auf den untenstehenden Link."

msgid "Confirm unsubscription"
msgstr "Abmeldung bestätigen"

msgid ""
"You can ignore this email if you have not unsubscribed from the email "
"notifications."
msgstr ""
"Sie können diese E-Mail ignorieren, wenn Sie sich nicht von den E-Mail-"
"Benachrichtigungen abgemeldet haben."

msgid "Dear Sir or Madam,"
msgstr "Sehr geehrte Damen und Herren,"

msgid "Click the following link to set a new password:"
msgstr "Klicken Sie auf den folgenden Link, um ein neues Passwort zu setzen:"

msgid "If you don't want to change your password, you can ignore this email."
msgstr ""
"Sie können dieses E-Mail ignorieren, falls Sie Ihr Passwort nicht ändern "
"möchten."

msgid "New mapping"
msgstr "Neue Zuordnung"

msgid "No mappings yet."
msgstr "Noch keine Zuordnungen."

msgid "New data source"
msgstr "Neue Datenquelle"

msgid "A description of the WabstiCExport interface can be found here:"
msgstr "Eine Beschreibung der WabstiCExport-Schnittstelle finden Sie hier:"

msgid "No data sources yet."
msgstr "Noch keine Datenquellen."

msgid "Token"
msgstr "Token"

msgid "Regenerate token"
msgstr "Token neu erzeugen"

msgid "New compound"
msgstr "Neue Verbindung"

msgid "No compounds yet."
msgstr "Noch keine Verbindungen."

msgid "Title"
msgstr "Titel"

msgid "New election"
msgstr "Neue Wahl"

msgid "New screen"
msgstr "Neuer Screen"

msgid "Export"
msgstr "Export"

msgid "No screens yet."
msgstr "Noch keine Screens."

msgid "Cleanup"
msgstr "Bereinigen"

msgid "All"
msgstr "Alle"

msgid "Active only"
msgstr "Nur aktive"

msgid "No subscribers yet."
msgstr "Noch keine Abonnenten."

msgid "Locale"
msgstr "Gebietsschema"

msgid "Active"
msgstr "Aktiv"

msgid "Activate"
msgstr "Aktivieren"

msgid "Last notifications:"
msgstr "Letzte Benachrichtigungen:"

msgid "Create token"
msgstr "Token erzeugen"

msgid "A description of the REST interface can be found here:"
msgstr "Eine Beschreibung der REST-Schnittstelle finden Sie hier:"

msgid "No tokens yet."
msgstr "Noch keine Token."

msgid "Created"
msgstr "Erzeugt"

msgid "New vote"
msgstr "Neue Abstimmung"

msgid "Your results were uploaded successfully."
msgstr "Ihre Resultate wurden erfolgreich hochgeladen."

msgid "Click here to trigger the notifications."
msgstr "Hier klicken um die Benachrichtigungen auszulösen."

msgid "Click here to see the updated results page."
msgstr ""
"Hier klicken um die Seite mit den aktualisierten Resultaten anzuzeigen."

msgid "Please use the following format:"
msgstr "Bitte verwenden Sie das folgende Format:"

msgid "No map available for this year."
msgstr "Keine Karte für dieses Jahr verfügbar."

msgid "Blank list"
msgstr "Blankoliste"

msgid "Panachage (parties)"
msgstr "Panaschierstatistik (Parteien)"

msgid "Panachage (lists)"
msgstr "Panaschierstatistik (Listen)"

msgid "Intermediate results abbrev"
msgstr "Zwischenerg."

#, python-format
msgid "Intermediate results: ${counted} of ${total} ${entities}"
msgstr "Zwischenresultate: ${counted} von ${total} ${entities}"

msgid "Wrong username or password"
msgstr "Unbekannter Benutzername oder falsches Passwort"

msgid "Password reset"
msgstr "Passwort zurücksetzen"

#, python-format
msgid ""
"A password reset link has been sent to ${email}, provided an account exists "
"for this email address."
msgstr ""
"Eine E-Mail wurde an ${email} gesendet (sofern die Adresse gültig ist)."

msgid "Password changed."
msgstr "Passwort geändert."

msgid "Wrong username or password reset link not valid any more."
msgstr "Ungültige Adresse oder abgelaufener Link."

msgid ""
"The figure with elected candidates will be available as soon the final "
"results are published."
msgstr ""
"Die Grafik mit den gewählten Kandidaten wird verfügbar sobald die finalen "
"Resultate publiziert sind."

msgid ""
"The figure with the list connections will be available as soon the final "
"results are published."
msgstr ""
"Die Grafik mit den Listenverbindungen wird verfügbar sobald die finalen "
"Resultate publiziert sind."

msgid "Access Denied"
msgstr "Zugriff verweigert"

msgid "You are trying to open a page for which you are not authorized."
msgstr ""
"Sie versuchen eine Seite zu öffnen, für die Sie nicht autorisiert sind."

msgid "Page not Found"
msgstr "Seite nicht gefunden"

msgid "The page you are looking for could not be found."
msgstr "Die angeforderte Seite konnte nicht gefunden werden."

msgid "File not yet ready"
msgstr "Datei noch nicht erstellt"

msgid "The file you are looking for is not ready yet. Please try again later."
msgstr ""
"Die gesuchte Datei ist noch nicht erstellt. Versuchen Sie es später erneut."

msgid "Results updated."
msgstr "Resultate aktualisiert."

msgid ""
"The results on the home page and in the archive are cached and need to be "
"updated after a domain change, for example."
msgstr ""
"Die Resultate auf der Startseite und im Archiv werden zwischengespeichert "
"und müssen z.B. nach einem Domain-Wechsel aktualisiert werden."

msgid "Cache cleared."
msgstr "Cache geleert."

#, python-format
msgid ""
"Elections and votes are cached for ${expiration} seconds. The cache is "
"automatically cleared for new results and other updates. It is not normally "
"necessary to clear the cache yourself."
msgstr ""
"Die Wahlen und Abstimmungen werden für ${expiration} Sekunden "
"zwischengespeichert. Der Cache wird bei neuen Ergebnissen und anderen "
"Aktualisierungen automatisch geleert. Es ist normalerweise nicht notwendig, "
"den Cache selbst zu löschen."

msgid "Data source added."
msgstr "Datenquelle hinzugefügt."

msgid "Token regenerated."
msgstr "Token neu erzeugt."

msgid "Do you really want to regenerate the token?"
msgstr "Möchten Sie das Token wirklich neu erzeugen?"

msgid "Data source deleted."
msgstr "Datenquelle gelöscht."

#, python-format
msgid "Do you really want to delete \"${item}\"?"
msgstr "Möchten Sie \"${item}\" wirklich löschen?"

msgid "Delete data source"
msgstr "Datenquelle löschen"

msgid "Mapping added."
msgstr "Zuordnung hinzugefügt."

msgid "Mapping modified."
msgstr "Zuordnung geändert."

msgid "Edit mapping"
msgstr "Zuordnung bearbeiten"

msgid "Mapping deleted."
msgstr "Zuordnung gelöscht."

msgid "Delete mapping"
msgstr "Zuordnung löschen"

msgid "Compound added."
msgstr "Verbindung hinzugefügt."

msgid "Compound modified."
msgstr "Verbindung geändert."

msgid "Edit compound"
msgstr "Verbindung bearbeiten"

msgid "Results deleted."
msgstr "Ergebnisse gelöscht."

#, python-format
msgid "Do you really want to clear all party results of \"${item}\"?"
msgstr "Möchten Sie wirklich alle Parteiresultate von \"${item}\" löschen?"

#, python-format
msgid "${count} files deleted."
msgstr "${count} Dateien gelöscht."

msgid ""
"Deletes all SVGs and PDFs. They are regenerated in the background and are "
"available again in a few minutes."
msgstr ""
"Löscht alle SVGs und PDFs. Sie werden im Hintergrund regeneriert und stehen "
"in wenigen Minuten wieder zur Verfügung."

#, python-format
msgid "Do you really want to clear all media of \"${item}\"?"
msgstr "Möchten Sie wirklich alle Medien von \"${item}\" löschen?"

msgid "Compound deleted."
msgstr "Verbindung gelöscht."

msgid "Delete compound"
msgstr "Verbindung löschen"

msgid "Election added."
msgstr "Wahl hinzugefügt."

msgid "Election modified."
msgstr "Wahl geändert."

msgid "Edit election"
msgstr "Wahl bearbeiten"

#, python-format
msgid "Do you really want to clear all results of \"${item}\"?"
msgstr "Möchten Sie wirklich alle Resultate von \"${item}\" löschen?"

msgid "Election deleted."
msgstr "Wahl gelöscht."

msgid "Delete election"
msgstr "Wahl löschen"

msgid "Notifications triggered."
msgstr "Benachrichtigungen ausgelöst."

msgid ""
"There are no changes since the last time the notifications have been "
"triggered!"
msgstr "Keine Änderungen seit dem letzten Auslösen der Benachrichtigungen!"

msgid "Do you really want to retrigger the notfications?"
msgstr "Benachrichtigungen wirklich erneut auslösen?"

msgid "Screen added."
msgstr "Screen hinzugefügt."

msgid "Screen modified."
msgstr "Screen geändert."

#, python-format
msgid "Screen ${number}"
msgstr "Screen ${number}"

msgid "Edit screen"
msgstr "Screen anpassen"

msgid "Screen deleted."
msgstr "Screen gelöscht."

msgid "Delete screen"
msgstr "Screen löschen"

#, python-format
msgid "${count} subscribers cleaned up."
msgstr "${count} Abonnenten bereinigt."

msgid "Clean up subscribers"
msgstr "Abonnenten bereinigen"

msgid "Subscriber deleted."
msgstr "Abonnent(in) gelöscht."

msgid "Delete subscriber"
msgstr "Abonnent(in) löschen"

msgid "Subscriber activated."
msgstr "Abonnent aktiviert."

#, python-format
msgid "Do you really want to activate \"${item}\"?"
msgstr "Wollen Sie \"${item}\" wirklich aktivieren?"

msgid "Activate subscriber"
msgstr "Abonnent aktivieren"

msgid "Subscriber deactivated."
msgstr "Abonnent deaktiviert."

#, python-format
msgid "Do you really want to deactivate \"${item}\"?"
msgstr "Wollen Sie \"${item}\" wirklich deaktivieren?"

msgid "Deactivate subscriber"
msgstr "Abonnent deaktivieren"

msgid "Upload token created."
msgstr "Token erzeugt."

msgid "Create a new upload token?"
msgstr "Einen neuen Token erzeugen?"

msgid "Create"
msgstr "Erzeugen"

msgid "Upload token deleted."
msgstr "Token gelöscht."

msgid "Delete upload token"
msgstr "Token löschen"

msgid "Vote added."
msgstr "Abstimmung hinzugefügt."

msgid "Vote modified."
msgstr "Abstimmung geändert."

msgid "Edit vote"
msgstr "Abstimmung bearbeiten"

msgid "Vote deleted."
msgstr "Abstimmung gelöscht."

msgid "Delete vote"
msgstr "Abstimmung löschen"

#, python-format
msgid ""
"Final results of the cantonal vote \"${title}\", ${date}, ${principal}, "
"broken down by municipalities."
msgstr ""
"Schlussresultate der kantonalen Abstimmung \"${title}\", ${date}, "
"${principal}, aufgeschlüsselt nach Gemeinden."

#, python-format
msgid ""
"Final results of the federal vote \"${title}\", ${date}, ${principal}, "
"broken down by municipalities."
msgstr ""
"Schlussresultate der eidgenössischen Abstimmung \"${title}\", ${date}, "
"${principal}, aufgeschlüsselt nach Gemeinden."

#, python-format
msgid ""
"Final results of the cantonal election \"${title}\", ${date}, ${principal}, "
"broken down by candidates and municipalities."
msgstr ""
"Schlussresultate der kantonalen Wahl \"${title}\", ${date}, ${principal}, "
"aufgeschlüsselt nach Kandidaten und Gemeinden."

#, python-format
msgid ""
"Final results of the regional election \"${title}\", ${date}, ${principal}, "
"broken down by candidates and municipalities."
msgstr ""
"Schlussresultate der regionalen Wahl \"${title}\", ${date}, ${principal}, "
"aufgeschlüsselt nach Kandidaten und Gemeinden."

#, python-format
msgid ""
"Final results of the federal election \"${title}\", ${date}, ${principal}, "
"broken down by candidates and municipalities."
msgstr ""
"Schlussresultate der eidgenössischen Wahl \"${title}\", ${date}, "
"${principal}, aufgeschlüsselt nach Kandidaten und Gemeinden."

msgid ""
"You will receive an email as soon as new results have been published. You "
"can unsubscribe at any time."
msgstr ""
"Sie erhalten eine E-Mail, sobald neue Resultate publiziert wurden. Sie "
"können sich jederzeit vom Service abmelden."

msgid "You will shortly receive an email to confirm your email."
msgstr "Sie erhalten in Kürze eine E-Mail, um Ihre E-Mail zu bestätigen."

msgid "Subscription failed, the link is invalid."
msgstr "Die Anmeldung ist fehlgeschlagen, der Link ist ungültig."

msgid ""
"Successfully subscribed to the email service. You will receive an email "
"every time new results are published."
msgstr ""
"Die E-Mail-Benachrichtigung wurde abonniert. Sie erhalten in Zukunft eine E-"
"Mail, sobald neue Resultate publiziert wurden."

msgid "You will shortly receive an email to confirm your unsubscription."
msgstr "Sie erhalten in Kürze eine E-Mail, um Ihre Abmeldung zu bestätigen."

msgid "Unsubscription failed, the link is invalid."
msgstr "Die Abmeldung ist fehlgeschlagen, der Link ist ungültig."

msgid ""
"Successfully unsubscribed from the email services. You will no longer "
"receive an email when new results are published."
msgstr ""
"Die E-Mail-Benachrichtigung wurde beendet. Sie erhalten in Zukunft keine E-"
"Mails mehr."

msgid ""
"You will receive a SMS as soon as new results have been published. The SMS "
"service is free of charge. You can unsubscribe at any time."
msgstr ""
"Sie erhalten eine SMS, sobald neue Resultate publiziert wurden. Der SMS "
"Service ist kostenlos. Sie können sich jederzeit vom Service abmelden."

msgid ""
"Successfully unsubscribed from the SMS services. You will no longer receive "
"SMS when new results are published."
msgstr ""
"Die SMS-Benachrichtigung wurde beendet. Sie erhalten in Zukunft keine SMS "
"mehr."

#, python-format
msgid "The year ${year} is not yet supported"
msgstr "Das Jahr ${year} wird noch nicht unterstützt"

msgid "This source has already elections assigned to it"
msgstr ""
"Die Datenquelle hat bereits Verbindungen zu Wahlen, die erstellt wurden."

msgid "Invalid id"
msgstr "Ungültige ID"

msgid "Use an election based on proportional representation"
msgstr "Keine Proporzwahl"

msgid "The data source is not configured properly"
msgstr "Die Datenquellekonfiguration ist ungültig"

#~ msgid "The form contains errors. Please check the fields marked in red."
#~ msgstr ""
#~ "Das Formular enthält Fehler. Bitte die rot markierten Felder überprüfen."<|MERGE_RESOLUTION|>--- conflicted
+++ resolved
@@ -3,13 +3,8 @@
 msgstr ""
 "Project-Id-Version: PACKAGE 1.0\n"
 "Report-Msgid-Bugs-To: \n"
-<<<<<<< HEAD
-"POT-Creation-Date: 2022-02-21 11:59+0100\n"
+"POT-Creation-Date: 2022-03-20 08:15+0100\n"
 "PO-Revision-Date: 2022-03-15 10:55+0100\n"
-=======
-"POT-Creation-Date: 2022-03-01 07:34+0100\n"
-"PO-Revision-Date: 2022-02-25 13:43+0100\n"
->>>>>>> 99590f32
 "Last-Translator: Marc Sommerhalder <marc.sommerhalder@seantis.ch>\n"
 "Language-Team: German\n"
 "Language: de_CH\n"
@@ -785,12 +780,12 @@
 msgid "Download"
 msgstr "Herunterladen"
 
-#.
 #. Default: The diagram shows the distribution of votes and mandates on list
 #. and sublists. The bars on the left correspond to the list connections, the
 #. bars in the middle to the sublists, the bars to the right to the lists. The
 #. width of the bars and connections is proportional to the votes, blue colored
 #. bars contain the number of mandates.
+#.
 msgid "figcaption_connections"
 msgstr ""
 "Das Diagramm zeigt die Verteilung der Stimmen und der Mandate auf die "
@@ -826,20 +821,14 @@
 "Liste. Die Wählerzahl bestimmt die Oberzuteilung auf die Listengruppen. Die "
 "Wahl ist beendet, sobald die Anzahl Mandate erscheint."
 
-<<<<<<< HEAD
-msgid "The form contains errors. Please check the marked fields."
-msgstr "Das Formular enthält Fehler. Bitte die markierten Felder überprüfen."
-=======
 msgid "The file is invalid."
 msgstr "Die Datei ist ungültig."
 
-msgid "The form contains errors. Please check the fields marked in red."
-msgstr ""
-"Das Formular enthält Fehler. Bitte die rot markierten Felder überprüfen."
->>>>>>> 99590f32
-
+msgid "The form contains errors. Please check the marked fields."
+msgstr ""
+
+#.
 #. Default: Start
-#.
 msgid "homepage"
 msgstr "Startseite"
 
@@ -906,9 +895,9 @@
 msgid "Invalid"
 msgstr "Ungültig"
 
-#.
 #. Default: Turnout
 #. Default: Voter turnout
+#.
 msgid "turnout_vote"
 msgstr "Stimmbeteiligung"
 
@@ -927,8 +916,8 @@
 msgid "List connection"
 msgstr "Listenverbindung"
 
+#. Default: Votes
 #.
-#. Default: Votes
 msgid "single_votes"
 msgstr "Stimmen"
 
@@ -1067,8 +1056,8 @@
 msgid "Tie breaker in favor of the counter proposal"
 msgstr "Stichfrage zugunsten des Gegenentwurfs"
 
+#. Default: eligible Voters
 #.
-#. Default: eligible Voters
 msgid "eligible_voters_vote"
 msgstr "Stimmberechtigte"
 
@@ -1118,10 +1107,10 @@
 msgid "Columns"
 msgstr "Spalten"
 
-#.
 #. Default: The diagram shows the votes and mandates of the parties. The rimmed
 #. bars (left scale) correspond to the number of mandates, the colored bars
 #. (right scale) to the voices (percentages).
+#.
 msgid "figcaption_party_strengths"
 msgstr ""
 "Das Diagramm zeigt die Anzahl erhaltener Stimmen und die Anzahl erhaltener "
@@ -1135,11 +1124,11 @@
 msgid "Difference"
 msgstr "Differenz"
 
-#.
 #. Default: The diagram shows the origin of the votes. The bars on the left
 #. correspond to the unchanged votes (including the blank list), the bars on
 #. the right side to the final results. The width of the bars and connections
 #. is proportional to the votes.
+#.
 msgid "figcaption_panachage"
 msgstr ""
 "Das Diagramm zeigt die Herkunft der gewonnenen und verlorenen Stimmen durch "
