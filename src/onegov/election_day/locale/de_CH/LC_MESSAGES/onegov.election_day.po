#
msgid ""
msgstr ""
"Project-Id-Version: PACKAGE 1.0\n"
"Report-Msgid-Bugs-To: \n"
<<<<<<< HEAD
"POT-Creation-Date: 2022-02-21 11:59+0100\n"
"PO-Revision-Date: 2022-03-15 10:55+0100\n"
=======
"POT-Creation-Date: 2022-03-22 07:53+0100\n"
"PO-Revision-Date: 2022-03-22 07:58+0100\n"
>>>>>>> 01deeb6c
"Last-Translator: Marc Sommerhalder <marc.sommerhalder@seantis.ch>\n"
"Language-Team: German\n"
"Language: de_CH\n"
"MIME-Version: 1.0\n"
"Content-Type: text/plain; charset=UTF-8\n"
"Content-Transfer-Encoding: 8bit\n"
"Plural-Forms: nplurals=2; plural=(n != 1);\n"
"Generated-By: Lingua 3.12\n"
"X-Generator: Poedit 3.0.1\n"

msgid "The final results are available"
msgstr "Die Schlussresultate sind verfügbar"

msgid "New results are available"
msgstr "Neue Resultate verfügbar"

#, python-format
msgid "New results are available on ${url}"
msgstr "Neue Resultate verfügbar auf ${url}"

msgid "Please confirm your email"
msgstr "Bitte bestätigen Sie Ihre E-Mail-Adresse"

msgid "Please confirm your unsubscription"
msgstr "Bitte bestätigen Sie Ihre Abmeldung"

msgid ""
"Successfully subscribed to the SMS service. You will receive a SMS every "
"time new results are published."
msgstr ""
"Die SMS-Benachrichtigung wurde abonniert. Sie erhalten in Zukunft eine SMS, "
"sobald neue Resultate publiziert wurden."

msgid "Not a valid xls/xlsx file."
msgstr "Keine gültige XLS/XLSX Datei."

msgid "The xls/xlsx file contains unsupported cells."
msgstr "Die XLS/XLSX Datei enthält nicht unterstütze Zellen."

msgid "Not a valid csv/xls/xlsx file."
msgstr "Keine gültige CSV/XLS/XLSX Datei."

#, python-format
msgid "Missing columns: '${cols}'"
msgstr "Fehlende Spalten: ${cols}"

msgid ""
"Could not find the expected columns, make sure all required columns exist "
"and that there are no extra columns."
msgstr ""
"Die benötigten Spalten wurden nicht gefunden. Bitte stellen Sie sicher dass "
"die Spalten existieren und keine zusätzlichen Spalten vorhanden sind."

msgid "Some column names appear twice."
msgstr "Einige Spaltennamen erscheinen doppelt."

msgid "The csv/xls/xlsx file is empty."
msgstr "Die CSV/XLS/XLSX Date ist leer."

msgid "The file contains an empty line."
msgstr "Die Datei enthält eine leere Zeile."

#, python-format
msgid "${name} is not part of this election"
msgstr "${name} ist nicht Teil dieser Wahl"

#, python-format
msgid "${name} is not part of ${district}"
msgstr "${name} ist nicht Teil von ${district}"

#, python-format
msgid "Empty value: ${col}"
msgstr "Leerer Wert: ${col}"

#, python-format
msgid "Invalid integer: ${col}"
msgstr "Ungültige Ganzzahl: ${col}"

#, python-format
msgid "Invalid float number: ${col}"
msgstr "Ungültige Fliesskommazahl: ${col}"

#, python-format
msgid "Invalid decimal number: ${col}"
msgstr ""

#, python-format
msgid "Not an alphanumeric: ${col}"
msgstr "Nicht alphanumerisch: ${col}"

msgid "This format does not support separate results for expats"
msgstr ""
"Dieses Format unterstützt keine separaten Ergebnisse für Auslandsschweizer"

msgid "Invalid election values"
msgstr "Ungültige Wahldaten"

msgid "Invalid status"
msgstr "Ungültiger Status"

msgid "Invalid entity values"
msgstr "Ungültige Daten"

#, python-format
msgid "${name} is unknown"
msgstr "${name} ist unbekannt"

msgid "Invalid candidate values"
msgstr "Ungültige Kandidierendendaten"

msgid "Results"
msgstr "Resultate"

msgid "No data found"
msgstr "Keine Daten gefunden"

msgid "Invalid list results"
msgstr "Ungültige Listenresultate"

msgid "Invalid list connection values"
msgstr "Ungültige Listenverbindungsdaten"

#, python-format
msgid "Panachage results id ${id} not in list_id's"
msgstr "Panachage results id ${id} nicht in list_id's"

msgid "Invalid values"
msgstr "Ungültige Werte"

#, python-format
msgid "${name} was found twice"
msgstr "${name} kommt zweimal vor"

#, python-format
msgid "No party results for year ${year}"
msgstr "Keine Parteiresultate für das Jahr ${year}"

msgid "Panachage results ids and id not consistent"
msgstr "Panachage results ids und id nicht konsistent"

msgid "Elected Candidates"
msgstr "Gewählte Kandidierende"

msgid "Unknown candidate"
msgstr "Unbekannter Kandidierender"

msgid "List connections"
msgstr "Listenverbindungen"

msgid "Election statistics"
msgstr "Wahlstatistik"

#, python-format
msgid "Error in anzpendentgde: ${msg}"
msgstr ""

msgid "Invalid candidate results"
msgstr "Ungültige Kandidierendenresultate"

#, python-format
msgid "Candidate with id ${id} not in wm_kandidaten"
msgstr "Kanidat mit id ${id} nicht in wm_kandidaten"

#, python-format
msgid "Entity with id ${id} not in wmstatic_gemeinden"
msgstr "Gemeinde mit id ${id} nicht in wmstatic_gemeinden"

msgid "Ausmittlungsstand set to final but AnzPendentGde is not 0"
msgstr ""

#, python-format
msgid "${msg}"
msgstr ""

#, python-format
msgid "${var} is missing."
msgstr "${var} nicht vorhanden."

#, python-format
msgid "Entity with id ${id} not in added_entities"
msgstr "Gemeinde mit id ${id} nicht in added_entities"

#, python-format
msgid "List_id ${list_id} has not been found in list numbers"
msgstr "List_id ${list_id} nicht gefunden in list numbers"

#, python-format
msgid "Candidate with id ${id} not in wpstatic_kandidaten"
msgstr "Kandidat mit id ${id} nicht in wpstatic_kandidaten"

msgid "Proposal"
msgstr "Vorlage"

msgid "Counter Proposal"
msgstr "Gegenentwurf"

msgid "Tie-Breaker"
msgstr "Stichfrage"

msgid "No eligible voters"
msgstr "Keine Stimmberechtigten"

msgid "More cast votes than eligible voters"
msgstr "Mehr eingelegte Stimmen als Stimmberechtigte"

msgid "Invalid ballot type"
msgstr "Ungültige Abstimmungsart"

msgid "Could not read the empty votes"
msgstr "Konnte 'Leere Stimmzettel' nicht lesen"

#, python-format
msgid "Error in anzgdependent: ${msg}"
msgstr ""

msgid "Term"
msgstr "Suchbegriff"

msgid ""
"Searches the title of the election/vote. Use Wilcards (*) to find more "
"results, e.g Nationalrat*."
msgstr ""
"Durchsucht den Titel der Wahl/Abstimmung. Benutzen Sie Wildcards (*), um "
"mehr Resultate zu finden, z.B. Nationalrat*."

msgid "From date"
msgstr "Von Datum"

msgid "To date"
msgstr "Bis Datum"

msgid "Domain"
msgstr "Ebene"

msgid "Voting result"
msgstr "Abstimmungsergebnis"

msgid "Accepted"
msgstr "angenommen"

msgid "Rejected"
msgstr "abgelehnt"

msgid "Federal"
msgstr "National"

msgid "Cantonal"
msgstr "Kantonal"

msgid "Regional"
msgstr "Regional"

msgid "Communal"
msgstr "Kommunal"

msgid ""
"The ID is used in the URL and might be used somewhere. Changing theID might "
"break links on external sites!"
msgstr ""
"Die ID wird in der URL verwendet und wird möglicherweise an anderer Stelle "
"verwendet. Das Ändern der ID kann Links auf externen Seiten unbrauchbar "
"machen!"

msgid "ID"
msgstr "ID"

msgid "Invalid ID"
msgstr "Ungültige ID"

msgid "ID already exists"
msgstr "ID ist bereits vorhanden"

msgid "Name"
msgstr "Name"

msgid "Type"
msgstr "Art"

msgid "No votes yet."
msgstr "Noch keine Abstimmungen erfasst."

msgid "No elections yet."
msgstr "Noch keine Wahlen erfasst."

msgid "System"
msgstr "System"

msgid "Election based on the simple majority system"
msgstr "Majorzwahl"

msgid "Election based on proportional representation"
msgstr "Proporzwahl"

msgid "Majority Type"
msgstr "Mehrheitsart"

msgid "Absolute"
msgstr "Absolut"

msgid "Relative"
msgstr "Relativ"

msgid "Absolute majority"
msgstr "Absolutes Mehr"

msgid "District"
msgstr "Wahlkreis"

msgid "Municipality"
msgstr "Gemeinde"

msgid "Tacit election"
msgstr "Stille Wahl"

msgid "Expats"
msgstr "Auslandschweizer"

msgid "The election contains seperate results for expats."
msgstr "Die Wahl enthält gesonderte Ergebnisse für Auslandsschweizer."

msgid "Date"
msgstr "Datum"

msgid "Mandates / Seats"
msgstr "Mandate / Sitze"

msgid "Shortcode"
msgstr "Kürzel"

msgid "German"
msgstr "Deutsch"

msgid "Title of the election"
msgstr "Titel der Wahl"

msgid "French"
msgstr "Französisch"

msgid "Italian"
msgstr "Italienisch"

msgid "Romansh"
msgstr "Rätoromanisch"

msgid "Related elections"
msgstr "Zugehörige Wahlen"

msgid "Link"
msgstr "Link url"

msgid "Related link"
msgstr "Weiterführende Informationen"

msgid "Link label german"
msgstr "Link Text  Deutsch"

msgid "Link label french"
msgstr "Link Text  Französisch"

msgid "Link label italian"
msgstr "Link Text  Italienisch"

msgid "Link label romansh"
msgstr "Link Text  Rumantsch"

msgid "Color suggestions"
msgstr "Farbvorschläge"

msgid "Colors"
msgstr "Farben"

msgid "Invalid color definitions"
msgstr "Ungültige Farbdefinitionen"

msgid "Domain of the elections"
msgstr "Ebene der Wahlen"

msgid "Elections"
msgstr "Wahlen"

msgid "Completes manually"
msgstr "Wird manuell abgeschlossen"

msgid ""
"Enables manual completion of the election compound. No indidvidual election "
"results are displayed until the election compound is manually completed."
msgstr ""
"Ermöglicht das manuelle Abschliessen der Wahlverbindung. Es werden keine "
"individuellen Wahlergebnisse angezeigt, bis die Wahlverbindung manuell "
"abgeschlossen wurde."

msgid "Completion"
msgstr "Abschluss"

msgid "Completed"
msgstr "Abgeschlossen"

msgid "Doppelter Pukelsheim"
msgstr "Doppelter Pukelsheim"

msgid "View options"
msgstr "Ansichtsoptionen"

msgid "Allows to show the list groups and lists views."
msgstr "Ermöglicht die Anzeige der Listengruppen- und Listenansichten."

msgid "Voters counts"
msgstr "Wählerzahlen"

msgid "Shows voters counts instead of votes in the party strengths view."
msgstr ""
"Zeigt die Wählerzahlen statt der Stimmen in der Ansicht der Parteistärken an."

msgid "Exact voters counts"
msgstr "Exakte Wählerzahlen"

msgid "Shows exact voters counts instead of rounded values."
msgstr "Zeigt exakte Wählerzahlen anstelle von gerundeten Werten."

msgid "List groups"
msgstr "Listengruppen"

msgid ""
"Shows a tab with list group results. Requires party results with voters "
"counts. Only if Doppelter Pukelsheim."
msgstr ""
"Zeigt eine Registerkarte mit Listengruppenergebnissen an. Erfordert "
"Parteiergebnisse mit Wählerzahlen. Nur falls Doppelter Pukelsheim."

msgid "Views"
msgstr "Ansichten"

msgid "Lists"
msgstr "Listen"

msgid ""
"Shows a tab with aggregated list results over all elections. Only useful if "
"the lists correspond to the list groups. Only if Doppelter Pukelsheim. "
"Always rounded."
msgstr ""
"Zeigt eine Registerkarte mit aggregierten Listenergebnissen für alle Wahlen. "
"Nur sinnvoll, wenn die Listen den Listengruppen entsprechen. Nur falls "
"Doppelter Pukelsheim. Immer gerundet."

msgid "Party strengths"
msgstr "Parteistärken"

msgid ""
"Shows a tab with the comparison of party strengths as a bar chart. Requires "
"party results."
msgstr ""
"Zeigt eine Registerkarte mit dem Vergleich der Parteistärken in Form eines "
"Balkendiagramms an. Erfordert Parteiergebnisse."

msgid "Panachage"
msgstr "Panaschierstatistik"

msgid "Shows a tab with the panachage. Requires party results."
msgstr ""
"Zeigt eine Registerkarte mit Panaschierdaten an. Erfordert Parteiergebnisse."

msgid "Notifications"
msgstr "Benachrichtigungen"

msgid "Email"
msgstr "E-Mail"

msgid "SMS"
msgstr "SMS"

msgid "Webhooks"
msgstr "Webhooks"

msgid "Votes"
msgstr "Abstimmungen"

msgid "Select at least one election or vote."
msgstr "Wählen Sie mindestens eine Wahl oder Abstimmung."

msgid "Number"
msgstr "Nummer"

msgid "Group"
msgstr "Gruppe"

msgid "Use the same group for all screens you want to cycle through."
msgstr ""
"Verwenden Sie die gleiche Gruppe für alle Screens, die durchlaufen werden "
"sollen."

msgid "Duration"
msgstr "Dauer"

msgid ""
"Number of seconds this screen is presented if cycling trough screens. If "
"none is set, 20 seconds are used."
msgstr ""
"Anzahl der Sekunden, die dieser Screen beim Durchlaufen der Screens "
"angezeigt wird. Wenn nichts eingestellt ist, werden 20 Sekunden verwendet."

msgid "Description"
msgstr "Beschreibung"

msgid "Simple Vote"
msgstr "Einfache Vorlage"

msgid "Vote with Counter-Proposal"
msgstr "Vorlage mit Gegenentwurf"

msgid "Compound of Elections"
msgstr "Verbundene Wahl"

msgid "Vote"
msgstr "Abstimmung"

msgid "Election"
msgstr "Wahl"

msgid "Available tags"
msgstr "Verfügbare Tags"

msgid "Structure"
msgstr "Struktur"

msgid "Additional CSS"
msgstr "Zusätzliches CSS"

msgid "Email Address"
msgstr "E-Mail-Adresse"

msgid "Phone number"
msgstr "Telefonnummer"

msgid ""
"Deactivates or deletes the given subscribers. The same format is used as for "
"export (only address column)."
msgstr ""
"Deaktiviert oder löscht die angegebenen Abonnenten. Es wird das gleiche "
"Format wie beim Export verwendet (nur Adressspalte)."

msgid "Delete"
msgstr "Löschen"

msgid "Deactivate"
msgstr "Deaktivieren"

msgid "File"
msgstr "Datei"

msgid "File format"
msgstr "Dateiformat"

msgid "Complete"
msgstr "Komplett ausgezählt"

msgid "OneGov Cloud"
msgstr "OneGov Cloud"

msgid "Party results"
msgstr "Parteiresultate"

msgid "Identifier"
msgstr "ID"

msgid "Proposal / Results"
msgstr "Vorlage / Resultate"

msgid "Vote number"
msgstr "Vorlagen-Nummer"

msgid "Default"
msgstr "Standard"

msgid "Title of the the vote/proposal"
msgstr "Titel der Abstimmung/der Vorlage"

msgid "Title of the counter proposal"
msgstr "Titel des Gegenentwurfs"

msgid "Title of the tie breaker"
msgstr "Titel der Stichfrage"

msgid "Candidates"
msgstr "Kandidierende"

msgid "Parties"
msgstr "Parteien"

msgid "Downloads"
msgstr "Downloads"

msgid "Municipalities"
msgstr "Gemeinden"

msgid "Elected candidates"
msgstr "Gewählte Kandidierende"

msgid "New intermediate results"
msgstr "Neue Zwischenresultate"

msgid "Final results"
msgstr "Schlussresultate"

msgid "Counter proposal accepted"
msgstr "Gegenentwurf angenommen"

msgid "Compounds of elections"
msgstr "Verbundene Wahlen"

msgid "Upload tokens"
msgstr "Upload Token"

msgid "Wabsti data sources"
msgstr "Wabsti Datenquellen"

msgid "Import configuration"
msgstr "Importkonfiguration"

msgid "SMS subscribers"
msgstr "SMS-Abonnenten"

msgid "Email subscribers"
msgstr "E-Mail-Abonnenten"

msgid "Trigger notifications"
msgstr "Benachrichtigungen auslösen"

msgid "Subscribers"
msgstr "Abonnenten"

msgid "Screens"
msgstr "Screens"

msgid "Update archived results"
msgstr "Archiv aktualisieren"

msgid "Clear cache"
msgstr "Cache leeren"

msgid "Administration"
msgstr "Admin"

msgid "Manage"
msgstr "Verwalten"

msgid "Mappings"
msgstr "Zuordnungen"

#, python-format
msgid "Final results are available on ${url}"
msgstr "Schlussresultate verfügbar auf ${url}"

#, python-format
msgid "New intermediate results are available on ${url}"
msgstr "Neue Zwischenresultate verfügbar auf ${url}"

#, python-format
msgid "Regional (${on})"
msgstr "Regional (${on})"

msgid "Other"
msgstr "Andere"

msgid "district_label_bl"
msgstr "Bezirk"

msgid "district_label_gr"
msgstr "Region"

msgid "district_label_sz"
msgstr "Bezirk"

msgid "districts_label_bl"
msgstr "Bezirke"

msgid "districts_label_gr"
msgstr "Regionen"

msgid "districts_label_sz"
msgstr "Bezirke"

msgid "Districts"
msgstr "Wahlkreise"

msgid "region_label_gr"
msgstr "Wahlkreis"

msgid "regions_label_gr"
msgstr "Wahlkreise"

msgid "superregion_label_bl"
msgstr "Region"

msgid "superregions_label_bl"
msgstr "Regionen"

msgid "Quarter"
msgstr "Stadtteil"

msgid "Quarters"
msgstr "Stadtteile"

msgid "Last change"
msgstr "Aktualisiert"

msgid "Elections &amp; Votes"
msgstr "Wahlen &amp; Abstimmungen"

msgid "There are no elections or votes defined yet."
msgstr "Es wurden noch keine Wahlen oder Abstimmungen eingetragen."

#, python-format
msgid "Elections and votes on ${date}"
msgstr "Urnengang vom ${date}"

msgid "Archive"
msgstr "Archiv"

msgid "Federal Elections"
msgstr "Eidgenössische Wahlen"

msgid "on"
msgstr "vom"

msgid "Regional Elections"
msgstr "Regionale Wahlen"

msgid "Cantonal Elections"
msgstr "Kantonale Wahlen"

msgid "Communal Elections"
msgstr "Kommunale Wahlen"

msgid "Federal Votes"
msgstr "Eidgenössische Abstimmungen"

msgid "Regional Votes"
msgstr "Regionale Abstimmungen"

msgid "Cantonal Votes"
msgstr "Kantonale Abstimmungen"

msgid "Communal Votes"
msgstr "Kommunale Abstimmungen"

msgid "Counted"
msgstr "Ausgezählt"

msgid "Updated"
msgstr "Aktualisiert"

msgid "Result"
msgstr "Resultat"

msgid "Yes %"
msgstr "Ja %"

msgid "No %"
msgstr "Nein %"

msgid "Archive Search"
msgstr "Archiv-Suche"

msgid "Search in ${title}"
msgstr "Suche in ${title}"

msgid "Found ${item_count} items."
msgstr "${item_count} Einträge gefunden."

msgid "Intermediate results"
msgstr "Zwischenergebnisse"

msgid "No candidacies."
msgstr "Keine Kandidaturen."

msgid "Download"
msgstr "Herunterladen"

#.
#. Default: The diagram shows the distribution of votes and mandates on list
#. and sublists. The bars on the left correspond to the list connections, the
#. bars in the middle to the sublists, the bars to the right to the lists. The
#. width of the bars and connections is proportional to the votes, blue colored
#. bars contain the number of mandates.
msgid "figcaption_connections"
msgstr ""
"Das Diagramm zeigt die Verteilung der Stimmen und der Mandate auf die "
"Listen- und Unterlistenverbindungen. Die Balken auf der linken Seite "
"entsprechen den Listenverbindungen, die Balken in der Mitte den Unterlisten, "
"die Balken rechts den Listen. Die Breite der Balken und der Verbindungen ist "
"proportional zu den Stimmen, blau eingefärbte Balken enthalten die Anzahl "
"der Mandate."

msgid "Embed heatmap"
msgstr "Karte einbetten"

msgid "Download heatmap"
msgstr "Karte herunterladen"

msgid "Embed"
msgstr "Einbetten"

msgid "Voters count"
msgstr "Wählerzahl"

#. Default: The number of votes of a party is divided by the number of seats to
#. be allocated in the district concerned. The result is called the voters
#. count. The voters count determines the allocation to the list groups. The
#. election is finished as soon as the number of mandates appears.
msgid "figcaption_list_groups"
msgstr ""
"Die Parteistimmenzahl einer Liste wird durch die Zahl der im betreffenden "
"Wahlkreis zu vergebenden Sitze geteilt. Das Ergebnis heisst Wählerzahl der "
"Liste. Die Wählerzahl bestimmt die Oberzuteilung auf die Listengruppen. Die "
"Wahl ist beendet, sobald die Anzahl Mandate erscheint."

<<<<<<< HEAD
msgid "The form contains errors. Please check the marked fields."
msgstr "Das Formular enthält Fehler. Bitte die markierten Felder überprüfen."
=======
msgid "The file is invalid."
msgstr "Die Datei ist ungültig."

msgid "The form contains errors. Please check the marked fields."
msgstr ""
>>>>>>> 01deeb6c

#. Default: Start
#.
msgid "homepage"
msgstr "Startseite"

msgid "Logo: Link to homepage"
msgstr "Logo: Link zur Startseite"

msgid "Footer"
msgstr "Fusszeile"

msgid "Language"
msgstr "Sprache"

msgid "Open Data"
msgstr "Open Data"

msgid "Login"
msgstr "Anmelden"

msgid "You are logged in:"
msgstr "Sie sind angemeldet:"

msgid "Logout"
msgstr "Abmelden"

msgid "Forgot your password?"
msgstr "Passwort vergessen?"

msgid "Reset password"
msgstr "Passwort zurücksetzen"

msgid "Actions"
msgstr "Aktionen"

msgid "View"
msgstr "Anzeigen"

msgid "Edit"
msgstr "Bearbeiten"

msgid "Change ID"
msgstr "ID ändern"

msgid "Upload results"
msgstr "Resultate hochladen"

msgid "Upload party results"
msgstr "Parteiresultate hochladen"

msgid "Clear results"
msgstr "Resultate löschen"

msgid "Clear media"
msgstr "Medien löschen"

msgid "Yeas"
msgstr "Ja-Stimmen"

msgid "Nays"
msgstr "Nein-Stimmen"

msgid "Empty"
msgstr "Leer"

msgid "Invalid"
msgstr "Ungültig"

#.
#. Default: Turnout
#. Default: Voter turnout
msgid "turnout_vote"
msgstr "Stimmbeteiligung"

msgid "Not yet counted"
msgstr "Noch nicht ausgezählt"

msgid "Total"
msgstr "Total"

msgid "Nay"
msgstr "Nein"

msgid "Yay"
msgstr "Ja"

msgid "List connection"
msgstr "Listenverbindung"

#.
#. Default: Votes
msgid "single_votes"
msgstr "Stimmen"

msgid "Sublist connection"
msgstr "Unterlistenverbindung"

msgid "Subtotal"
msgstr "Zwischensumme"

msgid "Mandates"
msgstr "Mandate"

msgid "Seats"
msgstr "Sitze"

msgid "eligible Voters"
msgstr "Wahlberechtigte"

msgid "Received Ballots"
msgstr "Abgegebene Wahlzettel"

msgid "Accounted Ballots"
msgstr "Gültige Wahlzettel"

msgid "Blank Ballots"
msgstr "Leere Wahlzettel"

msgid "Invalid Ballots"
msgstr "Ungültige Wahlzettel"

msgid "Accounted Votes"
msgstr "Gültige Stimmen"

msgid "Turnout"
msgstr "Wahlbeteiligung"

msgid "Candidate"
msgstr "Kandidierende"

msgid "Party"
msgstr "Partei"

msgid "List"
msgstr "Liste"

msgid "Elected"
msgstr "Gewählt"

msgid "Yes"
msgstr "Ja"

msgid "No"
msgstr "Nein"

msgid "All candidates"
msgstr "Alle Kandidierenden"

msgid "Elected candidates only"
msgstr "Nur gewählte Kandidierende"

msgid "List group"
msgstr "Listengruppe"

msgid "${counted} of ${total}"
msgstr "${counted} von ${total}"

msgid "Cancel"
msgstr "Abbrechen"

msgid "Submit"
msgstr "Absenden"

msgid "Previous Page"
msgstr "Vorherige Seite"

msgid "Next Page"
msgstr "Nächste Seite"

msgid "You are here"
msgstr "Aktuelle Seite"

msgid "No results yet"
msgstr "Noch keine Resultate"

msgid "Alerts"
msgstr "Benachrichtigungen"

msgid "Email alerts"
msgstr "E-Mail-Benachrichtigungen"

msgid "SMS alerts"
msgstr "SMS Benachrichtigung"

msgid ""
"The service provides free information on the publication of new results "
"(intermediate results, final results):"
msgstr ""
"Der Service informiert kostenlos über die Publikation neuer Resultate "
"(Zwischenresultate, Schlussresultate):"

msgid ""
"The email service provides free information on the publication of new "
"results (intermediate results, final results):"
msgstr ""
"Der E-Mail-Service informiert kostenlos über die Publikation neuer Resultate "
"(Zwischenresultate, Schlussresultate):"

msgid ""
"The SMS service provides free information on the publication of new results "
"(intermediate results, final results):"
msgstr ""
"Der SMS Service informiert kostenlos über die Publikation neuer Resultate "
"(Zwischenresultate, Schlussresultate):"

msgid "Get email alerts"
msgstr "E-Mail-Benachrichtigung abonnieren"

msgid "Stop email subscription"
msgstr "E-Mail-Abonnement beenden"

msgid "Get SMS alerts"
msgstr "SMS-Benachrichtigung abonnieren"

msgid "Stop SMS subscription"
msgstr "SMS-Abonnement beenden"

msgid "Proposal and counter proposal rejected"
msgstr "Initative und Gegenentwurf abgelehnt"

msgid "Proposal accepted"
msgstr "Initiative angenommen"

msgid "Tie breaker in favor of the proposal"
msgstr "Stichfrage zugunsten der Initiative"

msgid "Tie breaker in favor of the counter proposal"
msgstr "Stichfrage zugunsten des Gegenentwurfs"

#.
#. Default: eligible Voters
msgid "eligible_voters_vote"
msgstr "Stimmberechtigte"

msgid "Cast Ballots"
msgstr "Eingegangene Stimmzettel"

msgid "Download a PDF with all the results:"
msgstr "Ein PDF mit allen Resultaten kann hier heruntergeladen werden:"

msgid "PDF Results"
msgstr "PDF Resultate"

msgid ""
"The raw data used to display the results is available in the following "
"formats:"
msgstr ""
"Die Rohdaten die zur Anzeige der Resultate verwendet werden, sind in den "
"folgenden Formaten verfügbar:"

msgid ""
"The raw data used to display the party results is available in the following "
"formats:"
msgstr ""
"Die Rohdaten die zur Anzeige der Parteiresultate verwendet werden, sind in "
"den folgenden Formaten verfügbar:"

msgid "The format of the data is described here:"
msgstr "Das Datenformat ist hier beschrieben:"

msgid "Format Description"
msgstr "Formatbeschreibung"

msgid "Terms of use"
msgstr "Nutzungsbedingungen"

msgid "Open use. Must provide the source."
msgstr "Freie Nutzung. Quellenangabe ist Pflicht."

msgid "You may use this dataset for non-commercial purposes."
msgstr "Sie dürfen diesen Datensatz für nicht kommerzielle Zwecke nutzen."

msgid "You may use this dataset for commercial purposes."
msgstr "Sie dürfen diesen Datensatz für kommerzielle Zwecke nutzen."

msgid "You must provide the source (author, title and link to the dataset)."
msgstr "Eine Quellenangabe ist Pflicht (Autor, Titel und Link zum Datensatz)."

msgid "Your results could not be uploaded."
msgstr "Ihre Resultate konnten leider nicht hochgeladen werden."

msgid "Line"
msgstr "Zeile"

msgid "Stack"
msgstr "Gestapelt"

msgid "Toggle"
msgstr "Auswahl"

msgid "Columns"
msgstr "Spalten"

#.
#. Default: The diagram shows the votes and mandates of the parties. The rimmed
#. bars (left scale) correspond to the number of mandates, the colored bars
#. (right scale) to the voices (percentages).
msgid "figcaption_party_strengths"
msgstr ""
"Das Diagramm zeigt die Anzahl erhaltener Stimmen und die Anzahl erhaltener "
"Mandate einer Partei. Die Anzahl schwarz umrandeter Kästchen entspricht der "
"Anzahl Mandate (linke Skala), die eingefärbten Balken geben die Stimmanteile "
"in Prozent wieder (rechte Skala)."

msgid "Year"
msgstr "Jahr"

msgid "Difference"
msgstr "Differenz"

#.
#. Default: The diagram shows the origin of the votes. The bars on the left
#. correspond to the unchanged votes (including the blank list), the bars on
#. the right side to the final results. The width of the bars and connections
#. is proportional to the votes.
msgid "figcaption_panachage"
msgstr ""
"Das Diagramm zeigt die Herkunft der gewonnenen und verlorenen Stimmen durch "
"Panaschieren. Auf der linken Seite sind die unveränderten Stimmen inklusive "
"Blankoliste, auf der rechten Seite die panaschierten Stimmen. Die Breite der "
"Balken und der Verbindungen ist proportional zu den Stimmen."

msgid "View all details online"
msgstr "Alle Details online ansehen"

msgid ""
"Please confirm your email address to receive email notifications. Click on "
"the link below."
msgstr ""
"Bitte bestätigen Sie Ihre E-Mail-Adresse, um E-Mail-Benachrichtigungen zu "
"erhalten. Klicken Sie auf den untenstehenden Link."

msgid "Confirm email"
msgstr "E-Mail bestätigen"

msgid ""
"You can ignore this email if you have not signed up for the email "
"notifications."
msgstr ""
"Sie können diese E-Mail ignorieren, wenn Sie sich nicht für die E-Mail-"
"Benachrichtigungen angemeldet haben."

msgid "Unsubscribe"
msgstr "Abmelden"

msgid "Please confirm your unsubscription. Click on the link below."
msgstr ""
"Bitte bestätigen Sie Ihre Abmeldung. Klicken Sie auf den untenstehenden Link."

msgid "Confirm unsubscription"
msgstr "Abmeldung bestätigen"

msgid ""
"You can ignore this email if you have not unsubscribed from the email "
"notifications."
msgstr ""
"Sie können diese E-Mail ignorieren, wenn Sie sich nicht von den E-Mail-"
"Benachrichtigungen abgemeldet haben."

msgid "Dear Sir or Madam,"
msgstr "Sehr geehrte Damen und Herren,"

msgid "Click the following link to set a new password:"
msgstr "Klicken Sie auf den folgenden Link, um ein neues Passwort zu setzen:"

msgid "If you don't want to change your password, you can ignore this email."
msgstr ""
"Sie können dieses E-Mail ignorieren, falls Sie Ihr Passwort nicht ändern "
"möchten."

msgid "New mapping"
msgstr "Neue Zuordnung"

msgid "No mappings yet."
msgstr "Noch keine Zuordnungen."

msgid "New data source"
msgstr "Neue Datenquelle"

msgid "A description of the WabstiCExport interface can be found here:"
msgstr "Eine Beschreibung der WabstiCExport-Schnittstelle finden Sie hier:"

msgid "No data sources yet."
msgstr "Noch keine Datenquellen."

msgid "Token"
msgstr "Token"

msgid "Regenerate token"
msgstr "Token neu erzeugen"

msgid "New compound"
msgstr "Neue Verbindung"

msgid "No compounds yet."
msgstr "Noch keine Verbindungen."

msgid "Title"
msgstr "Titel"

msgid "New election"
msgstr "Neue Wahl"

msgid "New screen"
msgstr "Neuer Screen"

msgid "Export"
msgstr "Export"

msgid "No screens yet."
msgstr "Noch keine Screens."

msgid "Cleanup"
msgstr "Bereinigen"

msgid "All"
msgstr "Alle"

msgid "Active only"
msgstr "Nur aktive"

msgid "No subscribers yet."
msgstr "Noch keine Abonnenten."

msgid "Locale"
msgstr "Gebietsschema"

msgid "Active"
msgstr "Aktiv"

msgid "Activate"
msgstr "Aktivieren"

msgid "Last notifications:"
msgstr "Letzte Benachrichtigungen:"

msgid "Create token"
msgstr "Token erzeugen"

msgid "A description of the REST interface can be found here:"
msgstr "Eine Beschreibung der REST-Schnittstelle finden Sie hier:"

msgid "No tokens yet."
msgstr "Noch keine Token."

msgid "Created"
msgstr "Erzeugt"

msgid "New vote"
msgstr "Neue Abstimmung"

msgid "Your results were uploaded successfully."
msgstr "Ihre Resultate wurden erfolgreich hochgeladen."

msgid "Click here to trigger the notifications."
msgstr "Hier klicken um die Benachrichtigungen auszulösen."

msgid "Click here to see the updated results page."
msgstr ""
"Hier klicken um die Seite mit den aktualisierten Resultaten anzuzeigen."

msgid "Please use the following format:"
msgstr "Bitte verwenden Sie das folgende Format:"

msgid "No map available for this year."
msgstr "Keine Karte für dieses Jahr verfügbar."

msgid "Blank list"
msgstr "Blankoliste"

msgid "Panachage (parties)"
msgstr "Panaschierstatistik (Parteien)"

msgid "Panachage (lists)"
msgstr "Panaschierstatistik (Listen)"

msgid "Intermediate results abbrev"
msgstr "Zwischenerg."

#, python-format
msgid "Intermediate results: ${counted} of ${total} ${entities}"
msgstr "Zwischenresultate: ${counted} von ${total} ${entities}"

msgid "Wrong username or password"
msgstr "Unbekannter Benutzername oder falsches Passwort"

msgid "Password reset"
msgstr "Passwort zurücksetzen"

#, python-format
msgid ""
"A password reset link has been sent to ${email}, provided an account exists "
"for this email address."
msgstr ""
"Eine E-Mail wurde an ${email} gesendet (sofern die Adresse gültig ist)."

msgid "Password changed."
msgstr "Passwort geändert."

msgid "Wrong username or password reset link not valid any more."
msgstr "Ungültige Adresse oder abgelaufener Link."

msgid ""
"The figure with elected candidates will be available as soon the final "
"results are published."
msgstr ""
"Die Grafik mit den gewählten Kandidaten wird verfügbar sobald die finalen "
"Resultate publiziert sind."

msgid ""
"The figure with the list connections will be available as soon the final "
"results are published."
msgstr ""
"Die Grafik mit den Listenverbindungen wird verfügbar sobald die finalen "
"Resultate publiziert sind."

msgid "Access Denied"
msgstr "Zugriff verweigert"

msgid "You are trying to open a page for which you are not authorized."
msgstr ""
"Sie versuchen eine Seite zu öffnen, für die Sie nicht autorisiert sind."

msgid "Page not Found"
msgstr "Seite nicht gefunden"

msgid "The page you are looking for could not be found."
msgstr "Die angeforderte Seite konnte nicht gefunden werden."

msgid "File not yet ready"
msgstr "Datei noch nicht erstellt"

msgid "The file you are looking for is not ready yet. Please try again later."
msgstr ""
"Die gesuchte Datei ist noch nicht erstellt. Versuchen Sie es später erneut."

msgid "Results updated."
msgstr "Resultate aktualisiert."

msgid ""
"The results on the home page and in the archive are cached and need to be "
"updated after a domain change, for example."
msgstr ""
"Die Resultate auf der Startseite und im Archiv werden zwischengespeichert "
"und müssen z.B. nach einem Domain-Wechsel aktualisiert werden."

msgid "Cache cleared."
msgstr "Cache geleert."

#, python-format
msgid ""
"Elections and votes are cached for ${expiration} seconds. The cache is "
"automatically cleared for new results and other updates. It is not normally "
"necessary to clear the cache yourself."
msgstr ""
"Die Wahlen und Abstimmungen werden für ${expiration} Sekunden "
"zwischengespeichert. Der Cache wird bei neuen Ergebnissen und anderen "
"Aktualisierungen automatisch geleert. Es ist normalerweise nicht notwendig, "
"den Cache selbst zu löschen."

msgid "Data source added."
msgstr "Datenquelle hinzugefügt."

msgid "Token regenerated."
msgstr "Token neu erzeugt."

msgid "Do you really want to regenerate the token?"
msgstr "Möchten Sie das Token wirklich neu erzeugen?"

msgid "Data source deleted."
msgstr "Datenquelle gelöscht."

#, python-format
msgid "Do you really want to delete \"${item}\"?"
msgstr "Möchten Sie \"${item}\" wirklich löschen?"

msgid "Delete data source"
msgstr "Datenquelle löschen"

msgid "Mapping added."
msgstr "Zuordnung hinzugefügt."

msgid "Mapping modified."
msgstr "Zuordnung geändert."

msgid "Edit mapping"
msgstr "Zuordnung bearbeiten"

msgid "Mapping deleted."
msgstr "Zuordnung gelöscht."

msgid "Delete mapping"
msgstr "Zuordnung löschen"

msgid "Compound added."
msgstr "Verbindung hinzugefügt."

msgid "Compound modified."
msgstr "Verbindung geändert."

msgid "Edit compound"
msgstr "Verbindung bearbeiten"

msgid "Results deleted."
msgstr "Ergebnisse gelöscht."

#, python-format
msgid "Do you really want to clear all party results of \"${item}\"?"
msgstr "Möchten Sie wirklich alle Parteiresultate von \"${item}\" löschen?"

#, python-format
msgid "${count} files deleted."
msgstr "${count} Dateien gelöscht."

msgid ""
"Deletes all SVGs and PDFs. They are regenerated in the background and are "
"available again in a few minutes."
msgstr ""
"Löscht alle SVGs und PDFs. Sie werden im Hintergrund regeneriert und stehen "
"in wenigen Minuten wieder zur Verfügung."

#, python-format
msgid "Do you really want to clear all media of \"${item}\"?"
msgstr "Möchten Sie wirklich alle Medien von \"${item}\" löschen?"

msgid "Compound deleted."
msgstr "Verbindung gelöscht."

msgid "Delete compound"
msgstr "Verbindung löschen"

msgid "Election added."
msgstr "Wahl hinzugefügt."

msgid "Election modified."
msgstr "Wahl geändert."

msgid "Edit election"
msgstr "Wahl bearbeiten"

#, python-format
msgid "Do you really want to clear all results of \"${item}\"?"
msgstr "Möchten Sie wirklich alle Resultate von \"${item}\" löschen?"

msgid "Election deleted."
msgstr "Wahl gelöscht."

msgid "Delete election"
msgstr "Wahl löschen"

msgid "Notifications triggered."
msgstr "Benachrichtigungen ausgelöst."

msgid ""
"There are no changes since the last time the notifications have been "
"triggered!"
msgstr "Keine Änderungen seit dem letzten Auslösen der Benachrichtigungen!"

msgid "Do you really want to retrigger the notfications?"
msgstr "Benachrichtigungen wirklich erneut auslösen?"

msgid "Screen added."
msgstr "Screen hinzugefügt."

msgid "Screen modified."
msgstr "Screen geändert."

#, python-format
msgid "Screen ${number}"
msgstr "Screen ${number}"

msgid "Edit screen"
msgstr "Screen anpassen"

msgid "Screen deleted."
msgstr "Screen gelöscht."

msgid "Delete screen"
msgstr "Screen löschen"

#, python-format
msgid "${count} subscribers cleaned up."
msgstr "${count} Abonnenten bereinigt."

msgid "Clean up subscribers"
msgstr "Abonnenten bereinigen"

msgid "Subscriber deleted."
msgstr "Abonnent(in) gelöscht."

msgid "Delete subscriber"
msgstr "Abonnent(in) löschen"

msgid "Subscriber activated."
msgstr "Abonnent aktiviert."

#, python-format
msgid "Do you really want to activate \"${item}\"?"
msgstr "Wollen Sie \"${item}\" wirklich aktivieren?"

msgid "Activate subscriber"
msgstr "Abonnent aktivieren"

msgid "Subscriber deactivated."
msgstr "Abonnent deaktiviert."

#, python-format
msgid "Do you really want to deactivate \"${item}\"?"
msgstr "Wollen Sie \"${item}\" wirklich deaktivieren?"

msgid "Deactivate subscriber"
msgstr "Abonnent deaktivieren"

msgid "Upload token created."
msgstr "Token erzeugt."

msgid "Create a new upload token?"
msgstr "Einen neuen Token erzeugen?"

msgid "Create"
msgstr "Erzeugen"

msgid "Upload token deleted."
msgstr "Token gelöscht."

msgid "Delete upload token"
msgstr "Token löschen"

msgid "Vote added."
msgstr "Abstimmung hinzugefügt."

msgid "Vote modified."
msgstr "Abstimmung geändert."

msgid "Edit vote"
msgstr "Abstimmung bearbeiten"

msgid "Vote deleted."
msgstr "Abstimmung gelöscht."

msgid "Delete vote"
msgstr "Abstimmung löschen"

#, python-format
msgid ""
"Final results of the cantonal vote \"${title}\", ${date}, ${principal}, "
"broken down by municipalities."
msgstr ""
"Schlussresultate der kantonalen Abstimmung \"${title}\", ${date}, "
"${principal}, aufgeschlüsselt nach Gemeinden."

#, python-format
msgid ""
"Final results of the federal vote \"${title}\", ${date}, ${principal}, "
"broken down by municipalities."
msgstr ""
"Schlussresultate der eidgenössischen Abstimmung \"${title}\", ${date}, "
"${principal}, aufgeschlüsselt nach Gemeinden."

#, python-format
msgid ""
"Final results of the cantonal election \"${title}\", ${date}, ${principal}, "
"broken down by candidates and municipalities."
msgstr ""
"Schlussresultate der kantonalen Wahl \"${title}\", ${date}, ${principal}, "
"aufgeschlüsselt nach Kandidaten und Gemeinden."

#, python-format
msgid ""
"Final results of the regional election \"${title}\", ${date}, ${principal}, "
"broken down by candidates and municipalities."
msgstr ""
"Schlussresultate der regionalen Wahl \"${title}\", ${date}, ${principal}, "
"aufgeschlüsselt nach Kandidaten und Gemeinden."

#, python-format
msgid ""
"Final results of the federal election \"${title}\", ${date}, ${principal}, "
"broken down by candidates and municipalities."
msgstr ""
"Schlussresultate der eidgenössischen Wahl \"${title}\", ${date}, "
"${principal}, aufgeschlüsselt nach Kandidaten und Gemeinden."

msgid ""
"You will receive an email as soon as new results have been published. You "
"can unsubscribe at any time."
msgstr ""
"Sie erhalten eine E-Mail, sobald neue Resultate publiziert wurden. Sie "
"können sich jederzeit vom Service abmelden."

msgid "You will shortly receive an email to confirm your email."
msgstr "Sie erhalten in Kürze eine E-Mail, um Ihre E-Mail zu bestätigen."

msgid "Subscription failed, the link is invalid."
msgstr "Die Anmeldung ist fehlgeschlagen, der Link ist ungültig."

msgid ""
"Successfully subscribed to the email service. You will receive an email "
"every time new results are published."
msgstr ""
"Die E-Mail-Benachrichtigung wurde abonniert. Sie erhalten in Zukunft eine E-"
"Mail, sobald neue Resultate publiziert wurden."

msgid "You will shortly receive an email to confirm your unsubscription."
msgstr "Sie erhalten in Kürze eine E-Mail, um Ihre Abmeldung zu bestätigen."

msgid "Unsubscription failed, the link is invalid."
msgstr "Die Abmeldung ist fehlgeschlagen, der Link ist ungültig."

msgid ""
"Successfully unsubscribed from the email services. You will no longer "
"receive an email when new results are published."
msgstr ""
"Die E-Mail-Benachrichtigung wurde beendet. Sie erhalten in Zukunft keine E-"
"Mails mehr."

msgid ""
"You will receive a SMS as soon as new results have been published. The SMS "
"service is free of charge. You can unsubscribe at any time."
msgstr ""
"Sie erhalten eine SMS, sobald neue Resultate publiziert wurden. Der SMS "
"Service ist kostenlos. Sie können sich jederzeit vom Service abmelden."

msgid ""
"Successfully unsubscribed from the SMS services. You will no longer receive "
"SMS when new results are published."
msgstr ""
"Die SMS-Benachrichtigung wurde beendet. Sie erhalten in Zukunft keine SMS "
"mehr."

#, python-format
msgid "The year ${year} is not yet supported"
msgstr "Das Jahr ${year} wird noch nicht unterstützt"

msgid "This source has already elections assigned to it"
msgstr ""
"Die Datenquelle hat bereits Verbindungen zu Wahlen, die erstellt wurden."

msgid "Invalid id"
msgstr "Ungültige ID"

msgid "Use an election based on proportional representation"
msgstr "Keine Proporzwahl"

msgid "The data source is not configured properly"
msgstr "Die Datenquellekonfiguration ist ungültig"

#~ msgid "The form contains errors. Please check the fields marked in red."
#~ msgstr ""
#~ "Das Formular enthält Fehler. Bitte die rot markierten Felder überprüfen."<|MERGE_RESOLUTION|>--- conflicted
+++ resolved
@@ -3,13 +3,8 @@
 msgstr ""
 "Project-Id-Version: PACKAGE 1.0\n"
 "Report-Msgid-Bugs-To: \n"
-<<<<<<< HEAD
-"POT-Creation-Date: 2022-02-21 11:59+0100\n"
-"PO-Revision-Date: 2022-03-15 10:55+0100\n"
-=======
 "POT-Creation-Date: 2022-03-22 07:53+0100\n"
 "PO-Revision-Date: 2022-03-22 07:58+0100\n"
->>>>>>> 01deeb6c
 "Last-Translator: Marc Sommerhalder <marc.sommerhalder@seantis.ch>\n"
 "Language-Team: German\n"
 "Language: de_CH\n"
@@ -826,16 +821,11 @@
 "Liste. Die Wählerzahl bestimmt die Oberzuteilung auf die Listengruppen. Die "
 "Wahl ist beendet, sobald die Anzahl Mandate erscheint."
 
-<<<<<<< HEAD
 msgid "The form contains errors. Please check the marked fields."
 msgstr "Das Formular enthält Fehler. Bitte die markierten Felder überprüfen."
-=======
+
 msgid "The file is invalid."
 msgstr "Die Datei ist ungültig."
-
-msgid "The form contains errors. Please check the marked fields."
-msgstr ""
->>>>>>> 01deeb6c
 
 #. Default: Start
 #.
