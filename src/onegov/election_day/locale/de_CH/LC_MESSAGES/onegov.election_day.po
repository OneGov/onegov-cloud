--- conflicted
+++ resolved
@@ -833,12 +833,6 @@
 msgid "The file is invalid."
 msgstr "Die Datei ist ungültig."
 
-<<<<<<< HEAD
-msgid "The form contains errors. Please check the marked fields."
-msgstr ""
-
-=======
->>>>>>> f51f18e6
 #. Default: Start
 #.
 msgid "homepage"
