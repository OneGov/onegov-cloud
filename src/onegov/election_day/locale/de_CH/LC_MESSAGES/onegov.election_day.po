#
msgid ""
msgstr ""
"Project-Id-Version: PACKAGE 1.0\n"
"Report-Msgid-Bugs-To: \n"
<<<<<<< HEAD
"POT-Creation-Date: 2024-02-26 07:12+0100\n"
=======
"POT-Creation-Date: 2024-02-26 10:05+0100\n"
>>>>>>> ca80e853
"PO-Revision-Date: 2022-03-24 15:35+0100\n"
"Last-Translator: Marc Sommerhalder <marc.sommerhalder@seantis.ch>\n"
"Language-Team: German\n"
"Language: de_CH\n"
"MIME-Version: 1.0\n"
"Content-Type: text/plain; charset=UTF-8\n"
"Content-Transfer-Encoding: 8bit\n"
"Plural-Forms: nplurals=2; plural=(n != 1);\n"
"Generated-By: Lingua 3.12\n"
"X-Generator: Poedit 3.1.1\n"

msgid "The final results are available"
msgstr "Die Schlussresultate sind verfügbar"

msgid "New results are available"
msgstr "Neue Resultate verfügbar"

#, python-format
msgid "New results are available on ${url}"
msgstr "Neue Resultate verfügbar auf ${url}"

msgid "Please confirm your email"
msgstr "Bitte bestätigen Sie Ihre E-Mail-Adresse"

msgid "Please confirm your unsubscription"
msgstr "Bitte bestätigen Sie Ihre Abmeldung"

msgid ""
"Successfully subscribed to the SMS service. You will receive a SMS every "
"time new results are published."
msgstr ""
"Die SMS-Benachrichtigung wurde abonniert. Sie erhalten in Zukunft eine SMS, "
"sobald neue Resultate publiziert wurden."

msgid "Not a valid xls/xlsx file."
msgstr "Keine gültige XLS/XLSX Datei."

msgid "The xls/xlsx file contains unsupported cells."
msgstr "Die XLS/XLSX Datei enthält nicht unterstütze Zellen."

msgid "Not a valid csv/xls/xlsx file."
msgstr "Keine gültige CSV/XLS/XLSX Datei."

#, python-format
msgid "Missing columns: '${cols}'"
msgstr "Fehlende Spalten: ${cols}"

msgid ""
"Could not find the expected columns, make sure all required columns exist "
"and that there are no extra columns."
msgstr ""
"Die benötigten Spalten wurden nicht gefunden. Bitte stellen Sie sicher dass "
"die Spalten existieren und keine zusätzlichen Spalten vorhanden sind."

msgid "Some column names appear twice."
msgstr "Einige Spaltennamen erscheinen doppelt."

msgid "The csv/xls/xlsx file is empty."
msgstr "Die CSV/XLS/XLSX Date ist leer."

msgid "The file contains an empty line."
msgstr "Die Datei enthält eine leere Zeile."

#, python-format
msgid "Not a valid eCH xml file: ${error}"
msgstr "Keine gültige eCH xml-Datei: ${error}"

#, python-format
msgid "${name} is not part of this business"
msgstr "${name} ist nicht Teil dieses Geschäfts"

#, python-format
msgid "${name} is not part of ${district}"
msgstr "${name} ist nicht Teil von ${district}"

#, python-format
msgid "Empty value: ${col}"
msgstr "Leerer Wert: ${col}"

#, python-format
msgid "Invalid integer: ${col}"
msgstr "Ungültige Ganzzahl: ${col}"

#, python-format
msgid "Invalid float number: ${col}"
msgstr "Ungültige Fliesskommazahl: ${col}"

#, python-format
msgid "Invalid decimal number: ${col}"
msgstr "Ungültige Dezimalzahl: ${col}"

#, python-format
msgid "Not an alphanumeric: ${col}"
msgstr "Nicht alphanumerisch: ${col}"

#, python-format
msgid "Invalid gender: ${value}"
msgstr "Ungültiges Geschlecht: ${value}"

#, python-format
msgid "Invalid color: ${col}"
msgstr "Ungültige Farbe: ${col}"

msgid "File not supported"
msgstr "Dateiformat nicht unterstützt"

msgid "Invalid election values"
msgstr "Ungültige Wahldaten"

msgid "Invalid status"
msgstr "Ungültiger Status"

msgid "Invalid entity values"
msgstr "Ungültige Daten"

#, python-format
msgid "${name} is unknown"
msgstr "${name} ist unbekannt"

msgid "Invalid candidate values"
msgstr "Ungültige Kandidierendendaten"

msgid "Results"
msgstr "Resultate"

msgid "No data found"
msgstr "Keine Daten gefunden"

msgid "Invalid list results"
msgstr "Ungültige Listenresultate"

msgid "Invalid candidate results"
msgstr "Ungültige Kandidierendenresultate"

msgid "Invalid list connection values"
msgstr "Ungültige Listenverbindungsdaten"

#, python-format
msgid "Panachage results id ${id} not in list_id's"
msgstr "Panachage results id ${id} nicht in list_id's"

<<<<<<< HEAD
msgid "List connections"
msgstr "Listenverbindungen"

msgid "Elected Candidates"
msgstr "Gewählte Kandidierende"

msgid "Unknown candidate"
msgstr "Unbekannter Kandidierender"

msgid "Election statistics"
msgstr "Wahlstatistik"

=======
>>>>>>> ca80e853
#, python-format
msgid "Error in anzpendentgde: ${msg}"
msgstr "Fehler in anzpendentgde: ${msg}"

#, python-format
msgid "${name} was found twice"
msgstr "${name} kommt zweimal vor"

#, python-format
msgid "Candidate with id ${id} not in wm_kandidaten"
msgstr "Kandidat mit id ${id} nicht in wm_kandidaten"

#, python-format
msgid "Entity with id ${id} not in wmstatic_gemeinden"
msgstr "Gemeinde mit id ${id} nicht in wmstatic_gemeinden"

msgid "Ausmittlungsstand set to final but AnzPendentGde is not 0"
msgstr "Ausmittlungsstand auf final gesetzt, aber AnzPendentGde ist nicht 0"

#, python-format
msgid "${msg}"
msgstr "${msg}"

#, python-format
msgid "${var} is missing."
msgstr "${var} nicht vorhanden."

#, python-format
msgid "Entity with id ${id} not in added_entities"
msgstr "Gemeinde mit id ${id} nicht in added_entities"

#, python-format
msgid "List_id ${list_id} has not been found in list numbers"
msgstr "List_id ${list_id} nicht gefunden in list numbers"

#, python-format
msgid "Candidate with id ${id} not in wpstatic_kandidaten"
msgstr "Kandidat mit id ${id} nicht in wpstatic_kandidaten"

msgid "This format does not support separate results for expats"
msgstr ""
"Dieses Format unterstützt keine separaten Ergebnisse für Auslandsschweizer"

#, python-format
msgid "Invalid domain_segment: ${domain_segment}"
msgstr "domain_segment ungültig: ${domain_segment}"

msgid "Invalid values"
msgstr "Ungültige Werte"

#, python-format
msgid "No party results for year ${year}"
msgstr "Keine Parteiresultate für das Jahr ${year}"

msgid "Panachage results ids and id not consistent"
msgstr "Panachage results ids und id nicht konsistent"

<<<<<<< HEAD
msgid "Vote type not supported"
msgstr "Abstimmungsart nicht unterstützt"

msgid "Invalid ballot type"
msgstr "Ungültige Abstimmungsart"

msgid "No eligible voters"
msgstr "Keine Stimmberechtigten"
=======
msgid "Vote types cannot be changed automatically, please delete manually"
msgstr ""
"Abstimmungstypen können nicht automatisch geändert werden, bitte manuell "
"löschen"
>>>>>>> ca80e853

msgid "Domain not supported"
msgstr "Ebene nicht unterstützt"

<<<<<<< HEAD
=======
msgid "Vote type not supported"
msgstr "Abstimmungsart nicht unterstützt"

msgid "Invalid ballot type"
msgstr "Ungültige Abstimmungsart"

msgid "No eligible voters"
msgstr "Keine Stimmberechtigten"

msgid "More cast votes than eligible voters"
msgstr "Mehr eingelegte Stimmen als Stimmberechtigte"

>>>>>>> ca80e853
#, python-format
msgid "Error in anzpendentgde/anzgdependent: ${msg}"
msgstr "Fehler in anzpendentgde/anzgdependent: ${msg}"

msgid "Could not read the empty votes"
msgstr "Konnte 'Leere Stimmzettel' nicht lesen"

msgid "Term"
msgstr "Suchbegriff"

msgid ""
"Searches the title of the election/vote. Use Wildcards (*) to find more "
"results, e.g Nationalrat*."
msgstr ""
"Durchsucht den Titel der Wahl/Abstimmung. Benutzen Sie Wildcards (*), um "
"mehr Resultate zu finden, z.B. Nationalrat*."

msgid "From date"
msgstr "Von Datum"

msgid "To date"
msgstr "Bis Datum"

msgid "Domain"
msgstr "Ebene"

msgid "Voting result"
msgstr "Abstimmungsergebnis"

msgid "Accepted"
msgstr "angenommen"

msgid "Rejected"
msgstr "abgelehnt"

msgid "Counter Proposal"
msgstr "Gegenentwurf"

msgid "Federal"
msgstr "National"

msgid "Cantonal"
msgstr "Kantonal"

msgid "Regional"
msgstr "Regional"

msgid "Communal"
msgstr "Kommunal"

msgid "Name"
msgstr "Name"

msgid "Type"
msgstr "Art"

msgid "No votes yet."
msgstr "Noch keine Abstimmungen erfasst."

msgid "No elections yet."
msgstr "Noch keine Wahlen erfasst."

msgid "Identifier"
msgstr "ID"

msgid ""
"The ID is used in the URL and might be used somewhere. Changing the ID might "
"break links on external sites!"
msgstr ""
"Die ID wird in der URL verwendet und wird möglicherweise an anderer Stelle "
"verwendet. Das Ändern der ID kann Links auf externen Seiten unbrauchbar "
"machen!"

msgid "External ID"
msgstr "Externe ID"

msgid "Used for import if set."
msgstr "Wird für den Import verwendet, sofern gesetzt."

msgid "System"
msgstr "System"

msgid "Properties"
msgstr "Eigenschaften"

msgid "Election based on the simple majority system"
msgstr "Majorzwahl"

msgid "Election based on proportional representation"
msgstr "Proporzwahl"

msgid "Majority Type"
msgstr "Mehrheitsart"

msgid "Absolute"
msgstr "Absolut"

msgid "Relative"
msgstr "Relativ"

msgid "Absolute majority"
msgstr "Absolutes Mehr"

msgid "District"
msgstr "Wahlkreis"

msgid "Municipality"
msgstr "Gemeinde"

msgid "Tacit election"
msgstr "Stille Wahl"

msgid "Expats are listed separately"
msgstr "Auslandschweizer werden separat aufgeführt"

msgid ""
"Expats are uploaded and listed as a separate row in the results. Changing "
"this option requires a new upload of the data."
msgstr ""
"Auslandschweizer werden als separate Zeile in den Ergebnissen hochgeladen "
"und aufgeführt. Ein Verändern dieser Option erfordert ein erneutes Hochladen "
"der Daten."

msgid "Date"
msgstr "Datum"

msgid "Shortcode"
msgstr "Kürzel"

msgid "Used for sorting."
msgstr "Wird für die Sortierung verwendet."

msgid "Mandates / Seats"
msgstr "Mandate / Sitze"

msgid "Voters counts"
msgstr "Wählerzahlen"

msgid "View options"
msgstr "Ansichtsoptionen"

msgid "Shows voters counts instead of votes in the party strengths view."
msgstr ""
"Zeigt die Wählerzahlen statt der Stimmen in der Ansicht der Parteistärken an."

msgid "Exact voters counts"
msgstr "Exakte Wählerzahlen"

msgid "Shows exact voters counts instead of rounded values."
msgstr "Zeigt exakte Wählerzahlen anstelle von gerundeten Werten."

msgid "Horizonal party strengths chart"
msgstr "Horizontales Parteistärkendiagramm"

msgid "Shows a horizontal bar chart instead of a vertical bar chart."
msgstr ""
"Zeigt ein horizontales Balkendiagramm anstelle eines vertikalen "
"Balkendiagramms."

msgid "Use party results from the last legislative period"
msgstr "Verwende Parteiresultate aus der letzten Legislaturperiode"

msgid ""
"Requires party results. Requires a related election from another legislative "
"period with party results. Requires that both elections use the same party "
"IDs."
msgstr ""
"Erfordert Parteiergebnisse. Erfordert eine zugehörige Wahl aus einer anderen "
"Legislaturperiode mit Parteiergebnissen. Erfordert, dass beide Wahlen "
"dieselben Partei-IDs verwenden."

msgid "Party strengths"
msgstr "Parteistärken"

msgid ""
"Shows a tab with the comparison of party strengths as a bar chart. Requires "
"party results."
msgstr ""
"Zeigt eine Registerkarte mit dem Vergleich der Parteistärken in Form eines "
"Balkendiagramms an. Erfordert Parteiergebnisse."

msgid "Views"
msgstr "Ansichten"

msgid "Panachage (parties)"
msgstr "Panaschierstatistik (Parteien)"

msgid "Shows a tab with the panachage. Requires party results."
msgstr ""
"Zeigt eine Registerkarte mit Panaschierdaten an. Erfordert Parteiergebnisse."

msgid "German"
msgstr "Deutsch"

msgid "Title of the election"
msgstr "Titel der Wahl"

msgid "French"
msgstr "Französisch"

msgid "Italian"
msgstr "Italienisch"

msgid "Romansh"
msgstr "Rätoromanisch"

msgid "Other legislative periods"
msgstr "Andere Legislaturperioden"

msgid "Related elections"
msgstr "Zugehörige Wahlen"

msgid "Rounds of voting or by-elections"
msgstr "Wahlgänge oder Nachwahlen"

msgid "Link"
msgstr "Link url"

msgid "Related link"
msgstr "Weiterführende Informationen"

msgid "Link label german"
msgstr "Link Text  Deutsch"

msgid "Link label french"
msgstr "Link Text  Französisch"

msgid "Link label italian"
msgstr "Link Text  Italienisch"

msgid "Link label romansh"
msgstr "Link Text  Rumantsch"

msgid "Explanations (PDF)"
msgstr "Erläuterungen (PDF)"

msgid "Color suggestions"
msgstr "Farbvorschläge"

msgid "Colors"
msgstr "Farben"

msgid "Invalid color definitions"
msgstr "Ungültige Farbdefinitionen"

msgid "Invalid ID"
msgstr "Ungültige ID"

msgid "ID already exists"
msgstr "ID ist bereits vorhanden"

msgid "Domain of the elections"
msgstr "Ebene der Wahlen"

msgid "Elections"
msgstr "Wahlen"

msgid "Completes manually"
msgstr "Wird manuell abgeschlossen"

msgid ""
"Enables manual completion of the election compound. All elections are "
"completed only once the election compound is completed."
msgstr ""
"Ermöglicht das manuelle Abschliessen einer verbundenen Wahl. Alle Wahlen "
"sind erst dann abgeschlossen, wenn die verbundene Wahl abgeschlossen ist."

msgid "Completion"
msgstr "Abschluss"

msgid "Completed"
msgstr "Abgeschlossen"

msgid "Upper apportionment (PDF)"
msgstr "Oberzuteilung (PDF)"

msgid "Lower apportionment (PDF)"
msgstr "Unterzuteilung (PDF)"

msgid "Doppelter Pukelsheim"
msgstr "Doppelter Pukelsheim"

msgid "Allows to show the list groups and lists views."
msgstr "Ermöglicht die Anzeige der Listengruppen- und Listenansichten."

msgid "Seat allocation"
msgstr "Sitzverteilung"

msgid ""
"Shows a tab with the comparison of seat allocation as a bar chart. Requires "
"party results."
msgstr ""
"Zeigt eine Registerkarte mit der Sitzverteilung in Form eines "
"Balkendiagramms an. Erfordert Parteiergebnisse."

msgid "List groups"
msgstr "Listengruppen"

msgid ""
"Shows a tab with list group results. Requires party results with voters "
"counts. Only if Doppelter Pukelsheim."
msgstr ""
"Zeigt eine Registerkarte mit Listengruppenergebnissen an. Erfordert "
"Parteiergebnisse mit Wählerzahlen. Nur falls Doppelter Pukelsheim."

msgid "Panachage"
msgstr "Panaschierstatistik"

msgid "Notifications"
msgstr "Benachrichtigungen"

msgid "Browser"
msgstr "Browser"

msgid "Email"
msgstr "E-Mail"

msgid "SMS"
msgstr "SMS"

msgid "Webhooks"
msgstr "Webhooks"

msgid "Votes"
msgstr "Abstimmungen"

msgid "Compounds of elections"
msgstr "Verbundene Wahlen"

msgid "Select at least one election or vote."
msgstr "Wählen Sie mindestens eine Wahl oder Abstimmung."

msgid "Number"
msgstr "Nummer"

msgid "Group"
msgstr "Gruppe"

msgid "Use the same group for all screens you want to cycle through."
msgstr ""
"Verwenden Sie die gleiche Gruppe für alle Screens, die durchlaufen werden "
"sollen."

msgid "Duration"
msgstr "Dauer"

msgid ""
"Number of seconds this screen is presented if cycling trough screens. If "
"none is set, 20 seconds are used."
msgstr ""
"Anzahl der Sekunden, die dieser Screen beim Durchlaufen der Screens "
"angezeigt wird. Wenn nichts eingestellt ist, werden 20 Sekunden verwendet."

msgid "Description"
msgstr "Beschreibung"

msgid "Simple Vote"
msgstr "Einfache Vorlage"

msgid "Vote with Counter-Proposal"
msgstr "Vorlage mit Gegenentwurf"

msgid "Compound of Elections"
msgstr "Verbundene Wahl"

msgid "Vote"
msgstr "Abstimmung"

msgid "Election"
msgstr "Wahl"

msgid "Part of an Election Compound"
msgstr "Teil einer verbundene Wahl"

msgid "Domain Segment"
msgstr "Einheit des Einflussbereichs"

msgid "Available tags"
msgstr "Verfügbare Tags"

msgid "Structure"
msgstr "Struktur"

msgid "Additional CSS"
msgstr "Zusätzliches CSS"

msgid "Email Address"
msgstr "E-Mail-Adresse"

msgid "Phone number"
msgstr "Telefonnummer"

msgid ""
"Deactivates or deletes the given subscribers. The same format is used as for "
"export (only address column)."
msgstr ""
"Deaktiviert oder löscht die angegebenen Abonnenten. Es wird das gleiche "
"Format wie beim Export verwendet (nur Adressspalte)."

msgid "Delete"
msgstr "Löschen"

msgid "Deactivate"
msgstr "Deaktivieren"

msgid "File"
msgstr "Datei"

msgid "File format"
msgstr "Dateiformat"

msgid "OneGov Cloud"
msgstr "OneGov Cloud"

msgid "Party results"
msgstr "Parteiresultate"

msgid "Proposal / Results"
msgstr "Vorlage / Resultate"

msgid "External ID of counter proposal"
msgstr "Externe ID des Gegenvorschlags"

msgid "External ID of tie breaker"
msgstr "Externe ID der Stichfrage"

msgid "Title of the the vote/proposal"
msgstr "Titel der Abstimmung/der Vorlage"

msgid "Title of the counter proposal"
msgstr "Titel des Gegenentwurfs"

msgid "Title of the tie breaker"
msgstr "Titel der Stichfrage"

msgid "Expats"
msgstr "Auslandschweizer"

msgid "Link to homepage"
msgstr "Link zur Startseite"

msgid "Lists"
msgstr "Listen"

msgid "Candidates"
msgstr "Kandidierende"

msgid "Parties"
msgstr "Parteien"

msgid "Election statistics"
msgstr "Wahlstatistik"

msgid "Downloads"
msgstr "Downloads"

#, python-format
msgid "By ${by}"
msgstr "Nach ${by}"

msgid "List connections"
msgstr "Listenverbindungen"

msgid "Municipalities"
msgstr "Gemeinden"

msgid "Elected candidates"
msgstr "Gewählte Kandidierende"

msgid "New intermediate results"
msgstr "Neue Zwischenresultate"

msgid "Final results"
msgstr "Schlussresultate"

msgid "Counter proposal accepted"
msgstr "Gegenentwurf angenommen"

msgid "Manage"
msgstr "Verwalten"

msgid "Upload tokens"
msgstr "Upload Token"

msgid "Wabsti data sources"
msgstr "Wabsti Datenquellen"

msgid "Import configuration"
msgstr "Importkonfiguration"

msgid "SMS subscribers"
msgstr "SMS-Abonnenten"

msgid "Email subscribers"
msgstr "E-Mail-Abonnenten"

msgid "Trigger notifications"
msgstr "Benachrichtigungen auslösen"

msgid "Screens"
msgstr "Screens"

msgid "Update archived results"
msgstr "Archiv aktualisieren"

msgid "Clear cache"
msgstr "Cache leeren"

msgid "Administration"
msgstr "Admin"

msgid "Subscribers"
msgstr "Abonnenten"

msgid "Mappings"
msgstr "Zuordnungen"

msgid "Statistics"
msgstr "Statistik"

msgid "Proposal"
msgstr "Vorlage"

msgid "Tie-Breaker"
msgstr "Stichfrage"

#, python-format
msgid "Regional (${on})"
msgstr "Regional (${on})"

msgid "Other"
msgstr "Andere"

msgid "district_label_bl"
msgstr "Bezirk"

msgid "district_label_gr"
msgstr "Region"

msgid "district_label_sz"
msgstr "Bezirk"

msgid "districts_label_bl"
msgstr "Bezirke"

msgid "districts_label_gr"
msgstr "Regionen"

msgid "districts_label_sz"
msgstr "Bezirke"

msgid "Districts"
msgstr "Wahlkreise"

msgid "region_label_gr"
msgstr "Wahlkreis"

msgid "regions_label_gr"
msgstr "Wahlkreise"

msgid "superregion_label_bl"
msgstr "Region"

msgid "superregions_label_bl"
msgstr "Regionen"

msgid "Seats"
msgstr "Sitze"

msgid "Mandates"
msgstr "Mandate"

msgid "Quarter"
msgstr "Stadtteil"

msgid "Quarters"
msgstr "Stadtteile"

msgid "Last change"
msgstr "Aktualisiert"

msgid "Archive"
msgstr "Archiv"

msgid "Elections &amp; Votes"
msgstr "Wahlen &amp; Abstimmungen"

msgid "There are no elections or votes defined yet."
msgstr "Es wurden noch keine Wahlen oder Abstimmungen eingetragen."

#, python-format
msgid "Elections and votes on ${date}"
msgstr "Urnengang vom ${date}"

msgid "Federal Elections"
msgstr "Eidgenössische Wahlen"

msgid "on"
msgstr "vom"

msgid "Regional Elections"
msgstr "Regionale Wahlen"

msgid "Cantonal Elections"
msgstr "Kantonale Wahlen"

msgid "Communal Elections"
msgstr "Kommunale Wahlen"

msgid "Federal Votes"
msgstr "Eidgenössische Abstimmungen"

msgid "Regional Votes"
msgstr "Regionale Abstimmungen"

msgid "Cantonal Votes"
msgstr "Kantonale Abstimmungen"

msgid "Communal Votes"
msgstr "Kommunale Abstimmungen"

msgid "Counted"
msgstr "Ausgezählt"

msgid "Updated"
msgstr "Aktualisiert"

msgid "No results yet"
msgstr "Noch keine Resultate"

msgid "Result"
msgstr "Resultat"

msgid "Yes %"
msgstr "Ja %"

msgid "No %"
msgstr "Nein %"

msgid "Archive Search"
msgstr "Archivsuche"

msgid "Download the entire archive (Status: ${date})"
msgstr "Gesamtes Archiv herunterladen (Stand: ${date})"

msgid "Search in ${title}"
msgstr "Suche in ${title}"

msgid "Search results"
msgstr "Suchergebnisse"

msgid "Found ${item_count} items."
msgstr "${item_count} Einträge gefunden."

msgid "Intermediate results"
msgstr "Zwischenergebnisse"

msgid "No candidacies."
msgstr "Keine Kandidaturen."

msgid "Download diagram"
msgstr "Diagramm herunterladen"

#. Default: The diagram shows the distribution of votes and mandates on list
#. and sublists. The bars on the left correspond to the list connections, the
#. bars in the middle to the sublists, the bars to the right to the lists. The
#. width of the bars and connections is proportional to the votes, blue colored
#. bars contain the number of mandates.
#.
msgid "figcaption_connections"
msgstr ""
"Das Diagramm zeigt die Verteilung der Stimmen und der Mandate auf die "
"Listen- und Unterlistenverbindungen. Die Balken auf der linken Seite "
"entsprechen den Listenverbindungen, die Balken in der Mitte den Unterlisten, "
"die Balken rechts den Listen. Die Breite der Balken und der Verbindungen ist "
"proportional zu den Stimmen, blau eingefärbte Balken enthalten die Anzahl "
"der Mandate."

msgid "Embed map"
msgstr "Karte einbetten"

msgid "Download map"
msgstr "Karte herunterladen"

msgid "Download"
msgstr "Herunterladen"

msgid "No candidates elected yet."
msgstr "Noch keine Kandidierenden gewählt."

msgid "Note on the voters count"
msgstr "Hinweis zur Wählerzahl"

#. Default: The number of votes of a party is divided by the number of seats to
#. be allocated in the district concerned. The result is called the voters
#. count. The voters count determines the allocation to the list groups. The
#. election is finished as soon as the number of mandates appears.
#.
msgid "figcaption_list_groups"
msgstr ""
"In einem ersten Schritt – der sogenannten Oberzuteilung - werden zunächst "
"alle abgegeben Stimmen auf Kantonsebene betrachtet. Die Sitze werden "
"entsprechend den erzielten Wähleranteilen auf die einzelnen Parteien "
"verteilt. Damit die Stimmen, welche die Parteien in den einzelnen "
"Wahlkreisen erzielen, kantonal vergleichbar sind und jede Stimme gleich viel "
"zählt, braucht es eine Gewichtung. Dafür werden die erzielten Stimmen einer "
"Partei jeweils durch die Anzahl der zu vergebenden Sitze im entsprechenden "
"Wahlkreis geteilt. Das Ergebnis davon ist die Wählerzahl."

msgid "The file is invalid."
msgstr "Die Datei ist ungültig."

msgid "The form contains errors. Please check the marked fields."
msgstr "Das Formular enthält Fehler. Bitte die markierten Felder überprüfen."

msgid "This page has been updated."
msgstr "Diese Seite wurde aktualisiert."

msgid "Reload page."
msgstr "Seite neu laden."

msgid "Homepage"
msgstr "Startseite"

msgid "Content"
msgstr "Inhalt"

msgid "Sitemap"
msgstr "Sitemap"

#.
#. Default: Start
msgid "homepage"
msgstr "Startseite"

msgid "Footer"
msgstr "Fusszeile"

msgid "Language"
msgstr "Sprache"

msgid "Open Data"
msgstr "Open Data"

msgid "Login"
msgstr "Anmelden"

msgid "You are logged in:"
msgstr "Sie sind angemeldet:"

msgid "Logout"
msgstr "Abmelden"

msgid "Forgot your password?"
msgstr "Passwort vergessen?"

msgid "Reset password"
msgstr "Passwort zurücksetzen"

msgid "female"
msgstr "weiblich"

msgid "male"
msgstr "männlich"

msgid "undetermined"
msgstr "unbestimmt"

msgid "browser"
msgstr "Browser"

msgid "email"
msgstr "E-Mail"

msgid "Actions"
msgstr "Aktionen"

msgid "View"
msgstr "Anzeigen"

msgid "Edit"
msgstr "Bearbeiten"

msgid "Upload results"
msgstr "Resultate hochladen"

msgid "Upload party results"
msgstr "Parteiresultate hochladen"

msgid "Clear results"
msgstr "Resultate löschen"

msgid "Clear media"
msgstr "Medien löschen"

msgid "Yeas"
msgstr "Ja-Stimmen"

msgid "Nays"
msgstr "Nein-Stimmen"

msgid "Proposal %"
msgstr "Vorlage %"

msgid "Counter proposal %"
msgstr "Gegenentwurf %"

msgid "Not yet counted"
msgstr "Noch nicht ausgezählt"

msgid "Total"
msgstr "Total"

#.
#. Default: eligible Voters
msgid "eligible_voters_vote"
msgstr "Stimmberechtigte"

msgid "Cast Ballots"
msgstr "Eingegangene Stimmzettel"

msgid "Empty votes"
msgstr "Leere Stimmen"

msgid "Invalid votes"
msgstr "Ungültige Stimmen"

#. Default: Turnout
#. Default: Voter turnout
#.
msgid "turnout_vote"
msgstr "Stimmbeteiligung"

msgid "Nay"
msgstr "Nein"

msgid "Yay"
msgstr "Ja"

msgid "List connection"
msgstr "Listenverbindung"

#. Default: Votes
#.
msgid "single_votes"
msgstr "Stimmen"

msgid "Sublist connection"
msgstr "Unterlistenverbindung"

msgid "Subtotal"
msgstr "Zwischensumme"

msgid "Party"
msgstr "Partei"

msgid "eligible Voters"
msgstr "Wahlberechtigte"

msgid "Received Ballots"
msgstr "Abgegebene Wahlzettel"

msgid "Accounted Ballots"
msgstr "Gültige Wahlzettel"

msgid "Blank Ballots"
msgstr "Leere Wahlzettel"

msgid "Invalid Ballots"
msgstr "Ungültige Wahlzettel"

msgid "Accounted Votes"
msgstr "Gültige Stimmen"

msgid "Turnout"
msgstr "Wahlbeteiligung"

msgid "Candidate"
msgstr "Kandidierende"

msgid "List"
msgstr "Liste"

msgid "Elected"
msgstr "Gewählt"

msgid "Yes"
msgstr "Ja"

msgid "No"
msgstr "Nein"

msgid "All candidates"
msgstr "Alle Kandidierenden"

msgid "Elected candidates only"
msgstr "Nur gewählte Kandidierende"

msgid "List group"
msgstr "Listengruppe"

msgid "Voters count"
msgstr "Wählerzahl"

msgid "Embed diagram"
msgstr "Diagramm einbetten"

msgid "Embed table"
msgstr "Tabelle einbetten"

msgid "${counted} of ${total}"
msgstr "${counted} von ${total}"

msgid "Cancel"
msgstr "Abbrechen"

msgid "Submit"
msgstr "Absenden"

msgid "The next field is a spam protection, please do not fill it out."
msgstr "Das nächste Feld ist ein Spamschutz, bitte füllen Sie es nicht aus."

msgid "Previous Page"
msgstr "Vorherige Seite"

msgid "(active)"
msgstr "(aktiv)"

msgid "Next Page"
msgstr "Nächste Seite"

msgid "You are here"
msgstr "Aktuelle Seite"

msgid "Alerts"
msgstr "Benachrichtigungen"

msgid "Email alerts"
msgstr "E-Mail-Benachrichtigungen"

msgid "SMS alerts"
msgstr "SMS Benachrichtigung"

msgid ""
"The service provides free information on the publication of new results "
"(intermediate results, final results):"
msgstr ""
"Der Service informiert kostenlos über die Publikation neuer Resultate "
"(Zwischenresultate, Schlussresultate):"

msgid ""
"The email service provides free information on the publication of new "
"results (intermediate results, final results):"
msgstr ""
"Der E-Mail-Service informiert kostenlos über die Publikation neuer Resultate "
"(Zwischenresultate, Schlussresultate):"

msgid ""
"The SMS service provides free information on the publication of new results "
"(intermediate results, final results):"
msgstr ""
"Der SMS Service informiert kostenlos über die Publikation neuer Resultate "
"(Zwischenresultate, Schlussresultate):"

msgid "Get email alerts"
msgstr "E-Mail-Benachrichtigung abonnieren"

msgid "Stop email subscription"
msgstr "E-Mail-Abonnement beenden"

msgid "Get SMS alerts"
msgstr "SMS-Benachrichtigung abonnieren"

msgid "Stop SMS subscription"
msgstr "SMS-Abonnement beenden"

msgid "Proposal and counter proposal rejected"
msgstr "Initative und Gegenentwurf abgelehnt"

msgid "Proposal accepted"
msgstr "Initiative angenommen"

msgid "Tie breaker in favor of the proposal"
msgstr "Stichfrage zugunsten der Initiative"

msgid "Tie breaker in favor of the counter proposal"
msgstr "Stichfrage zugunsten des Gegenentwurfs"

msgid "Download a PDF with all the results:"
msgstr "Ein PDF mit allen Resultaten kann hier heruntergeladen werden:"

msgid "PDF Results"
msgstr "PDF Resultate"

msgid "Candidate results"
msgstr "Kandidierendenresultate"

msgid "The raw data of the candidates are available in the following formats:"
msgstr ""
"Die Rohdaten der Kandidierenden sind in den folgenden Formaten verfügbar:"

msgid "The raw data are available in the following formats:"
msgstr "Die Rohdaten sind in den folgenden Formaten verfügbar:"

msgid "The raw data of the parties are available in the following formats:"
msgstr "Die Rohdaten der Parteien sind in den folgenden Formaten verfügbar:"

msgid "The format of the data is described here:"
msgstr "Das Datenformat ist hier beschrieben:"

msgid "Format Description"
msgstr "Formatbeschreibung"

msgid "Terms of use"
msgstr "Nutzungsbedingungen"

msgid "Open use. Must provide the source."
msgstr "Freie Nutzung. Quellenangabe ist Pflicht."

msgid "You may use this dataset for non-commercial purposes."
msgstr "Sie dürfen diesen Datensatz für nicht kommerzielle Zwecke nutzen."

msgid "You may use this dataset for commercial purposes."
msgstr "Sie dürfen diesen Datensatz für kommerzielle Zwecke nutzen."

msgid "You must provide the source (author, title and link to the dataset)."
msgstr "Eine Quellenangabe ist Pflicht (Autor, Titel und Link zum Datensatz)."

msgid "Your results could not be uploaded."
msgstr "Ihre Resultate konnten leider nicht hochgeladen werden."

msgid "Line"
msgstr "Zeile"

#. Default: The diagram shows the votes and mandates of the parties. The rimmed
#. bars (left scale) correspond to the number of mandates, the colored bars
#. (right scale) to the voices (percentages).
#.
msgid "figcaption_party_strengths"
msgstr ""
"Das Diagramm zeigt die Anzahl erhaltener Stimmen und die Anzahl erhaltener "
"Mandate einer Partei. Die Anzahl schwarz umrandeter Kästchen entspricht der "
"Anzahl Mandate (linke Skala), die eingefärbten Balken geben die Stimmanteile "
"in Prozent wieder (rechte Skala)."

msgid "Year"
msgstr "Jahr"

msgid "Difference"
msgstr "Differenz"

#. Default: The diagram shows the origin of votes won and lost by panache. On
#. the left side are the lost votes, on the right side the won votes. The width
#. of the bars and the connections is proportional to the number of votes.
#.
msgid "figcaption_panachage"
msgstr ""
"Das Diagramm zeigt die Herkunft gewonnenen und verlorenen Stimmen durch "
"Panaschieren. Auf der linken Seite sind die verlorenen Stimmen, auf der "
"rechten Seite die gewonnen Stimmen. Die Breite der Balken und der "
"Verbindungen ist proportional zur Anzahl Stimmen."

msgid "Count"
msgstr "Anzahl"

msgid "Average age"
msgstr "Durchschnittsalter"

msgid "Elected Candidates"
msgstr "Gewählte Kandidierende"

msgid "View all details online"
msgstr "Alle Details online ansehen"

msgid ""
"Please confirm your email address to receive email notifications. Click on "
"the link below."
msgstr ""
"Bitte bestätigen Sie Ihre E-Mail-Adresse, um E-Mail-Benachrichtigungen zu "
"erhalten. Klicken Sie auf den untenstehenden Link."

msgid "Confirm email"
msgstr "E-Mail bestätigen"

msgid ""
"You can ignore this email if you have not signed up for the email "
"notifications."
msgstr ""
"Sie können diese E-Mail ignorieren, wenn Sie sich nicht für die E-Mail-"
"Benachrichtigungen angemeldet haben."

msgid "Unsubscribe"
msgstr "Abmelden"

msgid "Please confirm your unsubscription. Click on the link below."
msgstr ""
"Bitte bestätigen Sie Ihre Abmeldung. Klicken Sie auf den untenstehenden Link."

msgid "Confirm unsubscription"
msgstr "Abmeldung bestätigen"

msgid ""
"You can ignore this email if you have not unsubscribed from the email "
"notifications."
msgstr ""
"Sie können diese E-Mail ignorieren, wenn Sie sich nicht von den E-Mail-"
"Benachrichtigungen abgemeldet haben."

msgid "Dear Sir or Madam,"
msgstr "Sehr geehrte Damen und Herren,"

msgid "Click the following link to set a new password:"
msgstr "Klicken Sie auf den folgenden Link, um ein neues Passwort zu setzen:"

msgid "If you don't want to change your password, you can ignore this email."
msgstr ""
"Sie können dieses E-Mail ignorieren, falls Sie Ihr Passwort nicht ändern "
"möchten."

msgid "New mapping"
msgstr "Neue Zuordnung"

msgid "No mappings yet."
msgstr "Noch keine Zuordnungen."

msgid "New data source"
msgstr "Neue Datenquelle"

msgid "A description of the WabstiCExport interface can be found here:"
msgstr "Eine Beschreibung der WabstiCExport-Schnittstelle finden Sie hier:"

msgid "No data sources yet."
msgstr "Noch keine Datenquellen."

msgid "Token"
msgstr "Token"

msgid "Regenerate token"
msgstr "Token neu erzeugen"

msgid "New compound"
msgstr "Neue Verbindung"

msgid "No compounds yet."
msgstr "Noch keine Verbindungen."

msgid "Title"
msgstr "Titel"

msgid "New election"
msgstr "Neue Wahl"

msgid "New screen"
msgstr "Neuer Screen"

msgid "Export"
msgstr "Export"

msgid "No screens yet."
msgstr "Noch keine Screens."

msgid "Cleanup"
msgstr "Bereinigen"

msgid "All"
msgstr "Alle"

msgid "Active only"
msgstr "Nur aktive"

msgid "No subscribers yet."
msgstr "Noch keine Abonnenten."

msgid "Locale"
msgstr "Gebietsschema"

msgid "Active"
msgstr "Aktiv"

msgid "Activate"
msgstr "Aktivieren"

msgid "This will trigger the following notifications:"
msgstr "Die folgenden Benachrichtigungen werden ausgelöst:"

msgid "Browser: A notice in browsers which have opened any affected pages."
msgstr ""
"Browser: Einen Hinweis in Browsern, welche betroffene Seiten geöffnet haben."

msgid "Email: One email containing all the results. The subject will be"
msgstr "E-Mail: Eine E-Mail mit allen Ergebnissen. Der Betreff lautet"

msgid "SMS: One SMS with the generic message"
msgstr "SMS: Eine SMS mit der allgemeinen Nachricht"

msgid ""
"There is also the possibility to trigger bundled notifications for the "
"current election day:"
msgstr ""
"Es besteht auch die Möglichkeit, gebündelte Benachrichtigungen für den "
"aktuellen Urnengang auszulösen:"

msgid "Last notifications:"
msgstr "Letzte Benachrichtigungen:"

msgid "No notifications yet."
msgstr "Noch keine Beanchrichtigungen."

msgid ""
"Email: One email containing all the results of the selected elections and "
"votes. The subject depends on whether all selected elections and votes are "
"completed:"
msgstr ""
"E-Mail: Eine E-Mail mit allen Ergebnissen der ausgewählten Wahlen und "
"Abstimmungen. Der Betreff hängt davon ab, ob alle ausgewählten Wahlen und "
"Abstimmungen abgeschlossen sind:"

msgid "Create token"
msgstr "Token erzeugen"

msgid "A description of the REST interface can be found here:"
msgstr "Eine Beschreibung der REST-Schnittstelle finden Sie hier:"

msgid "No tokens yet."
msgstr "Noch keine Token."

msgid "Created"
msgstr "Erzeugt"

msgid "New vote"
msgstr "Neue Abstimmung"

msgid "Your results were uploaded successfully."
msgstr "Ihre Resultate wurden erfolgreich hochgeladen."

msgid "Click here to trigger the notifications."
msgstr "Hier klicken um die Benachrichtigungen auszulösen."

msgid "Click here to see the updated results page."
msgstr ""
"Hier klicken um die Seite mit den aktualisierten Resultaten anzuzeigen."

msgid "Please use the following format:"
msgstr "Bitte verwenden Sie das folgende Format:"

msgid "No map available for this year."
msgstr "Keine Karte für dieses Jahr verfügbar."

msgid "Blank list"
msgstr "Blankoliste"

msgid "Panachage (lists)"
msgstr "Panaschierstatistik (Listen)"

msgid "Intermediate results abbrev"
msgstr "Zwischenerg."

#, python-format
msgid "Intermediate results: ${counted} of ${total} ${entities}"
msgstr "Zwischenresultate: ${counted} von ${total} ${entities}"

msgid "Wrong username or password"
msgstr "Unbekannter Benutzername oder falsches Passwort"

msgid "Password reset"
msgstr "Passwort zurücksetzen"

#, python-format
msgid ""
"A password reset link has been sent to ${email}, provided an account exists "
"for this email address."
msgstr ""
"Eine E-Mail wurde an ${email} gesendet (sofern die Adresse gültig ist)."

msgid "Password changed."
msgstr "Passwort geändert."

msgid "Wrong username or password reset link not valid any more."
msgstr "Ungültige Adresse oder abgelaufener Link."

#, python-format
msgid ""
"The map shows the percentage of votes for the selected candidate by ${by}."
msgstr ""
"Die Karte zeigt den prozentualen Anteil der Stimmen des ausgewählten "
"Kandidierenden nach ${by}."

msgid ""
"The figure with elected candidates will be available as soon the final "
"results are published."
msgstr ""
"Die Grafik mit den gewählten Kandidaten wird verfügbar sobald die finalen "
"Resultate publiziert sind."

msgid ""
"The figure with the list connections will be available as soon the final "
"results are published."
msgstr ""
"Die Grafik mit den Listenverbindungen wird verfügbar sobald die finalen "
"Resultate publiziert sind."

#, python-format
msgid "The map shows the percentage of votes for the selected list by ${by}."
msgstr ""
"Die Karte zeigt den prozentualen Anteil der Stimmen der ausgewählten Liste "
"nach ${by}."

msgid "Access Denied"
msgstr "Zugriff verweigert"

msgid "You are trying to open a page for which you are not authorized."
msgstr ""
"Sie versuchen eine Seite zu öffnen, für die Sie nicht autorisiert sind."

msgid "Page not Found"
msgstr "Seite nicht gefunden"

msgid "The page you are looking for could not be found."
msgstr "Die angeforderte Seite konnte nicht gefunden werden."

msgid "File not yet ready"
msgstr "Datei noch nicht erstellt"

msgid "The file you are looking for is not ready yet. Please try again later."
msgstr ""
"Die gesuchte Datei ist noch nicht erstellt. Versuchen Sie es später erneut."

msgid "Results updated."
msgstr "Resultate aktualisiert."

msgid ""
"The results on the home page and in the archive are cached and need to be "
"updated after a domain change, for example."
msgstr ""
"Die Resultate auf der Startseite und im Archiv werden zwischengespeichert "
"und müssen z.B. nach einem Domain-Wechsel aktualisiert werden."

msgid "Cache cleared."
msgstr "Cache geleert."

#, python-format
msgid ""
"Elections and votes are cached for ${expiration} seconds. The cache is "
"automatically cleared for new results and other updates. It is not normally "
"necessary to clear the cache yourself."
msgstr ""
"Die Wahlen und Abstimmungen werden für ${expiration} Sekunden "
"zwischengespeichert. Der Cache wird bei neuen Ergebnissen und anderen "
"Aktualisierungen automatisch geleert. Es ist normalerweise nicht notwendig, "
"den Cache selbst zu löschen."

msgid "Data source added."
msgstr "Datenquelle hinzugefügt."

msgid "Token regenerated."
msgstr "Token neu erzeugt."

msgid "Do you really want to regenerate the token?"
msgstr "Möchten Sie das Token wirklich neu erzeugen?"

msgid "Data source deleted."
msgstr "Datenquelle gelöscht."

#, python-format
msgid "Do you really want to delete \"${item}\"?"
msgstr "Möchten Sie \"${item}\" wirklich löschen?"

msgid "Delete data source"
msgstr "Datenquelle löschen"

msgid "Mapping added."
msgstr "Zuordnung hinzugefügt."

msgid "Mapping modified."
msgstr "Zuordnung geändert."

msgid "Edit mapping"
msgstr "Zuordnung bearbeiten"

msgid "Mapping deleted."
msgstr "Zuordnung gelöscht."

msgid "Delete mapping"
msgstr "Zuordnung löschen"

msgid "Compound added."
msgstr "Verbindung hinzugefügt."

msgid "Compound modified."
msgstr "Verbindung geändert."

msgid "Edit compound"
msgstr "Verbindung bearbeiten"

msgid "Results deleted."
msgstr "Ergebnisse gelöscht."

#, python-format
msgid "Do you really want to clear all results of \"${item}\"?"
msgstr "Möchten Sie wirklich alle Resultate von \"${item}\" löschen?"

#, python-format
msgid "${count} files deleted."
msgstr "${count} Dateien gelöscht."

msgid ""
"Deletes all automatically generated media items (PDFs and SVG images). They "
"are regenerated in the background and are available again in a few minutes."
msgstr ""
"Löscht alle automatisch erzeugten Medienelemente (PDFs und SVG-Bilder). Sie "
"werden im Hintergrund regeneriert und stehen in wenigen Minuten wieder zur "
"Verfügung."

#, python-format
msgid "Do you really want to clear all media of \"${item}\"?"
msgstr "Möchten Sie wirklich alle Medien von \"${item}\" löschen?"

msgid "Compound deleted."
msgstr "Verbindung gelöscht."

msgid "Delete compound"
msgstr "Verbindung löschen"

msgid "Notifications triggered."
msgstr "Benachrichtigungen ausgelöst."

msgid ""
"There are no changes since the last time the notifications have been "
"triggered!"
msgstr "Keine Änderungen seit dem letzten Auslösen der Benachrichtigungen!"

msgid "Do you really want to retrigger the notfications?"
msgstr "Benachrichtigungen wirklich erneut auslösen?"

msgid "Election added."
msgstr "Wahl hinzugefügt."

msgid "Election modified."
msgstr "Wahl geändert."

msgid "Edit election"
msgstr "Wahl bearbeiten"

msgid "Election deleted."
msgstr "Wahl gelöscht."

msgid "Delete election"
msgstr "Wahl löschen"

msgid "Screen added."
msgstr "Screen hinzugefügt."

msgid "Screen modified."
msgstr "Screen geändert."

#, python-format
msgid "Screen ${number}"
msgstr "Screen ${number}"

msgid "Edit screen"
msgstr "Screen anpassen"

msgid "Screen deleted."
msgstr "Screen gelöscht."

msgid "Delete screen"
msgstr "Screen löschen"

#, python-format
msgid "${count} subscribers cleaned up."
msgstr "${count} Abonnenten bereinigt."

msgid "Clean up subscribers"
msgstr "Abonnenten bereinigen"

msgid "Subscriber deleted."
msgstr "Abonnent(in) gelöscht."

msgid "Delete subscriber"
msgstr "Abonnent(in) löschen"

msgid "Subscriber activated."
msgstr "Abonnent aktiviert."

#, python-format
msgid "Do you really want to activate \"${item}\"?"
msgstr "Wollen Sie \"${item}\" wirklich aktivieren?"

msgid "Activate subscriber"
msgstr "Abonnent aktivieren"

msgid "Subscriber deactivated."
msgstr "Abonnent deaktiviert."

#, python-format
msgid "Do you really want to deactivate \"${item}\"?"
msgstr "Wollen Sie \"${item}\" wirklich deaktivieren?"

msgid "Deactivate subscriber"
msgstr "Abonnent deaktivieren"

msgid "Upload token created."
msgstr "Token erzeugt."

msgid "Create a new upload token?"
msgstr "Einen neuen Token erzeugen?"

msgid "Create"
msgstr "Erzeugen"

msgid "Upload token deleted."
msgstr "Token gelöscht."

msgid "Delete upload token"
msgstr "Token löschen"

msgid "Vote added."
msgstr "Abstimmung hinzugefügt."

msgid "Vote modified."
msgstr "Abstimmung geändert."

msgid "Edit vote"
msgstr "Abstimmung bearbeiten"

msgid "Vote deleted."
msgstr "Abstimmung gelöscht."

msgid "Delete vote"
msgstr "Abstimmung löschen"

#, python-format
msgid ""
"Final results of the cantonal vote \"${title}\", ${date}, ${principal}, "
"broken down by municipalities."
msgstr ""
"Schlussresultate der kantonalen Abstimmung \"${title}\", ${date}, "
"${principal}, aufgeschlüsselt nach Gemeinden."

#, python-format
msgid ""
"Final results of the federal vote \"${title}\", ${date}, ${principal}, "
"broken down by municipalities."
msgstr ""
"Schlussresultate der eidgenössischen Abstimmung \"${title}\", ${date}, "
"${principal}, aufgeschlüsselt nach Gemeinden."

#, python-format
msgid ""
"Final results of the cantonal election \"${title}\", ${date}, ${principal}, "
"broken down by candidates and municipalities."
msgstr ""
"Schlussresultate der kantonalen Wahl \"${title}\", ${date}, ${principal}, "
"aufgeschlüsselt nach Kandidaten und Gemeinden."

#, python-format
msgid ""
"Final results of the regional election \"${title}\", ${date}, ${principal}, "
"broken down by candidates and municipalities."
msgstr ""
"Schlussresultate der regionalen Wahl \"${title}\", ${date}, ${principal}, "
"aufgeschlüsselt nach Kandidaten und Gemeinden."

#, python-format
msgid ""
"Final results of the federal election \"${title}\", ${date}, ${principal}, "
"broken down by candidates and municipalities."
msgstr ""
"Schlussresultate der eidgenössischen Wahl \"${title}\", ${date}, "
"${principal}, aufgeschlüsselt nach Kandidaten und Gemeinden."

msgid ""
"You will receive an email as soon as new results have been published. You "
"can unsubscribe at any time."
msgstr ""
"Sie erhalten eine E-Mail, sobald neue Resultate publiziert wurden. Sie "
"können sich jederzeit vom Service abmelden."

msgid "You will shortly receive an email to confirm your email."
msgstr "Sie erhalten in Kürze eine E-Mail, um Ihre E-Mail zu bestätigen."

msgid "Subscription failed, the link is invalid."
msgstr "Die Anmeldung ist fehlgeschlagen, der Link ist ungültig."

msgid ""
"Successfully subscribed to the email service. You will receive an email "
"every time new results are published."
msgstr ""
"Die E-Mail-Benachrichtigung wurde abonniert. Sie erhalten in Zukunft eine E-"
"Mail, sobald neue Resultate publiziert wurden."

msgid "You will shortly receive an email to confirm your unsubscription."
msgstr "Sie erhalten in Kürze eine E-Mail, um Ihre Abmeldung zu bestätigen."

msgid "Unsubscription failed, the link is invalid."
msgstr "Die Abmeldung ist fehlgeschlagen, der Link ist ungültig."

msgid ""
"Successfully unsubscribed from the email services. You will no longer "
"receive an email when new results are published."
msgstr ""
"Die E-Mail-Benachrichtigung wurde beendet. Sie erhalten in Zukunft keine E-"
"Mails mehr."

msgid ""
"You will receive a SMS as soon as new results have been published. The SMS "
"service is free of charge. You can unsubscribe at any time."
msgstr ""
"Sie erhalten eine SMS, sobald neue Resultate publiziert wurden. Der SMS "
"Service ist kostenlos. Sie können sich jederzeit vom Service abmelden."

msgid ""
"Successfully unsubscribed from the SMS services. You will no longer receive "
"SMS when new results are published."
msgstr ""
"Die SMS-Benachrichtigung wurde beendet. Sie erhalten in Zukunft keine SMS "
"mehr."

#, python-format
msgid "The year ${year} is not yet supported"
msgstr "Das Jahr ${year} wird noch nicht unterstützt"

msgid "This source has already elections assigned to it"
msgstr ""
"Die Datenquelle hat bereits Verbindungen zu Wahlen, die erstellt wurden."

msgid "Invalid id"
msgstr "Ungültige ID"

msgid "Use an election based on proportional representation"
msgstr "Keine Proporzwahl"

msgid "The data source is not configured properly"
msgstr "Die Datenquellekonfiguration ist ungültig"<|MERGE_RESOLUTION|>--- conflicted
+++ resolved
@@ -3,11 +3,7 @@
 msgstr ""
 "Project-Id-Version: PACKAGE 1.0\n"
 "Report-Msgid-Bugs-To: \n"
-<<<<<<< HEAD
-"POT-Creation-Date: 2024-02-26 07:12+0100\n"
-=======
 "POT-Creation-Date: 2024-02-26 10:05+0100\n"
->>>>>>> ca80e853
 "PO-Revision-Date: 2022-03-24 15:35+0100\n"
 "Last-Translator: Marc Sommerhalder <marc.sommerhalder@seantis.ch>\n"
 "Language-Team: German\n"
@@ -149,21 +145,6 @@
 msgid "Panachage results id ${id} not in list_id's"
 msgstr "Panachage results id ${id} nicht in list_id's"
 
-<<<<<<< HEAD
-msgid "List connections"
-msgstr "Listenverbindungen"
-
-msgid "Elected Candidates"
-msgstr "Gewählte Kandidierende"
-
-msgid "Unknown candidate"
-msgstr "Unbekannter Kandidierender"
-
-msgid "Election statistics"
-msgstr "Wahlstatistik"
-
-=======
->>>>>>> ca80e853
 #, python-format
 msgid "Error in anzpendentgde: ${msg}"
 msgstr "Fehler in anzpendentgde: ${msg}"
@@ -221,7 +202,14 @@
 msgid "Panachage results ids and id not consistent"
 msgstr "Panachage results ids und id nicht konsistent"
 
-<<<<<<< HEAD
+msgid "Vote types cannot be changed automatically, please delete manually"
+msgstr ""
+"Abstimmungstypen können nicht automatisch geändert werden, bitte manuell "
+"löschen"
+
+msgid "Domain not supported"
+msgstr "Ebene nicht unterstützt"
+
 msgid "Vote type not supported"
 msgstr "Abstimmungsart nicht unterstützt"
 
@@ -230,31 +218,10 @@
 
 msgid "No eligible voters"
 msgstr "Keine Stimmberechtigten"
-=======
-msgid "Vote types cannot be changed automatically, please delete manually"
-msgstr ""
-"Abstimmungstypen können nicht automatisch geändert werden, bitte manuell "
-"löschen"
->>>>>>> ca80e853
-
-msgid "Domain not supported"
-msgstr "Ebene nicht unterstützt"
-
-<<<<<<< HEAD
-=======
-msgid "Vote type not supported"
-msgstr "Abstimmungsart nicht unterstützt"
-
-msgid "Invalid ballot type"
-msgstr "Ungültige Abstimmungsart"
-
-msgid "No eligible voters"
-msgstr "Keine Stimmberechtigten"
 
 msgid "More cast votes than eligible voters"
 msgstr "Mehr eingelegte Stimmen als Stimmberechtigte"
 
->>>>>>> ca80e853
 #, python-format
 msgid "Error in anzpendentgde/anzgdependent: ${msg}"
 msgstr "Fehler in anzpendentgde/anzgdependent: ${msg}"
