--- conflicted
+++ resolved
@@ -3,7 +3,7 @@
 msgstr ""
 "Project-Id-Version: PACKAGE 1.0\n"
 "Report-Msgid-Bugs-To: \n"
-"POT-Creation-Date: 2022-03-30 06:44+0200\n"
+"POT-Creation-Date: 2022-03-31 06:13+0200\n"
 "PO-Revision-Date: 2022-03-24 15:35+0100\n"
 "Last-Translator: Marc Sommerhalder <marc.sommerhalder@seantis.ch>\n"
 "Language-Team: German\n"
@@ -786,12 +786,12 @@
 msgid "Download"
 msgstr "Herunterladen"
 
-#.
 #. Default: The diagram shows the distribution of votes and mandates on list
 #. and sublists. The bars on the left correspond to the list connections, the
 #. bars in the middle to the sublists, the bars to the right to the lists. The
 #. width of the bars and connections is proportional to the votes, blue colored
 #. bars contain the number of mandates.
+#.
 msgid "figcaption_connections"
 msgstr ""
 "Das Diagramm zeigt die Verteilung der Stimmen und der Mandate auf die "
@@ -824,14 +824,14 @@
 "Liste. Die Wählerzahl bestimmt die Oberzuteilung auf die Listengruppen. Die "
 "Wahl ist beendet, sobald die Anzahl Mandate erscheint."
 
+msgid "The file is invalid."
+msgstr "Die Datei ist ungültig."
+
 msgid "The form contains errors. Please check the marked fields."
 msgstr "Das Formular enthält Fehler. Bitte die markierten Felder überprüfen."
 
-msgid "The file is invalid."
-msgstr "Die Datei ist ungültig."
-
+#.
 #. Default: Start
-#.
 msgid "homepage"
 msgstr "Startseite"
 
@@ -891,21 +891,6 @@
 
 msgid "Nays"
 msgstr "Nein-Stimmen"
-
-<<<<<<< HEAD
-=======
-msgid "Empty"
-msgstr "Leer"
-
-msgid "Invalid"
-msgstr "Ungültig"
-
-#.
->>>>>>> b5955d3b
-#. Default: Turnout
-#. Default: Voter turnout
-msgid "turnout_vote"
-msgstr "Stimmbeteiligung"
 
 msgid "Not yet counted"
 msgstr "Noch nicht ausgezählt"
@@ -927,6 +912,12 @@
 msgid "Invalid votes"
 msgstr "Ungültige Stimmen"
 
+#. Default: Turnout
+#. Default: Voter turnout
+#.
+msgid "turnout_vote"
+msgstr "Stimmbeteiligung"
+
 msgid "Nay"
 msgstr "Nein"
 
@@ -936,8 +927,8 @@
 msgid "List connection"
 msgstr "Listenverbindung"
 
+#. Default: Votes
 #.
-#. Default: Votes
 msgid "single_votes"
 msgstr "Stimmen"
 
@@ -1076,17 +1067,6 @@
 msgid "Tie breaker in favor of the counter proposal"
 msgstr "Stichfrage zugunsten des Gegenentwurfs"
 
-<<<<<<< HEAD
-=======
-#.
-#. Default: eligible Voters
-msgid "eligible_voters_vote"
-msgstr "Stimmberechtigte"
-
-msgid "Cast Ballots"
-msgstr "Eingegangene Stimmzettel"
-
->>>>>>> b5955d3b
 msgid "Download a PDF with all the results:"
 msgstr "Ein PDF mit allen Resultaten kann hier heruntergeladen werden:"
 
@@ -1143,10 +1123,10 @@
 msgid "Columns"
 msgstr "Spalten"
 
-#.
 #. Default: The diagram shows the votes and mandates of the parties. The rimmed
 #. bars (left scale) correspond to the number of mandates, the colored bars
 #. (right scale) to the voices (percentages).
+#.
 msgid "figcaption_party_strengths"
 msgstr ""
 "Das Diagramm zeigt die Anzahl erhaltener Stimmen und die Anzahl erhaltener "
@@ -1160,11 +1140,11 @@
 msgid "Difference"
 msgstr "Differenz"
 
-#.
 #. Default: The diagram shows the origin of the votes. The bars on the left
 #. correspond to the unchanged votes (including the blank list), the bars on
 #. the right side to the final results. The width of the bars and connections
 #. is proportional to the votes.
+#.
 msgid "figcaption_panachage"
 msgstr ""
 "Das Diagramm zeigt die Herkunft der gewonnenen und verlorenen Stimmen durch "
