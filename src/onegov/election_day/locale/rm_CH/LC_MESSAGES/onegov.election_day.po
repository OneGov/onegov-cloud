#
msgid ""
msgstr ""
"Project-Id-Version: \n"
"Report-Msgid-Bugs-To: \n"
<<<<<<< HEAD
"POT-Creation-Date: 2024-03-01 11:10+0100\n"
=======
"POT-Creation-Date: 2024-03-04 12:03+0100\n"
>>>>>>> 42836e72
"PO-Revision-Date: 2022-03-22 08:01+0100\n"
"Last-Translator: Marc Sommerhalder <marc.sommerhalder@seantis.ch>\n"
"Language-Team: \n"
"Language: rm_CH\n"
"MIME-Version: 1.0\n"
"Content-Type: text/plain; charset=UTF-8\n"
"Content-Transfer-Encoding: 8bit\n"
"Generated-By: xls-to-po 1.0\n"
"X-Generator: Poedit 3.0.1\n"

msgid "The final results are available"
msgstr "Ils resultats finals èn disponibels"

msgid "New results are available"
msgstr "Novs resultats disponibels"

#, python-format
msgid "New results are available on ${url}"
msgstr "Novs resultats disponibels sin ${url}"

msgid "Please confirm your email"
msgstr "Confermai per plaschair Vossa adressa dad e-mail"

msgid "Please confirm your unsubscription"
msgstr "Confermai per plaschair Vossa visada"

msgid ""
"Successfully subscribed to the SMS service. You will receive a SMS every "
"time new results are published."
msgstr ""
"Las communicaziuns per SMS èn vegnidas abunadas. A partir d'ussa survegnis "
"Vus in SMS, uschespert che novs resultats èn vegnids publitgads."

msgid "Not a valid xls/xlsx file."
msgstr "Nagina datoteca XLS/XLSX valaivla."

msgid "The xls/xlsx file contains unsupported cells."
msgstr "La datoteca XLS/XLSX cuntegna cellas betg sustegnidas."

msgid "Not a valid csv/xls/xlsx file."
msgstr "Nagina datoteca CSV/XLS/XLSX valaivla."

#, python-format
msgid "Missing columns: '${cols}'"
msgstr "Colonnas che mancan: '${cols}'"

msgid ""
"Could not find the expected columns, make sure all required columns exist "
"and that there are no extra columns."
msgstr ""
"Las colonnas necessarias n'èn betg vegnidas chattadas. Controllai per "
"plaschair che las colonnas existian e che naginas colonnas supplementaras na "
"sajan avant maun."

msgid "Some column names appear twice."
msgstr "In pèr nums da colonnas vegnan duvrads duas giadas."

msgid "The csv/xls/xlsx file is empty."
msgstr "La datoteca CSV/XLS/XLSX è vida."

msgid "The file contains an empty line."
msgstr "La datoteca cuntegna ina lingia vida."

#, python-format
msgid "Not a valid eCH xml file: ${error}"
msgstr "Betg ina datoteca XML eCH valaivla: ${error}"

#, python-format
msgid "${name} is not part of this business"
msgstr "${name} n'è betg ina part da questa fatschenta"

#, python-format
msgid "${name} is not part of ${district}"
msgstr "${name} n'è betg ina part da ${district}"

#, python-format
msgid "Empty value: ${col}"
msgstr "Valur vida: ${col}"

#, python-format
msgid "Invalid integer: ${col}"
msgstr "Cifra entira nunvalaivla: ${col}"

#, python-format
msgid "Invalid float number: ${col}"
msgstr "Cifra a comma fluctuanta nunvalaivla: ${col}"

#, python-format
msgid "Invalid decimal number: ${col}"
msgstr "Numer decimal nunvalaivla: ${col}"

#, python-format
msgid "Not an alphanumeric: ${col}"
msgstr "Betg alfanumeric: ${col}"

#, python-format
msgid "Invalid gender: ${value}"
msgstr "Schlattaina nunvalaivla: ${value}"

#, python-format
msgid "Invalid color: ${col}"
msgstr "Colur nunvalaivla: : ${col"

msgid "File not supported"
msgstr "Format da datoteca betg sustegnì"

msgid "Domain not supported"
msgstr "Domain betg supportà"

msgid "Changing types is not supported"
msgstr "La midada da tipas na vegn betg sustegnida"

msgid "Invalid election values"
msgstr "Datas electoralas nunvalaivlas"

msgid "Invalid status"
msgstr "Status nunvalaivel"

msgid "Invalid entity values"
msgstr "Datas nunvalaivlas"

#, python-format
msgid "${name} is unknown"
msgstr "${name} n'è betg enconuschent"

msgid "Invalid candidate values"
msgstr "Datas da candidat nunvalaivlas"

msgid "Results"
msgstr "Resultats"

msgid "No data found"
msgstr "Chattà naginas datas"

msgid "Invalid list results"
msgstr "Resultats da glistas nunvalaivels"

msgid "Invalid candidate results"
msgstr "Resultats da candidat nunvalaivels"

msgid "Invalid list connection values"
msgstr "Datas nunvalaivlas da colliaziuns da glistas"

#, python-format
msgid "Panachage results id ${id} not in list_id's"
msgstr "Panachage results id ${id} betg en list_id's"

#, python-format
msgid "Error in anzpendentgde: ${msg}"
msgstr "Error en l'anzpendentgde: ${msg}"

#, python-format
msgid "${name} was found twice"
msgstr "${name} è avant maun duas giadas"

#, python-format
msgid "Candidate with id ${id} not in wm_kandidaten"
msgstr "La candidata u il candidat cun id ${id} n'è betg en wm_kandidaten"

#, python-format
msgid "Entity with id ${id} not in wmstatic_gemeinden"
msgstr "La vischnanca cun id ${id} n'è betg en wmstatic_gemeinden"

msgid "Ausmittlungsstand set to final but AnzPendentGde is not 0"
msgstr ""
"Status da messa en mintgada fissà en final, mabain l'AnzPendentGde n'è betg "
"0."

#, python-format
msgid "${var} is missing."
msgstr "${var} n'è betg avant maun."

#, python-format
msgid "Entity with id ${id} not in added_entities"
msgstr "La vischnanca cun id ${id} n'è betg en added_entities"

#, python-format
msgid "List_id ${list_id} has not been found in list numbers"
msgstr "Betg chattà List_id ${list_id} en list numbers"

#, python-format
msgid "Candidate with id ${id} not in wpstatic_kandidaten"
msgstr ""
"La candidata u il candidat cun id ${id} n'è betg en wpstatic_kandidaten"

msgid "This format does not support separate results for expats"
msgstr ""
"Quest format n'appoggia betg resultats separats per las Svizras ed ils "
"Svizzers."

#, python-format
msgid "Invalid domain_segment: ${domain_segment}"
msgstr "domain_segment nunvalaivels: ${domain_segment}"

msgid "Invalid values"
msgstr "Valurs nunvalaivlas"

#, python-format
msgid "No party results for year ${year}"
msgstr "Nagins resultats da partidas per l'onn ${year}"

msgid "Panachage results ids and id not consistent"
msgstr "Inconsistenza tranter Panachage results ids ed id"

<<<<<<< HEAD
msgid "Vote type not supported"
msgstr "Tip da votaziun betg sustegnida"

msgid "Invalid ballot type"
msgstr "Tip da votaziun nunvalaivel"

msgid "No eligible voters"
msgstr "Naginas persunas cun dretg da votar"

msgid "More cast votes than eligible voters"
msgstr "Dapli vuschs entradas che persunas cun dretg da votar"

=======
msgid "Changing types is not supported"
msgstr "La midada da tipas na vegn betg sustegnida"

msgid "Domain not supported"
msgstr "Domain betg supportà"

msgid "Vote type not supported"
msgstr "Moda da votar betg sustegnida"

msgid "Invalid ballot type"
msgstr "Tip da votaziun nunvalaivel"

msgid "No eligible voters"
msgstr "Naginas persunas cun dretg da votar"

msgid "More cast votes than eligible voters"
msgstr "Dapli vuschs entradas che persunas cun dretg da votar"

>>>>>>> 42836e72
#, python-format
msgid "Error in anzpendentgde/anzgdependent: ${msg}"
msgstr "Error en anzpendentgde/anzgdependent: ${msg}"

msgid "Could not read the empty votes"
msgstr "I n'è betg stà pussaivel da leger ils cedels da votar vids"

msgid "Term"
msgstr "Noziun tschertgada"

msgid ""
"Searches the title of the election/vote. Use Wildcards (*) to find more "
"results, e.g Nationalrat*."
msgstr ""
"Tschertga en il titel da l'elecziun u da la votaziun. Utilisai Wildcards (*) "
"per survegnir dapli resultats, p.ex. scola*."

msgid "From date"
msgstr "Dals"

msgid "To date"
msgstr "Fin ils"

msgid "Domain"
msgstr "Plaun"

msgid "Voting result"
msgstr "Resultat da l'elecziun"

msgid "Accepted"
msgstr "Acceptà"

msgid "Rejected"
msgstr "Refusà"

msgid "Counter Proposal"
msgstr "Cuntraproposta"

msgid "Federal"
msgstr "Plaun naziunal"

msgid "Cantonal"
msgstr "Plaun chantunal"

msgid "Regional"
msgstr "Plaun regiunal"

msgid "Communal"
msgstr "Plaun communal"

msgid "Name"
msgstr "Denominaziun"

msgid "Type"
msgstr "Gener"

msgid "No votes yet."
msgstr "I n'èn registradas anc naginas votaziuns."

msgid "No elections yet."
msgstr "I n'èn registradas anc naginas elecziuns."

msgid "Identifier"
msgstr "ID"

msgid ""
"The ID is used in the URL and might be used somewhere. Changing the ID might "
"break links on external sites!"
msgstr ""
"La ID vegn duvrada en la URL ed eventualmain er en auters lieus. Sche la ID "
"vegn midada, èsi pussaivel ch'ils links a paginas externas na funcziunan "
"betg pli!"

msgid "External ID"
msgstr "ID externa"

msgid "Used for import if set."
msgstr "Questa valur vegn duvrada per l'import, sch'ella è vegnida inditgada."

msgid "System"
msgstr "Sistem"

msgid "Properties"
msgstr "Proprietads"

msgid "Election based on the simple majority system"
msgstr "Elecziun da maiorz"

msgid "Election based on proportional representation"
msgstr "Elecziun da proporz"

msgid "Majority Type"
msgstr "Tip da maioritad"

msgid "Absolute"
msgstr "Absolut"

msgid "Relative"
msgstr "Relativ"

msgid "Absolute majority"
msgstr "Maioritad absoluta"

msgid "District"
msgstr "Circul electoral"

msgid "Municipality"
msgstr "Vischnanca"

msgid "Tacit election"
msgstr "Elecziun taciturna"

msgid "Expats are listed separately"
msgstr "Las Svizras ed ils Svizzers a l'exteriur figureschan separadamain"

msgid ""
"Expats are uploaded and listed as a separate row in the results. Changing "
"this option requires a new upload of the data."
msgstr ""
"Las Svizras ed ils Svizzers a l'exteriur vegnan importads e figureschan en "
"ils resultats sco lingia separada. Sche questa opziun vegn midada, ston las "
"datas vegnir importadas anc ina giada."

msgid "Date"
msgstr "Data"

msgid "Shortcode"
msgstr "Scursanida"

msgid "Used for sorting."
msgstr "Questa valur vegn duvrada per zavrar."

msgid "Mandates / Seats"
msgstr "Mandats / Sezs"

msgid "Voters counts"
msgstr "Dumber d'electurs"

msgid "View options"
msgstr "Opziuns da visualisaziun"

msgid "Shows voters counts instead of votes in the party strengths view."
msgstr ""
"Mussa il dumber d'electurs empè da las vuschs en la visualisaziun da las "
"fermezzas da las partidas."

msgid "Exact voters counts"
msgstr "Dumber d'electurs exact"

msgid "Shows exact voters counts instead of rounded values."
msgstr "Mussa il dumber d'electurs exact empè da las valurs arrundadas."

msgid "Horizonal party strengths chart"
msgstr "Diagram orizontal da la fermezza da las partidas"

msgid "Shows a horizontal bar chart instead of a vertical bar chart."
msgstr "Mussa in diagram a travs orizontal empè d'in diagram a travs vertical."

msgid "Use party results from the last legislative period"
msgstr "Duvrar ils resultats da la partida da l'ultima perioda da legislatura"

msgid ""
"Requires party results. Requires a related election from another legislative "
"period with party results. Requires that both elections use the same party "
"IDs."
msgstr ""
"Pretenda resultats da partida. Pretenda in'elecziun respectiva d'ina autra "
"perioda da legislatura cun resultats da partida. Pretenda che omaduas "
"elecziuns utiliseschian las medemas ID da partida."

msgid "Party strengths"
msgstr "Forza da las partidas"

msgid ""
"Shows a tab with the comparison of party strengths as a bar chart. Requires "
"party results."
msgstr ""
"Mussa ina carta da register cun la cumparegliaziun da las fermezzas da las "
"partidas en furma d'in diagram a travs. Pretenda resultats da partidas."

msgid "Views"
msgstr "Vistas"

msgid "Panachage (parties)"
msgstr "Statistica da panaschar (partidas)"

msgid "Shows a tab with the panachage. Requires party results."
msgstr ""
"Mussa ina carta da register cun datas panaschadas. Pretenda resultats da "
"partidas."

msgid "German"
msgstr "Tudestg"

msgid "Title of the election"
msgstr "Titel da l'elecziun"

msgid "French"
msgstr "Franzos"

msgid "Italian"
msgstr "Talian"

msgid "Romansh"
msgstr "Rumantsch"

msgid "Other legislative periods"
msgstr "Autras periodas da legislatura"

msgid "Related elections"
msgstr "Elecziuns appartegnentas"

msgid "Rounds of voting or by-elections"
msgstr "Scrutinis u elecziuns cumplementaras"

msgid "Link"
msgstr "Link url"

msgid "Related link"
msgstr "Ulteriuras infurmaziuns"

msgid "Link label german"
msgstr "Link Text tudestg"

msgid "Link label french"
msgstr "Link Text franzos"

msgid "Link label italian"
msgstr "Link Text talian"

msgid "Link label romansh"
msgstr "Link Text rumantsch"

msgid "Explanations (PDF)"
msgstr "Explicaziuns (PDF)"

msgid "Color suggestions"
msgstr "Propostas da colurs"

msgid "Colors"
msgstr "Colurs"

msgid "Invalid color definitions"
msgstr "Definiziuns da colurs nunvalaivlas"

msgid "Invalid ID"
msgstr "ID nunvalaivla"

msgid "ID already exists"
msgstr "La ID è gia avant maun"

msgid "Domain of the elections"
msgstr "Plaun da las elecziuns"

msgid "Elections"
msgstr "Elecziuns"

msgid "Completes manually"
msgstr "Vegn terminà manualmain"

msgid ""
"Enables manual completion of the election compound. All elections are "
"completed only once the election compound is completed."
msgstr ""
"Pussibilitescha da terminar manualmain la colliaziun cun l'elecziun. Tut las "
"elecziuns èn terminadas pir, cura che la colliaziun cun l'elecziun è "
"terminada."

msgid "Completion"
msgstr "Terminaziun"

msgid "Completed"
msgstr "Terminà"

msgid "Upper apportionment (PDF)"
msgstr "Attribuziun superiura (PDF)"

msgid "Lower apportionment (PDF)"
msgstr "Sutattribuziun (PDF)"

msgid "Doppelter Pukelsheim"
msgstr "Doppelter Pukelsheim"

msgid "Allows to show the list groups and lists views."
msgstr ""
"Pussibilitescha la visualisaziun da la gruppa da glistas e da las glistas."

msgid "Seat allocation"
msgstr "Repartiziun dals sezs"

msgid ""
"Shows a tab with the comparison of seat allocation as a bar chart. Requires "
"party results."
msgstr ""
"Mussa ina carta da register cun la repartiziun dals sezs en furma d'in "
"diagram a travs. Pretenda resultats da partidas."

msgid "List groups"
msgstr "Gruppas da glistas"

msgid ""
"Shows a tab with list group results. Requires party results with voters "
"counts. Only if Doppelter Pukelsheim."
msgstr ""
"Mussa ina carta da register cun resultats da gruppas da glistas. Pretenda "
"resultats da partidas cun cifras electoralas. Mo en cas dal Pukelsheim dubel."

msgid "Panachage"
msgstr "Statistica da panaschar"

msgid "Notifications"
msgstr "Communicaziuns"

msgid "Browser"
msgstr "Browser"

msgid "Email"
msgstr "E-mail"

msgid "SMS"
msgstr "SMS"

msgid "Webhooks"
msgstr "Webhooks"

msgid "Votes"
msgstr "Votaziuns"

msgid "Compounds of elections"
msgstr "Elecziuns colliadas"

msgid "Select at least one election or vote."
msgstr "Selecziunai almain ina elecziun u votaziun."

msgid "Number"
msgstr "Numer"

msgid "Group"
msgstr "Gruppa"

msgid "Use the same group for all screens you want to cycle through."
msgstr ""
"Duvrai per plaschair la medema gruppa per tut ils screens che duain vegnir "
"percurrids."

msgid "Duration"
msgstr "Durada"

msgid ""
"Number of seconds this screen is presented if cycling trough screens. If "
"none is set, 20 seconds are used."
msgstr ""
"Dumber da secundas che quest screen vegn mussà cun percurrer ils screens. La "
"configuraziun da standard è 20 secundas."

msgid "Description"
msgstr "Descripziun"

msgid "Simple Vote"
msgstr "Project da votaziun simpel"

msgid "Vote with Counter-Proposal"
msgstr "Project cun cuntraproposta"

msgid "Compound of Elections"
msgstr "Elecziun colliada"

msgid "Vote"
msgstr "Votaziun"

msgid "Election"
msgstr "Elecziun"

msgid "Part of an Election Compound"
msgstr "Part d'ina elecziun colliada"

msgid "Domain Segment"
msgstr "Unitad dal plaun"

msgid "Available tags"
msgstr "Tags disponibels"

msgid "Structure"
msgstr "Structura"

msgid "Additional CSS"
msgstr "CSS supplementar"

msgid "Email Address"
msgstr "Adressa dad e-mail"

msgid "Phone number"
msgstr "Numer da telefon"

msgid ""
"Deactivates or deletes the given subscribers. The same format is used as for "
"export (only address column)."
msgstr ""
"Deactivescha u stizza las abunentas ed ils abunents inditgads. I vegn duvrà "
"il medem format sco per l'export (mo colonna da l'adressa)."

msgid "Delete"
msgstr "Stizzar"

msgid "Deactivate"
msgstr "Deactivar"

msgid "File"
msgstr "Datoteca"

msgid "File format"
msgstr "Format da la datoteca"

msgid "OneGov Cloud"
msgstr "OneGov Cloud"

msgid "Party results"
msgstr "Resultats da las partidas"

msgid "Proposal / Results"
msgstr "Project da votaziun / Resultats"

msgid "External ID of counter proposal"
msgstr "ID externa da la cuntraproposta"

msgid "External ID of tie breaker"
msgstr "ID externa da la dumonda decisiva"

msgid "Title of the the vote/proposal"
msgstr "Titel da la votaziun / dal project"

msgid "Title of the counter proposal"
msgstr "Titel da la cuntraproposta"

msgid "Title of the tie breaker"
msgstr "Titel da la dumonda decisiva"

msgid "Expats"
msgstr "Svizzers a l'exteriur"

msgid "Link to homepage"
msgstr "Link a la pagina iniziala"

msgid "Lists"
msgstr "Glistas"

msgid "Candidates"
msgstr "Candidatas e candidats"

msgid "Parties"
msgstr "Partidas"

msgid "Election statistics"
msgstr "Statistica electorala"

msgid "Downloads"
msgstr "Downloads"

#, python-format
msgid "By ${by}"
msgstr "Tenor ${by}"

msgid "List connections"
msgstr "Colliaziuns da glistas"

msgid "Municipalities"
msgstr "Vischnancas"

msgid "Elected candidates"
msgstr "Candidat(a)s elegid(a)s"

msgid "New intermediate results"
msgstr "Novs resultats intermediars"

msgid "Final results"
msgstr "Resultats finals"

msgid "Counter proposal accepted"
msgstr "Acceptà la cuntraproposta"

msgid "Manage"
msgstr "Administrar"

msgid "Upload tokens"
msgstr "Chargiar si tokens"

msgid "Wabsti data sources"
msgstr "Funtaunas da datas Wabsti"

msgid "Import configuration"
msgstr "Configuraziun da l'import"

msgid "SMS subscribers"
msgstr "SMS abunents"

msgid "Email subscribers"
msgstr "E-mail abunents"

msgid "Trigger notifications"
msgstr "Trametter communicaziuns als abunents"

msgid "Screens"
msgstr "Screens"

msgid "Update archived results"
msgstr "Actualisar l'archiv"

msgid "Clear cache"
msgstr "Svidar il cache"

msgid "Administration"
msgstr "Admin"

msgid "Subscribers"
msgstr "Abunents"

msgid "Mappings"
msgstr "Attribuziuns"

msgid "Statistics"
msgstr "Statistica"

msgid "Proposal"
msgstr "Project da votaziun"

msgid "Tie-Breaker"
msgstr "Dumonda decisiva"

#, python-format
msgid "Regional (${on})"
msgstr "Plaun regiunal (${on})"

msgid "Other"
msgstr "Auter"

msgid "district_label_bl"
msgstr "Circul electoral"

msgid "district_label_gr"
msgstr "Regiun"

msgid "district_label_sz"
msgstr "Circul electoral"

msgid "districts_label_bl"
msgstr "Circuls electorals"

msgid "districts_label_gr"
msgstr "Regiuns"

msgid "districts_label_sz"
msgstr "Circuls electorals"

msgid "Districts"
msgstr "Circuls electorals"

msgid "region_label_gr"
msgstr "Circul electoral"

msgid "regions_label_gr"
msgstr "Circuls electorals"

msgid "superregion_label_bl"
msgstr "Regiun"

msgid "superregions_label_bl"
msgstr "Regiuns"

msgid "Seats"
msgstr "Sezs"

msgid "Mandates"
msgstr "Mandats"

msgid "Quarter"
msgstr "Quartier"

msgid "Quarters"
msgstr "Quartiers"

msgid "Last change"
msgstr "Actualisà"

msgid "Archive"
msgstr "Archiv"

msgid "Elections &amp; Votes"
msgstr "Elecziuns &amp; votaziuns"

msgid "There are no elections or votes defined yet."
msgstr "I n'èn anc vegnidas endatadas naginas elecziuns u votaziuns."

#, python-format
msgid "Elections and votes on ${date}"
msgstr "Votaziun dals ${date}"

msgid "Federal Elections"
msgstr "Elecziuns federalas"

msgid "on"
msgstr "dals"

msgid "Regional Elections"
msgstr "Elecziuns regionalas"

msgid "Cantonal Elections"
msgstr "Elecziuns chantunalas"

msgid "Communal Elections"
msgstr "Elecziuns communalas"

msgid "Federal Votes"
msgstr "Votaziuns federalas"

msgid "Regional Votes"
msgstr "Votaziuns regiunalas"

msgid "Cantonal Votes"
msgstr "Votaziuns chantunalas"

msgid "Communal Votes"
msgstr "Votaziuns communalas"

msgid "Counted"
msgstr "Dumbrà ora"

msgid "Updated"
msgstr "Actualisà"

msgid "No results yet"
msgstr "Anc nagins resultats avant maun"

msgid "Result"
msgstr "Resultat"

msgid "Yes %"
msgstr "% GEA"

msgid "No %"
msgstr "% NA"

msgid "Archive Search"
msgstr "Tschertga en l'archiv"

msgid "Download the entire archive (Status: ${date})"
msgstr "Chargiar giu l'entir archiv (Stadi: ${date})"

msgid "Search in ${title}"
msgstr "­Tschertgar en ${title}"

msgid "Search results"
msgstr "Resultats da tschertga"

msgid "Found ${item_count} items."
msgstr "${item_count} resultats."

msgid "Intermediate results"
msgstr "Resultats intermediars"

msgid "No candidacies."
msgstr "Naginas candidaturas."

msgid "Download diagram"
msgstr "Telechargiar il diagram"

#. Default: The diagram shows the distribution of votes and mandates on list
#. and sublists. The bars on the left correspond to the list connections, the
#. bars in the middle to the sublists, the bars to the right to the lists. The
#. width of the bars and connections is proportional to the votes, blue colored
#. bars contain the number of mandates.
#.
msgid "figcaption_connections"
msgstr ""
"Il diagram mussa la repartiziun da las vuschs e dals mandats sin las "
"colliaziuns e sutcolliaziuns da glistas. Las travs da la vart sanestra "
"correspundan a las colliaziuns da glistas, las travs en il center a las "
"sutglistas, las travs da la vart dretga a las glistas. La ladezza da las "
"travs e da las colliaziuns è proporziunala a las vuschs, las travs blauas "
"cuntegnan il dumber da mandats."

msgid "Embed map"
msgstr "Incorporar la carta"

msgid "Download map"
msgstr "Telechargiar la carta"

msgid "Download"
msgstr "Telechargiar"

msgid "No candidates elected yet."
msgstr "Anc betg elegì ina candidata u in candidat."

msgid "Note on the voters count"
msgstr "Infurmaziun concernent il dumber d'electurs"

#. Default: The number of votes of a party is divided by the number of seats to
#. be allocated in the district concerned. The result is called the voters
#. count. The voters count determines the allocation to the list groups. The
#. election is finished as soon as the number of mandates appears.
#.
msgid "figcaption_list_groups"
msgstr ""
"En in emprim pass – tar l'uschenumnada attribuziun superiura – vegnan "
"consideradas tut las vuschs consegnadas sin plaun chantunal. Ils sezs vegnan "
"repartids sin las singulas partidas confurm a las quotas d'electuras ed "
"electurs ch'ellas han cuntanschì. Per che las vuschs che las partidas han "
"cuntanschì en ils singuls circuls electorals possian vegnir cumparegliadas "
"sin plaun chantunal, e per che mintga vusch quintia tuttina bler, dovri ina "
"valitaziun. Per quest intent vegnan las vuschs ch'ina partida ha cuntanschì, "
"mintgamai divididas tras il dumber da sezs ch'èn d'occupar en il circul "
"electoral respectiv. Il resultat da quai è il dumber d'electurs."

msgid "The file is invalid."
msgstr "La datoteca è nunvalaivla."

msgid "The form contains errors. Please check the marked fields."
msgstr ""
"Il formular cuntegna sbagls. Controllai per plaschair ils champs marcads."

msgid "This page has been updated."
msgstr "Questa pagina è vegnida actualisada."

msgid "Reload page."
msgstr "Chargiar danovamain la pagina."

msgid "Homepage"
msgstr "Pagina iniziala"

msgid "Content"
msgstr "Cuntegn"

msgid "Sitemap"
msgstr "Sitemap"

#.
#. Default: Start
msgid "homepage"
msgstr "Pagina iniziala"

msgid "Footer"
msgstr "Pe-pagina"

msgid "Language"
msgstr "Lingua"

msgid "Open Data"
msgstr "Open Data"

msgid "Login"
msgstr "Annunziar"

msgid "You are logged in:"
msgstr "Vus essas annunziada/annunzià:"

msgid "Logout"
msgstr "Deconnectar"

msgid "Forgot your password?"
msgstr "Emblidà il pled-clav?"

msgid "Reset password"
msgstr "Redefinir il pled-clav"

msgid "female"
msgstr "feminin"

msgid "male"
msgstr "masculin"

msgid "undetermined"
msgstr "nundeterminà"

msgid "browser"
msgstr "browser"

msgid "email"
msgstr "e-mail"

msgid "Actions"
msgstr "Acziuns"

msgid "View"
msgstr "Mussar"

msgid "Edit"
msgstr "Modifitgar"

msgid "Upload results"
msgstr "Chargiar si resultats"

msgid "Upload party results"
msgstr "Chargiar si ils resultats da las partidas"

msgid "Clear results"
msgstr "Stizzar ils resultats"

msgid "Clear media"
msgstr "Stizzar las medias"

msgid "Yeas"
msgstr "Vuschs affirmativas"

msgid "Nays"
msgstr "Vuschs negativas"

msgid "Proposal %"
msgstr "Project da votaziun %"

msgid "Counter proposal %"
msgstr "Cuntraproposta %"

msgid "Not yet counted"
msgstr "Anc betg eruì il resultat"

msgid "Total"
msgstr "Total"

#.
#. Default: eligible Voters
msgid "eligible_voters_vote"
msgstr "Persunas cun dretg da votar"

msgid "Cast Ballots"
msgstr "Cedels da votar entrads"

msgid "Empty votes"
msgstr "Vuschs vidas"

msgid "Invalid votes"
msgstr "Vuschs nunvalaivlas"

#. Default: Turnout
#. Default: Voter turnout
#.
msgid "turnout_vote"
msgstr "Participaziun a la votaziun"

msgid "Nay"
msgstr "NA"

msgid "Yay"
msgstr "GEA"

msgid "List connection"
msgstr "Colliaziun da glistas"

#. Default: Votes
#.
msgid "single_votes"
msgstr "Vuschs"

msgid "Sublist connection"
msgstr "Sutcolliaziun da glistas"

msgid "Subtotal"
msgstr "Summa intermediara"

msgid "Party"
msgstr "Partida"

msgid "eligible Voters"
msgstr "Persunas cun dretg d’eleger"

msgid "Received Ballots"
msgstr "Cedels electorals consegnads"

msgid "Accounted Ballots"
msgstr "Cedels valaivels"

msgid "Blank Ballots"
msgstr "Cedels electorals vids"

msgid "Invalid Ballots"
msgstr "Cedels electorals nunvalaivels"

msgid "Accounted Votes"
msgstr "Vuschs valaivlas"

msgid "Turnout"
msgstr "Participaziun a las elecziuns"

msgid "Candidate"
msgstr "Persuna che candidescha"

msgid "List"
msgstr "Glista"

msgid "Elected"
msgstr "Elegida/elegì"

msgid "Yes"
msgstr "Gea"

msgid "No"
msgstr "Na"

msgid "All candidates"
msgstr "Tut las candidatas e candidats"

msgid "Elected candidates only"
msgstr "Mo candidat(a)s elegid(a)s"

msgid "List group"
msgstr "Gruppa da glista"

msgid "Voters count"
msgstr "Cifra electorala"

msgid "Embed diagram"
msgstr "Integrar diagram"

msgid "Embed table"
msgstr "Integrar tabella"

msgid "${counted} of ${total}"
msgstr "${counted} da ${total}"

msgid "Cancel"
msgstr "Interrumper"

msgid "Submit"
msgstr "Trametter"

msgid "The next field is a spam protection, please do not fill it out."
msgstr ""
"Il proxim champ è ina protecziun da spam, per plaschair betg emplenir ora."

msgid "Previous Page"
msgstr "Pagina precedenta"

msgid "(active)"
msgstr "(activ)"

msgid "Next Page"
msgstr "Proxima pagina"

msgid "You are here"
msgstr "Pagina actuala"

msgid "Alerts"
msgstr "Communicaziuns"

msgid "Email alerts"
msgstr "Communicaziuns per e-mail"

msgid "SMS alerts"
msgstr "Communicaziuns per SMS"

msgid ""
"The service provides free information on the publication of new results "
"(intermediate results, final results):"
msgstr ""
"Il servetsch infurmescha gratuitamain davart la publicaziun da novs "
"resultats (resultats intermediars, resultats finals):"

msgid ""
"The email service provides free information on the publication of new "
"results (intermediate results, final results):"
msgstr ""
"Il servetsch dad e-mail infurmescha gratuitamain davart la publicaziun da "
"novs resultats (resultats intermediars, resultats finals):"

msgid ""
"The SMS service provides free information on the publication of new results "
"(intermediate results, final results):"
msgstr ""
"Il servetsch dad SMS infurmescha gratuitamain davart la publicaziun da novs "
"resultats (resultats intermediars, resultats finals):"

msgid "Get email alerts"
msgstr "Abunar las communicaziuns per e-mail"

msgid "Stop email subscription"
msgstr "Terminar l'abunament dad e-mail"

msgid "Get SMS alerts"
msgstr "Abunar la communicaziun per SMS"

msgid "Stop SMS subscription"
msgstr "Terminar l'abunament dad SMS"

msgid "Proposal and counter proposal rejected"
msgstr "Refusà l'iniziativa e la cuntraproposta"

msgid "Proposal accepted"
msgstr "Acceptà l'iniziativa"

msgid "Tie breaker in favor of the proposal"
msgstr "Dumonda decisiva a favur da l'iniziativa"

msgid "Tie breaker in favor of the counter proposal"
msgstr "Dumonda decisiva a favur da la cuntraproposta"

msgid "Download a PDF with all the results:"
msgstr "In PDF cun tut ils resultats pudais Vus chargiar giu qua:"

msgid "PDF Results"
msgstr "Resultats PDF"

msgid "Candidate results"
msgstr "Resultats da las candidatas e dals candidats"

msgid "The raw data of the candidates are available in the following formats:"
msgstr ""
"Las datas nunelavuradas da las candidatas e dals candidats èn disponiblas en "
"ils suandants formats:"

msgid "The raw data are available in the following formats:"
msgstr "Las datas nunelavuradas èn disponiblas en ils suandants formats:"

msgid "The raw data of the parties are available in the following formats:"
msgstr ""
"Las datas nunelavuradas da las partidas èn disponiblas en ils suandants "
"formats:"

msgid "The format of the data is described here:"
msgstr "Il format da las datas è descrit qua:"

msgid "Format Description"
msgstr "Descripziun dal format"

msgid "Terms of use"
msgstr "Cundiziun d'utilisaziun"

msgid "Open use. Must provide the source."
msgstr "Libra utilisaziun. La funtauna sto vegnir inditgada."

msgid "You may use this dataset for non-commercial purposes."
msgstr ""
"Vus dastgais duvrar questa unitad da datas per intents betg commerzials."

msgid "You may use this dataset for commercial purposes."
msgstr "Vus dastgais duvrar questa unitad da datas per intents commerzials."

msgid "You must provide the source (author, title and link to the dataset)."
msgstr ""
"La funtauna sto vegnir inditgada (autura u autur, titel e link a l'unitad da "
"datas)."

msgid "Your results could not be uploaded."
msgstr "Voss resultats n'han displaschaivlamain betg pudì vegnir chargiads si."

msgid "Line"
msgstr "Lingia"

#. Default: The diagram shows the votes and mandates of the parties. The rimmed
#. bars (left scale) correspond to the number of mandates, the colored bars
#. (right scale) to the voices (percentages).
#.
msgid "figcaption_party_strengths"
msgstr ""
"Il diagram mussa las vuschs gudagnadas ed ils mandats da las partidas. Las "
"travs cun ur (scala sanestra) correspundan al dumber da mandats, las travs "
"coluradas (scala dretga) a las quotas da vuschs en pertschients."

msgid "Year"
msgstr "Onn"

msgid "Difference"
msgstr "Differenza"

#. Default: The diagram shows the origin of votes won and lost by panache. On
#. the left side are the lost votes, on the right side the won votes. The width
#. of the bars and the connections is proportional to the number of votes.
#.
msgid "figcaption_panachage"
msgstr ""
"Il diagram mussa la derivanza da las vuschs gudagnadas e perdidas cun "
"panaschar. Da la vart sanestra èn las vuschs perdidas, da la vart dretga las "
"vuschs gudagnadas. La ladezza da las travs e da las colliaziuns è "
"proporziunala al dumber da vuschs."

msgid "Count"
msgstr "Dumber"

msgid "Average age"
msgstr "Vegliadetgna media"

msgid "Elected Candidates"
msgstr "Candidat(a)s elegid(a)s"

msgid "View all details online"
msgstr "Guardar tut ils detagls online"

msgid ""
"Please confirm your email address to receive email notifications. Click on "
"the link below."
msgstr ""
"Confermai per plaschair Vossa adressa dad e-mail per survegnir "
"communicaziuns per e-mail. Cliccai sin il link qua sutvart."

msgid "Confirm email"
msgstr "Confermar l'adressa dad e-mail"

msgid ""
"You can ignore this email if you have not signed up for the email "
"notifications."
msgstr ""
"Vus pudais ignorar quest e-mail, sche Vus n'avais betg abunà las "
"communicaziuns per e-mail."

msgid "Unsubscribe"
msgstr "Deconnectar"

msgid "Please confirm your unsubscription. Click on the link below."
msgstr "Confermai per plaschair Vossa visada. Cliccai sin il link qua sutvart."

msgid "Confirm unsubscription"
msgstr "Confermar la visada"

msgid ""
"You can ignore this email if you have not unsubscribed from the email "
"notifications."
msgstr ""
"Vus pudais ignorar quest e-mail, sche Vus n'avais betg visà las "
"communicaziuns per e-mail."

msgid "Dear Sir or Madam,"
msgstr "Stimadas dunnas e stimads signurs,"

msgid "Click the following link to set a new password:"
msgstr "Cliccai sin il suandant link per definir in nov pled-clav:"

msgid "If you don't want to change your password, you can ignore this email."
msgstr ""
"Vus pudais ignorar quest e-mail, sche Vus na vulessas betg midar Voss pled-"
"clav."

msgid "New mapping"
msgstr "Nova attribuziun"

msgid "No mappings yet."
msgstr "Anc naginas attribuziuns"

msgid "New data source"
msgstr "Nova funtauna da datas"

msgid "A description of the WabstiCExport interface can be found here:"
msgstr "Ina descripziun da l'interfatscha WabstiCExport chattais Vus qua:"

msgid "No data sources yet."
msgstr "Anc naginas funtaunas da datas."

msgid "Token"
msgstr "Token"

msgid "Regenerate token"
msgstr "Generar da nov il token"

msgid "New compound"
msgstr "Nova colliaziun"

msgid "No compounds yet."
msgstr "Anc nagina colliaziun."

msgid "Title"
msgstr "Titel"

msgid "New election"
msgstr "Nova elecziun"

msgid "New screen"
msgstr "Nov screen"

msgid "Export"
msgstr "Export"

msgid "No screens yet."
msgstr "Anc nagins screens."

msgid "Cleanup"
msgstr "Rectifitgar"

msgid "All"
msgstr "Tuts"

msgid "Active only"
msgstr "Mo ils activs"

msgid "No subscribers yet."
msgstr "Anc nagins abunents."

msgid "Locale"
msgstr "Regiun linguistica"

msgid "Active"
msgstr "Activ"

msgid "Activate"
msgstr "Activar"

msgid "This will trigger the following notifications:"
msgstr "Las suandantas communicaziuns vegnan activadas:"

msgid "Browser: A notice in browsers which have opened any affected pages."
msgstr ""
"Browser: Ina infurmaziun en ils browers che han avert paginas respectivas."

msgid "Email: One email containing all the results. The subject will be"
msgstr "E-mail: in e-mail cun tut ils resultats. L'object sa cloma"

msgid "SMS: One SMS with the generic message"
msgstr "SMS: in SMS cun il messadi general"

msgid ""
"There is also the possibility to trigger bundled notifications for the "
"current election day:"
msgstr ""
"Igl è er pussaivel d'activar pliras communicaziuns per la votaziun actuala:"

msgid "Last notifications:"
msgstr "Ultimas infurmaziuns:"

msgid "No notifications yet."
msgstr "Anc naginas communicaziuns."

msgid ""
"Email: One email containing all the results of the selected elections and "
"votes. The subject depends on whether all selected elections and votes are "
"completed:"
msgstr ""
"E-mail: in e-mail cun tut ils resultats da las elecziuns e da las votaziuns "
"tschernidas. L'object dependa dal fatg, sche tut las elecziuns e tut las "
"votaziuns tschernidas èn terminadas:"

msgid "Create token"
msgstr "Crear in token"

msgid "A description of the REST interface can be found here:"
msgstr "Ina descripziun da l'interfatscha REST chattais Vus qua:"

msgid "No tokens yet."
msgstr "Anc nagins tokens."

msgid "Created"
msgstr "Creà"

msgid "New vote"
msgstr "Nova votaziun"

msgid "Your results were uploaded successfully."
msgstr "Voss resultats èn vegnids chargiads si cun success."

msgid "Click here to trigger the notifications."
msgstr "Cliccar qua per trametter communicaziuns als abunents."

msgid "Click here to see the updated results page."
msgstr "Cliccai qua per mussar la pagina cun ils resultats actualisads."

msgid "Please use the following format:"
msgstr "Duvrai per plaschair il suandant format:"

msgid "No map available for this year."
msgstr "Per quest onn n'è disponibla nagina carta."

msgid "Blank list"
msgstr "Glista en blanco"

msgid "Panachage (lists)"
msgstr "Statistica da panaschar (glistas)"

msgid "Intermediate results abbrev"
msgstr "Resultats interm."

#, python-format
msgid "Intermediate results: ${counted} of ${total} ${entities}"
msgstr "resultats intermediars: ${counted} da ${total} ${entities}"

msgid "Wrong username or password"
msgstr ""
"Il num da l'utilisadra u da l'utilisader n'è betg enconuschent u il pled-"
"clav è sbaglià"

msgid "Password reset"
msgstr "Redefinir il pled-clav"

#, python-format
msgid ""
"A password reset link has been sent to ${email}, provided an account exists "
"for this email address."
msgstr "In e-mail è vegnì tramess a ${email} (sche l'adressa è valaivla)."

msgid "Password changed."
msgstr "Midà il pled-clav."

msgid "Wrong username or password reset link not valid any more."
msgstr "L'adressa è nunvalaivla u il link è nunvalaivel."

#, python-format
msgid ""
"The map shows the percentage of votes for the selected candidate by ${by}."
msgstr ""
"La charta mussa la cumpart procentuala da las vuschs da la candidata "
"tschernida u dal candidat tschernì tenor ${by}."

msgid ""
"The figure with elected candidates will be available as soon the final "
"results are published."
msgstr ""
"La grafica cun las candidatas ed ils candidats elegids è disponibla, "
"uschespert ch'ils resultats finals èn publitgads."

msgid ""
"The figure with the list connections will be available as soon the final "
"results are published."
msgstr ""
"La grafica cun las colliaziuns da glistas è disponibla, uschespert ch'ils "
"resultats finals èn publitgads."

#, python-format
msgid "The map shows the percentage of votes for the selected list by ${by}."
msgstr ""
"La charta mussa la cumpart procentuala da las vuschs da la glista tschernida "
"tenor ${by}."

msgid "Access Denied"
msgstr "Refusà l'access"

msgid "You are trying to open a page for which you are not authorized."
msgstr ""
"Vus empruvais d'avrir ina pagina, per la quala Vus n'avais nagina "
"autorisaziun."

msgid "Page not Found"
msgstr "Betg chattà la pagina"

msgid "The page you are looking for could not be found."
msgstr "La pagina giavischada n'è betg vegnida chattada."

msgid "File not yet ready"
msgstr "La datoteca n'è betg anc vegnida creada"

msgid "The file you are looking for is not ready yet. Please try again later."
msgstr ""
"La datoteca tschertgada n'è betg anc vegnida creada. Empruvai pli tard anc "
"ina giada."

msgid "Results updated."
msgstr "Actualisà ils resultats."

msgid ""
"The results on the home page and in the archive are cached and need to be "
"updated after a domain change, for example."
msgstr ""
"Ils resultats sin la pagina iniziala ed en l'archiv vegnan arcunads "
"temporarmain e ston vegnir actualisads p.ex. suenter ina midada da la domain."

msgid "Cache cleared."
msgstr "Svidà il cache."

#, python-format
msgid ""
"Elections and votes are cached for ${expiration} seconds. The cache is "
"automatically cleared for new results and other updates. It is not normally "
"necessary to clear the cache yourself."
msgstr ""
"Las elecziuns e las votaziuns vegnan arcunadas temporarmain per "
"${expiration} secundas. Il cache vegn svidà automaticamain en cas da novs "
"resultats e d'autras actualisaziuns. Normalmain na ston ins betg svidar sez "
"il cache."

msgid "Data source added."
msgstr "Agiuntà la funtauna da datas."

msgid "Token regenerated."
msgstr "Generà da nov il token."

msgid "Do you really want to regenerate the token?"
msgstr "Vulais Vus propi generar da nov il token?"

msgid "Data source deleted."
msgstr "Stizzà la funtauna da datas."

#, python-format
msgid "Do you really want to delete \"${item}\"?"
msgstr "Vulais Vus propi stizzar \"${item}\"?"

msgid "Delete data source"
msgstr "Stizzar la funtauna da datas"

msgid "Mapping added."
msgstr "Agiuntà l'attribuziun."

msgid "Mapping modified."
msgstr "Midà l'attribuziun."

msgid "Edit mapping"
msgstr "Modifitgar l'attribuziun"

msgid "Mapping deleted."
msgstr "Stizzà l'attribuziun."

msgid "Delete mapping"
msgstr "Stizzar l'attribuziun"

msgid "Compound added."
msgstr "Agiuntà colliaziun."

msgid "Compound modified."
msgstr "Midà colliaziun."

msgid "Edit compound"
msgstr "Elavurar la colliaziun"

msgid "Results deleted."
msgstr "Stizzà ils resultats."

#, python-format
msgid "Do you really want to clear all results of \"${item}\"?"
msgstr "Vulais Vus propi stizzar tut ils resultats da \"${item}\"?"

#, python-format
msgid "${count} files deleted."
msgstr "Stizzà ${count} datotecas."

msgid ""
"Deletes all automatically generated media items (PDFs and SVG images). They "
"are regenerated in the background and are available again in a few minutes."
msgstr ""
"Stizza tut ils elements ch'èn vegnids generads automaticamain (PDFs e "
"maletgs en il format SVG). Questas datotecas vegnan regeneradas davosvart e "
"stattan puspè a disposiziun en paucas minutas."

#, python-format
msgid "Do you really want to clear all media of \"${item}\"?"
msgstr "Vulais Vus propi stizzar tut las medias da \"${item}\"?"

msgid "Compound deleted."
msgstr "Stizzà la colliaziun."

msgid "Delete compound"
msgstr "Stizzar la colliaziun"

msgid "Notifications triggered."
msgstr "Activà las communicaziuns."

msgid ""
"There are no changes since the last time the notifications have been "
"triggered!"
msgstr ""
"Naginas midadas dapi l'ultima giada che las communicaziuns èn vegnidas "
"tramessas als abunents!"

msgid "Do you really want to retrigger the notfications?"
msgstr "Propi trametter danovamain communicaziuns als abunents?"

msgid "Election added."
msgstr "Agiuntà l'elecziun."

msgid "Election modified."
msgstr "Midà l'elecziun."

msgid "Edit election"
msgstr "Modifitgar l'elecziun"

msgid "Election deleted."
msgstr "Stizzà l'elecziun."

msgid "Delete election"
msgstr "Stizzar l'elecziun"

msgid "Screen added."
msgstr "Agiuntà il screen."

msgid "Screen modified."
msgstr "Midà il screen."

#, python-format
msgid "Screen ${number}"
msgstr "Screen ${number}"

msgid "Edit screen"
msgstr "Adattar il screen"

msgid "Screen deleted."
msgstr "Stizzà il screen."

msgid "Delete screen"
msgstr "Stizzar il screen"

#, python-format
msgid "${count} subscribers cleaned up."
msgstr "Rectifitgà ${count} abunentas ed abunents."

msgid "Clean up subscribers"
msgstr "Rectifitgar las abunentas ed ils abunents"

msgid "Subscriber deleted."
msgstr "Stizzà l'abunent(a)."

msgid "Delete subscriber"
msgstr "Stizzar l'abunent(a)"

msgid "Subscriber activated."
msgstr "Activà l'abunenta u l'abunent."

#, python-format
msgid "Do you really want to activate \"${item}\"?"
msgstr "Vulais Vus propi activar \"${item}\"?"

msgid "Activate subscriber"
msgstr "Activar l'abunenta u l'abunent"

msgid "Subscriber deactivated."
msgstr "Deactivà l'abunenta u l'abunent."

#, python-format
msgid "Do you really want to deactivate \"${item}\"?"
msgstr "Vulais Vus propi deactivar \"${item}\"?"

msgid "Deactivate subscriber"
msgstr "Deactivar l'abunenta u l'abunent"

msgid "Upload token created."
msgstr "Creà il token."

msgid "Create a new upload token?"
msgstr "Crear in nov token?"

msgid "Create"
msgstr "Crear"

msgid "Upload token deleted."
msgstr "Stizzà il token."

msgid "Delete upload token"
msgstr "Stizzar il token"

msgid "Vote added."
msgstr "Agiuntà la votaziun."

msgid "Vote modified."
msgstr "Midà la votaziun."

msgid "Edit vote"
msgstr "Modifitgar la votaziun"

msgid "Vote deleted."
msgstr "Stizzà la votaziun."

msgid "Delete vote"
msgstr "Stizzar la votaziun"

#, python-format
msgid ""
"Final results of the cantonal vote \"${title}\", ${date}, ${principal}, "
"broken down by municipalities."
msgstr ""
"Resultats finals da la votaziun chantunala \"${title}\", ${date}, "
"${principal}, ordinà tenor vischnancas."

#, python-format
msgid ""
"Final results of the federal vote \"${title}\", ${date}, ${principal}, "
"broken down by municipalities."
msgstr ""
"Resultats finals da la votaziun federala \"${title}\", ${date}, "
"${principal}, ordinà tenor vischnancas."

#, python-format
msgid ""
"Final results of the cantonal election \"${title}\", ${date}, ${principal}, "
"broken down by candidates and municipalities."
msgstr ""
"Resultats finals da l'elecziun chantunala \"${title}\", ${date}, "
"${principal}, resultats da tut las candidatas e da tut ils candidats tenor "
"vischnancas."

#, python-format
msgid ""
"Final results of the regional election \"${title}\", ${date}, ${principal}, "
"broken down by candidates and municipalities."
msgstr ""
"Resultats finals da l'elecziun regiunala \"${title}\", ${date}, "
"${principal}, resultats da tut las candidatas e da tut ils candidats tenor "
"vischnancas."

#, python-format
msgid ""
"Final results of the federal election \"${title}\", ${date}, ${principal}, "
"broken down by candidates and municipalities."
msgstr ""
"Resultats finals da l'elecziun federala \"${title}\", ${date}, ${principal}, "
"resultats da tut las candidatas e da tut ils candidats tenor vischnancas."

msgid ""
"You will receive an email as soon as new results have been published. You "
"can unsubscribe at any time."
msgstr ""
"Vus survegnis in e-mail, uschespert che novs resultats èn vegnids "
"publitgads. Vus pudais terminar da tut temp il servetsch dad e-mail."

msgid "You will shortly receive an email to confirm your email."
msgstr ""
"En curt survegnis Vus in e-mail per confermar Vossa adressa dad e-mail."

msgid "Subscription failed, the link is invalid."
msgstr "L'annunzia n'ha betg funcziunà, il link è nunvalaivel."

msgid ""
"Successfully subscribed to the email service. You will receive an email "
"every time new results are published."
msgstr ""
"Las communicaziuns per e-mail èn vegnidas abunadas. A partir d'ussa "
"survegnis Vus in e-mail, uschespert che novs resultats èn vegnids publitgads."

msgid "You will shortly receive an email to confirm your unsubscription."
msgstr "En pauc temp survegnis Vus in e-mail per confermar Vossa visada."

msgid "Unsubscription failed, the link is invalid."
msgstr "La visada n'ha betg funcziunà, il link è nunvalaivel."

msgid ""
"Successfully unsubscribed from the email services. You will no longer "
"receive an email when new results are published."
msgstr ""
"Las communicaziuns per e-mail èn vegnidas terminadas. A partir d'ussa na "
"survegnis Vus pli nagins e-mails en chaussa."

msgid ""
"You will receive a SMS as soon as new results have been published. The SMS "
"service is free of charge. You can unsubscribe at any time."
msgstr ""
"Vus survegnis in SMS, uschespert che novs resultats èn vegnids publitgads. "
"Quest servetsch dad SMS è gratuit. Vus pudais terminar da tut temp il "
"servetsch dad SMS."

msgid ""
"Successfully unsubscribed from the SMS services. You will no longer receive "
"SMS when new results are published."
msgstr ""
"La communicaziun per SMS è vegnida terminada. A partir d'ussa na survegnis "
"Vus pli nagins SMS en chaussa."

#, python-format
msgid "The year ${year} is not yet supported"
msgstr "L'onn ${year} na vegn anc betg sustegnì"

msgid "Invalid id"
msgstr "ID nunvalaivel"

msgid "Use an election based on proportional representation"
msgstr "Nagina elecziun da proporz"

msgid "The data source is not configured properly"
msgstr "La configuraziun da la funtauna da datas n'è betg valaivla"<|MERGE_RESOLUTION|>--- conflicted
+++ resolved
@@ -3,11 +3,7 @@
 msgstr ""
 "Project-Id-Version: \n"
 "Report-Msgid-Bugs-To: \n"
-<<<<<<< HEAD
-"POT-Creation-Date: 2024-03-01 11:10+0100\n"
-=======
-"POT-Creation-Date: 2024-03-04 12:03+0100\n"
->>>>>>> 42836e72
+"POT-Creation-Date: 2024-03-04 13:40+0100\n"
 "PO-Revision-Date: 2022-03-22 08:01+0100\n"
 "Last-Translator: Marc Sommerhalder <marc.sommerhalder@seantis.ch>\n"
 "Language-Team: \n"
@@ -212,9 +208,8 @@
 msgid "Panachage results ids and id not consistent"
 msgstr "Inconsistenza tranter Panachage results ids ed id"
 
-<<<<<<< HEAD
 msgid "Vote type not supported"
-msgstr "Tip da votaziun betg sustegnida"
+msgstr "Moda da votar betg sustegnida"
 
 msgid "Invalid ballot type"
 msgstr "Tip da votaziun nunvalaivel"
@@ -225,26 +220,6 @@
 msgid "More cast votes than eligible voters"
 msgstr "Dapli vuschs entradas che persunas cun dretg da votar"
 
-=======
-msgid "Changing types is not supported"
-msgstr "La midada da tipas na vegn betg sustegnida"
-
-msgid "Domain not supported"
-msgstr "Domain betg supportà"
-
-msgid "Vote type not supported"
-msgstr "Moda da votar betg sustegnida"
-
-msgid "Invalid ballot type"
-msgstr "Tip da votaziun nunvalaivel"
-
-msgid "No eligible voters"
-msgstr "Naginas persunas cun dretg da votar"
-
-msgid "More cast votes than eligible voters"
-msgstr "Dapli vuschs entradas che persunas cun dretg da votar"
-
->>>>>>> 42836e72
 #, python-format
 msgid "Error in anzpendentgde/anzgdependent: ${msg}"
 msgstr "Error en anzpendentgde/anzgdependent: ${msg}"
