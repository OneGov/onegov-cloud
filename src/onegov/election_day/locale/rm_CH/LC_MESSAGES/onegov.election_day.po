#
msgid ""
msgstr ""
"Project-Id-Version: \n"
"Report-Msgid-Bugs-To: \n"
<<<<<<< HEAD
"POT-Creation-Date: 2024-02-26 07:12+0100\n"
=======
"POT-Creation-Date: 2024-03-03 17:08+0100\n"
>>>>>>> 025b142f
"PO-Revision-Date: 2022-03-22 08:01+0100\n"
"Last-Translator: Marc Sommerhalder <marc.sommerhalder@seantis.ch>\n"
"Language-Team: \n"
"Language: rm_CH\n"
"MIME-Version: 1.0\n"
"Content-Type: text/plain; charset=UTF-8\n"
"Content-Transfer-Encoding: 8bit\n"
"Generated-By: xls-to-po 1.0\n"
"X-Generator: Poedit 3.0.1\n"

msgid "The final results are available"
msgstr "Ils resultats finals èn disponibels"

msgid "New results are available"
msgstr "Novs resultats disponibels"

#, python-format
msgid "New results are available on ${url}"
msgstr "Novs resultats disponibels sin ${url}"

msgid "Please confirm your email"
msgstr "Confermai per plaschair Vossa adressa dad e-mail"

msgid "Please confirm your unsubscription"
msgstr "Confermai per plaschair Vossa visada"

msgid ""
"Successfully subscribed to the SMS service. You will receive a SMS every "
"time new results are published."
msgstr ""
"Las communicaziuns per SMS èn vegnidas abunadas. A partir d'ussa survegnis "
"Vus in SMS, uschespert che novs resultats èn vegnids publitgads."

msgid "Not a valid xls/xlsx file."
msgstr "Nagina datoteca XLS/XLSX valaivla."

msgid "The xls/xlsx file contains unsupported cells."
msgstr "La datoteca XLS/XLSX cuntegna cellas betg sustegnidas."

msgid "Not a valid csv/xls/xlsx file."
msgstr "Nagina datoteca CSV/XLS/XLSX valaivla."

#, python-format
msgid "Missing columns: '${cols}'"
msgstr "Colonnas che mancan: '${cols}'"

msgid ""
"Could not find the expected columns, make sure all required columns exist "
"and that there are no extra columns."
msgstr ""
"Las colonnas necessarias n'èn betg vegnidas chattadas. Controllai per "
"plaschair che las colonnas existian e che naginas colonnas supplementaras na "
"sajan avant maun."

msgid "Some column names appear twice."
msgstr "In pèr nums da colonnas vegnan duvrads duas giadas."

msgid "The csv/xls/xlsx file is empty."
msgstr "La datoteca CSV/XLS/XLSX è vida."

msgid "The file contains an empty line."
msgstr "La datoteca cuntegna ina lingia vida."

#, python-format
msgid "Not a valid eCH xml file: ${error}"
msgstr "Betg ina datoteca XML eCH valaivla: ${error}"

#, python-format
msgid "${name} is not part of this business"
msgstr "${name} n'è betg ina part da questa fatschenta"

#, python-format
msgid "${name} is not part of ${district}"
msgstr "${name} n'è betg ina part da ${district}"

#, python-format
msgid "Empty value: ${col}"
msgstr "Valur vida: ${col}"

#, python-format
msgid "Invalid integer: ${col}"
msgstr "Cifra entira nunvalaivla: ${col}"

#, python-format
msgid "Invalid float number: ${col}"
msgstr "Cifra a comma fluctuanta nunvalaivla: ${col}"

#, python-format
msgid "Invalid decimal number: ${col}"
msgstr "Numer decimal nunvalaivla: ${col}"

#, python-format
msgid "Not an alphanumeric: ${col}"
msgstr "Betg alfanumeric: ${col}"

#, python-format
msgid "Invalid gender: ${value}"
msgstr "Schlattaina nunvalaivla: ${value}"

#, python-format
msgid "Invalid color: ${col}"
msgstr "Colur nunvalaivla: : ${col"

msgid "File not supported"
msgstr "Format da datoteca betg sustegnì"

msgid "Invalid election values"
msgstr "Datas electoralas nunvalaivlas"

msgid "Invalid status"
msgstr "Status nunvalaivel"

msgid "Invalid entity values"
msgstr "Datas nunvalaivlas"

#, python-format
msgid "${name} is unknown"
msgstr "${name} n'è betg enconuschent"

msgid "Invalid candidate values"
msgstr "Datas da candidat nunvalaivlas"

msgid "Results"
msgstr "Resultats"

msgid "No data found"
msgstr "Chattà naginas datas"

msgid "Invalid list results"
msgstr "Resultats da glistas nunvalaivels"

msgid "Invalid candidate results"
msgstr "Resultats da candidat nunvalaivels"

msgid "Invalid list connection values"
msgstr "Datas nunvalaivlas da colliaziuns da glistas"

#, python-format
msgid "Panachage results id ${id} not in list_id's"
msgstr "Panachage results id ${id} betg en list_id's"

<<<<<<< HEAD
msgid "List connections"
msgstr "Colliaziuns da glistas"

msgid "Elected Candidates"
msgstr "Candidat(a)s elegid(a)s"

msgid "Unknown candidate"
msgstr "Candidat(a) nunenconuschent(a)"

msgid "Election statistics"
msgstr "Statistica electorala"

=======
>>>>>>> 025b142f
#, python-format
msgid "Error in anzpendentgde: ${msg}"
msgstr "Error en l'anzpendentgde: ${msg}"

#, python-format
msgid "${name} was found twice"
msgstr "${name} è avant maun duas giadas"

#, python-format
msgid "Candidate with id ${id} not in wm_kandidaten"
msgstr "La candidata u il candidat cun id ${id} n'è betg en wm_kandidaten"

#, python-format
msgid "Entity with id ${id} not in wmstatic_gemeinden"
msgstr "La vischnanca cun id ${id} n'è betg en wmstatic_gemeinden"

msgid "Ausmittlungsstand set to final but AnzPendentGde is not 0"
msgstr ""
"Status da messa en mintgada fissà en final, mabain l'AnzPendentGde n'è betg "
"0."

#, python-format
msgid "${msg}"
msgstr "${msg}"

#, python-format
msgid "${var} is missing."
msgstr "${var} n'è betg avant maun."

#, python-format
msgid "Entity with id ${id} not in added_entities"
msgstr "La vischnanca cun id ${id} n'è betg en added_entities"

#, python-format
msgid "List_id ${list_id} has not been found in list numbers"
msgstr "Betg chattà List_id ${list_id} en list numbers"

#, python-format
msgid "Candidate with id ${id} not in wpstatic_kandidaten"
msgstr ""
"La candidata u il candidat cun id ${id} n'è betg en wpstatic_kandidaten"

msgid "This format does not support separate results for expats"
msgstr ""
"Quest format n'appoggia betg resultats separats per las Svizras ed ils "
"Svizzers."

#, python-format
msgid "Invalid domain_segment: ${domain_segment}"
msgstr "domain_segment nunvalaivels: ${domain_segment}"

msgid "Invalid values"
msgstr "Valurs nunvalaivlas"

#, python-format
msgid "No party results for year ${year}"
msgstr "Nagins resultats da partidas per l'onn ${year}"

msgid "Panachage results ids and id not consistent"
msgstr "Inconsistenza tranter Panachage results ids ed id"

msgid "Vote type not supported"
msgstr "Moda da votar betg sustegnida"

msgid "Invalid ballot type"
msgstr "Tip da votaziun nunvalaivel"

msgid "No eligible voters"
msgstr "Naginas persunas cun dretg da votar"

msgid "More cast votes than eligible voters"
msgstr "Dapli vuschs entradas che persunas cun dretg da votar"

#, python-format
msgid "Error in anzpendentgde/anzgdependent: ${msg}"
msgstr "Error en anzpendentgde/anzgdependent: ${msg}"

msgid "Could not read the empty votes"
msgstr "I n'è betg stà pussaivel da leger ils cedels da votar vids"

msgid "Term"
msgstr "Noziun tschertgada"

msgid ""
"Searches the title of the election/vote. Use Wildcards (*) to find more "
"results, e.g Nationalrat*."
msgstr ""
"Tschertga en il titel da l'elecziun u da la votaziun. Utilisai Wildcards (*) "
"per survegnir dapli resultats, p.ex. scola*."

msgid "From date"
msgstr "Dals"

msgid "To date"
msgstr "Fin ils"

msgid "Domain"
msgstr "Plaun"

msgid "Voting result"
msgstr "Resultat da l'elecziun"

msgid "Accepted"
msgstr "Acceptà"

msgid "Rejected"
msgstr "Refusà"

msgid "Counter Proposal"
msgstr "Cuntraproposta"

msgid "Federal"
msgstr "Plaun naziunal"

msgid "Cantonal"
msgstr "Plaun chantunal"

msgid "Regional"
msgstr "Plaun regiunal"

msgid "Communal"
msgstr "Plaun communal"

msgid "Name"
msgstr "Denominaziun"

msgid "Type"
msgstr "Gener"

msgid "No votes yet."
msgstr "I n'èn registradas anc naginas votaziuns."

msgid "No elections yet."
msgstr "I n'èn registradas anc naginas elecziuns."

msgid "Identifier"
msgstr "ID"

msgid ""
"The ID is used in the URL and might be used somewhere. Changing the ID might "
"break links on external sites!"
msgstr ""
"La ID vegn duvrada en la URL ed eventualmain er en auters lieus. Sche la ID "
"vegn midada, èsi pussaivel ch'ils links a paginas externas na funcziunan "
"betg pli!"

msgid "External ID"
msgstr "ID externa"

msgid "Used for import if set."
msgstr "Questa valur vegn duvrada per l'import, sch'ella è vegnida inditgada."

msgid "System"
msgstr "Sistem"

msgid "Properties"
msgstr "Proprietads"

msgid "Election based on the simple majority system"
msgstr "Elecziun da maiorz"

msgid "Election based on proportional representation"
msgstr "Elecziun da proporz"

msgid "Majority Type"
msgstr "Tip da maioritad"

msgid "Absolute"
msgstr "Absolut"

msgid "Relative"
msgstr "Relativ"

msgid "Absolute majority"
msgstr "Maioritad absoluta"

msgid "District"
msgstr "Circul electoral"

msgid "Municipality"
msgstr "Vischnanca"

msgid "Tacit election"
msgstr "Elecziun taciturna"

msgid "Expats are listed separately"
msgstr "Las Svizras ed ils Svizzers a l'exteriur figureschan separadamain"

msgid ""
"Expats are uploaded and listed as a separate row in the results. Changing "
"this option requires a new upload of the data."
msgstr ""
"Las Svizras ed ils Svizzers a l'exteriur vegnan importads e figureschan en "
"ils resultats sco lingia separada. Sche questa opziun vegn midada, ston las "
"datas vegnir importadas anc ina giada."

msgid "Date"
msgstr "Data"

msgid "Shortcode"
msgstr "Scursanida"

msgid "Used for sorting."
msgstr "Questa valur vegn duvrada per zavrar."

msgid "Mandates / Seats"
msgstr "Mandats / Sezs"

msgid "Voters counts"
msgstr "Dumber d'electurs"

msgid "View options"
msgstr "Opziuns da visualisaziun"

msgid "Shows voters counts instead of votes in the party strengths view."
msgstr ""
"Mussa il dumber d'electurs empè da las vuschs en la visualisaziun da las "
"fermezzas da las partidas."

msgid "Exact voters counts"
msgstr "Dumber d'electurs exact"

msgid "Shows exact voters counts instead of rounded values."
msgstr "Mussa il dumber d'electurs exact empè da las valurs arrundadas."

msgid "Horizonal party strengths chart"
msgstr "Diagram orizontal da la fermezza da las partidas"

msgid "Shows a horizontal bar chart instead of a vertical bar chart."
msgstr "Mussa in diagram a travs orizontal empè d'in diagram a travs vertical."

msgid "Use party results from the last legislative period"
msgstr "Duvrar ils resultats da la partida da l'ultima perioda da legislatura"

msgid ""
"Requires party results. Requires a related election from another legislative "
"period with party results. Requires that both elections use the same party "
"IDs."
msgstr ""
"Pretenda resultats da partida. Pretenda in'elecziun respectiva d'ina autra "
"perioda da legislatura cun resultats da partida. Pretenda che omaduas "
"elecziuns utiliseschian las medemas ID da partida."

msgid "Party strengths"
msgstr "Forza da las partidas"

msgid ""
"Shows a tab with the comparison of party strengths as a bar chart. Requires "
"party results."
msgstr ""
"Mussa ina carta da register cun la cumparegliaziun da las fermezzas da las "
"partidas en furma d'in diagram a travs. Pretenda resultats da partidas."

msgid "Views"
msgstr "Vistas"

msgid "Panachage (parties)"
msgstr "Statistica da panaschar (partidas)"

msgid "Shows a tab with the panachage. Requires party results."
msgstr ""
"Mussa ina carta da register cun datas panaschadas. Pretenda resultats da "
"partidas."

msgid "German"
msgstr "Tudestg"

msgid "Title of the election"
msgstr "Titel da l'elecziun"

msgid "French"
msgstr "Franzos"

msgid "Italian"
msgstr "Talian"

msgid "Romansh"
msgstr "Rumantsch"

msgid "Other legislative periods"
msgstr "Autras periodas da legislatura"

msgid "Related elections"
msgstr "Elecziuns appartegnentas"

msgid "Rounds of voting or by-elections"
msgstr "Scrutinis u elecziuns cumplementaras"

msgid "Link"
msgstr "Link url"

msgid "Related link"
msgstr "Ulteriuras infurmaziuns"

msgid "Link label german"
msgstr "Link Text tudestg"

msgid "Link label french"
msgstr "Link Text franzos"

msgid "Link label italian"
msgstr "Link Text talian"

msgid "Link label romansh"
msgstr "Link Text rumantsch"

msgid "Explanations (PDF)"
msgstr "Explicaziuns (PDF)"

msgid "Color suggestions"
msgstr "Propostas da colurs"

msgid "Colors"
msgstr "Colurs"

msgid "Invalid color definitions"
msgstr "Definiziuns da colurs nunvalaivlas"

msgid "Invalid ID"
msgstr "ID nunvalaivla"

msgid "ID already exists"
msgstr "La ID è gia avant maun"

msgid "Domain of the elections"
msgstr "Plaun da las elecziuns"

msgid "Elections"
msgstr "Elecziuns"

msgid "Completes manually"
msgstr "Vegn terminà manualmain"

msgid ""
"Enables manual completion of the election compound. All elections are "
"completed only once the election compound is completed."
msgstr ""
"Pussibilitescha da terminar manualmain la colliaziun cun l'elecziun. Tut las "
"elecziuns èn terminadas pir, cura che la colliaziun cun l'elecziun è "
"terminada."

msgid "Completion"
msgstr "Terminaziun"

msgid "Completed"
msgstr "Terminà"

msgid "Upper apportionment (PDF)"
msgstr "Attribuziun superiura (PDF)"

msgid "Lower apportionment (PDF)"
msgstr "Sutattribuziun (PDF)"

msgid "Doppelter Pukelsheim"
msgstr "Doppelter Pukelsheim"

msgid "Allows to show the list groups and lists views."
msgstr ""
"Pussibilitescha la visualisaziun da la gruppa da glistas e da las glistas."

msgid "Seat allocation"
msgstr "Repartiziun dals sezs"

msgid ""
"Shows a tab with the comparison of seat allocation as a bar chart. Requires "
"party results."
msgstr ""
"Mussa ina carta da register cun la repartiziun dals sezs en furma d'in "
"diagram a travs. Pretenda resultats da partidas."

msgid "List groups"
msgstr "Gruppas da glistas"

msgid ""
"Shows a tab with list group results. Requires party results with voters "
"counts. Only if Doppelter Pukelsheim."
msgstr ""
"Mussa ina carta da register cun resultats da gruppas da glistas. Pretenda "
"resultats da partidas cun cifras electoralas. Mo en cas dal Pukelsheim dubel."

msgid "Panachage"
msgstr "Statistica da panaschar"

msgid "Notifications"
msgstr "Communicaziuns"

msgid "Browser"
msgstr "Browser"

msgid "Email"
msgstr "E-mail"

msgid "SMS"
msgstr "SMS"

msgid "Webhooks"
msgstr "Webhooks"

msgid "Votes"
msgstr "Votaziuns"

msgid "Compounds of elections"
msgstr "Elecziuns colliadas"

msgid "Select at least one election or vote."
msgstr "Selecziunai almain ina elecziun u votaziun."

msgid "Number"
msgstr "Numer"

msgid "Group"
msgstr "Gruppa"

msgid "Use the same group for all screens you want to cycle through."
msgstr ""
"Duvrai per plaschair la medema gruppa per tut ils screens che duain vegnir "
"percurrids."

msgid "Duration"
msgstr "Durada"

msgid ""
"Number of seconds this screen is presented if cycling trough screens. If "
"none is set, 20 seconds are used."
msgstr ""
"Dumber da secundas che quest screen vegn mussà cun percurrer ils screens. La "
"configuraziun da standard è 20 secundas."

msgid "Description"
msgstr "Descripziun"

msgid "Simple Vote"
msgstr "Project da votaziun simpel"

msgid "Vote with Counter-Proposal"
msgstr "Project cun cuntraproposta"

msgid "Compound of Elections"
msgstr "Elecziun colliada"

msgid "Vote"
msgstr "Votaziun"

msgid "Election"
msgstr "Elecziun"

msgid "Part of an Election Compound"
msgstr "Part d'ina elecziun colliada"

msgid "Domain Segment"
msgstr "Unitad dal plaun"

msgid "Available tags"
msgstr "Tags disponibels"

msgid "Structure"
msgstr "Structura"

msgid "Additional CSS"
msgstr "CSS supplementar"

msgid "Email Address"
msgstr "Adressa dad e-mail"

msgid "Phone number"
msgstr "Numer da telefon"

msgid ""
"Deactivates or deletes the given subscribers. The same format is used as for "
"export (only address column)."
msgstr ""
"Deactivescha u stizza las abunentas ed ils abunents inditgads. I vegn duvrà "
"il medem format sco per l'export (mo colonna da l'adressa)."

msgid "Delete"
msgstr "Stizzar"

msgid "Deactivate"
msgstr "Deactivar"

msgid "File"
msgstr "Datoteca"

msgid "File format"
msgstr "Format da la datoteca"

msgid "OneGov Cloud"
msgstr "OneGov Cloud"

msgid "Party results"
msgstr "Resultats da las partidas"

msgid "Delivery"
msgstr "Furniziun"

msgid "Proposal / Results"
msgstr "Project da votaziun / Resultats"

msgid "External ID of counter proposal"
msgstr "ID externa da la cuntraproposta"

msgid "External ID of tie breaker"
msgstr "ID externa da la dumonda decisiva"

msgid "Title of the the vote/proposal"
msgstr "Titel da la votaziun / dal project"

msgid "Title of the counter proposal"
msgstr "Titel da la cuntraproposta"

msgid "Title of the tie breaker"
msgstr "Titel da la dumonda decisiva"

msgid "Expats"
msgstr "Svizzers a l'exteriur"

msgid "Link to homepage"
msgstr "Link a la pagina iniziala"

msgid "Lists"
msgstr "Glistas"

msgid "Candidates"
msgstr "Candidatas e candidats"

msgid "Parties"
msgstr "Partidas"

msgid "Election statistics"
msgstr "Statistica electorala"

msgid "Downloads"
msgstr "Downloads"

#, python-format
msgid "By ${by}"
msgstr "Tenor ${by}"

msgid "List connections"
msgstr "Colliaziuns da glistas"

msgid "Municipalities"
msgstr "Vischnancas"

msgid "Elected candidates"
msgstr "Candidat(a)s elegid(a)s"

msgid "New intermediate results"
msgstr "Novs resultats intermediars"

msgid "Final results"
msgstr "Resultats finals"

msgid "Counter proposal accepted"
msgstr "Acceptà la cuntraproposta"

msgid "Manage"
msgstr "Administrar"

msgid "Upload tokens"
msgstr "Chargiar si tokens"

msgid "Wabsti data sources"
msgstr "Funtaunas da datas Wabsti"

msgid "Import configuration"
msgstr "Configuraziun da l'import"

msgid "SMS subscribers"
msgstr "SMS abunents"

msgid "Email subscribers"
msgstr "E-mail abunents"

msgid "Trigger notifications"
msgstr "Trametter communicaziuns als abunents"

msgid "Screens"
msgstr "Screens"

msgid "Update archived results"
msgstr "Actualisar l'archiv"

msgid "Clear cache"
msgstr "Svidar il cache"

msgid "Administration"
msgstr "Admin"

msgid "Subscribers"
msgstr "Abunents"

msgid "Mappings"
msgstr "Attribuziuns"

msgid "Statistics"
msgstr "Statistica"

msgid "Proposal"
msgstr "Project da votaziun"

msgid "Tie-Breaker"
msgstr "Dumonda decisiva"

#, python-format
msgid "Regional (${on})"
msgstr "Plaun regiunal (${on})"

msgid "Other"
msgstr "Auter"

msgid "district_label_bl"
msgstr "Circul electoral"

msgid "district_label_gr"
msgstr "Regiun"

msgid "district_label_sz"
msgstr "Circul electoral"

msgid "districts_label_bl"
msgstr "Circuls electorals"

msgid "districts_label_gr"
msgstr "Regiuns"

msgid "districts_label_sz"
msgstr "Circuls electorals"

msgid "Districts"
msgstr "Circuls electorals"

msgid "region_label_gr"
msgstr "Circul electoral"

msgid "regions_label_gr"
msgstr "Circuls electorals"

msgid "superregion_label_bl"
msgstr "Regiun"

msgid "superregions_label_bl"
msgstr "Regiuns"

msgid "Seats"
msgstr "Sezs"

msgid "Mandates"
msgstr "Mandats"

msgid "Quarter"
msgstr "Quartier"

msgid "Quarters"
msgstr "Quartiers"

msgid "Last change"
msgstr "Actualisà"

msgid "Archive"
msgstr "Archiv"

msgid "Elections &amp; Votes"
msgstr "Elecziuns &amp; votaziuns"

msgid "There are no elections or votes defined yet."
msgstr "I n'èn anc vegnidas endatadas naginas elecziuns u votaziuns."

#, python-format
msgid "Elections and votes on ${date}"
msgstr "Votaziun dals ${date}"

msgid "Federal Elections"
msgstr "Elecziuns federalas"

msgid "on"
msgstr "dals"

msgid "Regional Elections"
msgstr "Elecziuns regionalas"

msgid "Cantonal Elections"
msgstr "Elecziuns chantunalas"

msgid "Communal Elections"
msgstr "Elecziuns communalas"

msgid "Federal Votes"
msgstr "Votaziuns federalas"

msgid "Regional Votes"
msgstr "Votaziuns regiunalas"

msgid "Cantonal Votes"
msgstr "Votaziuns chantunalas"

msgid "Communal Votes"
msgstr "Votaziuns communalas"

msgid "Counted"
msgstr "Dumbrà ora"

msgid "Updated"
msgstr "Actualisà"

msgid "No results yet"
msgstr "Anc nagins resultats avant maun"

msgid "Result"
msgstr "Resultat"

msgid "Yes %"
msgstr "% GEA"

msgid "No %"
msgstr "% NA"

msgid "Archive Search"
msgstr "Tschertga en l'archiv"

msgid "Download the entire archive (Status: ${date})"
msgstr "Chargiar giu l'entir archiv (Stadi: ${date})"

msgid "Search in ${title}"
msgstr "­Tschertgar en ${title}"

msgid "Search results"
msgstr "Resultats da tschertga"

msgid "Found ${item_count} items."
msgstr "${item_count} resultats."

msgid "Intermediate results"
msgstr "Resultats intermediars"

msgid "No candidacies."
msgstr "Naginas candidaturas."

msgid "Download diagram"
msgstr "Telechargiar il diagram"

#. Default: The diagram shows the distribution of votes and mandates on list
#. and sublists. The bars on the left correspond to the list connections, the
#. bars in the middle to the sublists, the bars to the right to the lists. The
#. width of the bars and connections is proportional to the votes, blue colored
#. bars contain the number of mandates.
#.
msgid "figcaption_connections"
msgstr ""
"Il diagram mussa la repartiziun da las vuschs e dals mandats sin las "
"colliaziuns e sutcolliaziuns da glistas. Las travs da la vart sanestra "
"correspundan a las colliaziuns da glistas, las travs en il center a las "
"sutglistas, las travs da la vart dretga a las glistas. La ladezza da las "
"travs e da las colliaziuns è proporziunala a las vuschs, las travs blauas "
"cuntegnan il dumber da mandats."

msgid "Embed map"
msgstr "Incorporar la carta"

msgid "Download map"
msgstr "Telechargiar la carta"

msgid "Download"
msgstr "Telechargiar"

msgid "No candidates elected yet."
msgstr "Anc betg elegì ina candidata u in candidat."

msgid "Note on the voters count"
msgstr "Infurmaziun concernent il dumber d'electurs"

#. Default: The number of votes of a party is divided by the number of seats to
#. be allocated in the district concerned. The result is called the voters
#. count. The voters count determines the allocation to the list groups. The
#. election is finished as soon as the number of mandates appears.
#.
msgid "figcaption_list_groups"
msgstr ""
"En in emprim pass – tar l'uschenumnada attribuziun superiura – vegnan "
"consideradas tut las vuschs consegnadas sin plaun chantunal. Ils sezs vegnan "
"repartids sin las singulas partidas confurm a las quotas d'electuras ed "
"electurs ch'ellas han cuntanschì. Per che las vuschs che las partidas han "
"cuntanschì en ils singuls circuls electorals possian vegnir cumparegliadas "
"sin plaun chantunal, e per che mintga vusch quintia tuttina bler, dovri ina "
"valitaziun. Per quest intent vegnan las vuschs ch'ina partida ha cuntanschì, "
"mintgamai divididas tras il dumber da sezs ch'èn d'occupar en il circul "
"electoral respectiv. Il resultat da quai è il dumber d'electurs."

msgid "The file is invalid."
msgstr "La datoteca è nunvalaivla."

msgid "The form contains errors. Please check the marked fields."
msgstr ""
"Il formular cuntegna sbagls. Controllai per plaschair ils champs marcads."

msgid "This page has been updated."
msgstr "Questa pagina è vegnida actualisada."

msgid "Reload page."
msgstr "Chargiar danovamain la pagina."

msgid "Homepage"
msgstr "Pagina iniziala"

msgid "Content"
msgstr "Cuntegn"

msgid "Sitemap"
msgstr "Sitemap"

#.
#. Default: Start
msgid "homepage"
msgstr "Pagina iniziala"

msgid "Footer"
msgstr "Pe-pagina"

msgid "Language"
msgstr "Lingua"

msgid "Open Data"
msgstr "Open Data"

msgid "Login"
msgstr "Annunziar"

msgid "You are logged in:"
msgstr "Vus essas annunziada/annunzià:"

msgid "Logout"
msgstr "Deconnectar"

msgid "Forgot your password?"
msgstr "Emblidà il pled-clav?"

msgid "Reset password"
msgstr "Redefinir il pled-clav"

msgid "female"
msgstr "feminin"

msgid "male"
msgstr "masculin"

msgid "undetermined"
msgstr "nundeterminà"

msgid "browser"
msgstr "browser"

msgid "email"
msgstr "e-mail"

msgid "Actions"
msgstr "Acziuns"

msgid "View"
msgstr "Mussar"

msgid "Edit"
msgstr "Modifitgar"

msgid "Upload results"
msgstr "Chargiar si resultats"

msgid "Upload party results"
msgstr "Chargiar si ils resultats da las partidas"

msgid "Clear results"
msgstr "Stizzar ils resultats"

msgid "Clear media"
msgstr "Stizzar las medias"

msgid "Yeas"
msgstr "Vuschs affirmativas"

msgid "Nays"
msgstr "Vuschs negativas"

msgid "Proposal %"
msgstr "Project da votaziun %"

msgid "Counter proposal %"
msgstr "Cuntraproposta %"

msgid "Not yet counted"
msgstr "Anc betg eruì il resultat"

msgid "Total"
msgstr "Total"

#.
#. Default: eligible Voters
msgid "eligible_voters_vote"
msgstr "Persunas cun dretg da votar"

msgid "Cast Ballots"
msgstr "Cedels da votar entrads"

msgid "Empty votes"
msgstr "Vuschs vidas"

msgid "Invalid votes"
msgstr "Vuschs nunvalaivlas"

#. Default: Turnout
#. Default: Voter turnout
#.
msgid "turnout_vote"
msgstr "Participaziun a la votaziun"

msgid "Nay"
msgstr "NA"

msgid "Yay"
msgstr "GEA"

msgid "List connection"
msgstr "Colliaziun da glistas"

#. Default: Votes
#.
msgid "single_votes"
msgstr "Vuschs"

msgid "Sublist connection"
msgstr "Sutcolliaziun da glistas"

msgid "Subtotal"
msgstr "Summa intermediara"

msgid "Party"
msgstr "Partida"

msgid "eligible Voters"
msgstr "Persunas cun dretg d’eleger"

msgid "Received Ballots"
msgstr "Cedels electorals consegnads"

msgid "Accounted Ballots"
msgstr "Cedels valaivels"

msgid "Blank Ballots"
msgstr "Cedels electorals vids"

msgid "Invalid Ballots"
msgstr "Cedels electorals nunvalaivels"

msgid "Accounted Votes"
msgstr "Vuschs valaivlas"

msgid "Turnout"
msgstr "Participaziun a las elecziuns"

msgid "Candidate"
msgstr "Persuna che candidescha"

msgid "List"
msgstr "Glista"

msgid "Elected"
msgstr "Elegida/elegì"

msgid "Yes"
msgstr "Gea"

msgid "No"
msgstr "Na"

msgid "All candidates"
msgstr "Tut las candidatas e candidats"

msgid "Elected candidates only"
msgstr "Mo candidat(a)s elegid(a)s"

msgid "List group"
msgstr "Gruppa da glista"

msgid "Voters count"
msgstr "Cifra electorala"

msgid "Embed diagram"
msgstr "Integrar diagram"

msgid "Embed table"
msgstr "Integrar tabella"

msgid "${counted} of ${total}"
msgstr "${counted} da ${total}"

msgid "Cancel"
msgstr "Interrumper"

msgid "Submit"
msgstr "Trametter"

msgid "The next field is a spam protection, please do not fill it out."
msgstr ""
"Il proxim champ è ina protecziun da spam, per plaschair betg emplenir ora."

msgid "Previous Page"
msgstr "Pagina precedenta"

msgid "(active)"
msgstr "(activ)"

msgid "Next Page"
msgstr "Proxima pagina"

msgid "You are here"
msgstr "Pagina actuala"

msgid "Alerts"
msgstr "Communicaziuns"

msgid "Email alerts"
msgstr "Communicaziuns per e-mail"

msgid "SMS alerts"
msgstr "Communicaziuns per SMS"

msgid ""
"The service provides free information on the publication of new results "
"(intermediate results, final results):"
msgstr ""
"Il servetsch infurmescha gratuitamain davart la publicaziun da novs "
"resultats (resultats intermediars, resultats finals):"

msgid ""
"The email service provides free information on the publication of new "
"results (intermediate results, final results):"
msgstr ""
"Il servetsch dad e-mail infurmescha gratuitamain davart la publicaziun da "
"novs resultats (resultats intermediars, resultats finals):"

msgid ""
"The SMS service provides free information on the publication of new results "
"(intermediate results, final results):"
msgstr ""
"Il servetsch dad SMS infurmescha gratuitamain davart la publicaziun da novs "
"resultats (resultats intermediars, resultats finals):"

msgid "Get email alerts"
msgstr "Abunar las communicaziuns per e-mail"

msgid "Stop email subscription"
msgstr "Terminar l'abunament dad e-mail"

msgid "Get SMS alerts"
msgstr "Abunar la communicaziun per SMS"

msgid "Stop SMS subscription"
msgstr "Terminar l'abunament dad SMS"

msgid "Proposal and counter proposal rejected"
msgstr "Refusà l'iniziativa e la cuntraproposta"

msgid "Proposal accepted"
msgstr "Acceptà l'iniziativa"

msgid "Tie breaker in favor of the proposal"
msgstr "Dumonda decisiva a favur da l'iniziativa"

msgid "Tie breaker in favor of the counter proposal"
msgstr "Dumonda decisiva a favur da la cuntraproposta"

msgid "Download a PDF with all the results:"
msgstr "In PDF cun tut ils resultats pudais Vus chargiar giu qua:"

msgid "PDF Results"
msgstr "Resultats PDF"

msgid "Candidate results"
msgstr "Resultats da las candidatas e dals candidats"

msgid "The raw data of the candidates are available in the following formats:"
msgstr ""
"Las datas nunelavuradas da las candidatas e dals candidats èn disponiblas en "
"ils suandants formats:"

msgid "The raw data are available in the following formats:"
msgstr "Las datas nunelavuradas èn disponiblas en ils suandants formats:"

msgid "The raw data of the parties are available in the following formats:"
msgstr ""
"Las datas nunelavuradas da las partidas èn disponiblas en ils suandants "
"formats:"

msgid "The format of the data is described here:"
msgstr "Il format da las datas è descrit qua:"

msgid "Format Description"
msgstr "Descripziun dal format"

msgid "Terms of use"
msgstr "Cundiziun d'utilisaziun"

msgid "Open use. Must provide the source."
msgstr "Libra utilisaziun. La funtauna sto vegnir inditgada."

msgid "You may use this dataset for non-commercial purposes."
msgstr ""
"Vus dastgais duvrar questa unitad da datas per intents betg commerzials."

msgid "You may use this dataset for commercial purposes."
msgstr "Vus dastgais duvrar questa unitad da datas per intents commerzials."

msgid "You must provide the source (author, title and link to the dataset)."
msgstr ""
"La funtauna sto vegnir inditgada (autura u autur, titel e link a l'unitad da "
"datas)."

msgid "Your results could not be uploaded."
msgstr "Voss resultats n'han displaschaivlamain betg pudì vegnir chargiads si."

msgid "Line"
msgstr "Lingia"

#. Default: The diagram shows the votes and mandates of the parties. The rimmed
#. bars (left scale) correspond to the number of mandates, the colored bars
#. (right scale) to the voices (percentages).
#.
msgid "figcaption_party_strengths"
msgstr ""
"Il diagram mussa las vuschs gudagnadas ed ils mandats da las partidas. Las "
"travs cun ur (scala sanestra) correspundan al dumber da mandats, las travs "
"coluradas (scala dretga) a las quotas da vuschs en pertschients."

msgid "Year"
msgstr "Onn"

msgid "Difference"
msgstr "Differenza"

#. Default: The diagram shows the origin of votes won and lost by panache. On
#. the left side are the lost votes, on the right side the won votes. The width
#. of the bars and the connections is proportional to the number of votes.
#.
msgid "figcaption_panachage"
msgstr ""
"Il diagram mussa la derivanza da las vuschs gudagnadas e perdidas cun "
"panaschar. Da la vart sanestra èn las vuschs perdidas, da la vart dretga las "
"vuschs gudagnadas. La ladezza da las travs e da las colliaziuns è "
"proporziunala al dumber da vuschs."

msgid "Count"
msgstr "Dumber"

msgid "Average age"
msgstr "Vegliadetgna media"

msgid "Elected Candidates"
msgstr "Candidat(a)s elegid(a)s"

msgid "View all details online"
msgstr "Guardar tut ils detagls online"

msgid ""
"Please confirm your email address to receive email notifications. Click on "
"the link below."
msgstr ""
"Confermai per plaschair Vossa adressa dad e-mail per survegnir "
"communicaziuns per e-mail. Cliccai sin il link qua sutvart."

msgid "Confirm email"
msgstr "Confermar l'adressa dad e-mail"

msgid ""
"You can ignore this email if you have not signed up for the email "
"notifications."
msgstr ""
"Vus pudais ignorar quest e-mail, sche Vus n'avais betg abunà las "
"communicaziuns per e-mail."

msgid "Unsubscribe"
msgstr "Deconnectar"

msgid "Please confirm your unsubscription. Click on the link below."
msgstr "Confermai per plaschair Vossa visada. Cliccai sin il link qua sutvart."

msgid "Confirm unsubscription"
msgstr "Confermar la visada"

msgid ""
"You can ignore this email if you have not unsubscribed from the email "
"notifications."
msgstr ""
"Vus pudais ignorar quest e-mail, sche Vus n'avais betg visà las "
"communicaziuns per e-mail."

msgid "Dear Sir or Madam,"
msgstr "Stimadas dunnas e stimads signurs,"

msgid "Click the following link to set a new password:"
msgstr "Cliccai sin il suandant link per definir in nov pled-clav:"

msgid "If you don't want to change your password, you can ignore this email."
msgstr ""
"Vus pudais ignorar quest e-mail, sche Vus na vulessas betg midar Voss pled-"
"clav."

msgid "New mapping"
msgstr "Nova attribuziun"

msgid "No mappings yet."
msgstr "Anc naginas attribuziuns"

msgid "New data source"
msgstr "Nova funtauna da datas"

msgid "A description of the WabstiCExport interface can be found here:"
msgstr "Ina descripziun da l'interfatscha WabstiCExport chattais Vus qua:"

msgid "No data sources yet."
msgstr "Anc naginas funtaunas da datas."

msgid "Token"
msgstr "Token"

msgid "Regenerate token"
msgstr "Generar da nov il token"

msgid "New compound"
msgstr "Nova colliaziun"

msgid "No compounds yet."
msgstr "Anc nagina colliaziun."

msgid "Title"
msgstr "Titel"

msgid "New election"
msgstr "Nova elecziun"

msgid "New screen"
msgstr "Nov screen"

msgid "Export"
msgstr "Export"

msgid "No screens yet."
msgstr "Anc nagins screens."

msgid "Cleanup"
msgstr "Rectifitgar"

msgid "All"
msgstr "Tuts"

msgid "Active only"
msgstr "Mo ils activs"

msgid "No subscribers yet."
msgstr "Anc nagins abunents."

msgid "Locale"
msgstr "Regiun linguistica"

msgid "Active"
msgstr "Activ"

msgid "Activate"
msgstr "Activar"

msgid "This will trigger the following notifications:"
msgstr "Las suandantas communicaziuns vegnan activadas:"

msgid "Browser: A notice in browsers which have opened any affected pages."
msgstr ""
"Browser: Ina infurmaziun en ils browers che han avert paginas respectivas."

msgid "Email: One email containing all the results. The subject will be"
msgstr "E-mail: in e-mail cun tut ils resultats. L'object sa cloma"

msgid "SMS: One SMS with the generic message"
msgstr "SMS: in SMS cun il messadi general"

msgid ""
"There is also the possibility to trigger bundled notifications for the "
"current election day:"
msgstr ""
"Igl è er pussaivel d'activar pliras communicaziuns per la votaziun actuala:"

msgid "Last notifications:"
msgstr "Ultimas infurmaziuns:"

msgid "No notifications yet."
msgstr "Anc naginas communicaziuns."

msgid ""
"Email: One email containing all the results of the selected elections and "
"votes. The subject depends on whether all selected elections and votes are "
"completed:"
msgstr ""
"E-mail: in e-mail cun tut ils resultats da las elecziuns e da las votaziuns "
"tschernidas. L'object dependa dal fatg, sche tut las elecziuns e tut las "
"votaziuns tschernidas èn terminadas:"

msgid "Create token"
msgstr "Crear in token"

msgid "A description of the REST interface can be found here:"
msgstr "Ina descripziun da l'interfatscha REST chattais Vus qua:"

msgid "No tokens yet."
msgstr "Anc nagins tokens."

msgid "Created"
msgstr "Creà"

msgid "New vote"
msgstr "Nova votaziun"

msgid "Your results were uploaded successfully."
msgstr "Voss resultats èn vegnids chargiads si cun success."

msgid "Click here to trigger the notifications."
msgstr "Cliccar qua per trametter communicaziuns als abunents."

msgid "Click here to see the updated results page."
msgstr "Cliccai qua per mussar la pagina cun ils resultats actualisads."

msgid "Please use the following format:"
msgstr "Duvrai per plaschair il suandant format:"

msgid "No map available for this year."
msgstr "Per quest onn n'è disponibla nagina carta."

msgid "Blank list"
msgstr "Glista en blanco"

msgid "Panachage (lists)"
msgstr "Statistica da panaschar (glistas)"

msgid "Intermediate results abbrev"
msgstr "Resultats interm."

#, python-format
msgid "Intermediate results: ${counted} of ${total} ${entities}"
msgstr "resultats intermediars: ${counted} da ${total} ${entities}"

msgid "Wrong username or password"
msgstr ""
"Il num da l'utilisadra u da l'utilisader n'è betg enconuschent u il pled-"
"clav è sbaglià"

msgid "Password reset"
msgstr "Redefinir il pled-clav"

#, python-format
msgid ""
"A password reset link has been sent to ${email}, provided an account exists "
"for this email address."
msgstr "In e-mail è vegnì tramess a ${email} (sche l'adressa è valaivla)."

msgid "Password changed."
msgstr "Midà il pled-clav."

msgid "Wrong username or password reset link not valid any more."
msgstr "L'adressa è nunvalaivla u il link è nunvalaivel."

#, python-format
msgid ""
"The map shows the percentage of votes for the selected candidate by ${by}."
msgstr ""
"La charta mussa la cumpart procentuala da las vuschs da la candidata "
"tschernida u dal candidat tschernì tenor ${by}."

msgid ""
"The figure with elected candidates will be available as soon the final "
"results are published."
msgstr ""
"La grafica cun las candidatas ed ils candidats elegids è disponibla, "
"uschespert ch'ils resultats finals èn publitgads."

msgid ""
"The figure with the list connections will be available as soon the final "
"results are published."
msgstr ""
"La grafica cun las colliaziuns da glistas è disponibla, uschespert ch'ils "
"resultats finals èn publitgads."

#, python-format
msgid "The map shows the percentage of votes for the selected list by ${by}."
msgstr ""
"La charta mussa la cumpart procentuala da las vuschs da la glista tschernida "
"tenor ${by}."

msgid "Access Denied"
msgstr "Refusà l'access"

msgid "You are trying to open a page for which you are not authorized."
msgstr ""
"Vus empruvais d'avrir ina pagina, per la quala Vus n'avais nagina "
"autorisaziun."

msgid "Page not Found"
msgstr "Betg chattà la pagina"

msgid "The page you are looking for could not be found."
msgstr "La pagina giavischada n'è betg vegnida chattada."

msgid "File not yet ready"
msgstr "La datoteca n'è betg anc vegnida creada"

msgid "The file you are looking for is not ready yet. Please try again later."
msgstr ""
"La datoteca tschertgada n'è betg anc vegnida creada. Empruvai pli tard anc "
"ina giada."

msgid "Results updated."
msgstr "Actualisà ils resultats."

msgid ""
"The results on the home page and in the archive are cached and need to be "
"updated after a domain change, for example."
msgstr ""
"Ils resultats sin la pagina iniziala ed en l'archiv vegnan arcunads "
"temporarmain e ston vegnir actualisads p.ex. suenter ina midada da la domain."

msgid "Cache cleared."
msgstr "Svidà il cache."

#, python-format
msgid ""
"Elections and votes are cached for ${expiration} seconds. The cache is "
"automatically cleared for new results and other updates. It is not normally "
"necessary to clear the cache yourself."
msgstr ""
"Las elecziuns e las votaziuns vegnan arcunadas temporarmain per "
"${expiration} secundas. Il cache vegn svidà automaticamain en cas da novs "
"resultats e d'autras actualisaziuns. Normalmain na ston ins betg svidar sez "
"il cache."

msgid "Data source added."
msgstr "Agiuntà la funtauna da datas."

msgid "Token regenerated."
msgstr "Generà da nov il token."

msgid "Do you really want to regenerate the token?"
msgstr "Vulais Vus propi generar da nov il token?"

msgid "Data source deleted."
msgstr "Stizzà la funtauna da datas."

#, python-format
msgid "Do you really want to delete \"${item}\"?"
msgstr "Vulais Vus propi stizzar \"${item}\"?"

msgid "Delete data source"
msgstr "Stizzar la funtauna da datas"

msgid "Mapping added."
msgstr "Agiuntà l'attribuziun."

msgid "Mapping modified."
msgstr "Midà l'attribuziun."

msgid "Edit mapping"
msgstr "Modifitgar l'attribuziun"

msgid "Mapping deleted."
msgstr "Stizzà l'attribuziun."

msgid "Delete mapping"
msgstr "Stizzar l'attribuziun"

msgid "Compound added."
msgstr "Agiuntà colliaziun."

msgid "Compound modified."
msgstr "Midà colliaziun."

msgid "Edit compound"
msgstr "Elavurar la colliaziun"

msgid "Results deleted."
msgstr "Stizzà ils resultats."

#, python-format
msgid "Do you really want to clear all results of \"${item}\"?"
msgstr "Vulais Vus propi stizzar tut ils resultats da \"${item}\"?"

#, python-format
msgid "${count} files deleted."
msgstr "Stizzà ${count} datotecas."

msgid ""
"Deletes all automatically generated media items (PDFs and SVG images). They "
"are regenerated in the background and are available again in a few minutes."
msgstr ""
"Stizza tut ils elements ch'èn vegnids generads automaticamain (PDFs e "
"maletgs en il format SVG). Questas datotecas vegnan regeneradas davosvart e "
"stattan puspè a disposiziun en paucas minutas."

#, python-format
msgid "Do you really want to clear all media of \"${item}\"?"
msgstr "Vulais Vus propi stizzar tut las medias da \"${item}\"?"

msgid "Compound deleted."
msgstr "Stizzà la colliaziun."

msgid "Delete compound"
msgstr "Stizzar la colliaziun"

msgid "Notifications triggered."
msgstr "Activà las communicaziuns."

msgid ""
"There are no changes since the last time the notifications have been "
"triggered!"
msgstr ""
"Naginas midadas dapi l'ultima giada che las communicaziuns èn vegnidas "
"tramessas als abunents!"

msgid "Do you really want to retrigger the notfications?"
msgstr "Propi trametter danovamain communicaziuns als abunents?"

msgid "Election added."
msgstr "Agiuntà l'elecziun."

msgid "Election modified."
msgstr "Midà l'elecziun."

msgid "Edit election"
msgstr "Modifitgar l'elecziun"

msgid "Election deleted."
msgstr "Stizzà l'elecziun."

msgid "Delete election"
msgstr "Stizzar l'elecziun"

msgid "Screen added."
msgstr "Agiuntà il screen."

msgid "Screen modified."
msgstr "Midà il screen."

#, python-format
msgid "Screen ${number}"
msgstr "Screen ${number}"

msgid "Edit screen"
msgstr "Adattar il screen"

msgid "Screen deleted."
msgstr "Stizzà il screen."

msgid "Delete screen"
msgstr "Stizzar il screen"

#, python-format
msgid "${count} subscribers cleaned up."
msgstr "Rectifitgà ${count} abunentas ed abunents."

msgid "Clean up subscribers"
msgstr "Rectifitgar las abunentas ed ils abunents"

msgid "Subscriber deleted."
msgstr "Stizzà l'abunent(a)."

msgid "Delete subscriber"
msgstr "Stizzar l'abunent(a)"

msgid "Subscriber activated."
msgstr "Activà l'abunenta u l'abunent."

#, python-format
msgid "Do you really want to activate \"${item}\"?"
msgstr "Vulais Vus propi activar \"${item}\"?"

msgid "Activate subscriber"
msgstr "Activar l'abunenta u l'abunent"

msgid "Subscriber deactivated."
msgstr "Deactivà l'abunenta u l'abunent."

#, python-format
msgid "Do you really want to deactivate \"${item}\"?"
msgstr "Vulais Vus propi deactivar \"${item}\"?"

msgid "Deactivate subscriber"
msgstr "Deactivar l'abunenta u l'abunent"

msgid "Upload token created."
msgstr "Creà il token."

msgid "Create a new upload token?"
msgstr "Crear in nov token?"

msgid "Create"
msgstr "Crear"

msgid "Upload token deleted."
msgstr "Stizzà il token."

msgid "Delete upload token"
msgstr "Stizzar il token"

msgid "Vote added."
msgstr "Agiuntà la votaziun."

msgid "Vote modified."
msgstr "Midà la votaziun."

msgid "Edit vote"
msgstr "Modifitgar la votaziun"

msgid "Vote deleted."
msgstr "Stizzà la votaziun."

msgid "Delete vote"
msgstr "Stizzar la votaziun"

#, python-format
msgid ""
"Final results of the cantonal vote \"${title}\", ${date}, ${principal}, "
"broken down by municipalities."
msgstr ""
"Resultats finals da la votaziun chantunala \"${title}\", ${date}, "
"${principal}, ordinà tenor vischnancas."

#, python-format
msgid ""
"Final results of the federal vote \"${title}\", ${date}, ${principal}, "
"broken down by municipalities."
msgstr ""
"Resultats finals da la votaziun federala \"${title}\", ${date}, "
"${principal}, ordinà tenor vischnancas."

#, python-format
msgid ""
"Final results of the cantonal election \"${title}\", ${date}, ${principal}, "
"broken down by candidates and municipalities."
msgstr ""
"Resultats finals da l'elecziun chantunala \"${title}\", ${date}, "
"${principal}, resultats da tut las candidatas e da tut ils candidats tenor "
"vischnancas."

#, python-format
msgid ""
"Final results of the regional election \"${title}\", ${date}, ${principal}, "
"broken down by candidates and municipalities."
msgstr ""
"Resultats finals da l'elecziun regiunala \"${title}\", ${date}, "
"${principal}, resultats da tut las candidatas e da tut ils candidats tenor "
"vischnancas."

#, python-format
msgid ""
"Final results of the federal election \"${title}\", ${date}, ${principal}, "
"broken down by candidates and municipalities."
msgstr ""
"Resultats finals da l'elecziun federala \"${title}\", ${date}, ${principal}, "
"resultats da tut las candidatas e da tut ils candidats tenor vischnancas."

msgid ""
"You will receive an email as soon as new results have been published. You "
"can unsubscribe at any time."
msgstr ""
"Vus survegnis in e-mail, uschespert che novs resultats èn vegnids "
"publitgads. Vus pudais terminar da tut temp il servetsch dad e-mail."

msgid "You will shortly receive an email to confirm your email."
msgstr ""
"En curt survegnis Vus in e-mail per confermar Vossa adressa dad e-mail."

msgid "Subscription failed, the link is invalid."
msgstr "L'annunzia n'ha betg funcziunà, il link è nunvalaivel."

msgid ""
"Successfully subscribed to the email service. You will receive an email "
"every time new results are published."
msgstr ""
"Las communicaziuns per e-mail èn vegnidas abunadas. A partir d'ussa "
"survegnis Vus in e-mail, uschespert che novs resultats èn vegnids publitgads."

msgid "You will shortly receive an email to confirm your unsubscription."
msgstr "En pauc temp survegnis Vus in e-mail per confermar Vossa visada."

msgid "Unsubscription failed, the link is invalid."
msgstr "La visada n'ha betg funcziunà, il link è nunvalaivel."

msgid ""
"Successfully unsubscribed from the email services. You will no longer "
"receive an email when new results are published."
msgstr ""
"Las communicaziuns per e-mail èn vegnidas terminadas. A partir d'ussa na "
"survegnis Vus pli nagins e-mails en chaussa."

msgid ""
"You will receive a SMS as soon as new results have been published. The SMS "
"service is free of charge. You can unsubscribe at any time."
msgstr ""
"Vus survegnis in SMS, uschespert che novs resultats èn vegnids publitgads. "
"Quest servetsch dad SMS è gratuit. Vus pudais terminar da tut temp il "
"servetsch dad SMS."

msgid ""
"Successfully unsubscribed from the SMS services. You will no longer receive "
"SMS when new results are published."
msgstr ""
"La communicaziun per SMS è vegnida terminada. A partir d'ussa na survegnis "
"Vus pli nagins SMS en chaussa."

#, python-format
msgid "The year ${year} is not yet supported"
msgstr "L'onn ${year} na vegn anc betg sustegnì"

msgid "This source has already elections assigned to it"
msgstr ""
"Per la funtauna da datas existan gia colliaziuns cun elecziuns generadas."

msgid "Invalid id"
msgstr "ID nunvalaivel"

msgid "Use an election based on proportional representation"
msgstr "Nagina elecziun da proporz"

msgid "The data source is not configured properly"
msgstr "La configuraziun da la funtauna da datas n'è betg valaivla"<|MERGE_RESOLUTION|>--- conflicted
+++ resolved
@@ -3,11 +3,7 @@
 msgstr ""
 "Project-Id-Version: \n"
 "Report-Msgid-Bugs-To: \n"
-<<<<<<< HEAD
-"POT-Creation-Date: 2024-02-26 07:12+0100\n"
-=======
 "POT-Creation-Date: 2024-03-03 17:08+0100\n"
->>>>>>> 025b142f
 "PO-Revision-Date: 2022-03-22 08:01+0100\n"
 "Last-Translator: Marc Sommerhalder <marc.sommerhalder@seantis.ch>\n"
 "Language-Team: \n"
@@ -149,21 +145,6 @@
 msgid "Panachage results id ${id} not in list_id's"
 msgstr "Panachage results id ${id} betg en list_id's"
 
-<<<<<<< HEAD
-msgid "List connections"
-msgstr "Colliaziuns da glistas"
-
-msgid "Elected Candidates"
-msgstr "Candidat(a)s elegid(a)s"
-
-msgid "Unknown candidate"
-msgstr "Candidat(a) nunenconuschent(a)"
-
-msgid "Election statistics"
-msgstr "Statistica electorala"
-
-=======
->>>>>>> 025b142f
 #, python-format
 msgid "Error in anzpendentgde: ${msg}"
 msgstr "Error en l'anzpendentgde: ${msg}"
