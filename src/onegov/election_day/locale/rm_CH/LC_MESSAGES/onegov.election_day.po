#
msgid ""
msgstr ""
"Project-Id-Version: \n"
"Report-Msgid-Bugs-To: \n"
"POT-Creation-Date: 2022-10-02 15:36+0200\n"
"PO-Revision-Date: 2022-03-22 08:01+0100\n"
"Last-Translator: Marc Sommerhalder <marc.sommerhalder@seantis.ch>\n"
"Language-Team: \n"
"Language: rm_CH\n"
"MIME-Version: 1.0\n"
"Content-Type: text/plain; charset=UTF-8\n"
"Content-Transfer-Encoding: 8bit\n"
"Generated-By: xls-to-po 1.0\n"
"X-Generator: Poedit 3.0.1\n"

msgid "The final results are available"
msgstr "Ils resultats finals èn disponibels"

msgid "New results are available"
msgstr "Novs resultats disponibels"

#, python-format
msgid "New results are available on ${url}"
msgstr "Novs resultats disponibels sin ${url}"

msgid "Please confirm your email"
msgstr "Confermai per plaschair Vossa adressa dad e-mail"

msgid "Please confirm your unsubscription"
msgstr "Confermai per plaschair Vossa visada"

msgid ""
"Successfully subscribed to the SMS service. You will receive a SMS every "
"time new results are published."
msgstr ""
"Las communicaziuns per SMS èn vegnidas abunadas. A partir d'ussa survegnis "
"Vus in SMS, uschespert che novs resultats èn vegnids publitgads."

msgid "Not a valid xls/xlsx file."
msgstr "Nagina datoteca XLS/XLSX valaivla."

msgid "The xls/xlsx file contains unsupported cells."
msgstr "La datoteca XLS/XLSX cuntegna cellas betg sustegnidas."

msgid "Not a valid csv/xls/xlsx file."
msgstr "Nagina datoteca CSV/XLS/XLSX valaivla."

#, python-format
msgid "Missing columns: '${cols}'"
msgstr "Colonnas che mancan: '${cols}'"

msgid ""
"Could not find the expected columns, make sure all required columns exist "
"and that there are no extra columns."
msgstr ""
"Las colonnas necessarias n'èn betg vegnidas chattadas. Controllai per "
"plaschair che las colonnas existian e che naginas colonnas supplementaras na "
"sajan avant maun."

msgid "Some column names appear twice."
msgstr "In pèr nums da colonnas vegnan duvrads duas giadas."

msgid "The csv/xls/xlsx file is empty."
msgstr "La datoteca CSV/XLS/XLSX è vida."

msgid "The file contains an empty line."
msgstr "La datoteca cuntegna ina lingia vida."

#, python-format
msgid "${name} is not part of this election"
msgstr "${name} n'è betg ina part da questa elecziun"

#, python-format
msgid "${name} is not part of ${district}"
msgstr "${name} n'è betg ina part da ${district}"

#, python-format
msgid "Empty value: ${col}"
msgstr "Valur vida: ${col}"

#, python-format
msgid "Invalid integer: ${col}"
msgstr "Cifra entira nunvalaivla: ${col}"

#, python-format
msgid "Invalid float number: ${col}"
msgstr "Cifra a comma fluctuanta nunvalaivla: ${col}"

#, python-format
msgid "Invalid decimal number: ${col}"
msgstr ""

#, python-format
msgid "Not an alphanumeric: ${col}"
msgstr "Betg alfanumeric: ${col}"

#, python-format
msgid "Invalid gender: ${value}"
msgstr "Schlattaina nunvalaivla: ${value}"

msgid "This format does not support separate results for expats"
msgstr ""

msgid "Invalid election values"
msgstr "Datas electoralas nunvalaivlas"

msgid "Invalid status"
msgstr "Status nunvalaivel"

msgid "Invalid entity values"
msgstr "Datas nunvalaivlas"

#, python-format
msgid "${name} is unknown"
msgstr "${name} n'è betg enconuschent"

msgid "Invalid candidate values"
msgstr "Datas da candidat nunvalaivlas"

msgid "Results"
msgstr "Resultats"

msgid "No data found"
msgstr "Chattà naginas datas"

msgid "Invalid list results"
msgstr "Resultats da glistas nunvalaivels"

msgid "Invalid list connection values"
msgstr "Datas nunvalaivlas da colliaziuns da glistas"

#, python-format
msgid "Panachage results id ${id} not in list_id's"
msgstr "Panachage results id ${id} betg en list_id's"

msgid "Invalid values"
msgstr "Valurs nunvalaivlas"

#, python-format
msgid "${name} was found twice"
msgstr "${name} è avant maun duas giadas"

#, python-format
msgid "No party results for year ${year}"
msgstr "Nagins resultats da partidas per l'onn ${year}"

msgid "Panachage results ids and id not consistent"
msgstr "Inconsistenza tranter Panachage results ids ed id"

msgid "Elected Candidates"
msgstr "Candidat(a)s elegid(a)s"

msgid "Unknown candidate"
msgstr "Candidat(a) nunenconuschent(a)"

msgid "List connections"
msgstr "Colliaziuns da glistas"

msgid "Election statistics"
msgstr "Statistica electorala"

#, python-format
msgid "Error in anzpendentgde: ${msg}"
msgstr ""

msgid "Invalid candidate results"
msgstr "Resultats da candidat nunvalaivels"

#, python-format
msgid "Candidate with id ${id} not in wm_kandidaten"
msgstr "La candidata u il candidat cun id ${id} n'è betg en wm_kandidaten"

#, python-format
msgid "Entity with id ${id} not in wmstatic_gemeinden"
msgstr "La vischnanca cun id ${id} n'è betg en wmstatic_gemeinden"

msgid "Ausmittlungsstand set to final but AnzPendentGde is not 0"
msgstr ""

#, python-format
msgid "${msg}"
msgstr ""

#, python-format
msgid "${var} is missing."
msgstr "${var} n'è betg avant maun."

#, python-format
msgid "Entity with id ${id} not in added_entities"
msgstr "La vischnanca cun id ${id} n'è betg en added_entities"

#, python-format
msgid "List_id ${list_id} has not been found in list numbers"
msgstr "Betg chattà List_id ${list_id} en list numbers"

#, python-format
msgid "Candidate with id ${id} not in wpstatic_kandidaten"
msgstr ""
"La candidata u il candidat cun id ${id} n'è betg en wpstatic_kandidaten"

msgid "Proposal"
msgstr "Project da votaziun"

msgid "Counter Proposal"
msgstr "Cuntraproposta"

msgid "Tie-Breaker"
msgstr "Dumonda decisiva"

msgid "No eligible voters"
msgstr "Naginas persunas cun dretg da votar"

msgid "More cast votes than eligible voters"
msgstr "Dapli vuschs entradas che persunas cun dretg da votar"

msgid "Invalid ballot type"
msgstr "Tip da votaziun nunvalaivel"

msgid "Could not read the empty votes"
msgstr "I n'è betg stà pussaivel da leger ils cedels da votar vids"

#, python-format
msgid "Error in anzgdependent: ${msg}"
msgstr ""

msgid "Term"
msgstr "Noziun tschertgada"

msgid ""
"Searches the title of the election/vote. Use Wildcards (*) to find more "
"results, e.g Nationalrat*."
msgstr ""
"Tschertga en il titel da l'elecziun u da la votaziun. Utilisai Wildcards (*) "
"per survegnir dapli resultats, p.ex. scola*."

msgid "From date"
msgstr "Dals"

msgid "To date"
msgstr "Fin ils"

msgid "Domain"
msgstr "Plaun"

msgid "Voting result"
msgstr "Resultat da l'elecziun"

msgid "Accepted"
msgstr "Acceptà"

msgid "Rejected"
msgstr "Refusà"

msgid "Federal"
msgstr "Plaun naziunal"

msgid "Cantonal"
msgstr "Plaun chantunal"

msgid "Regional"
msgstr "Plaun regiunal"

msgid "Communal"
msgstr "Plaun communal"

msgid ""
"The ID is used in the URL and might be used somewhere. Changing theID might "
"break links on external sites!"
msgstr ""
"La ID vegn duvrada en la URL ed eventualmain er en auters lieus. Sche la ID "
"vegn midada, èsi pussaivel ch'ils links a paginas externas na funcziunan "
"betg pli!"

msgid "ID"
msgstr "ID"

msgid "Invalid ID"
msgstr "ID nunvalaivla"

msgid "ID already exists"
msgstr "La ID è gia avant maun"

msgid "Name"
msgstr "Denominaziun"

msgid "Type"
msgstr "Gener"

msgid "No votes yet."
msgstr "I n'èn registradas anc naginas votaziuns."

msgid "No elections yet."
msgstr "I n'èn registradas anc naginas elecziuns."

msgid "System"
msgstr "Sistem"

msgid "Election based on the simple majority system"
msgstr "Elecziun da maiorz"

msgid "Election based on proportional representation"
msgstr "Elecziun da proporz"

msgid "Majority Type"
msgstr "Tip da maioritad"

msgid "Absolute"
msgstr "Absolut"

msgid "Relative"
msgstr "Relativ"

msgid "Absolute majority"
msgstr "Maioritad absoluta"

msgid "District"
msgstr "Circul electoral"

msgid "Municipality"
msgstr "Vischnanca"

msgid "Tacit election"
msgstr "Elecziun taciturna"

msgid "Expats"
msgstr "Svizzers a l'exteriur"

msgid "The election contains seperate results for expats."
msgstr "L'elecziun cuntegna resultats separads per Svizzers a l'exteriur."

msgid "Date"
msgstr "Data"

msgid "Mandates / Seats"
msgstr "Mandats / Sezs"

msgid "Shortcode"
msgstr "Scursanida"

msgid "German"
msgstr "Tudestg"

msgid "Title of the election"
msgstr "Titel da l'elecziun"

msgid "French"
msgstr "Franzos"

msgid "Italian"
msgstr "Talian"

msgid "Romansh"
msgstr "Rumantsch"

msgid "Related elections"
msgstr "Elecziuns appartegnentas"

msgid "Link"
msgstr "Link url"

msgid "Related link"
msgstr "Ulteriuras infurmaziuns"

msgid "Link label german"
msgstr "Link Text tudestg"

msgid "Link label french"
msgstr "Link Text franzos"

msgid "Link label italian"
msgstr "Link Text talian"

msgid "Link label romansh"
msgstr "Link Text rumantsch"

msgid "Explanations (PDF)"
msgstr "Explicaziuns (PDF)"

msgid "Color suggestions"
msgstr "Propostas da colurs"

msgid "Colors"
msgstr "Colurs"

msgid "Invalid color definitions"
msgstr "Definiziuns da colurs nunvalaivlas"

msgid "Domain of the elections"
msgstr "Plaun da las elecziuns"

msgid "Elections"
msgstr "Elecziuns"

msgid "Completes manually"
msgstr "Vegn terminà manualmain"

msgid ""
"Enables manual completion of the election compound. No indidvidual election "
"results are displayed until the election compound is manually completed."
msgstr ""
"Pussibilitescha da terminar manualmain la colliaziun cun l'elecziun. I na "
"vegnan mussads nagins resultats individuals da l'elecziun, fin che la "
"colliaziun cun l'elecziun n'è betg vegnida terminada manualmain."

msgid "Completion"
msgstr "Terminaziun"

msgid "Completed"
msgstr "Terminà"

msgid "Upper apportionment (PDF)"
msgstr "Attribuziun superiura (PDF)"

msgid "Lower apportionment (PDF)"
msgstr "Sutattribuziun (PDF)"

msgid "Doppelter Pukelsheim"
msgstr "Doppelter Pukelsheim"

msgid "View options"
msgstr "Opziuns da visualisaziun"

msgid "Allows to show the list groups and lists views."
msgstr ""
"Pussibilitescha la visualisaziun da la gruppa da glistas e da las glistas."

msgid "Voters counts"
msgstr "Dumber d'electurs"

msgid "Shows voters counts instead of votes in the party strengths view."
msgstr ""
"Mussa il dumber d'electurs empè da las vuschs en la visualisaziun da las "
"fermezzas da las partidas."

msgid "Exact voters counts"
msgstr "Dumber d'electurs exact"

msgid "Shows exact voters counts instead of rounded values."
msgstr "Mussa il dumber d'electurs exact empè da las valurs arrundadas."

msgid "Seat allocation"
msgstr "Repartiziun dals sezs"

msgid ""
"Shows a tab with the comparison of seat allocation as a bar chart. Requires "
"party results."
msgstr ""
"Mussa ina carta da register cun la repartiziun dals sezs en furma d'in "
"diagram a travs. Pretenda resultats da partidas."

msgid "Views"
msgstr "Vistas"

msgid "List groups"
msgstr "Gruppas da glistas"

msgid ""
"Shows a tab with list group results. Requires party results with voters "
"counts. Only if Doppelter Pukelsheim."
msgstr ""
"Mussa ina carta da register cun resultats da gruppas da glistas. Pretenda "
"resultats da partidas cun cifras electoralas. Mo en cas dal Pukelsheim dubel."

msgid "Party strengths"
msgstr "Forza da las partidas"

msgid ""
"Shows a tab with the comparison of party strengths as a bar chart. Requires "
"party results."
msgstr ""
"Mussa ina carta da register cun la cumparegliaziun da las fermezzas da las "
"partidas en furma d'in diagram a travs. Pretenda resultats da partidas."

msgid "Panachage"
msgstr "Statistica da panaschar"

msgid "Shows a tab with the panachage. Requires party results."
msgstr ""
"Mussa ina carta da register cun datas panaschadas. Pretenda resultats da "
"partidas."

msgid "Notifications"
msgstr "Communicaziuns"

msgid "Email"
msgstr "E-mail"

msgid "SMS"
msgstr "SMS"

msgid "Webhooks"
msgstr "Webhooks"

msgid "Votes"
msgstr "Votaziuns"

msgid "Compounds of elections"
msgstr "Elecziuns colliadas"

msgid "Select at least one election or vote."
msgstr "Selecziunai almain ina elecziun u votaziun."

msgid "Number"
msgstr "Numer"

msgid "Group"
msgstr "Gruppa"

msgid "Use the same group for all screens you want to cycle through."
msgstr ""
"Duvrai per plaschair la medema gruppa per tut ils screens che duain vegnir "
"percurrids."

msgid "Duration"
msgstr "Durada"

msgid ""
"Number of seconds this screen is presented if cycling trough screens. If "
"none is set, 20 seconds are used."
msgstr ""
"Dumber da secundas che quest screen vegn mussà cun percurrer ils screens. La "
"configuraziun da standard è 20 secundas."

msgid "Description"
msgstr "Descripziun"

msgid "Simple Vote"
msgstr "Project da votaziun simpel"

msgid "Vote with Counter-Proposal"
msgstr "Project cun cuntraproposta"

msgid "Compound of Elections"
msgstr "Elecziun colliada"

msgid "Vote"
msgstr "Votaziun"

msgid "Election"
msgstr "Elecziun"

msgid "Available tags"
msgstr "Tags disponibels"

msgid "Structure"
msgstr "Structura"

msgid "Additional CSS"
msgstr "CSS supplementar"

msgid "Email Address"
msgstr "Adressa dad e-mail"

msgid "Phone number"
msgstr "Numer da telefon"

msgid ""
"Deactivates or deletes the given subscribers. The same format is used as for "
"export (only address column)."
msgstr ""
"Deactivescha u stizza las abunentas ed ils abunents inditgads. I vegn duvrà "
"il medem format sco per l'export (mo colonna da l'adressa)."

msgid "Delete"
msgstr "Stizzar"

msgid "Deactivate"
msgstr "Deactivar"

msgid "File"
msgstr "Datoteca"

msgid "File format"
msgstr "Format da la datoteca"

msgid "Complete"
msgstr "Resultat eruì cumplettamain"

msgid "OneGov Cloud"
msgstr "OneGov Cloud"

msgid "Party results"
msgstr "Resultats da las partidas"

msgid "Identifier"
msgstr "ID"

msgid "Proposal / Results"
msgstr "Project da votaziun / Resultats"

msgid "Vote number"
msgstr "Numer dal project"

msgid "Default"
msgstr "Standard"

msgid "Title of the the vote/proposal"
msgstr "Titel da la votaziun / dal project"

msgid "Title of the counter proposal"
msgstr "Titel da la cuntraproposta"

msgid "Title of the tie breaker"
msgstr "Titel da la dumonda decisiva"

msgid "Link to homepage"
msgstr "Link a la pagina iniziala"

msgid "Lists"
msgstr "Glistas"

msgid "Candidates"
msgstr "Candidatas e candidats"

msgid "Parties"
msgstr "Partidas"

msgid "Downloads"
msgstr "Downloads"

msgid "Municipalities"
msgstr "Vischnancas"

msgid "Elected candidates"
msgstr "Candidat(a)s elegid(a)s"

msgid "New intermediate results"
msgstr "Novs resultats intermediars"

msgid "Final results"
msgstr "Resultats finals"

msgid "Counter proposal accepted"
msgstr "Acceptà la cuntraproposta"

msgid "Upload tokens"
msgstr "Chargiar si tokens"

msgid "Wabsti data sources"
msgstr "Funtaunas da datas Wabsti"

msgid "Import configuration"
msgstr "Configuraziun da l'import"

msgid "SMS subscribers"
msgstr "SMS abunents"

msgid "Email subscribers"
msgstr "E-mail abunents"

msgid "Trigger notifications"
msgstr "Trametter communicaziuns als abunents"

msgid "Subscribers"
msgstr "Abunents"

msgid "Screens"
msgstr "Screens"

msgid "Update archived results"
msgstr "Actualisar l'archiv"

msgid "Clear cache"
msgstr "Svidar il cache"

msgid "Administration"
msgstr "Admin"

msgid "Manage"
msgstr "Administrar"

msgid "Mappings"
msgstr "Attribuziuns"

msgid "Statistics"
msgstr "Statistica"

#, python-format
msgid "Regional (${on})"
msgstr "Plaun regiunal (${on})"

msgid "Other"
msgstr "Auter"

msgid "district_label_bl"
msgstr "Circul electoral"

msgid "district_label_gr"
msgstr "Regiun"

msgid "district_label_sz"
msgstr "Circul electoral"

msgid "districts_label_bl"
msgstr "Circuls electorals"

msgid "districts_label_gr"
msgstr "Regiuns"

msgid "districts_label_sz"
msgstr "Circuls electorals"

msgid "Districts"
msgstr "Circuls electorals"

msgid "region_label_gr"
msgstr "Circul electoral"

msgid "regions_label_gr"
msgstr "Circuls electorals"

msgid "superregion_label_bl"
msgstr "Regiun"

msgid "superregions_label_bl"
msgstr "Regiuns"

msgid "Seats"
msgstr "Sezs"

msgid "Mandates"
msgstr "Mandats"

msgid "Quarter"
msgstr "Quartier"

msgid "Quarters"
msgstr "Quartiers"

msgid "Last change"
msgstr "Actualisà"

msgid "Archive"
msgstr "Archiv"

msgid "Elections &amp; Votes"
msgstr "Elecziuns &amp; votaziuns"

msgid "There are no elections or votes defined yet."
msgstr "I n'èn anc vegnidas endatadas naginas elecziuns u votaziuns."

#, python-format
msgid "Elections and votes on ${date}"
msgstr "Votaziun dals ${date}"

msgid "Federal Elections"
msgstr "Elecziuns federalas"

msgid "on"
msgstr "dals"

msgid "Regional Elections"
msgstr "Elecziuns regionalas"

msgid "Cantonal Elections"
msgstr "Elecziuns chantunalas"

msgid "Communal Elections"
msgstr "Elecziuns communalas"

msgid "Federal Votes"
msgstr "Votaziuns federalas"

msgid "Regional Votes"
msgstr "Votaziuns regiunalas"

msgid "Cantonal Votes"
msgstr "Votaziuns chantunalas"

msgid "Communal Votes"
msgstr "Votaziuns communalas"

msgid "Counted"
msgstr "Dumbrà ora"

msgid "Updated"
msgstr "Actualisà"

msgid "No results yet"
msgstr "Anc nagins resultats avant maun"

msgid "Result"
msgstr "Resultat"

msgid "Yes %"
msgstr "% GEA"

msgid "No %"
msgstr "% NA"

msgid "Archive Search"
msgstr "Tschertga en l'archiv"

msgid "Search in ${title}"
msgstr "­Tschertgar en ${title}"

msgid "Search results"
msgstr "Resultats da tschertga"

msgid "Found ${item_count} items."
msgstr "${item_count} resultats."

msgid "Intermediate results"
msgstr "Resultats intermediars"

msgid "No candidacies."
msgstr "Naginas candidaturas."

msgid "Download diagram"
msgstr "Telechargiar il diagram"

#. Default: The diagram shows the distribution of votes and mandates on list
#. and sublists. The bars on the left correspond to the list connections, the
#. bars in the middle to the sublists, the bars to the right to the lists. The
#. width of the bars and connections is proportional to the votes, blue colored
#. bars contain the number of mandates.
#.
msgid "figcaption_connections"
msgstr ""
"Il diagram mussa la repartiziun da las vuschs e dals mandats sin las "
"colliaziuns e sutcolliaziuns da glistas. Las travs da la vart sanestra "
"correspundan a las colliaziuns da glistas, las travs en il center a las "
"sutglistas, las travs da la vart dretga a las glistas. La ladezza da las "
"travs e da las colliaziuns è proporziunala a las vuschs, las travs blauas "
"cuntegnan il dumber da mandats."

msgid "Embed map"
msgstr "Incorporar la carta"

msgid "Download map"
msgstr "Telechargiar la carta"

msgid "Download"
msgstr "Telechargiar"

msgid "No candidates elected yet."
msgstr "Anc betg elegì ina candidata u in candidat."

msgid "Note on the voters count"
msgstr "Infurmaziun concernent il dumber d'electurs"

#. Default: The number of votes of a party is divided by the number of seats to
#. be allocated in the district concerned. The result is called the voters
#. count. The voters count determines the allocation to the list groups. The
#. election is finished as soon as the number of mandates appears.
msgid "figcaption_list_groups"
msgstr ""
"En in emprim pass – tar l'uschenumnada attribuziun superiura – vegnan "
"consideradas tut las vuschs consegnadas sin plaun chantunal. Ils sezs vegnan "
"repartids sin las singulas partidas confurm a las quotas d'electuras ed "
"electurs ch'ellas han cuntanschì. Per che las vuschs che las partidas han "
"cuntanschì en ils singuls circuls electorals possian vegnir cumparegliadas "
"sin plaun chantunal, e per che mintga vusch quintia tuttina bler, dovri ina "
"valitaziun. Per quest intent vegnan las vuschs ch'ina partida ha cuntanschì, "
"mintgamai divididas tras il dumber da sezs ch'èn d'occupar en il circul "
"electoral respectiv. Il resultat da quai è il dumber d'electurs."

msgid "The file is invalid."
msgstr "La datoteca è nunvalaivla."

msgid "The form contains errors. Please check the marked fields."
msgstr ""
"Il formular cuntegna sbagls. Controllai per plaschair ils champs marcads."

msgid "Homepage"
msgstr "Pagina iniziala"

msgid "Content"
msgstr "Cuntegn"

msgid "Sitemap"
msgstr "Sitemap"

#.
#. Default: Start
msgid "homepage"
msgstr "Pagina iniziala"

msgid "Footer"
msgstr "Pe-pagina"

msgid "Language"
msgstr "Lingua"

msgid "Open Data"
msgstr "Open Data"

msgid "Login"
msgstr "Annunziar"

msgid "You are logged in:"
msgstr "Vus essas annunziada/annunzià:"

msgid "Logout"
msgstr "Deconnectar"

msgid "Forgot your password?"
msgstr "Emblidà il pled-clav?"

msgid "Reset password"
msgstr "Redefinir il pled-clav"

msgid "female"
msgstr "feminin"

msgid "male"
msgstr "masculin"

msgid "undetermined"
msgstr "nundeterminà"

msgid "Actions"
msgstr "Acziuns"

msgid "View"
msgstr "Mussar"

msgid "Edit"
msgstr "Modifitgar"

msgid "Change ID"
msgstr "Midar la ID"

msgid "Upload results"
msgstr "Chargiar si resultats"

msgid "Upload party results"
msgstr "Chargiar si ils resultats da las partidas"

msgid "Clear results"
msgstr "Stizzar ils resultats"

msgid "Clear media"
msgstr "Stizzar las medias"

msgid "Yeas"
msgstr "Vuschs affirmativas"

msgid "Nays"
msgstr "Vuschs negativas"

msgid "Not yet counted"
msgstr "Anc betg eruì il resultat"

msgid "Total"
msgstr "Total"

#.
#. Default: eligible Voters
msgid "eligible_voters_vote"
msgstr "Persunas cun dretg da votar"

msgid "Cast Ballots"
msgstr "Cedels da votar entrads"

msgid "Empty votes"
msgstr "Vuschs vidas"

msgid "Invalid votes"
msgstr "Vuschs nunvalaivlas"

#. Default: Turnout
#. Default: Voter turnout
#.
msgid "turnout_vote"
msgstr "Participaziun a la votaziun"

msgid "Nay"
msgstr "NA"

msgid "Yay"
msgstr "GEA"

msgid "List connection"
msgstr "Colliaziun da glistas"

#. Default: Votes
#.
msgid "single_votes"
msgstr "Vuschs"

msgid "Sublist connection"
msgstr "Sutcolliaziun da glistas"

msgid "Subtotal"
msgstr "Summa intermediara"

msgid "Party"
msgstr "Partida"

msgid "eligible Voters"
msgstr "Persunas cun dretg d’eleger"

msgid "Received Ballots"
msgstr "Cedels electorals consegnads"

msgid "Accounted Ballots"
msgstr "Cedels valaivels"

msgid "Blank Ballots"
msgstr "Cedels electorals vids"

msgid "Invalid Ballots"
msgstr "Cedels electorals nunvalaivels"

msgid "Accounted Votes"
msgstr "Vuschs valaivlas"

msgid "Turnout"
msgstr "Participaziun a las elecziuns"

msgid "Candidate"
msgstr "Persuna che candidescha"

msgid "List"
msgstr "Glista"

msgid "Elected"
msgstr "Elegida/elegì"

msgid "Yes"
msgstr "Gea"

msgid "No"
msgstr "Na"

msgid "All candidates"
msgstr "Tut las candidatas e candidats"

msgid "Elected candidates only"
msgstr "Mo candidat(a)s elegid(a)s"

msgid "List group"
msgstr "Gruppa da glista"

msgid "Voters count"
msgstr "Cifra electorala"

msgid "Embed diagram"
msgstr "Integrar diagram"

msgid "Embed table"
msgstr "Integrar tabella"

msgid "${counted} of ${total}"
msgstr "${counted} da ${total}"

msgid "Cancel"
msgstr "Interrumper"

msgid "Submit"
msgstr "Trametter"

msgid "Previous Page"
msgstr "Pagina precedenta"

msgid "(active)"
msgstr "(activ)"

msgid "Next Page"
msgstr "Proxima pagina"

msgid "You are here"
msgstr "Pagina actuala"

msgid "Alerts"
msgstr "Communicaziuns"

msgid "Email alerts"
msgstr "Communicaziuns per e-mail"

msgid "SMS alerts"
msgstr "Communicaziuns per SMS"

msgid ""
"The service provides free information on the publication of new results "
"(intermediate results, final results):"
msgstr ""
"Il servetsch infurmescha gratuitamain davart la publicaziun da novs "
"resultats (resultats intermediars, resultats finals):"

msgid ""
"The email service provides free information on the publication of new "
"results (intermediate results, final results):"
msgstr ""
"Il servetsch dad e-mail infurmescha gratuitamain davart la publicaziun da "
"novs resultats (resultats intermediars, resultats finals):"

msgid ""
"The SMS service provides free information on the publication of new results "
"(intermediate results, final results):"
msgstr ""
"Il servetsch dad SMS infurmescha gratuitamain davart la publicaziun da novs "
"resultats (resultats intermediars, resultats finals):"

msgid "Get email alerts"
msgstr "Abunar las communicaziuns per e-mail"

msgid "Stop email subscription"
msgstr "Terminar l'abunament dad e-mail"

msgid "Get SMS alerts"
msgstr "Abunar la communicaziun per SMS"

msgid "Stop SMS subscription"
msgstr "Terminar l'abunament dad SMS"

msgid "Proposal and counter proposal rejected"
msgstr "Refusà l'iniziativa e la cuntraproposta"

msgid "Proposal accepted"
msgstr "Acceptà l'iniziativa"

msgid "Tie breaker in favor of the proposal"
msgstr "Dumonda decisiva a favur da l'iniziativa"

msgid "Tie breaker in favor of the counter proposal"
msgstr "Dumonda decisiva a favur da la cuntraproposta"

msgid "Download a PDF with all the results:"
msgstr "In PDF cun tut ils resultats pudais Vus chargiar giu qua:"

msgid "PDF Results"
msgstr "Resultats PDF"

msgid "Candidate results"
msgstr "Resultats da las candidatas e dals candidats"

msgid "The raw data of the candidates are available in the following formats:"
msgstr ""
"Las datas nunelavuradas da las candidatas e dals candidats èn disponiblas en "
"ils suandants formats:"

msgid "The raw data are available in the following formats:"
msgstr "Las datas nunelavuradas èn disponiblas en ils suandants formats:"

msgid "The raw data of the parties are available in the following formats:"
msgstr ""
"Las datas nunelavuradas da las partidas èn disponiblas en ils suandants "
"formats:"

msgid "The format of the data is described here:"
msgstr "Il format da las datas è descrit qua:"

msgid "Format Description"
msgstr "Descripziun dal format"

msgid "Terms of use"
msgstr "Cundiziun d'utilisaziun"

msgid "Open use. Must provide the source."
msgstr "Libra utilisaziun. La funtauna sto vegnir inditgada."

msgid "You may use this dataset for non-commercial purposes."
msgstr ""
"Vus dastgais duvrar questa unitad da datas per intents betg commerzials."

msgid "You may use this dataset for commercial purposes."
msgstr "Vus dastgais duvrar questa unitad da datas per intents commerzials."

msgid "You must provide the source (author, title and link to the dataset)."
msgstr ""
"La funtauna sto vegnir inditgada (autura u autur, titel e link a l'unitad da "
"datas)."

msgid "Your results could not be uploaded."
msgstr "Voss resultats n'han displaschaivlamain betg pudì vegnir chargiads si."

msgid "Line"
msgstr "Lingia"

msgid "Stack"
msgstr "Mantunà"

msgid "Toggle"
msgstr "Selecziun"

msgid "Columns"
msgstr "Colonnas"

#. Default: The diagram shows the votes and mandates of the parties. The rimmed
#. bars (left scale) correspond to the number of mandates, the colored bars
#. (right scale) to the voices (percentages).
#.
msgid "figcaption_party_strengths"
msgstr ""
"Il diagram mussa las vuschs gudagnadas ed ils mandats da las partidas. Las "
"travs cun ur (scala sanestra) correspundan al dumber da mandats, las travs "
"coluradas (scala dretga) a las quotas da vuschs en pertschients."

msgid "Year"
msgstr "Onn"

msgid "Difference"
msgstr "Differenza"

#. Default: The diagram shows the origin of the votes. The bars on the left
#. correspond to the unchanged votes (including the blank list), the bars on
#. the right side to the final results. The width of the bars and connections
#. is proportional to the votes.
#.
msgid "figcaption_panachage"
msgstr ""
"Il diagram mussa la derivanza da las vuschs da glista gudagnadas e perdidas "
"pervia dal panaschar. Da la vart sanestra vegnan mussadas las vuschs betg "
"midadas da las glistas inclusiv la glista en blanco, da la vart dretga las "
"vuschs da glista panaschadas. La ladezza da las travs e da las colliaziuns è "
"proporziunala a las vuschs."

msgid "Count"
msgstr "Dumber"

msgid "Average age"
msgstr "Vegliadetgna media"

msgid "View all details online"
msgstr "Guardar tut ils detagls online"

msgid ""
"Please confirm your email address to receive email notifications. Click on "
"the link below."
msgstr ""
"Confermai per plaschair Vossa adressa dad e-mail per survegnir "
"communicaziuns per e-mail. Cliccai sin il link qua sutvart."

msgid "Confirm email"
msgstr "Confermar l'adressa dad e-mail"

msgid ""
"You can ignore this email if you have not signed up for the email "
"notifications."
msgstr ""
"Vus pudais ignorar quest e-mail, sche Vus n'avais betg abunà las "
"communicaziuns per e-mail."

msgid "Unsubscribe"
msgstr "Deconnectar"

msgid "Please confirm your unsubscription. Click on the link below."
msgstr "Confermai per plaschair Vossa visada. Cliccai sin il link qua sutvart."

msgid "Confirm unsubscription"
msgstr "Confermar la visada"

msgid ""
"You can ignore this email if you have not unsubscribed from the email "
"notifications."
msgstr ""
"Vus pudais ignorar quest e-mail, sche Vus n'avais betg visà las "
"communicaziuns per e-mail."

msgid "Dear Sir or Madam,"
msgstr "Stimadas dunnas e stimads signurs,"

msgid "Click the following link to set a new password:"
msgstr "Cliccai sin il suandant link per definir in nov pled-clav:"

msgid "If you don't want to change your password, you can ignore this email."
msgstr ""
"Vus pudais ignorar quest e-mail, sche Vus na vulessas betg midar Voss pled-"
"clav."

msgid "New mapping"
msgstr "Nova attribuziun"

msgid "No mappings yet."
msgstr "Anc naginas attribuziuns"

msgid "New data source"
msgstr "Nova funtauna da datas"

msgid "A description of the WabstiCExport interface can be found here:"
msgstr "Ina descripziun da l'interfatscha WabstiCExport chattais Vus qua:"

msgid "No data sources yet."
msgstr "Anc naginas funtaunas da datas."

msgid "Token"
msgstr "Token"

msgid "Regenerate token"
msgstr "Generar da nov il token"

msgid "New compound"
msgstr "Nova colliaziun"

msgid "No compounds yet."
msgstr "Anc nagina colliaziun."

msgid "Title"
msgstr "Titel"

msgid "New election"
msgstr "Nova elecziun"

msgid "New screen"
msgstr "Nov screen"

msgid "Export"
msgstr "Export"

msgid "No screens yet."
msgstr "Anc nagins screens."

msgid "Cleanup"
msgstr "Rectifitgar"

msgid "All"
msgstr "Tuts"

msgid "Active only"
msgstr "Mo ils activs"

msgid "No subscribers yet."
msgstr "Anc nagins abunents."

msgid "Locale"
msgstr "Regiun linguistica"

msgid "Active"
msgstr "Activ"

msgid "Activate"
msgstr "Activar"

msgid "This will trigger the following notifications:"
msgstr ""

msgid "Email: One email containing all the results. The subject will be"
msgstr ""

msgid "SMS: One SMS with the generic message"
msgstr ""

msgid ""
"There is also the possibility to trigger bundled notifications for the "
"current election day:"
msgstr ""

msgid "Last notifications:"
msgstr "Ultimas infurmaziuns:"

msgid "No notifications yet."
msgstr ""

msgid ""
"Email: One email containing all the results of the selected elections and "
"votes. The subject depends on whether all selected elections and votes are "
"completed:"
msgstr ""

msgid "Create token"
msgstr "Crear in token"

msgid "A description of the REST interface can be found here:"
msgstr "Ina descripziun da l'interfatscha REST chattais Vus qua:"

msgid "No tokens yet."
msgstr "Anc nagins tokens."

msgid "Created"
msgstr "Creà"

msgid "New vote"
msgstr "Nova votaziun"

msgid "Your results were uploaded successfully."
msgstr "Voss resultats èn vegnids chargiads si cun success."

msgid "Click here to trigger the notifications."
msgstr "Cliccar qua per trametter communicaziuns als abunents."

msgid "Click here to see the updated results page."
msgstr "Cliccai qua per mussar la pagina cun ils resultats actualisads."

msgid "Please use the following format:"
msgstr "Duvrai per plaschair il suandant format:"

msgid "No map available for this year."
msgstr "Per quest onn n'è disponibla nagina carta."

msgid "Blank list"
msgstr "Glista en blanco"

msgid "Panachage (parties)"
msgstr "Statistica da panaschar (partidas)"

msgid "Panachage (lists)"
msgstr "Statistica da panaschar (glistas)"

msgid "Intermediate results abbrev"
msgstr "Resultats interm."

#, python-format
msgid "Intermediate results: ${counted} of ${total} ${entities}"
msgstr "resultats intermediars: ${counted} da ${total} ${entities}"

msgid "Wrong username or password"
msgstr ""
"Il num da l'utilisadra u da l'utilisader n'è betg enconuschent u il pled-"
"clav è sbaglià"

msgid "Password reset"
msgstr "Redefinir il pled-clav"

#, python-format
msgid ""
"A password reset link has been sent to ${email}, provided an account exists "
"for this email address."
msgstr "In e-mail è vegnì tramess a ${email} (sche l'adressa è valaivla)."

msgid "Password changed."
msgstr "Midà il pled-clav."

msgid "Wrong username or password reset link not valid any more."
msgstr "L'adressa è nunvalaivla u il link è nunvalaivel."

msgid ""
"The figure with elected candidates will be available as soon the final "
"results are published."
msgstr ""
"La grafica cun las candidatas ed ils candidats elegids è disponibla, "
"uschespert ch'ils resultats finals èn publitgads."

msgid ""
"The figure with the list connections will be available as soon the final "
"results are published."
msgstr ""
"La grafica cun las colliaziuns da glistas è disponibla, uschespert ch'ils "
"resultats finals èn publitgads."

msgid "Access Denied"
msgstr "Refusà l'access"

msgid "You are trying to open a page for which you are not authorized."
msgstr ""
"Vus empruvais d'avrir ina pagina, per la quala Vus n'avais nagina "
"autorisaziun."

msgid "Page not Found"
msgstr "Betg chattà la pagina"

msgid "The page you are looking for could not be found."
msgstr "La pagina giavischada n'è betg vegnida chattada."

msgid "File not yet ready"
msgstr "La datoteca n'è betg anc vegnida creada"

msgid "The file you are looking for is not ready yet. Please try again later."
msgstr ""
"La datoteca tschertgada n'è betg anc vegnida creada. Empruvai pli tard anc "
"ina giada."

msgid "Results updated."
msgstr "Actualisà ils resultats."

msgid ""
"The results on the home page and in the archive are cached and need to be "
"updated after a domain change, for example."
msgstr ""
"Ils resultats sin la pagina iniziala ed en l'archiv vegnan arcunads "
"temporarmain e ston vegnir actualisads p.ex. suenter ina midada da la domain."

msgid "Cache cleared."
msgstr "Svidà il cache."

#, python-format
msgid ""
"Elections and votes are cached for ${expiration} seconds. The cache is "
"automatically cleared for new results and other updates. It is not normally "
"necessary to clear the cache yourself."
msgstr ""
"Las elecziuns e las votaziuns vegnan arcunadas temporarmain per "
"${expiration} secundas. Il cache vegn svidà automaticamain en cas da novs "
"resultats e d'autras actualisaziuns. Normalmain na ston ins betg svidar sez "
"il cache."

msgid "Data source added."
msgstr "Agiuntà la funtauna da datas."

msgid "Token regenerated."
msgstr "Generà da nov il token."

msgid "Do you really want to regenerate the token?"
msgstr "Vulais Vus propi generar da nov il token?"

msgid "Data source deleted."
msgstr "Stizzà la funtauna da datas."

#, python-format
msgid "Do you really want to delete \"${item}\"?"
msgstr "Vulais Vus propi stizzar \"${item}\"?"

msgid "Delete data source"
msgstr "Stizzar la funtauna da datas"

msgid "Mapping added."
msgstr "Agiuntà l'attribuziun."

msgid "Mapping modified."
msgstr "Midà l'attribuziun."

msgid "Edit mapping"
msgstr "Modifitgar l'attribuziun"

msgid "Mapping deleted."
msgstr "Stizzà l'attribuziun."

msgid "Delete mapping"
msgstr "Stizzar l'attribuziun"

msgid "Compound added."
msgstr "Agiuntà colliaziun."

msgid "Compound modified."
msgstr "Midà colliaziun."

msgid "Edit compound"
msgstr "Elavurar la colliaziun"

msgid "Results deleted."
msgstr "Stizzà ils resultats."

#, python-format
msgid "Do you really want to clear all results of \"${item}\"?"
msgstr "Vulais Vus propi stizzar tut ils resultats da \"${item}\"?"

#, python-format
msgid "${count} files deleted."
msgstr "Stizzà ${count} datotecas."

msgid ""
"Deletes all SVGs and PDFs. They are regenerated in the background and are "
"available again in a few minutes."
msgstr ""
"Stizza tut ils SVGs e PDFs. Questas datotecas vegnan regeneradas davosvart e "
"stattan puspè a disposiziun en paucas minutas."

#, python-format
msgid "Do you really want to clear all media of \"${item}\"?"
msgstr "Vulais Vus propi stizzar tut las medias da \"${item}\"?"

msgid "Compound deleted."
msgstr "Stizzà la colliaziun."

msgid "Delete compound"
msgstr "Stizzar la colliaziun"

msgid "Notifications triggered."
msgstr "Activà las communicaziuns."

msgid ""
"There are no changes since the last time the notifications have been "
"triggered!"
msgstr ""
"Naginas midadas dapi l'ultima giada che las communicaziuns èn vegnidas "
"tramessas als abunents!"

msgid "Do you really want to retrigger the notfications?"
msgstr "Propi trametter danovamain communicaziuns als abunents?"

msgid "Election added."
msgstr "Agiuntà l'elecziun."

msgid "Election modified."
msgstr "Midà l'elecziun."

msgid "Edit election"
msgstr "Modifitgar l'elecziun"

msgid "Election deleted."
msgstr "Stizzà l'elecziun."

msgid "Delete election"
msgstr "Stizzar l'elecziun"

msgid "Screen added."
msgstr "Agiuntà il screen."

msgid "Screen modified."
msgstr "Midà il screen."

#, python-format
msgid "Screen ${number}"
msgstr "Screen ${number}"

msgid "Edit screen"
msgstr "Adattar il screen"

msgid "Screen deleted."
msgstr "Stizzà il screen."

msgid "Delete screen"
msgstr "Stizzar il screen"

#, python-format
msgid "${count} subscribers cleaned up."
msgstr "Rectifitgà ${count} abunentas ed abunents."

msgid "Clean up subscribers"
msgstr "Rectifitgar las abunentas ed ils abunents"

msgid "Subscriber deleted."
msgstr "Stizzà l'abunent(a)."

msgid "Delete subscriber"
msgstr "Stizzar l'abunent(a)"

msgid "Subscriber activated."
msgstr "Activà l'abunenta u l'abunent."

#, python-format
msgid "Do you really want to activate \"${item}\"?"
msgstr "Vulais Vus propi activar \"${item}\"?"

msgid "Activate subscriber"
msgstr "Activar l'abunenta u l'abunent"

msgid "Subscriber deactivated."
msgstr "Deactivà l'abunenta u l'abunent."

#, python-format
msgid "Do you really want to deactivate \"${item}\"?"
msgstr "Vulais Vus propi deactivar \"${item}\"?"

msgid "Deactivate subscriber"
msgstr "Deactivar l'abunenta u l'abunent"

msgid "Upload token created."
msgstr "Creà il token."

msgid "Create a new upload token?"
msgstr "Crear in nov token?"

msgid "Create"
msgstr "Crear"

msgid "Upload token deleted."
msgstr "Stizzà il token."

msgid "Delete upload token"
msgstr "Stizzar il token"

msgid "Vote added."
msgstr "Agiuntà la votaziun."

msgid "Vote modified."
msgstr "Midà la votaziun."

msgid "Edit vote"
msgstr "Modifitgar la votaziun"

msgid "Vote deleted."
msgstr "Stizzà la votaziun."

msgid "Delete vote"
msgstr "Stizzar la votaziun"

#, python-format
msgid ""
"Final results of the cantonal vote \"${title}\", ${date}, ${principal}, "
"broken down by municipalities."
msgstr ""
"Resultats finals da la votaziun chantunala \"${title}\", ${date}, "
"${principal}, ordinà tenor vischnancas."

#, python-format
msgid ""
"Final results of the federal vote \"${title}\", ${date}, ${principal}, "
"broken down by municipalities."
msgstr ""
"Resultats finals da la votaziun federala \"${title}\", ${date}, "
"${principal}, ordinà tenor vischnancas."

#, python-format
msgid ""
"Final results of the cantonal election \"${title}\", ${date}, ${principal}, "
"broken down by candidates and municipalities."
msgstr ""
"Resultats finals da l'elecziun chantunala \"${title}\", ${date}, "
"${principal}, resultats da tut las candidatas e da tut ils candidats tenor "
"vischnancas."

#, python-format
msgid ""
"Final results of the regional election \"${title}\", ${date}, ${principal}, "
"broken down by candidates and municipalities."
msgstr ""
"Resultats finals da l'elecziun regiunala \"${title}\", ${date}, "
"${principal}, resultats da tut las candidatas e da tut ils candidats tenor "
"vischnancas."

#, python-format
msgid ""
"Final results of the federal election \"${title}\", ${date}, ${principal}, "
"broken down by candidates and municipalities."
msgstr ""
"Resultats finals da l'elecziun federala \"${title}\", ${date}, ${principal}, "
"resultats da tut las candidatas e da tut ils candidats tenor vischnancas."

msgid ""
"You will receive an email as soon as new results have been published. You "
"can unsubscribe at any time."
msgstr ""
"Vus survegnis in e-mail, uschespert che novs resultats èn vegnids "
"publitgads. Vus pudais terminar da tut temp il servetsch dad e-mail."

msgid "You will shortly receive an email to confirm your email."
msgstr ""
"En curt survegnis Vus in e-mail per confermar Vossa adressa dad e-mail."

msgid "Subscription failed, the link is invalid."
msgstr "L'annunzia n'ha betg funcziunà, il link è nunvalaivel."

msgid ""
"Successfully subscribed to the email service. You will receive an email "
"every time new results are published."
msgstr ""
"Las communicaziuns per e-mail èn vegnidas abunadas. A partir d'ussa "
"survegnis Vus in e-mail, uschespert che novs resultats èn vegnids publitgads."

msgid "You will shortly receive an email to confirm your unsubscription."
msgstr "En pauc temp survegnis Vus in e-mail per confermar Vossa visada."

msgid "Unsubscription failed, the link is invalid."
msgstr "La visada n'ha betg funcziunà, il link è nunvalaivel."

msgid ""
"Successfully unsubscribed from the email services. You will no longer "
"receive an email when new results are published."
msgstr ""
"Las communicaziuns per e-mail èn vegnidas terminadas. A partir d'ussa na "
"survegnis Vus pli nagins e-mails en chaussa."

msgid ""
"You will receive a SMS as soon as new results have been published. The SMS "
"service is free of charge. You can unsubscribe at any time."
msgstr ""
"Vus survegnis in SMS, uschespert che novs resultats èn vegnids publitgads. "
"Quest servetsch dad SMS è gratuit. Vus pudais terminar da tut temp il "
"servetsch dad SMS."

msgid ""
"Successfully unsubscribed from the SMS services. You will no longer receive "
"SMS when new results are published."
msgstr ""
"La communicaziun per SMS è vegnida terminada. A partir d'ussa na survegnis "
"Vus pli nagins SMS en chaussa."

#, python-format
msgid "The year ${year} is not yet supported"
msgstr "L'onn ${year} na vegn anc betg sustegnì"

msgid "This source has already elections assigned to it"
msgstr ""
"Per la funtauna da datas existan gia colliaziuns cun elecziuns generadas."

msgid "Invalid id"
msgstr "ID nunvalaivel"

msgid "Use an election based on proportional representation"
msgstr "Nagina elecziun da proporz"

msgid "The data source is not configured properly"
<<<<<<< HEAD
msgstr "La configuraziun da la funtauna da datas n'è betg valaivla"

msgid "Download Archive"
msgstr "Telechargiar l’archiv"

#~ msgid "Logo ${layout.principal.name}: Link to homepage"
#~ msgstr "Logo ${layout.principal.name}: Colliaziun a la homepage"

#~ msgid "Logo: Link to homepage"
#~ msgstr "Logo: Link a la pagina iniziala"
=======
msgstr "La configuraziun da la funtauna da datas n'è betg valaivla"
>>>>>>> 17314482
<|MERGE_RESOLUTION|>--- conflicted
+++ resolved
@@ -1763,17 +1763,7 @@
 msgstr "Nagina elecziun da proporz"
 
 msgid "The data source is not configured properly"
-<<<<<<< HEAD
 msgstr "La configuraziun da la funtauna da datas n'è betg valaivla"
 
 msgid "Download Archive"
-msgstr "Telechargiar l’archiv"
-
-#~ msgid "Logo ${layout.principal.name}: Link to homepage"
-#~ msgstr "Logo ${layout.principal.name}: Colliaziun a la homepage"
-
-#~ msgid "Logo: Link to homepage"
-#~ msgstr "Logo: Link a la pagina iniziala"
-=======
-msgstr "La configuraziun da la funtauna da datas n'è betg valaivla"
->>>>>>> 17314482
+msgstr "Telechargiar l’archiv"