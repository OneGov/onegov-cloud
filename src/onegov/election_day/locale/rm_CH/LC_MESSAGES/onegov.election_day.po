#
msgid ""
msgstr ""
"Project-Id-Version: \n"
"Report-Msgid-Bugs-To: \n"
<<<<<<< HEAD
"POT-Creation-Date: 2024-02-26 10:05+0100\n"
=======
"POT-Creation-Date: 2024-03-04 06:49+0100\n"
>>>>>>> fa716051
"PO-Revision-Date: 2022-03-22 08:01+0100\n"
"Last-Translator: Marc Sommerhalder <marc.sommerhalder@seantis.ch>\n"
"Language-Team: \n"
"Language: rm_CH\n"
"MIME-Version: 1.0\n"
"Content-Type: text/plain; charset=UTF-8\n"
"Content-Transfer-Encoding: 8bit\n"
"Generated-By: xls-to-po 1.0\n"
"X-Generator: Poedit 3.0.1\n"

msgid "The final results are available"
msgstr "Ils resultats finals èn disponibels"

msgid "New results are available"
msgstr "Novs resultats disponibels"

#, python-format
msgid "New results are available on ${url}"
msgstr "Novs resultats disponibels sin ${url}"

msgid "Please confirm your email"
msgstr "Confermai per plaschair Vossa adressa dad e-mail"

msgid "Please confirm your unsubscription"
msgstr "Confermai per plaschair Vossa visada"

msgid ""
"Successfully subscribed to the SMS service. You will receive a SMS every "
"time new results are published."
msgstr ""
"Las communicaziuns per SMS èn vegnidas abunadas. A partir d'ussa survegnis "
"Vus in SMS, uschespert che novs resultats èn vegnids publitgads."

msgid "Not a valid xls/xlsx file."
msgstr "Nagina datoteca XLS/XLSX valaivla."

msgid "The xls/xlsx file contains unsupported cells."
msgstr "La datoteca XLS/XLSX cuntegna cellas betg sustegnidas."

msgid "Not a valid csv/xls/xlsx file."
msgstr "Nagina datoteca CSV/XLS/XLSX valaivla."

#, python-format
msgid "Missing columns: '${cols}'"
msgstr "Colonnas che mancan: '${cols}'"

msgid ""
"Could not find the expected columns, make sure all required columns exist "
"and that there are no extra columns."
msgstr ""
"Las colonnas necessarias n'èn betg vegnidas chattadas. Controllai per "
"plaschair che las colonnas existian e che naginas colonnas supplementaras na "
"sajan avant maun."

msgid "Some column names appear twice."
msgstr "In pèr nums da colonnas vegnan duvrads duas giadas."

msgid "The csv/xls/xlsx file is empty."
msgstr "La datoteca CSV/XLS/XLSX è vida."

msgid "The file contains an empty line."
msgstr "La datoteca cuntegna ina lingia vida."

#, python-format
msgid "Not a valid eCH xml file: ${error}"
msgstr "Betg ina datoteca XML eCH valaivla: ${error}"

#, python-format
msgid "${name} is not part of this business"
msgstr "${name} n'è betg ina part da questa fatschenta"

#, python-format
msgid "${name} is not part of ${district}"
msgstr "${name} n'è betg ina part da ${district}"

#, python-format
msgid "Empty value: ${col}"
msgstr "Valur vida: ${col}"

#, python-format
msgid "Invalid integer: ${col}"
msgstr "Cifra entira nunvalaivla: ${col}"

#, python-format
msgid "Invalid float number: ${col}"
msgstr "Cifra a comma fluctuanta nunvalaivla: ${col}"

#, python-format
msgid "Invalid decimal number: ${col}"
msgstr "Numer decimal nunvalaivla: ${col}"

#, python-format
msgid "Not an alphanumeric: ${col}"
msgstr "Betg alfanumeric: ${col}"

#, python-format
msgid "Invalid gender: ${value}"
msgstr "Schlattaina nunvalaivla: ${value}"

#, python-format
msgid "Invalid color: ${col}"
msgstr "Colur nunvalaivla: : ${col"

msgid "File not supported"
msgstr "Format da datoteca betg sustegnì"

msgid "Invalid election values"
msgstr "Datas electoralas nunvalaivlas"

msgid "Invalid status"
msgstr "Status nunvalaivel"

msgid "Invalid entity values"
msgstr "Datas nunvalaivlas"

#, python-format
msgid "${name} is unknown"
msgstr "${name} n'è betg enconuschent"

msgid "Invalid candidate values"
msgstr "Datas da candidat nunvalaivlas"

msgid "Results"
msgstr "Resultats"

msgid "No data found"
msgstr "Chattà naginas datas"

msgid "Invalid list results"
msgstr "Resultats da glistas nunvalaivels"

msgid "Invalid candidate results"
msgstr "Resultats da candidat nunvalaivels"

msgid "Invalid list connection values"
msgstr "Datas nunvalaivlas da colliaziuns da glistas"

#, python-format
msgid "Panachage results id ${id} not in list_id's"
msgstr "Panachage results id ${id} betg en list_id's"

#, python-format
msgid "Error in anzpendentgde: ${msg}"
msgstr "Error en l'anzpendentgde: ${msg}"

#, python-format
msgid "${name} was found twice"
msgstr "${name} è avant maun duas giadas"

#, python-format
msgid "Candidate with id ${id} not in wm_kandidaten"
msgstr "La candidata u il candidat cun id ${id} n'è betg en wm_kandidaten"

#, python-format
msgid "Entity with id ${id} not in wmstatic_gemeinden"
msgstr "La vischnanca cun id ${id} n'è betg en wmstatic_gemeinden"

msgid "Ausmittlungsstand set to final but AnzPendentGde is not 0"
msgstr ""
"Status da messa en mintgada fissà en final, mabain l'AnzPendentGde n'è betg "
"0."

#, python-format
msgid "${msg}"
msgstr "${msg}"

#, python-format
msgid "${var} is missing."
msgstr "${var} n'è betg avant maun."

#, python-format
msgid "Entity with id ${id} not in added_entities"
msgstr "La vischnanca cun id ${id} n'è betg en added_entities"

#, python-format
msgid "List_id ${list_id} has not been found in list numbers"
msgstr "Betg chattà List_id ${list_id} en list numbers"

#, python-format
msgid "Candidate with id ${id} not in wpstatic_kandidaten"
msgstr ""
"La candidata u il candidat cun id ${id} n'è betg en wpstatic_kandidaten"

msgid "This format does not support separate results for expats"
msgstr ""
"Quest format n'appoggia betg resultats separats per las Svizras ed ils "
"Svizzers."

#, python-format
msgid "Invalid domain_segment: ${domain_segment}"
msgstr "domain_segment nunvalaivels: ${domain_segment}"

msgid "Invalid values"
msgstr "Valurs nunvalaivlas"

#, python-format
msgid "No party results for year ${year}"
msgstr "Nagins resultats da partidas per l'onn ${year}"

msgid "Panachage results ids and id not consistent"
msgstr "Inconsistenza tranter Panachage results ids ed id"

<<<<<<< HEAD
msgid "Vote types cannot be changed automatically, please delete manually"
msgstr ""
"Ils tipps da votaziun na pon betg vegnir midads automaticamain, vegnigelas a "
"stritar manualmain"
=======
msgid "Vote type not supported"
msgstr "Moda da votar betg sustegnida"

msgid "Invalid ballot type"
msgstr "Tip da votaziun nunvalaivel"

msgid "No eligible voters"
msgstr "Naginas persunas cun dretg da votar"
>>>>>>> fa716051

msgid "Domain not supported"
msgstr "Domain betg supportà"

<<<<<<< HEAD
msgid "Vote type not supported"
msgstr "Moda da votar betg sustegnida"

msgid "Invalid ballot type"
msgstr "Tip da votaziun nunvalaivel"

msgid "No eligible voters"
msgstr "Naginas persunas cun dretg da votar"

msgid "More cast votes than eligible voters"
msgstr "Dapli vuschs entradas che persunas cun dretg da votar"

=======
>>>>>>> fa716051
#, python-format
msgid "Error in anzpendentgde/anzgdependent: ${msg}"
msgstr "Error en anzpendentgde/anzgdependent: ${msg}"

msgid "Could not read the empty votes"
msgstr "I n'è betg stà pussaivel da leger ils cedels da votar vids"

msgid "Term"
msgstr "Noziun tschertgada"

msgid ""
"Searches the title of the election/vote. Use Wildcards (*) to find more "
"results, e.g Nationalrat*."
msgstr ""
"Tschertga en il titel da l'elecziun u da la votaziun. Utilisai Wildcards (*) "
"per survegnir dapli resultats, p.ex. scola*."

msgid "From date"
msgstr "Dals"

msgid "To date"
msgstr "Fin ils"

msgid "Domain"
msgstr "Plaun"

msgid "Voting result"
msgstr "Resultat da l'elecziun"

msgid "Accepted"
msgstr "Acceptà"

msgid "Rejected"
msgstr "Refusà"

msgid "Counter Proposal"
msgstr "Cuntraproposta"

msgid "Federal"
msgstr "Plaun naziunal"

msgid "Cantonal"
msgstr "Plaun chantunal"

msgid "Regional"
msgstr "Plaun regiunal"

msgid "Communal"
msgstr "Plaun communal"

msgid "Name"
msgstr "Denominaziun"

msgid "Type"
msgstr "Gener"

msgid "No votes yet."
msgstr "I n'èn registradas anc naginas votaziuns."

msgid "No elections yet."
msgstr "I n'èn registradas anc naginas elecziuns."

msgid "Identifier"
msgstr "ID"

msgid ""
"The ID is used in the URL and might be used somewhere. Changing the ID might "
"break links on external sites!"
msgstr ""
"La ID vegn duvrada en la URL ed eventualmain er en auters lieus. Sche la ID "
"vegn midada, èsi pussaivel ch'ils links a paginas externas na funcziunan "
"betg pli!"

msgid "External ID"
msgstr "ID externa"

msgid "Used for import if set."
msgstr "Questa valur vegn duvrada per l'import, sch'ella è vegnida inditgada."

msgid "System"
msgstr "Sistem"

msgid "Properties"
msgstr "Proprietads"

msgid "Election based on the simple majority system"
msgstr "Elecziun da maiorz"

msgid "Election based on proportional representation"
msgstr "Elecziun da proporz"

msgid "Majority Type"
msgstr "Tip da maioritad"

msgid "Absolute"
msgstr "Absolut"

msgid "Relative"
msgstr "Relativ"

msgid "Absolute majority"
msgstr "Maioritad absoluta"

msgid "District"
msgstr "Circul electoral"

msgid "Municipality"
msgstr "Vischnanca"

msgid "Tacit election"
msgstr "Elecziun taciturna"

msgid "Expats are listed separately"
msgstr "Las Svizras ed ils Svizzers a l'exteriur figureschan separadamain"

msgid ""
"Expats are uploaded and listed as a separate row in the results. Changing "
"this option requires a new upload of the data."
msgstr ""
"Las Svizras ed ils Svizzers a l'exteriur vegnan importads e figureschan en "
"ils resultats sco lingia separada. Sche questa opziun vegn midada, ston las "
"datas vegnir importadas anc ina giada."

msgid "Date"
msgstr "Data"

msgid "Shortcode"
msgstr "Scursanida"

msgid "Used for sorting."
msgstr "Questa valur vegn duvrada per zavrar."

msgid "Mandates / Seats"
msgstr "Mandats / Sezs"

msgid "Voters counts"
msgstr "Dumber d'electurs"

msgid "View options"
msgstr "Opziuns da visualisaziun"

msgid "Shows voters counts instead of votes in the party strengths view."
msgstr ""
"Mussa il dumber d'electurs empè da las vuschs en la visualisaziun da las "
"fermezzas da las partidas."

msgid "Exact voters counts"
msgstr "Dumber d'electurs exact"

msgid "Shows exact voters counts instead of rounded values."
msgstr "Mussa il dumber d'electurs exact empè da las valurs arrundadas."

msgid "Horizonal party strengths chart"
msgstr "Diagram orizontal da la fermezza da las partidas"

msgid "Shows a horizontal bar chart instead of a vertical bar chart."
msgstr "Mussa in diagram a travs orizontal empè d'in diagram a travs vertical."

msgid "Use party results from the last legislative period"
msgstr "Duvrar ils resultats da la partida da l'ultima perioda da legislatura"

msgid ""
"Requires party results. Requires a related election from another legislative "
"period with party results. Requires that both elections use the same party "
"IDs."
msgstr ""
"Pretenda resultats da partida. Pretenda in'elecziun respectiva d'ina autra "
"perioda da legislatura cun resultats da partida. Pretenda che omaduas "
"elecziuns utiliseschian las medemas ID da partida."

msgid "Party strengths"
msgstr "Forza da las partidas"

msgid ""
"Shows a tab with the comparison of party strengths as a bar chart. Requires "
"party results."
msgstr ""
"Mussa ina carta da register cun la cumparegliaziun da las fermezzas da las "
"partidas en furma d'in diagram a travs. Pretenda resultats da partidas."

msgid "Views"
msgstr "Vistas"

msgid "Panachage (parties)"
msgstr "Statistica da panaschar (partidas)"

msgid "Shows a tab with the panachage. Requires party results."
msgstr ""
"Mussa ina carta da register cun datas panaschadas. Pretenda resultats da "
"partidas."

msgid "German"
msgstr "Tudestg"

msgid "Title of the election"
msgstr "Titel da l'elecziun"

msgid "French"
msgstr "Franzos"

msgid "Italian"
msgstr "Talian"

msgid "Romansh"
msgstr "Rumantsch"

msgid "Other legislative periods"
msgstr "Autras periodas da legislatura"

msgid "Related elections"
msgstr "Elecziuns appartegnentas"

msgid "Rounds of voting or by-elections"
msgstr "Scrutinis u elecziuns cumplementaras"

msgid "Link"
msgstr "Link url"

msgid "Related link"
msgstr "Ulteriuras infurmaziuns"

msgid "Link label german"
msgstr "Link Text tudestg"

msgid "Link label french"
msgstr "Link Text franzos"

msgid "Link label italian"
msgstr "Link Text talian"

msgid "Link label romansh"
msgstr "Link Text rumantsch"

msgid "Explanations (PDF)"
msgstr "Explicaziuns (PDF)"

msgid "Color suggestions"
msgstr "Propostas da colurs"

msgid "Colors"
msgstr "Colurs"

msgid "Invalid color definitions"
msgstr "Definiziuns da colurs nunvalaivlas"

msgid "Invalid ID"
msgstr "ID nunvalaivla"

msgid "ID already exists"
msgstr "La ID è gia avant maun"

msgid "Domain of the elections"
msgstr "Plaun da las elecziuns"

msgid "Elections"
msgstr "Elecziuns"

msgid "Completes manually"
msgstr "Vegn terminà manualmain"

msgid ""
"Enables manual completion of the election compound. All elections are "
"completed only once the election compound is completed."
msgstr ""
"Pussibilitescha da terminar manualmain la colliaziun cun l'elecziun. Tut las "
"elecziuns èn terminadas pir, cura che la colliaziun cun l'elecziun è "
"terminada."

msgid "Completion"
msgstr "Terminaziun"

msgid "Completed"
msgstr "Terminà"

msgid "Upper apportionment (PDF)"
msgstr "Attribuziun superiura (PDF)"

msgid "Lower apportionment (PDF)"
msgstr "Sutattribuziun (PDF)"

msgid "Doppelter Pukelsheim"
msgstr "Doppelter Pukelsheim"

msgid "Allows to show the list groups and lists views."
msgstr ""
"Pussibilitescha la visualisaziun da la gruppa da glistas e da las glistas."

msgid "Seat allocation"
msgstr "Repartiziun dals sezs"

msgid ""
"Shows a tab with the comparison of seat allocation as a bar chart. Requires "
"party results."
msgstr ""
"Mussa ina carta da register cun la repartiziun dals sezs en furma d'in "
"diagram a travs. Pretenda resultats da partidas."

msgid "List groups"
msgstr "Gruppas da glistas"

msgid ""
"Shows a tab with list group results. Requires party results with voters "
"counts. Only if Doppelter Pukelsheim."
msgstr ""
"Mussa ina carta da register cun resultats da gruppas da glistas. Pretenda "
"resultats da partidas cun cifras electoralas. Mo en cas dal Pukelsheim dubel."

msgid "Panachage"
msgstr "Statistica da panaschar"

msgid "Notifications"
msgstr "Communicaziuns"

msgid "Browser"
msgstr "Browser"

msgid "Email"
msgstr "E-mail"

msgid "SMS"
msgstr "SMS"

msgid "Webhooks"
msgstr "Webhooks"

msgid "Votes"
msgstr "Votaziuns"

msgid "Compounds of elections"
msgstr "Elecziuns colliadas"

msgid "Select at least one election or vote."
msgstr "Selecziunai almain ina elecziun u votaziun."

msgid "Number"
msgstr "Numer"

msgid "Group"
msgstr "Gruppa"

msgid "Use the same group for all screens you want to cycle through."
msgstr ""
"Duvrai per plaschair la medema gruppa per tut ils screens che duain vegnir "
"percurrids."

msgid "Duration"
msgstr "Durada"

msgid ""
"Number of seconds this screen is presented if cycling trough screens. If "
"none is set, 20 seconds are used."
msgstr ""
"Dumber da secundas che quest screen vegn mussà cun percurrer ils screens. La "
"configuraziun da standard è 20 secundas."

msgid "Description"
msgstr "Descripziun"

msgid "Simple Vote"
msgstr "Project da votaziun simpel"

msgid "Vote with Counter-Proposal"
msgstr "Project cun cuntraproposta"

msgid "Compound of Elections"
msgstr "Elecziun colliada"

msgid "Vote"
msgstr "Votaziun"

msgid "Election"
msgstr "Elecziun"

msgid "Part of an Election Compound"
msgstr "Part d'ina elecziun colliada"

msgid "Domain Segment"
msgstr "Unitad dal plaun"

msgid "Available tags"
msgstr "Tags disponibels"

msgid "Structure"
msgstr "Structura"

msgid "Additional CSS"
msgstr "CSS supplementar"

msgid "Email Address"
msgstr "Adressa dad e-mail"

msgid "Phone number"
msgstr "Numer da telefon"

msgid ""
"Deactivates or deletes the given subscribers. The same format is used as for "
"export (only address column)."
msgstr ""
"Deactivescha u stizza las abunentas ed ils abunents inditgads. I vegn duvrà "
"il medem format sco per l'export (mo colonna da l'adressa)."

msgid "Delete"
msgstr "Stizzar"

msgid "Deactivate"
msgstr "Deactivar"

msgid "File"
msgstr "Datoteca"

msgid "File format"
msgstr "Format da la datoteca"

msgid "OneGov Cloud"
msgstr "OneGov Cloud"

msgid "Party results"
msgstr "Resultats da las partidas"

msgid "Proposal / Results"
msgstr "Project da votaziun / Resultats"

msgid "External ID of counter proposal"
msgstr "ID externa da la cuntraproposta"

msgid "External ID of tie breaker"
msgstr "ID externa da la dumonda decisiva"

msgid "Title of the the vote/proposal"
msgstr "Titel da la votaziun / dal project"

msgid "Title of the counter proposal"
msgstr "Titel da la cuntraproposta"

msgid "Title of the tie breaker"
msgstr "Titel da la dumonda decisiva"

msgid "Expats"
msgstr "Svizzers a l'exteriur"

msgid "Link to homepage"
msgstr "Link a la pagina iniziala"

msgid "Lists"
msgstr "Glistas"

msgid "Candidates"
msgstr "Candidatas e candidats"

msgid "Parties"
msgstr "Partidas"

msgid "Election statistics"
msgstr "Statistica electorala"

msgid "Downloads"
msgstr "Downloads"

#, python-format
msgid "By ${by}"
msgstr "Tenor ${by}"

msgid "List connections"
msgstr "Colliaziuns da glistas"

msgid "Municipalities"
msgstr "Vischnancas"

msgid "Elected candidates"
msgstr "Candidat(a)s elegid(a)s"

msgid "New intermediate results"
msgstr "Novs resultats intermediars"

msgid "Final results"
msgstr "Resultats finals"

msgid "Counter proposal accepted"
msgstr "Acceptà la cuntraproposta"

msgid "Manage"
msgstr "Administrar"

msgid "Upload tokens"
msgstr "Chargiar si tokens"

msgid "Wabsti data sources"
msgstr "Funtaunas da datas Wabsti"

msgid "Import configuration"
msgstr "Configuraziun da l'import"

msgid "SMS subscribers"
msgstr "SMS abunents"

msgid "Email subscribers"
msgstr "E-mail abunents"

msgid "Trigger notifications"
msgstr "Trametter communicaziuns als abunents"

msgid "Screens"
msgstr "Screens"

msgid "Update archived results"
msgstr "Actualisar l'archiv"

msgid "Clear cache"
msgstr "Svidar il cache"

msgid "Administration"
msgstr "Admin"

msgid "Subscribers"
msgstr "Abunents"

msgid "Mappings"
msgstr "Attribuziuns"

msgid "Statistics"
msgstr "Statistica"

msgid "Proposal"
msgstr "Project da votaziun"

msgid "Tie-Breaker"
msgstr "Dumonda decisiva"

#, python-format
msgid "Regional (${on})"
msgstr "Plaun regiunal (${on})"

msgid "Other"
msgstr "Auter"

msgid "district_label_bl"
msgstr "Circul electoral"

msgid "district_label_gr"
msgstr "Regiun"

msgid "district_label_sz"
msgstr "Circul electoral"

msgid "districts_label_bl"
msgstr "Circuls electorals"

msgid "districts_label_gr"
msgstr "Regiuns"

msgid "districts_label_sz"
msgstr "Circuls electorals"

msgid "Districts"
msgstr "Circuls electorals"

msgid "region_label_gr"
msgstr "Circul electoral"

msgid "regions_label_gr"
msgstr "Circuls electorals"

msgid "superregion_label_bl"
msgstr "Regiun"

msgid "superregions_label_bl"
msgstr "Regiuns"

msgid "Seats"
msgstr "Sezs"

msgid "Mandates"
msgstr "Mandats"

msgid "Quarter"
msgstr "Quartier"

msgid "Quarters"
msgstr "Quartiers"

msgid "Last change"
msgstr "Actualisà"

msgid "Archive"
msgstr "Archiv"

msgid "Elections &amp; Votes"
msgstr "Elecziuns &amp; votaziuns"

msgid "There are no elections or votes defined yet."
msgstr "I n'èn anc vegnidas endatadas naginas elecziuns u votaziuns."

#, python-format
msgid "Elections and votes on ${date}"
msgstr "Votaziun dals ${date}"

msgid "Federal Elections"
msgstr "Elecziuns federalas"

msgid "on"
msgstr "dals"

msgid "Regional Elections"
msgstr "Elecziuns regionalas"

msgid "Cantonal Elections"
msgstr "Elecziuns chantunalas"

msgid "Communal Elections"
msgstr "Elecziuns communalas"

msgid "Federal Votes"
msgstr "Votaziuns federalas"

msgid "Regional Votes"
msgstr "Votaziuns regiunalas"

msgid "Cantonal Votes"
msgstr "Votaziuns chantunalas"

msgid "Communal Votes"
msgstr "Votaziuns communalas"

msgid "Counted"
msgstr "Dumbrà ora"

msgid "Updated"
msgstr "Actualisà"

msgid "No results yet"
msgstr "Anc nagins resultats avant maun"

msgid "Result"
msgstr "Resultat"

msgid "Yes %"
msgstr "% GEA"

msgid "No %"
msgstr "% NA"

msgid "Archive Search"
msgstr "Tschertga en l'archiv"

msgid "Download the entire archive (Status: ${date})"
msgstr "Chargiar giu l'entir archiv (Stadi: ${date})"

msgid "Search in ${title}"
msgstr "­Tschertgar en ${title}"

msgid "Search results"
msgstr "Resultats da tschertga"

msgid "Found ${item_count} items."
msgstr "${item_count} resultats."

msgid "Intermediate results"
msgstr "Resultats intermediars"

msgid "No candidacies."
msgstr "Naginas candidaturas."

msgid "Download diagram"
msgstr "Telechargiar il diagram"

#. Default: The diagram shows the distribution of votes and mandates on list
#. and sublists. The bars on the left correspond to the list connections, the
#. bars in the middle to the sublists, the bars to the right to the lists. The
#. width of the bars and connections is proportional to the votes, blue colored
#. bars contain the number of mandates.
#.
msgid "figcaption_connections"
msgstr ""
"Il diagram mussa la repartiziun da las vuschs e dals mandats sin las "
"colliaziuns e sutcolliaziuns da glistas. Las travs da la vart sanestra "
"correspundan a las colliaziuns da glistas, las travs en il center a las "
"sutglistas, las travs da la vart dretga a las glistas. La ladezza da las "
"travs e da las colliaziuns è proporziunala a las vuschs, las travs blauas "
"cuntegnan il dumber da mandats."

msgid "Embed map"
msgstr "Incorporar la carta"

msgid "Download map"
msgstr "Telechargiar la carta"

msgid "Download"
msgstr "Telechargiar"

msgid "No candidates elected yet."
msgstr "Anc betg elegì ina candidata u in candidat."

msgid "Note on the voters count"
msgstr "Infurmaziun concernent il dumber d'electurs"

#. Default: The number of votes of a party is divided by the number of seats to
#. be allocated in the district concerned. The result is called the voters
#. count. The voters count determines the allocation to the list groups. The
#. election is finished as soon as the number of mandates appears.
#.
msgid "figcaption_list_groups"
msgstr ""
"En in emprim pass – tar l'uschenumnada attribuziun superiura – vegnan "
"consideradas tut las vuschs consegnadas sin plaun chantunal. Ils sezs vegnan "
"repartids sin las singulas partidas confurm a las quotas d'electuras ed "
"electurs ch'ellas han cuntanschì. Per che las vuschs che las partidas han "
"cuntanschì en ils singuls circuls electorals possian vegnir cumparegliadas "
"sin plaun chantunal, e per che mintga vusch quintia tuttina bler, dovri ina "
"valitaziun. Per quest intent vegnan las vuschs ch'ina partida ha cuntanschì, "
"mintgamai divididas tras il dumber da sezs ch'èn d'occupar en il circul "
"electoral respectiv. Il resultat da quai è il dumber d'electurs."

msgid "The file is invalid."
msgstr "La datoteca è nunvalaivla."

msgid "The form contains errors. Please check the marked fields."
msgstr ""
"Il formular cuntegna sbagls. Controllai per plaschair ils champs marcads."

msgid "This page has been updated."
msgstr "Questa pagina è vegnida actualisada."

msgid "Reload page."
msgstr "Chargiar danovamain la pagina."

msgid "Homepage"
msgstr "Pagina iniziala"

msgid "Content"
msgstr "Cuntegn"

msgid "Sitemap"
msgstr "Sitemap"

#.
#. Default: Start
msgid "homepage"
msgstr "Pagina iniziala"

msgid "Footer"
msgstr "Pe-pagina"

msgid "Language"
msgstr "Lingua"

msgid "Open Data"
msgstr "Open Data"

msgid "Login"
msgstr "Annunziar"

msgid "You are logged in:"
msgstr "Vus essas annunziada/annunzià:"

msgid "Logout"
msgstr "Deconnectar"

msgid "Forgot your password?"
msgstr "Emblidà il pled-clav?"

msgid "Reset password"
msgstr "Redefinir il pled-clav"

msgid "female"
msgstr "feminin"

msgid "male"
msgstr "masculin"

msgid "undetermined"
msgstr "nundeterminà"

msgid "browser"
msgstr "browser"

msgid "email"
msgstr "e-mail"

msgid "Actions"
msgstr "Acziuns"

msgid "View"
msgstr "Mussar"

msgid "Edit"
msgstr "Modifitgar"

msgid "Upload results"
msgstr "Chargiar si resultats"

msgid "Upload party results"
msgstr "Chargiar si ils resultats da las partidas"

msgid "Clear results"
msgstr "Stizzar ils resultats"

msgid "Clear media"
msgstr "Stizzar las medias"

msgid "Yeas"
msgstr "Vuschs affirmativas"

msgid "Nays"
msgstr "Vuschs negativas"

msgid "Proposal %"
msgstr "Project da votaziun %"

msgid "Counter proposal %"
msgstr "Cuntraproposta %"

msgid "Not yet counted"
msgstr "Anc betg eruì il resultat"

msgid "Total"
msgstr "Total"

#.
#. Default: eligible Voters
msgid "eligible_voters_vote"
msgstr "Persunas cun dretg da votar"

msgid "Cast Ballots"
msgstr "Cedels da votar entrads"

msgid "Empty votes"
msgstr "Vuschs vidas"

msgid "Invalid votes"
msgstr "Vuschs nunvalaivlas"

#. Default: Turnout
#. Default: Voter turnout
#.
msgid "turnout_vote"
msgstr "Participaziun a la votaziun"

msgid "Nay"
msgstr "NA"

msgid "Yay"
msgstr "GEA"

msgid "List connection"
msgstr "Colliaziun da glistas"

#. Default: Votes
#.
msgid "single_votes"
msgstr "Vuschs"

msgid "Sublist connection"
msgstr "Sutcolliaziun da glistas"

msgid "Subtotal"
msgstr "Summa intermediara"

msgid "Party"
msgstr "Partida"

msgid "eligible Voters"
msgstr "Persunas cun dretg d’eleger"

msgid "Received Ballots"
msgstr "Cedels electorals consegnads"

msgid "Accounted Ballots"
msgstr "Cedels valaivels"

msgid "Blank Ballots"
msgstr "Cedels electorals vids"

msgid "Invalid Ballots"
msgstr "Cedels electorals nunvalaivels"

msgid "Accounted Votes"
msgstr "Vuschs valaivlas"

msgid "Turnout"
msgstr "Participaziun a las elecziuns"

msgid "Candidate"
msgstr "Persuna che candidescha"

msgid "List"
msgstr "Glista"

msgid "Elected"
msgstr "Elegida/elegì"

msgid "Yes"
msgstr "Gea"

msgid "No"
msgstr "Na"

msgid "All candidates"
msgstr "Tut las candidatas e candidats"

msgid "Elected candidates only"
msgstr "Mo candidat(a)s elegid(a)s"

msgid "List group"
msgstr "Gruppa da glista"

msgid "Voters count"
msgstr "Cifra electorala"

msgid "Embed diagram"
msgstr "Integrar diagram"

msgid "Embed table"
msgstr "Integrar tabella"

msgid "${counted} of ${total}"
msgstr "${counted} da ${total}"

msgid "Cancel"
msgstr "Interrumper"

msgid "Submit"
msgstr "Trametter"

msgid "The next field is a spam protection, please do not fill it out."
msgstr ""
"Il proxim champ è ina protecziun da spam, per plaschair betg emplenir ora."

msgid "Previous Page"
msgstr "Pagina precedenta"

msgid "(active)"
msgstr "(activ)"

msgid "Next Page"
msgstr "Proxima pagina"

msgid "You are here"
msgstr "Pagina actuala"

msgid "Alerts"
msgstr "Communicaziuns"

msgid "Email alerts"
msgstr "Communicaziuns per e-mail"

msgid "SMS alerts"
msgstr "Communicaziuns per SMS"

msgid ""
"The service provides free information on the publication of new results "
"(intermediate results, final results):"
msgstr ""
"Il servetsch infurmescha gratuitamain davart la publicaziun da novs "
"resultats (resultats intermediars, resultats finals):"

msgid ""
"The email service provides free information on the publication of new "
"results (intermediate results, final results):"
msgstr ""
"Il servetsch dad e-mail infurmescha gratuitamain davart la publicaziun da "
"novs resultats (resultats intermediars, resultats finals):"

msgid ""
"The SMS service provides free information on the publication of new results "
"(intermediate results, final results):"
msgstr ""
"Il servetsch dad SMS infurmescha gratuitamain davart la publicaziun da novs "
"resultats (resultats intermediars, resultats finals):"

msgid "Get email alerts"
msgstr "Abunar las communicaziuns per e-mail"

msgid "Stop email subscription"
msgstr "Terminar l'abunament dad e-mail"

msgid "Get SMS alerts"
msgstr "Abunar la communicaziun per SMS"

msgid "Stop SMS subscription"
msgstr "Terminar l'abunament dad SMS"

msgid "Proposal and counter proposal rejected"
msgstr "Refusà l'iniziativa e la cuntraproposta"

msgid "Proposal accepted"
msgstr "Acceptà l'iniziativa"

msgid "Tie breaker in favor of the proposal"
msgstr "Dumonda decisiva a favur da l'iniziativa"

msgid "Tie breaker in favor of the counter proposal"
msgstr "Dumonda decisiva a favur da la cuntraproposta"

msgid "Download a PDF with all the results:"
msgstr "In PDF cun tut ils resultats pudais Vus chargiar giu qua:"

msgid "PDF Results"
msgstr "Resultats PDF"

msgid "Candidate results"
msgstr "Resultats da las candidatas e dals candidats"

msgid "The raw data of the candidates are available in the following formats:"
msgstr ""
"Las datas nunelavuradas da las candidatas e dals candidats èn disponiblas en "
"ils suandants formats:"

msgid "The raw data are available in the following formats:"
msgstr "Las datas nunelavuradas èn disponiblas en ils suandants formats:"

msgid "The raw data of the parties are available in the following formats:"
msgstr ""
"Las datas nunelavuradas da las partidas èn disponiblas en ils suandants "
"formats:"

msgid "The format of the data is described here:"
msgstr "Il format da las datas è descrit qua:"

msgid "Format Description"
msgstr "Descripziun dal format"

msgid "Terms of use"
msgstr "Cundiziun d'utilisaziun"

msgid "Open use. Must provide the source."
msgstr "Libra utilisaziun. La funtauna sto vegnir inditgada."

msgid "You may use this dataset for non-commercial purposes."
msgstr ""
"Vus dastgais duvrar questa unitad da datas per intents betg commerzials."

msgid "You may use this dataset for commercial purposes."
msgstr "Vus dastgais duvrar questa unitad da datas per intents commerzials."

msgid "You must provide the source (author, title and link to the dataset)."
msgstr ""
"La funtauna sto vegnir inditgada (autura u autur, titel e link a l'unitad da "
"datas)."

msgid "Your results could not be uploaded."
msgstr "Voss resultats n'han displaschaivlamain betg pudì vegnir chargiads si."

msgid "Line"
msgstr "Lingia"

#. Default: The diagram shows the votes and mandates of the parties. The rimmed
#. bars (left scale) correspond to the number of mandates, the colored bars
#. (right scale) to the voices (percentages).
#.
msgid "figcaption_party_strengths"
msgstr ""
"Il diagram mussa las vuschs gudagnadas ed ils mandats da las partidas. Las "
"travs cun ur (scala sanestra) correspundan al dumber da mandats, las travs "
"coluradas (scala dretga) a las quotas da vuschs en pertschients."

msgid "Year"
msgstr "Onn"

msgid "Difference"
msgstr "Differenza"

#. Default: The diagram shows the origin of votes won and lost by panache. On
#. the left side are the lost votes, on the right side the won votes. The width
#. of the bars and the connections is proportional to the number of votes.
#.
msgid "figcaption_panachage"
msgstr ""
"Il diagram mussa la derivanza da las vuschs gudagnadas e perdidas cun "
"panaschar. Da la vart sanestra èn las vuschs perdidas, da la vart dretga las "
"vuschs gudagnadas. La ladezza da las travs e da las colliaziuns è "
"proporziunala al dumber da vuschs."

msgid "Count"
msgstr "Dumber"

msgid "Average age"
msgstr "Vegliadetgna media"

msgid "Elected Candidates"
msgstr "Candidat(a)s elegid(a)s"

msgid "View all details online"
msgstr "Guardar tut ils detagls online"

msgid ""
"Please confirm your email address to receive email notifications. Click on "
"the link below."
msgstr ""
"Confermai per plaschair Vossa adressa dad e-mail per survegnir "
"communicaziuns per e-mail. Cliccai sin il link qua sutvart."

msgid "Confirm email"
msgstr "Confermar l'adressa dad e-mail"

msgid ""
"You can ignore this email if you have not signed up for the email "
"notifications."
msgstr ""
"Vus pudais ignorar quest e-mail, sche Vus n'avais betg abunà las "
"communicaziuns per e-mail."

msgid "Unsubscribe"
msgstr "Deconnectar"

msgid "Please confirm your unsubscription. Click on the link below."
msgstr "Confermai per plaschair Vossa visada. Cliccai sin il link qua sutvart."

msgid "Confirm unsubscription"
msgstr "Confermar la visada"

msgid ""
"You can ignore this email if you have not unsubscribed from the email "
"notifications."
msgstr ""
"Vus pudais ignorar quest e-mail, sche Vus n'avais betg visà las "
"communicaziuns per e-mail."

msgid "Dear Sir or Madam,"
msgstr "Stimadas dunnas e stimads signurs,"

msgid "Click the following link to set a new password:"
msgstr "Cliccai sin il suandant link per definir in nov pled-clav:"

msgid "If you don't want to change your password, you can ignore this email."
msgstr ""
"Vus pudais ignorar quest e-mail, sche Vus na vulessas betg midar Voss pled-"
"clav."

msgid "New mapping"
msgstr "Nova attribuziun"

msgid "No mappings yet."
msgstr "Anc naginas attribuziuns"

msgid "New data source"
msgstr "Nova funtauna da datas"

msgid "A description of the WabstiCExport interface can be found here:"
msgstr "Ina descripziun da l'interfatscha WabstiCExport chattais Vus qua:"

msgid "No data sources yet."
msgstr "Anc naginas funtaunas da datas."

msgid "Token"
msgstr "Token"

msgid "Regenerate token"
msgstr "Generar da nov il token"

msgid "New compound"
msgstr "Nova colliaziun"

msgid "No compounds yet."
msgstr "Anc nagina colliaziun."

msgid "Title"
msgstr "Titel"

msgid "New election"
msgstr "Nova elecziun"

msgid "New screen"
msgstr "Nov screen"

msgid "Export"
msgstr "Export"

msgid "No screens yet."
msgstr "Anc nagins screens."

msgid "Cleanup"
msgstr "Rectifitgar"

msgid "All"
msgstr "Tuts"

msgid "Active only"
msgstr "Mo ils activs"

msgid "No subscribers yet."
msgstr "Anc nagins abunents."

msgid "Locale"
msgstr "Regiun linguistica"

msgid "Active"
msgstr "Activ"

msgid "Activate"
msgstr "Activar"

msgid "This will trigger the following notifications:"
msgstr "Las suandantas communicaziuns vegnan activadas:"

msgid "Browser: A notice in browsers which have opened any affected pages."
msgstr ""
"Browser: Ina infurmaziun en ils browers che han avert paginas respectivas."

msgid "Email: One email containing all the results. The subject will be"
msgstr "E-mail: in e-mail cun tut ils resultats. L'object sa cloma"

msgid "SMS: One SMS with the generic message"
msgstr "SMS: in SMS cun il messadi general"

msgid ""
"There is also the possibility to trigger bundled notifications for the "
"current election day:"
msgstr ""
"Igl è er pussaivel d'activar pliras communicaziuns per la votaziun actuala:"

msgid "Last notifications:"
msgstr "Ultimas infurmaziuns:"

msgid "No notifications yet."
msgstr "Anc naginas communicaziuns."

msgid ""
"Email: One email containing all the results of the selected elections and "
"votes. The subject depends on whether all selected elections and votes are "
"completed:"
msgstr ""
"E-mail: in e-mail cun tut ils resultats da las elecziuns e da las votaziuns "
"tschernidas. L'object dependa dal fatg, sche tut las elecziuns e tut las "
"votaziuns tschernidas èn terminadas:"

msgid "Create token"
msgstr "Crear in token"

msgid "A description of the REST interface can be found here:"
msgstr "Ina descripziun da l'interfatscha REST chattais Vus qua:"

msgid "No tokens yet."
msgstr "Anc nagins tokens."

msgid "Created"
msgstr "Creà"

msgid "New vote"
msgstr "Nova votaziun"

msgid "Your results were uploaded successfully."
msgstr "Voss resultats èn vegnids chargiads si cun success."

msgid "Click here to trigger the notifications."
msgstr "Cliccar qua per trametter communicaziuns als abunents."

msgid "Click here to see the updated results page."
msgstr "Cliccai qua per mussar la pagina cun ils resultats actualisads."

msgid "Please use the following format:"
msgstr "Duvrai per plaschair il suandant format:"

msgid "No map available for this year."
msgstr "Per quest onn n'è disponibla nagina carta."

msgid "Blank list"
msgstr "Glista en blanco"

msgid "Panachage (lists)"
msgstr "Statistica da panaschar (glistas)"

msgid "Intermediate results abbrev"
msgstr "Resultats interm."

#, python-format
msgid "Intermediate results: ${counted} of ${total} ${entities}"
msgstr "resultats intermediars: ${counted} da ${total} ${entities}"

msgid "Wrong username or password"
msgstr ""
"Il num da l'utilisadra u da l'utilisader n'è betg enconuschent u il pled-"
"clav è sbaglià"

msgid "Password reset"
msgstr "Redefinir il pled-clav"

#, python-format
msgid ""
"A password reset link has been sent to ${email}, provided an account exists "
"for this email address."
msgstr "In e-mail è vegnì tramess a ${email} (sche l'adressa è valaivla)."

msgid "Password changed."
msgstr "Midà il pled-clav."

msgid "Wrong username or password reset link not valid any more."
msgstr "L'adressa è nunvalaivla u il link è nunvalaivel."

#, python-format
msgid ""
"The map shows the percentage of votes for the selected candidate by ${by}."
msgstr ""
"La charta mussa la cumpart procentuala da las vuschs da la candidata "
"tschernida u dal candidat tschernì tenor ${by}."

msgid ""
"The figure with elected candidates will be available as soon the final "
"results are published."
msgstr ""
"La grafica cun las candidatas ed ils candidats elegids è disponibla, "
"uschespert ch'ils resultats finals èn publitgads."

msgid ""
"The figure with the list connections will be available as soon the final "
"results are published."
msgstr ""
"La grafica cun las colliaziuns da glistas è disponibla, uschespert ch'ils "
"resultats finals èn publitgads."

#, python-format
msgid "The map shows the percentage of votes for the selected list by ${by}."
msgstr ""
"La charta mussa la cumpart procentuala da las vuschs da la glista tschernida "
"tenor ${by}."

msgid "Access Denied"
msgstr "Refusà l'access"

msgid "You are trying to open a page for which you are not authorized."
msgstr ""
"Vus empruvais d'avrir ina pagina, per la quala Vus n'avais nagina "
"autorisaziun."

msgid "Page not Found"
msgstr "Betg chattà la pagina"

msgid "The page you are looking for could not be found."
msgstr "La pagina giavischada n'è betg vegnida chattada."

msgid "File not yet ready"
msgstr "La datoteca n'è betg anc vegnida creada"

msgid "The file you are looking for is not ready yet. Please try again later."
msgstr ""
"La datoteca tschertgada n'è betg anc vegnida creada. Empruvai pli tard anc "
"ina giada."

msgid "Results updated."
msgstr "Actualisà ils resultats."

msgid ""
"The results on the home page and in the archive are cached and need to be "
"updated after a domain change, for example."
msgstr ""
"Ils resultats sin la pagina iniziala ed en l'archiv vegnan arcunads "
"temporarmain e ston vegnir actualisads p.ex. suenter ina midada da la domain."

msgid "Cache cleared."
msgstr "Svidà il cache."

#, python-format
msgid ""
"Elections and votes are cached for ${expiration} seconds. The cache is "
"automatically cleared for new results and other updates. It is not normally "
"necessary to clear the cache yourself."
msgstr ""
"Las elecziuns e las votaziuns vegnan arcunadas temporarmain per "
"${expiration} secundas. Il cache vegn svidà automaticamain en cas da novs "
"resultats e d'autras actualisaziuns. Normalmain na ston ins betg svidar sez "
"il cache."

msgid "Data source added."
msgstr "Agiuntà la funtauna da datas."

msgid "Token regenerated."
msgstr "Generà da nov il token."

msgid "Do you really want to regenerate the token?"
msgstr "Vulais Vus propi generar da nov il token?"

msgid "Data source deleted."
msgstr "Stizzà la funtauna da datas."

#, python-format
msgid "Do you really want to delete \"${item}\"?"
msgstr "Vulais Vus propi stizzar \"${item}\"?"

msgid "Delete data source"
msgstr "Stizzar la funtauna da datas"

msgid "Mapping added."
msgstr "Agiuntà l'attribuziun."

msgid "Mapping modified."
msgstr "Midà l'attribuziun."

msgid "Edit mapping"
msgstr "Modifitgar l'attribuziun"

msgid "Mapping deleted."
msgstr "Stizzà l'attribuziun."

msgid "Delete mapping"
msgstr "Stizzar l'attribuziun"

msgid "Compound added."
msgstr "Agiuntà colliaziun."

msgid "Compound modified."
msgstr "Midà colliaziun."

msgid "Edit compound"
msgstr "Elavurar la colliaziun"

msgid "Results deleted."
msgstr "Stizzà ils resultats."

#, python-format
msgid "Do you really want to clear all results of \"${item}\"?"
msgstr "Vulais Vus propi stizzar tut ils resultats da \"${item}\"?"

#, python-format
msgid "${count} files deleted."
msgstr "Stizzà ${count} datotecas."

msgid ""
"Deletes all automatically generated media items (PDFs and SVG images). They "
"are regenerated in the background and are available again in a few minutes."
msgstr ""
"Stizza tut ils elements ch'èn vegnids generads automaticamain (PDFs e "
"maletgs en il format SVG). Questas datotecas vegnan regeneradas davosvart e "
"stattan puspè a disposiziun en paucas minutas."

#, python-format
msgid "Do you really want to clear all media of \"${item}\"?"
msgstr "Vulais Vus propi stizzar tut las medias da \"${item}\"?"

msgid "Compound deleted."
msgstr "Stizzà la colliaziun."

msgid "Delete compound"
msgstr "Stizzar la colliaziun"

msgid "Notifications triggered."
msgstr "Activà las communicaziuns."

msgid ""
"There are no changes since the last time the notifications have been "
"triggered!"
msgstr ""
"Naginas midadas dapi l'ultima giada che las communicaziuns èn vegnidas "
"tramessas als abunents!"

msgid "Do you really want to retrigger the notfications?"
msgstr "Propi trametter danovamain communicaziuns als abunents?"

msgid "Election added."
msgstr "Agiuntà l'elecziun."

msgid "Election modified."
msgstr "Midà l'elecziun."

msgid "Edit election"
msgstr "Modifitgar l'elecziun"

msgid "Election deleted."
msgstr "Stizzà l'elecziun."

msgid "Delete election"
msgstr "Stizzar l'elecziun"

msgid "Screen added."
msgstr "Agiuntà il screen."

msgid "Screen modified."
msgstr "Midà il screen."

#, python-format
msgid "Screen ${number}"
msgstr "Screen ${number}"

msgid "Edit screen"
msgstr "Adattar il screen"

msgid "Screen deleted."
msgstr "Stizzà il screen."

msgid "Delete screen"
msgstr "Stizzar il screen"

#, python-format
msgid "${count} subscribers cleaned up."
msgstr "Rectifitgà ${count} abunentas ed abunents."

msgid "Clean up subscribers"
msgstr "Rectifitgar las abunentas ed ils abunents"

msgid "Subscriber deleted."
msgstr "Stizzà l'abunent(a)."

msgid "Delete subscriber"
msgstr "Stizzar l'abunent(a)"

msgid "Subscriber activated."
msgstr "Activà l'abunenta u l'abunent."

#, python-format
msgid "Do you really want to activate \"${item}\"?"
msgstr "Vulais Vus propi activar \"${item}\"?"

msgid "Activate subscriber"
msgstr "Activar l'abunenta u l'abunent"

msgid "Subscriber deactivated."
msgstr "Deactivà l'abunenta u l'abunent."

#, python-format
msgid "Do you really want to deactivate \"${item}\"?"
msgstr "Vulais Vus propi deactivar \"${item}\"?"

msgid "Deactivate subscriber"
msgstr "Deactivar l'abunenta u l'abunent"

msgid "Upload token created."
msgstr "Creà il token."

msgid "Create a new upload token?"
msgstr "Crear in nov token?"

msgid "Create"
msgstr "Crear"

msgid "Upload token deleted."
msgstr "Stizzà il token."

msgid "Delete upload token"
msgstr "Stizzar il token"

msgid "Vote added."
msgstr "Agiuntà la votaziun."

msgid "Vote modified."
msgstr "Midà la votaziun."

msgid "Edit vote"
msgstr "Modifitgar la votaziun"

msgid "Vote deleted."
msgstr "Stizzà la votaziun."

msgid "Delete vote"
msgstr "Stizzar la votaziun"

#, python-format
msgid ""
"Final results of the cantonal vote \"${title}\", ${date}, ${principal}, "
"broken down by municipalities."
msgstr ""
"Resultats finals da la votaziun chantunala \"${title}\", ${date}, "
"${principal}, ordinà tenor vischnancas."

#, python-format
msgid ""
"Final results of the federal vote \"${title}\", ${date}, ${principal}, "
"broken down by municipalities."
msgstr ""
"Resultats finals da la votaziun federala \"${title}\", ${date}, "
"${principal}, ordinà tenor vischnancas."

#, python-format
msgid ""
"Final results of the cantonal election \"${title}\", ${date}, ${principal}, "
"broken down by candidates and municipalities."
msgstr ""
"Resultats finals da l'elecziun chantunala \"${title}\", ${date}, "
"${principal}, resultats da tut las candidatas e da tut ils candidats tenor "
"vischnancas."

#, python-format
msgid ""
"Final results of the regional election \"${title}\", ${date}, ${principal}, "
"broken down by candidates and municipalities."
msgstr ""
"Resultats finals da l'elecziun regiunala \"${title}\", ${date}, "
"${principal}, resultats da tut las candidatas e da tut ils candidats tenor "
"vischnancas."

#, python-format
msgid ""
"Final results of the federal election \"${title}\", ${date}, ${principal}, "
"broken down by candidates and municipalities."
msgstr ""
"Resultats finals da l'elecziun federala \"${title}\", ${date}, ${principal}, "
"resultats da tut las candidatas e da tut ils candidats tenor vischnancas."

msgid ""
"You will receive an email as soon as new results have been published. You "
"can unsubscribe at any time."
msgstr ""
"Vus survegnis in e-mail, uschespert che novs resultats èn vegnids "
"publitgads. Vus pudais terminar da tut temp il servetsch dad e-mail."

msgid "You will shortly receive an email to confirm your email."
msgstr ""
"En curt survegnis Vus in e-mail per confermar Vossa adressa dad e-mail."

msgid "Subscription failed, the link is invalid."
msgstr "L'annunzia n'ha betg funcziunà, il link è nunvalaivel."

msgid ""
"Successfully subscribed to the email service. You will receive an email "
"every time new results are published."
msgstr ""
"Las communicaziuns per e-mail èn vegnidas abunadas. A partir d'ussa "
"survegnis Vus in e-mail, uschespert che novs resultats èn vegnids publitgads."

msgid "You will shortly receive an email to confirm your unsubscription."
msgstr "En pauc temp survegnis Vus in e-mail per confermar Vossa visada."

msgid "Unsubscription failed, the link is invalid."
msgstr "La visada n'ha betg funcziunà, il link è nunvalaivel."

msgid ""
"Successfully unsubscribed from the email services. You will no longer "
"receive an email when new results are published."
msgstr ""
"Las communicaziuns per e-mail èn vegnidas terminadas. A partir d'ussa na "
"survegnis Vus pli nagins e-mails en chaussa."

msgid ""
"You will receive a SMS as soon as new results have been published. The SMS "
"service is free of charge. You can unsubscribe at any time."
msgstr ""
"Vus survegnis in SMS, uschespert che novs resultats èn vegnids publitgads. "
"Quest servetsch dad SMS è gratuit. Vus pudais terminar da tut temp il "
"servetsch dad SMS."

msgid ""
"Successfully unsubscribed from the SMS services. You will no longer receive "
"SMS when new results are published."
msgstr ""
"La communicaziun per SMS è vegnida terminada. A partir d'ussa na survegnis "
"Vus pli nagins SMS en chaussa."

#, python-format
msgid "The year ${year} is not yet supported"
msgstr "L'onn ${year} na vegn anc betg sustegnì"

msgid "This source has already elections assigned to it"
msgstr ""
"Per la funtauna da datas existan gia colliaziuns cun elecziuns generadas."

msgid "Invalid id"
msgstr "ID nunvalaivel"

msgid "Use an election based on proportional representation"
msgstr "Nagina elecziun da proporz"

msgid "The data source is not configured properly"
msgstr "La configuraziun da la funtauna da datas n'è betg valaivla"<|MERGE_RESOLUTION|>--- conflicted
+++ resolved
@@ -3,11 +3,7 @@
 msgstr ""
 "Project-Id-Version: \n"
 "Report-Msgid-Bugs-To: \n"
-<<<<<<< HEAD
-"POT-Creation-Date: 2024-02-26 10:05+0100\n"
-=======
-"POT-Creation-Date: 2024-03-04 06:49+0100\n"
->>>>>>> fa716051
+"POT-Creation-Date: 2024-03-04 08:22+0100\n"
 "PO-Revision-Date: 2022-03-22 08:01+0100\n"
 "Last-Translator: Marc Sommerhalder <marc.sommerhalder@seantis.ch>\n"
 "Language-Team: \n"
@@ -210,12 +206,14 @@
 msgid "Panachage results ids and id not consistent"
 msgstr "Inconsistenza tranter Panachage results ids ed id"
 
-<<<<<<< HEAD
 msgid "Vote types cannot be changed automatically, please delete manually"
 msgstr ""
 "Ils tipps da votaziun na pon betg vegnir midads automaticamain, vegnigelas a "
 "stritar manualmain"
-=======
+
+msgid "Domain not supported"
+msgstr "Domain betg supportà"
+
 msgid "Vote type not supported"
 msgstr "Moda da votar betg sustegnida"
 
@@ -224,26 +222,10 @@
 
 msgid "No eligible voters"
 msgstr "Naginas persunas cun dretg da votar"
->>>>>>> fa716051
-
-msgid "Domain not supported"
-msgstr "Domain betg supportà"
-
-<<<<<<< HEAD
-msgid "Vote type not supported"
-msgstr "Moda da votar betg sustegnida"
-
-msgid "Invalid ballot type"
-msgstr "Tip da votaziun nunvalaivel"
-
-msgid "No eligible voters"
-msgstr "Naginas persunas cun dretg da votar"
 
 msgid "More cast votes than eligible voters"
 msgstr "Dapli vuschs entradas che persunas cun dretg da votar"
 
-=======
->>>>>>> fa716051
 #, python-format
 msgid "Error in anzpendentgde/anzgdependent: ${msg}"
 msgstr "Error en anzpendentgde/anzgdependent: ${msg}"
