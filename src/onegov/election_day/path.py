--- conflicted
+++ resolved
@@ -9,7 +9,6 @@
 from onegov.ballot import ElectionCompoundPart
 from onegov.ballot import List
 from onegov.ballot import ListCollection
-from onegov.ballot import ElectionCompoundPart
 from onegov.ballot import Vote
 from onegov.ballot import VoteCollection
 from onegov.core.converters import extended_date_converter
@@ -188,9 +187,6 @@
     path='/elections-part/{election_compound_id}/{domain}/{id}'
 )
 def get_superregion(app, election_compound_id, domain, id):
-<<<<<<< HEAD
-    return ElectionCompoundPart.by_id(app, election_compound_id, domain, id)
-=======
     compound = ElectionCompoundCollection(app.session()).by_id(
         election_compound_id
     )
@@ -205,7 +201,6 @@
             segments = app.principal.get_superregions(compound.date.year)
         if segment in segments:
             return ElectionCompoundPart(compound, domain, segment)
->>>>>>> d2f13fad
 
 
 @ElectionDayApp.path(
