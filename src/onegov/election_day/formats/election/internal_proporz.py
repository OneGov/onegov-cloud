--- conflicted
+++ resolved
@@ -119,17 +119,11 @@
             line, 'list_id', treat_empty_as_default=False)
         if target not in panachage:
             panachage[target] = {}
-<<<<<<< HEAD
-            for name, index in panachage['headers'].items():
-                panachage[target][index] = validate_integer(
-                    line, name)
-=======
             for col_name, source in panachage_headers.items():
                 if source == target:
                     continue
                 panachage[target][source] = validate_integer(
                     line, col_name, treat_none_as_default=False)
->>>>>>> 75f6dd1a
 
     except ValueError as e:
         errors.append(e.args[0])
@@ -171,23 +165,17 @@
         )
 
 
-def parse_subconnection_name(parent_id, id):
-    # sesam provides subconnection 1 of parent connection 3 as 31
-    if len(id) <= len(parent_id):
-        return id
-    return id.replace(parent_id, '', 1) or id
-
 def parse_connection(line, errors, election_id):
     subconnection_id = None
     try:
         connection_id = line.list_connection
         parent_connection_id = line.list_connection_parent
-    except ValueError:
-        errors.append(_("Invalid list connection values"))
-    else:
         if parent_connection_id:
             subconnection_id = connection_id
             connection_id = parent_connection_id
+    except ValueError:
+        errors.append(_("Invalid list connection values"))
+    else:
         connection = dict(
             id=uuid4(),
             election_id=election_id,
