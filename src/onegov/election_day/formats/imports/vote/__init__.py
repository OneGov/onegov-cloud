<<<<<<< HEAD
from onegov.election_day.formats.imports.vote.ech_0252 import (
    import_vote_ech_0252)
from onegov.election_day.formats.imports.vote.ech_0252 import (
    import_votes_ech_0252)
=======
from onegov.election_day.formats.imports.vote.ech import (
    import_votes_ech)
>>>>>>> ca80e853
from onegov.election_day.formats.imports.vote.internal import (
    import_vote_internal)
from onegov.election_day.formats.imports.vote.wabstic import (
    import_vote_wabstic)


__all__ = (
<<<<<<< HEAD
    'import_vote_ech_0252',
    'import_vote_internal',
    'import_vote_wabstic',
    'import_votes_ech_0252',
=======
    'import_vote_internal',
    'import_vote_wabstic',
    'import_votes_ech',
>>>>>>> ca80e853
)<|MERGE_RESOLUTION|>--- conflicted
+++ resolved
@@ -1,12 +1,5 @@
-<<<<<<< HEAD
-from onegov.election_day.formats.imports.vote.ech_0252 import (
-    import_vote_ech_0252)
-from onegov.election_day.formats.imports.vote.ech_0252 import (
-    import_votes_ech_0252)
-=======
 from onegov.election_day.formats.imports.vote.ech import (
     import_votes_ech)
->>>>>>> ca80e853
 from onegov.election_day.formats.imports.vote.internal import (
     import_vote_internal)
 from onegov.election_day.formats.imports.vote.wabstic import (
@@ -14,14 +7,7 @@
 
 
 __all__ = (
-<<<<<<< HEAD
-    'import_vote_ech_0252',
-    'import_vote_internal',
-    'import_vote_wabstic',
-    'import_votes_ech_0252',
-=======
     'import_vote_internal',
     'import_vote_wabstic',
     'import_votes_ech',
->>>>>>> ca80e853
 )