--- conflicted
+++ resolved
@@ -11,11 +11,6 @@
     import_election_wabstic_proporz)
 from onegov.election_day.formats.imports.party_result import (
     import_party_results_internal)
-<<<<<<< HEAD
-from onegov.election_day.formats.imports.vote import import_vote_default
-=======
-from onegov.election_day.formats.imports.vote import import_vote_ech_0252
->>>>>>> 59155639
 from onegov.election_day.formats.imports.vote import import_vote_internal
 from onegov.election_day.formats.imports.vote import import_vote_wabstic
 
@@ -28,11 +23,6 @@
     'import_election_wabstic_majorz',
     'import_election_wabstic_proporz',
     'import_party_results_internal',
-<<<<<<< HEAD
-    'import_vote_default',
-=======
-    'import_vote_ech_0252',
->>>>>>> 59155639
     'import_vote_internal',
     'import_vote_wabstic',
 )