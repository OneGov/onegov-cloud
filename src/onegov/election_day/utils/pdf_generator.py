from onegov.ballot import Election
from onegov.ballot import ElectionCompound
from onegov.ballot import Vote
from onegov.election_day import _
from onegov.election_day import log
from onegov.election_day.pdf import Pdf
from onegov.election_day.utils import pdf_filename
from onegov.election_day.utils.d3_renderer import D3Renderer
from onegov.election_day.utils.election import get_candidates_data
from onegov.election_day.utils.election import get_candidates_results
from onegov.election_day.utils.election import get_connection_results
from onegov.election_day.utils.election_compound import \
    get_candidate_statistics
from onegov.election_day.utils.election_compound import get_elected_candidates
from onegov.election_day.utils.election_compound import get_list_groups
from onegov.election_day.utils.election_compound import get_superregions
from onegov.election_day.utils.parties import get_party_results
from onegov.election_day.utils.parties import get_party_results_deltas
from onegov.pdf import LexworkSigner
from onegov.pdf import page_fn_footer
from onegov.pdf import page_fn_header_and_footer
from os.path import basename
from pdfdocument.document import MarkupParagraph
from pytz import timezone
from reportlab.lib.units import cm


class PdfGenerator():

    def __init__(self, app, renderer=None):
        self.app = app
        self.pdf_dir = 'pdf'
        self.session = self.app.session()
        self.pdf_signing = self.app.principal.pdf_signing
        self.renderer = renderer or D3Renderer(app)

    def remove(self, directory, files):
        """ Safely removes the given files from the directory. """
        if not files:
            return

        fs = self.app.filestorage
        for file in files:
            path = '{}/{}'.format(directory, file)
            if fs.exists(path) and not fs.isdir(path):
                fs.remove(path)

    def sign_pdf(self, path):
        if self.pdf_signing:
            signer = LexworkSigner(
                self.pdf_signing['host'],
                self.pdf_signing['login'],
                self.pdf_signing['password']
            )
            with self.app.filestorage.open(path, 'rb') as file:
                filename = basename(path)
                reason = self.pdf_signing['reason']
                try:
                    data = signer.sign(file, filename, reason)
                except Exception as e:
                    log.error("Could not sign PDF: {}".format(e))
                    log.warning("PDF {} could not be signed".format(filename))
                    return

            self.app.filestorage.remove(path)
            with self.app.filestorage.open(path, 'wb') as f:
                f.write(data)

    def generate_pdf(self, item, path, locale):
        """ Generates the PDF for an election or a vote. """
        principal = self.app.principal

        old_locale = item.session_manager.current_locale
        item.session_manager.current_locale = locale

        with self.app.filestorage.open(path, 'wb') as f:

            pdf = Pdf(
                f,
                title=item.title,
                author=principal.name,
                locale=locale,
                translations=self.app.translations
            )
            pdf.init_a4_portrait(
                page_fn=page_fn_footer,
                page_fn_later=page_fn_header_and_footer
            )

            # Add Header
            pdf.h1(item.title)

            # Add dates
            changed = item.last_result_change
            if getattr(changed, 'tzinfo', None) is not None:
                tz = timezone('Europe/Zurich')
                changed = tz.normalize(changed.astimezone(tz))
            pdf.dates_line(item.date, changed)
            pdf.spacer()

            if isinstance(item, Election) and item.tacit:
                self.add_tacit_election(principal, item, pdf)

            elif isinstance(item, Election):
                self.add_election(principal, item, pdf)

            elif isinstance(item, ElectionCompound):
                self.add_election_compound(principal, item, pdf)

            elif isinstance(item, Vote):
                self.add_vote(principal, item, pdf, locale)

            # Add related link
            link = item.related_link
            if link:
                pdf.h2(_('Related link'))
                pdf.p_markup('<a href="{link}">{link}</a>'.format(link=link))

            pdf.generate()

        item.session_manager.current_locale = old_locale

    def add_tacit_election(self, principal, election, pdf):

        # Candidates
        data = get_candidates_data(election)
        if data and data.get('results'):
            pdf.h2(_('Candidates'))
            pdf.spacer()
            pdf.results(
                head=[
                    _('Candidate'),
                    _('Party'),
                    _('List'),
                    _('Elected'),
                ],
                body=[
                    [
                        '{} {}'.format(r[0], r[1]),
                        r[3],
                        r[5],
                        pdf.translate(_('Yes')) if r[2] else '',
                    ]
                    for r in get_candidates_results(election, self.session)
                ],
                hide=[
                    False,
                    election.type != 'majorz',
                    election.type == 'majorz',
                    False
                ],
            )
            pdf.pagebreak()

    def add_election(self, principal, election, pdf):

        def format_name(item):
            return item.name if item.entity_id else pdf.translate(_("Expats"))

        majorz = election.type == 'majorz'
        show_majority = majorz and election.majority_type == 'absolute'

        # Factoids
        pdf.factoids(
            [_('Turnout'), _('eligible Voters'), _('Received Ballots')],
            [
                '{0:.2f}%'.format(election.turnout),
                election.eligible_voters,
                election.received_ballots,
            ]
        )
        pdf.spacer()
        pdf.factoids(
            [
                _('Seats') if majorz else principal.label('mandates'),
                _('Absolute majority') if show_majority else '',
                ''
            ],
            [
                election.allocated_mandates,
                election.absolute_majority if show_majority else '',
                ''
            ],
        )
        pdf.spacer()
        pdf.spacer()

        # Lists
        chart, data = self.renderer.get_lists_chart(election, 'pdf', True)
        if data and data.get('results'):
            pdf.h2(_('Lists'))
            pdf.pdf(chart)
            pdf.spacer()
            pdf.results(
                head=[
                    _('List'),
                    principal.label('mandates'),
                    _('single_votes')
                ],
                body=[
                    [
                        r['text'],
                        r['value2'],
                        r['value']
                    ]
                    for r in data['results']
                ],
            )
            pdf.pagebreak()

        # Candidates
        chart = self.renderer.get_candidates_chart(election, 'pdf')
        if chart:
            pdf.h2(_('Candidates'))
            pdf.pdf(chart)
            pdf.spacer()
            pdf.results(
                head=[
                    _('Candidate'),
                    _('Party'),
                    _('List'),
                    _('Elected'),
                    _('single_votes')
                ],
                body=[
                    [
                        '{} {}'.format(r.family_name, r.first_name),
                        r.party,
                        r.list_name,
                        pdf.translate(_('Yes')) if r.elected else '',
                        r.votes
                    ]
                    for r in get_candidates_results(election, self.session)
                ],
                hide=[
                    False,
                    not majorz,
                    majorz,
                    False,
                    False
                ],
            )
            pdf.pagebreak()

        # Connections
        chart = self.renderer.get_connections_chart(election, 'pdf')
        if chart:
            pdf.h2(_('List connections'))
            pdf.pdf(chart)
            pdf.figcaption(_('figcaption_connections'))
            pdf.spacer()

            connections = get_connection_results(election, self.session)
            spacers = []
            table = [[
                '{} / {} / {}'.format(
                    pdf.translate(_('List connection')),
                    pdf.translate(_('Sublist connection')),
                    pdf.translate(_('Party'))
                ),
                pdf.translate(_('single_votes'))
            ]]
            for connection in connections:
                table += [[
                    MarkupParagraph('{} {}'.format(
                        pdf.translate(_('List connection')),
                        connection[0]
                    ), pdf.style.indent_0),
                    connection[1]
                ]]
                for sc in connection[3]:
                    table += [[
                        MarkupParagraph('{} {}'.format(
                            pdf.translate(_('Sublist connection')),
                            sc[0]
                        ), pdf.style.indent_1),
                        sc[1]
                    ]]
                    table += [[
                        MarkupParagraph(l[0], pdf.style.indent_2),
                        l[1]
                    ] for l in sc[2]]
                table += [[
                    MarkupParagraph(l[0], pdf.style.indent_1),
                    l[1]
                ] for l in connection[2]]
                spacers.append(len(table))

            pdf.table(
                table,
                [None, 2 * cm, 2 * cm],
                style=pdf.style.table_results + tuple([
                    ('TOPPADDING', (0, row), (-1, row), 15)
                    for row in spacers[:-1]
                ])
            )
            pdf.pagebreak()

        # Party Strengths
        chart = self.renderer.get_party_strengths_chart(
            election, 'pdf'
        )
        if chart:
            pdf.h2(_('Party strengths'))
            pdf.pdf(chart)
            pdf.figcaption(_('figcaption_party_strengths'))
            pdf.spacer()
            years, parties = get_party_results(election)
            deltas, results = get_party_results_deltas(
                election, years, parties
            )
            results = results[sorted(results.keys())[-1]]
            pdf.results(
                head=[
                    _('Party'),
                    principal.label('mandates'),
                    _('single_votes'),
                    _('single_votes'),
                    'Δ {}'.format(years[0]),
                ],
                body=[
                    [
                        r[0],
                        r[1],
                        r[3],
                        r[2],
                        r[4] if deltas else 0,
                    ]
                    for r in results
                ],
                hide=[
                    False,
                    False,
                    False,
                    False,
                    not deltas
                ],
            )
            pdf.pagebreak()

        # Parties Panachage
        chart = self.renderer.get_parties_panachage_chart(election, 'pdf')
        if chart:
            pdf.h2(_('Panachage (parties)'))
            pdf.pdf(chart)
            pdf.figcaption(_('figcaption_panachage'))
            pdf.spacer()
            pdf.pagebreak()

        # Lists Panachage
        chart = self.renderer.get_lists_panachage_chart(election, 'pdf')
        if chart:
            pdf.h2(_('Panachage (lists)'))
            pdf.pdf(chart)
            pdf.figcaption(_('figcaption_panachage'))
            pdf.spacer()
            pdf.pagebreak()

        # Statistics
        pdf.h2(_('Election statistics'))
        hide_districts = (
            not principal.has_districts
            or election.domain in (
                'region', 'district', 'municipality', 'none'
            )
        )
        pdf.results(
            head=[
                principal.label('entity'),
                principal.label('district'),
                _('Turnout'),
                _('eligible Voters'),
                _('Expats'),
                _('Accounted Votes'),
            ],
            body=[
                [
                    format_name(result),
                    result.district,
                    '{0:.2f} %'.format(result.turnout),
                    result.eligible_voters,
                    result.expats,
                    result.accounted_votes,
                ]
                for result in election.results
            ],
            foot=[
                pdf.translate(_('Total')),
                '',
                '{0:.2f} %'.format(election.turnout),
                election.eligible_voters,
                election.expats,
                election.accounted_votes,
            ],
            hide=[
                False,
                hide_districts,
                False,
                False,
                not election.expats,
                False
            ],
        )
        pdf.spacer()
        pdf.results(
            head=[
                principal.label('entity'),
                principal.label('district'),
                _('Received Ballots'),
                _('Accounted Ballots'),
                _('Blank Ballots'),
                _('Invalid Ballots'),
            ],
            body=[
                [
                    format_name(result),
                    result.district,
                    result.received_ballots or '0',
                    result.accounted_ballots or '0',
                    result.blank_ballots or '0',
                    result.invalid_ballots or '0',
                ]
                for result in election.results
            ],
            foot=[
                pdf.translate(_('Total')),
                '',
                election.received_ballots or '0',
                election.accounted_ballots or '0',
                election.blank_ballots or '0',
                election.invalid_ballots or '0',
            ],
            hide=[
                False,
                hide_districts,
                False,
                False,
                False,
                False
            ],
        )
        pdf.pagebreak()

    def add_election_compound(self, principal, compound, pdf):

        def label(value):
            if value == 'district':
                if compound.domain_elections == 'region':
                    return principal.label('region')
                if compound.domain_elections == 'municipality':
                    return _("Municipality")
            if value == 'districts':
                if compound.domain_elections == 'region':
                    return principal.label('regions')
                if compound.domain_elections == 'municipality':
                    return _("Municipalities")
            return principal.label(value)

        def format_gender(value):
            result = _('undetermined')
            if value == 'female':
                result = _('female')
            if value == 'male':
                result = _('male')
            return pdf.translate(result)

        districts = {
            election.id: (
                election.domain_segment,
                election.domain_supersegment
            )
            for election in compound.elections if election.results.first()
        }

        has_superregions = (
            principal.has_superregions
            and compound.domain_elections == 'region'
        )

        # Factoids
        pdf.factoids(
            [label('mandates'), '', ''],
            [compound.allocated_mandates, '', '']
        )
        pdf.spacer()
        pdf.spacer()

        # Seat allocation
        chart = self.renderer.get_seat_allocation_chart(compound, 'pdf')
        if compound.show_seat_allocation and chart:
            pdf.h2(_('Seat allocation'))
            pdf.pdf(chart)
            pdf.spacer()
            years, parties = get_party_results(compound)
            years = years[:2]
            if years:
                current_year = years[-1]
                pdf.results(
                    head=[
                        _('Party'),
                        *years,
                    ],
                    body=[
                        [
                            parties[party][current_year]['name'],
                            *[
                                parties[party][year]['mandates'] or '0'
                                for year in years
                            ]
                        ]
                        for party in parties
                    ],
                )
            pdf.pagebreak()

        # Superregions
        if has_superregions:
            superregions = get_superregions(compound, principal)
            if superregions:
                pdf.h2(label('superregions'))
                pdf.results(
                    head=[
                        label('superregion'),
                        label('mandates')
                    ],
                    body=[
                        [
                            name,
                            values['mandates']['allocated']
                        ]
                        for name, values in superregions.items()
                    ],
                )
                pdf.pagebreak()

        # Districts
        pdf.h2(label('districts'))
        pdf.results(
            head=[
                label('district'),
                label('superregion'),
                label('mandates')
            ],
            body=[
                [
                    e.domain_segment,
                    districts.get(e.id, ('', ''))[1],
                    e.allocated_mandates
                ]
                for e in compound.elections
            ],
            hide=[
                False,
                not has_superregions,
                False
            ],
        )
        pdf.pagebreak()

        # Elected candidates
        elected_candidates = get_elected_candidates(compound, self.session)
        pdf.h2(_('Elected candidates'))
        pdf.spacer()
<<<<<<< HEAD
        pdf.results(
            head=[
                _('Candidate'),
                _('List'),
                label('superregion'),
                label('district'),
            ],
            body=[
                [
                    '{} {}'.format(r.family_name, r.first_name),
                    r.list,
                    districts.get(r.election_id, ('', ''))[1],
                    districts.get(r.election_id, ('', ''))[0],
                ]
                for r in get_elected_candidates(compound, self.session)
            ],
            hide=[
                False,
                False,
                not has_superregions,
                False
            ],
        )
=======
        if has_superregions:
            pdf.results(
                [
                    _('Candidate'),
                    _('List'),
                    label('superregion'),
                    label('district'),
                ],
                [[
                    '{} {}'.format(r.family_name, r.first_name),
                    r.list,
                    districts.get(r.election_id, ('', ''))[1],
                    districts.get(r.election_id, ('', ''))[0],
                ] for r in elected_candidates],
                [None, None, 2 * cm, 2 * cm],
                pdf.style.table_results_3
            )
        else:
            pdf.results(
                [
                    _('Candidate'),
                    _('List'),
                    label('district'),
                ],
                [[
                    '{} {}'.format(r.family_name, r.first_name),
                    r.list,
                    districts.get(r.election_id, ('', ''))[0]
                ] for r in get_elected_candidates(compound, self.session)],
                [None, None, 2 * cm],
                pdf.style.table_results_2
            )
>>>>>>> d1172ef8
        pdf.pagebreak()

        # List groups
        chart = self.renderer.get_list_groups_chart(compound, 'pdf')
        if compound.show_list_groups and chart:
            pdf.h2(_('List groups'))
            pdf.pdf(chart)
            pdf.figcaption('<b>{}</b>: {}'.format(
                pdf.translate(_('Voters count')),
                pdf.translate(_('figcaption_party_strengths'))
            ))
            pdf.spacer()
            pdf.results(
                head=[
                    _('List group'),
                    _('Voters count'),
                    label('mandates'),
                ],
                body=[
                    [
                        r.name,
                        r.voters_count,
                        r.number_of_mandates
                    ]
                    for r in get_list_groups(compound)
                ],
            )
            pdf.pagebreak()

        # Parties
        chart = self.renderer.get_party_strengths_chart(compound, 'pdf')
        if compound.show_party_strengths and chart:
            pdf.h2(_('Party strengths'))
            pdf.pdf(chart)
            pdf.figcaption(_('figcaption_party_strengths'))
            pdf.spacer()
            years, parties = get_party_results(compound)
            deltas, results = get_party_results_deltas(
                compound, years, parties
            )
            if results:
                results = results[sorted(results.keys())[-1]]
                pdf.results(
                    head=[
                        _('Party'),
                        label('mandates'),
                        _('single_votes'),
                        _('single_votes'),
                        'Δ {}'.format(years[0]),
                    ],
                    body=[
                        [
                            r[0],
                            r[1],
                            r[3],
                            r[2],
                            r[4] if deltas else 0,
                        ]
                        for r in results
                    ],
                    hide=[
                        False,
                        False,
                        False,
                        False,
                        not deltas
                    ],
                )
            pdf.pagebreak()

        # Parties Panachage
        chart = self.renderer.get_parties_panachage_chart(compound, 'pdf')
        if compound.show_party_panachage and chart:
            pdf.h2(_('Panachage (parties)'))
            pdf.pdf(chart)
            pdf.figcaption(_('figcaption_panachage'))
            pdf.spacer()
            pdf.pagebreak()

        # Statistics
        pdf.h2(_('Election statistics'))
        results = compound.results
        pdf.results(
            head=[
                label('district'),
                label('superregion'),
                _('eligible Voters'),
                _('Expats'),
                _('Turnout'),
                _('Accounted Votes'),
            ],
            body=[
                [
                    result.domain_segment,
                    result.domain_supersegment,
                    result.eligible_voters,
<<<<<<< HEAD
                    result.expats,
=======
                    result.accounted_votes,
                ] for result in results],
                [None, None, 2.8 * cm, 2.8 * cm, 2.8 * cm],
                pdf.style.table_results_2
            )
            pdf.spacer()
            pdf.results(
                [
                    label('district'),
                    label('superregion'),
                    _('Received Ballots'),
                    _('Accounted Ballots'),
                    _('Blank Ballots'),
                    _('Invalid Ballots'),
                ],
                [[
                    result.domain_segment,
                    result.domain_supersegment,
                    result.received_ballots or '0',
                    result.accounted_ballots or '0',
                    result.blank_ballots or '0',
                    result.invalid_ballots or '0',
                ] for result in results],
                [None, None, 2.8 * cm, 2.8 * cm, 2.8 * cm, 2.8 * cm],
                pdf.style.table_results_2
            )
        else:
            pdf.results(
                [
                    label('district'),
                    _('Turnout'),
                    _('eligible Voters'),
                    _('Accounted Votes'),
                ],
                [[
                    result.domain_segment,
>>>>>>> d1172ef8
                    '{0:.2f} %'.format(result.turnout),
                    result.accounted_votes,
                ]
                for result in results
            ],
            hide=[
                False,
                not has_superregions,
                False,
                not sum([result.expats for result in results]),
                False,
                False
            ],
        )
        pdf.spacer()
        pdf.results(
            head=[
                label('district'),
                label('superregion'),
                _('Received Ballots'),
                _('Accounted Ballots'),
                _('Blank Ballots'),
                _('Invalid Ballots'),
            ],
            body=[
                [
                    result.domain_segment,
                    result.domain_supersegment,
                    result.received_ballots or '0',
                    result.accounted_ballots or '0',
                    result.blank_ballots or '0',
                    result.invalid_ballots or '0',
<<<<<<< HEAD
                ] for result in results
            ],
            hide=[
                False,
                not has_superregions,
                False,
                False,
                False,
                False
            ],
        )
=======
                ] for result in results],
                [None, 2.8 * cm, 2.8 * cm, 2.8 * cm, 2.8 * cm],
                pdf.style.table_results_1
            )
        candidate_statistics = get_candidate_statistics(
            compound, elected_candidates
        )
        if candidate_statistics:
            pdf.spacer()
            pdf.results(
                [
                    _('Elected candidates'),
                    _('Count'),
                    _('Average age'),
                ],
                [
                    [
                        format_gender(gender),
                        candidate_statistics[gender]['count'],
                        candidate_statistics[gender]['age'],
                    ]
                    for gender in sorted(candidate_statistics)
                    if gender != 'total'
                ] + [[
                    _('Total'),
                    candidate_statistics['total']['count'],
                    candidate_statistics['total']['age'],
                ]],
                [None, 2 * cm, 4 * cm],
                pdf.style.table_results_1
            )
>>>>>>> d1172ef8
        pdf.pagebreak()

    def add_vote(self, principal, vote, pdf, locale):
        completed = vote.completed
        nan = '-'

        def format_name(item):
            if hasattr(item, 'entity_id'):
                if item.entity_id:
                    return item.name
            if item.name:
                return item.name
            return pdf.translate(_("Expats"))

        def format_accepted(result):
            accepted = result.accepted
            if accepted is None:
                return _('Intermediate results abbrev')
            return accepted and _('Accepted') or _('Rejected')

        def format_percentage(number):
            return '{0:.2f}%'.format(number)

        def format_value(result, attr, fmt=format_percentage):
            if result.accepted is None:
                return nan
            return fmt(getattr(result, attr))

        # Answer
        answer = _('Rejected')

        if not completed:
            counted, total = vote.progress
            answer = _(
                'Intermediate results: ${counted} of ${total} ${entities}',
                mapping={
                    'total': total,
                    'counted': counted,
                    'entities': pdf.translate(principal.label('entities'))
                }
            )
        else:
            if vote.answer == 'accepted':
                answer = _('Accepted')
            if vote.type == 'complex':
                proposal = vote.proposal.accepted
                counter_proposal = vote.counter_proposal.accepted
                if not proposal and not counter_proposal:
                    answer = _('Proposal and counter proposal rejected')
                if proposal and not counter_proposal:
                    answer = _('Proposal accepted')
                if not proposal and counter_proposal:
                    answer = _('Counter proposal accepted')
                if proposal and counter_proposal:
                    if vote.tie_breaker.accepted:
                        answer = _('Tie breaker in favor of the proposal')
                    else:
                        answer = _(
                            'Tie breaker in favor of the counter proposal'
                        )
        pdf.p(pdf.translate(answer))
        pdf.spacer()

        ballots = ((None, vote.proposal),)
        if vote.type == 'complex':
            ballots = (
                (_('Proposal'), vote.proposal),
                (_('Counter Proposal'), vote.counter_proposal),
                (_('Tie-Breaker'), vote.tie_breaker),
            )
        for title, ballot in ballots:
            # Ballot title
            subtitle = pdf.h2
            if title:
                subtitle = pdf.h3
                detail = ballot.title
                if detail:
                    pdf.h2('{}: {}'.format(pdf.translate(title), detail))
                else:
                    pdf.h2(title)

            # Factoids
            if completed:
                pdf.factoids(
                    [
                        _('turnout_vote'),
                        _('eligible_voters_vote'),
                        _('Cast Ballots')
                    ],
                    [
                        '{0:.2f}%'.format(ballot.turnout),
                        ballot.eligible_voters,
                        ballot.cast_ballots,
                    ]
                )
                pdf.spacer()
                pdf.spacer()

            # Entities
            subtitle(principal.label('entities'))
            pdf.spacer()

            pdf.results(
                head=[
                    principal.label('entity'),
                    principal.label('district'),
                    _('Result'),
                    _('Yes %'),
                    _('No %'),
                ],
                body=[
                    [
                        format_name(result),
                        result.district,
                        pdf.translate(format_accepted(result)),
                        format_value(result, 'yeas_percentage'),
                        format_value(result, 'nays_percentage'),
                    ]
                    for result in ballot.results
                ],
                foot=[
                    pdf.translate(_('Total')),
                    '',
                    pdf.translate(format_accepted(ballot)),
                    format_value(ballot, 'yeas_percentage'),
                    format_value(ballot, 'nays_percentage'),
                ],
                hide=[
                    False,
                    not principal.has_districts,
                    False,
                    False,
                    False,
                ],
            )
            pdf.pagebreak()

            if principal.is_year_available(vote.date.year):
                pdf.pdf(
                    self.renderer.get_entities_map(ballot, 'pdf', locale),
                    0.8
                )
                pdf.pagebreak()

            # Districts
            if principal.has_districts:
                subtitle(principal.label('districts'))
                pdf.spacer()
                pdf.results(
                    head=[
                        principal.label('district'),
                        _('Result'),
                        _('Yes %'),
                        _('No %'),
                    ],
                    body=[
                        [
                            format_name(result),
                            pdf.translate(format_accepted(result)),
                            format_value(result, 'yeas_percentage'),
                            format_value(result, 'nays_percentage'),
                        ]
                        for result in ballot.results_by_district
                    ],
                    foot=[
                        pdf.translate(_('Total')),
                        pdf.translate(format_accepted(ballot)),
                        format_value(ballot, 'yeas_percentage'),
                        format_value(ballot, 'nays_percentage'),
                    ],
                )
                pdf.pagebreak()
                if principal.is_year_available(vote.date.year):
                    pdf.pdf(
                        self.renderer.get_districts_map(
                            ballot, 'pdf', locale
                        ),
                        0.8
                    )
                    pdf.pagebreak()

            # Statistics
            subtitle(_('Statistics'))
            pdf.spacer()
            pdf.results(
                head=[
                    principal.label('entity'),
                    principal.label('district'),
                    _('eligible_voters_vote'),
                    _('Expats'),
                    _('Cast Ballots'),
                    _('turnout_vote'),
                ],
                body=[
                    [
                        format_name(result),
                        result.district,
                        result.eligible_voters or '0',
                        result.expats,
                        result.cast_ballots or '0',
                        '{0:.2f} %'.format(result.turnout),
                    ]
                    for result in ballot.results
                ],
                foot=[
                    pdf.translate(_('Total')),
                    '',
                    ballot.eligible_voters or '0',
                    ballot.expats,
                    ballot.cast_ballots or '0',
                    '{0:.2f} %'.format(ballot.turnout),
                ],
                hide=[
                    False,
                    not principal.has_districts,
                    False,
                    not ballot.expats,
                    False,
                    False,
                ],
            )
            pdf.spacer()
            pdf.results(
                head=[
                    principal.label('entity'),
                    principal.label('district'),
                    _('Empty votes'),
                    _('Invalid votes'),
                    pdf.translate(_('Yeas')).replace('-', '- '),
                    pdf.translate(_('Nays')).replace('-', '- '),
                ],
                body=[
                    [
                        format_name(result),
                        result.district,
                        result.empty or '0',
                        result.invalid or '0',
                        result.yeas or '0',
                        result.nays or '0',
                    ]
                    for result in ballot.results
                ],
                foot=[
                    pdf.translate(_('Total')),
                    '',
                    ballot.empty or '0',
                    ballot.invalid or '0',
                    ballot.yeas or '0',
                    ballot.nays or '0',
                ],
                hide=[
                    False,
                    not principal.has_districts,
                    False,
                    False,
                    False,
                    False,
                ],
            )

            pdf.pagebreak()

    def create_pdfs(self):
        """ Generates all PDFs for the given application.

        Only generates PDFs if not already generated since the last change of
        the election, election compound or vote.

        Cleans up unused files.

        """

        publish = self.app.principal.publish_intermediate_results

        def render_item(item):
            if item.completed:
                return True
            counted, total = item.progress
            if counted == 0:
                return False
            if not publish:
                return False
            if isinstance(item, Vote) and publish.get('vote'):
                return True
            return False

        # Get all elections and votes
        items = self.session.query(Election).all()
        items.extend(self.session.query(ElectionCompound).all())
        items.extend(self.session.query(Vote).all())

        # Read existing PDFs
        fs = self.app.filestorage
        if not fs.exists(self.pdf_dir):
            fs.makedir(self.pdf_dir)
        existing = fs.listdir(self.pdf_dir)

        # Generate the PDFs
        created = 0
        filenames = []
        for locale in sorted(self.app.locales):
            for item in items:
                filename = pdf_filename(item, locale)
                filenames.append(filename)
                if filename not in existing and render_item(item):
                    created += 1
                    path = '{}/{}'.format(self.pdf_dir, filename)
                    if fs.exists(path):
                        fs.remove(path)
                    try:
                        self.generate_pdf(item, path, locale)
                        self.sign_pdf(path)
                        log.info("{} created".format(filename))
                    except Exception:
                        log.exception("Could not create {} ({})".format(
                            filename, item.title
                        ))
                        # Don't leave probably broken PDFs laying around
                        if fs.exists(path):
                            fs.remove(path)

        # Delete obsolete PDFs
        obsolete = set(existing) - set(filenames)
        self.remove(self.pdf_dir, obsolete)

        return created, len(obsolete)<|MERGE_RESOLUTION|>--- conflicted
+++ resolved
@@ -561,7 +561,6 @@
         elected_candidates = get_elected_candidates(compound, self.session)
         pdf.h2(_('Elected candidates'))
         pdf.spacer()
-<<<<<<< HEAD
         pdf.results(
             head=[
                 _('Candidate'),
@@ -576,7 +575,7 @@
                     districts.get(r.election_id, ('', ''))[1],
                     districts.get(r.election_id, ('', ''))[0],
                 ]
-                for r in get_elected_candidates(compound, self.session)
+                for r in elected_candidates
             ],
             hide=[
                 False,
@@ -585,40 +584,6 @@
                 False
             ],
         )
-=======
-        if has_superregions:
-            pdf.results(
-                [
-                    _('Candidate'),
-                    _('List'),
-                    label('superregion'),
-                    label('district'),
-                ],
-                [[
-                    '{} {}'.format(r.family_name, r.first_name),
-                    r.list,
-                    districts.get(r.election_id, ('', ''))[1],
-                    districts.get(r.election_id, ('', ''))[0],
-                ] for r in elected_candidates],
-                [None, None, 2 * cm, 2 * cm],
-                pdf.style.table_results_3
-            )
-        else:
-            pdf.results(
-                [
-                    _('Candidate'),
-                    _('List'),
-                    label('district'),
-                ],
-                [[
-                    '{} {}'.format(r.family_name, r.first_name),
-                    r.list,
-                    districts.get(r.election_id, ('', ''))[0]
-                ] for r in get_elected_candidates(compound, self.session)],
-                [None, None, 2 * cm],
-                pdf.style.table_results_2
-            )
->>>>>>> d1172ef8
         pdf.pagebreak()
 
         # List groups
@@ -715,46 +680,7 @@
                     result.domain_segment,
                     result.domain_supersegment,
                     result.eligible_voters,
-<<<<<<< HEAD
                     result.expats,
-=======
-                    result.accounted_votes,
-                ] for result in results],
-                [None, None, 2.8 * cm, 2.8 * cm, 2.8 * cm],
-                pdf.style.table_results_2
-            )
-            pdf.spacer()
-            pdf.results(
-                [
-                    label('district'),
-                    label('superregion'),
-                    _('Received Ballots'),
-                    _('Accounted Ballots'),
-                    _('Blank Ballots'),
-                    _('Invalid Ballots'),
-                ],
-                [[
-                    result.domain_segment,
-                    result.domain_supersegment,
-                    result.received_ballots or '0',
-                    result.accounted_ballots or '0',
-                    result.blank_ballots or '0',
-                    result.invalid_ballots or '0',
-                ] for result in results],
-                [None, None, 2.8 * cm, 2.8 * cm, 2.8 * cm, 2.8 * cm],
-                pdf.style.table_results_2
-            )
-        else:
-            pdf.results(
-                [
-                    label('district'),
-                    _('Turnout'),
-                    _('eligible Voters'),
-                    _('Accounted Votes'),
-                ],
-                [[
-                    result.domain_segment,
->>>>>>> d1172ef8
                     '{0:.2f} %'.format(result.turnout),
                     result.accounted_votes,
                 ]
@@ -787,7 +713,6 @@
                     result.accounted_ballots or '0',
                     result.blank_ballots or '0',
                     result.invalid_ballots or '0',
-<<<<<<< HEAD
                 ] for result in results
             ],
             hide=[
@@ -799,23 +724,19 @@
                 False
             ],
         )
-=======
-                ] for result in results],
-                [None, 2.8 * cm, 2.8 * cm, 2.8 * cm, 2.8 * cm],
-                pdf.style.table_results_1
-            )
+
         candidate_statistics = get_candidate_statistics(
             compound, elected_candidates
         )
         if candidate_statistics:
             pdf.spacer()
             pdf.results(
-                [
+                head=[
                     _('Elected candidates'),
                     _('Count'),
                     _('Average age'),
                 ],
-                [
+                body=[
                     [
                         format_gender(gender),
                         candidate_statistics[gender]['count'],
@@ -823,15 +744,13 @@
                     ]
                     for gender in sorted(candidate_statistics)
                     if gender != 'total'
-                ] + [[
+                ],
+                foot=[
                     _('Total'),
                     candidate_statistics['total']['count'],
                     candidate_statistics['total']['age'],
-                ]],
-                [None, 2 * cm, 4 * cm],
-                pdf.style.table_results_1
-            )
->>>>>>> d1172ef8
+                ]
+            )
         pdf.pagebreak()
 
     def add_vote(self, principal, vote, pdf, locale):
