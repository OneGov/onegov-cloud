--- conflicted
+++ resolved
@@ -93,11 +93,7 @@
             json={
                 'scripts': self.scripts[chart],
                 'main': self.supported_charts[chart]['main'],
-<<<<<<< HEAD
-                'params': params
-=======
                 'params': loads(dumps(params).replace("'", '’'))
->>>>>>> 7faae3b5
             },
             timeout=60
         )
