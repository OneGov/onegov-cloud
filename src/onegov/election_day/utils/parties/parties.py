--- conflicted
+++ resolved
@@ -152,11 +152,7 @@
             })
 
     return {
-<<<<<<< HEAD
-        'groups': list(groups.values()),
-=======
         'groups': [items[1] for items in sorted(list(groups.items()))],
->>>>>>> 8796d3c5
         'labels': years,
         'maximum': {
             'front': item.number_of_mandates,
