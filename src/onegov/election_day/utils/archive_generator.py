from collections import defaultdict
from fs import path
from fs.subfs import SubFS
from fs.copy import copy_dir
from fs.copy import copy_file
from fs.zipfs import WriteZipFS
from fs.tempfs import TempFS
from fs.osfs import OSFS
from fs.errors import NoSysPath
from sqlalchemy import desc

from onegov.core.csv import convert_list_of_dicts_to_csv
from onegov.core.utils import module_path
from onegov.ballot import Vote, Election, ElectionCompound


from typing import TYPE_CHECKING
if TYPE_CHECKING:
    from onegov.election_day import ElectionDayApp


class ArchiveGenerator:
    """
        Iterates over all Votes, Election and ElectionCompounds and runs the
        csv export function on each of them.
        This creates a bunch of csv files, which are zipped and the path to
        the zip is returned.
    """
    def __init__(self, app: 'ElectionDayApp'):
<<<<<<< HEAD
=======
        assert app.filestorage is not None
>>>>>>> 7faae3b5
        self.app = app
        self.session = app.session()
        self.archive_dir: SubFS = app.filestorage.makedir("archive",
                                                          recreate=True)
        self.temp_fs = TempFS()
        self.archive_parent_dir = "zip"
        self.MAX_FILENAME_LENGTH = 60

    def generate_csv(self):
        """
        Creates csv files with a directory structure like this:

        archive
        ├── elections
        │        └── 2022
        │             ├── election1.csv
        │             ├── election2.csv
        │             └── ...
        │
        └── votes
            ├── 2021
            │   └── vote1.csv
            └── 2022
                └── vote1.csv

        """

        names = ["votes", "elections", "elections"]
        entities = [
            self.all_counted_votes_with_results(),
            self.all_counted_election_with_results(),
            self.all_counted_election_compounds_with_results()
        ]
        for entity_name, entity in zip(names, entities):

            grouped_by_year = self.group_by_year(entity)

            for yearly_package in grouped_by_year:
                year = str(yearly_package[0].date.year)
                year_dir = f"{entity_name}/{year}"
                self.temp_fs.makedirs(year_dir, recreate=True)
                for item in yearly_package:
                    # item may be of type Vote, Election or ElectionCompound
                    filename = item.id[: self.MAX_FILENAME_LENGTH] + ".csv"
                    combined_path = path.combine(year_dir, filename)
                    with self.temp_fs.open(combined_path, "w") as f:
                        rows = item.export(sorted(self.app.locales))
                        f.write(convert_list_of_dicts_to_csv(rows))

        # Additionally, create 'flat csv' containing all votes in a single file
        votes = entities[0]
        if votes:
            filename = "all_votes.csv"
            combined_path = path.combine("votes", filename)
            with self.temp_fs.open(combined_path, "w") as f:
                votes_exports = self.get_all_rows_for_votes(votes)
                f.write(convert_list_of_dicts_to_csv(votes_exports))

    def get_all_rows_for_votes(self, votes):
        all_votes = []
        for v in votes:
            vote_row = v.export(sorted(self.app.locales))
            all_votes.extend(vote_row)
        return all_votes

    def group_by_year(self, entities):
        """Creates a list of lists, grouped by year.

        :param entities: Iterable of entities
        :type entities: list[Vote] | list[Election] | list[ElectionCompound]

        :returns: A nested list, where each sublist contains all from one year.

        For example:

            Given a list:
            votes = [vote_1, vote_2, vote_3, ...]

            We create a new  list:
            groups = [[vote_1, vote_2], [vote_3], ...]

            where vote_1.date.year == vote_2.date.year
        """
        groups = defaultdict(list)
        for entity in entities:
            groups[entity.date.year].append(entity)
        return list(groups.values())

    def zip_dir(self, base_dir: SubFS) -> str | None:
        """Recursively zips a directory (base_dir).

        :param base_dir: is a directory in a temporary file system.
        Contains subdirectories 'votes' and 'elections', as well as various
        other files to include.

        :returns path to the zipfile or None if base_dir doesn't exist
        or is empty.
        """
        self.archive_dir.makedir(self.archive_parent_dir, recreate=True)
        zip_path = f"{self.archive_parent_dir}/archive.zip"
        self.archive_dir.create(zip_path)

        with self.archive_dir.open(zip_path, mode="wb") as file:
            with WriteZipFS(file) as zip_filesystem:  # type:ignore[arg-type]
                counts = base_dir.glob("**/*.csv").count()
                if counts.files != 0:
                    if len(base_dir.listdir('/')) != 0:
                        for entity in base_dir.listdir('/'):
                            if base_dir.isdir(entity):
                                copy_dir(
                                    src_fs=base_dir,
                                    src_path=entity,
                                    dst_fs=zip_filesystem,
                                    dst_path=entity,
                                )
                            if base_dir.isfile(entity):
                                copy_file(
                                    src_fs=base_dir,
                                    src_path=entity,
                                    dst_fs=zip_filesystem,
                                    dst_path=entity,
                                )
                        return zip_path
        return None

    def all_counted_votes_with_results(self):
        all_votes = self.session.query(Vote).order_by(desc(Vote.date)).all()
        closed_votes = self.filter_by_final_results(all_votes)
        return closed_votes

    def all_counted_election_with_results(self):
        all_elections = (
            self.session.query(Election).order_by(desc(Election.date)).all()
        )
        final_elections = self.filter_by_final_results(all_elections)
        return final_elections

    def all_counted_election_compounds_with_results(self):
        all_election_compounds = (
            self.session.query(ElectionCompound)
            .order_by(desc(ElectionCompound.date))
            .all()
        )
        final_election_compounds = self.filter_by_final_results(
            all_election_compounds
        )
        return final_election_compounds

    def filter_by_final_results(self, all_entities):
        finalized = []
        for entity in all_entities:
            if entity.counted and entity.has_results:
                finalized.append(entity)
        return finalized

    @property
    def archive_system_path(self):
        zip_path = f"{self.archive_parent_dir}/archive.zip"
        # syspath may not be available, depending on the actual filestorage
        try:
            sys_path = self.archive_dir.getsyspath(zip_path)
            return sys_path
        except NoSysPath:
            return None

    def include_docs(self):
        api = module_path("onegov.election_day", "static/docs/api")
        native_fs = OSFS(api)

        for match in native_fs.glob("**/open_data*.md"):
            copy_file(
                src_fs=native_fs,
                src_path=match.path,
                dst_fs=self.temp_fs,
                dst_path=match.path,
            )

    def generate_archive(self):
        self.generate_csv()
        self.include_docs()
        root = self.temp_fs.opendir('/')
        return self.zip_dir(root)<|MERGE_RESOLUTION|>--- conflicted
+++ resolved
@@ -27,10 +27,7 @@
         the zip is returned.
     """
     def __init__(self, app: 'ElectionDayApp'):
-<<<<<<< HEAD
-=======
         assert app.filestorage is not None
->>>>>>> 7faae3b5
         self.app = app
         self.session = app.session()
         self.archive_dir: SubFS = app.filestorage.makedir("archive",
