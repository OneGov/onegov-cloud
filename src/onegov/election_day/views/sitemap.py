--- conflicted
+++ resolved
@@ -45,11 +45,7 @@
                 for items in domains.values():
                     for value in items.values():
                         for result in value:
-<<<<<<< HEAD
-                            yield result.url
-=======
                             yield result.adjusted_url(request)
->>>>>>> 7faae3b5
 
     return {'urls': sorted(urls())}
 
