from onegov.ballot import Election
from onegov.ballot import List
from onegov.core.security import Public
from onegov.election_day import _
from onegov.election_day import ElectionDayApp
from onegov.election_day.layouts import ElectionLayout
from onegov.election_day.utils import add_last_modified_header
from sqlalchemy import func


from typing import cast
from typing import TYPE_CHECKING
if TYPE_CHECKING:
    from onegov.ballot.models import ProporzElection
    from onegov.core.types import JSON_ro
    from onegov.core.types import RenderData
    from onegov.election_day.request import ElectionDayRequest
    from webob.response import Response


def list_options(
    request: 'ElectionDayRequest',
    election: Election
) -> list[tuple[str, str]]:

    if election.type != 'proporz':
        return []

    election = cast('ProporzElection', election)

    mandates = request.translate(request.app.principal.label('mandates'))
    return [
        (
            request.link(list_, name='by-district'),
            '{} {}'.format(
                list_.name,
                (
                    f'({list_.number_of_mandates} {mandates})'
                    if list_.number_of_mandates and election.completed else ''
                )
            ).strip()
        )
        for list_ in election.lists.order_by(None).order_by(
            List.number_of_mandates.desc(),
            func.lower(List.name)
        )
    ]


@ElectionDayApp.json(
    model=List,
    name='by-district',
    permission=Public
)
def view_list_by_district(
    self: List,
    request: 'ElectionDayRequest'
) -> 'JSON_ro':
    """" View the list by district as JSON. """

    return self.percentage_by_district  # type:ignore[return-value]


@ElectionDayApp.html(
    model=Election,
    name='list-by-district',
    template='election/heatmap.pt',
    permission=Public
)
def view_election_list_by_district(
    self: Election,
    request: 'ElectionDayRequest'
) -> 'RenderData':
    """" View the list as heatmap by district. """

    layout = ElectionLayout(self, request, 'list-by-district')

    options = list_options(request, self)
    data_url = options[0][0] if options else None
    by = request.translate(layout.label('district'))
    by = by.lower() if request.locale != 'de_CH' else by

    return {
        'election': self,
        'layout': layout,
        'options': options,
        'map_type': 'districts',
        'data_url': data_url,
        'embed_source': request.link(
            self,
            name='list-by-district-chart',
<<<<<<< HEAD
            query_params={'locale': request.locale}
        ),
        'figcaption': _(
            'The map shows the percentage of votes for the selected list '
            'by ${by}.',
            mapping={'by': by}
=======
            # FIXME: Should we assert that the locale is set?
            query_params={'locale': request.locale}  # type:ignore[dict-item]
>>>>>>> ff6bb2db
        )
    }


@ElectionDayApp.html(
    model=Election,
    name='list-by-district-chart',
    template='embed.pt',
    permission=Public
)
def view_election_list_by_district_chart(
    self: Election,
    request: 'ElectionDayRequest'
) -> 'RenderData':
    """" Embed the heatmap. """

    @request.after
    def add_last_modified(response: 'Response') -> None:
        add_last_modified_header(response, self.last_modified)

    options = list_options(request, self)
    data_url = options[0][0] if options else None

    return {
        'model': self,
        'layout': ElectionLayout(self, request),
        'type': 'map',
        'scope': 'districts',
        'year': self.date.year,
        'thumbs': 'false',
        'color_scale': 'r',
        'label_left_hand': '0%',
        'label_right_hand': '100%',
        'data_url': data_url,
        'options': options
    }<|MERGE_RESOLUTION|>--- conflicted
+++ resolved
@@ -89,17 +89,13 @@
         'embed_source': request.link(
             self,
             name='list-by-district-chart',
-<<<<<<< HEAD
-            query_params={'locale': request.locale}
+            # FIXME: Should we assert that the locale is set?
+            query_params={'locale': request.locale}  # type:ignore[dict-item]
         ),
         'figcaption': _(
             'The map shows the percentage of votes for the selected list '
             'by ${by}.',
             mapping={'by': by}
-=======
-            # FIXME: Should we assert that the locale is set?
-            query_params={'locale': request.locale}  # type:ignore[dict-item]
->>>>>>> ff6bb2db
         )
     }
 
