from morepath.request import Response
from onegov.ballot import Election
from onegov.core.security import Public
from onegov.election_day import ElectionDayApp
from onegov.election_day.layouts import DefaultLayout
from onegov.election_day.layouts import ElectionLayout
from onegov.election_day.utils import add_last_modified_header
from onegov.election_day.utils.election import get_connection_results
from onegov.election_day.utils.election import get_connections_data
from sqlalchemy.orm import object_session


@ElectionDayApp.json(
    model=Election,
    name='connections-data',
    permission=Public
)
def view_election_connections_data(self, request):

    """" View the list connections as JSON.

    Used to for the connection sankey chart.

    """

    return get_connections_data(self, request)


@ElectionDayApp.html(
    model=Election,
    name='connections-chart',
    template='embed.pt',
    permission=Public
)
def view_election_connections_chart(self, request):

    """" View the connections as sankey chart. """

    @request.after
    def add_last_modified(response):
        add_last_modified_header(response, self.last_modified)

    return {
        'model': self,
        'layout': DefaultLayout(self, request),
        'type': 'sankey',
        'inverse': 'true',
        'data_url': request.link(self, name='connections-data'),
    }


@ElectionDayApp.html(
    model=Election,
    name='connections-table',
    template='embed.pt',
    permission=Public
)
def view_election_connections_table(self, request):

<<<<<<< HEAD
    """" View the connections as table widget. """
=======
    """" View the connections tables as widget. """
>>>>>>> 1b4c1353

    @request.after
    def add_last_modified(response):
        add_last_modified_header(response, self.last_modified)

    return {
        'model': self,
        'layout': DefaultLayout(self, request),
        'connections': get_connection_results(self, object_session(self)),
        'type': 'election-table',
        'scope': 'connections'
    }


@ElectionDayApp.html(
    model=Election,
    name='connections',
    template='election/connections.pt',
    permission=Public
)
def view_election_connections(self, request):

    """" The main view. """

    layout = ElectionLayout(self, request, 'connections')

    return {
        'election': self,
        'layout': layout,
        'connections': get_connection_results(self, object_session(self)),
    }


@ElectionDayApp.view(
    model=Election,
    name='connections-svg',
    permission=Public
)
def view_election_connections_svg(self, request):

    """ View the connections as SVG. """

    layout = ElectionLayout(self, request, 'connections')
    if not layout.svg_path:
        return Response(status='503 Service Unavailable')

    content = None
    with request.app.filestorage.open(layout.svg_path, 'r') as f:
        content = f.read()

    return Response(
        content,
        content_type='application/svg; charset=utf-8',
        content_disposition='inline; filename={}'.format(layout.svg_name)
    )<|MERGE_RESOLUTION|>--- conflicted
+++ resolved
@@ -57,11 +57,7 @@
 )
 def view_election_connections_table(self, request):
 
-<<<<<<< HEAD
-    """" View the connections as table widget. """
-=======
     """" View the connections tables as widget. """
->>>>>>> 1b4c1353
 
     @request.after
     def add_last_modified(response):
