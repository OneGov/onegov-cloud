--- conflicted
+++ resolved
@@ -6,10 +6,6 @@
 from onegov.election_day.collections import ArchivedResultCollection
 from onegov.election_day.formats import import_vote_internal
 from onegov.election_day.formats import import_vote_wabstic
-<<<<<<< HEAD
-from onegov.election_day.formats import import_vote_ech_0252
-=======
->>>>>>> ca80e853
 from onegov.election_day.forms import UploadVoteForm
 from onegov.election_day.layouts import ManageVotesLayout
 from onegov.election_day.views.upload import unsupported_year_error
@@ -60,16 +56,6 @@
                     form.proposal.file,
                     form.proposal.data['mimetype']
                 )
-<<<<<<< HEAD
-            elif form.file_format.data == 'xml':
-                assert form.xml.file is not None
-                errors = import_vote_ech_0252(
-                    self,
-                    principal,
-                    form.xml.file
-                )
-=======
->>>>>>> ca80e853
             elif form.file_format.data == 'wabsti_c':
                 assert form.sg_geschaefte.data is not None
                 assert form.sg_geschaefte.file is not None
