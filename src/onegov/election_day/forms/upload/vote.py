from onegov.election_day import _
from onegov.election_day.forms.upload.common import ALLOWED_MIME_TYPES
from onegov.election_day.forms.upload.common import MAX_FILE_SIZE
from onegov.form import Form
from onegov.form.fields import UploadField
from onegov.form.validators import FileSizeLimit
from onegov.form.validators import WhitelistedMimeType
from wtforms.fields import RadioField
from wtforms.validators import DataRequired
from wtforms.validators import InputRequired


from typing import TYPE_CHECKING
if TYPE_CHECKING:
    from onegov.ballot.models import Vote
    from onegov.election_day.models import Canton
    from onegov.election_day.models import Municipality


class UploadVoteForm(Form):

    file_format = RadioField(
        _("File format"),
<<<<<<< HEAD
        choices=[
            ('internal', "OneGov Cloud"),
            ('xml', "eCH-0252"),
        ],
=======
        choices=[('internal', "OneGov Cloud")],
>>>>>>> ca80e853
        validators=[
            InputRequired()
        ],
        default='internal'
<<<<<<< HEAD
    )

    xml = UploadField(
        label=_("Delivery"),
        validators=[
            DataRequired(),
            WhitelistedMimeType(ALLOWED_MIME_TYPES_XML),
            FileSizeLimit(MAX_FILE_SIZE)
        ],
        depends_on=('file_format', 'xml'),
        render_kw={'force_simple': True}
=======
>>>>>>> ca80e853
    )

    proposal = UploadField(
        label=_("Proposal / Results"),
        validators=[
            DataRequired(),
            WhitelistedMimeType(ALLOWED_MIME_TYPES),
            FileSizeLimit(MAX_FILE_SIZE)
        ],
<<<<<<< HEAD
        depends_on=('file_format', '!wabsti_c', 'file_format', '!xml'),
=======
        depends_on=('file_format', '!wabsti_c'),
>>>>>>> ca80e853
        render_kw={'force_simple': True}
    )

    sg_gemeinden = UploadField(
        label="SG_Gemeinden.csv",
        validators=[
            DataRequired(),
            WhitelistedMimeType(ALLOWED_MIME_TYPES),
            FileSizeLimit(MAX_FILE_SIZE)
        ],
        depends_on=('file_format', 'wabsti_c'),
        render_kw={'force_simple': True}
    )

    sg_geschaefte = UploadField(
        label="SG_Geschaefte.csv",
        validators=[
            DataRequired(),
            WhitelistedMimeType(ALLOWED_MIME_TYPES),
            FileSizeLimit(MAX_FILE_SIZE)
        ],
        depends_on=('file_format', 'wabsti_c'),
        render_kw={'force_simple': True}
    )

    def adjust(self, principal: 'Canton | Municipality', vote: 'Vote') -> None:
        """ Adjusts the form to the given principal and vote. """

        assert hasattr(vote, 'data_sources')
        if vote.data_sources:
            self.file_format.choices = [
                ('internal', "OneGov Cloud"),
<<<<<<< HEAD
                ('xml', "eCH-0252"),
=======
>>>>>>> ca80e853
                ('wabsti_c', "WabstiCExport")
            ]<|MERGE_RESOLUTION|>--- conflicted
+++ resolved
@@ -21,32 +21,11 @@
 
     file_format = RadioField(
         _("File format"),
-<<<<<<< HEAD
-        choices=[
-            ('internal', "OneGov Cloud"),
-            ('xml', "eCH-0252"),
-        ],
-=======
         choices=[('internal', "OneGov Cloud")],
->>>>>>> ca80e853
         validators=[
             InputRequired()
         ],
         default='internal'
-<<<<<<< HEAD
-    )
-
-    xml = UploadField(
-        label=_("Delivery"),
-        validators=[
-            DataRequired(),
-            WhitelistedMimeType(ALLOWED_MIME_TYPES_XML),
-            FileSizeLimit(MAX_FILE_SIZE)
-        ],
-        depends_on=('file_format', 'xml'),
-        render_kw={'force_simple': True}
-=======
->>>>>>> ca80e853
     )
 
     proposal = UploadField(
@@ -56,11 +35,7 @@
             WhitelistedMimeType(ALLOWED_MIME_TYPES),
             FileSizeLimit(MAX_FILE_SIZE)
         ],
-<<<<<<< HEAD
-        depends_on=('file_format', '!wabsti_c', 'file_format', '!xml'),
-=======
         depends_on=('file_format', '!wabsti_c'),
->>>>>>> ca80e853
         render_kw={'force_simple': True}
     )
 
@@ -93,9 +68,5 @@
         if vote.data_sources:
             self.file_format.choices = [
                 ('internal', "OneGov Cloud"),
-<<<<<<< HEAD
-                ('xml', "eCH-0252"),
-=======
->>>>>>> ca80e853
                 ('wabsti_c', "WabstiCExport")
             ]