<<<<<<< HEAD
=======
from itertools import chain
from onegov.ballot import Election
from onegov.ballot import ElectionCompound
from onegov.ballot import Vote
>>>>>>> 4444f815
from onegov.election_day import _
from onegov.election_day.models import Election
from onegov.election_day.models import ElectionCompound
from onegov.election_day.models import EmailNotification
from onegov.election_day.models import Notification
from onegov.election_day.models import SmsNotification
from onegov.election_day.models import Vote
from onegov.election_day.models import WebhookNotification


from typing import TYPE_CHECKING
if TYPE_CHECKING:
    from collections.abc import Collection
    from collections.abc import Iterator
    from collections.abc import Sequence
    from onegov.election_day.request import ElectionDayRequest
    from sqlalchemy.orm import Query
    from sqlalchemy.orm import Session


class NotificationCollection:

    def __init__(self, session: 'Session'):
        self.session = session

    def query(self) -> 'Query[Notification]':
        return self.session.query(Notification)

    def by_model(
        self,
        model: Election | ElectionCompound | Vote,
        current: bool = True
    ) -> list[Notification]:
        """ Returns the notification for the given election or vote and its
        modification times. Only returns the current by default.

        """

        query = self.query()
        if isinstance(model, Election):
            query = query.filter(Notification.election_id == model.id)
        if isinstance(model, ElectionCompound):
            query = query.filter(Notification.election_compound_id == model.id)
        if isinstance(model, Vote):
            query = query.filter(Notification.vote_id == model.id)

        if current:
            query = query.filter(
                Notification.last_modified == model.last_modified
            )
        else:
            query = query.order_by(
                Notification.last_change.desc(), Notification.type
            )

        return query.all()

    def trigger(
        self,
        request: 'ElectionDayRequest',
        model: Election | ElectionCompound | Vote,
        options: 'Collection[str]'
    ) -> None:
        """ Triggers and adds the selected notifications. """

        notification: Notification

        if 'email' in options and request.app.principal.email_notification:
            notification = EmailNotification()
            notification.trigger(request, model)
            self.session.add(notification)

        if 'sms' in options and request.app.principal.sms_notification:
            notification = SmsNotification()
            notification.trigger(request, model)
            self.session.add(notification)

        if 'webhooks' in options and request.app.principal.webhooks:
            notification = WebhookNotification()
            notification.trigger(request, model)
            self.session.add(notification)

        self.session.flush()

    def trigger_summarized(
        self,
        request: 'ElectionDayRequest',
        elections: 'Sequence[Election]',
        election_compounds: 'Sequence[ElectionCompound]',
        votes: 'Sequence[Vote]',
        options: 'Collection[str]'
    ) -> None:
        """ Triggers and adds a single notification for all given votes and
        elections.

        """

        model_chain: 'Iterator[Election|ElectionCompound|Vote]'
        model_chain = chain(elections, election_compounds, votes)
        models = tuple(model_chain)

        if not models or not options:
            return

        notification: Notification

        if 'email' in options and request.app.principal.email_notification:
            completed = True
            for model in models:
                completed &= model.completed
                notification = EmailNotification()
                notification.update_from_model(model)
                self.session.add(notification)

            notification = EmailNotification()
            notification.send_emails(
                request,
                elections,
                election_compounds,
                votes,
                _("The final results are available") if completed else
                _("New results are available")
            )

        if 'sms' in options and request.app.principal.sms_notification:
            for model in models:
                notification = SmsNotification()
                notification.update_from_model(model)
                self.session.add(notification)

            notification = SmsNotification()
            notification.send_sms(
                request,
                elections,
                election_compounds,
                votes,
                _(
                    "New results are available on ${url}",
                    mapping={'url': request.app.principal.sms_notification}
                )
            )

        if 'webhooks' in options and request.app.principal.webhooks:
            for model in models:
                notification = WebhookNotification()
                notification.trigger(request, model)
                self.session.add(notification)

        self.session.flush()<|MERGE_RESOLUTION|>--- conflicted
+++ resolved
@@ -1,10 +1,4 @@
-<<<<<<< HEAD
-=======
 from itertools import chain
-from onegov.ballot import Election
-from onegov.ballot import ElectionCompound
-from onegov.ballot import Vote
->>>>>>> 4444f815
 from onegov.election_day import _
 from onegov.election_day.models import Election
 from onegov.election_day.models import ElectionCompound
