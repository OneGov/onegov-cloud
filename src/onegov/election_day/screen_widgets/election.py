from onegov.election_day import ElectionDayApp
from onegov.election_day.screen_widgets.generic import ChartWidget
from onegov.election_day.screen_widgets.generic import ModelBoundWidget
from onegov.election_day.utils.election import get_candidates_results
from onegov.election_day.utils.election import get_candidates_results_by_entity
from onegov.election_day.utils.election import get_list_results


@ElectionDayApp.screen_widget(
    tag='election-candidates-table',
    category='election'
)
class ElectionCandidatesTableWidget(ModelBoundWidget):
    tag = 'election-candidates-table'
    template = """
        <xsl:template match="election-candidates-table">
            <div class="{@class}" tal:define="lists '{@lists}'">
                <tal:block
                    metal:use-macro="layout.macros['election-candidates-table']"
                    />
            </div>
        </xsl:template>
    """
    usage = '<election-candidates-table class="" lists=","/>'

    def get_variables(self, layout):
        model = self.model or layout.model
        session = layout.request.session
        candidates = get_candidates_results(model, session).all()
        return {
            'election': model,
            'candidates': candidates
        }


@ElectionDayApp.screen_widget(
    tag='election-candidates-by-entity-table',
    category='majorz_election'
)
class ElectionCandidatesByEntityTableWidget(ModelBoundWidget):
    tag = 'election-candidates-by-entity-table'
    template = """
        <xsl:template match="election-candidates-by-entity-table">
            <div class="{@class}">
                <tal:block
                    metal:use-macro="layout.macros['election-candidates-by-entity-table']"
                    />
            </div>
        </xsl:template>
    """
    usage = '<election-candidates-by-entity-table class=""/>'

    def get_variables(self, layout):
        model = self.model or layout.model
        candidates_by_entites = get_candidates_results_by_entity(model)
        return {
            'election': model,
            'candidates_by_entites': candidates_by_entites,
        }


@ElectionDayApp.screen_widget(
    tag='election-lists-table',
    category='proporz_election'
)
class ElectionListsTableWidget(ModelBoundWidget):
    tag = 'election-lists-table'
    template = """
        <xsl:template match="election-lists-table">
            <div class="{@class}" tal:define="names '{@names}'">
                <tal:block
                    metal:use-macro="layout.macros['election-lists-table']"
                    />
            </div>
        </xsl:template>
    """
    usage = '<election-lists-table class="" names=","/>'

    def get_variables(self, layout):
        model = self.model or layout.model
        lists = get_list_results(model).all()
        return {
            'election': model,
            'lists': lists
        }


@ElectionDayApp.screen_widget(
    tag='election-candidates-chart',
    category='election'
)
class ElectionCandidatesChartWidget(ChartWidget):
    tag = 'election-candidates-chart'
    template = """
        <xsl:template match="election-candidates-chart">
            <div class="{@class}"
                 tal:define="limit '0{@limit}';
                             lists '{@lists}';
                             elected '{@elected}'">
                <tal:block
                    metal:use-macro="layout.macros['candidates-chart']"
                    />
            </div>
        </xsl:template>
    """
    usage = (
        '<election-candidates-chart limit="" lists="," elected="" class=""/>'
    )


@ElectionDayApp.screen_widget(
    tag='election-lists-chart',
    category='proporz_election'
)
class ElectionListsChartWidget(ChartWidget):
    tag = 'election-lists-chart'
    template = """
        <xsl:template match="election-lists-chart">
            <div class="{@class}"
                 tal:define="limit '0{@limit}'; names '{@names}'"
                 >
                <tal:block
                    metal:use-macro="layout.macros['lists-chart']"
                    />
            </div>
        </xsl:template>
    """
    usage = '<election-lists-chart limit="" names="," class=""/>'


@ElectionDayApp.screen_widget(
<<<<<<< HEAD
    tag='election-turnout',
    category='election'
)
class ElectionTurnoutWidget(ModelBoundWidget):
    tag = 'election-turnout'
    template = """
        <xsl:template match="election-turnout">
            <span class="{@class}">
                ${'{0:.2f}'.format(model.turnout)} %
            </span>
        </xsl:template>
    """
    usage = '<election-turnout class=""/>'
=======
    tag='absolute-majority',
    category='majorz_election'
)
class AbsoluteMajorityWidget(ModelBoundWidget):
    tag = 'absolute-majority'
    template = """
        <xsl:template match="absolute-majority">
            <span class="{@class}">
                ${layout.format_number(model.absolute_majority or 0)}
            </span>
        </xsl:template>
    """
    usage = '<absolute-majority class=""/>'
>>>>>>> 3860e7a6
<|MERGE_RESOLUTION|>--- conflicted
+++ resolved
@@ -129,7 +129,6 @@
 
 
 @ElectionDayApp.screen_widget(
-<<<<<<< HEAD
     tag='election-turnout',
     category='election'
 )
@@ -143,7 +142,9 @@
         </xsl:template>
     """
     usage = '<election-turnout class=""/>'
-=======
+
+
+@ElectionDayApp.screen_widget(
     tag='absolute-majority',
     category='majorz_election'
 )
@@ -156,5 +157,4 @@
             </span>
         </xsl:template>
     """
-    usage = '<absolute-majority class=""/>'
->>>>>>> 3860e7a6
+    usage = '<absolute-majority class=""/>'