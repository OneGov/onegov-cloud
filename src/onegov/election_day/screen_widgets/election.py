--- conflicted
+++ resolved
@@ -129,9 +129,8 @@
 
 
 @ElectionDayApp.screen_widget(
-<<<<<<< HEAD
     tag='allocated-mandates',
-    category='proporz_election'
+    category='election'
 )
 class AllocatedMandatesWidget(ModelBoundWidget):
     tag = 'allocated-mandates'
@@ -147,7 +146,7 @@
 
 @ElectionDayApp.screen_widget(
     tag='number-of-mandates',
-    category='proporz_election'
+    category='election'
 )
 class NumberOfMandatesWidget(ModelBoundWidget):
     tag = 'number-of-mandates'
@@ -163,7 +162,7 @@
 
 @ElectionDayApp.screen_widget(
     tag='mandates',
-    category='proporz_election'
+    category='election'
 )
 class MandatesWidget(ModelBoundWidget):
     tag = 'mandates'
@@ -179,7 +178,9 @@
         </xsl:template>
     """
     usage = '<mandates class=""/>'
-=======
+
+
+@ElectionDayApp.screen_widget(
     tag='election-turnout',
     category='election'
 )
@@ -208,5 +209,4 @@
             </span>
         </xsl:template>
     """
-    usage = '<absolute-majority class=""/>'
->>>>>>> 3eb06fbd
+    usage = '<absolute-majority class=""/>'