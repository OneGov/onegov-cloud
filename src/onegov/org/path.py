""" Contains the paths to the different models served by onegov.org. """
import sedate

from datetime import date

from onegov.api.models import ApiKey
from onegov.chat import MessageCollection
from onegov.chat import TextModule
from onegov.chat import TextModuleCollection
from onegov.core.converters import extended_date_converter
from onegov.core.converters import json_converter
from onegov.directory import Directory
from onegov.directory import DirectoryCollection
from onegov.directory import DirectoryEntry
from onegov.event import Event
from onegov.event import EventCollection
from onegov.event import Occurrence
from onegov.event import OccurrenceCollection
from onegov.file import File
from onegov.file.integration import get_file
from onegov.form import CompleteFormSubmission
from onegov.form import FormCollection
from onegov.form import FormDefinition
from onegov.form import FormRegistrationWindow
from onegov.form import PendingFormSubmission
from onegov.newsletter import Newsletter
from onegov.newsletter import NewsletterCollection
from onegov.newsletter import RecipientCollection
from onegov.newsletter import Subscription
from onegov.org.app import OrgApp
from onegov.org.auth import MTANAuth
from onegov.org.converters import keywords_converter
from onegov.org.models import AtoZPages
from onegov.org.models import Clipboard
from onegov.org.models import Dashboard
from onegov.org.models import DirectorySubmissionAction
from onegov.org.models import Editor
from onegov.org.models import Export
from onegov.org.models import ExportCollection
from onegov.org.models import ExtendedDirectory
from onegov.org.models import FormPersonMove
from onegov.org.models import GeneralFileCollection
from onegov.org.models import ImageFileCollection
from onegov.org.models import ImageSet
from onegov.org.models import ImageSetCollection
from onegov.org.models import LegacyFile
from onegov.org.models import LegacyFileCollection
from onegov.org.models import LegacyImage
from onegov.org.models import LegacyImageCollection
from onegov.org.models import News
from onegov.org.models import Organisation
from onegov.org.models import PageMove
from onegov.org.models import PagePersonMove
from onegov.org.models import PublicationCollection
from onegov.org.models import ResourcePersonMove
from onegov.org.models import ResourceRecipient
from onegov.org.models import ResourceRecipientCollection
from onegov.org.models import Search
from onegov.org.models import SiteCollection
from onegov.org.models import TicketNote
from onegov.org.models import Topic
from onegov.org.models import TraitInfo
from onegov.org.models.extensions import PersonLinkExtension
from onegov.chat.collections import ChatCollection
from onegov.chat.models import Chat
from onegov.org.models.directory import ExtendedDirectoryEntryCollection
from onegov.org.models.external_link import (
    ExternalLinkCollection, ExternalLink)
from onegov.org.models.resource import FindYourSpotCollection
from onegov.page import PageCollection
from onegov.pay import PaymentProvider, Payment, PaymentCollection
from onegov.pay import PaymentProviderCollection
from onegov.people import Person, PersonCollection
from onegov.qrcode import QrCode
from onegov.reservation import Allocation
from onegov.reservation import Reservation
from onegov.reservation import Resource
from onegov.reservation import ResourceCollection
from onegov.ticket import Ticket, TicketCollection
from onegov.ticket.collection import ArchivedTicketsCollection
from onegov.user import Auth, User, UserCollection
from onegov.user import UserGroup, UserGroupCollection
from uuid import UUID
from webob import exc


from typing import Any, TYPE_CHECKING
if TYPE_CHECKING:
    from onegov.org.request import OrgRequest
    from webob.response import Response


@OrgApp.path(model=Organisation, path='/')
def get_org(app: OrgApp) -> Organisation:
    return app.org


@OrgApp.path(model=Auth, path='/auth', converters={'skip': bool})
def get_auth(
    app: OrgApp,
    to: str = '/',
    skip: bool = False,
    signup_token: str | None = None
) -> Auth:
    return Auth(app, to=to, skip=skip, signup_token=signup_token)


@OrgApp.path(model=MTANAuth, path='/mtan')
def get_mtan_auth(app: OrgApp, to: str = '/') -> MTANAuth:
    return MTANAuth(app, to=to)


@OrgApp.path(model=User, path='/benutzer/{id}', converters={'id': UUID})
def get_user(app: OrgApp, id: UUID) -> User | None:
    return UserCollection(app.session()).by_id(id)


@OrgApp.path(
    model=UserCollection,
    path='/usermanagement',
    converters={
        'active': [bool],
        'role': [str],
        'tag': [str],
        'provider': [str],
        'source': [str]
    }
)
def get_users(
    app: OrgApp,
    active: list[bool] | None = None,
    role: list[str] | None = None,
    tag: list[str] | None = None,
    provider: list[str] | None = None,
    source: list[str] | None = None
) -> UserCollection:
    return UserCollection(
        app.session(),
        active=active, role=role, tag=tag, provider=provider, source=source
    )


@OrgApp.path(
    model=UserGroup,
    path='/user-groups/{id}',
    converters={'id': UUID}
)
def get_user_group(app: OrgApp, id: UUID) -> UserGroup | None:
    return UserGroupCollection(app.session()).by_id(id)


@OrgApp.path(
    model=UserGroupCollection,
    path='/usergroups',
)
def get_user_groups(app: OrgApp) -> UserGroupCollection[UserGroup]:
    return UserGroupCollection(app.session())


@OrgApp.path(model=Topic, path='/topics', absorb=True)
def get_topic(app: OrgApp, absorb: str) -> Topic | None:
    return PageCollection(  # type:ignore[return-value]
        app.session()).by_path(absorb, ensure_type='topic')


@OrgApp.path(
    model=News,
    path='/news',
    absorb=True,
    converters={
        'filter_years': [int],
        'filter_tags': [str]
    }
)
def get_news(
    app: OrgApp,
    absorb: str,
    filter_years: list[int],
    filter_tags: list[str]
) -> News | None:

    pages = PageCollection(app.session())

    old_path = '/aktuelles/' + absorb
    new_path = '/news/' + absorb

    news: News | None = (
        pages.by_path(new_path, ensure_type='news')  # type:ignore[assignment]
        or pages.by_path(old_path, ensure_type='news')
    )
    if news:
        news.filter_years = filter_years
        news.filter_tags = filter_tags

    return news


@OrgApp.path(model=GeneralFileCollection, path='/files')
def get_files(
    request: 'OrgRequest',
    order_by: str = 'name'
) -> GeneralFileCollection:
    return GeneralFileCollection(request.session, order_by=order_by)


@OrgApp.path(model=ImageFileCollection, path='/images')
def get_images(app: OrgApp) -> ImageFileCollection:
    return ImageFileCollection(app.session())


@OrgApp.path(model=ExportCollection, path='/exports')
def get_exports(request: 'OrgRequest', app: OrgApp) -> ExportCollection:
    return ExportCollection(app)


@OrgApp.path(model=Export, path='/export/{id}')
def get_export(request: 'OrgRequest', app: OrgApp, id: str) -> Export | None:
    return ExportCollection(app).by_id(id)


@OrgApp.path(model=FormCollection, path='/forms')
def get_forms(app: OrgApp) -> FormCollection:
    return FormCollection(app.session())


@OrgApp.path(model=FormDefinition, path='/form/{name}')
def get_form(app: OrgApp, name: str) -> FormDefinition | None:
    return FormCollection(app.session()).definitions.by_name(name)


@OrgApp.path(model=PendingFormSubmission, path='/form-preview/{id}',
             converters={'id': UUID})
def get_pending_form_submission(
    app: OrgApp,
    id: UUID
) -> PendingFormSubmission | None:
    return FormCollection(app.session()).submissions.by_id(  # type:ignore
        id, state='pending', current_only=True)


@OrgApp.path(model=CompleteFormSubmission, path='/form-submission/{id}',
             converters={'id': UUID})
def get_complete_form_submission(
    app: OrgApp,
    id: UUID
) -> CompleteFormSubmission | None:
    return FormCollection(app.session()).submissions.by_id(  # type:ignore
        id, state='complete', current_only=False)


@OrgApp.path(
    model=FormRegistrationWindow,
    path='/form-registration-window/{id}',
    converters={'id': UUID})
def get_form_registration_window(
    request: 'OrgRequest',
    id: UUID
) -> FormRegistrationWindow | None:
    return FormCollection(request.session).registration_windows.by_id(id)


@OrgApp.path(model=File, path='/storage/{id}')
def get_file_for_org(
    request: 'OrgRequest',
    app: OrgApp,
    id: str
) -> File | None:
    """ Some files are kept private and out of any caches.

    This approach is not all that morepath-y, as we could override the views
    instead to change the required permissions, but this approach has the
    advantage that we don't need to overwrite multiple views and we do not
    have to care for additional views added in the future.

    """

    protected_filetypes = (
        'formfile',
        'messagefile',
    )

    obj = get_file(app, id)

    if not obj:
        return None

    if obj.type in protected_filetypes:
        if not request.has_role('editor', 'admin'):
            obj = None
        else:
            @request.after
            def disable_cache(response: 'Response') -> None:
                response.cache_control.no_cache = True
                response.cache_control.max_age = -1
                response.cache_control.public = False
                response.cache_control.private = True

    return obj


@OrgApp.path(
    model=Editor,
    path='/editor/{action}/{trait}/{page_id}',
    converters={'page_id': int}
)
def get_editor(
    app: OrgApp,
    action: str,
    trait: str,
    page_id: int = 0
) -> Editor | None:

    if not Editor.is_supported_action(action):
        return None

    if page_id:
        page = PageCollection(app.session()).by_id(page_id)
    else:
        if action != 'new' and action != 'new-root':
            return None

        # adding root element with no parent (page=None)
        return Editor(action=action,
                      page=None,
                      trait=trait)

    if not isinstance(page, TraitInfo):
        return None

    if not page.is_supported_trait(trait):  # type:ignore[unreachable]
        return None

    return Editor(action=action, page=page, trait=trait)


@OrgApp.path(model=PersonCollection, path='/people')
def get_people(app: OrgApp) -> PersonCollection:
    return PersonCollection(app.session())


@OrgApp.path(model=Person, path='/person/{id}', converters={'id': UUID})
def get_person(app: OrgApp, id: UUID) -> Person | None:
    return PersonCollection(app.session()).by_id(id)


@OrgApp.path(model=ChatCollection, path='/chats')
<<<<<<< HEAD
def get_chats(app, page=0, state='active'):
    return ChatCollection(
        app.session(),
        page=page,
        state=state,
    )
=======
def get_chats(app: OrgApp) -> ChatCollection:
    return ChatCollection(app.session())
>>>>>>> 4c799dda


@OrgApp.path(model=Chat, path='/chat/{id}', converters={'id': UUID})
def get_chat(app: OrgApp, id: UUID) -> Chat | None:
    return ChatCollection(app.session()).by_id(id)


@OrgApp.path(model=Ticket, path='/ticket/{handler_code}/{id}',
             converters={'id': UUID})
def get_ticket(app: OrgApp, handler_code: str, id: UUID) -> Ticket | None:
    return TicketCollection(app.session()).by_id(
        id, ensure_handler_code=handler_code)


@OrgApp.path(
    model=TicketCollection,
    path='/tickets/{handler}/{state}',
    converters={'page': int}
)
def get_tickets(
    app: OrgApp,
    handler: str = 'ALL',
    state: str = 'open',
    page: int = 0,
    group: str | None = None,
    owner: str | None = None,
    extra_parameters: dict[str, str] | None = None
) -> TicketCollection:
    return TicketCollection(
        app.session(),
        handler=handler,
        # FIXME: Validate state
        state=state,  # type:ignore[arg-type]
        page=page,
        group=group,
        owner=owner or '*',
        extra_parameters=extra_parameters,
    )


@OrgApp.path(
    model=ArchivedTicketsCollection,
    path='/tickets-archive/{handler}',
    converters={'page': int}
)
def get_archived_tickets(
    app: OrgApp,
    handler: str = 'ALL',
    page: int = 0,
    group: str | None = None,
    owner: str | None = None,
    extra_parameters: dict[str, str] | None = None
) -> ArchivedTicketsCollection:
    return ArchivedTicketsCollection(
        app.session(),
        handler=handler,
        state='archived',
        page=page,
        group=group,
        owner=owner or '*',
        extra_parameters=extra_parameters
    )


@OrgApp.path(
    model=TicketNote,
    path='/ticket-notes/{id}')
def get_ticket_note(app: OrgApp, id: str) -> TicketNote | None:
    return MessageCollection(app.session(), type='ticket_note').by_id(id)


@OrgApp.path(model=ResourceCollection, path='/resources')
def get_resources(app: OrgApp) -> ResourceCollection:
    return app.libres_resources


@OrgApp.path(model=FindYourSpotCollection, path='/find-your-spot')
def get_find_my_spot(
    app: OrgApp,
    group: str | None = None
) -> FindYourSpotCollection:
    return FindYourSpotCollection(app.libres_context, group=group)


@OrgApp.path(
    model=Resource,
    path='/resource/{name}',
    converters={
        'date': date,
        'highlights_min': int,
        'highlights_max': int
    }
)
def get_resource(
    app: OrgApp,
    name: str,
    date: date | None = None,
    view: str | None = None,
    highlights_min: int | None = None,
    highlights_max: int | None = None
) -> Resource | None:

    resource = app.libres_resources.by_name(name)

    if resource:
        resource.date = date
        resource.highlights_min = highlights_min
        resource.highlights_max = highlights_max
        resource.view = view or resource.default_view or 'agendaWeek'

    return resource


@OrgApp.path(model=Allocation, path='/allocation/{resource}/{id}',
             converters={'resource': UUID, 'id': int})
def get_allocation(app: OrgApp, resource: UUID, id: int) -> Allocation | None:
    res = app.libres_resources.by_id(resource)

    if res is not None:
        allocation = res.scheduler.allocations_by_ids((id, )).first()

        # always get the master, even if another id is requested
        return allocation and allocation.get_master()  # type:ignore
    return None


@OrgApp.path(model=Reservation, path='/reservation/{resource}/{id}',
             converters={'resource': UUID, 'id': int})
def get_reservation(
    app: OrgApp,
    resource: UUID,
    id: int
) -> Reservation | None:

    res = app.libres_resources.by_id(resource)

    if res is not None:
        query = res.scheduler.managed_reservations()
        query = query.filter(Reservation.id == id)

        return query.first()  # type:ignore[return-value]
    return None


@OrgApp.path(model=Clipboard, path='/clipboard/copy/{token}')
def get_clipboard(request: 'OrgRequest', token: str) -> Clipboard | None:
    clipboard = Clipboard(request, token)

    # the url is None if the token is invalid
    if clipboard.url:
        return clipboard
    return None


@OrgApp.path(model=SiteCollection, path='/sitecollection')
def get_sitecollection(app: OrgApp) -> SiteCollection:
    return SiteCollection(app.session())


@OrgApp.path(model=PageMove,
             path='/move/page/{subject_id}/{direction}/{target_id}',
             converters={'subject_id': int, 'target_id': int})
def get_page_move(
    app: OrgApp,
    subject_id: int,
    # FIXME: Use MoveDirection
    direction: str,
    target_id: int
) -> PageMove | None:

    if subject_id == target_id:
        raise exc.HTTPBadRequest()

    session = app.session()
    pages = PageCollection(session)

    subject = pages.by_id(subject_id)
    target = pages.by_id(target_id)

    if subject and target:
        return PageMove(session, subject, target, direction)
    return None


@OrgApp.path(
    model=PagePersonMove,
    path='/move/page-person/{key}/{subject}/{direction}/{target}',
    converters={'key': int}
)
def get_person_move(
    app: OrgApp,
    key: int,
    subject: str,
    # FIXME: use MoveDirection
    direction: str,
    target: str
) -> PagePersonMove | None:

    if subject == target:
        raise exc.HTTPBadRequest()

    session = app.session()
    page = PageCollection(session).by_id(key)

    if isinstance(page, PersonLinkExtension):
        return PagePersonMove(  # type:ignore[unreachable]
            session,
            page,
            subject,
            target,
            direction
        )
    return None


@OrgApp.path(model=FormPersonMove,
             path='/move/form-person/{key}/{subject}/{direction}/{target}')
def get_form_move(
    app: OrgApp,
    key: str,
    subject: str,
    # FIXME: use MoveDirection
    direction: str,
    target: str
) -> FormPersonMove | None:

    session = app.session()
    form = FormCollection(session).definitions.by_name(key)

    if isinstance(form, PersonLinkExtension):
        return FormPersonMove(  # type:ignore[unreachable]
            session,
            form,
            subject,
            target,
            direction
        )
    return None


@OrgApp.path(
    model=ResourcePersonMove,
    path='/move/resource-person/{key}/{subject}/{direction}/{target}',
    converters={'key': UUID}
)
def get_resource_move(
    app: OrgApp,
    key: UUID,
    subject: str,
    # FIXME: use MoveDirection
    direction: str,
    target: str
) -> ResourcePersonMove | None:

    session = app.session()
    resource = ResourceCollection(app.libres_context).by_id(key)

    if isinstance(resource, PersonLinkExtension):
        return ResourcePersonMove(  # type:ignore[unreachable]
            session,
            resource,
            subject,
            target,
            direction
        )
    return None


@OrgApp.path(
    model=OccurrenceCollection, path='/events',
    converters={
        'page': int,
        'start': extended_date_converter,
        'end': extended_date_converter,
        'tags': [],
        'filter_keywords': keywords_converter,
        'locations': [],
        'search_query': json_converter,
    }
)
def get_occurrences(
    app: OrgApp,
    request: 'OrgRequest',
    page: int = 0,
    range: str | None = None,
    start: date | None = None,
    end: date | None = None,
    tags: list[str] | None = None,
    filter_keywords: dict[str, list[str]] | None = None,
    locations: list[str] | None = None,
    search: str | None = None,
    search_query: dict[str, Any] | None = None
) -> OccurrenceCollection:

    if not search:
        search = app.settings.org.default_event_search_widget

    if search and search in app.config.event_search_widget_registry:
        cls = app.config.event_search_widget_registry[search]
        search_widget = cls(request, search_query)
    else:
        search_widget = None

    return OccurrenceCollection(
        app.session(),
        page=page,
        # FIXME: validate range
        range=range,  # type:ignore[arg-type]
        start=start,
        end=end,
        tags=tags,
        filter_keywords=filter_keywords,
        locations=locations,
        only_public=(not request.is_manager),
        search_widget=search_widget,
    )


@OrgApp.path(model=Occurrence, path='/event/{name}')
def get_occurrence(app: OrgApp, name: str) -> Occurrence | None:
    return OccurrenceCollection(app.session()).by_name(name)


@OrgApp.path(model=Event, path='/event-management/{name}')
def get_event(app: OrgApp, name: str) -> Event | None:
    return EventCollection(app.session()).by_name(name)


@OrgApp.path(model=Search, path='/search', converters={'page': int})
def get_search(
    request: 'OrgRequest',
    q: str = '',
    page: int = 0
) -> Search[Any]:
    return Search(request, q, page)


@OrgApp.path(model=AtoZPages, path='/a-z')
def get_a_to_z(request: 'OrgRequest') -> AtoZPages:
    return AtoZPages(request)


@OrgApp.path(model=NewsletterCollection, path='/newsletters')
def get_newsletters(app: OrgApp) -> NewsletterCollection:
    return NewsletterCollection(app.session())


@OrgApp.path(model=Newsletter, path='/newsletter/{name}')
def get_newsletter(app: OrgApp, name: str) -> Newsletter | None:
    return get_newsletters(app).by_name(name)


@OrgApp.path(model=RecipientCollection, path='/subscribers')
def get_newsletter_recipients(app: OrgApp) -> RecipientCollection:
    return RecipientCollection(app.session())


@OrgApp.path(model=Subscription, path='/abonnement/{recipient_id}/{token}',
             converters={'recipient_id': UUID})
def get_subscription(
    app: OrgApp,
    recipient_id: UUID,
    token: str
) -> Subscription | None:
    recipient = RecipientCollection(app.session()).by_id(recipient_id)
    return Subscription(recipient, token) if recipient else None


@OrgApp.path(model=LegacyFile, path='/file/{filename}')
def get_legacy_file(app: OrgApp, filename: str) -> LegacyFile | None:
    return LegacyFileCollection(app).get_file_by_filename(filename)


@OrgApp.path(model=LegacyImage, path='/image/{filename}')
def get_image(app: OrgApp, filename: str) -> LegacyImage | None:
    return LegacyImageCollection(app).get_file_by_filename(filename)


@OrgApp.path(model=ImageSetCollection, path='/photoalbums')
def get_image_sets(app: OrgApp) -> ImageSetCollection:
    return ImageSetCollection(app.session())


@OrgApp.path(model=ImageSet, path='/photoalbum/{id}')
def get_image_set(app: OrgApp, id: str) -> ImageSet | None:
    return ImageSetCollection(app.session()).by_id(id)


@OrgApp.path(
    model=ResourceRecipientCollection,
    path='/resource-recipients')
def get_resource_recipient_collection(
    app: OrgApp
) -> ResourceRecipientCollection:
    return ResourceRecipientCollection(app.session())


@OrgApp.path(
    model=ResourceRecipient,
    path='/resource-recipient/{id}',
    converters={'id': UUID})
def get_resource_recipient(app: OrgApp, id: UUID) -> ResourceRecipient | None:
    return ResourceRecipientCollection(app.session()).by_id(id)


@OrgApp.path(
    model=PaymentProviderCollection,
    path='/payment-provider')
def get_payment_provider_collection(
    app: OrgApp
) -> PaymentProviderCollection | None:
    if app.payment_providers_enabled:
        return PaymentProviderCollection(app.session())
    return None


@OrgApp.path(
    model=PaymentProvider,
    path='/payment-provider-entry/{id}',
    converters={'id': UUID})
def get_payment_provider(
    app: OrgApp,
    id: UUID
) -> PaymentProvider[Payment] | None:
    if app.payment_providers_enabled:
        return PaymentProviderCollection(app.session()).by_id(id)
    return None


@OrgApp.path(
    model=Payment,
    path='/payment/{id}',
    converters={'id': UUID})
def get_payment(app: OrgApp, id: UUID) -> Payment | None:
    return PaymentCollection(app.session()).by_id(id)


@OrgApp.path(
    model=PaymentCollection,
    path='/payments',
    converters={'page': int}
)
def get_payments(
    app: OrgApp,
    source: str = '*',
    page: int = 0
) -> PaymentCollection:
    return PaymentCollection(app.session(), source, page)


@OrgApp.path(
    model=MessageCollection,
    path='/timeline',
    converters={'limit': int}
)
def get_messages(
    app: OrgApp,
    channel_id: str = '*',
    type: str = '*',
    newer_than: str | None = None,
    older_than: str | None = None,
    limit: int = 25,
    load: str = 'older-first'
) -> MessageCollection[Any]:
    return MessageCollection(
        session=app.session(),
        type=type,
        channel_id=channel_id,
        newer_than=newer_than,
        older_than=older_than,
        limit=min(25, limit),  # bind the limit to a max of 25
        load='newer-first' if load == 'newer-first' else 'older-first'
    )


@OrgApp.path(
    model=TextModuleCollection,
    path='/text-modules')
def get_text_modules(app: OrgApp) -> TextModuleCollection:
    return TextModuleCollection(app.session())


@OrgApp.path(
    model=TextModule,
    path='/text-module/{id}',
    converters={'id': UUID}
)
def get_text_module(app: OrgApp, id: UUID) -> TextModule | None:
    return TextModuleCollection(app.session()).by_id(id)


@OrgApp.path(
    model=DirectoryCollection,
    path='/directories')
def get_directories(app: OrgApp) -> DirectoryCollection[ExtendedDirectory]:
    return DirectoryCollection(app.session(), type='extended')


@OrgApp.path(
    model=Directory,
    path='/directory/{name}')
def get_directory(app: OrgApp, name: str) -> Directory | None:
    return DirectoryCollection(app.session(), type='extended').by_name(name)


@OrgApp.path(
    model=ExtendedDirectoryEntryCollection,
    path='/directories/{directory_name}',
    converters={
        'page': int,
        'keywords': keywords_converter,
        'search_query': json_converter,
        'published_only': bool,
        'past_only': bool,
        'upcoming_only': bool
    })
def get_directory_entries(
    request: 'OrgRequest',
    app: OrgApp,
    directory_name: str,
    keywords: dict[str, list[str]],
    page: int = 0,
    search: str | None = None,
    search_query: dict[str, Any] | None = None,
    published_only: bool = False,
    past_only: bool = False,
    upcoming_only: bool = False
) -> ExtendedDirectoryEntryCollection | None:

    directory = DirectoryCollection(app.session()).by_name(directory_name)
    if not isinstance(directory, ExtendedDirectory):
        return None

    if not search:
        search = app.settings.org.default_directory_search_widget

    if search and search in app.config.directory_search_widget_registry:
        cls = app.config.directory_search_widget_registry[search]
        search_widget = cls(request, directory, search_query)
    else:
        search_widget = None

    if not published_only and not request.is_manager:
        published_only = True

    collection = ExtendedDirectoryEntryCollection(
        directory=directory,
        type='extended',
        keywords=keywords,
        page=page,
        search_widget=search_widget,
        published_only=published_only,
        past_only=past_only,
        upcoming_only=upcoming_only
    )

    collection.access = directory.access  # type:ignore[attr-defined]
    return collection


@OrgApp.path(
    model=DirectoryEntry,
    path='/directories/{directory_name}/{name}')
def get_directory_entry(
    app: OrgApp,
    directory_name: str,
    name: str
) -> DirectoryEntry | None:

    directory = DirectoryCollection(app.session()).by_name(directory_name)

    if isinstance(directory, ExtendedDirectory):
        return ExtendedDirectoryEntryCollection(
            directory=directory,
            type='extended'
        ).by_name(name)
    return None


@OrgApp.path(
    model=DirectorySubmissionAction,
    path='/directory-submission/{directory_id}/{submission_id}/{action}',
    converters={'directory_id': UUID, 'submission_id': UUID})
def get_directory_submission_action(
    app: OrgApp,
    directory_id: UUID,
    submission_id: UUID,
    action: str
) -> DirectorySubmissionAction | None:

    submission_action = DirectorySubmissionAction(
        session=app.session(),
        directory_id=directory_id,
        submission_id=submission_id,
        action=action
    )

    if submission_action.valid:
        return submission_action
    return None


@OrgApp.path(
    model=PublicationCollection,
    path='/publications',
    converters={'year': int})
def get_publication_collection(
    request: 'OrgRequest',
    year: int | None = None
) -> PublicationCollection:
    year = year or sedate.to_timezone(sedate.utcnow(), 'Europe/Zurich').year
    return PublicationCollection(request.session, year)


@OrgApp.path(
    model=Dashboard,
    path='/dashboard')
def get_dashboard(request: 'OrgRequest') -> Dashboard | None:
    dashboard = Dashboard(request)

    if dashboard.is_available:
        return dashboard
    return None


@OrgApp.path(model=ExternalLinkCollection, path='/external-links')
def get_external_link_collection(
    request: 'OrgRequest',
    type: str | None = None
) -> ExternalLinkCollection:
    return ExternalLinkCollection(request.session, type=type)


@OrgApp.path(model=ExternalLink, path='/external-link/{id}',
             converters={'id': UUID})
def get_external_link(request: 'OrgRequest', id: UUID) -> ExternalLink | None:
    return ExternalLinkCollection(request.session).by_id(id)


@OrgApp.path(model=QrCode, path='/qrcode',
             converters={'border': int, 'box_size': int})
def get_qr_code(
    app: OrgApp,
    payload: str,
    border: int | None = None,
    box_size: int | None = None,
    fill_color: str | None = None,
    back_color: str | None = None,
    img_format: str | None = None,
    encoding: str | None = None
) -> QrCode:
    return QrCode(
        payload,
        border=border,
        box_size=box_size,
        fill_color=fill_color,
        back_color=back_color,
        img_format=img_format,
        # FIXME: validate encoding?
        encoding=encoding   # type:ignore[arg-type]
    )


@OrgApp.path(
    model=ApiKey, path='/api_keys/{key}/delete', converters={'key': UUID}
)
def get_api_key_for_delete(request: 'OrgRequest', key: UUID) -> ApiKey | None:
    return request.session.query(ApiKey).filter_by(key=key).first()<|MERGE_RESOLUTION|>--- conflicted
+++ resolved
@@ -344,17 +344,12 @@
 
 
 @OrgApp.path(model=ChatCollection, path='/chats')
-<<<<<<< HEAD
 def get_chats(app, page=0, state='active'):
     return ChatCollection(
         app.session(),
         page=page,
         state=state,
     )
-=======
-def get_chats(app: OrgApp) -> ChatCollection:
-    return ChatCollection(app.session())
->>>>>>> 4c799dda
 
 
 @OrgApp.path(model=Chat, path='/chat/{id}', converters={'id': UUID})
