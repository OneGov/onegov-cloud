--- conflicted
+++ resolved
@@ -82,21 +82,20 @@
         return self.has_role('editor')
 
     @cached_property
-<<<<<<< HEAD
+    def is_supporter(self) -> bool:
+        """ Returns true if the current user is a supporter.
+
+        """
+
+        return self.has_role('supporter')
+
+    @cached_property
     def is_member(self) -> bool:
         """ Returns true if the current user is a member.
 
         """
 
         return self.has_role('member')
-=======
-    def is_supporter(self) -> bool:
-        """ Returns true if the current user is a supporter.
-
-        """
-
-        return self.has_role('supporter')
->>>>>>> 1615b9b2
 
     @property
     def current_username(self) -> str | None:
