--- conflicted
+++ resolved
@@ -6468,7 +6468,6 @@
     }
 }
 
-<<<<<<< HEAD
 #fieldset-header-links {
     .field-button {
         margin-top: 0 !important;
@@ -6518,8 +6517,8 @@
             border-top: 1px dashed $editbar-bg-color;
         }
     }
-=======
+}
+
 .page-image {
     padding-bottom: 1rem;
->>>>>>> 6e4ba08d
 }