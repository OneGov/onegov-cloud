--- conflicted
+++ resolved
@@ -6579,13 +6579,10 @@
     }
 }
 
-<<<<<<< HEAD
-=======
 #fieldset-header-fixation {
     display: none;
 }
 
->>>>>>> 578170b7
 #header_links {
     .toggle-topbar {
         left: 0;
