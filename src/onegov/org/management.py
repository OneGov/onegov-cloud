import re
import time
from collections import defaultdict
import transaction
from aiohttp import ClientTimeout
from sqlalchemy.orm import object_session
from urlextract import URLExtract
from sqlalchemy import text, bindparam
from onegov.async_http.fetch import async_aiohttp_get_all
from onegov.core.utils import normalize_for_url
from onegov.org.models import SiteCollection
from onegov.people import AgencyCollection


from typing import Literal, NamedTuple, TYPE_CHECKING, Iterator
if TYPE_CHECKING:
    from collections.abc import Iterable, Sequence
    from onegov.form import Form
    from onegov.org.request import OrgRequest
    from onegov.page import Page
    from typing import Self


class ModelsWithLinksMixin:
    fields_with_urls = ('lead', 'text', 'url')

    if TYPE_CHECKING:
        request: OrgRequest

    @property
    def site_collection(self) -> SiteCollection:
        return SiteCollection(self.request.session)


class LinkMigration(ModelsWithLinksMixin):

    def __init__(
        self,
        request: 'OrgRequest',
        old_uri: str,
        new_uri: str = ''
    ) -> None:

        self.request = request
        self.old_uri = old_uri
        self.new_uri = new_uri

        old_is_domain = not self.old_uri.startswith('http')
        new_is_domain = not self.new_uri.startswith('http')

        if old_is_domain != new_is_domain:
            raise ValueError('Domains must be consistent')

        self.use_domain = old_is_domain

    def migrate_url(
        self,
        item: object,
        fields_with_urls: 'Iterable[str]',
        test: bool = False,
        group_by: str | None = None,
        count_obj: dict[str, dict[str, int]] | None = None
    ) -> tuple[int, dict[str, dict[str, int]]]:
        """Supports replacing url's and domain names.

        """
        count = 0
        count_by_id = count_obj or {}

        old_uri = self.old_uri
        new_uri = self.new_uri
        group_by = group_by or item.__class__.__name__

        def repl(matchobj: re.Match[str]) -> str:
            if self.use_domain:
                return f'{matchobj.group(1)}{new_uri}'
            return new_uri

        if self.use_domain:
            # Prevent replacing things that might not be an url
            pattern = re.compile(r'(https?://)' + f'({re.escape(old_uri)})')
        else:
            pattern = re.compile(re.escape(old_uri))

        for field in fields_with_urls:
            value = getattr(item, field, None)
            if not value:
                continue
            new_val = pattern.sub(repl, value)
            if value != new_val:
                count += 1
                id_count = count_by_id.setdefault(
                    group_by,
                )
                defaultdict(int)

                id_count[field] += 1
                if not test:
                    setattr(
                        item,
                        field,
                        new_val
                    )
        return count, count_by_id

    def migrate(
        self,
        test: bool = False
    ) -> tuple[int, dict[str, dict[str, int]]]:
        total, grouped = self.migrate_site_collection(test=test)

        if not test:
            self.migrate_content_mixin()

        return total, grouped

    def migrate_site_collection(self, test):
        grouped: dict[str, dict[str, int]] = {}
        total = 0
<<<<<<< HEAD
        simple_count = 0
        for name, entries in self.site_collection.get().items():
            for _ in entries:
                simple_count += 1
        for name, entries in self.site_collection.get().items():
            for entry in entries:
=======

        for entries in self.site_collection.get().values():
            for item in entries:
>>>>>>> 7a76ef78
                count, grouped_count = self.migrate_url(
                    entry, self.fields_with_urls,
                    test=test,
                    count_obj=grouped
                )
                grouped = grouped_count
                total += count
        return total, grouped

    def migrate_content_mixin(self):
        """ Updates the JSON and text columns defined in models using the
        ContentMixin to replace old URIs with new ones across multiple tables.

        Generates SQL of the following form:

        update pages set content = replace(content::text, 'old', 'new')::jsonb;
        update forms set meta = replace(meta::text, 'old', 'new')::jsonb;

        """

        def replace_json(col: str) -> str:
            return f"{col} = replace({col}::text, :old_uri, :new_uri)::jsonb"

        def replace_text(col: str) -> str:
            return f"{col} = replace({col}, :old_uri, :new_uri)"

        updates = [
            ('pages', ['meta', 'content']),
            ('forms', ['meta', 'content']),
            ('events', ['meta', 'content']),
            ('resources', ['meta', 'content']),
            ('people', ['meta', 'content', 'picture_url']),
            ('organisations', ['meta', 'logo_url']),
            ('directories', ['content']),
            ('tickets', ['snapshot']),
            ('external_links', ['url']),
        ]

        for table, columns in updates:
            sql_parts = []
            for col in columns:
                if col in {'meta', 'content', 'snapshot'}:
                    sql_parts.append(replace_json(col))
                else:
                    sql_parts.append(replace_text(col))

            sql = text(
                f"UPDATE {table} SET {', '.join(sql_parts)}"  # nosec:B608
            )

            self.request.session.execute(
                sql,
                {
                    'old_uri': bindparam('old_uri', self.old_uri),
                    'new_uri': bindparam('new_uri', self.new_uri)
                }
            )

        self.request.session.commit()


class PageNameChange(ModelsWithLinksMixin):

    def __init__(
        self,
        request: 'OrgRequest',
        page: 'Page',
        new_name: str
    ) -> None:

        assert new_name == normalize_for_url(new_name)
        assert page.name != new_name

        self.request = request
        self.page = page
        self.new_name = new_name

    @property
    def subpages(self) -> list['Page']:
        pages: list[Page] = []

        def add(page: 'Page') -> None:
            nonlocal pages
            pages.append(page)
            for child in page.children:
                add(child)

        for p in self.page.children:
            add(p)

        return pages

    def execute(self, test: bool = False) -> int:
        """ Executes a page name change. All subpages' urls are changed by
        this action. For all subpages, the old and new url must be swapped in
        all possible fields of all sites of the SiteCollection.
        """

        page = self.page
        subpages = self.subpages
        old_name = page.name

        def run() -> int:
            # Make sure the order before and after is the same
            urls_before = tuple(
                self.request.link(p) for p in (*subpages, page))
            page.name = self.new_name
            urls_after = tuple(self.request.link(p) for p in (*subpages, page))
            assert urls_before != urls_after

            count = 0
            for before, after in zip(urls_before, urls_after):
                migration = LinkMigration(self.request, before, after)
<<<<<<< HEAD
                total, grouped = migration.migrate(test=test)
=======
                total, _grouped = migration.migrate_site_collection(test=test)
>>>>>>> 7a76ef78
                count += total
            return count

        if test:
            with object_session(page).no_autoflush:
                counter = run()
                page.name = old_name
                transaction.abort()
                return counter
        return run()

    @classmethod
    def from_form(cls, model: 'Page', form: 'Form') -> 'Self':
        return cls(form.request, model, form['name'].data)  # type:ignore


class LinkCheck:
    def __init__(self, name: str, link: str, url: str) -> None:
        self.name = name
        self.link = link
        self.url = self.ensure_protocol(url)
        self.status: int | None = None
        self.message: str | None = None

    def ensure_protocol(self, url: str) -> str:
        if not url.startswith('http'):
            return 'https://' + url
        return url


class LinkHealthCheck(ModelsWithLinksMixin):
    """
    Check either internal or external urls for status 200.
    """

    class Statistic(NamedTuple):
        total: int
        ok: int
        nok: int
        error: int
        duration: float

    def __init__(
        self,
        request: 'OrgRequest',
        link_type: Literal['internal', 'external', ''] | None = None,
        total_timout: float = 30
    ) -> None:
        """
        :param request: morepath request object
        :param external_only: check external links not matching current domain
        :param total_timout: timout for all requests in seconds
        """
        self.request = request
        if link_type:
            assert link_type in ('internal', 'external')

        self.link_type = link_type or None
        self.domain = self.request.domain
        self.extractor = URLExtract()

        self.timeout = ClientTimeout(
            total=total_timout
        )

    @property
    def internal_only(self) -> bool:
        return self.link_type == 'internal'

    @property
    def external_only(self) -> bool:
        return self.link_type == 'external'

    def internal_link(self, url: str) -> bool:
        return self.domain in url

    def filter_urls(self, urls: 'Sequence[str]') -> 'Sequence[str]':
        if self.external_only:
            return tuple(url for url in urls if not self.internal_link(url))
        if self.internal_only:
            return tuple(url for url in urls if self.internal_link(url))
        return urls

    def find_urls(self) -> 'Iterator[tuple[str, str, Sequence[str]]]':
        for entries in self.site_collection.get().values():
            for entry in entries:
                urls = []
                for field in self.fields_with_urls:
                    text = getattr(entry, field, None)
                    if not text:
                        continue
                    found = self.extractor.find_urls(text, only_unique=True)
                    if not found:
                        continue
                    urls += found
                if urls:
                    yield (
                        entry.__class__.__name__,
                        self.request.link(entry),
                        self.filter_urls(urls)
                    )
        for agency in AgencyCollection(self.request.session).query():
            urls = self.extractor.find_urls(agency.portrait, only_unique=True)
            if urls:
                yield (
                    'Agency',
                    self.request.link(agency),
                    self.filter_urls(urls)
                )

    def url_list_generator(self) -> 'Iterator[LinkCheck]':
        for name, model_link, urls in self.find_urls():
            for url in urls:
                yield LinkCheck(name, model_link, url)

    def unhealthy_urls(self) -> tuple[Statistic, 'Sequence[LinkCheck]']:
        """ We check the urls in the backend, unless they are internal.
        In that case, we can not do that since we do not have async support.
        Otherwise returns the LinkChecks with empty statistics for use in
        the frontend.
        """
        assert self.link_type, 'link_type must be set'
        started = time.time()

        total_count = 0
        error_count = 0
        not_okay_status = 0

        def handle_errors(check: LinkCheck, exception: Exception) -> LinkCheck:
            nonlocal total_count
            nonlocal error_count
            check.message = str(exception)
            total_count += 1
            error_count += 1
            return check

        def on_success(check: LinkCheck, status: int) -> LinkCheck:
            nonlocal total_count
            nonlocal not_okay_status
            check.status = status
            check.message = f'Status {status}'
            total_count += 1
            if status != 200:
                not_okay_status += 1
            return check

        urls: Sequence[LinkCheck]
        if self.link_type == 'external':
            urls = async_aiohttp_get_all(
                urls=tuple(self.url_list_generator()),
                response_attr='status',
                callback=on_success,
                handle_exceptions=handle_errors,
                timeout=self.timeout
            )
            stats = self.Statistic(
                total=total_count,
                error=error_count,
                nok=not_okay_status,
                ok=total_count - error_count - not_okay_status,
                duration=time.time() - started
            )
        else:
            urls = tuple(self.url_list_generator())
            stats = self.Statistic(
                total=0,
                error=0,
                nok=0,
                ok=0,
                duration=time.time() - started
            )

        return stats, tuple(check for check in urls if check.status != 200)<|MERGE_RESOLUTION|>--- conflicted
+++ resolved
@@ -12,8 +12,9 @@
 from onegov.people import AgencyCollection
 
 
-from typing import Literal, NamedTuple, TYPE_CHECKING, Iterator
+from typing import Literal, NamedTuple, TYPE_CHECKING
 if TYPE_CHECKING:
+    from collections.abc import Iterator
     from collections.abc import Iterable, Sequence
     from onegov.form import Form
     from onegov.org.request import OrgRequest
@@ -91,8 +92,8 @@
                 count += 1
                 id_count = count_by_id.setdefault(
                     group_by,
+                    defaultdict(int)
                 )
-                defaultdict(int)
 
                 id_count[field] += 1
                 if not test:
@@ -114,23 +115,18 @@
 
         return total, grouped
 
-    def migrate_site_collection(self, test):
+    def migrate_site_collection(
+        self,
+        test: bool = False
+    ) -> tuple[int, dict[str, dict[str, int]]]:
+
         grouped: dict[str, dict[str, int]] = {}
         total = 0
-<<<<<<< HEAD
-        simple_count = 0
-        for name, entries in self.site_collection.get().items():
-            for _ in entries:
-                simple_count += 1
-        for name, entries in self.site_collection.get().items():
-            for entry in entries:
-=======
 
         for entries in self.site_collection.get().values():
             for item in entries:
->>>>>>> 7a76ef78
                 count, grouped_count = self.migrate_url(
-                    entry, self.fields_with_urls,
+                    item, self.fields_with_urls,
                     test=test,
                     count_obj=grouped
                 )
@@ -138,7 +134,7 @@
                 total += count
         return total, grouped
 
-    def migrate_content_mixin(self):
+    def migrate_content_mixin(self) -> None:
         """ Updates the JSON and text columns defined in models using the
         ContentMixin to replace old URIs with new ones across multiple tables.
 
@@ -150,10 +146,10 @@
         """
 
         def replace_json(col: str) -> str:
-            return f"{col} = replace({col}::text, :old_uri, :new_uri)::jsonb"
+            return f'{col} = replace({col}::text, :old_uri, :new_uri)::jsonb'
 
         def replace_text(col: str) -> str:
-            return f"{col} = replace({col}, :old_uri, :new_uri)"
+            return f'{col} = replace({col}, :old_uri, :new_uri)'
 
         updates = [
             ('pages', ['meta', 'content']),
@@ -242,11 +238,7 @@
             count = 0
             for before, after in zip(urls_before, urls_after):
                 migration = LinkMigration(self.request, before, after)
-<<<<<<< HEAD
-                total, grouped = migration.migrate(test=test)
-=======
-                total, _grouped = migration.migrate_site_collection(test=test)
->>>>>>> 7a76ef78
+                total, _ = migration.migrate(test=test)
                 count += total
             return count
 
