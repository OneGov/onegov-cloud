""" Contains the base application used by other applications. """

import yaml

from collections import defaultdict
from dectate import directive
from email.headerregistry import Address
from more.content_security import SELF
from onegov.core import Framework, utils
from onegov.core.framework import default_content_security_policy
from onegov.core.i18n import default_locale_negotiator
from onegov.core.orm import orm_cached
from onegov.core.templates import PageTemplate
from onegov.core.widgets import transform_structure
from onegov.file import DepotApp
from onegov.form import FormApp
from onegov.gis import MapboxApp
from onegov.org import directives
from onegov.org.initial_content import create_new_organisation
from onegov.org.models import Dashboard
from onegov.org.models import Topic, Organisation, PublicationCollection
from onegov.org.request import OrgRequest
from onegov.org.theme import OrgTheme
from onegov.page import Page, PageCollection
from onegov.pay import PayApp
from onegov.reservation import LibresIntegration
from onegov.search import ElasticsearchApp
from onegov.ticket import TicketCollection
from onegov.ticket import TicketPermission
from onegov.user import UserApp
from purl import URL


class OrgApp(Framework, LibresIntegration, ElasticsearchApp, MapboxApp,
             DepotApp, PayApp, FormApp, UserApp):

    serve_static_files = True
    request_class = OrgRequest

    #: org directives
    homepage_widget = directive(directives.HomepageWidgetAction)
    export = directive(directives.ExportAction)
    userlinks = directive(directives.UserlinkAction)
    directory_search_widget = directive(directives.DirectorySearchWidgetAction)
    settings_view = directive(directives.SettingsView)
    boardlet = directive(directives.Boardlet)

    #: cronjob settings
    send_ticket_statistics = True

    def is_allowed_application_id(self, application_id):
        """ Stops onegov.server from ever passing the request to the org
        application, if the schema does not exist. This way we can host
        onegov.org in a way that allows all requests to ``*.example.org``.

        If the schema for ``newyork.example.org`` exists, the request is
        handled. If the schema does not exist, the request is not handled.

        Here we basically decide if an org exists or not.

        """
        schema = self.namespace + '-' + application_id

        if schema in self.known_schemas:
            return True

        # block invalid schemas from ever being checked
        if not self.session_manager.is_valid_schema(schema):
            return False

        # if the schema exists, remember it
        if self.session_manager.is_schema_found_on_database(schema):
            self.known_schemas.add(schema)

            return True

        return False

    def configure_application(self, **cfg):
        super().configure_application(**cfg)
        self.known_schemas = set()

        if self.has_database_connection:
            schema_prefix = self.namespace + '-'

            self.known_schemas = set(
                s for s in self.session_manager.list_schemas()
                if s.startswith(schema_prefix)
            )

    def configure_organisation(self, **cfg):
        self.enable_user_registration = cfg.get(
            'enable_user_registration',
            False
        )
        self.enable_yubikey = cfg.get('enable_yubikey', False)
        self.disable_password_reset = cfg.get('disable_password_reset', False)

    @orm_cached(policy='on-table-change:organisations')
    def org(self):
        return self.session().query(Organisation).first()

    @orm_cached(policy='on-table-change:pages')
    def root_pages(self):
        query = PageCollection(self.session()).query(ordered=False)
        query = query.order_by(Page.order)
        query = query.filter(Page.parent_id == None)

        def include(page):
            if page.type != 'news':
                return True

            return True if page.children else False

        return tuple(p for p in query if include(p))

    @orm_cached(policy='on-table-change:organisations')
    def homepage_template(self):
        structure = self.org.meta.get('homepage_structure')
        if structure:
            widgets = self.config.homepage_widget_registry.values()
            return PageTemplate(transform_structure(widgets, structure))
        else:
            return PageTemplate('')

    @orm_cached(policy='on-table-change:tickets')
    def ticket_count(self):
        return TicketCollection(self.session()).get_count()

    @orm_cached(policy='on-table-change:ticket_permissions')
    def ticket_permissions(self):
        result = {}
        for permission in self.session().query(TicketPermission):
            handler = result.setdefault(permission.handler_code, {})
            group = handler.setdefault(permission.group, [])
            group.append(permission.user_group_id.hex)
        return result

    @orm_cached(policy='on-table-change:pages')
    def homepage_pages(self):
        pages = PageCollection(self.session()).query()
        pages = pages.filter(Topic.type == 'topic')
        pages = pages.filter(Topic.meta['is_visible_on_homepage'] == True)

        result = defaultdict(list)

        for page in pages.all():
            if page.is_visible_on_homepage:
                result[page.root.id].append(page)

        for key in result:
            result[key] = list(sorted(
                result[key],
                key=lambda p: utils.normalize_for_url(p.title)
            ))

        return result

    @orm_cached(policy='on-table-change:files')
    def publications_count(self):
        return PublicationCollection(self.session()).query().count()

    def prepare_email(self, reply_to=None, **kwargs):
        """ Wraps :meth:`onegov.core.framework.Framework.prepare_email`,
<<<<<<< HEAD
        setting the reply_to address by using the reply address from the
        organisation settings.
=======
        setting  the reply_to address by using the reply address from
        the organisation settings.
>>>>>>> abcc396c

        """
        category = kwargs.get('category', 'marketing')

        reply_to = reply_to or self.org.meta.get('reply_to', None)
        reply_to = reply_to or self.mail[category]['sender']
        if isinstance(reply_to, str):
            reply_to = Address(self.org.title, addr_spec=reply_to)

        return super().prepare_email(reply_to=reply_to, **kwargs)

    @property
    def theme_options(self):
        return self.org.theme_options or {}

    @property
    def font_family(self):
        return self.theme_options.get('font-family-sans-serif')

    @property
    def custom_event_tags(self):
        return self.cache.get_or_create(
            'custom_event_tags', self.load_custom_event_tags
        )

    def load_custom_event_tags(self):
        fs = self.filestorage
        if fs.exists('eventsettings.yml'):
            with fs.open('eventsettings.yml', 'r') as f:
                return yaml.safe_load(f).get('event_tags', None)

    @property
    def custom_event_form_lead(self):
        return self.cache.get_or_create(
            'custom_event_lead', self.load_custom_event_form_lead
        )

    def load_custom_event_form_lead(self):
        fs = self.filestorage
        if fs.exists('eventsettings.yml'):
            with fs.open('eventsettings.yml', 'r') as f:
                return yaml.safe_load(f).get('event_form_lead', None)

    def checkout_button(self, button_label, title, price, email, locale):
        provider = self.default_payment_provider

        if not provider:
            return None

        checkout = {
            'label': button_label,
            'amount': price and price.amount,
            'currency': price and price.currency,
            'email': email,
            'name': self.org.name,
            'description': title,
            'locale': locale.split('_')[0],
            'allowRememberMe': 'false'
        }

        if self.org.square_logo_url:
            checkout['image'] = self.org.square_logo_url

        return provider.checkout_button(**checkout)

    def redirect_after_login(self, identity, request, default):
        """ Returns the path to redirect after login, given the request and
        the default login path, which is usually the current path.

        Returns a path or None, if the default should be used.

        """

        # if we already have a target, we do not change it
        if default != '/':
            return None

        # we redirect to the dashboard…
        dashboard = Dashboard(request)

        # …if available…
        if not dashboard.is_available:
            return None

        # …and accessible…
        permission = self.permission_by_view(dashboard, view_name=None)

        if not self._permits(identity, dashboard, permission):
            return None

        return URL(request.link(dashboard)).path()


@OrgApp.webasset_path()
def get_shared_assets_path():
    return utils.module_path('onegov.shared', 'assets/js')


@OrgApp.setting(section='i18n', name='locales')
def get_i18n_used_locales():
    return {'de_CH', 'fr_CH'}


@OrgApp.setting(section='i18n', name='localedirs')
def get_i18n_localedirs():
    return [
        utils.module_path('onegov.org', 'locale'),
        utils.module_path('onegov.form', 'locale'),
        utils.module_path('onegov.user', 'locale')
    ]


@OrgApp.setting(section='i18n', name='default_locale')
def get_i18n_default_locale():
    return 'de_CH'


@OrgApp.setting(section='i18n', name='locale_negotiator')
def get_locale_negotiator():
    def locale_negotiator(locales, request):
        if request.app.org:
            locales = request.app.org.locales or get_i18n_default_locale()

            if isinstance(locales, str):
                locales = (locales, )

            return default_locale_negotiator(locales, request) or locales[0]
        else:
            return default_locale_negotiator(locales, request)
    return locale_negotiator


@OrgApp.static_directory()
def get_static_directory():
    return 'static'


@OrgApp.template_directory()
def get_template_directory():
    return 'templates'


@OrgApp.setting(section='core', name='theme')
def get_theme():
    return OrgTheme()


@OrgApp.setting(section='content_security_policy', name='default')
def org_content_security_policy():
    policy = default_content_security_policy()

    policy.child_src.add(SELF)
    policy.child_src.add('https://*.youtube.com')
    policy.child_src.add('https://*.vimeo.com')
    policy.child_src.add('https://checkout.stripe.com')
    policy.child_src.add('https://map.geo.admin.ch')

    policy.connect_src.add(SELF)
    policy.connect_src.add('https://checkout.stripe.com')
    policy.connect_src.add('https://sentry.io')
    policy.connect_src.add('https://*.google-analytics.com')
    policy.connect_src.add('https://stats.g.doubleclick.net')
    policy.connect_src.add('https://map.geo.bs.ch')
    policy.connect_src.add('https://wmts.geo.bs.ch')
    policy.connect_src.add('https://maps.zg.ch')
    policy.connect_src.add('https://api.mapbox.com')
    policy.connect_src.add('https://stats.seantis.ch')

    return policy


@OrgApp.setting(section='org', name='create_new_organisation')
def get_create_new_organisation_factory():
    return create_new_organisation


@OrgApp.setting(section='org', name='status_mail_roles')
def get_status_mail_roles():
    return ('admin', 'editor')


@OrgApp.setting(section='org', name='ticket_manager_roles')
def get_ticket_manager_roles():
    return ('admin', 'editor')


@OrgApp.setting(section='org', name='require_complete_userprofile')
def get_require_complete_userprofile():
    return False


@OrgApp.setting(section='org', name='is_complete_userprofile')
def get_is_complete_userprofile_handler():
    def is_complete_userprofile(request, username):
        return True

    return is_complete_userprofile


@OrgApp.setting(section='org', name='default_directory_search_widget')
def get_default_directory_search_widget():
    return None


@OrgApp.setting(section='org', name='public_ticket_messages')
def get_public_ticket_messages():
    """ Returns a list of message types which are availble on the ticket
    status page, visible to anyone that knows the unguessable url.

    """

    # do *not* add ticket_note here, those are private!
    return (
        'directory',
        'event',
        'payment',
        'reservation',
        'submission',
        'ticket',
        'ticket_chat',
        'translator_mutation'
    )


@OrgApp.setting(section='org', name='disabled_extensions')
def get_disabled_extensions():
    return tuple()


@OrgApp.webasset_path()
def get_js_path():
    return 'assets/js'


@OrgApp.webasset_path()
def get_css_path():
    return 'assets/css'


@OrgApp.webasset_output()
def get_webasset_output():
    return 'assets/bundles'


@OrgApp.webasset('sortable')
def get_sortable_asset():
    yield 'sortable.js'
    yield 'sortable_custom.js'


@OrgApp.webasset('fullcalendar')
def get_fullcalendar_asset():
    yield 'fullcalendar.css'
    yield 'fullcalendar.js'
    yield 'fullcalendar.de.js'
    yield 'fullcalendar.fr.js'
    yield 'reservationcalendar.jsx'
    yield 'reservationcalendar_custom.js'


@OrgApp.webasset('reservationlist')
def get_reservation_list_asset():
    yield 'reservationlist.jsx'
    yield 'reservationlist_custom.js'


@OrgApp.webasset('code_editor')
def get_code_editor_asset():
    yield 'ace.js'
    yield 'ace-mode-form.js'
    yield 'ace-mode-markdown.js'
    yield 'ace-mode-xml.js'
    yield 'ace-mode-yaml.js'
    yield 'ace-theme-tomorrow.js'
    yield 'formcode'
    yield 'code_editor.js'


@OrgApp.webasset('editor')
def get_editor_asset():
    yield 'bufferbuttons.js'
    yield 'definedlinks.js'
    yield 'filemanager.js'
    yield 'imagemanager.js'
    yield 'table.js'
    yield 'redactor.de.js'
    yield 'redactor.fr.js'
    yield 'redactor.it.js'
    yield 'input_with_button.js'
    yield 'editor.js'


@OrgApp.webasset('timeline')
def get_timeline_asset():
    yield 'timeline.jsx'


# do NOT minify the redactor, or the copyright notice goes away, which
# is something we are not allowed to do per our license
@OrgApp.webasset('redactor', filters={'js': None})
def get_redactor_asset():
    yield 'redactor.js'
    yield 'redactor.css'


@OrgApp.webasset('upload')
def get_upload_asset():
    yield 'upload.js'


@OrgApp.webasset('editalttext')
def get_editalttext_asset():
    yield 'editalttext.js'


@OrgApp.webasset('prompt')
def get_prompt():
    yield 'prompt.jsx'


@OrgApp.webasset('photoswipe')
def get_photoswipe_asset():
    yield 'photoswipe.css'
    yield 'photoswipe-skin.css'
    yield 'photoswipe.js'
    yield 'photoswipe-ui.js'
    yield 'photoswipe-custom.js'


@OrgApp.webasset('tags-input')
def get_tags_input():
    yield 'tags-input.js'
    yield 'tags-input-setup.js'


@OrgApp.webasset('filedigest')
def get_filehash():
    yield 'asmcrypto-lite.js'
    yield 'filedigest.js'


@OrgApp.webasset('many')
def get_many():
    yield 'many.jsx'


@OrgApp.webasset('monthly-view')
def get_monthly_view():
    yield 'daypicker.js'
    yield 'monthly-view.jsx'


@OrgApp.webasset('common')
def get_common_asset():
    yield 'global.js'
    yield 'polyfills.js'
    yield 'jquery.datetimepicker.css'
    yield 'locale.js'
    yield 'modernizr.js'
    yield 'clipboard.js'
    yield 'jquery.js'
    yield 'foundation.js'
    yield 'foundation.alert.js'
    yield 'foundation.dropdown.js'
    yield 'foundation.orbit.js'
    yield 'foundation.reveal.js'
    yield 'foundation.topbar.js'
    yield 'intercooler.js'
    yield 'underscore.js'
    yield 'react.js'
    yield 'react-dom.js'
    yield 'form_dependencies.js'
    yield 'confirm.jsx'
    yield 'typeahead.jsx'
    yield 'pay'
    yield 'moment.js'
    yield 'moment.de-ch.js'
    yield 'moment.fr-ch.js'
    yield 'jquery.datetimepicker.js'
    yield 'jquery.mousewheel.js'
    yield 'jquery.popupoverlay.js'
    yield 'jquery.load.js'
    yield 'videoframe.js'
    yield 'datetimepicker.js'
    yield 'url.js'
    yield 'date-range-selector.js'
    yield 'lazyalttext.js'
    yield 'lazysizes.js'
    yield 'toggle.js'
    yield 'common.js'
    yield '_blank.js'
    yield 'forms.js'
    yield 'internal_link_check.js'
    yield 'tickets.js'
    yield 'items_selectable.js'


@OrgApp.webasset('accordion')
def get_accordion_asset():
    yield 'foundation.accordion.js'


@OrgApp.webasset('fontpreview')
def get_fontpreview_asset():
    yield 'fontpreview.js'


@OrgApp.webasset('scroll-to-username')
def get_scroll_to_username_asset():
    yield 'scroll_to_username.js'


@OrgApp.webasset('all_blank')
def get_all_blank_asset():
    yield 'all_blank.js'<|MERGE_RESOLUTION|>--- conflicted
+++ resolved
@@ -162,13 +162,8 @@
 
     def prepare_email(self, reply_to=None, **kwargs):
         """ Wraps :meth:`onegov.core.framework.Framework.prepare_email`,
-<<<<<<< HEAD
-        setting the reply_to address by using the reply address from the
-        organisation settings.
-=======
         setting  the reply_to address by using the reply address from
         the organisation settings.
->>>>>>> abcc396c
 
         """
         category = kwargs.get('category', 'marketing')
