--- conflicted
+++ resolved
@@ -194,33 +194,22 @@
 
     @orm_cached(policy='on-table-change:pages')
     def topics_cached(self) -> list[tuple[int, 'Topic']]:
-
         def visit_topics(
             pages: 'Iterable[Page]', root_id: int | None = None
         ) -> 'Iterator[tuple[int, Topic]]':
             for page in pages:
-<<<<<<< HEAD
-
-=======
->>>>>>> 503bb3a1
+
                 if isinstance(page, Topic):
                     yield root_id or page.id, page
 
                 yield from visit_topics(
                     page.children,
-<<<<<<< HEAD
                     root_id=root_id
                 )
 
         return list(visit_topics(self.root_pages))
 
-    @orm_cached(policy='on-table-change:pages')
     def homepage_pages(self) -> dict[int, list[Topic]]:
-=======
-                    root_id=root_id or page.id
-                )
->>>>>>> 503bb3a1
-
         result = defaultdict(list)
         for root_id, topic in self.topics_cached:
             if topic.is_visible_on_homepage:
