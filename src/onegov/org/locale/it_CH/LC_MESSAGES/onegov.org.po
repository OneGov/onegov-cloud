# This file was generated from translations.onegov.org_it.xlsx
msgid ""
msgstr ""
"Project-Id-Version: \n"
"POT-Creation-Date: 2022-12-21 08:33+0100\n"
"PO-Revision-Date: 2022-03-15 10:52+0100\n"
"Last-Translator: \n"
"Language-Team: \n"
"Language: it_CH\n"
"MIME-Version: 1.0\n"
"Content-Type: text/plain; charset=UTF-8\n"
"Content-Transfer-Encoding: 8bit\n"
"Generated-By: xls-to-po 1.0\n"
"X-Generator: Poedit 3.0.1\n"

msgid "Open"
msgstr "Aperto"

msgid "Pending"
msgstr "In attesa"

msgid "Closed"
msgstr "Chiuso"

msgid "Archived"
msgstr "Archiviato"

msgid "All"
msgstr "Tutti"

msgid "Paid"
msgstr "Pagato"

msgid "Failed"
msgstr "Fallito"

msgid "Refunded"
msgstr "Rimborsato"

msgid "Manual"
msgstr "Manuale"

msgid "Stripe Connect"
msgstr "Stripe Connect"

#, python-format
msgid "${org} OneGov Cloud Status"
msgstr "${org} OneGov Cloud Status"

msgid "General"
msgstr "Generale"

#, python-format
msgid "${org} Reservation Overview"
msgstr "Panoramica della prenotazione di ${org}"

msgid "Account"
msgstr "Conto"

msgid "User Profile"
msgstr "Profilo utente"

msgid "Logout"
msgstr "Esci"

msgid "Login"
msgstr "Accedi"

msgid "Register"
msgstr "Registrati"

msgid "Timeline"
msgstr "Timeline"

msgid "Files"
msgstr "File"

msgid "Images"
msgstr "Immagini"

msgid "Payment Provider"
msgstr "Elaboratore dei pagamenti"

msgid "Payments"
msgstr "Pagamenti"

msgid "Text modules"
msgstr "Moduli di testo"

msgid "Settings"
msgstr "Impostazioni"

msgid "Users"
msgstr "Utenti"

msgid "User groups"
msgstr "Gruppi di utenti"

msgid "Link Check"
msgstr "Controllo del collegamento"

msgid "Archived Tickets"
msgstr "Biglietto archiviati"

msgid "Management"
msgstr "Gestione"

msgid "My Tickets"
msgstr "I miei biglietti"

msgid "Open Tickets"
msgstr "Biglietti aperti"

msgid "Pending Tickets"
msgstr "Biglietti in attesa"

msgid "Closed Tickets"
msgstr "Biglietti chiusi"

msgid "Tickets"
msgstr "Biglietti"

msgid "Ticket"
msgstr "Biglietto"

msgid "This site is private"
msgstr "Questo sito è privato"

msgid "This site is secret"
msgstr "Questo sito è segreto"

msgid "Cancel"
msgstr "Annulla"

msgid "ID Payment Provider"
msgstr "ID elaboratore dei pagamenti"

msgid "Status"
msgstr "Stato"

msgid "Currency"
msgstr "Valuta"

msgid "Amount"
msgstr "Importo"

msgid "Net Amount"
msgstr "Importo netto"

msgid "Fee"
msgstr "Tariffa"

msgid "Date Paid"
msgstr "Data di pagamento"

msgid "References"
msgstr "Riferimenti"

msgid "Created Date"
msgstr "Data di creazione"

msgid "Reference Ticket"
msgstr "Biglietto di riferimento"

msgid "Submitter Email"
msgstr "E-mail del mittente"

msgid "Category Ticket"
msgstr "Categoria del biglietto"

msgid "Status Ticket"
msgstr "Stato del biglietto"

msgid "Ticket decided"
msgstr "Biglietto risolto"

msgid "Yes"
msgstr "Sì"

msgid "No"
msgstr "No"

msgid "Credit card payments"
msgstr "Pagamenti carta di credito"

msgid "Exports payments and tickets"
msgstr "Esporta pagamenti e biglietti"

msgid "Mo"
msgstr "Lu"

msgid "Tu"
msgstr "Ma"

msgid "We"
msgstr "Me"

msgid "Th"
msgstr "Gi"

msgid "Fr"
msgstr "Ve"

msgid "Sa"
msgstr "Sa"

msgid "Su"
msgstr "Do"

msgid "Title"
msgstr "Titolo"

msgid "General availability"
msgstr "Disponibilità generale"

msgid "Rule"
msgstr "Regola"

msgid "Extend"
msgstr "Prolunga"

msgid "Extend by one day at midnight"
msgstr "Prolunga di un giorno a mezzanotte"

msgid "Extend by one month at the end of the month"
msgstr "Prolunga di un mese alla fine del mese"

msgid "Extend by one year at the end of the year"
msgstr "Prolunga di un anno alla fine dell'anno"

msgid "Start"
msgstr "Inizio"

msgid "Date"
msgstr "Data"

msgid "End"
msgstr "Fine"

msgid "Except for"
msgstr "Eccetto per"

msgid "On holidays"
msgstr "Nei giorni festivi"

msgid "During school holidays"
msgstr "Durante le vacanze scolastiche"

msgid "Access"
msgstr "Accesso"

msgid "Public"
msgstr "Pubblico"

msgid "Only by privileged users"
msgstr "Solo da utenti privilegiati"

msgid "Only by privileged users and members"
msgstr "Solo da membri e da utenti privilegiati"

msgid "Security"
msgstr "Sicurezza"

msgid "Start date before end date"
msgstr "Data di inizio precedente la data di fine"

msgid "Daypasses"
msgstr "Biglietti giornalieri"

msgid "Daypasses Limit"
msgstr "Limite di biglietti giornalieri"

msgid "Whole day"
msgstr "Giorno intero"

msgid "Time"
msgstr "Orario"

msgid "Each starting at"
msgstr "Ognuno a partire dalle"

msgid "HH:MM"
msgstr "HH:MM"

msgid "Each ending at"
msgstr "Ognuno fino alle"

msgid "May be partially reserved"
msgstr "Può essere parzialmente prenotato"

msgid "Options"
msgstr "Opzioni"

msgid "Reservations per time slot"
msgstr "Prenotazioni per fascia oraria"

msgid "Available items"
msgstr "Elementi disponibili"

msgid "Reservations per time slot and person"
msgstr "Prenotazioni per fascia oraria e persona"

msgid "From"
msgstr "Dalle"

msgid "Until"
msgstr "Alle"

msgid "Slots per Reservation"
msgstr "Slot per prenotazione"

msgid "Start time before end time"
msgstr "Ora di inizio precedente l'ora di fine"

msgid "Lead"
msgstr "Principale"

msgid "Describes what this directory is about"
msgstr "Descrive il contenuto di questa cartella"

msgid "Further Information"
msgstr "Ulteriori informazioni"

msgid "Definition"
msgstr "Definizione"

msgid "Coordinates"
msgstr "Coordinate"

msgid "Entries have no coordinates"
msgstr "Gli elementi non hanno coordinate"

msgid "Coordinates are shown on each entry"
msgstr "Le coordinate sono mostrate in corrispondenza di ogni elemento"

msgid "Coordinates are shown on the directory and on each entry"
msgstr ""
"Le coordinate sono mostrate sulla rubrica e in corrispondenza di ogni "
"elemento"

msgid "Title-Format"
msgstr "Formato del titolo"

msgid "Display"
msgstr "Visualizza"

msgid "Lead-Format"
msgstr "Formato principale"

msgid "Main view"
msgstr "Vista principale"

msgid "Hide these labels on the main view"
msgstr "Nascondi queste etichette nella vista principale"

msgid "Address"
msgstr "Indirizzo"

msgid "Filters"
msgstr "Filtri"

msgid "Thumbnail"
msgstr "Anteprima immagine"

msgid "Pictures to be displayed as thumbnails on an entry"
msgstr "Immagini da visualizzare come anteprima su un elemento"

msgid "Address Block Title"
msgstr "Titolo blocco indirizzi"

msgid "Address Block"
msgstr "Blocco indirizzi"

msgid "The first line of the address"
msgstr "La prima riga dell'indirizzo"

msgid "Static title"
msgstr "Titolo statico"

msgid "Marker Type"
msgstr "Tipo di indicatore"

msgid "Marker"
msgstr "Indicatore"

msgid "Icon"
msgstr "Icona"

msgid "Numbers"
msgstr ""

msgid "Marker Color"
msgstr "Colore indicatore"

msgid "Default"
msgstr "Predefinito"

msgid "Custom"
msgstr "Personalizzato"

msgid "Color"
msgstr "Colore"

msgid "Order"
msgstr "Ordine"

msgid "By title"
msgstr "Per titolo"

msgid "By format"
msgstr "Per formato"

msgid "Order-Format"
msgstr "Formato dell'ordine"

msgid "Direction"
msgstr "Direzione"

msgid "Ascending"
msgstr "Crescente"

msgid "Descending"
msgstr "Decrescente"

msgid "Pattern"
msgstr "Motivo"

msgid "External Link"
msgstr "Collegamento esterno"

msgid "Visible"
msgstr "Visibile"

msgid "Users may propose new entries"
msgstr "Gli utenti possono proporre nuovi elementi"

msgid "New entries"
msgstr "Nuovi elementi"

msgid "Guideline"
msgstr "Linee guida"

msgid "Price"
msgstr "Prezzo"

msgid "Free of charge"
msgstr "Gratuito"

msgid "Price per submission"
msgstr "Prezzo per iscrizione"

msgid "Users may send change requests"
msgstr "Gli utenti possono inviare richieste di modifica"

msgid "Change requests"
msgstr "Richieste di modifica"

msgid "Enable publication dates"
msgstr "Abilita le date di pubblicazione"

msgid ""
"Users may suggest publication start and/or end of the entry on submissions "
"and change requests"
msgstr ""
"Gli utenti possono suggerire l'inizio e/o la fine della pubblicazione "
"dell'elemento negli invii e nelle richieste di modifica"

msgid "Publication"
msgstr "Pubblicazione"

msgid "Information to be provided in addition to the E-mail"
msgstr "Informazioni da fornire in aggiunta all'e-mail"

msgid "Name"
msgstr "Nome"

msgid "Phone"
msgstr "Telefono"

msgid "Submitter"
msgstr "Mittente"

#, python-format
msgid "The following fields are unknown: ${fields}"
msgstr "I seguenti campi sono sconosciuti: ${fields}"

msgid "Please select at most one thumbnail field"
msgstr "Seleziona al massimo un campo anteprima"

#, python-format
msgid ""
"User submissions are not possible, because «${field}» is not visible. Only "
"if all fields are visible are user submission possible - otherwise users may "
"see data that they are not intended to see. "
msgstr ""
"Gli invii da parte degli utenti non sono possibili perché \"${field}\" non è "
"visibile. L'iscrizione da parte dell'utente è possibile solo se tutti i "
"campi sono visibili, altrimenti gli utenti potrebbero visualizzare dati a "
"cui non sono autorizzati ad accedere. "

msgid "Apply directory configuration"
msgstr "Applica la configurazione della cartella"

msgid "Yes, import configuration and entries"
msgstr "Sì, importa la configurazione e gli elementi"

msgid "No, only import entries"
msgstr "No, importa solo gli elementi"

msgid "Mode"
msgstr "Modalità"

msgid "Only import new entries"
msgstr "Importa solo i nuovi elementi"

msgid "Replace all entries"
msgstr "Sostituisci tutti gli elementi"

msgid "Import"
msgstr "Importa"

msgid "Art"
msgstr "Arte"

msgid "Cinema"
msgstr "Cinema"

msgid "Concert"
msgstr "Concerto"

msgid "Congress"
msgstr "Congresso"

msgid "Culture"
msgstr "Cultura"

msgid "Dancing"
msgstr "Danza"

msgid "Education"
msgstr "Istruzione"

msgid "Exhibition"
msgstr "Mostra"

msgid "Gastronomy"
msgstr "Gastronomia"

msgid "Health"
msgstr "Salute"

msgid "Library"
msgstr "Biblioteca"

msgid "Literature"
msgstr "Letteratura"

msgid "Market"
msgstr "Mercato"

msgid "Meetup"
msgstr "Incontro"

msgid "Misc"
msgstr "Vari"

msgid "Music School"
msgstr "Scuola di musica"

msgid "Music"
msgstr "Musica"

msgid "Party"
msgstr "Festa"

msgid "Politics"
msgstr "Politica"

msgid "Reading"
msgstr "Lettura"

msgid "Religion"
msgstr "Religione"

msgid "Sports"
msgstr "Sport"

msgid "Talk"
msgstr "Dibattito"

msgid "Theater"
msgstr "Teatro"

msgid "Tourism"
msgstr "Turismo"

msgid "Toy Library"
msgstr "Ludoteca"

msgid "Tradition"
msgstr "Tradizione"

msgid "Youth"
msgstr "Giovane"

msgid "Elderly"
msgstr "Anziani"

msgid "Concerto in the castle garden"
msgstr "Concerto nel giardino del castello"

msgid "Description"
msgstr "Descrizione"

msgid "Enjoy a concerto in the castle garden."
msgstr "Goditi un concerto nel giardino del castello."

msgid "Image"
msgstr "Immagine"

msgid "Additional Information (PDF)"
msgstr "Informazioni aggiuntive (PDF)"

msgid "Venue"
msgstr "Sede"

msgid "10 CHF for adults"
msgstr "10 CHF per gli adulti"

msgid "Organizer"
msgstr "Organizzatore"

msgid "Music society"
msgstr "Società musicale"

msgid "Organizer E-Mail"
msgstr "E-mail dell'organizzatore"

msgid "Shown as contact address"
msgstr "Indicato come indirizzo di contatto"

msgid "The marker can be moved by dragging it with the mouse"
msgstr "L'indicatore può essere spostato trascinandolo con il mouse"

msgid "Tags"
msgstr "Tag"

msgid "To"
msgstr "A"

msgid "Repeat"
msgstr "Ripeti"

msgid "Without"
msgstr "Senza"

msgid "Weekly"
msgstr "Una volta a settimana"

msgid "On additional dates"
msgstr "Nelle date aggiuntive"

msgid "Repeats itself every"
msgstr "Si ripete ogni"

msgid "Until date"
msgstr "Fino al giorno"

msgid "Dates"
msgstr "Date"

msgid "The end date must be later than the start date."
msgstr "La data di fine deve essere successiva alla data di inizio."

msgid "The weekday of the start date must be selected."
msgstr ""
"È necessario selezionare il giorno della settimana della data di inizio."

msgid "Please set and end date if the event is recurring."
msgstr "Se l'evento è ricorrente, imposta una data di fine."

msgid "Please select a weekday if the event is recurring."
msgstr "Se l'evento è ricorrente, seleziona un giorno della settimana."

msgid "Invalid dates."
msgstr "Date non valide."

msgid "Add"
msgstr "Aggiungi"

msgid "Remove"
msgstr "Rimuovi"

msgid "Clear"
msgstr "Cancella"

msgid ""
"Delete imported events before importing. This does not delete otherwise "
"imported events and submitted events."
msgstr ""
"Cancella gli eventi importati prima dell'importazione. Questo non cancella "
"gli eventi altrimenti importati e gli eventi inviati."

msgid "Dry Run"
msgstr "Esecuzione del test"

msgid "Do not actually import the events."
msgstr "Gli eventi non vengono salvati."

msgid "Map"
msgstr "Mappa"

msgid "E-Mail"
msgstr "E-mail"

msgid "Comment"
msgstr "Commento"

msgid "Please provide at least one change"
msgstr "Indica almeno una modifica"

msgid "Publication end must be in the future"
msgstr "La fine della pubblicazione deve essere una data futura"

msgid "Publication start must be prior to end"
msgstr "L'inizio della pubblicazione deve essere precedente alla fine"

msgid "Describes briefly what this entry is about"
msgstr "Descrive brevemente il contenuto di questo elemento"

msgid "URL"
msgstr "URL"

msgid "Url pointing to another website"
msgstr "URL che punta a un altro sito web"

msgid "Group"
msgstr "Gruppo"

msgid "Used to group this link in the overview"
msgstr "Utilizzato per raggruppare questo collegamento nella panoramica"

msgid "Name of the list view this link will be shown"
msgstr ""
"Nome della visualizzazione elenco in cui questo collegamento sarà mostrato"

msgid "Describes what this form is about"
msgstr "Descrive il contenuto di questo modulo"

msgid "Text"
msgstr "Testo"

msgid "Used to group the form in the overview"
msgstr "Utilizzato per raggruppare il modulo nella panoramica"

msgid "Pick-Up"
msgstr "Prelievo"

msgid ""
"Describes how this resource can be picked up. This text is used on the "
"ticket status page to inform the user"
msgstr ""
"Descrive il modo in cui questa risorsa può essere prelevata. Questo testo "
"viene utilizzato nella pagina di stato del biglietto per informare l'utente"

msgid "URL path"
msgstr "Percorso URL"

msgid "Please fill out a new name"
msgstr "Inserisci un nuovo nome"

#, python-format
msgid "Invalid name. A valid suggestion is: ${name}"
msgstr "Nome non valido. Un suggerimento valido è: ${name}"

msgid "An entry with the same name exists"
msgstr "Esiste già un elemento con lo stesso nome"

msgid "Selection"
msgstr "Selezione"

msgid "By date"
msgstr "Per data"

msgid "By registration window"
msgstr "Per finestra di registrazione"

msgid "Registration Window"
msgstr "Finestra di registrazione"

msgid "Your message"
msgstr "Il tuo messaggio"

msgid "Send to attendees with status"
msgstr "Invia ai partecipanti con stato"

msgid "Confirmed"
msgstr "Confermato"

msgid "Cancelled"
msgstr "Annullato"

msgid "No email receivers found for the selection"
msgstr "Nessun destinatario e-mail trovato per la selezione"

msgid "Limit the number of attendees"
msgstr "Limita il numero di partecipanti"

msgid "Attendees"
msgstr "Partecipanti"

msgid "Yes, limit the number of attendees"
msgstr "Sì, limita il numero di partecipanti"

msgid "No, allow an unlimited number of attendees"
msgstr "No, consenti un numero illimitato di partecipanti"

msgid "Number of attendees"
msgstr "Numero di partecipanti"

msgid "Waitinglist"
msgstr "Lista di attesa"

msgid "Yes, allow for more submissions than available spots"
msgstr "Sì, consenti più invii rispetto ai posti disponibili"

msgid "No, ensure that all submissions can be confirmed"
msgstr "No, assicurati che tutti gli invii possano essere confermati"

msgid "Do not accept any submissions"
msgstr "Non accettare nessuna iscrizione"

msgid "Advanced"
msgstr "Avanzato"

msgid "Please use a stop date after the start"
msgstr "Utilizza una data di fine successiva a quella di inizio"

#, python-format
msgid ""
"The date range overlaps with an existing registration window (${range})."
msgstr ""
"L'intervallo di date si sovrappone a una finestra di registrazione esistente "
"(${range})."

#, python-format
msgid ""
"The limit cannot be lower than the already confirmed number of attendees "
"(${claimed_spots})"
msgstr ""
"Il limite non può essere inferiore numero di partecipanti già confermato "
"(${claimed_spots})"

#, python-format
msgid ""
"The limit cannot be lower than the already confirmed number attendees "
"(${claimed_spots}) and the number of pending requests (${pending_requests}). "
"Either enable the waiting list, process the pending requests or increase the "
"limit. "
msgstr ""
"Il limite non può essere inferiore al numero di partecipanti già confermato "
"(${claimed_spots}) e al numero di richieste in sospeso "
"(${pending_requests}). Abilita la lista d'attesa, elabora le richieste in "
"sospeso o aumenta il limite. "

msgid "The end date must be later than the start date"
msgstr "La data di fine deve essere successiva alla data di inizio"

msgid "Format"
msgstr "Formato"

msgid "CSV File"
msgstr "File CSV"

msgid "Excel File"
msgstr "File Excel"

msgid "JSON File"
msgstr "File JSON"

msgid "Payment Method"
msgstr "Modalità di pagamento"

msgid "No credit card payments"
msgstr "Pagamenti con carta di credito non disponibili"

msgid "Credit card payments optional"
msgstr "Pagamenti con carta di credito opzionali"

msgid "Credit card payments required"
msgstr "Pagamenti con carta di credito obbligatori"

msgid ""
"You need to setup a default payment provider to enable credit card payments"
msgstr ""
"Per abilitare i pagamenti con carta di credito è necessario impostare un "
"provider di pagamento predefinito"

msgid "Test run"
msgstr "Esecuzione di prova"

msgid "Describes what this photo album is about"
msgstr "Descrive il contenuto di questo album fotografico"

msgid "View"
msgstr "Visualizza"

msgid "Full size images"
msgstr "Immagini a grandezza naturale"

msgid "Grid layout"
msgstr "Disposizione a griglia"

msgid "Show images on homepage"
msgstr "Mostra le immagini sulla pagina principale"

msgid "Used in the overview and the e-mail subject"
msgstr "Utilizzato nella panoramica e nell'oggetto dell'e-mail"

msgid "Editorial"
msgstr "Editoriale"

msgid "A few words about this edition of the newsletter"
msgstr "Qualche parola su questa edizione della newsletter"

msgid "Latest news"
msgstr "Ultime notizie"

msgid "Events"
msgstr "Eventi"

msgid "Publications"
msgstr "Pubblicazioni"

msgid "Send"
msgstr "Invia"

msgid "Now"
msgstr "Adesso"

msgid "At a specified time"
msgstr "Alla data/ora specificate"

msgid "Scheduled time must be at least 5 minutes in the future"
msgstr "L'orario programmato deve essere di almeno 5 minuti nel futuro"

msgid "Newsletters can only be sent on the hour (10:00, 11:00, etc.)"
msgstr ""
"Le newsletter possono essere inviate solo ogni ora (10:00, 11:00, ecc.)"

msgid "Recipient"
msgstr "Destinatario"

msgid "Will be used as image in the page overview on the parent page"
msgstr "Verrà utilizzato come immagine nella panoramica della pagina sulla pagina padre"

msgid "Describes what this page is about"
msgstr "Descrive il contenuto di questa pagina"

msgid "Show the lead if accessing the parent page"
msgstr "Mostra l'estratto se accedi alla pagina principale"

msgid "(Redesign only)"
msgstr "(Solo riprogettazione)"

msgid "Salutation"
msgstr "Formula di saluto"

msgid "Academic Title"
msgstr "Titolo accademico"

msgid "First name"
msgstr "Nome"

msgid "Last name"
msgstr "Cognome"

msgid "Function"
msgstr "Funzione"

msgid "Direct Phone Number"
msgstr "Numero di telefono diretto"

msgid "Born"
msgstr "Cognome da nubile"

msgid "Profession"
msgstr "Professione"

msgid "Political Party"
msgstr "Partito politico"

msgid "Parliamentary Group"
msgstr "Gruppo parlamentare"

msgid "Website"
msgstr "Sito web"

msgid "Picture"
msgstr "Immagine"

msgid "URL pointing to the picture"
msgstr "URL che punta all'immagine"

msgid "Notes"
msgstr "Note"

msgid "Public extra information about this person"
msgstr "Informazioni pubbliche aggiuntive su questa persona"

msgid "Rooms"
msgstr "Camere"

msgid "Weekdays"
msgstr "Giorni della settimana"

msgid "Start date in past"
msgstr "Data di inizio nel passato"

msgid "Describes what this reservation resource is about"
msgstr "Descrive il contenuto di questa risorsa di prenotazione"

msgid "Used to group the resource in the overview"
msgstr "Utilizzato per raggruppare la risorsa nella panoramica"

msgid "Extra Fields Definition"
msgstr "Definizione dei campi aggiuntivi"

msgid "Closing date for the public"
msgstr "Data di chiusura per il pubblico"

msgid "Closing date"
msgstr "Data di chiusura"

msgid "No closing date"
msgstr "Nessuna data di chiusura"

msgid "Stop accepting reservations days before the allocation"
msgstr "Smetti di accettare prenotazioni giorni prima dell'assegnazione"

msgid "Stop accepting reservations hours before the allocation"
msgstr ""
"Interrompi l'accettazione delle prenotazioni ore prima dell'assegnazione"

msgid "Hours"
msgstr "Ore"

msgid "Days"
msgstr "Giorni"

msgid "Limit reservations to certain zip-codes"
msgstr "Limita le prenotazioni a specifici codici postali"

msgid "Zip-code limit"
msgstr "Limite di codice postale"

msgid "Zip-code field"
msgstr "Campo codice postale"

msgid "Allowed zip-codes (one per line)"
msgstr "Codici postali ammessi (uno per riga)"

msgid "Days before an allocation may be reserved by anyone"
msgstr "Giorni prima che un'assegnazione possa essere prenotata da chiunque"

msgid "Per item"
msgstr "Per elemento"

msgid "Per hour"
msgstr "Per ora"

msgid "Price per item"
msgstr "Prezzo per elemento"

msgid "Price per hour"
msgstr "Tariffa oraria"

msgid "Default view"
msgstr "Visualizzazione predefinita"

msgid "Week view"
msgstr "Visualizzazione settimanale"

msgid "Month view"
msgstr "Visualizzazione mensile"

msgid "Please select the form field that holds the zip-code"
msgstr "Seleziona il campo del modulo che contiene il codice postale"

msgid "Please enter at least one zip-code"
msgstr "Inserisci almeno un codice postale"

msgid "Please enter one zip-code per line, without spaces or commas"
msgstr "Inserisci un codice postale per riga, senza spazi o virgole"

msgid "The price must be larger than zero"
msgstr "Il prezzo deve essere maggiore di zero"

msgid "New Reservations"
msgstr "Nuove prenotazioni"

msgid "Daily Reservations"
msgstr "Prenotazioni giornaliere"

msgid "Send on"
msgstr "Invia il"

msgid "Resources"
msgstr "Risorse"

msgid "Please add at least one notification."
msgstr "Aggiungere almeno una notifica."

msgid "Logo"
msgstr "Logo"

msgid "URL pointing to the logo"
msgstr "URL che punta al logo"

msgid "Logo (Square)"
msgstr "Logo (quadrato)"

msgid "Standard Image"
msgstr "Immagine standard"

msgid "E-Mail Reply Address (Reply-To)"
msgstr "Indirizzo di risposta dell'e-mail (Rispondi a)"

msgid "Replies to automated e-mails go to this address."
msgstr "Le risposte alle e-mail automatizzate sono inviate a questo indirizzo."

msgid "Primary Color"
msgstr "Colore primario"

msgid "Default Font Family"
msgstr "Famiglia di font predefinita"

msgid "Languages"
msgstr "Lingue"

msgid "German"
msgstr "Tedesco"

msgid "French"
msgstr "Francese"

msgid "Italian"
msgstr "Italiano"

msgid "Additional CSS"
msgstr "CSS aggiuntivo"

msgid "Column width left side"
msgstr "Larghezza colonna lato sinistro"

msgid "Footer Division"
msgstr "Divisione piè di pagina"

msgid "Column width for the center"
msgstr "Larghezza della colonna per il centro"

msgid "Column width right side"
msgstr "Larghezza colonna lato destro"

msgid "Contact"
msgstr "Contatto"

msgid "The address and phone number of the municipality"
msgstr "L'indirizzo e il numero di telefono del comune"

msgid "Information"
msgstr "Informazioni"

msgid "Contact Link"
msgstr "Collegamento ai contatti"

msgid "URL pointing to a contact page"
msgstr "URL che punta a una pagina di contatto"

msgid "Opening Hours"
msgstr "Orari di Apertura"

msgid "The opening hours of the municipality"
msgstr "Gli orari di apertura del comune"

msgid "Opening Hours Link"
msgstr "Collegamento agli orari di apertura"

msgid "URL pointing to an opening hours page"
msgstr "URL che punta a una pagina degli orari di apertura"

msgid "Hide OneGov Cloud information"
msgstr "Nascondi le informazioni su OneGov Cloud"

msgid ""
"This includes the link to the marketing page, and the link to the privacy "
"policy."
msgstr ""
"Ciò include il collegamento alla pagina di marketing e il collegamento "
"all'informativa sulla privacy."

msgid "Facebook"
msgstr "Facebook"

msgid "URL pointing to the Facebook site"
msgstr "URL che punta al sito di Facebook"

msgid "Social Media"
msgstr "Social media"

msgid "Twitter"
msgstr "Twitter"

msgid "URL pointing to the Twitter site"
msgstr "URL che punta al sito di Twitter"

msgid "YouTube"
msgstr "YouTube"

msgid "URL pointing to the YouTube site"
msgstr "URL che punta al sito di YouTube"

msgid "Instagram"
msgstr "Instagram"

msgid "URL pointing to the Instagram site"
msgstr "URL che punta al sito di Instagram"

msgid "Custom Link 1"
msgstr "Collegamento personalizzato 1"

msgid "URL to internal/external site"
msgstr "URL del sito interno/esterno"

msgid "Custom Link 2"
msgstr "Collegamento personalizzato 2"

msgid "Custom Link 3"
msgstr "Collegamento personalizzato 3"

msgid "Name of the partner"
msgstr "Nome del partner"

msgid "First Partner"
msgstr "Primo partner"

msgid "Logo of the partner"
msgstr "Logo del partner"

msgid "The partner's website"
msgstr "Il sito web del partner"

msgid "Second Partner"
msgstr "Secondo partner"

msgid "Third Partner"
msgstr "Terzo partner"

msgid "Fourth Partner"
msgstr "Quarto partner"

msgid "The width of the column must be greater than 0"
msgstr "La larghezza della colonna deve essere maggiore di 0"

msgid "The sum of all the footer columns must be equal to 12"
msgstr "La somma di tutte le colonne del piè di pagina deve essere pari a 12"

msgid ""
"Default social media preview image for rich link previews. Optimal size is "
"1200:630 px."
msgstr ""
"Immagine di anteprima dei social media predefinita per le anteprime dei "
"collegamenti avanzati. La dimensione ottimale è 1200x630 px."

msgid "Icon 16x16 PNG (Windows)"
msgstr "Icona 16x16 PNG (Windows)"

msgid "URL pointing to the icon"
msgstr "URL che punta all'icona"

msgid "Icon 32x32 PNG (Mac)"
msgstr "Icona 32x32 PNG (Mac)"

msgid "Icon 57x57 PNG (iPhone, iPod, iPad)"
msgstr "Icona 57x57 PNG (iPhone, iPod, iPad)"

msgid "Icon SVG 20x20 (Safari)"
msgstr "Icona SVG 20x20 (Safari)"

msgid "Disable page references"
msgstr "Disabilita i riferimenti alle pagine"

msgid ""
"Disable showing the copy link '#' for the site reference. The references "
"themselves will still work. Those references are only showed for logged in "
"users."
msgstr ""
"Disabilita la visualizzazione del link di copia \"#\" per il riferimento al "
"sito. I riferimenti stessi continueranno a funzionare. Questi riferimenti "
"sono mostrati solo agli utenti che hanno effettuato l'accesso."

msgid "Open files in separate window"
msgstr "Apri i file in una finestra separata"

msgid "Announcement"
msgstr "Annuncio"

msgid "Announcement URL"
msgstr "URL per l'annuncio"

msgid "Announcement bg color"
msgstr "Colore di sfondo dell'annuncio"

msgid "Announcement font color"
msgstr "Colore del carattere dell'annuncio"

msgid "Only show Announcement for logged-in users"
msgstr "Mostra solo gli annunci per gli utenti connessi"

msgid "Header links"
msgstr "Collegamenti di intestazione"

msgid "Title header left side"
msgstr "Lato sinistro dell'intestazione del titolo"

msgid "Optional"
msgstr "Facoltativo"

msgid "Font color"
msgstr "Colore del carattere"

msgid "Relative font size"
msgstr "Dimensione relativa del carattere"

msgid "Please add an url to each link"
msgstr "Aggiungere un url a ciascun link"

msgid "Homepage Cover"
msgstr "Copertina della pagina principale"

msgid "Structure"
msgstr "Struttura"

msgid "Homepage Structure (for advanced users only)"
msgstr "Struttura della pagina principale (solo per utenti avanzati)"

msgid "The structure of the homepage"
msgstr "La struttura della pagina principale"

msgid "Homepage redirect"
msgstr "Reindirizzamento della home page"

msgid "Yes, to directories"
msgstr "Sì, alle cartelle"

msgid "Yes, to events"
msgstr "Sì, agli eventi"

msgid "Yes, to forms"
msgstr "Sì, ai moduli"

msgid "Yes, to publications"
msgstr "Sì, alle pubblicazioni"

msgid "Yes, to reservations"
msgstr "Sì, alle prenotazioni"

msgid "Yes, to a non-listed path"
msgstr "Sì, a un percorso non elencato"

msgid "Path"
msgstr "Percorso"

msgid "Please enter a path without schema or host"
msgstr "Inserisci un percorso senza schema o host"

msgid "Hide these fields for non-logged-in users"
msgstr "Nascondi questi campi per gli utenti non registrati"

msgid "People"
msgstr "Persone"

msgid "Values of the location filter"
msgstr "Valori del filtro posizione"

msgid "The default map view. This should show the whole town"
msgstr ""
"La visualizzazione predefinita della mappa. Questo dovrebbe mostrare "
"l'intera città"

msgid "Geo provider"
msgstr "Fornitore di dati geografici"

msgid "Swisstopo (Default)"
msgstr "Swisstopo (predefinito)"

msgid "Swisstopo Aerial"
msgstr "Swisstopo fotografia aerea"

msgid "Analytics Code"
msgstr "Codice Analytics"

msgid "JavaScript for web statistics support"
msgstr "JavaScript per il supporto delle statistiche web"

msgid "Cantonal holidays"
msgstr "Festività cantonali"

msgid "Other holidays"
msgstr "Altre feste"

msgid "Preview"
msgstr "Anteprima"

msgid "School holidays"
msgstr "Vacanze scolastiche"

msgid "Format: Day.Month - Description"
msgstr "Formato: Giorno.Mese - Descrizione"

msgid "Please enter one date per line"
msgstr "Inserisci una data per riga"

msgid "Please enter only day and month"
msgstr "Inserisci solo giorno e mese"

#, python-format
msgid "${date} is not a valid date"
msgstr "${date} non è una data valida"

msgid "Format: Day.Month.Year - Day.Month.Year"
msgstr "Formato: Giorno.Mese.Anno - Giorno.Mese.Anno"

msgid "Please enter one date pair per line"
msgstr "Inserisci una coppia di date per riga"

msgid "End date needs to be after start date"
msgstr "La data di fine deve essere successiva alla data di inizio"

msgid "Email adress for notifications about newly opened tickets"
msgstr "Indirizzo e-mail per le notifiche dei biglietti aperti"

msgid "Accept request and close ticket automatically based on:"
msgstr "Accetta la richiesta e chiudi il ticket automaticamente in base a:"

msgid "Ticket category"
msgstr "Categoria del biglietto"

msgid "User role"
msgstr "Ruolo utente"

msgid ""
"Accept request and close ticket automatically for these ticket categories"
msgstr ""
"Accetta la richiesta e chiudi il biglietto automaticamente per queste "
"categorie di biglietti"

msgid ""
"If auto-accepting is not possible, the ticket will be in state pending. Also "
"note, that after the ticket is closed, the submitter can't send any messages."
msgstr ""
"Se l'accettazione automatica non è possibile, il biglietto sarà posto in "
"stato di attesa. Nata inoltre che, dopo la chiusura del biglietto, il "
"mittente non può inviare alcun messaggio."

msgid "Accept request and close ticket automatically for these user roles"
msgstr ""
"Accetta la richiesta e chiudi automaticamente il ticket per questi ruoli "
"utente"

msgid "User used to auto-accept tickets"
msgstr "Utente abituato ad accettare automaticamente i biglietti"

msgid "Block email confirmation when this ticket category is opened"
msgstr ""
"Blocca l'e-mail di conferma all'apertura di questa categoria di biglietti"

msgid "This is enabled by default for tickets that get accepted automatically"
msgstr ""
"Questo è abilitato per impostazione predefinita per i biglietti che vengono "
"accettati automaticamente"

msgid "Block email confirmation when this ticket category is closed"
msgstr ""
"Blocca l'e-mail di conferma quando questa categoria di biglietti è chiusa"

msgid "Mute all tickets"
msgstr "Annulla le notifiche di tutti i biglietti"

msgid "Always send email notification if a new ticket message is sent"
msgstr ""
"Invia sempre una notifica tramite e-mail se viene inviato un nuovo messaggio "
"per il biglietto"

msgid "Categories restriced by user group settings"
msgstr "Categorie limitate dalle impostazioni del gruppo di utenti"

msgid "Mute tickets individually if the auto-accept feature is enabled."
msgstr ""
"Disattiva i biglietti singolarmente se la funzione di accettazione "
"automatica è abilitata."

msgid "Enable newsletter"
msgstr "Attiva la newsletter"

msgid "Include logo in newsletter"
msgstr "Includi il logo nella newsletter"

msgid "Old domain"
msgstr "Vecchio dominio"

msgid "Test migration"
msgstr "Migrazione di prova"

msgid "Compares links to the current domain"
msgstr "Confronta i collegamenti al dominio corrente"

msgid "Use a domain name without http(s)"
msgstr "Usa un nome di dominio senza http(s)"

msgid "Domain must contain a dot"
msgstr "Il dominio deve contenere un punto"

msgid "Choose which links to check"
msgstr "Scegli quali collegamento controllare"

msgid "External links only"
msgstr "Solo collegamenti esterni"

msgid "Internal links only"
msgstr "Solo collegamenti interni"

msgid "Submit your event"
msgstr "Invia il tuo evento"

msgid "Enables website visitors to submit their own events"
msgstr "Consente ai visitatori del sito web di presentare i propri eventi"

msgid "E-Mail Address"
msgstr "Indirizzo e-mail"

msgid "Short name to identify the text module"
msgstr "Nome breve per identificare il modulo di testo"

msgid "Your note about this ticket"
msgstr "La tua nota su questo biglietto"

msgid "Attachment"
msgstr "Allegato"

msgid "Message"
msgstr "Messaggio"

msgid "The message is empty"
msgstr "Il messaggio è vuoto"

msgid "Notify me about replies"
msgstr "Avvisami delle risposte"

msgid "Setting \"Always notify\" is active"
msgstr "L'impostazione \"Notifica sempre\" è attiva"

msgid "User"
msgstr "Utente"

msgid "Admin"
msgstr "Amministratore"

msgid "Editor"
msgstr "Redattore"

msgid "Member"
msgstr "Membro"

msgid "State"
msgstr "Stato"

msgid "Active"
msgstr "Attivo"

msgid "Inactive"
msgstr "Inattivo"

msgid "Role"
msgstr "Ruolo"

#, fuzzy
msgid "Yubikey"
msgstr "Yubikey"

msgid "Plug your YubiKey into a USB slot and press it."
msgstr "Collega il dispositivo YubiKey a una porta USB e premi."

#, fuzzy
msgid "Administrators and editors must use a Yubikey"
msgstr "Gli amministratori e i redattori devono utilizzare una Yubikey"

#, fuzzy
msgid "Invalid Yubikey"
msgstr "Yubikey non valida"

#, fuzzy, python-format
msgid "This Yubikey is already used by ${username}"
msgstr "Questa Yubikey è già utilizzata da ${username}"

msgid "The users e-mail address (a.k.a. username)"
msgstr "L'indirizzo e-mail dell'utente (noto anche come nome utente)"

msgid "Send Activation E-Mail with Instructions"
msgstr "Invia e-mail di attivazione con le istruzioni"

msgid "A user with this e-mail address exists already"
msgstr "Esiste già un utente con questo indirizzo e-mail"

msgid ""
"Users can only be in one group. If they already belong to another group and "
"get added here, they will automatically get removed from the other group."
msgstr ""
"Gli utenti possono essere solo in un gruppo. Se appartengono già ad un altro "
"gruppo e vengono aggiunti qui, verranno automaticamente rimossi dall'altro "
"gruppo. "

msgid "Ticket permissions"
msgstr "Permessi sul biglietto"

msgid "Restricts access and gives permission to these ticket categories"
msgstr "Limita l'accesso e autorizza queste categorie di biglietti"

msgid "Send a periodic status e-mail."
msgstr "Invia un'e-mail di stato periodica."

msgid "Daily (exluding the weekend)"
msgstr "Giornaliera (escluso il fine settimana)"

msgid "Weekly (on mondays)"
msgstr "Settimanale (di lunedì)"

msgid "Monthly (on first monday of the month)"
msgstr "Mensile (il primo lunedì del mese)"

msgid "Never"
msgstr "Mai"

msgid "1 entry"
msgstr "1 elemento"

#, python-format
msgid "${count} entries"
msgstr "${count} elementi"

msgid "All directories"
msgstr "Tutte le cartelle"

msgid "Directories"
msgstr "Cartelle"

msgid "All events"
msgstr "Tutti gli eventi"

msgid "Daypass"
msgstr "Biglietto giornaliero"

msgid "Conference room"
msgstr "Sala conferenze"

#, python-format
msgid "150 years {organisation}"
msgstr "150 anni di {organisation}"

msgid "Sports facility"
msgstr "Impianto sportivo"

msgid "We celebrate our 150th anniversary."
msgstr "Celebriamo il nostro 150° anniversario."

msgid "General Assembly"
msgstr "Assemblea generale"

msgid "Communal hall"
msgstr "Sala comune"

msgid "As every year."
msgstr "Come ogni anno."

msgid "Community Gymnastics"
msgstr "Ginnastica comunitaria"

msgid "Gymnasium"
msgstr "Palestra"

msgid "Get fit together."
msgstr "Mettiamoci in forma insieme."

msgid "Women's Club"
msgstr "Club femminile"

msgid "Football Tournament"
msgstr "Torneo di calcio"

msgid "Amateurs welcome!"
msgstr "I dilettanti sono i benvenuti!"

msgid "Sports Association"
msgstr "Associazione sportiva"

msgid "all day"
msgstr "tutto il giorno"

msgid "Homepage"
msgstr "Pagina principale"

msgid "Forms"
msgstr "Moduli"

msgid "Edit"
msgstr "Modifica"

msgid "QR"
msgstr "QR"

msgid "Delete"
msgstr "Elimina"

msgid "This form can't be deleted."
msgstr "Questo modulo non può essere eliminato."

msgid ""
"There are submissions associated with the form. Those need to be removed "
"first."
msgstr ""
"Sono presenti invii associati al modulo. Questi devono essere rimossi prima "
"di tutto."

msgid "Do you really want to delete this form?"
msgstr "Vuoi davvero eliminare questo modulo?"

msgid "This cannot be undone."
msgstr "L'operazione non può essere annullata."

msgid "Delete form"
msgstr "Elimina modulo"

msgid "Export"
msgstr "Esporta"

msgid "Change URL"
msgstr "Modifica URL"

msgid "Registration Windows"
msgstr "Finestre di registrazione"

msgid "Form"
msgstr "Modulo"

msgid "External form"
msgstr "Modulo esterno"

msgid "New external form"
msgstr "Nuovo modulo esterno"

msgid "Person"
msgstr "Persona"

msgid "Do you really want to delete this person?"
msgstr "Vuoi davvero eliminare questa persona?"

msgid "Delete person"
msgstr "Elimina persona"

msgid "Accept ticket"
msgstr "Accetta il biglietto"

msgid "This ticket can't be closed."
msgstr "Questo biglietto non può essere chiuso."

msgid "This ticket requires a decision, but no decision has been made yet."
msgstr ""
"Questo biglietto richiede una decisione, ma nessuna decisione è stata ancora "
"presa."

msgid "Close ticket"
msgstr "Chiudi il biglietto"

msgid "Reopen ticket"
msgstr "Riapri il biglietto"

msgid "Archive ticket"
msgstr "Archivia il biglietto"

msgid "Recover from archive"
msgstr "Recupera dall'archivio"

msgid "Assign ticket"
msgstr "Assegna il biglietto"

msgid "New Note"
msgstr "Nuova nota"

msgid "PDF"
msgstr "PDF"

msgid "New Message"
msgstr "Nuovo messaggio"

msgid "Ticket Status"
msgstr "Stato del biglietto"

msgid "Text module"
msgstr "Modulo di testo"

msgid "Do you really want to delete this text module?"
msgstr "Confermi di voler eliminare questo modulo di testo?"

msgid "Delete text module"
msgstr "Elimina modulo di testo"

msgid "Reservations"
msgstr "Prenotazioni"

msgid "Recipients"
msgstr "Destinatari"

msgid "Room"
msgstr "Camera"

msgid "Resource Item"
msgstr "Elemento risorsa"

msgid "External resource link"
msgstr "Link a risorse esterne"

msgid "New external resource"
msgstr "Nuova risorsa esterna"

msgid "Export All"
msgstr "Esporta tutte"

msgid "Find Your Spot"
msgstr "Cerca le date"

msgid "Notifications"
msgstr "Notifiche"

msgid "E-Mail Recipient"
msgstr "E-mail del destinatario"

msgid "Do you really want to delete this resource?"
msgstr "Vuoi davvero eliminare questa risorsa?"

msgid "Delete resource"
msgstr "Elimina risorsa"

msgid "This resource can't be deleted."
msgstr "Non può essere eliminata."

msgid "There are existing reservations associated with this resource"
msgstr "Sono presenti delle prenotazioni associate a questa risorsa"

msgid "Clean up"
msgstr "Ripulisci"

msgid "Occupancy"
msgstr "Occupazione"

msgid "Subscribe"
msgstr "Iscriviti"

msgid "Rules"
msgstr "Regole"

msgid "Edit allocation"
msgstr "Modifica allocazione"

msgid "Do you really want to delete this allocation?"
msgstr "Vuoi davvero eliminare questa allocazione?"

msgid "Delete allocation"
msgstr "Elimina allocazione"

#, python-format
msgid "Every ${days} until ${end}"
msgstr "Ogni ${days} fino al ${end}"

msgid "This event can't be editet."
msgstr "Questo evento non può essere modificato."

msgid "Imported events can not be editet."
msgstr "Gli eventi importati non possono essere modificati."

msgid "Do you really want to delete this event?"
msgstr "Desideri davvero eliminare questo evento?"

msgid "Delete event"
msgstr "Elimina evento"

msgid "This event can't be deleted."
msgstr "Questo evento non può essere eliminato."

msgid "To remove this event, go to the ticket and reject it."
msgstr "Per rimuovere questo evento, vai al biglietto e rifiutalo."

msgid "Withdraw event"
msgstr "Ritira evento"

msgid "Do you really want to withdraw this event?"
msgstr "Vuoi davvero ritirare questo evento?"

msgid "You can re-publish an imported event later."
msgstr "Puoi ripubblicare un evento importato in un secondo momento."

msgid "Re-publish event"
msgstr "Ripubblica l'evento"

msgid "Newsletter"
msgstr "Newsletter"

msgid "New"
msgstr "Nuovo"

msgid "Subscribers"
msgstr "Iscritti"

msgid "Test"
msgstr "Test"

msgid "Delete newsletter"
msgstr "Elimina newsletter"

msgid "Photo Albums"
msgstr "Album fotografici"

msgid "Manage images"
msgstr "Gestisci immagini"

msgid "Photo Album"
msgstr "Album fotografico"

msgid "Choose images"
msgstr "Scegli le immagini"

msgid "Delete photo album"
msgstr "Elimina l'album fotografico"

msgid "Usermanagement"
msgstr "Gestione utenti"

msgid "Create Signup Link"
msgstr "Crea collegamento di iscrizione"

msgid "User group"
msgstr "Gruppo di utenti"

msgid "Do you really want to delete this user group?"
msgstr "Vuoi davvero eliminare questo gruppo di utenti?"

msgid "Delete user group"
msgstr "Elimina gruppo di utenti"

msgid "Exports"
msgstr "Esportazioni"

msgid "Payment Providers"
msgstr "Provider di servizi di pagamento"

msgid "Synchronise"
msgstr "Sincronizza"

msgid "Directory"
msgstr "Cartella"

msgid "Configure"
msgstr "Configura"

#, python-format
msgid "Do you really want to delete \"${title}\"?"
msgstr "Desideri davvero eliminare \"${title}\"?"

msgid "All entries will be deleted as well!"
msgstr "Anche tutti gli elementi verranno eliminati!"

msgid "Delete directory"
msgstr "Elimina la cartella"

msgid "Entry"
msgstr "Elemento"

msgid "Published"
msgstr "Pubblicato"

msgid "Upcoming"
msgstr "In arrivo"

msgid "Past"
msgstr "Passato"

msgid "Choose filter"
msgstr "Scegli filtro"

msgid "Delete entry"
msgstr "Elimina elemento"

msgid "Dashboard"
msgstr "Pannello di controllo"

msgid "Do you really want to delete this external link?"
msgstr "Vuoi davvero eliminare questo collegamento esterno?"

msgid "Delete external link"
msgstr "Elimina collegamento esterno"

msgid "Sort"
msgstr "Ordinare"

msgid "The submission was adopted"
msgstr "L'iscrizione è stata adottata"

msgid "The entry is not valid, please adjust it"
msgstr "L'elemento non è valido, modificalo"

msgid "An entry with this name already exists"
msgstr "Esiste già un elemento con questo nome"

msgid "Your directory submission has been adopted"
msgstr "L'invio della cartella è stato adottato"

msgid "Your change request has been applied"
msgstr "La richiesta di modifica è stata applicata"

msgid "The change request was applied"
msgstr "La richiesta di modifica è stata applicata"

msgid "The submission was rejected"
msgstr "L'iscrizione è stata rifiutata"

msgid "Your directory submission has been rejected"
msgstr "L'invio della cartella è stato rifiutato"

msgid "Through URL only (not listed)"
msgstr "Solo tramite URL (non elencato)"

msgid "Members may view occupancy"
msgstr "I membri possono visualizzare l'occupazione"

msgid ""
"The occupancy view shows the e-mail addresses submitted with the "
"reservations, so we only recommend enabling this for internal resources "
"unless all members are sworn to uphold data privacy."
msgstr ""
"La visualizzazione dell'occupazione mostra gli indirizzi e-mail inviati con "
"le prenotazioni, pertanto si consiglia di attivarla solo per le risorse "
"interne, a meno che tutti i membri non abbiano giurato di rispettare la "
"privacy dei dati."

msgid "Visible on homepage"
msgstr "Visibile sulla pagina principale"

msgid "Visibility"
msgstr "Visibilità"

msgid ""
"- '-' will be converted to a bulleted list\n"
"- Urls will be transformed into links\n"
"- Emails and phone numbers as well"
msgstr ""
"- \"-\" verrà convertito in un elenco puntato\n"
" - Le URL verranno trasformate in collegamenti\n"
" - Anche e-mail e numeri di telefono"

msgid "Hide contact info in sidebar"
msgstr "Nascondi le informazioni di contatto nella sidebar"

msgid "Use text instead of lead in the newsletter"
msgstr "Usa il testo invece dell'estratto nella newsletter"

msgid "A resource with this name already exists"
msgstr "Esiste già una risorsa con questo nome"

msgid "Enable honey pot"
msgstr "Abilita l'honey pot"

msgid "Spam protection"
msgstr "Protezione contro lo spam"

msgid "Show image on preview on the parent page"
msgstr "Mostra l'immagine in anteprima nella pagina madre"

msgid "Show image on page"
msgstr "Mostra l'immagine nella pagina"

msgid "This month"
msgstr "Questo mese"

msgid "Last month"
msgstr "Lo scorso mese"

msgid "This year"
msgstr "Quest'anno"

msgid "Last year"
msgstr "Lo scorso anno"

msgid "Older"
msgstr "Più vecchia"

msgid "Do you really want to delete this note?"
msgstr "Vuoi davvero eliminare questa nota?"

msgid "Delete Note"
msgstr "Elimina nota"

msgid "Always visible on homepage"
msgstr "Sempre visibile sulla pagina principale"

msgid "Search for available dates"
msgstr "Cerca le date disponibili"

msgid "Aargau"
msgstr "Argovia"

msgid "Appenzell Ausserrhoden"
msgstr "Appenzello Esterno"

msgid "Appenzell Innerrhoden"
msgstr "Appenzello Interno"

msgid "Basel-Landschaft"
msgstr "Basilea Campagna"

msgid "Basel-Stadt"
msgstr "Basilea Città"

msgid "Berne"
msgstr "Berna"

msgid "Fribourg"
msgstr "Friburgo"

msgid "Geneva"
msgstr "Ginevra"

msgid "Glarus"
msgstr "Glarona"

msgid "Grisons"
msgstr "Grigioni"

msgid "Jura"
msgstr "Jura"

msgid "Lucerne"
msgstr "Lucerna"

msgid "Neuchâtel"
msgstr "Neuchâtel"

msgid "Nidwalden"
msgstr "Nidvaldo"

msgid "Obwalden"
msgstr "Obvaldo"

msgid "Schaffhausen"
msgstr "Sciaffusa"

msgid "Schwyz"
msgstr "Svitto"

msgid "Solothurn"
msgstr "Soletta"

msgid "St. Gallen"
msgstr "San Gallo"

msgid "Thurgau"
msgstr "Turgovia"

msgid "Ticino"
msgstr "Ticino"

msgid "Uri"
msgstr "Uri"

msgid "Valais"
msgstr "Vallese"

msgid "Vaud"
msgstr "Vaud"

msgid "Zug"
msgstr "Zugo"

msgid "Zürich"
msgstr "Zurigo"

msgid "Neujahrestag"
msgstr "Neujahrestag"

msgid "Berchtoldstag"
msgstr "Berchtoldstag"

msgid "Heilige Drei Könige"
msgstr "Heilige Drei Könige"

msgid "Jahrestag der Ausrufung der Republik"
msgstr "Jahrestag der Ausrufung der Republik"

msgid "Josefstag"
msgstr "Josefstag"

msgid "Näfelser Fahrt"
msgstr "Näfelser Fahrt"

msgid "Ostern"
msgstr "Ostern"

msgid "Karfreitag"
msgstr "Karfreitag"

msgid "Ostermontag"
msgstr "Ostermontag"

msgid "Tag der Arbeit"
msgstr "Tag der Arbeit"

msgid "Auffahrt"
msgstr "Auffahrt"

msgid "Pfingsten"
msgstr "Pfingsten"

msgid "Pfingstmontag"
msgstr "Pfingstmontag"

msgid "Fronleichnam"
msgstr "Fronleichnam"

msgid "Fest der Unabhängigkeit"
msgstr "Fest der Unabhängigkeit"

msgid "Peter und Paul"
msgstr "Peter und Paul"

msgid "Nationalfeiertag"
msgstr "Nationalfeiertag"

msgid "Mariä Himmelfahrt"
msgstr "Mariä Himmelfahrt"

msgid "Bruder Klaus"
msgstr "Bruder Klaus"

msgid "Allerheiligen"
msgstr "Allerheiligen"

msgid "Mariä Empfängnis"
msgstr "Mariä Empfängnis"

msgid "Escalade de Genève"
msgstr "Escalade de Genève"

msgid "Weihnachten"
msgstr "Weihnachten"

msgid "Stephanstag"
msgstr "Stephanstag"

msgid "Wiederherstellung der Republik"
msgstr "Wiederherstellung der Republik"

msgid "Form Submissions"
msgstr "Invii dei moduli"

msgid ""
"This is not the oldest undecided submission of this registration window. Do "
"you really want to confirm this submission?"
msgstr ""
"Questo non è l'iscrizione indecisa più vecchia di questa finestra di "
"registrazione. Vuoi davvero confermare questa iscrizione?"

msgid ""
"By confirming this submission, you will prefer this over a submission that "
"came in earlier."
msgstr ""
"Confermando questa iscrizione, la preferirai a un'iscrizione arrivata in "
"precedenza."

msgid "Confirm registration"
msgstr "Conferma la registrazione"

msgid "Deny registration"
msgstr "Nega registrazione"

msgid "Cancel registration"
msgstr "Annulla registrazione"

msgid "Edit submission"
msgstr "Modifica iscrizione"

msgid "Accept all reservations"
msgstr "Accetta tutte le prenotazioni"

msgid "Details about the reservation"
msgstr "Dettagli sulla prenotazione"

msgid "Edit details"
msgstr "Modifica dettagli"

msgid "Accept all with message"
msgstr "Accetta tutto con messaggio"

msgid "Reject all"
msgstr "Rifiuta tutto"

msgid "Do you really want to reject all reservations?"
msgstr "Vuoi davvero rifiutare tutte le prenotazioni?"

msgid "Rejecting these reservations can't be undone."
msgstr "Il rifiuto di queste prenotazioni non può essere annullato."

msgid "Reject reservations"
msgstr "Rifiuta le prenotazioni"

msgid "Reject all with message"
msgstr "Rifiuta tutto con messaggio"

#, python-format
msgid "Reject ${title}"
msgstr "Rifiuta ${title}"

msgid "Do you really want to reject this reservation?"
msgstr "Vuoi davvero rifiutare questa prenotazione?"

#, python-format
msgid "Rejecting ${title} can't be undone."
msgstr "Il rifiuto di ${title} non può essere annullato."

msgid "Reject reservation"
msgstr "Rifiuta prenotazione"

#. Used in sentence: "${event} published."
#.
msgid "Event"
msgstr "Evento"

msgid "Accept event"
msgstr "Accetta evento"

msgid "Edit event"
msgstr "Modifica evento"

msgid "Reject event"
msgstr "Rifiuta evento"

msgid "Do you really want to reject this event?"
msgstr "Vuoi davvero rifiutare questo evento?"

msgid "Rejecting this event can't be undone."
msgstr "Il rifiuto di questo evento non può essere annullato."

msgid "Directory Entry Submissions"
msgstr "Invii di elementi di cartella"

msgid "Adopt"
msgstr "Adotta"

msgid "View directory entry"
msgstr "Visualizza elemento della cartella"

msgid "Reject"
msgstr "Rifiuta"

msgid "Do you really want to reject this entry?"
msgstr "Vuoi davvero rifiutare questo elemento?"

msgid "Reject entry"
msgstr "Rifiuta elemento"

msgid "Link"
msgstr "Collegamento"

msgid "New Link"
msgstr "Nuovo collegamento"

msgid "Added a new link"
msgstr "Aggiunto un nuovo collegamento"

msgid "Edit Link"
msgstr "Modifica collegamento"

msgid "The link was deleted"
msgstr "Il collegamento è stato cancellato"

msgid "Delete link"
msgstr "Elimina collegamento"

#, python-format
msgid "Do you really want to delete the link \"${title}\"?"
msgstr "Desideri davvero eliminare il collegamento \"${title}\"?"

msgid "Topic"
msgstr "Argomento"

msgid "New Topic"
msgstr "Nuovo argomento"

msgid "Added a new topic"
msgstr "Aggiunto un nuovo argomento"

msgid "Edit Topic"
msgstr "Modifica argomento"

msgid "The topic was deleted"
msgstr "L'argomento è stato eliminato"

msgid "Delete topic"
msgstr "Elimina argomento"

#, python-format
msgid "Do you really want to delete the topic \"${title}\"?"
msgstr "Desideri davvero eliminare l'argomento \"${title}\"?"

msgid "News"
msgstr "Notizie"

msgid "Add News"
msgstr "Aggiungi notizie"

msgid "Added news"
msgstr "Notizie aggiunte"

msgid "Edit News"
msgstr "Modifica notizie"

msgid "The news was deleted"
msgstr "La notizia è stata eliminata"

msgid "Delete news"
msgstr "Elimina notizie"

#, python-format
msgid "Do you really want to delete the news \"${title}\"?"
msgstr "Desideri davvero eliminare la notizia \"${title}\"?"

msgid "Copy"
msgstr "Copia"

msgid "Paste"
msgstr "Incolla"

msgid "Please note that this page has subpages which will also be deleted!"
msgstr ""
"Nota che questa pagina contiene delle sottopagine che verranno anch'esse "
"eliminate!"

msgid "This page can't be deleted."
msgstr "Questa pagina non può essere eliminata."

msgid ""
"This page has subpages. Only administrators can delete pages with subpages. "
"To delete this page, delete all subpages first or ask an administrator to do "
"it for you."
msgstr ""
"Questa pagina contiene delle sottopagine. Solo gli amministratori possono "
"eliminare le pagine con sottopagine. Per eliminare questa pagina, elimina "
"prima tutte le sottopagine o chiedi a un amministratore di farlo per te."

msgid "Source"
msgstr "Fonte"

msgid "Subject"
msgstr "Oggetto"

msgid "Owner"
msgstr "Proprietario"

msgid "Created"
msgstr "Creato"

msgid "Reaction Time"
msgstr "Tempo di reazione"

msgid "Process Time"
msgstr "Tempo di elaborazione"

msgid "Event Source"
msgstr "Origine evento"

msgid "Payment"
msgstr "Pagamento"

msgid "Total Amount"
msgstr "Importo totale"

msgid ""
"The record behind this ticket was removed. The following information is a "
"snapshot kept for future reference."
msgstr ""
"Il record su cui è basato questo biglietto è stato rimosso. Le seguenti "
"informazioni sono un'istantanea conservata per riferimento futuro."

msgid "Summary"
msgstr "Riepilogo"

msgid "No rules defined."
msgstr "Nessuna regola definita."

msgid "State:"
msgstr "Stato:"

msgid "Owner:"
msgstr "Proprietario:"

msgid "Kind:"
msgstr "Tipo:"

msgid "No directories defined yet."
msgstr "Nessuna cartella ancora definita."

msgid "No entries found."
msgstr "Non è stato trovato nessun risultato."

msgid "Propose entry"
msgstr "Proponi un elemento"

msgid "Something missing? Propose a new entry."
msgstr "Manca qualcosa? Proponi un nuovo elemento."

msgid "External link"
msgstr "Collegamento esterno"

msgid "More information"
msgstr "Ulteriori informazioni"

msgid "Change Request"
msgstr "Richiesta di modifica"

msgid "Found an error? Propose a change to this entry."
msgstr "Trovato un errore? Proponi una modifica a questo elemento."

msgid ""
"Your edit requires a migration of existing entries. Please confirm the "
"following changes."
msgstr ""
"La tua modifica richiede una migrazione degli elementi esistenti. Conferma "
"le seguenti modifiche."

msgid ""
"Changes are detected using a heuristic. Therefore it is possible that your "
"changes were misdetected. If in doubt, press cancel and try to change the "
"directory in small increments."
msgstr ""
"Le modifiche vengono rilevate utilizzando un'euristica. Pertanto è possibile "
"che le modifiche siano state rilevate erroneamente. In caso di dubbio, premi "
"annulla e prova a modificare la cartella in incrementi di dimensioni ridotte."

msgid "For additional safety you can also download a backup before continuing:"
msgstr ""
"Per maggiore sicurezza puoi anche scaricare un backup prima di proseguire:"

msgid "Download backup"
msgstr "Scarica il backup"

msgid ""
"There was an error while migrating your directory! You can fix the displayed "
"entries in a separate window and then continue here."
msgstr ""
"Si è verificato un errore durante la migrazione della cartella! Puoi "
"correggere gli elementi visualizzati in una finestra separata e poi "
"proseguire qui."

msgid "Added:"
msgstr "Aggiunto:"

msgid "Removed:"
msgstr "Rimosso:"

msgid "Renamed:"
msgstr "Rinominato:"

msgid "Changed:"
msgstr "Modificato:"

msgid "Confirm"
msgstr "Conferma"

msgid "There was an error while importing your directory!"
msgstr "Si è verificato un errore durante l'importazione della cartella!"

msgid ""
"Please review your data and press \"Complete\" to finalize the process. If "
"there's anything you'd like to change, click on \"Edit\" to return to the "
"filled-out form."
msgstr ""
"Esamina di nuovo i dati e premi \"Completa\" per finalizzare il processo. Se "
"c'è qualcosa che desideri modificare, fai clic su \"Modifica\" per tornare "
"al modulo compilato."

msgid ""
"The image shown in the list view is a square. To have your image shown fully "
"in the list view, you need to use a square image."
msgstr ""
"L'immagine mostrata nella visualizzazione elenco è un quadrato. Per "
"visualizzare l'immagine nella sua interezza nella visualizzazione elenco, è "
"necessario utilizzare un'immagine quadrata."

msgid "Complete"
msgstr "Completato"

msgid "Entries in export: ${count}"
msgstr "Elementi nell'esportazione: ${count}"

msgid "No exports available."
msgstr "Nessuna esportazione disponibile."

msgid "Upload"
msgstr "Carica"

msgid "Just Uploaded"
msgstr "Appena caricato"

msgid "Extension"
msgstr "Estensione"

msgid "Upload Date"
msgstr "Data di caricamento"

msgid "All Files"
msgstr "Tutti i file"

msgid "No files uploaded yet"
msgstr "Nessun file caricato"

msgid "All dates"
msgstr "Tutte le date"

msgid "Unavailable"
msgstr "Non disponibile"

msgid "No dates found"
msgstr "Nessuna data trovata"

msgid "You are trying to open a page for which you are not authorized."
msgstr "Stai cercando di aprire una pagina per la quale non sei autorizzato."

msgid "Please follow this link to login with a different user."
msgstr "Segui questo collegamento per accedere con un altro utente."

msgid "Please follow this link to login."
msgstr "Segui questo collegamento per accedere."

msgid "No forms defined yet."
msgstr "Nessun modulo ancora definito."

msgid "Categories"
msgstr "Categorie"

msgid ""
"To edit the image descriptions, click on one, enter your descrption and "
"press return. To abort press escape."
msgstr ""
"Per modificare le descrizioni delle immagini, fai clic su una di esse, "
"inserisci la descrizione e premi Invio. Per interrompere premere Esc."

msgid "No images uploaded yet"
msgstr "Nessuna immagine caricata"

msgid "This album does not contain any images yet."
msgstr "Questo album non contiene ancora nessuna immagine."

msgid "No photo albums defined yet."
msgstr "Nessun album fotografico ancora definito."

msgid "Skip navigation"
msgstr "Ignora navigazione"

msgid "Straight to ..."
msgstr "Direttamente a ..."

msgid "Back to the homepage"
msgstr "Torna alla pagina principale"

msgid "Search"
msgstr "Cerca"

msgid "The form contains errors. Please check the marked fields."
msgstr "Il modulo contiene errori. Controlli per favore i campi evidenziati."

msgid "Copied to Clipboard!"
msgstr "Copiato negli appunti!"

msgid "Total"
msgstr "Totale"

msgid "Healthy"
msgstr "In stato corretto"

msgid "Errors"
msgstr "Errori"

msgid "Duration [s]"
msgstr "Durata [s]"

msgid "Don't have an account yet?"
msgstr "Non hai ancora un account?"

msgid "Register now"
msgstr "Iscriviti subito"

msgid "Forgot your password?"
msgstr "Hai dimenticato la password?"

msgid "Reset password"
msgstr "Reimposta la password"

msgid "Alternatives"
msgstr "Alternative"

msgid "You are here"
msgstr "Ti trovi qui"

msgid "Privacy Protection"
msgstr "Tutela della privacy"

msgid "About"
msgstr "Chi Siamo"

msgid "Partner"
msgstr "Partner"

msgid "more…"
msgstr "altro..."

msgid "Submit"
msgstr "Invia"

msgid "Selected Topics"
msgstr "Argomenti selezionati"

msgid "Drop files to upload"
msgstr "Trascina e rilascia il file da caricare"

msgid "All news"
msgstr "Tutte le notizie"

msgid "This site is private but can also be seen by members"
msgstr "Questo sito è privato ma può essere visto dai membri"

msgid "This site is not published."
msgstr "Questo sito non è pubblicato."

msgid "This site is not public."
msgstr "Questo sito non è pubblico."

msgid "This site is not public but it can be seen by members."
msgstr "Questo sito non è pubblico ma può essere visto dai membri."

msgid ""
"This site contains no lead. Leads are used for lists and search results."
msgstr ""
"Questo sito non contiene estratti. Per gli elenchi e i risultati di ricerca "
"vengono utilizzati gli estratti."

msgid "Change request"
msgstr "Richiesta di modifica"

msgid "New Entry"
msgstr "Nuovo elemento"

msgid "Previous Page"
msgstr "Pagina precedente"

msgid "Next Page"
msgstr "Pagina successiva"

msgid ""
"Persons living outside the following zipcodes may only reserve this "
"allocation on the ${date}: ${zipcodes}"
msgstr ""
"Le persone che vivono al di fuori dei seguenti codici postali possono "
"prenotare questa allocazione solo il ${date}: ${zipcodes}"

msgid "Quota"
msgstr "Quota"

msgid "Initiated"
msgstr "Avviato"

msgid "Submitted"
msgstr "Inviato"

msgid "Withdrawn"
msgstr "Ritirato"

msgid "List Preview"
msgstr "Anteprima elenco"

msgid "Additional Information"
msgstr "Informazioni aggiuntive"

msgid "Location"
msgstr "Luogo"

msgid "Date and time"
msgstr "Data e ora"

msgid "Recurrence"
msgstr "Ricorrenza"

msgid "No events found."
msgstr "Nessun evento trovato."

msgid "Filter by date"
msgstr "Filtro per data"

msgid "Administrator"
msgstr "Amministratore"

msgid "Administrators"
msgstr "Amministratori"

msgid "Editors"
msgstr "Redattori"

msgid "Members"
msgstr "Membri"

msgid "Close (Esc)"
msgstr "Chiudi (Esc)"

msgid "Share"
msgstr "Condividi"

msgid "Toggle fullscreen"
msgstr "Attiva/disattiva schermo intero"

msgid "Zoom in/out"
msgstr "Ingrandisci/riduci"

msgid ""
"This space holds images from your photo-albums. To show photos add a few "
"photos to an album and mark it as available for the homepage."
msgstr ""
"Questo spazio contiene le immagini dei tuoi album fotografici. Per mostrare "
"le foto, aggiungi alcune foto a un album e contrassegnalo come disponibile "
"per la home page."

msgid "Has a digital seal"
msgstr "Ha un sigillo digitale"

msgid "${count} page"
msgstr "${count} pagina"

msgid "${count} pages"
msgstr "${count} pagine"

msgid "Further occurrences:"
msgstr "Ulteriori occorrenze:"

msgid ""
"Your request will be processed shortly. To see the state of your process "
"your may return to this page at any time. All information on this page has "
"been sent to your e-mail address."
msgstr ""
"La tua richiesta sarà elaborata a breve. Puoi tornare a questa pagina in "
"qualsiasi momento per visualizzare lo stato del processo. Tutte le "
"informazioni su questa pagina sono state inviate al tuo indirizzo e-mail."

msgid ""
"Your request will be processed shortly. To see the state of your process "
"your may return to this page at any time."
msgstr ""
"La tua richiesta sarà elaborata a breve. Puoi tornare a questa pagina in "
"qualsiasi momento per visualizzare lo stato del processo."

msgid ""
"Your request has been completed. If you asked for documents to be sent to "
"your address, they should arrive shortly. If you asked to pick up documents "
"at the municipality, the are now ready to be picked up."
msgstr ""
"La tua richiesta è stata completata. Se hai chiesto di inviare i documenti "
"al tuo indirizzo, dovrebbero arrivare a breve. Se hai chiesto di ritirare i "
"documenti presso il comune, ora sono pronti per essere ritirati."

msgid "Privacy"
msgstr "Privacy"

msgid "Send me my entered data by e-mail."
msgstr "Inviami i dati inseriti tramite e-mail."

msgid "Pay Online Now"
msgstr "Paga ora online"

msgid "Credit Card Fee"
msgstr "Commissione sulla carta di credito"

msgid "Pay Offline later"
msgstr "Paga offline successivamente"

msgid "at ${time}"
msgstr "alle ${time}"

msgid "Object"
msgstr "Oggetto"

msgid "Disbursed"
msgstr "Erogato"

msgid "Digital seal"
msgstr "Sigillo digitale"

msgid "Private"
msgstr "Privata"

msgid "Will be published on:"
msgstr "Verrà pubblicato il:"

msgid "Publication date:"
msgstr "Data di pubblicazione:"

msgid "Reset"
msgstr "Ripristina"

msgid "Not a publication"
msgstr "Non una pubblicazione"

msgid "Content"
msgstr "Contenuto"

msgid "1 page"
msgstr "1 pagina"

msgid "Contains no readable text"
msgstr "Non contiene testo leggibile"

msgid "1 word"
msgstr "1 parola"

msgid "${count} words"
msgstr "${count} parole"

msgid "Do you really want to delete this file?"
msgstr "Vuoi davvero eliminare questo file?"

msgid "Delete File"
msgstr "Elimina file"

msgid "Please provide the new name for the file"
msgstr "Indica il nuovo nome del file"

msgid "Rename"
msgstr "Rinomina"

msgid "Digital seal applied by ${signee} on ${date}"
msgstr "Sigillo digitale applicato da ${signee} il ${date}"

msgid "Please enter your yubikey to apply a digital seal to this file"
msgstr ""
"Inserisci il tuo yubikey per applicare un sigillo digitale a questo file"

msgid "Sign"
msgstr "Firma"

msgid ""
"Published documents with a digital seal can be discovered through the site-"
"search and in the list of documents with a digital seal. This action will be "
"logged and cannot be undone."
msgstr ""
"Documenti pubblicati con sigillo digitale possono essere individuati tramite "
"la ricerca nel sito e nell'elenco dei documenti con sigillo digitale. Questa "
"operazione verrà registrata e non può essere annullata."

msgid "Without digital seal"
msgstr "Senza sigillo digitale"

msgid "Apply digital seal now"
msgstr "Applica ora il sigillo digitale"

msgid "You are not authorised to apply digital seals to documents"
msgstr "Non sei autorizzati ad applicare sigilli digitali ai documenti"

msgid "Click to add a description"
msgstr "Clicca per aggiungere una descrizione"

msgid "Do you really want to delete the image?"
msgstr "Vuoi davvero eliminare l'immagine?"

msgid "Delete Image"
msgstr "Elimina immagine"

msgid "${name} was provided with a digital seal on ${date}"
msgstr "${name} è stato dotato di sigillo digitale il ${date}"

msgid "${name} is not in our database"
msgstr "${name} non è contenuto nel nostro database"

msgid "Accept"
msgstr "Accetta"

msgid "Close"
msgstr "Chiudi"

msgid "Copy to clipboard"
msgstr "Copia negli appunti"

msgid "Hello!"
msgstr "Ciao!"

msgid "Your e-mail address was just used to create an account on ${homepage}."
msgstr ""
"Il tuo indirizzo e-mail è stato appena utilizzato per creare un account su "
"${homepage}."

msgid "To activate your account, click confirm below:"
msgstr "Per attivare il tuo account, fai clic su conferma qui di seguito:"

msgid "Confirm my account"
msgstr "Conferma il mio account"

msgid ""
"If you believe this is an error, ignore this message and we'll never bother "
"you again."
msgstr ""
"Se ritieni che si tratti di un errore, ignora questo messaggio e non ti "
"disturberemo mai più."

msgid "Hello"
msgstr "Ciao"

msgid ""
"You are recieving this mail because you subscribed to the following "
"newsletter:"
msgstr "Ricevi questa mail perché sei iscritto alla seguente newsletter:"

msgid "Plese click the following link to confirm your subscription:"
msgstr "Fai clic sul seguente collegamento per confermare l'iscrizione:"

msgid "Confirm subscription"
msgstr "Conferma l'Iscrizione"

msgid ""
"If you did not subscribe to this newsletter you can simply ignore this e-"
"mail."
msgstr ""
"Se non ti sei iscritto a questa newsletter puoi semplicemente ignorare "
"questa e-mail."

msgid "Click here to unsubscribe."
msgstr "Clicca qui per annullare l'iscrizione."

msgid "Good morning,"
msgstr "Buongiorno,"

msgid "The following reservations are scheduled for today."
msgstr "Per oggi sono previste le seguenti prenotazioni."

msgid "No reservations today."
msgstr "Nessuna prenotazione oggi."

msgid "Have a great day!"
msgstr "Ti auguro una buona giornata!"

msgid ""
"This is the daily reservation overview for ${organisation}. If you no longer "
"want to receive this e-mail please contact an administrator so they can "
"remove you from the recipients list."
msgstr ""
"Questa è la panoramica delle prenotazioni giornaliere per ${organisation}. "
"Se non desideri più ricevere questa e-mail, contatta un amministratore in "
"modo che possa rimuoverti dall'elenco dei destinatari."

msgid "This is what happend on the ${org} website yesterday:"
msgstr "Questo è quello che è successo ieri sul sito web di ${org}:"

msgid "This is what happend on the ${org} website over the weekend:"
msgstr ""
"Questo è quello che è successo sul sito web ${org} durante il fine settimana:"

msgid "tickets were opened."
msgstr "biglietti sono stati aperti."

msgid "ticket was opened."
msgstr "biglietto è stato aperto."

msgid "tickets were accepted."
msgstr "biglietti sono stati accettati."

msgid "ticket was accepted."
msgstr "biglietto è stato accettato."

msgid "tickets were closed."
msgstr "biglietti sono stati chiusi."

msgid "ticket was closed."
msgstr "biglietto è stato chiuso."

#. Default: open
#. Used in sentence: "There are currently ${currently_open} tickets ${open_n}
#. and"
msgid "open_n"
msgstr "aperti"

#. Canonical text for ${open_n} is: "open"
msgid "There are currently ${currently_open} tickets ${open_n} and"
msgstr "Al momento ci sono ${currently_open} biglietti ${open_n} e"

#. Default: open
#. Used in sentence: "There is currently 1 ticket ${open_1} and"
msgid "open_1"
msgstr "aperto"

#. Canonical text for ${open_1} is: "open"
msgid "There is currently 1 ticket ${open_1} and"
msgstr "Al momento c'è 1 biglietto ${open_1} e"

#. Default: pending
#. Used in sentence: "tickets are ${pending_n}."
msgid "pending_n"
msgstr "sospeso"

#. Canonical text for ${pending_n} is: "pending"
msgid "tickets are ${pending_n}."
msgstr "biglietti sono in ${pending_n}."

#. Default: pending
#. Used in sentence: "1 ticket is ${pending_1}."
msgid "pending_1"
msgstr "sospeso"

#. Canonical text for ${pending_1} is: "pending"
msgid "1 ticket is ${pending_1}."
msgstr "1 biglietto è in ${pending_1}."

msgid "Have a great week!"
msgstr "Ti auguro una buona settimana!"

msgid ""
"This is the daily OneGov Cloud status e-mail. If you don't want to receive "
"this e-mail you may deactivate it by clicking on"
msgstr ""
"Questa è l'e-mail di stato quotidiana di OneGov Cloud. Se non vuoi ricevere "
"questa e-mail puoi disattivarla cliccando su"

msgid "unsubscribe"
msgstr "annulla l'iscrizione"

msgid ""
"Or you can receive it less frequently by changing the settings in your user "
"profile."
msgstr ""
"Oppure puoi riceverla con frequenza minore modificando le impostazioni nel "
"tuo profilo utente."

msgid "Your directory submission has been adopted:"
msgstr "L'invio della cartella è stato adottato:"

msgid "Check request status"
msgstr "Controlla lo stato della richiesta"

msgid "Your change request has been applied:"
msgstr "La richiesta di modifica è stata applicata:"

msgid "Your directory submission has unfortunately been rejected:"
msgstr "L'invio della cartella è stato rifiutato:"

msgid "Your event has been accepted:"
msgstr "L'evento è stato accettato:"

msgid "Your event has unfortunately been rejected:"
msgstr "Purtroppo l'evento è stato rifiutato:"

msgid "The OneGov Cloud Team"
msgstr "Il team di OneGov Cloud"

msgid "This is what happend on the ${org} website over the past month:"
msgstr "Questo è quello che è successo sul sito web ${org} nell'ultimo mese:"

msgid ""
"This is the monthly OneGov Cloud status e-mail. If you don't want to receive "
"this e-mail you may deactivate it by clicking on"
msgstr ""
"Questa è l'e-mail di stato mensile di OneGov Cloud. Se non vuoi ricevere "
"questa e-mail puoi disattivarla cliccando su"

msgid "Or by changing the settings in your user profile."
msgstr "Oppure modificando le impostazioni nel tuo profilo utente."

msgid "The following reservations have been accepted:"
msgstr "Sono state accettate le seguenti prenotazioni:"

msgid "${author} wrote"
msgstr "${author} ha scritto"

msgid ""
"This is the notification for reservations for ${request.app.org.title}. If "
"you no longer want to receive this e-mail please contact an administrator so "
"they can remove you from the recipients list."
msgstr ""

msgid "An administrator just created a new account on ${org} for you."
msgstr "Un amministratore ha appena creato per te un nuovo account su ${org}."

msgid "Your username is ${email}."
msgstr "Il tuo nome utente è ${email}."

msgid "Click on the following link to set your account password:"
msgstr "Fai clic sul seguente link per impostare la password dell'account:"

msgid "Set Account Password"
msgstr "Imposta la password dell'account"

msgid ""
"If the password link has expired, you can also request a new password here:"
msgstr ""
"Se il collegamento della password è scaduto, puoi richiedere una nuova "
"password qui:"

#, fuzzy
msgid "To use your account you need the Yubikey with the serial ${number}"
msgstr ""
"Per utilizzare il tuo account hai bisogno della Yubikey con il numero di "
"serie ${number}"

msgid ""
"You are receiving this e-mail because you signed up for the ${org} "
"newsletter."
msgstr ""
"Ricevi questa e-mail perché ti sei registrato alla newsletter di ${org}."

msgid "Click here to view web version."
msgstr "Clicca qui per visualizzare la versione web."

msgid "Click the following link to set a new password:"
msgstr "Clicca sul collegamento seguente per impostare una nuova password:"

msgid "If you don't want to change your password, you can ignore this email."
msgstr "Se desideri modificare la password, ignora questa e-mail."

msgid "Your request has received a payment."
msgstr "La tua richiesta ha ricevuto un pagamento."

msgid "Your request was marked as unpaid."
msgstr "La tua richiesta è stata contrassegnata come non pagata."

msgid ""
"Your request's payment has been refunded. Note that it might take a few days "
"until your refunded amount is shown on your credit card bill."
msgstr ""
"Il pagamento della tua richiesta è stato rimborsato. Tieni presente che "
"potrebbero essere necessari alcuni giorni prima che l'importo rimborsato "
"venga visualizzato sull'estratto conto della carta di credito."

msgid "Amount:"
msgstr "Importo:"

msgid "Your registration for \"${title}\" has been confirmed."
msgstr "La tua registrazione per \"${title}\" è stata confermata."

msgid "Your registration for \"${title}\" has been denied."
msgstr "La tua registrazione per \"${title}\" è stata rifiutata."

msgid "Your registration for \"${title}\" has been cancelled."
msgstr "La tua registrazione per \"${title}\" è stata annullata."

msgid "Registration"
msgstr "Registrazione"

msgid "The ticket number is"
msgstr "Il numero del biglietto è"

msgid "The following reservations have unfortunately been cancelled:"
msgstr "Purtroppo le seguenti prenotazioni sono state annullate:"

msgid "You have a new ticket"
msgstr "Hai un nuovo biglietto"

msgid "A message has been sent regarding ${ref}:"
msgstr "È stato inviato un messaggio relativo a ${ref}:"

#. Canonical text for ${link} is: "visit the request status page"
#. Canonical text for ${link} is: "visit the request page"
msgid "Please ${link} to reply."
msgstr "Per favore ${link} per rispondere."

#. Used in sentence: "Please ${link} to reply."
msgid "visit the request status page"
msgstr "visita la pagina di richiesta dello stato"

#. Used in sentence: "Please ${link} to reply."
msgid "visit the request page"
msgstr "visita la pagina di richiesta"

msgid "Your request has been closed."
msgstr "La richiesta è stata chiusa."

msgid "Your requests's timeline has been archived for future reference:"
msgstr ""
"La cronologia delle richieste è stata archiviata per riferimento futuro:"

msgid "Request Timeline"
msgstr "Cronologia delle richieste"

msgid "Thank you for your request."
msgstr "Ti ringraziamo per la tua richiesta."

msgid "Your request has been registered with the following reference:"
msgstr "La tua richiesta è stata registrata con il seguente riferimento:"

msgid ""
"We will send another e-mail once your ticket has been completed. In the "
"meantime you can check the status of your ticket at any time:"
msgstr ""
"Ti invieremo un'altra e-mail una volta che il tuo biglietto sarà stato "
"completato. Nel frattempo puoi controllare in qualsiasi momento lo stato del "
"tuo biglietto:"

msgid "The following ticket has just been opened:"
msgstr "Il seguente biglietto è stato appena aperto:"

msgid "View the ticket"
msgstr "Visualizza il biglietto"

msgid "Your request has been reopened"
msgstr "La tua richiesta è stata riaperta"

msgid "This is what happend on the ${org} website over the past week:"
msgstr ""
"Questo è quello che è successo sul sito web ${org} nell'ultimo settimana:"

msgid ""
"This is the weekly OneGov Cloud status e-mail. If you don't want to receive "
"this e-mail you may deactivate it by clicking on"
msgstr ""
"Questa è l'e-mail di stato settimanale di OneGov Cloud. Se non vuoi ricevere "
"questa e-mail puoi disattivarla cliccando su"

msgid "Directory entry adopted."
msgstr "Elemento della cartella adottato."

msgid "Change request applied."
msgstr "Richiesta di modifica applicata."

msgid "Directory entry rejected."
msgstr "Elemento della cartella rifiutato."

msgid "Event edited."
msgstr "Evento montato."

#. Canonical text for ${event} is: "Event"
msgid "${event} published."
msgstr "${event} pubblicato."

msgid "Event deleted."
msgstr "Evento eliminato."

msgid "Event withdrawn."
msgstr "Evento ritirato."

msgid "File signed."
msgstr "File firmato."

msgid "File with digital seal removed."
msgstr "File con sigillo digitale cancellato."

msgid "${amount} marked as paid."
msgstr "${amount} contrassegnato come pagato."

msgid "${amount} marked as unpaid."
msgstr "${amount} contrassegnato come non pagato."

msgid "${amount} captured."
msgstr "${amount} acquisito."

msgid "${amount} refunded."
msgstr "${amount} rimborsato."

msgid "1 reservation accepted."
msgstr "1 prenotazione accettata."

msgid "${count} reservations accepted."
msgstr "${count} prenotazioni accettate."

msgid "1 reservation rejected."
msgstr "1 prenotazione rifiutata."

msgid "${count} reservations rejected."
msgstr "${count} prenotazioni rifiutate."

msgid "Registration confirmed."
msgstr "Iscrizione confermata."

msgid "Registration denied."
msgstr "Iscrizione negata."

msgid "Registration cancelled."
msgstr "Registrazione annullata."

msgid "Ticket opened."
msgstr "Biglietto aperto."

msgid "Ticket accepted."
msgstr "Biglietto accettato."

msgid "Ticket closed."
msgstr "Biglietto chiuso."

msgid "Ticket reopened."
msgstr "Biglietto riaperto."

msgid "Ticket assigned"
msgstr "Biglietto assegnato"

msgid "Ticket e-mails disabled."
msgstr "E-mail dei biglietti disabilitate."

msgid "Ticket e-mails enabled."
msgstr "E-mail dei biglietti abilitate."

msgid "Payment amount changed."
msgstr "Importo del pagamento modificato."

msgid "Ticket archived."
msgstr "Biglietto archiviato."

msgid "Ticket recovered from archive."
msgstr "Biglietto recuperato dall'archivio."

msgid ""
"The newsletter is disabled. You can only see this page because you are "
"logged in."
msgstr ""
"La newsletter è disabilitata. Puoi vedere questa pagina solo perché hai "
"fatto il login."

msgid "Sign up to our newsletter to always stay up to date:"
msgstr "Iscriviti alla nostra newsletter per rimanere sempre aggiornato:"

msgid "Signup"
msgstr "Registrati"

msgid "There are currently ${count} recipients registered."
msgstr "Al momento ci sono ${count} destinatari registrati."

msgid "Archive"
msgstr "Archivia"

msgid "No newsletters yet."
msgstr "Ancora nessuna newsletter."

msgid "Not yet sent."
msgstr "Non ancora inviato."

msgid ""
"The user ${username} was created successfully. Please write down the user's "
"password, as it won't be shown to you again:"
msgstr ""
"L'utente ${username} è stato creato correttamente. Annota la password "
"dell'utente, poiché non ti verrà più mostrata:"

msgid "Password:"
msgstr "Password:"

msgid ""
"The user ${username} was created successfully. An e-mail has been sent to "
"the user with login instructions."
msgstr ""
"L'utente ${username} è stato creato correttamente. Una e-mail con le "
"istruzioni per l'accesso è stata inviata all'utente."

msgid "Back to usermanagement"
msgstr "Torna alla gestione degli utenti"

msgid ""
"Sorry, the page you are looking for could not be found. Try checking the URL "
"for errors or use the search box on the top."
msgstr ""
"Spiacenti, la pagina che stai cercando non è stata trovata. Prova a "
"controllare l'URL per eventuali errori o utilizza la casella di ricerca in "
"alto."

msgid "Export this event"
msgstr "Esporta questo evento"

msgid "Export all occurrences of this event"
msgstr "Esporta tutte le occorrenze di questo evento"

msgid "All occurrences of this event"
msgstr "Tutte le occorrenze di questo evento"

msgid "Origin"
msgstr "Origine"

msgid "This is an imported event"
msgstr "Questo è un evento importato"

msgid "Tag"
msgstr "Tag"

msgid "Export these events"
msgstr "Esporta questi eventi"

msgid "Submit your own event"
msgstr "Invia il tuo evento"

msgid "No payment providers defined."
msgstr "Nessun fornitore di servizi di pagamento definito."

msgid "Connected:"
msgstr "Connesso:"

msgid "Default:"
msgstr "Predefinito:"

msgid "Enabled:"
msgstr "Abilitato:"

msgid "Fee:"
msgstr "Imposta:"

msgid "No payments yet."
msgstr "Nessun pagamento ancora."

msgid ""
"The following requests have been submitted. To see the state of process you "
"may return to the invidual request's page at any time. All information on "
"this page has been sent to your e-mail address."
msgstr ""
"Sono state inviate le seguenti richieste. Per vedere lo stato dell'iter puoi "
"tornare in qualsiasi momento alla pagina della singola richiesta. Tutte le "
"informazioni presenti in questa pagina sono state inviate al tuo indirizzo e-"
"mail."

msgid "Request Reference"
msgstr "Riferimento della richiesta"

msgid "No people added yet."
msgstr "Nessuna persona aggiunta ancora."

msgid "Export a vCard of this person"
msgstr "Esporta una vCard di questa persona"

msgid "No publications"
msgstr "Nessuna pubblicazione"

msgid "Years"
msgstr "Anni"

msgid ""
"You can search through the content of all listed files by using the search "
"on the top right."
msgstr ""
"Puoi cercare all'interno del contenuto di tutti i file elencati utilizzando "
"la ricerca in alto a destra."

msgid ""
"All files have a digital seal. The digital seal of a downloaded file can be "
"viewed in Adobe Acrobat Reader or by dragging an already downloaded file "
"into the field below:"
msgstr ""
"Tutti i file hanno un sigillo digitale. Il sigillo digitale di un file "
"scaricato può essere visualizzata in Adobe Acrobat Reader oppure trascinando "
"un file già scaricato nel campo sottostante:"

msgid "Drop files to verify them"
msgstr "Rilascia i file per verificarli"

msgid ""
"Subscribers may always unsubscribe themselves through a link shown at the "
"bottom of the newsletter. If you unsubscribe them here, they will not be "
"notified."
msgstr ""
"Gli abbonati possono sempre annullare l'iscrizione tramite un collegamento "
"mostrato in fondo alla newsletter. Se annulli qui la loro iscrizione, questi "
"non riceveranno alcun avviso."

msgid "Unsubscribe"
msgstr "Annulla iscrizione"

msgid "No dates found, please select dates in the calendar first"
msgstr "Nessuna data trovata, seleziona prima le date nel calendario"

msgid "Go to calendar"
msgstr "Vai al calendario"

msgid ""
"The following link can be used to subscribe to the reservations of this "
"calendar. It can be used by anyone that knows the link in multiple calendar "
"applications."
msgstr ""
"Il seguente collegamento può essere utilizzato per iscriversi alle "
"prenotazioni di questo calendario. Può essere utilizzato da chiunque conosca "
"il collegamento in più applicazioni di calendario."

msgid ""
"Note that we have no control over how often calendar applications update the "
"calendars they are subscribed to (if they update at all). Therefore the "
"information shown in the calendar may be wrong or out of date. Use it at "
"your own risk."
msgstr ""
"Tieni presente che non abbiamo alcun controllo sulla frequenza con cui le "
"applicazioni di calendario aggiornano i calendari a cui sono iscritte (né "
"sul fatto che si aggiornino). Pertanto, le informazioni mostrate nel "
"calendario potrebbero essere errate o non aggiornate. Usale tuo rischio."

msgid "Reservations must be made at least one day in advance."
msgstr ""
"Le prenotazioni devono essere effettuate con almeno un giorno di anticipo."

msgid "Reservations must be made at least one hour in advance."
msgstr ""
"Le prenotazioni devono essere effettuate con almeno un'ora di anticipo."

msgid "Reservations must be made at least ${n} days in advance."
msgstr ""
"Le prenotazioni devono essere effettuate con almeno ${n} giorni di anticipo."

msgid "Reservations must be made at least ${n} hours in advance."
msgstr ""
"Le prenotazioni devono essere effettuate con almeno ${n} ore di anticipo."

msgid "Select a free time span in the calendar below to create an allocation."
msgstr ""
"Seleziona un periodo di tempo libero nel calendario sottostante per creare "
"un'allocazione."

msgid "Removes all unreserved allocations between the start and end date."
msgstr ""
"Rimuove tutte le allocazioni non riservate tra la data di inizio e di fine."

msgid "Reservation is pending approval"
msgstr "La prenotazione è in attesa di approvazione"

msgid "(${num_pending} pending approval)"
msgstr "(${num_pending} in attesa di approvazione)"

msgid "Utilised"
msgstr "Utilizzato"

msgid "No recipients defined yet."
msgstr "Nessun destinatario ancora definito."

msgid ""
"Receives notifications for reservations of the day on the following days:"
msgstr ""
"Riceve le notifiche per le prenotazioni del giorno nei giorni successivi:"

msgid "Receives notifications for new reservations."
msgstr "Riceve le notifiche per le nuove prenotazioni."

msgid "Notifications for following Resources"
msgstr "Notifiche per le seguenti risorse"

msgid "No reservation resources defined yet."
msgstr "Nessuna risorsa di prenotazione ancora definita."

msgid ""
"Searching is currently unavailable due to technical difficulties. Please "
"excuse the inconvenience and try again later."
msgstr ""
"La ricerca non è attualmente disponibile a causa di difficoltà tecniche. Ci "
"scusiamo dell'inconveniente, riprova più tardi."

msgid "Your search returned no results."
msgstr "La tua ricerca non ha restituito alcun risultato."

msgid "Select the images that should be shown inside this album."
msgstr ""
"Seleziona le immagini che dovrebbero essere mostrate all'interno di questo "
"album."

msgid "Confirm selection"
msgstr "Conferma la selezione"

msgid "This newsletter has not been sent yet."
msgstr "Questa newsletter non è stata ancora inviata."

msgid "First sent ${time_ago}."
msgstr "Inviato per la prima volta ${time_ago}."

msgid "This newsletter was sent to ${n} subscribers."
msgstr "Questa newsletter è stata inviata a ${n} iscritti."

msgid "All subscribers have already received this newsletter."
msgstr "Tutti gli iscritti hanno già ricevuto questa newsletter."

msgid "The newsletter is scheduled to be sent on ${time}"
msgstr "L'invio della newsletter è programmato per le ${time}"

msgid ""
"Check the email text. You can use the full news text instead of the leading "
"if you want. You will find this setting in the edit menu of the news item."
msgstr ""
"Controlla il testo dell'email. Se lo desideri, puoi utilizzare il testo "
"completo delle notizie anziché l'estratto. Troverai questa impostazione nel "
"menu di modifica della notizia."

msgid "Delivery"
msgstr "Distribuzione"

msgid "The newsletter was already sent to the following addresses:"
msgstr "La newsletter è già stata inviata ai seguenti indirizzi:"

msgid ""
"A signup link allows anyone to sign up with a specific role. Those signups "
"are limited by time and count but they still present a security risk. Be "
"sure to only share this link with people you trust."
msgstr ""
"Un collegamento di registrazione consente a chiunque di iscriversi con un "
"ruolo specifico. Queste registrazioni sono limitate nel tempo e nel numero, "
"ma presentano comunque un rischio per la sicurezza. Assicurati di "
"condividere questo collegamento solo con persone di cui ti fidi."

msgid ""
"Your signup link has been created as follows. Please copy it before "
"continuing, it won't be shown to you again:"
msgstr ""
"Il tuo collegamento di registrazione è stato creato come segue. Copialo "
"prima di proseguire, non ti verrà più mostrato:"

msgid ""
"Sort the items using drag and drop. The new positions are automatically "
"saved directly after moving."
msgstr ""
"Ordina gli elementi trascinandoli e rilasciandoli. Le nuove posizioni "
"vengono salvate automaticamente subito dopo lo spostamento."

msgid "Back to page"
msgstr "Torna alla pagina"

msgid "No activities yet."
msgstr "Ancora nessuna attività."

msgid "Ticket updates by e-mail"
msgstr "Il biglietto si aggiorna tramite e-mail"

msgid "Disable E-Mails"
msgstr "Disabilita i messaggi e-mail"

msgid "No ticket updates by e-mail"
msgstr "Nessun aggiornamento dei biglietti tramite e-mail"

msgid "Enable E-Mails"
msgstr "Abilita i messaggi e-mail"

msgid "E-Mails can not be sent for tickets of imported events"
msgstr "Non è possibile inviare e-mail per biglietti di eventi importati"

msgid "Send Message"
msgstr "Invia messaggio"

msgid "Messages cannot be sent when the ticket is closed"
msgstr "I messaggi non possono essere inviati quando il biglietto è chiuso"

msgid "Please reopen the ticket to send a message"
msgstr "Riapri il biglietto per inviare un messaggio"

msgid "Messages cannot be sent for imported events"
msgstr "Non è possibile inviare messaggi per eventi importati"

msgid "${count} received"
msgstr "${count} ricevuti"

msgid "${count} sent"
msgstr "${count} inviati"

msgid "${count} note"
msgstr "${count} nota"

msgid "${count} notes"
msgstr "${count} note"

msgid ""
"You are editing a note created by someone else. By saving your changes you "
"will become the author of the whole note."
msgstr ""
"Stai modificando una nota creata da qualcun altro. Salvando le modifiche "
"diventerai l'autore dell'intera nota."

msgid ""
"Notes are private and only shown to logged-in members. URLs and e-mail "
"addresses are turned into links."
msgstr ""
"Le note sono private e vengono mostrate solo ai membri che hanno effettuato "
"l'accesso. Gli URL e gli indirizzi e-mail vengono trasformati in "
"collegamenti."

msgid "Would you like to make corrections to the event?"
msgstr "Volete apportare correzioni all'evento?"

msgid "Edit this event."
msgstr "Modificare questo evento."

msgid "Forgot something or have a special request?"
msgstr "Hai dimenticato qualcosa o hai una richiesta speciale?"

msgid "Add a message to the ticket."
msgstr "Aggiungi un messaggio al biglietto."

msgid "New messages have been disabled because the ticket has been closed."
msgstr ""
"I nuovi messaggi sono stati disabilitati perché il biglietto è stato chiuso."

msgid "Archive all selected tickets?"
msgstr "Archiviare tutti i biglietti selezionati?"

msgid "Do archive"
msgstr "Archivia"

msgid "Archive selected"
msgstr "Archivio selezionato"

msgid ""
"You've reached this site because you are logged in. Visitors are "
"automatically redirected to the following link:"
msgstr ""
"Hai raggiunto questo sito perché sei autenticato. I visitatori vengono "
"reindirizzati automaticamente al seguente collegamento:"

msgid ""
"You are not automatically redirected so you have a chance to edit or delete "
"this link."
msgstr ""
"Non vieni reindirizzato automaticamente, quindi hai la possibilità di "
"modificare o eliminare questo collegamento."

msgid "You have been successfully unsubscribed from all regular emails."
msgstr ""
"L'iscrizione da tutte le e-mail periodiche è stata annullata correttamente."

msgid "local"
msgstr "locale"

msgid "None"
msgstr "Nessuno"

msgid "No links found."
msgstr "Nessun collegamento trovato."

msgid "Select an item to view it"
msgstr "Seleziona un elemento per visualizzarlo"

msgid "Username"
msgstr "Nome utente"

msgid "Identicon"
msgstr "Icona identificativa"

msgid "Password"
msgstr "Password"

msgid "Not a valid color."
msgstr "Colore non valido."

msgid "Not a valid choice"
msgstr "Scelta non valida"

msgid "Admins"
msgstr "Amministratori"

#, python-format
msgid ""
"You can only reserve this allocation before ${date} if you live in the "
"following zipcodes: ${zipcodes}"
msgstr ""
"Puoi prenotare questa allocazione prima del ${date} solo se la tua residenza "
"rientra nei seguenti codici postali: ${zipcodes}"

#, python-format
msgid "${percent}% Available"
msgstr "${percent}% disponibile"

msgid "Available"
msgstr "Disponibile"

#, python-format
msgid "${num} Available"
msgstr "${num} disponibile"

msgid ""
"This allocation can't be deleted because there are existing reservations "
"associated with it."
msgstr ""
"Questa allocazione non può essere eliminata perché ci sono prenotazioni "
"esistenti ad essa associate."

msgid ""
"To delete this allocation, all existing reservations need to be cancelled "
"first."
msgstr ""
"Per eliminare questa allocazione, è necessario prima annullare tutte le "
"prenotazioni esistenti."

msgid "A conflicting allocation exists for the requested time period."
msgstr "Esiste un'allocazione in conflitto per il periodo di tempo richiesto."

msgid "A conflicting reservation exists for the requested time period."
msgstr ""
"Esiste una prenotazione in conflitto per il periodo di tempo richiesto."

msgid "An existing reservation would be affected by the requested change."
msgstr ""
"Una prenotazione esistente sarebbe interessata dalla modifica richiesta."

msgid "A pending reservation would be affected by the requested change."
msgstr ""
"Una prenotazione in sospeso sarebbe interessata dalla modifica richiesta."

msgid "The requested period is no longer available."
msgstr "Il periodo richiesto non è più disponibile."

msgid "No reservable slot found."
msgstr "Nessuno slot prenotabile trovato."

msgid "Reservations can't be made for more than 24 hours at a time."
msgstr ""
"Le prenotazioni non possono essere effettuate per più di 24 ore consecutive."

msgid "The given reservation paramters are invalid."
msgstr "I parametri di prenotazione forniti non sono validi."

msgid "The given reservation token is invalid."
msgstr "Il token di prenotazione fornito non è valido."

msgid "The requested number of reservations is higher than allowed."
msgstr "Il numero di prenotazioni richiesto è superiore a quello consentito."

msgid "The requested quota is invalid (must be at least one)."
msgstr "La quota richiesta non è valida (deve essere almeno una)."

msgid "The allocation does not have enough free spots."
msgstr "L'assegnazione non dispone di abbastanza posti liberi."

msgid "The resulting allocation would be invalid."
msgstr "L'allocazione risultante non sarebbe valida."

msgid "No reservations to confirm."
msgstr "Nessuna prenotazione da confermare."

msgid "The given timerange is longer than the existing allocation."
msgstr ""
"L'intervallo di tempo specificato è più esteso dell'allocazione esistente."

msgid "Reservation too short. A reservation must last at least 5 minutes."
msgstr ""
"Prenotazione troppo breve. Una prenotazione deve durare almeno 5 minuti."

msgid "Stop"
msgstr "Arresta"

#, python-format
msgid "Do you really want to stop \"${title}\"?"
msgstr "Vuoi davvero fermare \"${title}\"?"

msgid "The rule will be removed without affecting existing allocations."
msgstr "La regola sarà rimossa senza influire sulle allocazioni esistenti."

msgid "Stop rule"
msgstr "Arresta la regola"

msgid ""
"All allocations created by the rule will be removed, if they haven't been "
"reserved yet."
msgstr ""
"Se non sono state ancora prenotate, tutte le allocazioni create dalla regola "
"verranno rimosse."

msgid "Delete rule"
msgstr "Elimina la regola"

msgid "No allocations to add"
msgstr "Nessuna allocazione da aggiungere"

#, python-format
msgid "Successfully added ${n} allocations"
msgstr "${n} allocazioni aggiunte correttamente"

msgid "New allocation"
msgstr "Nuova allocazione"

msgid "Your changes were saved"
msgstr "Le modifiche sono state salvate"

#, python-format
msgid "New rule active, ${n} allocations created"
msgstr "Nuova regola attiva, ${n} allocazioni create"

msgid "New Rule"
msgstr "Nuova regola"

msgid ""
"Rules ensure that the allocations between start/end exist and that they are "
"extended beyond those dates at the given intervals. "
msgstr ""
"Le regole assicurano che le allocazioni tra inizio/fine esistano e che siano "
"estese oltre tali date agli intervalli indicati. "

msgid "The rule was stopped"
msgstr "La regola è stata arrestata"

#, python-format
msgid "The rule was deleted, along with ${n} allocations"
msgstr "La regola è stata eliminata, insieme ${n} allocazioni"

msgid "Topics A-Z"
msgstr "Argomenti A-Z"

msgid "Your userprofile is incomplete. Please update it before you continue."
msgstr "Il tuo profilo utente è incompleto. Aggiornalo prima di proseguire."

msgid "You have been logged in."
msgstr "Hai effettuato l'accesso."

#, fuzzy
msgid "Wrong e-mail address, password or yubikey."
msgstr "Indirizzo e-mail, password o Yubikey errati."

#, python-format
msgid "Login to ${org}"
msgstr "Accedi a ${org}"

msgid "A user with this address already exists"
msgstr "Esiste già un utente con questo indirizzo"

msgid "This signup link has expired"
msgstr "Questo collegamento di registrazione è scaduto"

#, python-format
msgid "Your ${org} Registration"
msgstr "La tua registrazione a ${org}"

msgid ""
"Thank you for registering. Please follow the instructions on the activiation "
"e-mail sent to you. Please check your spam folder if you have not received "
"the email."
msgstr ""
"Grazie per esserti registrato. Segui le istruzioni sull'e-mail di "
"attivazione che ti è stata inviata. Se non avete ricevuto l'e-mail, "
"controllate la cartella spam."

msgid "Account Registration"
msgstr "Registrazione dell'account"

msgid "Unknown user"
msgstr "Utente sconosciuto"

msgid "Invalid activation token"
msgstr "Token di attivazione non valido"

msgid "Your account has already been activated."
msgstr "Il tuo account è stato già attivato."

msgid ""
"Your account has been activated. You may now log in with your credentials"
msgstr ""
"Il tuo account è stato attivato. Ora puoi accedere con le tue credenziali"

msgid "You have been logged out."
msgstr "Sei stato disconnesso."

msgid "Password reset"
msgstr "Ripristina password"

#, python-format
msgid ""
"A password reset link has been sent to ${email}, provided an account exists "
"for this email address."
msgstr ""
"Il collegamento per reimpostare la password è stato inviato all'indirizzo "
"${email} (se si tratta di un account esistente)."

msgid "Password changed."
msgstr "Password modificata."

msgid "Wrong username or password reset link not valid any more."
msgstr ""
"Il collegamento per reimpostare il nome utente o la password errati non è "
"più valido."

msgid "A link was added to the clipboard"
msgstr "È stato aggiunto un collegamento agli appunti"

#, python-format
msgid "The entry ${name} exists twice"
msgstr "L'elemento ${name} è duplicato"

msgid "Added a new directory"
msgstr "Aggiunta una nuova cartella"

msgid "New Directory"
msgstr "Nuova cartella"

msgid ""
"The requested change cannot be performed, as it is incompatible with "
"existing entries"
msgstr ""
"La modifica richiesta non può essere eseguita, in quanto è incompatibile con "
"gli elementi esistenti"

#, python-format
msgid "Syntax Error in line ${line}"
msgstr "Errore di sintassi alla riga ${line}"

msgid "Syntax error in form"
msgstr "Errore di sintassi nel modulo"

#, python-format
msgid "Syntax error in field ${field_name}"
msgstr "Errore di sintassi nel campo ${field_name}"

#, python-format
msgid "Error: Duplicate label ${label}"
msgstr "Errore: etichetta ${label} duplicata"

msgid "The directory was deleted"
msgstr "La cartella è stata cancellata"

msgid "Added a new directory entry"
msgstr "Aggiunta un nuovo elemento della cartella"

msgid "New Directory Entry"
msgstr "Nuovo elemento della cartella"

msgid "Submit a New Directory Entry"
msgstr "Invia un nuovo elemento della cartella"

msgid "Continue"
msgstr "Continua"

msgid "Propose a change"
msgstr "Proponi un cambiamento"

msgid ""
"To request a change, edit the fields you would like to change, leaving the "
"other fields intact. Then submit your request."
msgstr ""
"Per richiedere una modifica, modifica i campi che desideri modificare, "
"lasciando intatti gli altri. Quindi invia la tua richiesta."

msgid "The entry was deleted"
msgstr "L'elemento è stato eliminato:"

msgid ""
"On the right side, you can filter the entries of this directory to export."
msgstr ""
"sul lato destro, puoi filtrare gli elementi di questa cartella da esportare."

msgid "Exports all entries of this directory."
msgstr "Esporta tutti gli elementi di questa cartella."

msgid ""
"The resulting zipfile contains the selected format as well as metadata and "
"images/files if the directory contains any."
msgstr ""
"Il file zip risultante contiene il formato selezionato, nonché metadati e "
"immagini/file se la cartella ne contiene."

#, python-format
msgid ""
"You have been redirect to this entry because it could not be exported due to "
"missing file ${name}. Please re-upload them and try again"
msgstr ""
"Sei stato reindirizzato a questo elemento perché non è stato possibile "
"esportarlo a causa del file ${name} mancante. Ricaricali e riprova"

#, python-format
msgid "The column ${name} is missing"
msgstr "La colonna ${name} è mancante"

#, python-format
msgid "The file ${name} is missing"
msgstr "Il file ${name} è mancante"

msgid ""
"The given file is invalid, does it include a metadata.json with a data.xlsx, "
"data.csv, or data.json?"
msgstr ""
"Il file specificato non è valido, include un metadata.json con un data.xlsx, "
"data.csv o data.json?"

#, python-format
msgid "Imported ${count} entries"
msgstr "${count} elementi importati"

msgid ""
"Updates the directory configuration and imports all entries given in the ZIP "
"file. The format is the same as produced by the export function. Note that "
"only 100 items are imported at a time. To import more items repeat the "
"import accordingly."
msgstr ""
"Aggiorna la configurazione della cartella e importa tutti gli elementi "
"forniti nel file ZIP. Il formato è lo stesso generato dalla funzione di "
"esportazione. Tieni presente che vengono importati solo 100 elementi alla "
"volta. Per importare più elementi, ripeti l'importazione finché necessario."

msgid ""
"Stable URLs are important. Here you can change the path to your site "
"independently from the title."
msgstr ""
"Gli URL stabili sono importanti. Qui puoi modificare il percorso del tuo "
"sito indipendentemente dal titolo."

#, python-format
msgid "A total of ${number} subpages are affected."
msgstr "Sono interessate un totale di ${number} sottopagine."

#, python-format
msgid "${count} links will be replaced by this action."
msgstr "${count} collegamenti saranno sostituiti da questa operazione."

msgid "The event submitter has not yet completed his submission"
msgstr "Il presentatore dell'evento non ha ancora completato la sua iscrizione"

msgid "This event has already been published"
msgstr "Questo evento è stato pubblicato"

#, python-format
msgid "You have accepted the event ${title}"
msgstr "Hai accettato l'evento ${title}"

msgid "Your event was accepted"
msgstr "Il tuo evento è stato accettato"

msgid "Submit an event"
msgstr "Invia un evento"

msgid ""
"Only events taking place inside the town or events related to town societies "
"are published. Events which are purely commercial are not published. There's "
"no right to be published and already published events may be removed from "
"the page without notification or reason."
msgstr ""
"Vengono pubblicati solo gli eventi che si svolgono all'interno della città o "
"gli eventi relativi alle società cittadine. Gli eventi puramente commerciali "
"non vengono pubblicati. Non c'è alcun diritto alla pubblicazione e gli "
"eventi già pubblicati possono essere rimossi dalla pagina senza preavviso o "
"motivo."

msgid "Your request has been registered"
msgstr "La tua richiesta è stata registrata"

msgid "New ticket"
msgstr "Nuovo biglietto"

msgid "Your request could not be accepted automatically!"
msgstr "La tua richiesta non può essere accettata automaticamente!"

msgid "Thank you for your submission!"
msgstr "Ti ringraziamo per l'iscrizione!"

msgid "Your event was rejected"
msgstr "Il tuo evento è stato rifiutato"

msgid "Access Denied"
msgstr "Accesso negato"

msgid "Not Found"
msgstr "Non trovato"

msgid "Added a new external link"
msgstr "Aggiunto un nuovo link esterno"

msgid "New external link"
msgstr "Nuovo collegamento esterno"

msgid "Edit external link"
msgstr "Modifica il collegamento esterno"

msgid "Manage Photo Albums"
msgstr "Gestisci album fotografici"

msgid "This file type is not supported"
msgstr "Questo tipo di file non è supportato"

msgid "The file name is too long"
msgstr "Il nome del file è troppo lungo"

msgid "The file cannot be processed"
msgstr "Il file non può essere elaborato"

#, fuzzy
msgid "Please submit your yubikey"
msgstr "Invia la tua Yubikey"

#, fuzzy
msgid "Your account is not linked to a Yubikey"
msgstr "Il tuo account non è collegato a Yubikey"

#, fuzzy
msgid "The used Yubikey is not linked to your account"
msgstr "La Yubikey usata non è collegata al tuo account"

msgid "This file already has a digital seal"
msgstr "Questo file include già un sigillo digitale"

#, fuzzy
msgid "Your Yubikey could not be validated"
msgstr "Non è stato possibile convalidare la tua Yubikey"

msgid "Edit external form"
msgstr "Modifica il modulo esterno"

msgid "The registration has ended"
msgstr "La registrazione è terminata"

msgid "The registration is closed"
msgstr "La registrazione è chiusa"

#, python-format
msgid "The registration opens on ${day}, ${date}"
msgstr "La registrazione si apre ${day}, ${date}"

#, python-format
msgid "The registration closes on ${day}, ${date}"
msgstr "La registrazione si chiude ${day}, ${date}"

#, python-format
msgid "There's a limit of ${count} attendees"
msgstr "C'è un limite di ${count} partecipanti"

msgid "There are no spots left"
msgstr "Non ci sono più posti disponibili"

msgid "There is one spot left"
msgstr "È rimasto un posto disponibile"

#, python-format
msgid "There are ${count} spots left"
msgstr "Sono rimasti ${count} posti disponibili"

msgid "A form with this name already exists"
msgstr "Un modulo con questo nome esiste già"

msgid "Added a new form"
msgstr "Aggiunto un nuovo modulo"

msgid "New Form"
msgstr "Nuovo modulo"

msgid "Exports the submissions of the given date range."
msgstr "Esporta gli invii dell'intervallo di date specificato."

msgid "New Registration Window"
msgstr "Nuova finestra di registrazione"

msgid "The registration window was added successfully"
msgstr "La finestra di registrazione è stata aggiunta con successo"

msgid ""
"Registration windows limit forms to a set number of submissions and a "
"specific time-range."
msgstr ""
"Le finestre di registrazione limitano i moduli a un determinato numero di "
"invii e a uno specifico intervallo di tempo."

msgid "General Message"
msgstr "Messaggio generale"

#, python-format
msgid "Successfully sent ${count} emails"
msgstr "${count} e-mail inviate correttamente"

msgid "Send E-Mail to attendees"
msgstr "Invia e-mail ai partecipanti"

msgid "Email attendees"
msgstr "E-mail partecipanti"

msgid "Cancel Registration Window"
msgstr "Annulla la finestra di registrazione"

msgid ""
"You really want to cancel all confirmed and deny all open submissions for "
"this registration window?"
msgstr ""
"Vuoi davvero cancellare tutte le iscrizioni confermate e negare tutte le "
"iscrizioni aperte per questa finestra di registrazione?"

msgid ""
"Each attendee will receive a ticket email unless ticket messages are not "
"muted."
msgstr ""
"Ogni partecipante riceverà un'e-mail del biglietto a meno che i messaggi dei "
"biglietti non siano disattivati."

msgid "Do you really want to delete this registration window?"
msgstr "Vuoi davvero eliminare questa finestra di registrazione?"

msgid "Existing submissions will be disassociated."
msgstr "Le iscrizioni esistenti verranno dissociate."

msgid "Delete registration window"
msgstr "Elimina la finestra di registrazione"

msgid "This registration window can't be deleted."
msgstr "Questa finestra di registrazione non può essere eliminata."

msgid ""
"There are confirmed or open submissions associated with it. Cancel the "
"registration window first."
msgstr ""
"Ad essa sono associate iscrizioni confermate o aperte. Annulla prima la "
"finestra di registrazione."

msgid "Edit Registration Window"
msgstr "Modifica la finestra di registrazione"

#, python-format
msgid "${count} submissions cancelled / denied over the ticket system"
msgstr ""
"${count} iscrizioni annullate/negate tramite il sistema di gestione dei "
"biglietti"

msgid "The registration window was deleted"
msgstr "La finestra di registrazione è stata cancellata"

msgid "Pay Online and Complete"
msgstr "Paga online e completa"

msgid "Your payment could not be processed"
msgstr "Non è stato possibile elaborare Il tuo pagamento"

msgid "Registrations are no longer possible"
msgstr "Le iscrizioni non sono più possibili"

msgid "Your registration has been confirmed"
msgstr "La tua registrazione è stata confermata"

msgid "The registration has been confirmed"
msgstr "La registrazione è stata confermata"

msgid "The registration could not be confirmed"
msgstr "Non è stato possibile confermare la registrazione"

msgid "Your registration has been denied"
msgstr "La tua registrazione è stata rifiutata"

msgid "The registration has been denied"
msgstr "La registrazione è stata rifiutata"

msgid "The registration could not be denied"
msgstr "La registrazione non può essere rifiutata"

msgid "Your registration has been cancelled"
msgstr "La tua registrazione è stata annullata"

msgid "The registration has been cancelled"
msgstr "La registrazione è stata annullata"

msgid "The registration could not be cancelled"
msgstr "La registrazione non può essere annullata"

msgid "Select"
msgstr "Seleziona"

msgid "Select images"
msgstr "Seleziona immagini"

msgid "Added a new photo album"
msgstr "Aggiunto un nuovo album fotografico"

msgid "New Photo Album"
msgstr "Nuovo album fotografico"

#, python-format
msgid "Welcome to the ${org} Newsletter"
msgstr "Benvenuto nella newsletter di ${org}"

#, python-format
msgid ""
"Success! We have sent a confirmation link to ${address}, if we didn't send "
"you one already."
msgstr ""
"La richiesta ha avuto esito positivo! Abbiamo inviato un collegamento di "
"conferma a ${address}, se non te ne abbiamo già inviato uno."

#, python-format
msgid "Do you really want to unsubscribe \"{}\"?"
msgstr "Vuoi davvero annullare l'iscrizione a \"{}\"?"

msgid "A newsletter with this name already exists"
msgstr "Esiste già una newsletter con questo nome"

msgid "Added a new newsletter"
msgstr "Aggiunta una nuova newsletter"

msgid "New Newsletter"
msgstr "Nuova newsletter"

msgid "Edit Newsletter"
msgstr "Modifica la newsletter"

msgid "The newsletter was deleted"
msgstr "La newsletter è stata cancellata"

#, python-format
msgid "Sent \"${title}\" to ${n} recipients"
msgstr "Inviato \"${title}\" a ${n} destinatari"

#, python-format
msgid "Scheduled \"${title}\" to be sent on ${date}"
msgstr "\"${title}\" programmato per l'invio il ${date}"

#, python-format
msgid "Sent \"${title}\" to ${recipient}"
msgstr "Inviato \"${title}\" a ${recipient}"

msgid "Sends a test newsletter to the given address"
msgstr "Invia una newsletter di prova all'indirizzo indicato"

msgid "Today"
msgstr "Oggi"

msgid "Tomorrow"
msgstr "Domani"

msgid "This weekend"
msgstr "Questo fine settimana"

msgid "This week"
msgstr "Questa settimana"

msgid "Event Export"
msgstr "Esportazione degli eventi"

msgid "Exports all future events."
msgstr "Esporta tutti gli eventi futuri."

#, python-format
msgid "The following line(s) contain invalid data: ${lines}"
msgstr "La seguente riga (o righe) contiene dati non validi: ${lines}"

#, python-format
msgid "${count} events will be imported"
msgstr "Gli eventi ${count} saranno importati"

#, python-format
msgid "${count} events imported"
msgstr "${conteggio} eventi sono stati importati"

msgid "The same format as the export (XLSX) can be used for the import."
msgstr ""
"Lo stesso formato dell'esportazione (XLSX) può essere usato per "
"l'importazione."

msgid "Your payment has been received"
msgstr "Abbiamo ricevuto il tuo pagamento"

msgid "Your payment has been withdrawn"
msgstr "Il tuo pagamento è stato ritirato"

msgid "Your payment has been refunded"
msgstr "Il tuo pagamento è stato rimborsato"

msgid "The ticket was marked as paid"
msgstr "Il biglietto è stato contrassegnato come pagato"

msgid "The ticket was marked as unpaid"
msgstr "Il biglietto è stato contrassegnato come non pagato"

msgid "The payment was captured"
msgstr "Il pagamento è stato acquisito"

msgid "The payment was refunded"
msgstr "Il pagamento è stato rimborsato"

msgid "As default"
msgstr "Valore predefinito"

msgid "Should this provider really be the new default?"
msgstr "Questo provider dovrebbe davvero essere il nuovo predefinito?"

msgid "All future payments will be redirected."
msgstr "Tutti i pagamenti futuri verranno reindirizzati."

msgid "Make Default"
msgstr "Imposta come predefinito"

msgid "Enable"
msgstr "Attivare"

msgid "Should this provider really be enabled?"
msgstr "Questo fornitore deve essere abilitato?"

msgid "Disable"
msgstr "Disattivare"

msgid "Should this provider really be disabled?"
msgstr "Questo fornitore dovrebbe davvero essere disabilitato?"

msgid "Do you really want to delete this provider?"
msgstr "Vuoi davvero eliminare questo fornitore?"

msgid "Your Stripe account was connected successfully."
msgstr "Il tuo account Stripe è stato connesso correttamente."

msgid "Your Stripe account could not be connected."
msgstr "Impossibile connettere il tuo account Stripe."

msgid "Changed the default payment provider."
msgstr "Provider di pagamento predefinito modificato."

msgid "Provider enabled."
msgstr "Fornitore abilitato."

msgid "Provider disabled."
msgstr "Fornitore disabilitato."

msgid "The payment provider was deleted."
msgstr "Il fornitore di servizi di pagamento è stato eliminato."

msgid "Successfully synchronised payments"
msgstr "Pagamenti sincronizzati correttamente"

msgid "Charge fees to customer"
msgstr "Addebita commissioni al cliente"

msgid "Added a new person"
msgstr "Aggiunta una nuova persona"

msgid "New person"
msgstr "Nuova persona"

msgid "January"
msgstr "Gennaio"

msgid "Feburary"
msgstr "Febbraio"

msgid "March"
msgstr "Marzo"

msgid "April"
msgstr "Aprile"

msgid "May"
msgstr "Maggio"

msgid "June"
msgstr "Giugno"

msgid "July"
msgstr "Luglio"

msgid "August"
msgstr "Agosto"

msgid "September"
msgstr "Settembre"

msgid "October"
msgstr "Ottobre"

msgid "November"
msgstr "Novembre"

msgid "December"
msgstr "Dicembre"

msgid ""
"The selected time does not exist on this date due to the switch from "
"standard time to daylight saving time."
msgstr ""
"In questa data, l'ora selezionata non esiste a causa del passaggio dall'ora "
"solare all'ora legale."

msgid "hour"
msgstr "ora"

msgid "hours"
msgstr "ore"

msgid "day"
msgstr "giorno"

msgid "days"
msgstr "giorni"

#, python-format
msgid "Reservations must be made ${n} ${unit} in advance"
msgstr "Le prenotazioni devono essere effettuate con ${n} ${unit} di anticipo"

msgid "This date lies in the past"
msgstr "Questa data è nel passato"

msgid "Reserve"
msgstr "Prenota"

#, python-format
msgid "New dates for ${title}"
msgstr "Nuove date per ${title}"

msgid "Confirm your reservation"
msgstr "Conferma la prenotazione"

msgid "Thank you for your reservation!"
msgstr "Grazie per la tua prenotazione!"

#, python-format
msgid ""
"Your reservation for ${room} has been submitted. Please continue with your "
"reservation for ${next_room}."
msgstr ""
"La tua prenotazione per ${room} è stata inviata. Continua con la tua "
"prenotazione per ${next_room}."

msgid "Your reservations were accepted"
msgstr "Le tue prenotazioni sono state accettate"

#, python-format
msgid "${org} New Reservation(s)"
msgstr "${org} Nuova/e prenotazione/i"

msgid "The reservations were accepted"
msgstr "Le prenotazioni sono state accettate"

msgid "The reservations have already been accepted"
msgstr "Le prenotazioni sono già state accettate"

msgid "The submitter email is not available"
msgstr "L'e-mail del mittente non è disponibile"

msgid "Accept all reservation with message"
msgstr "Accetta tutte le prenotazioni con messaggio"

#, python-format
msgid ""
"The following message will be sent to ${address} and it will be recorded for "
"future reference."
msgstr ""
"Il seguente messaggio verrà inviato a ${address} e sarà registrato per "
"riferimento futuro."

msgid ""
"The payment associated with this reservation needs to be refunded before the "
"reservation can be rejected"
msgstr ""
"Il pagamento associato a questa prenotazione deve essere rimborsato prima "
"che la prenotazione possa essere rifiutata"

msgid "The following reservations were rejected"
msgstr "Le seguenti prenotazioni sono state rifiutate"

msgid "The reservations were rejected"
msgstr "Le prenotazioni sono state rifiutate"

msgid "The reservation was rejected"
msgstr "La prenotazione è stata rifiutata"

msgid "Reject all reservations with message"
msgstr "Rifiuta tutte le prenotazioni con messaggio"

msgid "Added a new daypass"
msgstr "Aggiunto un nuovo biglietto giornaliero"

msgid "New daypass"
msgstr "Nuovo biglietto giornaliero"

msgid "Added a new room"
msgstr "Aggiunta una nuova stanza"

msgid "New room"
msgstr "Nuova stanza"

msgid "Added a new item"
msgstr "Aggiunto un nuovo elemento"

msgid "New Item"
msgstr "Nuovo elemento"

msgid "Edit resource"
msgstr ""

#, python-format
msgid "Successfully removed ${count} unused allocations"
msgstr "Rimosse correttamente ${count} allocazioni inutilizzate"

msgid "Exports the reservations of the given date range."
msgstr "Esporta le prenotazioni dell'intervallo di date specificato."

msgid "No reservations found for the given date range."
msgstr "Non sono state trovate prenotazioni per l'intervallo di date indicato."

msgid "Exports the reservations of all resources in a given date range."
msgstr "Esporta tutte le prenotazioni in un intervallo di date specifico"

#, python-format
msgid "Do you really want to delete \"${name}\"?"
msgstr "Vuoi davvero cancellare \"${name}\"?"

msgid "Delete Recipient"
msgstr "Elimina destinatario"

msgid "Added a new recipient"
msgstr "Aggiunto un nuovo destinatario"

msgid "New Recipient"
msgstr "Nuovo destinatario"

msgid "Edit Recipient"
msgstr "Modifica il destinatario"

#, python-format
msgid "Search through ${count} indexed documents"
msgstr "Cerca tra ${count} documenti indicizzati"

#, python-format
msgid "${count} Results"
msgstr "${count} risultati"

msgid "Search Unavailable"
msgstr "Ricerca non disponibile"

msgid "Favicon"
msgstr "Favicon"

msgid "Links"
msgstr "Collegamenti"

msgid "Header"
msgstr "Intestazione"

msgid "Footer"
msgstr "Piè di pagina"

msgid "Modules"
msgstr "Moduli"

msgid "Analytics"
msgstr "Analitica"

msgid "Holidays"
msgstr "Festività / Vacanze scolastiche"

msgid "No holidays defined"
msgstr "Nessuna festività definita"

msgid "Link Migration"
msgstr "Migrazione dei collegamenti"

msgid "Migrate"
msgstr "Migra"

#, python-format
msgid "Migrated ${number} links"
msgstr "${number} collegamenti migrati"

#, python-format
msgid "Total of ${number} links found."
msgstr "Totale di ${number} collegamenti trovati."

#, python-format
msgid ""
"Migrates links from the given domain to the current domain \"${domain}\"."
msgstr ""
"Migra i collegamenti dal dominio specificato al dominio corrente "
"\"${domain}\"."

msgid "Topics"
msgstr "Argomenti"

#, python-format
msgid "the subscription for ${address} was successfully confirmed"
msgstr "l'abbonamento di ${address} è stato correttamente confermato"

#, python-format
msgid "the subscription for ${address} could not be confirmed, wrong token"
msgstr ""
"non è stato possibile confermare l'abbonamento di ${address}, token errato"

#, python-format
msgid "${address} successfully unsubscribed"
msgstr "Iscrizione di ${address} annullata correttamente"

#, python-format
msgid "${address} could not be unsubscribed, wrong token"
msgstr "Impossibile annullare l'iscrizione di ${address}, token errato"

msgid "Added a new text module"
msgstr "Aggiunto un nuovo modulo di testo"

msgid "New text module"
msgstr "Nuovo modulo di testo"

msgid "Edit text module"
msgstr "Modifica modulo di testo"

msgid "The text module was deleted"
msgstr "Il modulo di testo è stato eliminato"

msgid "Delete Ticket"
msgstr "Cancella biglietto"

msgid "This ticket is not deletable."
msgstr "Questo biglietto non è cancellabile."

msgid "Ticket successfully deleted"
msgstr "Biglietto cancellato correttamente"

msgid ""
"Do you really want to delete this ticket? All data associated with this "
"ticket will be deleted. This cannot be undone."
msgstr ""
"Vuoi davvero eliminare questo biglietto? Tutti i dati associati a questo "
"biglietto saranno eliminati. L'operazione non può essere annullata."

msgid "Mark as paid"
msgstr "Contrassegna come pagato"

msgid "Mark as unpaid"
msgstr "Contrassegna come non pagato"

msgid "Capture Payment"
msgstr "Acquisisci pagamento"

msgid "Do you really want capture the payment?"
msgstr "Vuoi davvero acquisire il pagamento?"

msgid ""
"This usually happens automatically, so there is no reason not do capture the "
"payment."
msgstr ""
"Questo di solito accade automaticamente, quindi non c'è motivo per non "
"acquisire il pagamento."

msgid "Capture payment"
msgstr "Acquisisci pagamento"

msgid "Refund Payment"
msgstr "Rimborsa pagamento"

#, python-format
msgid "Do you really want to refund ${amount}?"
msgstr "Vuoi davvero rimborsare ${amount}?"

#, python-format
msgid "Refund ${amount}"
msgstr "Rimborsa ${amount}"

msgid "Your ticket has a new message"
msgstr "Il tuo biglietto ha un nuovo messaggio"

msgid "Your note was added"
msgstr "La tua nota è stata aggiunta"

msgid "The note was deleted"
msgstr "La nota è stata cancellata"

msgid "Edit Note"
msgstr "Modifica la nota"

msgid "The ticket cannot be accepted because it's not open"
msgstr "Il biglietto non può essere accettato perché non è aperto"

#, python-format
msgid "You have accepted ticket ${number}"
msgstr "Hai accettato il biglietto ${number}"

msgid "The ticket cannot be closed because it's not pending"
msgstr "Il biglietto non può essere chiuso perché non è in sospeso"

#, python-format
msgid "You have closed ticket ${number}"
msgstr "Hai chiuso il biglietto ${number}"

msgid "The ticket cannot be re-opened because it's not closed"
msgstr "Il biglietto non può essere riaperto perché non è chiuso"

#, python-format
msgid "You have reopened ticket ${number}"
msgstr "Hai riaperto il biglietto ${number}"

msgid "Your ticket has been reopened"
msgstr "Il biglietto è stato riaperto"

#, python-format
msgid "You have disabled e-mails for ticket ${number}"
msgstr "Hai disabilitato le e-mail per il biglietto ${number}"

#, python-format
msgid "You have enabled e-mails for ticket ${number}"
msgstr "Hai abilitato le e-mail per il biglietto ${number}"

msgid "The ticket cannot be archived because it's not closed"
msgstr "Il biglietto non può essere archiviato perché non è chiuso"

#, python-format
msgid "You archived ticket ${number}"
msgstr "Hai archiviato il biglietto ${number}"

msgid ""
"The ticket cannot be recovered from the archive because it's not archived"
msgstr ""
"Il biglietto non può essere recuperato dall'archivio perché non è archiviato"

#, python-format
msgid "You recovered ticket ${number} from the archive"
msgstr "Hai recuperato il biglietto ${number} dall'archivio"

msgid "The ticket has already been closed"
msgstr "Il biglietto è già stato chiuso"

msgid "Your message has been sent"
msgstr "Il tuo messaggio è stato inviato"

msgid "Your request has been submitted"
msgstr "La tua richiesta è stata inviata"

msgid "Your request is currently pending"
msgstr "La tua richiesta è attualmente in sospeso"

msgid "Your request has been processed"
msgstr "La tua richiesta è stata elaborata"

msgid "Request Status"
msgstr "Stato della richiesta"

msgid "The request has already been closed"
msgstr "La richiesta è già stata chiusa"

msgid "Your message has been received"
msgstr "Il tuo messaggio è stato ricevuto"

msgid "My"
msgstr "Il mio"

msgid "All Tickets"
msgstr "Tutti i biglietti"

msgid "All Users"
msgstr "Tutti gli utenti"

msgid "Submitted Requests"
msgstr "Richieste inoltrate"

msgid "Added a new user group"
msgstr "Aggiunto un nuovo gruppo di utenti"

msgid "New user group"
msgstr "Nuovo gruppo di utenti"

msgid "Edit user group"
msgstr "Modifica il gruppo di utenti"

msgid "User Management"
msgstr "Gestione utente"

msgid "New Signup Link"
msgstr "Nuovo collegamento di registrazione"

msgid "New User"
msgstr "Nuovo utente"

msgid "A user with this e-mail address already exists"
msgstr "Esiste già un utente con questo indirizzo e-mail"

msgid "An account was created for you"
msgstr "È stato creato un account per te"

msgid "The user was created successfully"
msgstr "Utente creato correttamente"

<<<<<<< HEAD
#~ msgid "New domain"
#~ msgstr "Vecchio dominio"
=======
msgid "Will be published until:"
msgstr "Sarà pubblicato fino a:"

msgid "Published until ${endDate1}"
msgstr "Pubblicato fino a: ${endDate1}"

msgid "Published from ${publishDate} until ${endDate}"
msgstr "Pubblicato dal {publishDate} al ${endDate}"

msgid "Publication end date:"
msgstr "Data di fine pubblicazione:"

>>>>>>> 0f77f7af

#~ msgid "Mapbox (Default)"
#~ msgstr "Riquadro della mappa (predefinito)"

#~ msgid "Homepage Image #1"
#~ msgstr "Immagine n. 1 della pagina principale"<|MERGE_RESOLUTION|>--- conflicted
+++ resolved
@@ -5058,10 +5058,6 @@
 msgid "The user was created successfully"
 msgstr "Utente creato correttamente"
 
-<<<<<<< HEAD
-#~ msgid "New domain"
-#~ msgstr "Vecchio dominio"
-=======
 msgid "Will be published until:"
 msgstr "Sarà pubblicato fino a:"
 
@@ -5074,7 +5070,6 @@
 msgid "Publication end date:"
 msgstr "Data di fine pubblicazione:"
 
->>>>>>> 0f77f7af
 
 #~ msgid "Mapbox (Default)"
 #~ msgstr "Riquadro della mappa (predefinito)"
