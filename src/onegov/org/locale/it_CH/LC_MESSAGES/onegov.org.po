--- conflicted
+++ resolved
@@ -2,11 +2,7 @@
 msgid ""
 msgstr ""
 "Project-Id-Version: \n"
-<<<<<<< HEAD
 "POT-Creation-Date: 2022-02-21 12:03+0100\n"
-=======
-"POT-Creation-Date: 2022-03-28 15:19+0200\n"
->>>>>>> 01deeb6c
 "PO-Revision-Date: 2022-03-15 10:52+0100\n"
 "Last-Translator: \n"
 "Language-Team: \n"
@@ -4748,7 +4744,6 @@
 msgstr "È stato creato un account per te"
 
 msgid "The user was created successfully"
-<<<<<<< HEAD
 msgstr "Utente creato correttamente"
 
 #~ msgid "The form contains errors. Please check the fields marked in red."
@@ -4760,7 +4755,4 @@
 #~ "saved directly after moving."
 #~ msgstr ""
 #~ "Ordina gli elementi usando il drag and drop. Le nuove posizioni vengono "
-#~ "automaticamente salvate direttamente dopo lo spostamento"
-=======
-msgstr "Utente creato correttamente"
->>>>>>> 01deeb6c
+#~ "automaticamente salvate direttamente dopo lo spostamento"