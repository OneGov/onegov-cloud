--- conflicted
+++ resolved
@@ -2,11 +2,7 @@
 msgid ""
 msgstr ""
 "Project-Id-Version: \n"
-<<<<<<< HEAD
 "POT-Creation-Date: 2025-01-27 16:09+0100\n"
-=======
-"POT-Creation-Date: 2025-01-28 08:31+0100\n"
->>>>>>> 382bcc60
 "PO-Revision-Date: 2022-03-15 10:52+0100\n"
 "Last-Translator: \n"
 "Language-Team: \n"
@@ -6248,13 +6244,8 @@
 msgid "The user was created successfully"
 msgstr "Utente creato correttamente"
 
-<<<<<<< HEAD
-#~ msgid "(Subscribed on ${date})"
-#~ msgstr "(Iscritto il ${date})"
-=======
 msgid "This recipient has delivery failures, including hard bounces, invalid email addresses, spam complaints, manual deactivations, or being blocked. We recommend unsubscribing it from the list."
 msgstr "Questo destinatario presenta errori di consegna, tra cui rimbalzi, indirizzi e-mail non validi, reclami per spam, disattivazioni manuali o blocco. Si consiglia di cancellarlo dall'elenco."
->>>>>>> 382bcc60
 
 #~ msgid "Photo album. Will be shown at the end of content."
 #~ msgstr "Album fotografico. Sarà mostrato alla fine del contenuto."