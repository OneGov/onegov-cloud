--- conflicted
+++ resolved
@@ -2,11 +2,7 @@
 msgid ""
 msgstr ""
 "Project-Id-Version: \n"
-<<<<<<< HEAD
-"POT-Creation-Date: 2025-03-10 13:54+0100\n"
-=======
 "POT-Creation-Date: 2025-03-11 16:35+0100\n"
->>>>>>> 5ac460a4
 "PO-Revision-Date: 2022-03-15 10:52+0100\n"
 "Last-Translator: \n"
 "Language-Team: \n"
@@ -6529,17 +6525,4 @@
 msgstr "È stato creato un account per te"
 
 msgid "The user was created successfully"
-<<<<<<< HEAD
-msgstr "Utente creato correttamente"
-
-#~ msgid ""
-#~ "Users can only be in one group. If they already belong to another group "
-#~ "and get added here, they will automatically get removed from the other "
-#~ "group."
-#~ msgstr ""
-#~ "Gli utenti possono essere solo in un gruppo. Se appartengono già ad un "
-#~ "altro gruppo e vengono aggiunti qui, verranno automaticamente rimossi "
-#~ "dall'altro gruppo. "
-=======
-msgstr "Utente creato correttamente"
->>>>>>> 5ac460a4
+msgstr "Utente creato correttamente"