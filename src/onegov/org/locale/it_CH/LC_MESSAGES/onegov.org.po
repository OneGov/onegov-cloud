# This file was generated from translations.onegov.org_it.xlsx
msgid ""
msgstr ""
"Project-Id-Version: \n"
"POT-Creation-Date: 2024-05-29 12:55+0200\n"
"PO-Revision-Date: 2022-03-15 10:52+0100\n"
"Last-Translator: \n"
"Language-Team: \n"
"Language: it_CH\n"
"MIME-Version: 1.0\n"
"Content-Type: text/plain; charset=UTF-8\n"
"Content-Transfer-Encoding: 8bit\n"
"Generated-By: xls-to-po 1.0\n"
"X-Generator: Poedit 3.0.1\n"

#, python-format
msgid ""
"${mtan} - mTAN for ${organisation}.\n"
"Or continue here: ${url}"
msgstr ""
"${mtan}: mTAN per ${organizzazione}\n"
"O continua qui: ${url}"

msgid ""
"We sent an mTAN to the specified number. Please enter it below or follow the "
"instructions in the SMS."
msgstr ""
"Abbiamo inviato un mTAN al numero indicato. Inseritelo nello spazio "
"sottostante o seguite le istruzioni dell'SMS."

msgid "Open"
msgstr "Aperto"

msgid "Pending"
msgstr "In attesa"

msgid "Closed"
msgstr "Chiuso"

msgid "Archived"
msgstr "Archiviato"

msgid "All"
msgstr "Tutti"

msgid "Paid"
msgstr "Pagato"

msgid "Failed"
msgstr "Fallito"

msgid "Refunded"
msgstr "Rimborsato"

msgid "Manual"
msgstr "Manuale"

msgid "Stripe Connect"
msgstr "Stripe Connect"

#, python-format
msgid "${org} OneGov Cloud Status"
msgstr "${org} OneGov Cloud Status"

msgid "General"
msgstr "Generale"

#, python-format
msgid "${org} Reservation Overview"
msgstr "Panoramica della prenotazione di ${org}"

msgid "Your Chat has been turned into a ticket"
msgstr "È stato creato un ticket dalla loro chat"

msgid "Account"
msgstr "Conto"

msgid "User Profile"
msgstr "Profilo utente"

msgid "Logout"
msgstr "Esci"

msgid "Login"
msgstr "Accedi"

msgid "Register"
msgstr "Registrati"

msgid "Timeline"
msgstr "Timeline"

msgid "Files"
msgstr "File"

msgid "Images"
msgstr "Immagini"

msgid "Payment Provider"
msgstr "Elaboratore dei pagamenti"

msgid "Payments"
msgstr "Pagamenti"

msgid "Text modules"
msgstr "Moduli di testo"

msgid "Settings"
msgstr "Impostazioni"

msgid "Users"
msgstr "Utenti"

msgid "User groups"
msgstr "Gruppi di utenti"

msgid "Link Check"
msgstr "Controllo del collegamento"

msgid "Archived Tickets"
msgstr "Biglietto archiviati"

msgid "Management"
msgstr "Gestione"

msgid "My Tickets"
msgstr "I miei biglietti"

msgid "Open Tickets"
msgstr "Biglietti aperti"

msgid "Pending Tickets"
msgstr "Biglietti in attesa"

msgid "Closed Tickets"
msgstr "Biglietti chiusi"

msgid "Tickets"
msgstr "Biglietti"

msgid "Ticket"
msgstr "Biglietto"

msgid "This site is private"
msgstr "Questo sito è privato"

msgid "This site is secret"
msgstr "Questo sito è segreto"

msgid "Cancel"
msgstr "Annulla"

msgid "ID Payment Provider"
msgstr "ID elaboratore dei pagamenti"

msgid "Status"
msgstr "Stato"

msgid "Currency"
msgstr "Valuta"

msgid "Amount"
msgstr "Importo"

msgid "Net Amount"
msgstr "Importo netto"

msgid "Fee"
msgstr "Tariffa"

msgid "Date Paid"
msgstr "Data di pagamento"

msgid "References"
msgstr "Riferimenti"

msgid "Created Date"
msgstr "Data di creazione"

msgid "Reference Ticket"
msgstr "Biglietto di riferimento"

msgid "Submitter Email"
msgstr "E-mail del mittente"

msgid "Category Ticket"
msgstr "Categoria del biglietto"

msgid "Status Ticket"
msgstr "Stato del biglietto"

msgid "Ticket decided"
msgstr "Biglietto risolto"

msgid "Yes"
msgstr "Sì"

msgid "No"
msgstr "No"

msgid "Credit card payments"
msgstr "Pagamenti carta di credito"

msgid "Exports payments and tickets"
msgstr "Esporta pagamenti e biglietti"

msgid "Title"
msgstr "Titolo"

msgid "General availability"
msgstr "Disponibilità generale"

msgid "Rule"
msgstr "Regola"

msgid "Extend"
msgstr "Prolunga"

msgid "Extend by one day at midnight"
msgstr "Prolunga di un giorno a mezzanotte"

msgid "Extend by one month at the end of the month"
msgstr "Prolunga di un mese alla fine del mese"

msgid "Extend by one year at the end of the year"
msgstr "Prolunga di un anno alla fine dell'anno"

msgid "Start"
msgstr "Inizio"

msgid "Date"
msgstr "Data"

msgid "End"
msgstr "Fine"

msgid "Except for"
msgstr "Eccetto per"

msgid "On holidays"
msgstr "Nei giorni festivi"

msgid "During school holidays"
msgstr "Durante le vacanze scolastiche"

msgid "Access"
msgstr "Accesso"

msgid "Public"
msgstr "Pubblico"

msgid "Only by privileged users"
msgstr "Solo da utenti privilegiati"

msgid "Only by privileged users and members"
msgstr "Solo da membri e da utenti privilegiati"

msgid "Security"
msgstr "Sicurezza"

msgid "Start date before end date"
msgstr "Data di inizio precedente la data di fine"

msgid "Daypasses"
msgstr "Biglietti giornalieri"

msgid "Daypasses Limit"
msgstr "Limite di biglietti giornalieri"

msgid "Whole day"
msgstr "Giorno intero"

msgid "Time"
msgstr "Orario"

msgid "Each starting at"
msgstr "Ognuno a partire dalle"

msgid "HH:MM"
msgstr "HH:MM"

msgid "Each ending at"
msgstr "Ognuno fino alle"

msgid "May be partially reserved"
msgstr "Può essere parzialmente prenotato"

msgid "Options"
msgstr "Opzioni"

msgid "Reservations per time slot"
msgstr "Prenotazioni per fascia oraria"

msgid "Available items"
msgstr "Elementi disponibili"

msgid "Reservations per time slot and person"
msgstr "Prenotazioni per fascia oraria e persona"

msgid "From"
msgstr "Dalle"

msgid "Until"
msgstr "Alle"

msgid "Slots per Reservation"
msgstr "Slot per prenotazione"

msgid "Start time before end time"
msgstr "Ora di inizio precedente l'ora di fine"

msgid "Lead"
msgstr "Principale"

msgid "Describes what this directory is about"
msgstr "Descrive il contenuto di questa cartella"

msgid "Further Information"
msgstr "Ulteriori informazioni"

msgid "If left empty \"Further Information\" will be used as title"
msgstr "Se lasciato vuoto, il titolo sarà \"Ulteriori informazioni\"."

msgid "Text"
msgstr "Testo"

msgid "Position"
msgstr "Posizione"

msgid "Above the entries"
msgstr "Sopra le entrate"

msgid "Below the entries"
msgstr "Sotto le entrate"

msgid "Definition"
msgstr "Definizione"

msgid "Coordinates"
msgstr "Coordinate"

msgid "Entries have no coordinates"
msgstr "Gli elementi non hanno coordinate"

msgid "Coordinates are shown on each entry"
msgstr "Le coordinate sono mostrate in corrispondenza di ogni elemento"

msgid "Coordinates are shown on the directory and on each entry"
msgstr ""
"Le coordinate sono mostrate sulla rubrica e in corrispondenza di ogni "
"elemento"

msgid "Title-Format"
msgstr "Formato del titolo"

msgid "Display"
msgstr "Visualizza"

msgid "Lead-Format"
msgstr "Formato principale"

msgid "Empty Directory Notice"
msgstr "Avviso di cartella vuota"

msgid ""
"This text will be displayed when the directory contains no (visible) "
"entries. When left empty a generic default text will be shown instead."
msgstr ""
"Questo testo viene visualizzato quando la cartella non contiene voci "
"(visibili). Se lasciato vuoto, verrà visualizzato un testo generico "
"predefinito."

msgid "Numbering"
msgstr "Numerazione"

msgid "None"
msgstr "Nessuno"

msgid "Standard"
msgstr "Standard"

msgid "Custom"
msgstr "Personalizzato"

msgid "Custom Numbering"
msgstr "Numerazione personalizzata"

msgid "Main view"
msgstr "Vista principale"

msgid "Hide these labels on the main view"
msgstr "Nascondi queste etichette nella vista principale"

msgid "Address"
msgstr "Indirizzo"

msgid "Filters"
msgstr "Filtri"

msgid "Thumbnail"
msgstr "Anteprima immagine"

msgid "Pictures to be displayed as thumbnails on an entry"
msgstr "Immagini da visualizzare come anteprima su un elemento"

msgid "Overview layout with tiles"
msgstr "Panoramica con le piastrelle"

msgid "Address Block Title"
msgstr "Titolo blocco indirizzi"

msgid "Address Block"
msgstr "Blocco indirizzi"

msgid "The first line of the address"
msgstr "La prima riga dell'indirizzo"

msgid "Static title"
msgstr "Titolo statico"

msgid "Icon"
msgstr "Icona"

msgid "Marker"
msgstr "Indicatore"

msgid "Marker Color"
msgstr "Colore indicatore"

msgid "Default"
msgstr "Predefinito"

msgid "Color"
msgstr "Colore"

msgid "Order"
msgstr "Ordine"

msgid "By title"
msgstr "Per titolo"

msgid "By format"
msgstr "Per formato"

msgid "Order-Format"
msgstr "Formato dell'ordine"

msgid "Direction"
msgstr "Direzione"

msgid "Ascending"
msgstr "Crescente"

msgid "Descending"
msgstr "Decrescente"

msgid "Pattern"
msgstr "Motivo"

msgid "External Link"
msgstr "Collegamento esterno"

msgid "Visible"
msgstr "Visibile"

msgid "Users may propose new entries"
msgstr "Gli utenti possono proporre nuovi elementi"

msgid "New entries"
msgstr "Nuovi elementi"

msgid "Guideline"
msgstr "Linee guida"

msgid "Price"
msgstr "Prezzo"

msgid "Free of charge"
msgstr "Gratuito"

msgid "Price per submission"
msgstr "Prezzo per iscrizione"

msgid "Users may send change requests"
msgstr "Gli utenti possono inviare richieste di modifica"

msgid "Change requests"
msgstr "Richieste di modifica"

msgid "Enable publication dates"
msgstr "Abilita le date di pubblicazione"

msgid ""
"Users may suggest publication start and/or end of the entry on submissions "
"and change requests"
msgstr ""
"Gli utenti possono suggerire l'inizio e/o la fine della pubblicazione "
"dell'elemento negli invii e nelle richieste di modifica"

msgid "Publication"
msgstr "Pubblicazione"

msgid "Enable registering for update notifications"
msgstr "Attivare la registrazione per le notifiche"

msgid "Users can register for updates on new entries"
msgstr ""
"Gli utenti possono registrarsi per ricevere notifiche di nuovi inserimenti"

msgid "Notifications"
msgstr "Notifiche"

msgid "Required publication dates"
msgstr "Date di pubblicazione obbligatorie"

msgid "Information to be provided in addition to the E-mail"
msgstr "Informazioni da fornire in aggiunta all'e-mail"

msgid "Name"
msgstr "Nome"

msgid "Phone"
msgstr "Telefono"

msgid "Submitter"
msgstr "Mittente"

#, python-format
msgid "The following fields are unknown: ${fields}"
msgstr "I seguenti campi sono sconosciuti: ${fields}"

msgid "Please select at most one thumbnail field"
msgstr "Seleziona al massimo un campo anteprima"

msgid "Please select exactly one numbering field"
msgstr "Selezionare esattamente un campo di numerazione"

#, python-format
msgid ""
"User submissions are not possible, because «${field}» is not visible. Only "
"if all fields are visible are user submission possible - otherwise users may "
"see data that they are not intended to see. "
msgstr ""
"Gli invii da parte degli utenti non sono possibili perché \"${field}\" non è "
"visibile. L'iscrizione da parte dell'utente è possibile solo se tutti i "
"campi sono visibili, altrimenti gli utenti potrebbero visualizzare dati a "
"cui non sono autorizzati ad accedere. "

msgid "Apply directory configuration"
msgstr "Applica la configurazione della cartella"

msgid "Yes, import configuration and entries"
msgstr "Sì, importa la configurazione e gli elementi"

msgid "No, only import entries"
msgstr "No, importa solo gli elementi"

msgid "Mode"
msgstr "Modalità"

msgid "Only import new entries"
msgstr "Importa solo i nuovi elementi"

msgid "Replace all entries"
msgstr "Sostituisci tutti gli elementi"

msgid "Import"
msgstr "Importa"

msgid "The name field cannot be empty."
msgstr "Il campo del nome non può essere vuoto."

msgid "Please fill out a new name"
msgstr "Inserisci un nuovo nome"

#, python-format
msgid "Invalid name. A valid suggestion is: ${name}"
msgstr "Nome non valido. Un suggerimento valido è: ${name}"

msgid "An entry with the same name exists"
msgstr "Esiste già un elemento con lo stesso nome"

msgid "E-Mail"
msgstr "E-mail"

msgid "Art"
msgstr "Arte"

msgid "Cinema"
msgstr "Cinema"

msgid "Concert"
msgstr "Concerto"

msgid "Congress"
msgstr "Congresso"

msgid "Culture"
msgstr "Cultura"

msgid "Dancing"
msgstr "Danza"

msgid "Education"
msgstr "Istruzione"

msgid "Exhibition"
msgstr "Mostra"

msgid "Gastronomy"
msgstr "Gastronomia"

msgid "Health"
msgstr "Salute"

msgid "Library"
msgstr "Biblioteca"

msgid "Literature"
msgstr "Letteratura"

msgid "Market"
msgstr "Mercato"

msgid "Meetup"
msgstr "Incontro"

msgid "Misc"
msgstr "Vari"

msgid "Music School"
msgstr "Scuola di musica"

msgid "Music"
msgstr "Musica"

msgid "Party"
msgstr "Festa"

msgid "Politics"
msgstr "Politica"

msgid "Reading"
msgstr "Lettura"

msgid "Religion"
msgstr "Religione"

msgid "Sports"
msgstr "Sport"

msgid "Talk"
msgstr "Dibattito"

msgid "Theater"
msgstr "Teatro"

msgid "Tourism"
msgstr "Turismo"

msgid "Toy Library"
msgstr "Ludoteca"

msgid "Tradition"
msgstr "Tradizione"

msgid "Youth"
msgstr "Giovane"

msgid "Elderly"
msgstr "Anziani"

msgid "Mo"
msgstr "Lu"

msgid "Tu"
msgstr "Ma"

msgid "We"
msgstr "Me"

msgid "Th"
msgstr "Gi"

msgid "Fr"
msgstr "Ve"

msgid "Sa"
msgstr "Sa"

msgid "Su"
msgstr "Do"

msgid "Concerto in the castle garden"
msgstr "Concerto nel giardino del castello"

msgid "Description"
msgstr "Descrizione"

msgid "Enjoy a concerto in the castle garden."
msgstr "Goditi un concerto nel giardino del castello."

msgid "Image"
msgstr "Immagine"

msgid "Additional Information (PDF)"
msgstr "Informazioni aggiuntive (PDF)"

msgid "Venue"
msgstr "Sede"

msgid "10 CHF for adults"
msgstr "10 CHF per gli adulti"

msgid "Organizer"
msgstr "Organizzatore"

msgid "Music society"
msgstr "Società musicale"

msgid "Organizer E-Mail address"
msgstr "Indirizzo e-mail dell'organizzatore"

msgid "Shown as contact E-Mail address"
msgstr "Indicato come indirizzo email di contatto"

msgid "Organizer phone number"
msgstr "Numero di telefono dell'organizzatore"

msgid "Shown as contact phone number"
msgstr "Indicato come numero di telefono di contatto"

msgid "External event URL"
msgstr "URL evento esterno"

msgid "Event Registration URL"
msgstr "URL di registrazione all'evento"

msgid "The marker can be moved by dragging it with the mouse"
msgstr "L'indicatore può essere spostato trascinandolo con il mouse"

msgid "Tags"
msgstr "Tag"

msgid "To"
msgstr "A"

msgid "Repeat"
msgstr "Ripeti"

msgid "Without"
msgstr "Senza"

msgid "Weekly"
msgstr "Una volta a settimana"

msgid "On additional dates"
msgstr "Nelle date aggiuntive"

msgid "Repeats itself every"
msgstr "Si ripete ogni"

msgid "Until date"
msgstr "Fino al giorno"

msgid "Dates"
msgstr "Date"

msgid "The end date must be later than the start date."
msgstr "La data di fine deve essere successiva alla data di inizio."

msgid "The weekday of the start date must be selected."
msgstr ""
"È necessario selezionare il giorno della settimana della data di inizio."

msgid "Please set and end date if the event is recurring."
msgstr "Se l'evento è ricorrente, imposta una data di fine."

msgid "Please select a weekday if the event is recurring."
msgstr "Se l'evento è ricorrente, seleziona un giorno della settimana."

msgid "Invalid dates."
msgstr "Date non valide."

msgid "Add"
msgstr "Aggiungi"

msgid "Remove"
msgstr "Rimuovi"

msgid "Clear"
msgstr "Cancella"

msgid ""
"Delete imported events before importing. This does not delete otherwise "
"imported events and submitted events."
msgstr ""
"Cancella gli eventi importati prima dell'importazione. Questo non cancella "
"gli eventi altrimenti importati e gli eventi inviati."

msgid "Dry Run"
msgstr "Esecuzione del test"

msgid "Do not actually import the events."
msgstr "Gli eventi non vengono salvati."

msgid "Expected header line with the following columns:"
msgstr "La prima riga deve avere i seguenti nomi di colonna:"

msgid "Map"
msgstr "Mappa"

msgid "Comment"
msgstr "Commento"

msgid "Please provide at least one change"
msgstr "Indica almeno una modifica"

msgid "Publication end must be in the future"
msgstr "La fine della pubblicazione deve essere una data futura"

msgid "Publication start must be prior to end"
msgstr "L'inizio della pubblicazione deve essere precedente alla fine"

msgid "Describes briefly what this entry is about"
msgstr "Descrive brevemente il contenuto di questo elemento"

msgid "URL"
msgstr "URL"

msgid "Url pointing to another website"
msgstr "URL che punta a un altro sito web"

msgid "Group"
msgstr "Gruppo"

msgid "Used to group this link in the overview"
msgstr "Utilizzato per raggruppare questo collegamento nella panoramica"

msgid "Name of the list view this link will be shown"
msgstr ""
"Nome della visualizzazione elenco in cui questo collegamento sarà mostrato"

msgid "Describes what this form is about"
msgstr "Descrive il contenuto di questo modulo"

msgid "Used to group the form in the overview"
msgstr "Utilizzato per raggruppare il modulo nella panoramica"

msgid "Pick-Up"
msgstr "Prelievo"

msgid ""
"Describes how this resource can be picked up. This text is used on the "
"ticket status page to inform the user"
msgstr ""
"Descrive il modo in cui questa risorsa può essere prelevata. Questo testo "
"viene utilizzato nella pagina di stato del biglietto per informare l'utente"

msgid "URL path"
msgstr "Percorso URL"

msgid "Selection"
msgstr "Selezione"

msgid "By date"
msgstr "Per data"

msgid "By registration window"
msgstr "Per finestra di registrazione"

msgid "Registration Window"
msgstr "Finestra di registrazione"

msgid "Your message"
msgstr "Il tuo messaggio"

msgid "Send to attendees with status"
msgstr "Invia ai partecipanti con stato"

msgid "Confirmed"
msgstr "Confermato"

msgid "Cancelled"
msgstr "Annullato"

msgid "No email receivers found for the selection"
msgstr "Nessun destinatario e-mail trovato per la selezione"

msgid "Limit the number of attendees"
msgstr "Limita il numero di partecipanti"

msgid "Attendees"
msgstr "Partecipanti"

msgid "Yes, limit the number of attendees"
msgstr "Sì, limita il numero di partecipanti"

msgid "No, allow an unlimited number of attendees"
msgstr "No, consenti un numero illimitato di partecipanti"

msgid "Number of attendees"
msgstr "Numero di partecipanti"

msgid "Waitinglist"
msgstr "Lista di attesa"

msgid "Yes, allow for more submissions than available spots"
msgstr "Sì, consenti più invii rispetto ai posti disponibili"

msgid "No, ensure that all submissions can be confirmed"
msgstr "No, assicurati che tutti gli invii possano essere confermati"

msgid "Do not accept any submissions"
msgstr "Non accettare nessuna iscrizione"

msgid "Advanced"
msgstr "Avanzato"

msgid "Please use a stop date after the start"
msgstr "Utilizza una data di fine successiva a quella di inizio"

#, python-format
msgid ""
"The date range overlaps with an existing registration window (${range})."
msgstr ""
"L'intervallo di date si sovrappone a una finestra di registrazione esistente "
"(${range})."

#, python-format
msgid ""
"The limit cannot be lower than the already confirmed number of attendees "
"(${claimed_spots})"
msgstr ""
"Il limite non può essere inferiore numero di partecipanti già confermato "
"(${claimed_spots})"

#, python-format
msgid ""
"The limit cannot be lower than the already confirmed number attendees "
"(${claimed_spots}) and the number of pending requests (${pending_requests}). "
"Either enable the waiting list, process the pending requests or increase the "
"limit. "
msgstr ""
"Il limite non può essere inferiore al numero di partecipanti già confermato "
"(${claimed_spots}) e al numero di richieste in sospeso "
"(${pending_requests}). Abilita la lista d'attesa, elabora le richieste in "
"sospeso o aumenta il limite. "

msgid "The end date must be later than the start date"
msgstr "La data di fine deve essere successiva alla data di inizio"

msgid "Format"
msgstr "Formato"

msgid "CSV File"
msgstr "File CSV"

msgid "Excel File"
msgstr "File Excel"

msgid "JSON File"
msgstr "File JSON"

msgid "XML File"
msgstr "File XML"

msgid "Minimum price total"
msgstr "Prezzo minimo totale"

msgid "Payment Method"
msgstr "Modalità di pagamento"

msgid "No credit card payments"
msgstr "Pagamenti con carta di credito non disponibili"

msgid "Credit card payments optional"
msgstr "Pagamenti con carta di credito opzionali"

msgid "Credit card payments required"
msgstr "Pagamenti con carta di credito obbligatori"

msgid "The price must be larger than zero"
msgstr "Il prezzo deve essere maggiore di zero"

msgid ""
"You need to setup a default payment provider to enable credit card payments"
msgstr ""
"Per abilitare i pagamenti con carta di credito è necessario impostare un "
"provider di pagamento predefinito"

msgid "Test run"
msgstr "Esecuzione di prova"

msgid "Describes what this photo album is about"
msgstr "Descrive il contenuto di questo album fotografico"

msgid "View"
msgstr "Visualizza"

msgid "Full size images"
msgstr "Immagini a grandezza naturale"

msgid "Grid layout"
msgstr "Disposizione a griglia"

msgid "Show images on homepage"
msgstr "Mostra le immagini sulla pagina principale"

msgid "mTAN"
msgstr "mTAN"

msgid "Phone number"
msgstr "Numero di telefono"

msgid "Used in the overview and the e-mail subject"
msgstr "Utilizzato nella panoramica e nell'oggetto dell'e-mail"

msgid "Editorial"
msgstr "Editoriale"

msgid "A few words about this edition of the newsletter"
msgstr "Qualche parola su questa edizione della newsletter"

msgid "Latest news"
msgstr "Ultime notizie"

msgid "Show news as tiles"
msgstr "Mostra le notizie come piastrelle"

msgid ""
"If checked, news are displayed as tiles. Otherwise, news are listed in full "
"length."
msgstr ""
"Se questa opzione è attivata, i notizie vengono visualizzati come tessere. "
"Altrimenti, i notizie sono elencati per intero."

msgid "Events"
msgstr "Eventi"

msgid "Publications"
msgstr "Pubblicazioni"

msgid "Send"
msgstr "Invia"

msgid "Now"
msgstr "Adesso"

msgid "At a specified time"
msgstr "Alla data/ora specificate"

msgid "Scheduled time must be at least 5 minutes in the future"
msgstr "L'orario programmato deve essere di almeno 5 minuti nel futuro"

msgid "Newsletters can only be sent on the hour (10:00, 11:00, etc.)"
msgstr ""
"Le newsletter possono essere inviate solo ogni ora (10:00, 11:00, ecc.)"

msgid "Recipient"
msgstr "Destinatario"

msgid "Do not actually import the newsletter subscribers"
msgstr "Non importare effettivamente gli iscritti alla newsletter"

msgid ": (Address already exists)"
msgstr ": (L'indirizzo esiste già)"

msgid "Will be used as image in the page overview on the parent page"
msgstr ""
"Verrà utilizzato come immagine nella panoramica della pagina sulla pagina "
"padre"

msgid "Describes what this page is about"
msgstr "Descrive il contenuto di questa pagina"

msgid "Show the lead if accessing the parent page"
msgstr "Mostra l'estratto se accedi alla pagina principale"

msgid "(Redesign only)"
msgstr "(Solo riprogettazione)"

msgid ""
"There are currently no allowed domains for iFrames. To enable domains for "
"iFrames, please contact info@seantis.ch."
msgstr ""
"Attualmente non ci sono domini consentiti per gli iFrame. Per abilitare i "
"domini per gli iFrame, contattare info@seantis.ch."

msgid "Height"
msgstr "Altezza"

msgid ""
"The height of the iFrame in pixels. If not set, the iFrame will have a "
"standard height of 800px."
msgstr ""
"L'altezza dell'iFrame in pixel. Se non viene impostato, l'iframe avrà "
"un'altezza standard di 800px."

msgid "Display as card"
msgstr "Visualizzazione come scheda"

msgid "Display the iFrame as a card with a border"
msgstr "Visualizzare l'iFrame come una scheda con un bordo"

msgid "The following domains are allowed for iFrames:"
msgstr "I seguenti domini sono consentiti per gli iFrame:"

msgid "To allow more domains for iFrames, please contact info@seantis.ch."
msgstr ""
"Per consentire l'utilizzo di altri domini per iFrame, contattare "
"info@seantis.ch."

msgid "The domain of the URL is not allowed for iFrames."
msgstr "Il dominio dell'URL non è consentito per gli iFrames."

msgid "Destination"
msgstr "Destinazione"

msgid "- Root -"
msgstr "- Principale -"

msgid "Invalid destination selected"
msgstr "Destinazione non valida selezionata"

msgid "Salutation"
msgstr "Formula di saluto"

msgid "Academic Title"
msgstr "Titolo accademico"

msgid "First name"
msgstr "Nome"

msgid "Last name"
msgstr "Cognome"

msgid "Function"
msgstr "Funzione"

msgid "Direct Phone Number or Mobile"
msgstr "Numero di telefono diretto o cellulare"

msgid "Born"
msgstr "Cognome da nubile"

msgid "Profession"
msgstr "Professione"

msgid "Political Party"
msgstr "Partito politico"

msgid "Parliamentary Group"
msgstr "Gruppo parlamentare"

msgid "Website"
msgstr "Sito web"

msgid "Website 2"
msgstr "Sito web 2"

msgid "Location address"
msgstr "indirizzo della sede"

msgid "Location Code and City"
msgstr "Codice della località e città"

msgid "Postal address"
msgstr "Indirizzo postale"

msgid "Postal Code and City"
msgstr "Codice postale e città"

msgid "Picture"
msgstr "Immagine"

msgid "URL pointing to the picture"
msgstr "URL che punta all'immagine"

msgid "Notes"
msgstr "Note"

msgid "Public extra information about this person"
msgstr "Informazioni pubbliche aggiuntive su questa persona"

msgid "Rooms"
msgstr "Camere"

msgid "Weekdays"
msgstr "Giorni della settimana"

msgid "Start date in past"
msgstr "Data di inizio nel passato"

msgid "Describes what this reservation resource is about"
msgstr "Descrive il contenuto di questa risorsa di prenotazione"

msgid "Used to group the resource in the overview"
msgstr "Utilizzato per raggruppare la risorsa nella panoramica"

msgid "Extra Fields Definition"
msgstr "Definizione dei campi aggiuntivi"

msgid "Closing date for the public"
msgstr "Data di chiusura per il pubblico"

msgid "Closing date"
msgstr "Data di chiusura"

msgid "No closing date"
msgstr "Nessuna data di chiusura"

msgid "Stop accepting reservations days before the allocation"
msgstr "Smetti di accettare prenotazioni giorni prima dell'assegnazione"

msgid "Stop accepting reservations hours before the allocation"
msgstr ""
"Interrompi l'accettazione delle prenotazioni ore prima dell'assegnazione"

msgid "Hours"
msgstr "Ore"

msgid "Days"
msgstr "Giorni"

msgid "Limit reservations to certain zip-codes"
msgstr "Limita le prenotazioni a specifici codici postali"

msgid "Zip-code limit"
msgstr "Limite di codice postale"

msgid "Zip-code field"
msgstr "Campo codice postale"

msgid "Allowed zip-codes (one per line)"
msgstr "Codici postali ammessi (uno per riga)"

msgid "Days before an allocation may be reserved by anyone"
msgstr "Giorni prima che un'assegnazione possa essere prenotata da chiunque"

msgid "Default view"
msgstr "Visualizzazione predefinita"

msgid "Week view"
msgstr "Visualizzazione settimanale"

msgid "Month view"
msgstr "Visualizzazione mensile"

msgid "Per item"
msgstr "Per elemento"

msgid "Per hour"
msgstr "Per ora"

msgid "Price per item"
msgstr "Prezzo per elemento"

msgid "Price per hour"
msgstr "Tariffa oraria"

msgid "Please select the form field that holds the zip-code"
msgstr "Seleziona il campo del modulo che contiene il codice postale"

msgid "Please enter at least one zip-code"
msgstr "Inserisci almeno un codice postale"

msgid "Please enter one zip-code per line, without spaces or commas"
msgstr "Inserisci un codice postale per riga, senza spazi o virgole"

msgid "New Reservations"
msgstr "Nuove prenotazioni"

msgid "Notifications *"
msgstr "Notifiche *"

msgid ""
"For each new reservation, a notification will be sent to the above recipient."
msgstr ""
"Per ogni nuova prenotazione, verrà inviata una notifica al suddetto "
"destinatario."

msgid "Daily Reservations"
msgstr "Prenotazioni giornaliere"

msgid ""
"On each day selected below, a notification with the day's reservations will "
"be sent to the recipient above at 06:00."
msgstr ""
"Alle ore 6:00 di ogni giorno selezionato qui sotto, al suddetto destinatario "
"verrà inviata una notifica con le prenotazioni del giorno."

msgid "Internal Notes"
msgstr "Note interne"

msgid ""
"Each time a new note is added to the ticket for a reservation, a "
"notification is sent to the recipient above."
msgstr ""
"Ogni volta in cui sarà aggiunta una nuova nota al biglietto di una "
"prenotazione, verrà inviata una notifica al suddetto destinatario."

msgid "Rejected Reservations"
msgstr "Prenotazioni rifiutate"

msgid ""
"If a reservation is cancelled, a notification will be sent to the above "
"recipient."
msgstr ""
"Se una prenotazione viene annullata, una notifica verrà inviata al "
"destinatario sopra indicato."

msgid "Send on"
msgstr "Invia il"

msgid "Resources"
msgstr "Risorse"

msgid "Please add at least one notification."
msgstr "Aggiungere almeno una notifica."

msgid "Logo"
msgstr "Logo"

msgid "URL pointing to the logo"
msgstr "URL che punta al logo"

msgid "Logo (Square)"
msgstr "Logo (quadrato)"

msgid "E-Mail Reply Address (Reply-To)"
msgstr "Indirizzo di risposta dell'e-mail (Rispondi a)"

msgid "Replies to automated e-mails go to this address."
msgstr "Le risposte alle e-mail automatizzate sono inviate a questo indirizzo."

msgid "Primary Color"
msgstr "Colore primario"

msgid "Default Font Family"
msgstr "Famiglia di font predefinita"

msgid "Languages"
msgstr "Lingue"

msgid "German"
msgstr "Tedesco"

msgid "French"
msgstr "Francese"

msgid "Italian"
msgstr "Italiano"

msgid "Additional CSS"
msgstr "CSS aggiuntivo"

msgid "Will be used if an image is needed, but none has been set"
msgstr ""
"Verrà utilizzato se è necessaria un'immagine, ma non è stata impostata "
"alcuna immagine."

msgid "Standard Image"
msgstr "Immagine standard"

msgid "Column width left side"
msgstr "Larghezza colonna lato sinistro"

msgid "Footer Division"
msgstr "Divisione piè di pagina"

msgid "Column width for the center"
msgstr "Larghezza della colonna per il centro"

msgid "Column width right side"
msgstr "Larghezza colonna lato destro"

msgid "Contact"
msgstr "Contatto"

msgid "The address and phone number of the municipality"
msgstr "L'indirizzo e il numero di telefono del comune"

msgid "Information"
msgstr "Informazioni"

msgid "Contact Link"
msgstr "Collegamento ai contatti"

msgid "URL pointing to a contact page"
msgstr "URL che punta a una pagina di contatto"

msgid "Opening Hours"
msgstr "Orari di Apertura"

msgid "The opening hours of the municipality"
msgstr "Gli orari di apertura del comune"

msgid "Opening Hours Link"
msgstr "Collegamento agli orari di apertura"

msgid "URL pointing to an opening hours page"
msgstr "URL che punta a una pagina degli orari di apertura"

msgid "Hide OneGov Cloud information"
msgstr "Nascondi le informazioni su OneGov Cloud"

msgid ""
"This includes the link to the marketing page, and the link to the privacy "
"policy."
msgstr ""
"Ciò include il collegamento alla pagina di marketing e il collegamento "
"all'informativa sulla privacy."

msgid "Facebook"
msgstr "Facebook"

msgid "URL pointing to the Facebook site"
msgstr "URL che punta al sito di Facebook"

msgid "Social Media"
msgstr "Social media"

msgid "Twitter"
msgstr "Twitter"

msgid "URL pointing to the Twitter site"
msgstr "URL che punta al sito di Twitter"

msgid "YouTube"
msgstr "YouTube"

msgid "URL pointing to the YouTube site"
msgstr "URL che punta al sito di YouTube"

msgid "Instagram"
msgstr "Instagram"

msgid "URL pointing to the Instagram site"
msgstr "URL che punta al sito di Instagram"

msgid "Custom Link 1"
msgstr "Collegamento personalizzato 1"

msgid "URL to internal/external site"
msgstr "URL del sito interno/esterno"

msgid "Custom Link 2"
msgstr "Collegamento personalizzato 2"

msgid "Custom Link 3"
msgstr "Collegamento personalizzato 3"

msgid "Name of the partner"
msgstr "Nome del partner"

msgid "First Partner"
msgstr "Primo partner"

msgid "Logo of the partner"
msgstr "Logo del partner"

msgid "The partner's website"
msgstr "Il sito web del partner"

msgid "Second Partner"
msgstr "Secondo partner"

msgid "Third Partner"
msgstr "Terzo partner"

msgid "Fourth Partner"
msgstr "Quarto partner"

msgid "The width of the column must be greater than 0"
msgstr "La larghezza della colonna deve essere maggiore di 0"

msgid "The sum of all the footer columns must be equal to 12"
msgstr "La somma di tutte le colonne del piè di pagina deve essere pari a 12"

msgid ""
"Default social media preview image for rich link previews. Optimal size is "
"1200:630 px."
msgstr ""
"Immagine di anteprima dei social media predefinita per le anteprime dei "
"collegamenti avanzati. La dimensione ottimale è 1200x630 px."

msgid "Icon 16x16 PNG (Windows)"
msgstr "Icona 16x16 PNG (Windows)"

msgid "URL pointing to the icon"
msgstr "URL che punta all'icona"

msgid "Icon 32x32 PNG (Mac)"
msgstr "Icona 32x32 PNG (Mac)"

msgid "Icon 57x57 PNG (iPhone, iPod, iPad)"
msgstr "Icona 57x57 PNG (iPhone, iPod, iPad)"

msgid "Icon SVG 20x20 (Safari)"
msgstr "Icona SVG 20x20 (Safari)"

msgid "Disable page references"
msgstr "Disabilita i riferimenti alle pagine"

msgid ""
"Disable showing the copy link '#' for the site reference. The references "
"themselves will still work. Those references are only showed for logged in "
"users."
msgstr ""
"Disabilita la visualizzazione del link di copia \"#\" per il riferimento al "
"sito. I riferimenti stessi continueranno a funzionare. Questi riferimenti "
"sono mostrati solo agli utenti che hanno effettuato l'accesso."

msgid "Open files in separate window"
msgstr "Apri i file in una finestra separata"

msgid "Announcement"
msgstr "Annuncio"

msgid "Announcement URL"
msgstr "URL per l'annuncio"

msgid "Announcement bg color"
msgstr "Colore di sfondo dell'annuncio"

msgid "Announcement font color"
msgstr "Colore del carattere dell'annuncio"

msgid "Only show Announcement for logged-in users"
msgstr "Mostra solo gli annunci per gli utenti connessi"

msgid "Header links"
msgstr "Collegamenti di intestazione"

msgid "Text header left side"
msgstr "Intestazione testo a sinistra"

msgid "Optional"
msgstr "Facoltativo"

msgid "Font color"
msgstr "Colore del carattere"

msgid "Relative font size"
msgstr "Dimensione relativa del carattere"

msgid "Keep header links and/or header text fixed to top on scrolling"
msgstr ""
"Mantenere i link dell'intestazione e/o il testo dell'intestazione fissi in "
"alto durante lo scorrimento"

msgid "Header fixation"
msgstr "Fissare gli elementi dell'intestazione"

msgid "Please add an url to each link"
msgstr "Aggiungere un url a ciascun link"

msgid "Your URLs must start with http://, https:// or / (for internal links)"
msgstr ""
"Gli URL devono iniziare con http://, https:// o / (per i link interni)."

msgid "Homepage Cover"
msgstr "Copertina della pagina principale"

msgid "Structure"
msgstr "Struttura"

msgid "Homepage Structure (for advanced users only)"
msgstr "Struttura della pagina principale (solo per utenti avanzati)"

msgid "The structure of the homepage"
msgstr "La struttura della pagina principale"

msgid "Homepage redirect"
msgstr "Reindirizzamento della home page"

msgid "Yes, to directories"
msgstr "Sì, alle cartelle"

msgid "Yes, to events"
msgstr "Sì, agli eventi"

msgid "Yes, to forms"
msgstr "Sì, ai moduli"

msgid "Yes, to publications"
msgstr "Sì, alle pubblicazioni"

msgid "Yes, to reservations"
msgstr "Sì, alle prenotazioni"

msgid "Yes, to a non-listed path"
msgstr "Sì, a un percorso non elencato"

msgid "Path"
msgstr "Percorso"

msgid "Please enter a path without schema or host"
msgstr "Inserisci un percorso senza schema o host"

msgid "Hide these fields for non-logged-in users"
msgstr "Nascondi questi campi per gli utenti non registrati"

msgid "People"
msgstr "Persone"

msgid "Values of the location filter"
msgstr "Valori del filtro posizione"

msgid "Choose the filter type for events (default is 'tags')"
msgstr ""
"Scegliere il tipo di filtro per gli eventi (l'impostazione predefinita è "
"'tag')"

msgid "A predefined set of tags"
msgstr "Un insieme predefinito di tag"

msgid "Manually configurable filters"
msgstr "Filtri configurabili manualmente"

msgid "Both, predefined tags as well as configurable filters"
msgstr "Entrambi, tag predefiniti e filtri configurabili"

msgid "Duration of mTAN session"
msgstr "Durata della sessione mTAN"

msgid "Specify in number of seconds"
msgstr "Indicate il numero di secondi"

msgid "mTAN Access"
msgstr "Accesso mTAN"

msgid ""
"Prevent further accesses to protected resources after this many have been "
"accessed"
msgstr ""
"Impedite ulteriori accessi alle risorse protette dopo che ne sono stati "
"effettuati molti"

msgid "Leave empty to disable limiting requests"
msgstr "Lasciate vuoto per disabilitare la limitazione delle richieste"

msgid "Prevent further accesses to protected resources in this time frame"
msgstr ""
"Impedite ulteriori accessi alle risorse protette in questo lasso di tempo."

msgid "The default map view. This should show the whole town"
msgstr ""
"La visualizzazione predefinita della mappa. Questo dovrebbe mostrare "
"l'intera città"

msgid "Geo provider"
msgstr "Fornitore di dati geografici"

msgid "Swisstopo (Default)"
msgstr "Swisstopo (predefinito)"

msgid "Swisstopo Aerial"
msgstr "Swisstopo fotografia aerea"

msgid "Analytics Code"
msgstr "Codice Analytics"

msgid "JavaScript for web statistics support"
msgstr "JavaScript per il supporto delle statistiche web"

msgid "Cantonal holidays"
msgstr "Festività cantonali"

msgid "Aargau"
msgstr "Argovia"

msgid "Appenzell Ausserrhoden"
msgstr "Appenzello Esterno"

msgid "Appenzell Innerrhoden"
msgstr "Appenzello Interno"

msgid "Basel-Landschaft"
msgstr "Basilea Campagna"

msgid "Basel-Stadt"
msgstr "Basilea Città"

msgid "Berne"
msgstr "Berna"

msgid "Fribourg"
msgstr "Friburgo"

msgid "Geneva"
msgstr "Ginevra"

msgid "Glarus"
msgstr "Glarona"

msgid "Grisons"
msgstr "Grigioni"

msgid "Jura"
msgstr "Jura"

msgid "Lucerne"
msgstr "Lucerna"

msgid "Neuchâtel"
msgstr "Neuchâtel"

msgid "Nidwalden"
msgstr "Nidvaldo"

msgid "Obwalden"
msgstr "Obvaldo"

msgid "Schaffhausen"
msgstr "Sciaffusa"

msgid "Schwyz"
msgstr "Svitto"

msgid "Solothurn"
msgstr "Soletta"

msgid "St. Gallen"
msgstr "San Gallo"

msgid "Thurgau"
msgstr "Turgovia"

msgid "Ticino"
msgstr "Ticino"

msgid "Uri"
msgstr "Uri"

msgid "Valais"
msgstr "Vallese"

msgid "Vaud"
msgstr "Vaud"

msgid "Zug"
msgstr "Zugo"

msgid "Zürich"
msgstr "Zurigo"

msgid "Other holidays"
msgstr "Altre feste"

msgid "Preview"
msgstr "Anteprima"

msgid "School holidays"
msgstr "Vacanze scolastiche"

msgid "Format: Day.Month - Description"
msgstr "Formato: Giorno.Mese - Descrizione"

msgid "Please enter one date per line"
msgstr "Inserisci una data per riga"

msgid "Please enter only day and month"
msgstr "Inserisci solo giorno e mese"

#, python-format
msgid "${date} is not a valid date"
msgstr "${date} non è una data valida"

msgid "Format: Day.Month.Year - Day.Month.Year"
msgstr "Formato: Giorno.Mese.Anno - Giorno.Mese.Anno"

msgid "Please enter one date pair per line"
msgstr "Inserisci una coppia di date per riga"

msgid "End date needs to be after start date"
msgstr "La data di fine deve essere successiva alla data di inizio"

msgid "Email adress for notifications about newly opened tickets"
msgstr "Indirizzo e-mail per le notifiche dei biglietti aperti"

msgid "Accept request and close ticket automatically based on:"
msgstr "Accetta la richiesta e chiudi il ticket automaticamente in base a:"

msgid "Ticket category"
msgstr "Categoria del biglietto"

msgid "User role"
msgstr "Ruolo utente"

msgid ""
"Accept request and close ticket automatically for these ticket categories"
msgstr ""
"Accetta la richiesta e chiudi il biglietto automaticamente per queste "
"categorie di biglietti"

msgid ""
"If auto-accepting is not possible, the ticket will be in state pending. Also "
"note, that after the ticket is closed, the submitter can't send any messages."
msgstr ""
"Se l'accettazione automatica non è possibile, il biglietto sarà posto in "
"stato di attesa. Nata inoltre che, dopo la chiusura del biglietto, il "
"mittente non può inviare alcun messaggio."

msgid "Accept request and close ticket automatically for these user roles"
msgstr ""
"Accetta la richiesta e chiudi automaticamente il ticket per questi ruoli "
"utente"

msgid "User used to auto-accept tickets"
msgstr "Utente abituato ad accettare automaticamente i biglietti"

msgid "Block email confirmation when this ticket category is opened"
msgstr ""
"Blocca l'e-mail di conferma all'apertura di questa categoria di biglietti"

msgid "This is enabled by default for tickets that get accepted automatically"
msgstr ""
"Questo è abilitato per impostazione predefinita per i biglietti che vengono "
"accettati automaticamente"

msgid "Block email confirmation when this ticket category is closed"
msgstr ""
"Blocca l'e-mail di conferma quando questa categoria di biglietti è chiusa"

msgid "Mute all tickets"
msgstr "Annulla le notifiche di tutti i biglietti"

msgid "Always send email notification if a new ticket message is sent"
msgstr ""
"Invia sempre una notifica tramite e-mail se viene inviato un nuovo messaggio "
"per il biglietto"

msgid "Categories restriced by user group settings"
msgstr "Categorie limitate dalle impostazioni del gruppo di utenti"

msgid "Mute tickets individually if the auto-accept feature is enabled."
msgstr ""
"Disattiva i biglietti singolarmente se la funzione di accettazione "
"automatica è abilitata."

msgid "Enable newsletter"
msgstr "Attiva la newsletter"

msgid "Include logo in newsletter"
msgstr "Includi il logo nella newsletter"

msgid "Old domain"
msgstr "Vecchio dominio"

msgid "Test migration"
msgstr "Migrazione di prova"

msgid "Compares links to the current domain"
msgstr "Confronta i collegamenti al dominio corrente"

msgid "Use a domain name without http(s)"
msgstr "Usa un nome di dominio senza http(s)"

msgid "Domain must contain a dot"
msgstr "Il dominio deve contenere un punto"

msgid "Choose which links to check"
msgstr "Scegli quali collegamento controllare"

msgid "External links only"
msgstr "Solo collegamenti esterni"

msgid "Internal links only"
msgstr "Solo collegamenti interni"

msgid "Link must start with 'https'"
msgstr "Il link deve iniziare con 'https'"

msgid "Username"
msgstr "Nome utente"

msgid "Username for the associated Gever account"
msgstr "Nome utente per l'account Gever associato"

msgid "Password"
msgstr "Password"

msgid "Password for the associated Gever account"
msgstr "Password per l'account Gever associato"

msgid "Gever API Endpoint where the documents are uploaded."
msgstr "Endpoint API di Gever dove vengono caricati i documenti."

msgid "Website address including https://"
msgstr "Indirizzo del sito web incluso https://"

msgid "API Key"
msgstr "Chiave API"

msgid "Submit your event"
msgstr "Invia il tuo evento"

msgid "Enables website visitors to submit their own events"
msgstr "Consente ai visitatori del sito web di presentare i propri eventi"

msgid "Delete events in the past"
msgstr "Cancellare gli eventi del passato"

msgid "Events are automatically deleted once they have occurred"
msgstr ""
"Gli eventi vengono cancellati automaticamente una volta che si sono "
"verificati"

msgid "Duration from opening a ticket to its automatic archival"
msgstr "Durata dall'apertura di un ticket alla sua archiviazione automatica"

msgid "Duration from archived state until deleted automatically"
msgstr "Durata dello stato di archiviazione fino alla cancellazione automatica"

msgid "E-Mail Address"
msgstr "Indirizzo e-mail"

msgid "Short name to identify the text module"
msgstr "Nome breve per identificare il modulo di testo"

msgid "Your note about this ticket"
msgstr "La tua nota su questo biglietto"

msgid "Attachment"
msgstr "Allegato"

msgid "Message"
msgstr "Messaggio"

msgid "The message is empty"
msgstr "Il messaggio è vuoto"

msgid "Notify me about replies"
msgstr "Avvisami delle risposte"

msgid "Setting \"Always notify\" is active"
msgstr "L'impostazione \"Notifica sempre\" è attiva"

msgid "BCC"
msgstr "BCC"

msgid "You can send a copy of the message to one or more recipients"
msgstr "È possibile inviare una copia del messaggio a uno o più destinatari"

msgid "Email"
msgstr "Email"

msgid "User"
msgstr "Utente"

msgid "Admin"
msgstr "Amministratore"

msgid "Editor"
msgstr "Redattore"

msgid "Member"
msgstr "Membro"

msgid "State"
msgstr "Stato"

msgid "Active"
msgstr "Attivo"

msgid "Inactive"
msgstr "Inattivo"

msgid "Role"
msgstr "Ruolo"

#, fuzzy
msgid "Yubikey"
msgstr "Yubikey"

msgid "Plug your YubiKey into a USB slot and press it."
msgstr "Collega il dispositivo YubiKey a una porta USB e premi."

#, fuzzy
msgid "Administrators and editors must use a Yubikey"
msgstr "Gli amministratori e i redattori devono utilizzare una Yubikey"

#, fuzzy
msgid "Invalid Yubikey"
msgstr "Yubikey non valida"

#, fuzzy, python-format
msgid "This Yubikey is already used by ${username}"
msgstr "Questa Yubikey è già utilizzata da ${username}"

msgid "The users e-mail address (a.k.a. username)"
msgstr "L'indirizzo e-mail dell'utente (noto anche come nome utente)"

msgid "Send Activation E-Mail with Instructions"
msgstr "Invia e-mail di attivazione con le istruzioni"

msgid "A user with this e-mail address exists already"
msgstr "Esiste già un utente con questo indirizzo e-mail"

msgid ""
"Users can only be in one group. If they already belong to another group and "
"get added here, they will automatically get removed from the other group."
msgstr ""
"Gli utenti possono essere solo in un gruppo. Se appartengono già ad un altro "
"gruppo e vengono aggiunti qui, verranno automaticamente rimossi dall'altro "
"gruppo. "

msgid "Ticket permissions"
msgstr "Permessi sul biglietto"

msgid "Restricts access and gives permission to these ticket categories"
msgstr "Limita l'accesso e autorizza queste categorie di biglietti"

msgid "Directories"
msgstr "Cartelle"

msgid ""
"Directories for which this user group is responsible. If activated, ticket "
"notifications for this group are only sent for these directories"
msgstr ""
"Directory per le quali questo gruppo di utenti è responsabile. Se attivata, "
"le notifiche di ticket le notifiche per questo Gruppo vengono inviate solo "
"per queste directory"

msgid "Send a periodic status e-mail."
msgstr "Invia un'e-mail di stato periodica."

msgid "Daily (exluding the weekend)"
msgstr "Giornaliera (escluso il fine settimana)"

msgid "Weekly (on mondays)"
msgstr "Settimanale (di lunedì)"

msgid "Monthly (on first monday of the month)"
msgstr "Mensile (il primo lunedì del mese)"

msgid "Never"
msgstr "Mai"

msgid "Disabled"
msgstr "Disattivato"

msgid "6 months"
msgstr "6 mesi"

msgid "1 year"
msgstr "1 anno"

msgid "2 years"
msgstr "2 anni"

msgid "3 years"
msgstr "3 anni"

msgid "Linked file"
msgstr "File collegato"

msgid "Keep link"
msgstr "Conservare collegamento"

msgid "Delete link"
msgstr "Elimina collegamento"

msgid "Replace link"
msgstr "Sostituire collegamento"

msgid "Choose existing file"
msgstr "Scegliere tra i file esistenti"

msgid "Link additional files"
msgstr "Collegare file aggiuntivi"

msgid "All directories"
msgstr "Tutte le cartelle"

msgid "All events"
msgstr "Tutti gli eventi"

msgid "Daypass"
msgstr "Biglietto giornaliero"

msgid "Conference room"
msgstr "Sala conferenze"

#, python-format
msgid "150 years {organisation}"
msgstr "150 anni di {organisation}"

msgid "Sports facility"
msgstr "Impianto sportivo"

msgid "We celebrate our 150th anniversary."
msgstr "Celebriamo il nostro 150° anniversario."

msgid "General Assembly"
msgstr "Assemblea generale"

msgid "Communal hall"
msgstr "Sala comune"

msgid "As every year."
msgstr "Come ogni anno."

msgid "Community Gymnastics"
msgstr "Ginnastica comunitaria"

msgid "Gymnasium"
msgstr "Palestra"

msgid "Get fit together."
msgstr "Mettiamoci in forma insieme."

msgid "Women's Club"
msgstr "Club femminile"

msgid "Football Tournament"
msgstr "Torneo di calcio"

msgid "Amateurs welcome!"
msgstr "I dilettanti sono i benvenuti!"

msgid "Sports Association"
msgstr "Associazione sportiva"

msgid "all day"
msgstr "tutto il giorno"

msgid "Homepage"
msgstr "Pagina principale"

msgid "Save"
msgstr "Risparmiare"

msgid "Forms"
msgstr "Moduli"

msgid "Edit"
msgstr "Modifica"

msgid "QR"
msgstr "QR"

msgid "Delete"
msgstr "Elimina"

msgid "This form can't be deleted."
msgstr "Questo modulo non può essere eliminato."

msgid ""
"There are submissions associated with the form. Those need to be removed "
"first."
msgstr ""
"Sono presenti invii associati al modulo. Questi devono essere rimossi prima "
"di tutto."

msgid "Do you really want to delete this form?"
msgstr "Vuoi davvero eliminare questo modulo?"

msgid "This cannot be undone."
msgstr "L'operazione non può essere annullata."

msgid "Delete form"
msgstr "Elimina modulo"

msgid "Export"
msgstr "Esporta"

msgid "Change URL"
msgstr "Modifica URL"

msgid "Registration Windows"
msgstr "Finestre di registrazione"

msgid "Form"
msgstr "Modulo"

msgid "External form"
msgstr "Modulo esterno"

msgid "New external form"
msgstr "Nuovo modulo esterno"

msgid "Person"
msgstr "Persona"

msgid "Do you really want to delete this person?"
msgstr "Vuoi davvero eliminare questa persona?"

msgid "Delete person"
msgstr "Elimina persona"

msgid "Delete archived tickets"
msgstr "Cancellare i biglietti archiviati"

msgid "Do you really want to delete all archived tickets?"
msgstr "Volete davvero cancellare tutti i biglietti archiviati?"

msgid "Accept ticket"
msgstr "Accetta il biglietto"

msgid "This ticket can't be closed."
msgstr "Questo biglietto non può essere chiuso."

msgid "This ticket requires a decision, but no decision has been made yet."
msgstr ""
"Questo biglietto richiede una decisione, ma nessuna decisione è stata ancora "
"presa."

msgid "Close ticket"
msgstr "Chiudi il biglietto"

msgid "Reopen ticket"
msgstr "Riapri il biglietto"

msgid "Archive ticket"
msgstr "Archivia il biglietto"

msgid "Recover from archive"
msgstr "Recupera dall'archivio"

msgid "Delete Ticket"
msgstr "Cancella biglietto"

msgid "Assign ticket"
msgstr "Assegna il biglietto"

msgid "New Note"
msgstr "Nuova nota"

msgid "PDF"
msgstr "PDF"

msgid "Download files"
msgstr "Scarica i file"

msgid "New Message"
msgstr "Nuovo messaggio"

msgid "Ticket Status"
msgstr "Stato del biglietto"

msgid "Text module"
msgstr "Modulo di testo"

msgid "Do you really want to delete this text module?"
msgstr "Confermi di voler eliminare questo modulo di testo?"

msgid "Delete text module"
msgstr "Elimina modulo di testo"

msgid "Reservations"
msgstr "Prenotazioni"

msgid "Recipients"
msgstr "Destinatari"

msgid "Room"
msgstr "Camera"

msgid "Resource Item"
msgstr "Elemento risorsa"

msgid "External resource link"
msgstr "Link a risorse esterne"

msgid "New external resource"
msgstr "Nuova risorsa esterna"

msgid "Export All"
msgstr "Esporta tutte"

msgid "iFrame"
msgstr "iFrame"

msgid "Find Your Spot"
msgstr "Cerca le date"

msgid "E-Mail Recipient"
msgstr "E-mail del destinatario"

msgid "Do you really want to delete this resource?"
msgstr "Vuoi davvero eliminare questa risorsa?"

msgid "Delete resource"
msgstr "Elimina risorsa"

msgid "This resource can't be deleted."
msgstr "Non può essere eliminata."

msgid "There are existing reservations associated with this resource"
msgstr "Sono presenti delle prenotazioni associate a questa risorsa"

msgid "Clean up"
msgstr "Ripulisci"

msgid "Occupancy"
msgstr "Occupazione"

msgid "Subscribe"
msgstr "Iscriviti"

msgid "Rules"
msgstr "Regole"

msgid "Edit allocation"
msgstr "Modifica allocazione"

msgid "Do you really want to delete this allocation?"
msgstr "Vuoi davvero eliminare questa allocazione?"

msgid "Delete allocation"
msgstr "Elimina allocazione"

#, python-format
msgid "Every ${days} until ${end}"
msgstr "Ogni ${days} fino al ${end}"

msgid "Configure"
msgstr "Configura"

msgid "This event can't be edited."
msgstr "Questo evento non può essere modificato."

msgid "Imported events can not be edited."
msgstr "Gli eventi importati non possono essere modificati."

msgid "Do you really want to delete this event?"
msgstr "Desideri davvero eliminare questo evento?"

msgid "Delete event"
msgstr "Elimina evento"

msgid "This event can't be deleted."
msgstr "Questo evento non può essere eliminato."

msgid "To remove this event, go to the ticket and reject it."
msgstr "Per rimuovere questo evento, vai al biglietto e rifiutalo."

msgid "Withdraw event"
msgstr "Ritira evento"

msgid "Do you really want to withdraw this event?"
msgstr "Vuoi davvero ritirare questo evento?"

msgid "You can re-publish an imported event later."
msgstr "Puoi ripubblicare un evento importato in un secondo momento."

msgid "Re-publish event"
msgstr "Ripubblica l'evento"

msgid "Newsletter"
msgstr "Newsletter"

msgid "New"
msgstr "Nuovo"

msgid "Subscribers"
msgstr "Iscritti"

msgid "Test"
msgstr "Test"

msgid "Delete newsletter"
msgstr "Elimina newsletter"

msgid "Photo Albums"
msgstr "Album fotografici"

msgid "Manage images"
msgstr "Gestisci immagini"

msgid "Photo Album"
msgstr "Album fotografico"

msgid "Choose images"
msgstr "Scegli le immagini"

msgid "Delete photo album"
msgstr "Elimina l'album fotografico"

msgid "Usermanagement"
msgstr "Gestione utenti"

msgid "Create Signup Link"
msgstr "Crea collegamento di iscrizione"

msgid "User group"
msgstr "Gruppo di utenti"

msgid "Do you really want to delete this user group?"
msgstr "Vuoi davvero eliminare questo gruppo di utenti?"

msgid "Delete user group"
msgstr "Elimina gruppo di utenti"

msgid "Exports"
msgstr "Esportazioni"

msgid "Payment Providers"
msgstr "Provider di servizi di pagamento"

msgid "Synchronise"
msgstr "Sincronizza"

msgid "Directory"
msgstr "Cartella"

#, python-format
msgid "Do you really want to delete \"${title}\"?"
msgstr "Desideri davvero eliminare \"${title}\"?"

msgid "All entries will be deleted as well!"
msgstr "Anche tutti gli elementi verranno eliminati!"

msgid "Delete directory"
msgstr "Elimina la cartella"

msgid "Entry"
msgstr "Elemento"

msgid "Published"
msgstr "Pubblicato"

msgid "Upcoming"
msgstr "In arrivo"

msgid "Past"
msgstr "Passato"

msgid "Choose filter"
msgstr "Scegli filtro"

msgid "Delete entry"
msgstr "Elimina elemento"

msgid "Dashboard"
msgstr "Pannello di controllo"

msgid "Do you really want to delete this external link?"
msgstr "Vuoi davvero eliminare questo collegamento esterno?"

msgid "Delete external link"
msgstr "Elimina collegamento esterno"

msgid "Sort"
msgstr "Ordinare"

msgid "The submission was adopted"
msgstr "L'iscrizione è stata adottata"

msgid "The entry is not valid, please adjust it"
msgstr "L'elemento non è valido, modificalo"

msgid "An entry with this name already exists"
msgstr "Esiste già un elemento con questo nome"

msgid "Your directory submission has been adopted"
msgstr "L'invio della cartella è stato adottato"

msgid "Your change request has been applied"
msgstr "La richiesta di modifica è stata applicata"

msgid "The change request was applied"
msgstr "La richiesta di modifica è stata applicata"

msgid "The submission was rejected"
msgstr "L'iscrizione è stata rifiutata"

msgid "Your directory submission has been rejected"
msgstr "L'invio della cartella è stato rifiutato"

msgid "Through URL only (not listed)"
msgstr "Solo tramite URL (non elencato)"

msgid "Only by privileged users or after submitting a mTAN"
msgstr "Solo da utenti autorizzati o dopo l'invio di un mTAN."

msgid "Through URL only after submitting a mTAN (not listed)"
msgstr "Solo tramite URL e dopo l'invio di un mTAN (non elencato)"

msgid "Members may view occupancy"
msgstr "I membri possono visualizzare l'occupazione"

msgid ""
"The occupancy view shows the e-mail addresses submitted with the "
"reservations, so we only recommend enabling this for internal resources "
"unless all members are sworn to uphold data privacy."
msgstr ""
"La visualizzazione dell'occupazione mostra gli indirizzi e-mail inviati con "
"le prenotazioni, pertanto si consiglia di attivarla solo per le risorse "
"interne, a meno che tutti i membri non abbiano giurato di rispettare la "
"privacy dei dati."

msgid "Visible on homepage"
msgstr "Visibile sulla pagina principale"

msgid "Visibility"
msgstr "Visibilità"

msgid ""
"- '-' will be converted to a bulleted list\n"
"- Urls will be transformed into links\n"
"- Emails and phone numbers as well"
msgstr ""
"- \"-\" verrà convertito in un elenco puntato\n"
" - Le URL verranno trasformate in collegamenti\n"
" - Anche e-mail e numeri di telefono"

msgid "Hide contact info in sidebar"
msgstr "Nascondi le informazioni di contatto nella sidebar"

msgid "Show people on bottom of main page (instead of sidebar)"
msgstr ""
"Mostra le persone in fondo alla pagina principale (invece che nella barra "
"laterale)"

msgid "Use text instead of lead in the newsletter"
msgstr "Usa il testo invece dell'estratto nella newsletter"

msgid "Use Western ordered names"
msgstr "Utilizzare nomi ordinati all'occidentale"

msgid "For instance Franz Müller instead of Müller Franz"
msgstr "Per esempio Franz Müller invece di Müller Franz"

#, python-format
msgid "List this function in the page of ${name}"
msgstr "Mostra questa funzione nella pagina di ${name}"

msgid "A resource with this name already exists"
msgstr "Esiste già una risorsa con questo nome"

msgid "Enable honey pot"
msgstr "Abilita l'honey pot"

msgid "Spam protection"
msgstr "Protezione contro lo spam"

msgid "Show image on preview on the parent page"
msgstr "Mostra l'immagine in anteprima nella pagina madre"

msgid "Show image on page"
msgstr "Mostra l'immagine nella pagina"

msgid "As first element of the content"
msgstr "En tant que premier élément du contenu"

msgid "As a full width header"
msgstr "En tant qu'image d'en-tête pleine largeur"

msgid "Documents"
msgstr "Documenti"

msgid "Show file links in sidebar"
msgstr "Mostra i link ai file nella barra laterale"

msgid ""
"Files linked in text and uploaded files are no longer displayed in the "
"sidebar if this option is deselected."
msgstr ""
"I file collegati nel testo e i file caricati non vengono più visualizzati "
"nella barra laterale se questa opzione è deselezionata."

msgid "Sidebar links"
msgstr "Collegamenti della barra laterale"

msgid "Delete content when expired"
msgstr ""

msgid "This content is automatically deleted if the end date is in the past"
msgstr ""
"Questo contenuto viene eliminato automaticamente quando la data di fine è "
"passata"

msgid "Delete content"
msgstr "Cancellare il contenuto"

msgid "This month"
msgstr "Questo mese"

msgid "Last month"
msgstr "Lo scorso mese"

msgid "This year"
msgstr "Quest'anno"

msgid "Last year"
msgstr "Lo scorso anno"

msgid "Older"
msgstr "Più vecchia"

msgid "Do you really want to delete this note?"
msgstr "Vuoi davvero eliminare questa nota?"

msgid "Delete Note"
msgstr "Elimina nota"

msgid "Always visible on homepage"
msgstr "Sempre visibile sulla pagina principale"

msgid "Search for available dates"
msgstr "Cerca le date disponibili"

msgid "Neujahrestag"
msgstr "Neujahrestag"

msgid "Berchtoldstag"
msgstr "Berchtoldstag"

msgid "Heilige Drei Könige"
msgstr "Heilige Drei Könige"

msgid "Jahrestag der Ausrufung der Republik"
msgstr "Jahrestag der Ausrufung der Republik"

msgid "Josefstag"
msgstr "Josefstag"

msgid "Näfelser Fahrt"
msgstr "Näfelser Fahrt"

msgid "Ostern"
msgstr "Ostern"

msgid "Karfreitag"
msgstr "Karfreitag"

msgid "Ostermontag"
msgstr "Ostermontag"

msgid "Tag der Arbeit"
msgstr "Tag der Arbeit"

msgid "Auffahrt"
msgstr "Auffahrt"

msgid "Pfingsten"
msgstr "Pfingsten"

msgid "Pfingstmontag"
msgstr "Pfingstmontag"

msgid "Fronleichnam"
msgstr "Fronleichnam"

msgid "Fest der Unabhängigkeit"
msgstr "Fest der Unabhängigkeit"

msgid "Peter und Paul"
msgstr "Peter und Paul"

msgid "Nationalfeiertag"
msgstr "Nationalfeiertag"

msgid "Mariä Himmelfahrt"
msgstr "Mariä Himmelfahrt"

msgid "Bruder Klaus"
msgstr "Bruder Klaus"

msgid "Allerheiligen"
msgstr "Allerheiligen"

msgid "Mariä Empfängnis"
msgstr "Mariä Empfängnis"

msgid "Escalade de Genève"
msgstr "Escalade de Genève"

msgid "Weihnachten"
msgstr "Weihnachten"

msgid "Stephanstag"
msgstr "Stephanstag"

msgid "Wiederherstellung der Republik"
msgstr "Wiederherstellung der Republik"

msgid "Form Submissions"
msgstr "Invii dei moduli"

msgid ""
"This is not the oldest undecided submission of this registration window. Do "
"you really want to confirm this submission?"
msgstr ""
"Questo non è l'iscrizione indecisa più vecchia di questa finestra di "
"registrazione. Vuoi davvero confermare questa iscrizione?"

msgid ""
"By confirming this submission, you will prefer this over a submission that "
"came in earlier."
msgstr ""
"Confermando questa iscrizione, la preferirai a un'iscrizione arrivata in "
"precedenza."

msgid "Confirm registration"
msgstr "Conferma la registrazione"

msgid "Deny registration"
msgstr "Nega registrazione"

msgid "Cancel registration"
msgstr "Annulla registrazione"

msgid "Edit submission"
msgstr "Modifica iscrizione"

msgid "Accept all reservations"
msgstr "Accetta tutte le prenotazioni"

msgid "Details about the reservation"
msgstr "Dettagli sulla prenotazione"

msgid "Edit details"
msgstr "Modifica dettagli"

msgid "Accept all with message"
msgstr "Accetta tutto con messaggio"

msgid "Reject all"
msgstr "Rifiuta tutto"

msgid "Do you really want to reject all reservations?"
msgstr "Vuoi davvero rifiutare tutte le prenotazioni?"

msgid "Rejecting these reservations can't be undone."
msgstr "Il rifiuto di queste prenotazioni non può essere annullato."

msgid "Reject reservations"
msgstr "Rifiuta le prenotazioni"

msgid "Reject all with message"
msgstr "Rifiuta tutto con messaggio"

#, python-format
msgid "Reject ${title}"
msgstr "Rifiuta ${title}"

msgid "Do you really want to reject this reservation?"
msgstr "Vuoi davvero rifiutare questa prenotazione?"

#, python-format
msgid "Rejecting ${title} can't be undone."
msgstr "Il rifiuto di ${title} non può essere annullato."

msgid "Reject reservation"
msgstr "Rifiuta prenotazione"

#. Used in sentence: "${event} published."
#.
msgid "Event"
msgstr "Evento"

msgid "Accept event"
msgstr "Accetta evento"

msgid "Edit event"
msgstr "Modifica evento"

msgid "Reject event"
msgstr "Rifiuta evento"

msgid "Do you really want to reject this event?"
msgstr "Vuoi davvero rifiutare questo evento?"

msgid "Rejecting this event can't be undone."
msgstr "Il rifiuto di questo evento non può essere annullato."

msgid "Directory Entry Submissions"
msgstr "Invii di elementi di cartella"

msgid "Adopt"
msgstr "Adotta"

msgid "View directory entry"
msgstr "Visualizza elemento della cartella"

msgid "Reject"
msgstr "Rifiuta"

msgid "Do you really want to reject this entry?"
msgstr "Vuoi davvero rifiutare questo elemento?"

msgid "Reject entry"
msgstr "Rifiuta elemento"

msgid "Chats"
msgstr "Chat"

msgid "Link"
msgstr "Collegamento"

msgid "New Link"
msgstr "Nuovo collegamento"

msgid "Added a new link"
msgstr "Aggiunto un nuovo collegamento"

msgid "Edit Link"
msgstr "Modifica collegamento"

msgid "The link was deleted"
msgstr "Il collegamento è stato cancellato"

#, python-format
msgid "Do you really want to delete the link \"${title}\"?"
msgstr "Desideri davvero eliminare il collegamento \"${title}\"?"

msgid "Topic"
msgstr "Argomento"

msgid "New Topic"
msgstr "Nuovo argomento"

msgid "Added a new topic"
msgstr "Aggiunto un nuovo argomento"

msgid "Edit Topic"
msgstr "Modifica argomento"

msgid "Move Topic"
msgstr "Spostare argomento"

msgid "The topic was deleted"
msgstr "L'argomento è stato eliminato"

msgid "Delete topic"
msgstr "Elimina argomento"

#, python-format
msgid "Do you really want to delete the topic \"${title}\"?"
msgstr "Desideri davvero eliminare l'argomento \"${title}\"?"

msgid "News"
msgstr "Notizie"

msgid "Add News"
msgstr "Aggiungi notizie"

msgid "Added news"
msgstr "Notizie aggiunte"

msgid "Edit News"
msgstr "Modifica notizie"

msgid "The news was deleted"
msgstr "La notizia è stata eliminata"

msgid "Delete news"
msgstr "Elimina notizie"

#, python-format
msgid "Do you really want to delete the news \"${title}\"?"
msgstr "Desideri davvero eliminare la notizia \"${title}\"?"

msgid "Add iFrame"
msgstr "Aggiungere iFrame"

msgid "Added iFrame"
msgstr "Aggiunto iFrame"

msgid "Edit iFrame"
msgstr "Modifica iFrame"

msgid "The iFrame was deleted"
msgstr "L'iFrame è stato eliminato"

msgid "Delete iFrame"
msgstr "Eliminare iFrame"

#, python-format
msgid "Do you really want to delete the iFrame \"${title}\"?"
msgstr "Si vuole davvero eliminare l'iFrame \"${title}\"?"

msgid "Copy"
msgstr "Copia"

msgid "Paste"
msgstr "Incolla"

msgid "Please note that this page has subpages which will also be deleted!"
msgstr ""
"Nota che questa pagina contiene delle sottopagine che verranno anch'esse "
"eliminate!"

msgid "This page can't be deleted."
msgstr "Questa pagina non può essere eliminata."

msgid ""
"This page has subpages. Only administrators can delete pages with subpages. "
"To delete this page, delete all subpages first or ask an administrator to do "
"it for you."
msgstr ""
"Questa pagina contiene delle sottopagine. Solo gli amministratori possono "
"eliminare le pagine con sottopagine. Per eliminare questa pagina, elimina "
"prima tutte le sottopagine o chiedi a un amministratore di farlo per te."

msgid "Source"
msgstr "Fonte"

msgid "Subject"
msgstr "Oggetto"

msgid "Owner"
msgstr "Proprietario"

msgid "Created"
msgstr "Creato"

msgid "Reaction Time"
msgstr "Tempo di reazione"

msgid "Process Time"
msgstr "Tempo di elaborazione"

msgid "Event Source"
msgstr "Origine evento"

msgid "Payment"
msgstr "Pagamento"

msgid "Total Amount"
msgstr "Importo totale"

msgid ""
"The record behind this ticket was removed. The following information is a "
"snapshot kept for future reference."
msgstr ""
"Il record su cui è basato questo biglietto è stato rimosso. Le seguenti "
"informazioni sono un'istantanea conservata per riferimento futuro."

msgid "Summary"
msgstr "Riepilogo"

msgid "No rules defined."
msgstr "Nessuna regola definita."

msgid ""
"Api keys can be used to ensure you're not being rate limited. They are not "
"required to use the API."
msgstr ""
"Le chiavi API possono essere utilizzate per assicurarti di non essere "
"soggetto a limiti di velocità. Non sono obbligati ad utilizzare l'API."

msgid "Application Keys"
msgstr "Chiavi dell'applicazione"

msgid "Key"
msgstr "Chiave"

msgid "Read only"
msgstr "Sola lettura"

msgid "Last used"
msgstr "Ultimo utilizzo"

msgid "Add Key"
msgstr "Aggiungi chiave"

msgid "State:"
msgstr "Stato:"

msgid "Owner:"
msgstr "Proprietario:"

msgid "Kind:"
msgstr "Tipo:"

msgid "No directories defined yet."
msgstr "Nessuna cartella ancora definita."

msgid "No entries found."
msgstr "Non è stato trovato nessun risultato."

msgid "Propose entry"
msgstr "Proponi un elemento"

msgid "Something missing? Propose a new entry."
msgstr "Manca qualcosa? Proponi un nuovo elemento."

msgid "Actions"
msgstr "Azioni"

msgid "Get notifications on new entries"
msgstr "Ricevi notifiche su nuovi elementi"

msgid "External link"
msgstr "Collegamento esterno"

msgid "More information"
msgstr "Ulteriori informazioni"

msgid "Change Request"
msgstr "Richiesta di modifica"

msgid "Found an error? Propose a change to this entry."
msgstr "Trovato un errore? Proponi una modifica a questo elemento."

msgid ""
"Your edit requires a migration of existing entries. Please confirm the "
"following changes."
msgstr ""
"La tua modifica richiede una migrazione degli elementi esistenti. Conferma "
"le seguenti modifiche."

msgid ""
"Changes are detected using a heuristic. Therefore it is possible that your "
"changes were misdetected. If in doubt, press cancel and try to change the "
"directory in small increments."
msgstr ""
"Le modifiche vengono rilevate utilizzando un'euristica. Pertanto è possibile "
"che le modifiche siano state rilevate erroneamente. In caso di dubbio, premi "
"annulla e prova a modificare la cartella in incrementi di dimensioni ridotte."

msgid "For additional safety you can also download a backup before continuing:"
msgstr ""
"Per maggiore sicurezza puoi anche scaricare un backup prima di proseguire:"

msgid "Download backup"
msgstr "Scarica il backup"

msgid ""
"There was an error while migrating your directory! You can fix the displayed "
"entries in a separate window and then continue here."
msgstr ""
"Si è verificato un errore durante la migrazione della cartella! Puoi "
"correggere gli elementi visualizzati in una finestra separata e poi "
"proseguire qui."

msgid "Added:"
msgstr "Aggiunto:"

msgid "Removed:"
msgstr "Rimosso:"

msgid "Renamed:"
msgstr "Rinominato:"

msgid "Changed:"
msgstr "Modificato:"

msgid "Confirm"
msgstr "Conferma"

msgid "There was an error while importing your directory!"
msgstr "Si è verificato un errore durante l'importazione della cartella!"

msgid "Embed iFrame"
msgstr "Incorpora iFrame"

msgid "You can copy the following code to embed this page as an iFrame:"
msgstr ""
"Puoi copiare il seguente codice per incorporare questa pagina come iFrame:"

msgid ""
"Please review your data and press \"Complete\" to finalize the process. If "
"there's anything you'd like to change, click on \"Edit\" to return to the "
"filled-out form."
msgstr ""
"Esamina di nuovo i dati e premi \"Completa\" per finalizzare il processo. Se "
"c'è qualcosa che desideri modificare, fai clic su \"Modifica\" per tornare "
"al modulo compilato."

msgid ""
"The image shown in the list view is a square. To have your image shown fully "
"in the list view, you need to use a square image."
msgstr ""
"L'immagine mostrata nella visualizzazione elenco è un quadrato. Per "
"visualizzare l'immagine nella sua interezza nella visualizzazione elenco, è "
"necessario utilizzare un'immagine quadrata."

msgid "Complete"
msgstr "Completato"

msgid "Entries in export: ${count}"
msgstr "Elementi nell'esportazione: ${count}"

msgid "No exports available."
msgstr "Nessuna esportazione disponibile."

msgid "Upload"
msgstr "Carica"

msgid "Just Uploaded"
msgstr "Appena caricato"

msgid "Extension"
msgstr "Estensione"

msgid "Upload Date"
msgstr "Data di caricamento"

msgid "All Files"
msgstr "Tutti i file"

msgid "No files uploaded yet"
msgstr "Nessun file caricato"

msgid "All dates"
msgstr "Tutte le date"

msgid "Unavailable"
msgstr "Non disponibile"

msgid "No dates found"
msgstr "Nessuna data trovata"

msgid "You are trying to open a page for which you are not authorized."
msgstr "Stai cercando di aprire una pagina per la quale non sei autorizzato."

msgid "Please follow this link to login with a different user."
msgstr "Segui questo collegamento per accedere con un altro utente."

msgid "Please follow this link to login."
msgstr "Segui questo collegamento per accedere."

msgid "No forms defined yet."
msgstr "Nessun modulo ancora definito."

msgid "Categories"
msgstr "Categorie"

msgid ""
"To edit the image descriptions, click on one, enter your descrption and "
"press return. To abort press escape."
msgstr ""
"Per modificare le descrizioni delle immagini, fai clic su una di esse, "
"inserisci la descrizione e premi Invio. Per interrompere premere Esc."

msgid "No images uploaded yet"
msgstr "Nessuna immagine caricata"

msgid "This album does not contain any images yet."
msgstr "Questo album non contiene ancora nessuna immagine."

msgid "No photo albums defined yet."
msgstr "Nessun album fotografico ancora definito."

msgid "Skip navigation"
msgstr "Ignora navigazione"

msgid "Straight to ..."
msgstr "Direttamente a ..."

msgid "Back to the homepage"
msgstr "Torna alla pagina principale"

msgid "Search"
msgstr "Cerca"

msgid "The form contains errors. Please check the marked fields."
msgstr "Il modulo contiene errori. Controlli per favore i campi evidenziati."

msgid "Copied to Clipboard!"
msgstr "Copiato negli appunti!"

msgid "Total"
msgstr "Totale"

msgid "Healthy"
msgstr "In stato corretto"

msgid "Errors"
msgstr "Errori"

msgid "Duration [s]"
msgstr "Durata [s]"

msgid "Alternatives"
msgstr "Alternative"

msgid "Don't have an account yet?"
msgstr "Non hai ancora un account?"

msgid "Register now"
msgstr "Iscriviti subito"

msgid "Forgot your password?"
msgstr "Hai dimenticato la password?"

msgid "Reset password"
msgstr "Reimposta la password"

msgid "You are here"
msgstr "Ti trovi qui"

msgid "Privacy Protection"
msgstr "Tutela della privacy"

msgid "About"
msgstr "Chi Siamo"

msgid "Partner"
msgstr "Partner"

msgid "more…"
msgstr "altro..."

msgid "Submit"
msgstr "Invia"

msgid "Selected Topics"
msgstr "Argomenti selezionati"

msgid "Drop files to upload"
msgstr "Trascina e rilascia il file da caricare"

msgid "All news"
msgstr "Tutte le notizie"

msgid "This site is private but can also be seen by members"
msgstr "Questo sito è privato ma può essere visto dai membri"

msgid "This site is public but requires submitting an mTAN"
msgstr "Questo sito è pubblico ma richiede l'invio di un mTAN"

msgid "This site is secret and requires submitting an mTAN"
msgstr "Questo sito è segreto e richiede l'invio di un mTAN"

msgid "This site is not published."
msgstr "Questo sito non è pubblicato."

msgid "This site is not public."
msgstr "Questo sito non è pubblico."

msgid "This site is not public but it can be seen by members."
msgstr "Questo sito non è pubblico ma può essere visto dai membri."

msgid ""
"This site contains no lead. Leads are used for lists and search results."
msgstr ""
"Questo sito non contiene estratti. Per gli elenchi e i risultati di ricerca "
"vengono utilizzati gli estratti."

msgid "Links"
msgstr "Collegamenti"

msgid "Change request"
msgstr "Richiesta di modifica"

msgid "New Entry"
msgstr "Nuovo elemento"

msgid "Previous Page"
msgstr "Pagina precedente"

msgid "Next Page"
msgstr "Pagina successiva"

msgid ""
"Persons living outside the following zipcodes may only reserve this "
"allocation on the ${date}: ${zipcodes}"
msgstr ""
"Le persone che vivono al di fuori dei seguenti codici postali possono "
"prenotare questa allocazione solo il ${date}: ${zipcodes}"

msgid "Quota"
msgstr "Quota"

msgid "Initiated"
msgstr "Avviato"

msgid "Submitted"
msgstr "Inviato"

msgid "Withdrawn"
msgstr "Ritirato"

msgid "List Preview"
msgstr "Anteprima elenco"

msgid "Additional Information"
msgstr "Informazioni aggiuntive"

msgid "Location"
msgstr "Luogo"

msgid "Date and time"
msgstr "Data e ora"

msgid "Recurrence"
msgstr "Ricorrenza"

msgid "No events found."
msgstr "Nessun evento trovato."

msgid "Past events"
msgstr "Eventi passate"

msgid "Filter by date"
msgstr "Filtro per data"

msgid "Administrator"
msgstr "Amministratore"

msgid "Administrators"
msgstr "Amministratori"

msgid "Editors"
msgstr "Redattori"

msgid "Members"
msgstr "Membri"

msgid "Close (Esc)"
msgstr "Chiudi (Esc)"

msgid "Share"
msgstr "Condividi"

msgid "Toggle fullscreen"
msgstr "Attiva/disattiva schermo intero"

msgid "Zoom in/out"
msgstr "Ingrandisci/riduci"

msgid ""
"This space holds images from your photo-albums. To show photos add a few "
"photos to an album and mark it as available for the homepage."
msgstr ""
"Questo spazio contiene le immagini dei tuoi album fotografici. Per mostrare "
"le foto, aggiungi alcune foto a un album e contrassegnalo come disponibile "
"per la home page."

msgid "Has a digital seal"
msgstr "Ha un sigillo digitale"

msgid "${count} page"
msgstr "${count} pagina"

msgid "${count} pages"
msgstr "${count} pagine"

msgid "Further occurrences:"
msgstr "Ulteriori occorrenze:"

msgid ""
"Your request will be processed shortly. To see the state of your process "
"your may return to this page at any time. All information on this page has "
"been sent to your e-mail address."
msgstr ""
"La tua richiesta sarà elaborata a breve. Puoi tornare a questa pagina in "
"qualsiasi momento per visualizzare lo stato del processo. Tutte le "
"informazioni su questa pagina sono state inviate al tuo indirizzo e-mail."

msgid ""
"Your request will be processed shortly. To see the state of your process "
"your may return to this page at any time."
msgstr ""
"La tua richiesta sarà elaborata a breve. Puoi tornare a questa pagina in "
"qualsiasi momento per visualizzare lo stato del processo."

msgid "Your request has been completed."
msgstr "La tua richiesta è stata completata."

msgid "Privacy"
msgstr "Privacy"

msgid "Send me my entered data by e-mail."
msgstr "Inviami i dati inseriti tramite e-mail."

msgid "Pay Online Now"
msgstr "Paga ora online"

msgid "Credit Card Fee"
msgstr "Commissione sulla carta di credito"

msgid "Pay Offline later"
msgstr "Paga offline successivamente"

msgid "Show more"
msgstr "Mostra di più"

msgid "at ${time}"
msgstr "alle ${time}"

msgid "Object"
msgstr "Oggetto"

msgid "Disbursed"
msgstr "Erogato"

msgid "Digital seal"
msgstr "Sigillo digitale"

msgid "Private"
msgstr "Privata"

msgid "Will be published on:"
msgstr "Verrà pubblicato il:"

msgid "Publication date:"
msgstr "Data di pubblicazione:"

msgid "Reset"
msgstr "Ripristina"

msgid "Not a publication"
msgstr "Non una pubblicazione"

msgid "Content"
msgstr "Contenuto"

msgid "1 page"
msgstr "1 pagina"

msgid "Contains no readable text"
msgstr "Non contiene testo leggibile"

msgid "1 word"
msgstr "1 parola"

msgid "${count} words"
msgstr "${count} parole"

msgid "Do you really want to delete this file?"
msgstr "Vuoi davvero eliminare questo file?"

msgid "Delete File"
msgstr "Elimina file"

msgid "Please provide the new name for the file"
msgstr "Indica il nuovo nome del file"

msgid "Rename"
msgstr "Rinomina"

msgid "Download"
msgstr "Scaricare"

msgid "Digital seal applied by ${signee} on ${date}"
msgstr "Sigillo digitale applicato da ${signee} il ${date}"

msgid "Please enter your yubikey to apply a digital seal to this file"
msgstr ""
"Inserisci il tuo yubikey per applicare un sigillo digitale a questo file"

msgid "Sign"
msgstr "Firma"

msgid ""
"Published documents with a digital seal can be discovered through the site-"
"search and in the list of documents with a digital seal. This action will be "
"logged and cannot be undone."
msgstr ""
"Documenti pubblicati con sigillo digitale possono essere individuati tramite "
"la ricerca nel sito e nell'elenco dei documenti con sigillo digitale. Questa "
"operazione verrà registrata e non può essere annullata."

msgid "Without digital seal"
msgstr "Senza sigillo digitale"

msgid "Apply digital seal now"
msgstr "Applica ora il sigillo digitale"

msgid "You are not authorised to apply digital seals to documents"
msgstr "Non sei autorizzati ad applicare sigilli digitali ai documenti"

msgid "Click to add a description"
msgstr "Clicca per aggiungere una descrizione"

msgid "Do you really want to delete the image?"
msgstr "Vuoi davvero eliminare l'immagine?"

msgid "Delete Image"
msgstr "Elimina immagine"

msgid "${name} was provided with a digital seal on ${date}"
msgstr "${name} è stato dotato di sigillo digitale il ${date}"

msgid "${name} is not in our database"
msgstr "${name} non è contenuto nel nostro database"

msgid "Accept"
msgstr "Accetta"

msgid "Close"
msgstr "Chiudi"

msgid "Copy to clipboard"
msgstr "Copia negli appunti"

msgid "Hello!"
msgstr "Ciao!"

msgid "Your e-mail address was just used to create an account on ${homepage}."
msgstr ""
"Il tuo indirizzo e-mail è stato appena utilizzato per creare un account su "
"${homepage}."

msgid "To activate your account, click confirm below:"
msgstr "Per attivare il tuo account, fai clic su conferma qui di seguito:"

msgid "Confirm my account"
msgstr "Conferma il mio account"

msgid ""
"If you believe this is an error, ignore this message and we'll never bother "
"you again."
msgstr ""
"Se ritieni che si tratti di un errore, ignora questo messaggio e non ti "
"disturberemo mai più."

msgid "Hello"
msgstr "Ciao"

msgid ""
"You are recieving this mail because you subscribed to the following "
"newsletter:"
msgstr "Ricevi questa mail perché sei iscritto alla seguente newsletter:"

msgid "Plese click the following link to confirm your subscription:"
msgstr "Fai clic sul seguente collegamento per confermare l'iscrizione:"

msgid "Confirm subscription"
msgstr "Conferma l'Iscrizione"

msgid ""
"If you did not subscribe to this newsletter you can simply ignore this e-"
"mail."
msgstr ""
"Se non ti sei iscritto a questa newsletter puoi semplicemente ignorare "
"questa e-mail."

msgid "Click here to unsubscribe."
msgstr "Clicca qui per annullare l'iscrizione."

msgid ""
"You are recieving this mail because you subscribed to getting notifications "
"on new entries in the following directory:"
msgstr ""
"Ricevi questa mail perché ti sei iscritto a ricevere notifiche su nuovi "
"elementi nella seguente cartella:"

msgid ""
"If you did not subscribe to this notifications you can simply ignore this e-"
"mail."
msgstr ""
"Se non ti sei iscritto a queste notifiche puoi semplicemente ignorare questa "
"e-mail."

msgid "Good morning,"
msgstr "Buongiorno,"

msgid "The following reservations are scheduled for today."
msgstr "Per oggi sono previste le seguenti prenotazioni."

msgid "No reservations today."
msgstr "Nessuna prenotazione oggi."

msgid "Have a great day!"
msgstr "Ti auguro una buona giornata!"

msgid ""
"This is the daily reservation overview for ${organisation}. If you no longer "
"want to receive this e-mail please contact an administrator so they can "
"remove you from the recipients list."
msgstr ""
"Questa è la panoramica delle prenotazioni giornaliere per ${organisation}. "
"Se non desideri più ricevere questa e-mail, contatta un amministratore in "
"modo che possa rimuoverti dall'elenco dei destinatari."

msgid "This is what happend on the ${org} website yesterday:"
msgstr "Questo è quello che è successo ieri sul sito web di ${org}:"

msgid "This is what happend on the ${org} website over the weekend:"
msgstr ""
"Questo è quello che è successo sul sito web ${org} durante il fine settimana:"

msgid "tickets were opened."
msgstr "biglietti sono stati aperti."

msgid "ticket was opened."
msgstr "biglietto è stato aperto."

msgid "tickets were accepted."
msgstr "biglietti sono stati accettati."

msgid "ticket was accepted."
msgstr "biglietto è stato accettato."

msgid "tickets were closed."
msgstr "biglietti sono stati chiusi."

msgid "ticket was closed."
msgstr "biglietto è stato chiuso."

#. Default: open
#. Used in sentence: "There are currently ${currently_open} tickets ${open_n}
#. and"
msgid "open_n"
msgstr "aperti"

#. Canonical text for ${open_n} is: "open"
msgid "There are currently ${currently_open} tickets ${open_n} and"
msgstr "Al momento ci sono ${currently_open} biglietti ${open_n} e"

#. Default: open
#. Used in sentence: "There is currently 1 ticket ${open_1} and"
msgid "open_1"
msgstr "aperto"

#. Canonical text for ${open_1} is: "open"
msgid "There is currently 1 ticket ${open_1} and"
msgstr "Al momento c'è 1 biglietto ${open_1} e"

#. Default: pending
#. Used in sentence: "tickets are ${pending_n}."
msgid "pending_n"
msgstr "sospeso"

#. Canonical text for ${pending_n} is: "pending"
msgid "tickets are ${pending_n}."
msgstr "biglietti sono in ${pending_n}."

#. Default: pending
#. Used in sentence: "1 ticket is ${pending_1}."
msgid "pending_1"
msgstr "sospeso"

#. Canonical text for ${pending_1} is: "pending"
msgid "1 ticket is ${pending_1}."
msgstr "1 biglietto è in ${pending_1}."

msgid "Have a great week!"
msgstr "Ti auguro una buona settimana!"

msgid ""
"This is the daily OneGov Cloud status e-mail. If you don't want to receive "
"this e-mail you may deactivate it by clicking on"
msgstr ""
"Questa è l'e-mail di stato quotidiana di OneGov Cloud. Se non vuoi ricevere "
"questa e-mail puoi disattivarla cliccando su"

msgid "unsubscribe"
msgstr "annulla l'iscrizione"

msgid ""
"Or you can receive it less frequently by changing the settings in your user "
"profile."
msgstr ""
"Oppure puoi riceverla con frequenza minore modificando le impostazioni nel "
"tuo profilo utente."

msgid "Your directory submission has been adopted:"
msgstr "L'invio della cartella è stato adottato:"

msgid "Check request status"
msgstr "Controlla lo stato della richiesta"

msgid "Your change request has been applied:"
msgstr "La richiesta di modifica è stata applicata:"

msgid "Your directory submission has unfortunately been rejected:"
msgstr "L'invio della cartella è stato rifiutato:"

msgid "Your event has been accepted:"
msgstr "L'evento è stato accettato:"

msgid "Your event has unfortunately been rejected:"
msgstr "Purtroppo l'evento è stato rifiutato:"

msgid "New note in Ticket ${link}"
msgstr "Nuova nota nel ticket ${link}"

msgid "${author} wrote"
msgstr "${author} ha scritto"

msgid ""
"This is the notification for notes on reservations for ${request.app.org."
"title}. If you no longer want to receive this e-mail please contact an "
"administrator so they can remove you from the recipients list."
msgstr ""
"Questa è la notifica per le note sulle prenotazioni per ${request.app.org."
"title}. Se non si desidera più ricevere questo messaggio di posta "
"elettronica si prega di contattare un amministratore in modo che possa "
"rimuovervi dall'elenco dei destinatari lista"

msgid "This is what happend on the ${org} website over the past month:"
msgstr "Questo è quello che è successo sul sito web ${org} nell'ultimo mese:"

msgid ""
"This is the monthly OneGov Cloud status e-mail. If you don't want to receive "
"this e-mail you may deactivate it by clicking on"
msgstr ""
"Questa è l'e-mail di stato mensile di OneGov Cloud. Se non vuoi ricevere "
"questa e-mail puoi disattivarla cliccando su"

msgid "Or by changing the settings in your user profile."
msgstr "Oppure modificando le impostazioni nel tuo profilo utente."

msgid "A new entry has been added to the \"${directory.title}\" directory:"
msgstr "Un nuovo elemento è stato aggiunto alla cartella "
"\"${directory.title}\":"

msgid "Do you no longer wish to receive these notifications?"
msgstr "Non desideri più ricevere queste notifiche?"

msgid "The following reservations have been accepted:"
msgstr "Sono state accettate le seguenti prenotazioni:"

msgid ""
"This is the notification for reservations for ${request.app.org.title}. If "
"you no longer want to receive this e-mail please contact an administrator so "
"they can remove you from the recipients list."
msgstr ""
"Questa è la notifica per le prenotazioni per ${request.app.org.title}. Se "
"non si desidera più ricevere questa e-mail, contattare un amministratore per "
"farsi rimuovere dall'elenco dei destinatari."

msgid "An administrator just created a new account on ${org} for you."
msgstr "Un amministratore ha appena creato per te un nuovo account su ${org}."

msgid "Your username is ${email}."
msgstr "Il tuo nome utente è ${email}."

msgid "Click on the following link to set your account password:"
msgstr "Fai clic sul seguente link per impostare la password dell'account:"

msgid "Set Account Password"
msgstr "Imposta la password dell'account"

msgid ""
"If the password link has expired, you can also request a new password here:"
msgstr ""
"Se il collegamento della password è scaduto, puoi richiedere una nuova "
"password qui:"

#, fuzzy
msgid "To use your account you need the Yubikey with the serial ${number}"
msgstr ""
"Per utilizzare il tuo account hai bisogno della Yubikey con il numero di "
"serie ${number}"

msgid ""
"You are receiving this e-mail because you signed up for the ${org} "
"newsletter."
msgstr ""
"Ricevi questa e-mail perché ti sei registrato alla newsletter di ${org}."

msgid "Click here to view web version."
msgstr "Clicca qui per visualizzare la versione web."

msgid "Click the following link to set a new password:"
msgstr "Clicca sul collegamento seguente per impostare una nuova password:"

msgid "If you don't want to change your password, you can ignore this email."
msgstr "Se non desideri modificare la password, ignora questa e-mail."

msgid "Your request has received a payment."
msgstr "La tua richiesta ha ricevuto un pagamento."

msgid "Your request was marked as unpaid."
msgstr "La tua richiesta è stata contrassegnata come non pagata."

msgid ""
"Your request's payment has been refunded. Note that it might take a few days "
"until your refunded amount is shown on your credit card bill."
msgstr ""
"Il pagamento della tua richiesta è stato rimborsato. Tieni presente che "
"potrebbero essere necessari alcuni giorni prima che l'importo rimborsato "
"venga visualizzato sull'estratto conto della carta di credito."

msgid "Amount:"
msgstr "Importo:"

msgid "Your registration for \"${title}\" has been confirmed."
msgstr "La tua registrazione per \"${title}\" è stata confermata."

msgid "Your registration for \"${title}\" has been denied."
msgstr "La tua registrazione per \"${title}\" è stata rifiutata."

msgid "Your registration for \"${title}\" has been cancelled."
msgstr "La tua registrazione per \"${title}\" è stata annullata."

msgid "Registration"
msgstr "Registrazione"

msgid "The ticket number is"
msgstr "Il numero del biglietto è"

msgid "The following reservations have been rejected:"
msgstr "Le seguenti prenotazioni sono state rifiutate:"

msgid ""
"This is a notification for the rejected reservations for ${organisation}. If "
"you no longer wish to receive these notifications, please contact an "
"administrator so they can remove you from the recipients list."
msgstr ""
"Questa è una notifica per le prenotazioni rifiutate per ${organization}. Se "
"non desideri più ricevere queste notifiche, contatta un amministratore in "
"modo che possa rimuoverti dall'elenco dei destinatari."

msgid "The following reservations have unfortunately been cancelled:"
msgstr "Purtroppo le seguenti prenotazioni sono state annullate:"

msgid "You have a new ticket"
msgstr "Hai un nuovo biglietto"

msgid "A message has been sent regarding ${ref}:"
msgstr "È stato inviato un messaggio relativo a ${ref}:"

#. Canonical text for ${link} is: "visit the request status page"
#. Canonical text for ${link} is: "visit the request page"
msgid "Please ${link} to reply."
msgstr "Per favore ${link} per rispondere."

#. Used in sentence: "Please ${link} to reply."
msgid "visit the request status page"
msgstr "visita la pagina di richiesta dello stato"

#. Used in sentence: "Please ${link} to reply."
msgid "visit the request page"
msgstr "visita la pagina di richiesta"

msgid "Your request has been closed."
msgstr "La richiesta è stata chiusa."

msgid "Your requests's timeline has been archived for future reference:"
msgstr ""
"La cronologia delle richieste è stata archiviata per riferimento futuro:"

msgid "Request Timeline"
msgstr "Cronologia delle richieste"

msgid "Thank you for your request."
msgstr "Ti ringraziamo per la tua richiesta."

msgid "Your request has been registered with the following reference:"
msgstr "La tua richiesta è stata registrata con il seguente riferimento:"

msgid ""
"We will send another e-mail once your ticket has been completed. In the "
"meantime you can check the status of your ticket at any time:"
msgstr ""
"Ti invieremo un'altra e-mail una volta che il tuo biglietto sarà stato "
"completato. Nel frattempo puoi controllare in qualsiasi momento lo stato del "
"tuo biglietto:"

msgid "The following ticket has just been opened:"
msgstr "Il seguente biglietto è stato appena aperto:"

msgid "View the ticket"
msgstr "Visualizza il biglietto"

msgid "Your request has been reopened"
msgstr "La tua richiesta è stata riaperta"

msgid ""
"Your chat has been turned into a ticket. We will take care of your request "
"and get back to you as soon as new information is available."
msgstr ""
"La tua chat è stata trasformata in un ticket. Ci occuperemo della sua "
"richiesta e la ricontatteremo non appena saranno disponibili nuove "
"informazioni."

msgid "Below you can see your chat conversation:"
msgstr "Qui di seguito potete vedere la vostra conversazione in chat:"

msgid "This is what happend on the ${org} website over the past week:"
msgstr ""
"Questo è quello che è successo sul sito web ${org} nell'ultimo settimana:"

msgid ""
"This is the weekly OneGov Cloud status e-mail. If you don't want to receive "
"this e-mail you may deactivate it by clicking on"
msgstr ""
"Questa è l'e-mail di stato settimanale di OneGov Cloud. Se non vuoi ricevere "
"questa e-mail puoi disattivarla cliccando su"

msgid "Directory entry adopted."
msgstr "Elemento della cartella adottato."

msgid "Change request applied."
msgstr "Richiesta di modifica applicata."

msgid "Directory entry rejected."
msgstr "Elemento della cartella rifiutato."

msgid "Event edited."
msgstr "Evento montato."

#. Canonical text for ${event} is: "Event"
msgid "${event} published."
msgstr "${event} pubblicato."

msgid "Event deleted."
msgstr "Evento eliminato."

msgid "Event withdrawn."
msgstr "Evento ritirato."

msgid "File signed."
msgstr "File firmato."

msgid "File with digital seal removed."
msgstr "File con sigillo digitale cancellato."

msgid "${amount} marked as paid."
msgstr "${amount} contrassegnato come pagato."

msgid "${amount} marked as unpaid."
msgstr "${amount} contrassegnato come non pagato."

msgid "${amount} captured."
msgstr "${amount} acquisito."

msgid "${amount} refunded."
msgstr "${amount} rimborsato."

msgid "1 reservation accepted."
msgstr "1 prenotazione accettata."

msgid "${count} reservations accepted."
msgstr "${count} prenotazioni accettate."

msgid "1 reservation rejected."
msgstr "1 prenotazione rifiutata."

msgid "${count} reservations rejected."
msgstr "${count} prenotazioni rifiutate."

msgid "Registration confirmed."
msgstr "Iscrizione confermata."

msgid "Registration denied."
msgstr "Iscrizione negata."

msgid "Registration cancelled."
msgstr "Registrazione annullata."

msgid "Ticket opened."
msgstr "Biglietto aperto."

msgid "Ticket accepted."
msgstr "Biglietto accettato."

msgid "Ticket closed."
msgstr "Biglietto chiuso."

msgid "Ticket reopened."
msgstr "Biglietto riaperto."

msgid "Ticket assigned"
msgstr "Biglietto assegnato"

msgid "Ticket e-mails disabled."
msgstr "E-mail dei biglietti disabilitate."

msgid "Ticket e-mails enabled."
msgstr "E-mail dei biglietti abilitate."

msgid "Payment amount changed."
msgstr "Importo del pagamento modificato."

msgid "Ticket archived."
msgstr "Biglietto archiviato."

msgid "Ticket recovered from archive."
msgstr "Biglietto recuperato dall'archivio."

msgid ""
"The newsletter is disabled. You can only see this page because you are "
"logged in."
msgstr ""
"La newsletter è disabilitata. Puoi vedere questa pagina solo perché hai "
"fatto il login."

msgid "Sign up to our newsletter to always stay up to date:"
msgstr "Iscriviti alla nostra newsletter per rimanere sempre aggiornato:"

msgid "Signup"
msgstr "Registrati"

msgid "There are currently ${count} recipients registered."
msgstr "Al momento ci sono ${count} destinatari registrati."

msgid "Archive"
msgstr "Archivia"

msgid "No newsletters yet."
msgstr "Ancora nessuna newsletter."

msgid "Not yet sent."
msgstr "Non ancora inviato."

msgid ""
"The user ${username} was created successfully. Please write down the user's "
"password, as it won't be shown to you again:"
msgstr ""
"L'utente ${username} è stato creato correttamente. Annota la password "
"dell'utente, poiché non ti verrà più mostrata:"

msgid "Password:"
msgstr "Password:"

msgid ""
"The user ${username} was created successfully. An e-mail has been sent to "
"the user with login instructions."
msgstr ""
"L'utente ${username} è stato creato correttamente. Una e-mail con le "
"istruzioni per l'accesso è stata inviata all'utente."

msgid "Back to usermanagement"
msgstr "Torna alla gestione degli utenti"

msgid ""
"Sorry, the page you are looking for could not be found. Try checking the URL "
"for errors or use the search box on the top."
msgstr ""
"Spiacenti, la pagina che stai cercando non è stata trovata. Prova a "
"controllare l'URL per eventuali errori o utilizza la casella di ricerca in "
"alto."

msgid "Back"
msgstr "Indietro"

msgid "Link to organizers page"
msgstr "Link alla pagina dell'organizzatore"

msgid "Link to registration"
msgstr "Link alla registrazione"

msgid "Export this event"
msgstr "Esporta questo evento"

msgid "Export all occurrences of this event"
msgstr "Esporta tutte le occorrenze di questo evento"

msgid "All occurrences of this event"
msgstr "Tutte le occorrenze di questo evento"

msgid "Origin"
msgstr "Origine"

msgid "This is an imported event"
msgstr "Questo è un evento importato"

msgid "Search in Events"
msgstr "Ricerca negli eventi"

msgid "Tag"
msgstr "Tag"

msgid "Export these events"
msgstr "Esporta questi eventi"

msgid "Submit your own event"
msgstr "Invia il tuo evento"

msgid "No payment providers defined."
msgstr "Nessun fornitore di servizi di pagamento definito."

msgid "Connected:"
msgstr "Connesso:"

msgid "Default:"
msgstr "Predefinito:"

msgid "Enabled:"
msgstr "Abilitato:"

msgid "Fee:"
msgstr "Imposta:"

msgid "No payments yet."
msgstr "Nessun pagamento ancora."

msgid ""
"The following requests have been submitted. To see the state of process you "
"may return to the invidual request's page at any time. All information on "
"this page has been sent to your e-mail address."
msgstr ""
"Sono state inviate le seguenti richieste. Per vedere lo stato dell'iter puoi "
"tornare in qualsiasi momento alla pagina della singola richiesta. Tutte le "
"informazioni presenti in questa pagina sono state inviate al tuo indirizzo e-"
"mail."

msgid "Request Reference"
msgstr "Riferimento della richiesta"

msgid "No people added yet."
msgstr "Nessuna persona aggiunta ancora."

msgid "Export a vCard of this person"
msgstr "Esporta una vCard di questa persona"

msgid "No publications"
msgstr "Nessuna pubblicazione"

msgid "Years"
msgstr "Anni"

msgid ""
"You can search through the content of all listed files by using the search "
"on the top right."
msgstr ""
"Puoi cercare all'interno del contenuto di tutti i file elencati utilizzando "
"la ricerca in alto a destra."

msgid ""
"All files have a digital seal. The digital seal of a downloaded file can be "
"viewed in Adobe Acrobat Reader or by dragging an already downloaded file "
"into the field below:"
msgstr ""
"Tutti i file hanno un sigillo digitale. Il sigillo digitale di un file "
"scaricato può essere visualizzata in Adobe Acrobat Reader oppure trascinando "
"un file già scaricato nel campo sottostante:"

msgid "Drop files to verify them"
msgstr "Rilascia i file per verificarli"

msgid ""
"Subscribers may always unsubscribe themselves through a link shown at the "
"bottom of the newsletter. If you unsubscribe them here, they will not be "
"notified."
msgstr ""
"Gli abbonati possono sempre annullare l'iscrizione tramite un collegamento "
"mostrato in fondo alla newsletter. Se annulli qui la loro iscrizione, questi "
"non riceveranno alcun avviso."

msgid "Unsubscribe"
msgstr "Annulla iscrizione"

msgid "submitted"
msgstr "inviato"

msgid "No dates found, please select dates in the calendar first"
msgstr "Nessuna data trovata, seleziona prima le date nel calendario"

msgid "Go to calendar"
msgstr "Vai al calendario"

msgid ""
"The following link can be used to subscribe to the reservations of this "
"calendar. It can be used by anyone that knows the link in multiple calendar "
"applications."
msgstr ""
"Il seguente collegamento può essere utilizzato per iscriversi alle "
"prenotazioni di questo calendario. Può essere utilizzato da chiunque conosca "
"il collegamento in più applicazioni di calendario."

msgid ""
"Note that we have no control over how often calendar applications update the "
"calendars they are subscribed to (if they update at all). Therefore the "
"information shown in the calendar may be wrong or out of date. Use it at "
"your own risk."
msgstr ""
"Tieni presente che non abbiamo alcun controllo sulla frequenza con cui le "
"applicazioni di calendario aggiornano i calendari a cui sono iscritte (né "
"sul fatto che si aggiornino). Pertanto, le informazioni mostrate nel "
"calendario potrebbero essere errate o non aggiornate. Usale tuo rischio."

msgid "Reservations must be made at least one day in advance."
msgstr ""
"Le prenotazioni devono essere effettuate con almeno un giorno di anticipo."

msgid "Reservations must be made at least one hour in advance."
msgstr ""
"Le prenotazioni devono essere effettuate con almeno un'ora di anticipo."

msgid "Reservations must be made at least ${n} days in advance."
msgstr ""
"Le prenotazioni devono essere effettuate con almeno ${n} giorni di anticipo."

msgid "Reservations must be made at least ${n} hours in advance."
msgstr ""
"Le prenotazioni devono essere effettuate con almeno ${n} ore di anticipo."

msgid "Select a free time span in the calendar below to create an allocation."
msgstr ""
"Seleziona un periodo di tempo libero nel calendario sottostante per creare "
"un'allocazione."

msgid "Removes all unreserved allocations between the start and end date."
msgstr ""
"Rimuove tutte le allocazioni non riservate tra la data di inizio e di fine."

msgid "Reservation is pending approval"
msgstr "La prenotazione è in attesa di approvazione"

msgid "(${num_pending} pending approval)"
msgstr "(${num_pending} in attesa di approvazione)"

msgid "Utilised"
msgstr "Utilizzato"

msgid "No recipients defined yet."
msgstr "Nessun destinatario ancora definito."

msgid ""
"Receives notifications for reservations of the day on the following days:"
msgstr ""
"Riceve le notifiche per le prenotazioni del giorno nei giorni successivi:"

msgid "Receives notifications for internal notes on reservations."
msgstr "Riceve le notifiche per le note interne sulle prenotazioni."

msgid "Receives notifications for rejected reservations."
msgstr "Riceve le notifiche per le prenotazioni rifiutate."

msgid "Receives notifications for new reservations."
msgstr "Riceve le notifiche per le nuove prenotazioni."

msgid "Notifications for following Resources"
msgstr "Notifiche per le seguenti risorse"

msgid "No reservation resources defined yet."
msgstr "Nessuna risorsa di prenotazione ancora definita."

msgid ""
"Searching is currently unavailable due to technical difficulties. Please "
"excuse the inconvenience and try again later."
msgstr ""
"La ricerca non è attualmente disponibile a causa di difficoltà tecniche. Ci "
"scusiamo dell'inconveniente, riprova più tardi."

msgid "Your search returned no results."
msgstr "La tua ricerca non ha restituito alcun risultato."

msgid "Select the images that should be shown inside this album."
msgstr ""
"Seleziona le immagini che dovrebbero essere mostrate all'interno di questo "
"album."

msgid "Confirm selection"
msgstr "Conferma la selezione"

msgid "This newsletter has not been sent yet."
msgstr "Questa newsletter non è stata ancora inviata."

msgid "First sent ${time_ago}."
msgstr "Inviato per la prima volta ${time_ago}."

msgid "This newsletter was sent to ${n} subscribers."
msgstr "Questa newsletter è stata inviata a ${n} iscritti."

msgid "All subscribers have already received this newsletter."
msgstr "Tutti gli iscritti hanno già ricevuto questa newsletter."

msgid "The newsletter is scheduled to be sent on ${time}"
msgstr "L'invio della newsletter è programmato per le ${time}"

msgid ""
"Check the email text. You can use the full news text instead of the leading "
"if you want. You will find this setting in the edit menu of the news item."
msgstr ""
"Controlla il testo dell'email. Se lo desideri, puoi utilizzare il testo "
"completo delle notizie anziché l'estratto. Troverai questa impostazione nel "
"menu di modifica della notizia."

msgid "Delivery"
msgstr "Distribuzione"

msgid "The newsletter was already sent to the following addresses:"
msgstr "La newsletter è già stata inviata ai seguenti indirizzi:"

msgid ""
"A signup link allows anyone to sign up with a specific role. Those signups "
"are limited by time and count but they still present a security risk. Be "
"sure to only share this link with people you trust."
msgstr ""
"Un collegamento di registrazione consente a chiunque di iscriversi con un "
"ruolo specifico. Queste registrazioni sono limitate nel tempo e nel numero, "
"ma presentano comunque un rischio per la sicurezza. Assicurati di "
"condividere questo collegamento solo con persone di cui ti fidi."

msgid ""
"Your signup link has been created as follows. Please copy it before "
"continuing, it won't be shown to you again:"
msgstr ""
"Il tuo collegamento di registrazione è stato creato come segue. Copialo "
"prima di proseguire, non ti verrà più mostrato:"

msgid ""
"Sort the items using drag and drop. The new positions are automatically "
"saved directly after moving."
msgstr ""
"Ordina gli elementi trascinandoli e rilasciandoli. Le nuove posizioni "
"vengono salvate automaticamente subito dopo lo spostamento."

msgid "Back to page"
msgstr "Torna alla pagina"

msgid "No activities yet."
msgstr "Ancora nessuna attività."

msgid "Ticket updates by e-mail"
msgstr "Il biglietto si aggiorna tramite e-mail"

msgid "Disable E-Mails"
msgstr "Disabilita i messaggi e-mail"

msgid ""
"No ticket updates via e-mail. An e-mail is still sent when a ticket is "
"assigned."
msgstr ""
"Nessun aggiornamento dei biglietti tramite e-mail. Viene comunque inviata "
"un'e-mail quando viene assegnato un ticket."

msgid "Enable E-Mails"
msgstr "Abilita i messaggi e-mail"

msgid "E-Mails can not be sent for tickets of imported events"
msgstr "Non è possibile inviare e-mail per biglietti di eventi importati"

msgid "Send Message"
msgstr "Invia messaggio"

msgid "Messages cannot be sent when the ticket is closed"
msgstr "I messaggi non possono essere inviati quando il biglietto è chiuso"

msgid "Please reopen the ticket to send a message"
msgstr "Riapri il biglietto per inviare un messaggio"

msgid "Messages cannot be sent for imported events"
msgstr "Non è possibile inviare messaggi per eventi importati"

msgid "${count} received"
msgstr "${count} ricevuti"

msgid "${count} sent"
msgstr "${count} inviati"

msgid "${count} note"
msgstr "${count} nota"

msgid "${count} notes"
msgstr "${count} note"

msgid ""
"You are editing a note created by someone else. By saving your changes you "
"will become the author of the whole note."
msgstr ""
"Stai modificando una nota creata da qualcun altro. Salvando le modifiche "
"diventerai l'autore dell'intera nota."

msgid ""
"Notes are private and only shown to logged-in members. URLs and e-mail "
"addresses are turned into links."
msgstr ""
"Le note sono private e vengono mostrate solo ai membri che hanno effettuato "
"l'accesso. Gli URL e gli indirizzi e-mail vengono trasformati in "
"collegamenti."

msgid "Would you like to make corrections to the event?"
msgstr "Volete apportare correzioni all'evento?"

msgid "Edit this event."
msgstr "Modificare questo evento."

msgid "Forgot something or have a special request?"
msgstr "Hai dimenticato qualcosa o hai una richiesta speciale?"

msgid "Add a message to the ticket."
msgstr "Aggiungi un messaggio al biglietto."

msgid "New messages have been disabled because the ticket has been closed."
msgstr ""
"I nuovi messaggi sono stati disabilitati perché il biglietto è stato chiuso."

msgid ""
"Enable notifications about new tickets. Only works when being logged in and "
"having the browser with the site open."
msgstr ""
"Abilita le notifiche sui nuovi ticket. Funziona solo quando si è connessi e "
"si ha il browser con il sito aperto."

msgid "Archive all selected tickets?"
msgstr "Archiviare tutti i biglietti selezionati?"

msgid "Do archive"
msgstr "Archivia"

msgid "Archive selected"
msgstr "Archivio selezionato"

msgid ""
"You've reached this site because you are logged in. Visitors are "
"automatically redirected to the following link:"
msgstr ""
"Hai raggiunto questo sito perché sei autenticato. I visitatori vengono "
"reindirizzati automaticamente al seguente collegamento:"

msgid ""
"You are not automatically redirected so you have a chance to edit or delete "
"this link."
msgstr ""
"Non vieni reindirizzato automaticamente, quindi hai la possibilità di "
"modificare o eliminare questo collegamento."

msgid "You have been successfully unsubscribed from all regular emails."
msgstr ""
"L'iscrizione da tutte le e-mail periodiche è stata annullata correttamente."

msgid "local"
msgstr "locale"

msgid "No links found."
msgstr "Nessun collegamento trovato."

msgid "Select an item to view it"
msgstr "Seleziona un elemento per visualizzarlo"

msgid "Identicon"
msgstr "Icona identificativa"

msgid "Not a valid color."
msgstr "Colore non valido."

msgid "Not a valid choice"
msgstr "Scelta non valida"

msgid "Admins"
msgstr "Amministratori"

#, python-format
msgid ""
"You can only reserve this allocation before ${date} if you live in the "
"following zipcodes: ${zipcodes}"
msgstr ""
"Puoi prenotare questa allocazione prima del ${date} solo se la tua residenza "
"rientra nei seguenti codici postali: ${zipcodes}"

#, python-format
msgid "${percent}% Available"
msgstr "${percent}% disponibile"

msgid "Available"
msgstr "Disponibile"

#, python-format
msgid "${num} Available"
msgstr "${num} disponibile"

msgid ""
"This allocation can't be deleted because there are existing reservations "
"associated with it."
msgstr ""
"Questa allocazione non può essere eliminata perché ci sono prenotazioni "
"esistenti ad essa associate."

msgid ""
"To delete this allocation, all existing reservations need to be cancelled "
"first."
msgstr ""
"Per eliminare questa allocazione, è necessario prima annullare tutte le "
"prenotazioni esistenti."

msgid "A conflicting allocation exists for the requested time period."
msgstr "Esiste un'allocazione in conflitto per il periodo di tempo richiesto."

msgid "A conflicting reservation exists for the requested time period."
msgstr ""
"Esiste una prenotazione in conflitto per il periodo di tempo richiesto."

msgid "An existing reservation would be affected by the requested change."
msgstr ""
"Una prenotazione esistente sarebbe interessata dalla modifica richiesta."

msgid "A pending reservation would be affected by the requested change."
msgstr ""
"Una prenotazione in sospeso sarebbe interessata dalla modifica richiesta."

msgid "The requested period is no longer available."
msgstr "Il periodo richiesto non è più disponibile."

msgid "No reservable slot found."
msgstr "Nessuno slot prenotabile trovato."

msgid "Reservations can't be made for more than 24 hours at a time."
msgstr ""
"Le prenotazioni non possono essere effettuate per più di 24 ore consecutive."

msgid "The given reservation paramters are invalid."
msgstr "I parametri di prenotazione forniti non sono validi."

msgid "The given reservation token is invalid."
msgstr "Il token di prenotazione fornito non è valido."

msgid "The requested number of reservations is higher than allowed."
msgstr "Il numero di prenotazioni richiesto è superiore a quello consentito."

msgid "The requested quota is invalid (must be at least one)."
msgstr "La quota richiesta non è valida (deve essere almeno una)."

msgid "The allocation does not have enough free spots."
msgstr "L'assegnazione non dispone di abbastanza posti liberi."

msgid "The resulting allocation would be invalid."
msgstr "L'allocazione risultante non sarebbe valida."

msgid "No reservations to confirm."
msgstr "Nessuna prenotazione da confermare."

msgid "The given timerange is longer than the existing allocation."
msgstr ""
"L'intervallo di tempo specificato è più esteso dell'allocazione esistente."

msgid "Reservation too short. A reservation must last at least 5 minutes."
msgstr ""
"Prenotazione troppo breve. Una prenotazione deve durare almeno 5 minuti."

msgid "Stop"
msgstr "Arresta"

#, python-format
msgid "Do you really want to stop \"${title}\"?"
msgstr "Vuoi davvero fermare \"${title}\"?"

msgid "The rule will be removed without affecting existing allocations."
msgstr "La regola sarà rimossa senza influire sulle allocazioni esistenti."

msgid "Stop rule"
msgstr "Arresta la regola"

msgid ""
"All allocations created by the rule will be removed, if they haven't been "
"reserved yet."
msgstr ""
"Se non sono state ancora prenotate, tutte le allocazioni create dalla regola "
"verranno rimosse."

msgid "Delete rule"
msgstr "Elimina la regola"

msgid "No allocations to add"
msgstr "Nessuna allocazione da aggiungere"

#, python-format
msgid "Successfully added ${n} allocations"
msgstr "${n} allocazioni aggiunte correttamente"

msgid "New allocation"
msgstr "Nuova allocazione"

msgid "Your changes were saved"
msgstr "Le modifiche sono state salvate"

#, python-format
msgid "New rule active, ${n} allocations created"
msgstr "Nuova regola attiva, ${n} allocazioni create"

msgid "New Rule"
msgstr "Nuova regola"

msgid ""
"Rules ensure that the allocations between start/end exist and that they are "
"extended beyond those dates at the given intervals. "
msgstr ""
"Le regole assicurano che le allocazioni tra inizio/fine esistano e che siano "
"estese oltre tali date agli intervalli indicati. "

msgid "The rule was stopped"
msgstr "La regola è stata arrestata"

#, python-format
msgid "The rule was deleted, along with ${n} allocations"
msgstr "La regola è stata eliminata, insieme ${n} allocazioni"

msgid "Topics A-Z"
msgstr "Argomenti A-Z"

msgid "Your userprofile is incomplete. Please update it before you continue."
msgstr "Il tuo profilo utente è incompleto. Aggiornalo prima di proseguire."

msgid "You have been logged in."
msgstr "Hai effettuato l'accesso."

#, fuzzy
msgid "Wrong e-mail address, password or yubikey."
msgstr "Indirizzo e-mail, password o Yubikey errati."

#, python-format
msgid "Login to ${org}"
msgstr "Accedi a ${org}"

msgid "A user with this address already exists"
msgstr "Esiste già un utente con questo indirizzo"

msgid "This signup link has expired"
msgstr "Questo collegamento di registrazione è scaduto"

#, python-format
msgid "Your ${org} Registration"
msgstr "La tua registrazione a ${org}"

msgid ""
"Thank you for registering. Please follow the instructions on the activiation "
"e-mail sent to you. Please check your spam folder if you have not received "
"the email."
msgstr ""
"Grazie per esserti registrato. Segui le istruzioni sull'e-mail di "
"attivazione che ti è stata inviata. Se non avete ricevuto l'e-mail, "
"controllate la cartella spam."

msgid "Account Registration"
msgstr "Registrazione dell'account"

msgid "Unknown user"
msgstr "Utente sconosciuto"

msgid "Invalid activation token"
msgstr "Token di attivazione non valido"

msgid "Your account has already been activated."
msgstr "Il tuo account è stato già attivato."

msgid ""
"Your account has been activated. You may now log in with your credentials"
msgstr ""
"Il tuo account è stato attivato. Ora puoi accedere con le tue credenziali"

msgid "You have been logged out."
msgstr "Sei stato disconnesso."

msgid "Password reset"
msgstr "Ripristina password"

#, python-format
msgid ""
"A password reset link has been sent to ${email}, provided an active account "
"exists for this email address."
msgstr ""
"Il collegamento per reimpostare la password è stato inviato all'indirizzo "
"${email} (se si tratta di un account attivo esistente)."

msgid "Password changed."
msgstr "Password modificata."

msgid "Wrong username or password reset link not valid any more."
msgstr ""
"Il collegamento per reimpostare il nome utente o la password errati non è "
"più valido."

msgid "Enter mTAN"
msgstr "Immettre mTAN"

msgid ""
"The requested resource is protected. To obtain time-limited access, please "
"enter your mobile phone number in the field below. You will receive an mTAN "
"via SMS, which will grant you access after correct entry."
msgstr ""
"La risorsa richiesta è protetta. Per ottenere un accesso a tempo limitato, "
"inserite il vostro numero di cellulare nel campo sottostante. Riceverete un "
"mTAN via SMS, che vi consentirà l'accesso dopo il suo corretto inserimento."

msgid "Request mTAN"
msgstr "Richiesta mTAN"

msgid "Successfully authenticated via mTAN."
msgstr "Autenticazione tramite mTAN riuscita."

msgid "Invalid or expired mTAN provided."
msgstr "È stato fornito un mTAN non valido o scaduto."

msgid "A link was added to the clipboard"
msgstr "È stato aggiunto un collegamento agli appunti"

msgid "Administrative"
msgstr "Administrativo"

#, python-format
msgid "The entry ${name} exists twice"
msgstr "L'elemento ${name} è duplicato"

msgid "Added a new directory"
msgstr "Aggiunta una nuova cartella"

msgid "New Directory"
msgstr "Nuova cartella"

msgid ""
"The requested change cannot be performed, as it is incompatible with "
"existing entries"
msgstr ""
"La modifica richiesta non può essere eseguita, in quanto è incompatibile con "
"gli elementi esistenti"

#, python-format
msgid "Syntax Error in line ${line}"
msgstr "Errore di sintassi alla riga ${line}"

msgid "Syntax error in form"
msgstr "Errore di sintassi nel modulo"

#, python-format
msgid "Syntax error in field ${field_name}"
msgstr "Errore di sintassi nel campo ${field_name}"

#, python-format
msgid "Error: Duplicate label ${label}"
msgstr "Errore: etichetta ${label} duplicata"

msgid "The directory was deleted"
msgstr "La cartella è stata cancellata"

msgid ""
"Stable URLs are important. Here you can change the path to your site "
"independently from the title."
msgstr ""
"Gli URL stabili sono importanti. Qui puoi modificare il percorso del tuo "
"sito indipendentemente dal titolo."

#, python-format
msgid "${org}: New Entry in \"${directory}\""
msgstr "${org}: Nuovo elemento in \"${directory}\""

msgid "Added a new directory entry"
msgstr "Aggiunta un nuovo elemento della cartella"

msgid "New Directory Entry"
msgstr "Nuovo elemento della cartella"

msgid "Submit a New Directory Entry"
msgstr "Invia un nuovo elemento della cartella"

msgid "Continue"
msgstr "Continua"

msgid "Propose a change"
msgstr "Proponi un cambiamento"

msgid ""
"To request a change, edit the fields you would like to change, leaving the "
"other fields intact. Then submit your request."
msgstr ""
"Per richiedere una modifica, modifica i campi che desideri modificare, "
"lasciando intatti gli altri. Quindi invia la tua richiesta."

msgid "The entry was deleted"
msgstr "L'elemento è stato eliminato:"

msgid ""
"On the right side, you can filter the entries of this directory to export."
msgstr ""
"sul lato destro, puoi filtrare gli elementi di questa cartella da esportare."

msgid "Exports all entries of this directory."
msgstr "Esporta tutti gli elementi di questa cartella."

msgid ""
"The resulting zipfile contains the selected format as well as metadata and "
"images/files if the directory contains any."
msgstr ""
"Il file zip risultante contiene il formato selezionato, nonché metadati e "
"immagini/file se la cartella ne contiene."

#, python-format
msgid ""
"You have been redirect to this entry because it could not be exported due to "
"missing file ${name}. Please re-upload them and try again"
msgstr ""
"Sei stato reindirizzato a questo elemento perché non è stato possibile "
"esportarlo a causa del file ${name} mancante. Ricaricali e riprova"

#, python-format
msgid "The column ${name} is missing"
msgstr "La colonna ${name} è mancante"

#, python-format
msgid "The file ${name} is missing"
msgstr "Il file ${name} è mancante"

msgid ""
"The given file is invalid, does it include a metadata.json with a data.xlsx, "
"data.csv, or data.json?"
msgstr ""
"Il file specificato non è valido, include un metadata.json con un data.xlsx, "
"data.csv o data.json?"

#, python-format
msgid "Imported ${count} entries"
msgstr "${count} elementi importati"

msgid ""
"Updates the directory configuration and imports all entries given in the ZIP "
"file. The format is the same as produced by the export function. Note that "
"only 100 items are imported at a time. To import more items repeat the "
"import accordingly."
msgstr ""
"Aggiorna la configurazione della cartella e importa tutti gli elementi "
"forniti nel file ZIP. Il formato è lo stesso generato dalla funzione di "
"esportazione. Tieni presente che vengono importati solo 100 elementi alla "
"volta. Per importare più elementi, ripeti l'importazione finché necessario."

msgid "New Recipient"
msgstr "Nuovo destinatario"

#, python-format
msgid ""
"Registration for notifications on new entries in the directory "
"\"${directory}\""
msgstr ""
"Registrazione per le notifiche sui nuovi elementi nella cartella "
"\"${directory}\""

#, python-format
msgid ""
"Success! We have sent a confirmation link to ${address}, if we didn't send "
"you one already."
msgstr ""
"La richiesta ha avuto esito positivo! Abbiamo inviato un collegamento di "
"conferma a ${address}, se non te ne abbiamo già inviato uno."

msgid "Notification for new entries"
msgstr "Notifica per nuovi elementi"

msgid "Recipients of new entry updates"
msgstr "Destinatari degli aggiornamenti dei nuovi elementi"

#, python-format
msgid "the subscription for ${address} was successfully confirmed"
msgstr "l'abbonamento di ${address} è stato correttamente confermato"

#, python-format
msgid "the subscription for ${address} could not be confirmed, wrong token"
msgstr ""
"non è stato possibile confermare l'abbonamento di ${address}, token errato"

#, python-format
msgid "${address} successfully unsubscribed"
msgstr "Iscrizione di ${address} annullata correttamente"

#, python-format
msgid "${address} could not be unsubscribed, wrong token"
msgstr "Impossibile annullare l'iscrizione di ${address}, token errato"

msgid "Moves the topic and all its sub topics to the given destination."
msgstr ""
"Sposta l'argomento e tutti i suoi sottoargomenti nella destinazione indicata."

#, python-format
msgid "A total of ${number} subpages are affected."
msgstr "Sono interessate un totale di ${number} sottopagine."

#, python-format
msgid "${count} links will be replaced by this action."
msgstr "${count} collegamenti saranno sostituiti da questa operazione."

msgid "The event submitter has not yet completed his submission"
msgstr "Il presentatore dell'evento non ha ancora completato la sua iscrizione"

msgid "This event has already been published"
msgstr "Questo evento è stato pubblicato"

#, python-format
msgid "Successfully created the event '${title}'"
msgstr "Creato con successo l'evento '${titolo}'"

#, python-format
msgid "You have accepted the event ${title}"
msgstr "Hai accettato l'evento ${title}"

msgid "Your event was accepted"
msgstr "Il tuo evento è stato accettato"

msgid "Submit an event"
msgstr "Invia un evento"

msgid ""
"Only events taking place inside the town or events related to town societies "
"are published. Events which are purely commercial are not published. There's "
"no right to be published and already published events may be removed from "
"the page without notification or reason."
msgstr ""
"Vengono pubblicati solo gli eventi che si svolgono all'interno della città o "
"gli eventi relativi alle società cittadine. Gli eventi puramente commerciali "
"non vengono pubblicati. Non c'è alcun diritto alla pubblicazione e gli "
"eventi già pubblicati possono essere rimossi dalla pagina senza preavviso o "
"motivo."

msgid "Add event"
msgstr "Aggiungi evento"

msgid "Your request has been registered"
msgstr "La tua richiesta è stata registrata"

msgid "New ticket"
msgstr "Nuovo biglietto"

msgid "Your request could not be accepted automatically!"
msgstr "La tua richiesta non può essere accettata automaticamente!"

msgid "Thank you for your submission!"
msgstr "Ti ringraziamo per l'iscrizione!"

msgid "Your event was rejected"
msgstr "Il tuo evento è stato rifiutato"

msgid "Access Denied"
msgstr "Accesso negato"

msgid "Not Found"
msgstr "Non trovato"

msgid "Added a new external link"
msgstr "Aggiunto un nuovo link esterno"

msgid "New external link"
msgstr "Nuovo collegamento esterno"

msgid "Edit external link"
msgstr "Modifica il collegamento esterno"

msgid "Manage Photo Albums"
msgstr "Gestisci album fotografici"

msgid "This file type is not supported"
msgstr "Questo tipo di file non è supportato"

msgid "The file name is too long"
msgstr "Il nome del file è troppo lungo"

msgid "The file cannot be processed"
msgstr "Il file non può essere elaborato"

#, fuzzy
msgid "Please submit your yubikey"
msgstr "Invia la tua Yubikey"

#, fuzzy
msgid "Your account is not linked to a Yubikey"
msgstr "Il tuo account non è collegato a Yubikey"

#, fuzzy
msgid "The used Yubikey is not linked to your account"
msgstr "La Yubikey usata non è collegata al tuo account"

msgid "This file already has a digital seal"
msgstr "Questo file include già un sigillo digitale"

#, fuzzy
msgid "Your Yubikey could not be validated"
msgstr "Non è stato possibile convalidare la tua Yubikey"

msgid "Edit external form"
msgstr "Modifica il modulo esterno"

msgid "The registration has ended"
msgstr "La registrazione è terminata"

msgid "The registration is closed"
msgstr "La registrazione è chiusa"

#, python-format
msgid "The registration opens on ${day}, ${date}"
msgstr "La registrazione si apre ${day}, ${date}"

#, python-format
msgid "The registration closes on ${day}, ${date}"
msgstr "La registrazione si chiude ${day}, ${date}"

#, python-format
msgid "There's a limit of ${count} attendees"
msgstr "C'è un limite di ${count} partecipanti"

msgid "There are no spots left"
msgstr "Non ci sono più posti disponibili"

msgid "There is one spot left"
msgstr "È rimasto un posto disponibile"

#, python-format
msgid "There are ${count} spots left"
msgstr "Sono rimasti ${count} posti disponibili"

msgid "A form with this name already exists"
msgstr "Un modulo con questo nome esiste già"

msgid "Added a new form"
msgstr "Aggiunto un nuovo modulo"

msgid "New Form"
msgstr "Nuovo modulo"

msgid "Exports the submissions of the given date range."
msgstr "Esporta gli invii dell'intervallo di date specificato."

msgid "New Registration Window"
msgstr "Nuova finestra di registrazione"

msgid "The registration window was added successfully"
msgstr "La finestra di registrazione è stata aggiunta con successo"

msgid ""
"Registration windows limit forms to a set number of submissions and a "
"specific time-range."
msgstr ""
"Le finestre di registrazione limitano i moduli a un determinato numero di "
"invii e a uno specifico intervallo di tempo."

msgid "General Message"
msgstr "Messaggio generale"

#, python-format
msgid "New e-mail: ${message}"
msgstr "Nuova e-mail: ${message}"

#, python-format
msgid "Successfully sent ${count} emails"
msgstr "${count} e-mail inviate correttamente"

msgid "Send E-Mail to attendees"
msgstr "Invia e-mail ai partecipanti"

msgid "Email attendees"
msgstr "E-mail partecipanti"

msgid "Cancel Registration Window"
msgstr "Annulla la finestra di registrazione"

msgid ""
"You really want to cancel all confirmed and deny all open submissions for "
"this registration window?"
msgstr ""
"Vuoi davvero cancellare tutte le iscrizioni confermate e negare tutte le "
"iscrizioni aperte per questa finestra di registrazione?"

msgid ""
"Each attendee will receive a ticket email unless ticket messages are not "
"muted."
msgstr ""
"Ogni partecipante riceverà un'e-mail del biglietto a meno che i messaggi dei "
"biglietti non siano disattivati."

msgid "Do you really want to delete this registration window?"
msgstr "Vuoi davvero eliminare questa finestra di registrazione?"

msgid "Existing submissions will be disassociated."
msgstr "Le iscrizioni esistenti verranno dissociate."

msgid "Delete registration window"
msgstr "Elimina la finestra di registrazione"

msgid "This registration window can't be deleted."
msgstr "Questa finestra di registrazione non può essere eliminata."

msgid ""
"There are confirmed or open submissions associated with it. Cancel the "
"registration window first."
msgstr ""
"Ad essa sono associate iscrizioni confermate o aperte. Annulla prima la "
"finestra di registrazione."

msgid "Edit Registration Window"
msgstr "Modifica la finestra di registrazione"

#, python-format
msgid "${count} submissions cancelled / denied over the ticket system"
msgstr ""
"${count} iscrizioni annullate/negate tramite il sistema di gestione dei "
"biglietti"

msgid "The registration window was deleted"
msgstr "La finestra di registrazione è stata cancellata"

#, python-format
msgid ""
"The total amount for the currently entered data is ${total} but has to be at "
"least ${minimum}. Please adjust your inputs."
msgstr ""
"L'importo totale per i dati attualmente inseriti è ${total} ma deve essere "
"almeno ${minimum}. Si prega di modificare i dati inseriti."

msgid "Pay Online and Complete"
msgstr "Paga online e completa"

msgid "Your payment could not be processed"
msgstr "Non è stato possibile elaborare Il tuo pagamento"

msgid "Registrations are no longer possible"
msgstr "Le iscrizioni non sono più possibili"

msgid "Your registration has been confirmed"
msgstr "La tua registrazione è stata confermata"

msgid "The registration has been confirmed"
msgstr "La registrazione è stata confermata"

msgid ""
"The registration could not be confirmed because the maximum number of "
"participants has been reached"
msgstr ""
"Non è stato possibile confermare la registrazione perché è stato raggiunto "
"il numero massimo di partecipanti."

msgid "Your registration has been denied"
msgstr "La tua registrazione è stata rifiutata"

msgid "The registration has been denied"
msgstr "La registrazione è stata rifiutata"

msgid "The registration could not be denied"
msgstr "La registrazione non può essere rifiutata"

msgid "Your registration has been cancelled"
msgstr "La tua registrazione è stata annullata"

msgid "The registration has been cancelled"
msgstr "La registrazione è stata annullata"

msgid "The registration could not be cancelled"
msgstr "La registrazione non può essere annullata"

msgid "Select"
msgstr "Seleziona"

msgid "Select images"
msgstr "Seleziona immagini"

msgid "Added a new photo album"
msgstr "Aggiunto un nuovo album fotografico"

msgid "New Photo Album"
msgstr "Nuovo album fotografico"

#, python-format
msgid "Welcome to the ${org} Newsletter"
msgstr "Benvenuto nella newsletter di ${org}"

#, python-format
msgid "Do you really want to unsubscribe \"{}\"?"
msgstr "Vuoi davvero annullare l'iscrizione a \"{}\"?"

msgid "A newsletter with this name already exists"
msgstr "Esiste già una newsletter con questo nome"

msgid "Added a new newsletter"
msgstr "Aggiunta una nuova newsletter"

msgid "New Newsletter"
msgstr "Nuova newsletter"

msgid "Edit Newsletter"
msgstr "Modifica la newsletter"

msgid "The newsletter was deleted"
msgstr "La newsletter è stata cancellata"

#, python-format
msgid "Sent \"${title}\" to ${n} recipients"
msgstr "Inviato \"${title}\" a ${n} destinatari"

#, python-format
msgid "Scheduled \"${title}\" to be sent on ${date}"
msgstr "\"${title}\" programmato per l'invio il ${date}"

#, python-format
msgid "Sent \"${title}\" to ${recipient}"
msgstr "Inviato \"${title}\" a ${recipient}"

msgid "Sends a test newsletter to the given address"
msgstr "Invia una newsletter di prova all'indirizzo indicato"

msgid "Newsletter Recipients"
msgstr "Destinatari della newsletter"

msgid "Newsletter recipient Export"
msgstr "Destinatario della newsletter Esportazione"

msgid "Exports all newsletter recipients."
msgstr "Esporta tutti i destinatari della newsletter."

#, python-format
msgid "The following line(s) contain invalid data: ${lines}"
msgstr "La seguente riga (o righe) contiene dati non validi: ${lines}"

#, python-format
msgid "${count} newsletter subscribers will be imported"
msgstr "Gli iscritti alla newsletter di ${count} verranno importati"

#, python-format
msgid "${count} newsletter subscribers imported"
msgstr "${count} iscritti alla newsletter importati"

msgid "The same format as the export (XLSX) can be used for the import."
msgstr ""
"Lo stesso formato dell'esportazione (XLSX) può essere usato per "
"l'importazione."

msgid "Today"
msgstr "Oggi"

msgid "Tomorrow"
msgstr "Domani"

msgid "This weekend"
msgstr "Questo fine settimana"

msgid "This week"
msgstr "Questa settimana"

msgid "Event Export"
msgstr "Esportazione degli eventi"

msgid "Exports all future events."
msgstr "Esporta tutti gli eventi futuri."

#, python-format
msgid "${count} events will be imported"
msgstr "Gli eventi ${count} saranno importati"

#, python-format
msgid "${count} events imported"
msgstr "${conteggio} eventi sono stati importati"

msgid "Move"
msgstr "Spostare"

msgid "Your payment has been received"
msgstr "Abbiamo ricevuto il tuo pagamento"

msgid "Your payment has been withdrawn"
msgstr "Il tuo pagamento è stato ritirato"

msgid "Your payment has been refunded"
msgstr "Il tuo pagamento è stato rimborsato"

msgid "The ticket was marked as paid"
msgstr "Il biglietto è stato contrassegnato come pagato"

msgid "The ticket was marked as unpaid"
msgstr "Il biglietto è stato contrassegnato come non pagato"

msgid "The payment was captured"
msgstr "Il pagamento è stato acquisito"

msgid "The payment was refunded"
msgstr "Il pagamento è stato rimborsato"

msgid "As default"
msgstr "Valore predefinito"

msgid "Should this provider really be the new default?"
msgstr "Questo provider dovrebbe davvero essere il nuovo predefinito?"

msgid "All future payments will be redirected."
msgstr "Tutti i pagamenti futuri verranno reindirizzati."

msgid "Make Default"
msgstr "Imposta come predefinito"

msgid "Enable"
msgstr "Attivare"

msgid "Should this provider really be enabled?"
msgstr "Questo fornitore deve essere abilitato?"

msgid "Disable"
msgstr "Disattivare"

msgid "Should this provider really be disabled?"
msgstr "Questo fornitore dovrebbe davvero essere disabilitato?"

msgid "Do you really want to delete this provider?"
msgstr "Vuoi davvero eliminare questo fornitore?"

msgid "Your Stripe account was connected successfully."
msgstr "Il tuo account Stripe è stato connesso correttamente."

msgid "Your Stripe account could not be connected."
msgstr "Impossibile connettere il tuo account Stripe."

msgid "Changed the default payment provider."
msgstr "Provider di pagamento predefinito modificato."

msgid "Provider enabled."
msgstr "Fornitore abilitato."

msgid "Provider disabled."
msgstr "Fornitore disabilitato."

msgid "The payment provider was deleted."
msgstr "Il fornitore di servizi di pagamento è stato eliminato."

msgid "Successfully synchronised payments"
msgstr "Pagamenti sincronizzati correttamente"

msgid "Charge fees to customer"
msgstr "Addebita commissioni al cliente"

msgid "Added a new person"
msgstr "Aggiunta una nuova persona"

msgid "New person"
msgstr "Nuova persona"

msgid "January"
msgstr "Gennaio"

msgid "Feburary"
msgstr "Febbraio"

msgid "March"
msgstr "Marzo"

msgid "April"
msgstr "Aprile"

msgid "May"
msgstr "Maggio"

msgid "June"
msgstr "Giugno"

msgid "July"
msgstr "Luglio"

msgid "August"
msgstr "Agosto"

msgid "September"
msgstr "Settembre"

msgid "October"
msgstr "Ottobre"

msgid "November"
msgstr "Novembre"

msgid "December"
msgstr "Dicembre"

msgid ""
"The selected time does not exist on this date due to the switch from "
"standard time to daylight saving time."
msgstr ""
"In questa data, l'ora selezionata non esiste a causa del passaggio dall'ora "
"solare all'ora legale."

msgid "hour"
msgstr "ora"

msgid "hours"
msgstr "ore"

msgid "day"
msgstr "giorno"

msgid "days"
msgstr "giorni"

#, python-format
msgid "Reservations must be made ${n} ${unit} in advance"
msgstr "Le prenotazioni devono essere effettuate con ${n} ${unit} di anticipo"

msgid "This date lies in the past"
msgstr "Questa data è nel passato"

msgid "Reserve"
msgstr "Prenota"

#, python-format
msgid "New dates for ${title}"
msgstr "Nuove date per ${title}"

msgid "Confirm your reservation"
msgstr "Conferma la prenotazione"

msgid "Thank you for your reservation!"
msgstr "Grazie per la tua prenotazione!"

#, python-format
msgid ""
"Your reservation for ${room} has been submitted. Please continue with your "
"reservation for ${next_room}."
msgstr ""
"La tua prenotazione per ${room} è stata inviata. Continua con la tua "
"prenotazione per ${next_room}."

msgid "Your reservations were accepted"
msgstr "Le tue prenotazioni sono state accettate"

#, python-format
msgid "${org} New Reservation(s)"
msgstr "${org} Nuova/e prenotazione/i"

msgid "The reservations were accepted"
msgstr "Le prenotazioni sono state accettate"

msgid "The reservations have already been accepted"
msgstr "Le prenotazioni sono già state accettate"

msgid "The submitter email is not available"
msgstr "L'e-mail del mittente non è disponibile"

msgid "Accept all reservation with message"
msgstr "Accetta tutte le prenotazioni con messaggio"

#, python-format
msgid ""
"The following message will be sent to ${address} and it will be recorded for "
"future reference."
msgstr ""
"Il seguente messaggio verrà inviato a ${address} e sarà registrato per "
"riferimento futuro."

msgid ""
"The payment associated with this reservation needs to be refunded before the "
"reservation can be rejected"
msgstr ""
"Il pagamento associato a questa prenotazione deve essere rimborsato prima "
"che la prenotazione possa essere rifiutata"

msgid "The following reservations were rejected"
msgstr "Le seguenti prenotazioni sono state rifiutate"

#, python-format
msgid "${org} Rejected Reservation"
msgstr "${org} Prenotazione rifiutata"

msgid "The reservations were rejected"
msgstr "Le prenotazioni sono state rifiutate"

msgid "The reservation was rejected"
msgstr "La prenotazione è stata rifiutata"

msgid "Reject all reservations with message"
msgstr "Rifiuta tutte le prenotazioni con messaggio"

msgid "Added a new daypass"
msgstr "Aggiunto un nuovo biglietto giornaliero"

msgid "New daypass"
msgstr "Nuovo biglietto giornaliero"

msgid "Added a new room"
msgstr "Aggiunta una nuova stanza"

msgid "New room"
msgstr "Nuova stanza"

msgid "Added a new item"
msgstr "Aggiunto un nuovo elemento"

msgid "New Item"
msgstr "Nuovo elemento"

msgid "Edit resource"
msgstr "Modifica risorsa"

#, python-format
msgid "Successfully removed ${count} unused allocations"
msgstr "Rimosse correttamente ${count} allocazioni inutilizzate"

msgid "Exports the reservations of the given date range."
msgstr "Esporta le prenotazioni dell'intervallo di date specificato."

msgid "No reservations found for the given date range."
msgstr "Non sono state trovate prenotazioni per l'intervallo di date indicato."

msgid "Exports the reservations of all resources in a given date range."
msgstr "Esporta tutte le prenotazioni in un intervallo di date specifico"

#, python-format
msgid "Do you really want to delete \"${name}\"?"
msgstr "Vuoi davvero cancellare \"${name}\"?"

msgid "Delete Recipient"
msgstr "Elimina destinatario"

msgid "Added a new recipient"
msgstr "Aggiunto un nuovo destinatario"

msgid "Edit Recipient"
msgstr "Modifica il destinatario"

#, python-format
msgid "Search through ${count} indexed documents"
msgstr "Cerca tra ${count} documenti indicizzati"

#, python-format
msgid "${count} Results"
msgstr "${count} risultati"

msgid "Search Unavailable"
msgstr "Ricerca non disponibile"

msgid "Favicon"
msgstr "Favicon"

msgid "Header"
msgstr "Intestazione"

msgid "Footer"
msgstr "Piè di pagina"

msgid "Modules"
msgstr "Moduli"

msgid "Analytics"
msgstr "Analitica"

msgid "Holidays"
msgstr "Festività / Vacanze scolastiche"

msgid "No holidays defined"
msgstr "Nessuna festività definita"

msgid "Link Migration"
msgstr "Migrazione dei collegamenti"

msgid "Migrate"
msgstr "Migra"

#, python-format
msgid "Migrated ${number} links"
msgstr "${number} collegamenti migrati"

#, python-format
msgid "Total of ${number} links found."
msgstr "Totale di ${number} collegamenti trovati."

#, python-format
msgid ""
"Migrates links from the given domain to the current domain \"${domain}\"."
msgstr ""
"Migra i collegamenti dal dominio specificato al dominio corrente "
"\"${domain}\"."

msgid "OneGov API"
msgstr "API OneGov"

msgid "Do you really want to delete this API key?"
msgstr "Vuoi davvero eliminare questa chiave API?"

msgid "This action cannot be undone."
msgstr "Questa azione non può essere annullata."

msgid "ApiKey deleted."
msgstr "Chiave API eliminata."

msgid "Data Retention Policy"
msgstr "Politica di Conservazione dei Dati"

msgid ""
"Proceed with caution. Tickets and the data they contain may be irrevocable "
"deleted."
msgstr ""
"Procedere con cautela. I biglietti e i dati in essi contenuti possono essere "
"irrevocabilmente cancellati."

msgid "Chat"
msgstr "Chat"

msgid "Topics"
msgstr "Argomenti"

msgid "Added a new text module"
msgstr "Aggiunto un nuovo modulo di testo"

msgid "New text module"
msgstr "Nuovo modulo di testo"

msgid "Edit text module"
msgstr "Modifica modulo di testo"

msgid "The text module was deleted"
msgstr "Il modulo di testo è stato eliminato"

msgid "This ticket is not deletable."
msgstr "Questo biglietto non è cancellabile."

msgid "Ticket successfully deleted"
msgstr "Biglietto cancellato correttamente"

msgid ""
"Do you really want to delete this ticket? All data associated with this "
"ticket will be deleted. This cannot be undone."
msgstr ""
"Vuoi davvero eliminare questo biglietto? Tutti i dati associati a questo "
"biglietto saranno eliminati. L'operazione non può essere annullata."

msgid "Mark as paid"
msgstr "Contrassegna come pagato"

msgid "Mark as unpaid"
msgstr "Contrassegna come non pagato"

msgid "Capture Payment"
msgstr "Acquisisci pagamento"

msgid "Do you really want capture the payment?"
msgstr "Vuoi davvero acquisire il pagamento?"

msgid ""
"This usually happens automatically, so there is no reason not do capture the "
"payment."
msgstr ""
"Questo di solito accade automaticamente, quindi non c'è motivo per non "
"acquisire il pagamento."

msgid "Capture payment"
msgstr "Acquisisci pagamento"

msgid "Refund Payment"
msgstr "Rimborsa pagamento"

#, python-format
msgid "Do you really want to refund ${amount}?"
msgstr "Vuoi davvero rimborsare ${amount}?"

#, python-format
msgid "Refund ${amount}"
msgstr "Rimborsa ${amount}"

msgid "Your ticket has a new message"
msgstr "Il tuo biglietto ha un nuovo messaggio"

#, python-format
msgid "${org} New Note in Reservation for ${resource_title}"
msgstr "${org} Nuova nota nella prenotazione per ${resource_title}"

msgid "Your note was added"
msgstr "La tua nota è stata aggiunta"

msgid "The note was deleted"
msgstr "La nota è stata cancellata"

msgid "Edit Note"
msgstr "Modifica la nota"

msgid "The ticket cannot be accepted because it's not open"
msgstr "Il biglietto non può essere accettato perché non è aperto"

#, python-format
msgid "You have accepted ticket ${number}"
msgstr "Hai accettato il biglietto ${number}"

msgid "The ticket cannot be closed because it's not pending"
msgstr "Il biglietto non può essere chiuso perché non è in sospeso"

#, python-format
msgid "You have closed ticket ${number}"
msgstr "Hai chiuso il biglietto ${number}"

msgid "The ticket cannot be re-opened because it's not closed"
msgstr "Il biglietto non può essere riaperto perché non è chiuso"

#, python-format
msgid "You have reopened ticket ${number}"
msgstr "Hai riaperto il biglietto ${number}"

msgid "Your ticket has been reopened"
msgstr "Il biglietto è stato riaperto"

#, python-format
msgid "You have disabled e-mails for ticket ${number}"
msgstr "Hai disabilitato le e-mail per il biglietto ${number}"

#, python-format
msgid "You have enabled e-mails for ticket ${number}"
msgstr "Hai abilitato le e-mail per il biglietto ${number}"

msgid "The ticket cannot be archived because it's not closed"
msgstr "Il biglietto non può essere archiviato perché non è chiuso"

#, python-format
msgid "You archived ticket ${number}"
msgstr "Hai archiviato il biglietto ${number}"

msgid ""
"The ticket cannot be recovered from the archive because it's not archived"
msgstr ""
"Il biglietto non può essere recuperato dall'archivio perché non è archiviato"

#, python-format
msgid "You recovered ticket ${number} from the archive"
msgstr "Hai recuperato il biglietto ${number} dall'archivio"

msgid "The ticket has already been closed"
msgstr "Il biglietto è già stato chiuso"

msgid "Your message has been sent"
msgstr "Il tuo messaggio è stato inviato"

msgid "Zip archive created successfully"
msgstr "Archivio zip creato con successo"

msgid "Your request has been submitted"
msgstr "La tua richiesta è stata inviata"

msgid "Your request is currently pending"
msgstr "La tua richiesta è attualmente in sospeso"

msgid "Your request has been processed"
msgstr "La tua richiesta è stata elaborata"

msgid "Request Status"
msgstr "Stato della richiesta"

msgid "The request has already been closed"
msgstr "La richiesta è già stata chiusa"

msgid "Your message has been received"
msgstr "Il tuo messaggio è stato ricevuto"

msgid ""
"Could not find valid credentials. You can set them in Gever API Settings."
msgstr ""
"Impossibile trovare credenziali valide. È possibile impostarle nelle "
"Impostazioni API di Gever"

msgid "Encountered an error while uploading to Gever."
msgstr "Si è verificato un errore durante il caricamento su Gever."

#, python-format
msgid ""
"Encountered an error while uploading to Gever. Response status code is "
"${status}."
msgstr ""
"Si è verificato un errore durante il caricamento su Gever.Il codice di stato "
"della risposta è ${status}."

msgid "Successfully uploaded the PDF of this ticket to Gever"
msgstr "Il PDF di questo biglietto è stato caricato con successo su Gever."

msgid "My"
msgstr "Il mio"

msgid "All Tickets"
msgstr "Tutti i biglietti"

msgid "All Users"
msgstr "Tutti gli utenti"

#, python-format
msgid "${success_count} tickets deleted, ${error_count} are not deletable"
msgstr ""
"I biglietti ${success_count} cancellati, ${error_count} non sono "
"completamente cancellabili, ma i dati sono stati resi irriconoscibili."

#, python-format
msgid "${success_count} tickets deleted."
msgstr "${success_count} biglietti eliminati."

msgid "Submitted Requests"
msgstr "Richieste inoltrate"

msgid "Added a new user group"
msgstr "Aggiunto un nuovo gruppo di utenti"

msgid "New user group"
msgstr "Nuovo gruppo di utenti"

msgid "Edit user group"
msgstr "Modifica il gruppo di utenti"

msgid "User Management"
msgstr "Gestione utente"

msgid "New Signup Link"
msgstr "Nuovo collegamento di registrazione"

msgid "New User"
msgstr "Nuovo utente"

msgid "A user with this e-mail address already exists"
msgstr "Esiste già un utente con questo indirizzo e-mail"

msgid "An account was created for you"
msgstr "È stato creato un account per te"

msgid "The user was created successfully"
msgstr "Utente creato correttamente"

#~ msgid "New entry in directory"
#~ msgstr "Nuovo elemento nella cartella"

#~ msgid "has a new entry:"
#~ msgstr "ha un nuovo elemento:"

#, python-format
#~ msgid ""
#~ "Registration for notifications on updates in the directory "
#~ "\"${directory}\""
#~ msgstr ""
#~ "Registrazione per le notifiche sugli aggiornamenti nella cartella "
#~ "\"${directory}\""

#~ msgid "The following entry have been added to the directory"
#~ msgstr "I seguenti elementi sono stati aggiunti alla cartella"

#~ msgid ""
#~ "This is a notification for the new entries in \"${organisation}\". If you "
#~ "no longer wish to receive these notifications, please contact an "
#~ "administrator so they can remove you from the recipients list."
#~ msgstr ""
#~ "Questa è una notifica per i nuovi elementi in \"${organization}\". Se non "
#~ "desideri più ricevere queste notifiche, contatta un amministratore in "
#~ "modo che possa rimuoverti dall'elenco dei destinatari."

#, python-format
#~ msgid "${org} New Entry in ${directory}"
#~ msgstr "Nuovo elemento in ${directory} di ${org}"

#~ msgid "The email adress has been added to the recipients"
#~ msgstr "L'indirizzo e-mail è stato aggiunto ai destinatari"

#~ msgid ""
#~ "This content is automatically deleted when the end date has passed. If no "
#~ "end date is set, it will be deleted one day after start date."
#~ msgstr ""
#~ "Questo contenuto viene eliminato automaticamente quando la data di fine è "
#~ "passata. Se non è stata impostata una data di fine, verrà eliminato un "
#~ "giorno dopo la data di inizio."

#~ msgid ""
#~ "There are currently no allowed domains for iframes. To enable domains for "
#~ "iframes, please contact info@seantis.ch."
#~ msgstr ""
#~ "Attualmente non ci sono domini consentiti per gli iframe. Per abilitare i "
#~ "domini per gli iframe, contattare info@seantis.ch."

#~ msgid ""
#~ "The height of the iFrame in pixels. If not set, the iframe will have a "
#~ "standard height of 800px."
#~ msgstr ""
#~ "L'altezza dell'iframe in pixel. Se non viene impostato, l'iframe avrà "
#~ "un'altezza standard di 800px."

#~ msgid "Chat with"
#~ msgstr "Chat con"

#, python-format
#~ msgid "{success_count} tickets deleted."
<<<<<<< HEAD
#~ msgstr "{success_count} biglietti cancellati."
=======
#~ msgstr "{success_count} biglietti cancellati."

msgid "Delete content"
msgstr "Cancellare il contenuto"

msgid "Delete content when expired"
msgstr "Eliminare il contenuto quando è scaduto"

msgid "This content is automatically deleted if the end date is in the past"
msgstr "Questo contenuto viene eliminato automaticamente quando la data di "
"fine è passata"

msgid "Delete events in the past"
msgstr "Cancellare gli eventi del passato"

msgid "Events are automatically deleted once they have occurred"
msgstr "Gli eventi vengono cancellati automaticamente una volta che si sono "
"verificati"

msgid "Accordion"
msgstr "Fisarmonica"
>>>>>>> 82e2527d
<|MERGE_RESOLUTION|>--- conflicted
+++ resolved
@@ -5828,9 +5828,6 @@
 
 #, python-format
 #~ msgid "{success_count} tickets deleted."
-<<<<<<< HEAD
-#~ msgstr "{success_count} biglietti cancellati."
-=======
 #~ msgstr "{success_count} biglietti cancellati."
 
 msgid "Delete content"
@@ -5851,5 +5848,4 @@
 "verificati"
 
 msgid "Accordion"
-msgstr "Fisarmonica"
->>>>>>> 82e2527d
+msgstr "Fisarmonica"