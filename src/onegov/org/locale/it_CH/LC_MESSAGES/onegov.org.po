# This file was generated from translations.onegov.org_it.xlsx
msgid ""
msgstr ""
"Project-Id-Version: \n"
"POT-Creation-Date: 2023-02-28 12:02+0100\n"
"PO-Revision-Date: 2022-03-15 10:52+0100\n"
"Last-Translator: \n"
"Language-Team: \n"
"Language: it_CH\n"
"MIME-Version: 1.0\n"
"Content-Type: text/plain; charset=UTF-8\n"
"Content-Transfer-Encoding: 8bit\n"
"Generated-By: xls-to-po 1.0\n"
"X-Generator: Poedit 3.0.1\n"

msgid "Open"
msgstr "Aperto"

msgid "Pending"
msgstr "In attesa"

msgid "Closed"
msgstr "Chiuso"

msgid "Archived"
msgstr "Archiviato"

msgid "All"
msgstr "Tutti"

msgid "Paid"
msgstr "Pagato"

msgid "Failed"
msgstr "Fallito"

msgid "Refunded"
msgstr "Rimborsato"

msgid "Manual"
msgstr "Manuale"

msgid "Stripe Connect"
msgstr "Stripe Connect"

#, python-format
msgid "${org} OneGov Cloud Status"
msgstr "${org} OneGov Cloud Status"

msgid "General"
msgstr "Generale"

#, python-format
msgid "${org} Reservation Overview"
msgstr "Panoramica della prenotazione di ${org}"

msgid "Account"
msgstr "Conto"

msgid "User Profile"
msgstr "Profilo utente"

msgid "Logout"
msgstr "Esci"

msgid "Login"
msgstr "Accedi"

msgid "Register"
msgstr "Registrati"

msgid "Timeline"
msgstr "Timeline"

msgid "Files"
msgstr "File"

msgid "Images"
msgstr "Immagini"

msgid "Payment Provider"
msgstr "Elaboratore dei pagamenti"

msgid "Payments"
msgstr "Pagamenti"

msgid "Text modules"
msgstr "Moduli di testo"

msgid "Settings"
msgstr "Impostazioni"

msgid "Users"
msgstr "Utenti"

msgid "User groups"
msgstr "Gruppi di utenti"

msgid "Link Check"
msgstr "Controllo del collegamento"

msgid "Archived Tickets"
msgstr "Biglietto archiviati"

msgid "Management"
msgstr "Gestione"

msgid "My Tickets"
msgstr "I miei biglietti"

msgid "Open Tickets"
msgstr "Biglietti aperti"

msgid "Pending Tickets"
msgstr "Biglietti in attesa"

msgid "Closed Tickets"
msgstr "Biglietti chiusi"

msgid "Tickets"
msgstr "Biglietti"

msgid "Ticket"
msgstr "Biglietto"

msgid "This site is private"
msgstr "Questo sito è privato"

msgid "This site is secret"
msgstr "Questo sito è segreto"

msgid "Cancel"
msgstr "Annulla"

msgid "ID Payment Provider"
msgstr "ID elaboratore dei pagamenti"

msgid "Status"
msgstr "Stato"

msgid "Currency"
msgstr "Valuta"

msgid "Amount"
msgstr "Importo"

msgid "Net Amount"
msgstr "Importo netto"

msgid "Fee"
msgstr "Tariffa"

msgid "Date Paid"
msgstr "Data di pagamento"

msgid "References"
msgstr "Riferimenti"

msgid "Created Date"
msgstr "Data di creazione"

msgid "Reference Ticket"
msgstr "Biglietto di riferimento"

msgid "Submitter Email"
msgstr "E-mail del mittente"

msgid "Category Ticket"
msgstr "Categoria del biglietto"

msgid "Status Ticket"
msgstr "Stato del biglietto"

msgid "Ticket decided"
msgstr "Biglietto risolto"

msgid "Yes"
msgstr "Sì"

msgid "No"
msgstr "No"

msgid "Credit card payments"
msgstr "Pagamenti carta di credito"

msgid "Exports payments and tickets"
msgstr "Esporta pagamenti e biglietti"

msgid "Mo"
msgstr "Lu"

msgid "Tu"
msgstr "Ma"

msgid "We"
msgstr "Me"

msgid "Th"
msgstr "Gi"

msgid "Fr"
msgstr "Ve"

msgid "Sa"
msgstr "Sa"

msgid "Su"
msgstr "Do"

msgid "Title"
msgstr "Titolo"

msgid "General availability"
msgstr "Disponibilità generale"

msgid "Rule"
msgstr "Regola"

msgid "Extend"
msgstr "Prolunga"

msgid "Extend by one day at midnight"
msgstr "Prolunga di un giorno a mezzanotte"

msgid "Extend by one month at the end of the month"
msgstr "Prolunga di un mese alla fine del mese"

msgid "Extend by one year at the end of the year"
msgstr "Prolunga di un anno alla fine dell'anno"

msgid "Start"
msgstr "Inizio"

msgid "Date"
msgstr "Data"

msgid "End"
msgstr "Fine"

msgid "Except for"
msgstr "Eccetto per"

msgid "On holidays"
msgstr "Nei giorni festivi"

msgid "During school holidays"
msgstr "Durante le vacanze scolastiche"

msgid "Access"
msgstr "Accesso"

msgid "Public"
msgstr "Pubblico"

msgid "Only by privileged users"
msgstr "Solo da utenti privilegiati"

msgid "Only by privileged users and members"
msgstr "Solo da membri e da utenti privilegiati"

msgid "Security"
msgstr "Sicurezza"

msgid "Start date before end date"
msgstr "Data di inizio precedente la data di fine"

msgid "Daypasses"
msgstr "Biglietti giornalieri"

msgid "Daypasses Limit"
msgstr "Limite di biglietti giornalieri"

msgid "Whole day"
msgstr "Giorno intero"

msgid "Time"
msgstr "Orario"

msgid "Each starting at"
msgstr "Ognuno a partire dalle"

msgid "HH:MM"
msgstr "HH:MM"

msgid "Each ending at"
msgstr "Ognuno fino alle"

msgid "May be partially reserved"
msgstr "Può essere parzialmente prenotato"

msgid "Options"
msgstr "Opzioni"

msgid "Reservations per time slot"
msgstr "Prenotazioni per fascia oraria"

msgid "Available items"
msgstr "Elementi disponibili"

msgid "Reservations per time slot and person"
msgstr "Prenotazioni per fascia oraria e persona"

msgid "From"
msgstr "Dalle"

msgid "Until"
msgstr "Alle"

msgid "Slots per Reservation"
msgstr "Slot per prenotazione"

msgid "Start time before end time"
msgstr "Ora di inizio precedente l'ora di fine"

msgid "Lead"
msgstr "Principale"

msgid "Describes what this directory is about"
msgstr "Descrive il contenuto di questa cartella"

msgid "Further Information"
msgstr "Ulteriori informazioni"

msgid "Definition"
msgstr "Definizione"

msgid "Coordinates"
msgstr "Coordinate"

msgid "Entries have no coordinates"
msgstr "Gli elementi non hanno coordinate"

msgid "Coordinates are shown on each entry"
msgstr "Le coordinate sono mostrate in corrispondenza di ogni elemento"

msgid "Coordinates are shown on the directory and on each entry"
msgstr ""
"Le coordinate sono mostrate sulla rubrica e in corrispondenza di ogni "
"elemento"

msgid "Title-Format"
msgstr "Formato del titolo"

msgid "Display"
msgstr "Visualizza"

msgid "Lead-Format"
msgstr "Formato principale"

msgid "Numbering"
msgstr "Numerazione"

msgid "None"
msgstr "Nessuno"

msgid "Standard"
msgstr "Standard"

msgid "Custom"
msgstr "Personalizzato"

msgid "Custom Numbering"
msgstr "Numerazione personalizzata"

msgid "Main view"
msgstr "Vista principale"

msgid "Hide these labels on the main view"
msgstr "Nascondi queste etichette nella vista principale"

msgid "Address"
msgstr "Indirizzo"

msgid "Filters"
msgstr "Filtri"

msgid "Thumbnail"
msgstr "Anteprima immagine"

msgid "Pictures to be displayed as thumbnails on an entry"
msgstr "Immagini da visualizzare come anteprima su un elemento"

msgid "Overview layout with tiles"
msgstr "Panoramica con le piastrelle"

msgid "Address Block Title"
msgstr "Titolo blocco indirizzi"

msgid "Address Block"
msgstr "Blocco indirizzi"

msgid "The first line of the address"
msgstr "La prima riga dell'indirizzo"

msgid "Static title"
msgstr "Titolo statico"

msgid "Icon"
msgstr "Icona"

msgid "Marker"
msgstr "Indicatore"

msgid "Marker Color"
msgstr "Colore indicatore"

msgid "Default"
msgstr "Predefinito"

msgid "Color"
msgstr "Colore"

msgid "Order"
msgstr "Ordine"

msgid "By title"
msgstr "Per titolo"

msgid "By format"
msgstr "Per formato"

msgid "Order-Format"
msgstr "Formato dell'ordine"

msgid "Direction"
msgstr "Direzione"

msgid "Ascending"
msgstr "Crescente"

msgid "Descending"
msgstr "Decrescente"

msgid "Pattern"
msgstr "Motivo"

msgid "External Link"
msgstr "Collegamento esterno"

msgid "Visible"
msgstr "Visibile"

msgid "Users may propose new entries"
msgstr "Gli utenti possono proporre nuovi elementi"

msgid "New entries"
msgstr "Nuovi elementi"

msgid "Guideline"
msgstr "Linee guida"

msgid "Price"
msgstr "Prezzo"

msgid "Free of charge"
msgstr "Gratuito"

msgid "Price per submission"
msgstr "Prezzo per iscrizione"

msgid "Users may send change requests"
msgstr "Gli utenti possono inviare richieste di modifica"

msgid "Change requests"
msgstr "Richieste di modifica"

msgid "Enable publication dates"
msgstr "Abilita le date di pubblicazione"

msgid ""
"Users may suggest publication start and/or end of the entry on submissions "
"and change requests"
msgstr ""
"Gli utenti possono suggerire l'inizio e/o la fine della pubblicazione "
"dell'elemento negli invii e nelle richieste di modifica"

msgid "Publication"
msgstr "Pubblicazione"

msgid "Required publication dates"
msgstr "Date di pubblicazione obbligatorie"

msgid "Information to be provided in addition to the E-mail"
msgstr "Informazioni da fornire in aggiunta all'e-mail"

msgid "Name"
msgstr "Nome"

msgid "Phone"
msgstr "Telefono"

msgid "Submitter"
msgstr "Mittente"

#, python-format
msgid "The following fields are unknown: ${fields}"
msgstr "I seguenti campi sono sconosciuti: ${fields}"

msgid "Please select at most one thumbnail field"
msgstr "Seleziona al massimo un campo anteprima"

msgid "Please select exactly one numbering field"
msgstr "Selezionare esattamente un campo di numerazione"

#, python-format
msgid ""
"User submissions are not possible, because «${field}» is not visible. Only "
"if all fields are visible are user submission possible - otherwise users may "
"see data that they are not intended to see. "
msgstr ""
"Gli invii da parte degli utenti non sono possibili perché \"${field}\" non è "
"visibile. L'iscrizione da parte dell'utente è possibile solo se tutti i "
"campi sono visibili, altrimenti gli utenti potrebbero visualizzare dati a "
"cui non sono autorizzati ad accedere. "

msgid "Apply directory configuration"
msgstr "Applica la configurazione della cartella"

msgid "Yes, import configuration and entries"
msgstr "Sì, importa la configurazione e gli elementi"

msgid "No, only import entries"
msgstr "No, importa solo gli elementi"

msgid "Mode"
msgstr "Modalità"

msgid "Only import new entries"
msgstr "Importa solo i nuovi elementi"

msgid "Replace all entries"
msgstr "Sostituisci tutti gli elementi"

msgid "Import"
msgstr "Importa"

msgid "Art"
msgstr "Arte"

msgid "Cinema"
msgstr "Cinema"

msgid "Concert"
msgstr "Concerto"

msgid "Congress"
msgstr "Congresso"

msgid "Culture"
msgstr "Cultura"

msgid "Dancing"
msgstr "Danza"

msgid "Education"
msgstr "Istruzione"

msgid "Exhibition"
msgstr "Mostra"

msgid "Gastronomy"
msgstr "Gastronomia"

msgid "Health"
msgstr "Salute"

msgid "Library"
msgstr "Biblioteca"

msgid "Literature"
msgstr "Letteratura"

msgid "Market"
msgstr "Mercato"

msgid "Meetup"
msgstr "Incontro"

msgid "Misc"
msgstr "Vari"

msgid "Music School"
msgstr "Scuola di musica"

msgid "Music"
msgstr "Musica"

msgid "Party"
msgstr "Festa"

msgid "Politics"
msgstr "Politica"

msgid "Reading"
msgstr "Lettura"

msgid "Religion"
msgstr "Religione"

msgid "Sports"
msgstr "Sport"

msgid "Talk"
msgstr "Dibattito"

msgid "Theater"
msgstr "Teatro"

msgid "Tourism"
msgstr "Turismo"

msgid "Toy Library"
msgstr "Ludoteca"

msgid "Tradition"
msgstr "Tradizione"

msgid "Youth"
msgstr "Giovane"

msgid "Elderly"
msgstr "Anziani"

msgid "Concerto in the castle garden"
msgstr "Concerto nel giardino del castello"

msgid "Description"
msgstr "Descrizione"

msgid "Enjoy a concerto in the castle garden."
msgstr "Goditi un concerto nel giardino del castello."

msgid "Image"
msgstr "Immagine"

msgid "Additional Information (PDF)"
msgstr "Informazioni aggiuntive (PDF)"

msgid "Venue"
msgstr "Sede"

msgid "10 CHF for adults"
msgstr "10 CHF per gli adulti"

msgid "Organizer"
msgstr "Organizzatore"

msgid "Music society"
msgstr "Società musicale"

msgid "Organizer E-Mail"
msgstr "E-mail dell'organizzatore"

msgid "Shown as contact address"
msgstr "Indicato come indirizzo di contatto"

msgid "The marker can be moved by dragging it with the mouse"
msgstr "L'indicatore può essere spostato trascinandolo con il mouse"

msgid "Tags"
msgstr "Tag"

msgid "To"
msgstr "A"

msgid "Repeat"
msgstr "Ripeti"

msgid "Without"
msgstr "Senza"

msgid "Weekly"
msgstr "Una volta a settimana"

msgid "On additional dates"
msgstr "Nelle date aggiuntive"

msgid "Repeats itself every"
msgstr "Si ripete ogni"

msgid "Until date"
msgstr "Fino al giorno"

msgid "Dates"
msgstr "Date"

msgid "The end date must be later than the start date."
msgstr "La data di fine deve essere successiva alla data di inizio."

msgid "The weekday of the start date must be selected."
msgstr ""
"È necessario selezionare il giorno della settimana della data di inizio."

msgid "Please set and end date if the event is recurring."
msgstr "Se l'evento è ricorrente, imposta una data di fine."

msgid "Please select a weekday if the event is recurring."
msgstr "Se l'evento è ricorrente, seleziona un giorno della settimana."

msgid "Invalid dates."
msgstr "Date non valide."

msgid "Add"
msgstr "Aggiungi"

msgid "Remove"
msgstr "Rimuovi"

msgid "Clear"
msgstr "Cancella"

msgid ""
"Delete imported events before importing. This does not delete otherwise "
"imported events and submitted events."
msgstr ""
"Cancella gli eventi importati prima dell'importazione. Questo non cancella "
"gli eventi altrimenti importati e gli eventi inviati."

msgid "Dry Run"
msgstr "Esecuzione del test"

msgid "Do not actually import the events."
msgstr "Gli eventi non vengono salvati."

msgid "Map"
msgstr "Mappa"

msgid "E-Mail"
msgstr "E-mail"

msgid "Comment"
msgstr "Commento"

msgid "Please provide at least one change"
msgstr "Indica almeno una modifica"

msgid "Publication end must be in the future"
msgstr "La fine della pubblicazione deve essere una data futura"

msgid "Publication start must be prior to end"
msgstr "L'inizio della pubblicazione deve essere precedente alla fine"

msgid "Describes briefly what this entry is about"
msgstr "Descrive brevemente il contenuto di questo elemento"

msgid "URL"
msgstr "URL"

msgid "Url pointing to another website"
msgstr "URL che punta a un altro sito web"

msgid "Group"
msgstr "Gruppo"

msgid "Used to group this link in the overview"
msgstr "Utilizzato per raggruppare questo collegamento nella panoramica"

msgid "Name of the list view this link will be shown"
msgstr ""
"Nome della visualizzazione elenco in cui questo collegamento sarà mostrato"

msgid "Describes what this form is about"
msgstr "Descrive il contenuto di questo modulo"

msgid "Text"
msgstr "Testo"

msgid "Used to group the form in the overview"
msgstr "Utilizzato per raggruppare il modulo nella panoramica"

msgid "Pick-Up"
msgstr "Prelievo"

msgid ""
"Describes how this resource can be picked up. This text is used on the "
"ticket status page to inform the user"
msgstr ""
"Descrive il modo in cui questa risorsa può essere prelevata. Questo testo "
"viene utilizzato nella pagina di stato del biglietto per informare l'utente"

msgid "URL path"
msgstr "Percorso URL"

msgid "Please fill out a new name"
msgstr "Inserisci un nuovo nome"

#, python-format
msgid "Invalid name. A valid suggestion is: ${name}"
msgstr "Nome non valido. Un suggerimento valido è: ${name}"

msgid "An entry with the same name exists"
msgstr "Esiste già un elemento con lo stesso nome"

msgid "Selection"
msgstr "Selezione"

msgid "By date"
msgstr "Per data"

msgid "By registration window"
msgstr "Per finestra di registrazione"

msgid "Registration Window"
msgstr "Finestra di registrazione"

msgid "Your message"
msgstr "Il tuo messaggio"

msgid "Send to attendees with status"
msgstr "Invia ai partecipanti con stato"

msgid "Confirmed"
msgstr "Confermato"

msgid "Cancelled"
msgstr "Annullato"

msgid "No email receivers found for the selection"
msgstr "Nessun destinatario e-mail trovato per la selezione"

msgid "Limit the number of attendees"
msgstr "Limita il numero di partecipanti"

msgid "Attendees"
msgstr "Partecipanti"

msgid "Yes, limit the number of attendees"
msgstr "Sì, limita il numero di partecipanti"

msgid "No, allow an unlimited number of attendees"
msgstr "No, consenti un numero illimitato di partecipanti"

msgid "Number of attendees"
msgstr "Numero di partecipanti"

msgid "Waitinglist"
msgstr "Lista di attesa"

msgid "Yes, allow for more submissions than available spots"
msgstr "Sì, consenti più invii rispetto ai posti disponibili"

msgid "No, ensure that all submissions can be confirmed"
msgstr "No, assicurati che tutti gli invii possano essere confermati"

msgid "Do not accept any submissions"
msgstr "Non accettare nessuna iscrizione"

msgid "Advanced"
msgstr "Avanzato"

msgid "Please use a stop date after the start"
msgstr "Utilizza una data di fine successiva a quella di inizio"

#, python-format
msgid ""
"The date range overlaps with an existing registration window (${range})."
msgstr ""
"L'intervallo di date si sovrappone a una finestra di registrazione esistente "
"(${range})."

#, python-format
msgid ""
"The limit cannot be lower than the already confirmed number of attendees "
"(${claimed_spots})"
msgstr ""
"Il limite non può essere inferiore numero di partecipanti già confermato "
"(${claimed_spots})"

#, python-format
msgid ""
"The limit cannot be lower than the already confirmed number attendees "
"(${claimed_spots}) and the number of pending requests (${pending_requests}). "
"Either enable the waiting list, process the pending requests or increase the "
"limit. "
msgstr ""
"Il limite non può essere inferiore al numero di partecipanti già confermato "
"(${claimed_spots}) e al numero di richieste in sospeso "
"(${pending_requests}). Abilita la lista d'attesa, elabora le richieste in "
"sospeso o aumenta il limite. "

msgid "The end date must be later than the start date"
msgstr "La data di fine deve essere successiva alla data di inizio"

msgid "Format"
msgstr "Formato"

msgid "CSV File"
msgstr "File CSV"

msgid "Excel File"
msgstr "File Excel"

msgid "JSON File"
msgstr "File JSON"

msgid "Minimum price total"
msgstr "Prezzo minimo totale"

msgid "Payment Method"
msgstr "Modalità di pagamento"

msgid "No credit card payments"
msgstr "Pagamenti con carta di credito non disponibili"

msgid "Credit card payments optional"
msgstr "Pagamenti con carta di credito opzionali"

msgid "Credit card payments required"
msgstr "Pagamenti con carta di credito obbligatori"

msgid "The price must be larger than zero"
msgstr "Il prezzo deve essere maggiore di zero"

msgid ""
"You need to setup a default payment provider to enable credit card payments"
msgstr ""
"Per abilitare i pagamenti con carta di credito è necessario impostare un "
"provider di pagamento predefinito"

msgid "Test run"
msgstr "Esecuzione di prova"

msgid "Describes what this photo album is about"
msgstr "Descrive il contenuto di questo album fotografico"

msgid "View"
msgstr "Visualizza"

msgid "Full size images"
msgstr "Immagini a grandezza naturale"

msgid "Grid layout"
msgstr "Disposizione a griglia"

msgid "Show images on homepage"
msgstr "Mostra le immagini sulla pagina principale"

msgid "Used in the overview and the e-mail subject"
msgstr "Utilizzato nella panoramica e nell'oggetto dell'e-mail"

msgid "Editorial"
msgstr "Editoriale"

msgid "A few words about this edition of the newsletter"
msgstr "Qualche parola su questa edizione della newsletter"

msgid "Latest news"
msgstr "Ultime notizie"

msgid "Events"
msgstr "Eventi"

msgid "Publications"
msgstr "Pubblicazioni"

msgid "Send"
msgstr "Invia"

msgid "Now"
msgstr "Adesso"

msgid "At a specified time"
msgstr "Alla data/ora specificate"

msgid "Scheduled time must be at least 5 minutes in the future"
msgstr "L'orario programmato deve essere di almeno 5 minuti nel futuro"

msgid "Newsletters can only be sent on the hour (10:00, 11:00, etc.)"
msgstr ""
"Le newsletter possono essere inviate solo ogni ora (10:00, 11:00, ecc.)"

msgid "Recipient"
msgstr "Destinatario"

msgid "Will be used as image in the page overview on the parent page"
msgstr ""
"Verrà utilizzato come immagine nella panoramica della pagina sulla pagina "
"padre"

msgid "Describes what this page is about"
msgstr "Descrive il contenuto di questa pagina"

msgid "Show the lead if accessing the parent page"
msgstr "Mostra l'estratto se accedi alla pagina principale"

msgid "(Redesign only)"
msgstr "(Solo riprogettazione)"

msgid "Salutation"
msgstr "Formula di saluto"

msgid "Academic Title"
msgstr "Titolo accademico"

msgid "First name"
msgstr "Nome"

msgid "Last name"
msgstr "Cognome"

msgid "Function"
msgstr "Funzione"

msgid "Direct Phone Number"
msgstr "Numero di telefono diretto"

msgid "Born"
msgstr "Cognome da nubile"

msgid "Profession"
msgstr "Professione"

msgid "Political Party"
msgstr "Partito politico"

msgid "Parliamentary Group"
msgstr "Gruppo parlamentare"

msgid "Website"
msgstr "Sito web"

msgid "Picture"
msgstr "Immagine"

msgid "URL pointing to the picture"
msgstr "URL che punta all'immagine"

msgid "Notes"
msgstr "Note"

msgid "Public extra information about this person"
msgstr "Informazioni pubbliche aggiuntive su questa persona"

msgid "Rooms"
msgstr "Camere"

msgid "Weekdays"
msgstr "Giorni della settimana"

msgid "Start date in past"
msgstr "Data di inizio nel passato"

msgid "Describes what this reservation resource is about"
msgstr "Descrive il contenuto di questa risorsa di prenotazione"

msgid "Used to group the resource in the overview"
msgstr "Utilizzato per raggruppare la risorsa nella panoramica"

msgid "Extra Fields Definition"
msgstr "Definizione dei campi aggiuntivi"

msgid "Closing date for the public"
msgstr "Data di chiusura per il pubblico"

msgid "Closing date"
msgstr "Data di chiusura"

msgid "No closing date"
msgstr "Nessuna data di chiusura"

msgid "Stop accepting reservations days before the allocation"
msgstr "Smetti di accettare prenotazioni giorni prima dell'assegnazione"

msgid "Stop accepting reservations hours before the allocation"
msgstr ""
"Interrompi l'accettazione delle prenotazioni ore prima dell'assegnazione"

msgid "Hours"
msgstr "Ore"

msgid "Days"
msgstr "Giorni"

msgid "Limit reservations to certain zip-codes"
msgstr "Limita le prenotazioni a specifici codici postali"

msgid "Zip-code limit"
msgstr "Limite di codice postale"

msgid "Zip-code field"
msgstr "Campo codice postale"

msgid "Allowed zip-codes (one per line)"
msgstr "Codici postali ammessi (uno per riga)"

msgid "Days before an allocation may be reserved by anyone"
msgstr "Giorni prima che un'assegnazione possa essere prenotata da chiunque"

msgid "Default view"
msgstr "Visualizzazione predefinita"

msgid "Week view"
msgstr "Visualizzazione settimanale"

msgid "Month view"
msgstr "Visualizzazione mensile"

msgid "Per item"
msgstr "Per elemento"

msgid "Per hour"
msgstr "Per ora"

msgid "Price per item"
msgstr "Prezzo per elemento"

msgid "Price per hour"
msgstr "Tariffa oraria"

msgid "Please select the form field that holds the zip-code"
msgstr "Seleziona il campo del modulo che contiene il codice postale"

msgid "Please enter at least one zip-code"
msgstr "Inserisci almeno un codice postale"

msgid "Please enter one zip-code per line, without spaces or commas"
msgstr "Inserisci un codice postale per riga, senza spazi o virgole"

msgid "New Reservations"
msgstr "Nuove prenotazioni"

msgid "Notifications *"
msgstr "Notifiche *"

msgid "Daily Reservations"
msgstr "Prenotazioni giornaliere"

msgid "Send on"
msgstr "Invia il"

msgid "Resources"
msgstr "Risorse"

msgid "Please add at least one notification."
msgstr "Aggiungere almeno una notifica."

msgid "Logo"
msgstr "Logo"

msgid "URL pointing to the logo"
msgstr "URL che punta al logo"

msgid "Logo (Square)"
msgstr "Logo (quadrato)"

msgid "Standard Image"
msgstr "Immagine standard"

msgid "E-Mail Reply Address (Reply-To)"
msgstr "Indirizzo di risposta dell'e-mail (Rispondi a)"

msgid "Replies to automated e-mails go to this address."
msgstr "Le risposte alle e-mail automatizzate sono inviate a questo indirizzo."

msgid "Primary Color"
msgstr "Colore primario"

msgid "Default Font Family"
msgstr "Famiglia di font predefinita"

msgid "Languages"
msgstr "Lingue"

msgid "German"
msgstr "Tedesco"

msgid "French"
msgstr "Francese"

msgid "Italian"
msgstr "Italiano"

msgid "Additional CSS"
msgstr "CSS aggiuntivo"

msgid "Column width left side"
msgstr "Larghezza colonna lato sinistro"

msgid "Footer Division"
msgstr "Divisione piè di pagina"

msgid "Column width for the center"
msgstr "Larghezza della colonna per il centro"

msgid "Column width right side"
msgstr "Larghezza colonna lato destro"

msgid "Contact"
msgstr "Contatto"

msgid "The address and phone number of the municipality"
msgstr "L'indirizzo e il numero di telefono del comune"

msgid "Information"
msgstr "Informazioni"

msgid "Contact Link"
msgstr "Collegamento ai contatti"

msgid "URL pointing to a contact page"
msgstr "URL che punta a una pagina di contatto"

msgid "Opening Hours"
msgstr "Orari di Apertura"

msgid "The opening hours of the municipality"
msgstr "Gli orari di apertura del comune"

msgid "Opening Hours Link"
msgstr "Collegamento agli orari di apertura"

msgid "URL pointing to an opening hours page"
msgstr "URL che punta a una pagina degli orari di apertura"

msgid "Hide OneGov Cloud information"
msgstr "Nascondi le informazioni su OneGov Cloud"

msgid ""
"This includes the link to the marketing page, and the link to the privacy "
"policy."
msgstr ""
"Ciò include il collegamento alla pagina di marketing e il collegamento "
"all'informativa sulla privacy."

msgid "Facebook"
msgstr "Facebook"

msgid "URL pointing to the Facebook site"
msgstr "URL che punta al sito di Facebook"

msgid "Social Media"
msgstr "Social media"

msgid "Twitter"
msgstr "Twitter"

msgid "URL pointing to the Twitter site"
msgstr "URL che punta al sito di Twitter"

msgid "YouTube"
msgstr "YouTube"

msgid "URL pointing to the YouTube site"
msgstr "URL che punta al sito di YouTube"

msgid "Instagram"
msgstr "Instagram"

msgid "URL pointing to the Instagram site"
msgstr "URL che punta al sito di Instagram"

msgid "Custom Link 1"
msgstr "Collegamento personalizzato 1"

msgid "URL to internal/external site"
msgstr "URL del sito interno/esterno"

msgid "Custom Link 2"
msgstr "Collegamento personalizzato 2"

msgid "Custom Link 3"
msgstr "Collegamento personalizzato 3"

msgid "Name of the partner"
msgstr "Nome del partner"

msgid "First Partner"
msgstr "Primo partner"

msgid "Logo of the partner"
msgstr "Logo del partner"

msgid "The partner's website"
msgstr "Il sito web del partner"

msgid "Second Partner"
msgstr "Secondo partner"

msgid "Third Partner"
msgstr "Terzo partner"

msgid "Fourth Partner"
msgstr "Quarto partner"

msgid "The width of the column must be greater than 0"
msgstr "La larghezza della colonna deve essere maggiore di 0"

msgid "The sum of all the footer columns must be equal to 12"
msgstr "La somma di tutte le colonne del piè di pagina deve essere pari a 12"

msgid ""
"Default social media preview image for rich link previews. Optimal size is "
"1200:630 px."
msgstr ""
"Immagine di anteprima dei social media predefinita per le anteprime dei "
"collegamenti avanzati. La dimensione ottimale è 1200x630 px."

msgid "Icon 16x16 PNG (Windows)"
msgstr "Icona 16x16 PNG (Windows)"

msgid "URL pointing to the icon"
msgstr "URL che punta all'icona"

msgid "Icon 32x32 PNG (Mac)"
msgstr "Icona 32x32 PNG (Mac)"

msgid "Icon 57x57 PNG (iPhone, iPod, iPad)"
msgstr "Icona 57x57 PNG (iPhone, iPod, iPad)"

msgid "Icon SVG 20x20 (Safari)"
msgstr "Icona SVG 20x20 (Safari)"

msgid "Disable page references"
msgstr "Disabilita i riferimenti alle pagine"

msgid ""
"Disable showing the copy link '#' for the site reference. The references "
"themselves will still work. Those references are only showed for logged in "
"users."
msgstr ""
"Disabilita la visualizzazione del link di copia \"#\" per il riferimento al "
"sito. I riferimenti stessi continueranno a funzionare. Questi riferimenti "
"sono mostrati solo agli utenti che hanno effettuato l'accesso."

msgid "Open files in separate window"
msgstr "Apri i file in una finestra separata"

msgid "Announcement"
msgstr "Annuncio"

msgid "Announcement URL"
msgstr "URL per l'annuncio"

msgid "Announcement bg color"
msgstr "Colore di sfondo dell'annuncio"

msgid "Announcement font color"
msgstr "Colore del carattere dell'annuncio"

msgid "Only show Announcement for logged-in users"
msgstr "Mostra solo gli annunci per gli utenti connessi"

msgid "Header links"
msgstr "Collegamenti di intestazione"

msgid "Title header left side"
msgstr "Lato sinistro dell'intestazione del titolo"

msgid "Optional"
msgstr "Facoltativo"

msgid "Font color"
msgstr "Colore del carattere"

msgid "Relative font size"
msgstr "Dimensione relativa del carattere"

msgid "Please add an url to each link"
msgstr "Aggiungere un url a ciascun link"

msgid "Homepage Cover"
msgstr "Copertina della pagina principale"

msgid "Structure"
msgstr "Struttura"

msgid "Homepage Structure (for advanced users only)"
msgstr "Struttura della pagina principale (solo per utenti avanzati)"

msgid "The structure of the homepage"
msgstr "La struttura della pagina principale"

msgid "Homepage redirect"
msgstr "Reindirizzamento della home page"

msgid "Yes, to directories"
msgstr "Sì, alle cartelle"

msgid "Yes, to events"
msgstr "Sì, agli eventi"

msgid "Yes, to forms"
msgstr "Sì, ai moduli"

msgid "Yes, to publications"
msgstr "Sì, alle pubblicazioni"

msgid "Yes, to reservations"
msgstr "Sì, alle prenotazioni"

msgid "Yes, to a non-listed path"
msgstr "Sì, a un percorso non elencato"

msgid "Path"
msgstr "Percorso"

msgid "Please enter a path without schema or host"
msgstr "Inserisci un percorso senza schema o host"

msgid "Hide these fields for non-logged-in users"
msgstr "Nascondi questi campi per gli utenti non registrati"

msgid "People"
msgstr "Persone"

msgid "Values of the location filter"
msgstr "Valori del filtro posizione"

msgid "The default map view. This should show the whole town"
msgstr ""
"La visualizzazione predefinita della mappa. Questo dovrebbe mostrare "
"l'intera città"

msgid "Geo provider"
msgstr "Fornitore di dati geografici"

msgid "Swisstopo (Default)"
msgstr "Swisstopo (predefinito)"

msgid "Swisstopo Aerial"
msgstr "Swisstopo fotografia aerea"

msgid "Analytics Code"
msgstr "Codice Analytics"

msgid "JavaScript for web statistics support"
msgstr "JavaScript per il supporto delle statistiche web"

msgid "Cantonal holidays"
msgstr "Festività cantonali"

msgid "Other holidays"
msgstr "Altre feste"

msgid "Preview"
msgstr "Anteprima"

msgid "School holidays"
msgstr "Vacanze scolastiche"

msgid "Format: Day.Month - Description"
msgstr "Formato: Giorno.Mese - Descrizione"

msgid "Please enter one date per line"
msgstr "Inserisci una data per riga"

msgid "Please enter only day and month"
msgstr "Inserisci solo giorno e mese"

#, python-format
msgid "${date} is not a valid date"
msgstr "${date} non è una data valida"

msgid "Format: Day.Month.Year - Day.Month.Year"
msgstr "Formato: Giorno.Mese.Anno - Giorno.Mese.Anno"

msgid "Please enter one date pair per line"
msgstr "Inserisci una coppia di date per riga"

msgid "End date needs to be after start date"
msgstr "La data di fine deve essere successiva alla data di inizio"

msgid "Email adress for notifications about newly opened tickets"
msgstr "Indirizzo e-mail per le notifiche dei biglietti aperti"

msgid "Accept request and close ticket automatically based on:"
msgstr "Accetta la richiesta e chiudi il ticket automaticamente in base a:"

msgid "Ticket category"
msgstr "Categoria del biglietto"

msgid "User role"
msgstr "Ruolo utente"

msgid ""
"Accept request and close ticket automatically for these ticket categories"
msgstr ""
"Accetta la richiesta e chiudi il biglietto automaticamente per queste "
"categorie di biglietti"

msgid ""
"If auto-accepting is not possible, the ticket will be in state pending. Also "
"note, that after the ticket is closed, the submitter can't send any messages."
msgstr ""
"Se l'accettazione automatica non è possibile, il biglietto sarà posto in "
"stato di attesa. Nata inoltre che, dopo la chiusura del biglietto, il "
"mittente non può inviare alcun messaggio."

msgid "Accept request and close ticket automatically for these user roles"
msgstr ""
"Accetta la richiesta e chiudi automaticamente il ticket per questi ruoli "
"utente"

msgid "User used to auto-accept tickets"
msgstr "Utente abituato ad accettare automaticamente i biglietti"

msgid "Block email confirmation when this ticket category is opened"
msgstr ""
"Blocca l'e-mail di conferma all'apertura di questa categoria di biglietti"

msgid "This is enabled by default for tickets that get accepted automatically"
msgstr ""
"Questo è abilitato per impostazione predefinita per i biglietti che vengono "
"accettati automaticamente"

msgid "Block email confirmation when this ticket category is closed"
msgstr ""
"Blocca l'e-mail di conferma quando questa categoria di biglietti è chiusa"

msgid "Mute all tickets"
msgstr "Annulla le notifiche di tutti i biglietti"

msgid "Always send email notification if a new ticket message is sent"
msgstr ""
"Invia sempre una notifica tramite e-mail se viene inviato un nuovo messaggio "
"per il biglietto"

msgid "Categories restriced by user group settings"
msgstr "Categorie limitate dalle impostazioni del gruppo di utenti"

msgid "Mute tickets individually if the auto-accept feature is enabled."
msgstr ""
"Disattiva i biglietti singolarmente se la funzione di accettazione "
"automatica è abilitata."

msgid "Enable newsletter"
msgstr "Attiva la newsletter"

msgid "Include logo in newsletter"
msgstr "Includi il logo nella newsletter"

msgid "Old domain"
msgstr "Vecchio dominio"

msgid "Test migration"
msgstr "Migrazione di prova"

msgid "Compares links to the current domain"
msgstr "Confronta i collegamenti al dominio corrente"

msgid "Use a domain name without http(s)"
msgstr "Usa un nome di dominio senza http(s)"

msgid "Domain must contain a dot"
msgstr "Il dominio deve contenere un punto"

msgid "Choose which links to check"
msgstr "Scegli quali collegamento controllare"

msgid "External links only"
msgstr "Solo collegamenti esterni"

msgid "Internal links only"
msgstr "Solo collegamenti interni"

msgid "Link must start with 'https'"
msgstr "Il link deve iniziare con 'https'"

msgid "Username"
msgstr "Nome utente"

msgid "Username for the associated Gever account"
msgstr "Nome utente per l'account Gever associato"

msgid "Password"
msgstr "Password"

msgid "Password for the associated Gever account"
msgstr "Password per l'account Gever associato"

msgid "Gever API Endpoint where the documents are uploaded."
msgstr "Endpoint API di Gever dove vengono caricati i documenti."

msgid "Website address including https://"
msgstr "Indirizzo del sito web incluso https://"

msgid "Submit your event"
msgstr "Invia il tuo evento"

msgid "Enables website visitors to submit their own events"
msgstr "Consente ai visitatori del sito web di presentare i propri eventi"

msgid "E-Mail Address"
msgstr "Indirizzo e-mail"

msgid "Short name to identify the text module"
msgstr "Nome breve per identificare il modulo di testo"

msgid "Your note about this ticket"
msgstr "La tua nota su questo biglietto"

msgid "Attachment"
msgstr "Allegato"

msgid "Message"
msgstr "Messaggio"

msgid "The message is empty"
msgstr "Il messaggio è vuoto"

msgid "Notify me about replies"
msgstr "Avvisami delle risposte"

msgid "Setting \"Always notify\" is active"
msgstr "L'impostazione \"Notifica sempre\" è attiva"

msgid "User"
msgstr "Utente"

msgid "Admin"
msgstr "Amministratore"

msgid "Editor"
msgstr "Redattore"

msgid "Member"
msgstr "Membro"

msgid "State"
msgstr "Stato"

msgid "Active"
msgstr "Attivo"

msgid "Inactive"
msgstr "Inattivo"

msgid "Role"
msgstr "Ruolo"

#, fuzzy
msgid "Yubikey"
msgstr "Yubikey"

msgid "Plug your YubiKey into a USB slot and press it."
msgstr "Collega il dispositivo YubiKey a una porta USB e premi."

#, fuzzy
msgid "Administrators and editors must use a Yubikey"
msgstr "Gli amministratori e i redattori devono utilizzare una Yubikey"

#, fuzzy
msgid "Invalid Yubikey"
msgstr "Yubikey non valida"

#, fuzzy, python-format
msgid "This Yubikey is already used by ${username}"
msgstr "Questa Yubikey è già utilizzata da ${username}"

msgid "The users e-mail address (a.k.a. username)"
msgstr "L'indirizzo e-mail dell'utente (noto anche come nome utente)"

msgid "Send Activation E-Mail with Instructions"
msgstr "Invia e-mail di attivazione con le istruzioni"

msgid "A user with this e-mail address exists already"
msgstr "Esiste già un utente con questo indirizzo e-mail"

msgid ""
"Users can only be in one group. If they already belong to another group and "
"get added here, they will automatically get removed from the other group."
msgstr ""
"Gli utenti possono essere solo in un gruppo. Se appartengono già ad un altro "
"gruppo e vengono aggiunti qui, verranno automaticamente rimossi dall'altro "
"gruppo. "

msgid "Ticket permissions"
msgstr "Permessi sul biglietto"

msgid "Restricts access and gives permission to these ticket categories"
msgstr "Limita l'accesso e autorizza queste categorie di biglietti"

msgid "Send a periodic status e-mail."
msgstr "Invia un'e-mail di stato periodica."

msgid "Daily (exluding the weekend)"
msgstr "Giornaliera (escluso il fine settimana)"

msgid "Weekly (on mondays)"
msgstr "Settimanale (di lunedì)"

msgid "Monthly (on first monday of the month)"
msgstr "Mensile (il primo lunedì del mese)"

msgid "Never"
msgstr "Mai"

msgid "1 entry"
msgstr "1 elemento"

#, python-format
msgid "${count} entries"
msgstr "${count} elementi"

msgid "All directories"
msgstr "Tutte le cartelle"

msgid "Directories"
msgstr "Cartelle"

msgid "All events"
msgstr "Tutti gli eventi"

msgid "Daypass"
msgstr "Biglietto giornaliero"

msgid "Conference room"
msgstr "Sala conferenze"

#, python-format
msgid "150 years {organisation}"
msgstr "150 anni di {organisation}"

msgid "Sports facility"
msgstr "Impianto sportivo"

msgid "We celebrate our 150th anniversary."
msgstr "Celebriamo il nostro 150° anniversario."

msgid "General Assembly"
msgstr "Assemblea generale"

msgid "Communal hall"
msgstr "Sala comune"

msgid "As every year."
msgstr "Come ogni anno."

msgid "Community Gymnastics"
msgstr "Ginnastica comunitaria"

msgid "Gymnasium"
msgstr "Palestra"

msgid "Get fit together."
msgstr "Mettiamoci in forma insieme."

msgid "Women's Club"
msgstr "Club femminile"

msgid "Football Tournament"
msgstr "Torneo di calcio"

msgid "Amateurs welcome!"
msgstr "I dilettanti sono i benvenuti!"

msgid "Sports Association"
msgstr "Associazione sportiva"

msgid "all day"
msgstr "tutto il giorno"

msgid "Homepage"
msgstr "Pagina principale"

msgid "Forms"
msgstr "Moduli"

msgid "Edit"
msgstr "Modifica"

msgid "QR"
msgstr "QR"

msgid "Delete"
msgstr "Elimina"

msgid "This form can't be deleted."
msgstr "Questo modulo non può essere eliminato."

msgid ""
"There are submissions associated with the form. Those need to be removed "
"first."
msgstr ""
"Sono presenti invii associati al modulo. Questi devono essere rimossi prima "
"di tutto."

msgid "Do you really want to delete this form?"
msgstr "Vuoi davvero eliminare questo modulo?"

msgid "This cannot be undone."
msgstr "L'operazione non può essere annullata."

msgid "Delete form"
msgstr "Elimina modulo"

msgid "Export"
msgstr "Esporta"

msgid "Change URL"
msgstr "Modifica URL"

msgid "Registration Windows"
msgstr "Finestre di registrazione"

msgid "Form"
msgstr "Modulo"

msgid "External form"
msgstr "Modulo esterno"

msgid "New external form"
msgstr "Nuovo modulo esterno"

msgid "Person"
msgstr "Persona"

msgid "Do you really want to delete this person?"
msgstr "Vuoi davvero eliminare questa persona?"

msgid "Delete person"
msgstr "Elimina persona"

msgid "Accept ticket"
msgstr "Accetta il biglietto"

msgid "This ticket can't be closed."
msgstr "Questo biglietto non può essere chiuso."

msgid "This ticket requires a decision, but no decision has been made yet."
msgstr ""
"Questo biglietto richiede una decisione, ma nessuna decisione è stata ancora "
"presa."

msgid "Close ticket"
msgstr "Chiudi il biglietto"

msgid "Reopen ticket"
msgstr "Riapri il biglietto"

msgid "Archive ticket"
msgstr "Archivia il biglietto"

msgid "Recover from archive"
msgstr "Recupera dall'archivio"

msgid "Assign ticket"
msgstr "Assegna il biglietto"

msgid "New Note"
msgstr "Nuova nota"

msgid "PDF"
msgstr "PDF"

msgid "New Message"
msgstr "Nuovo messaggio"

msgid "Ticket Status"
msgstr "Stato del biglietto"

msgid "Text module"
msgstr "Modulo di testo"

msgid "Do you really want to delete this text module?"
msgstr "Confermi di voler eliminare questo modulo di testo?"

msgid "Delete text module"
msgstr "Elimina modulo di testo"

msgid "Reservations"
msgstr "Prenotazioni"

msgid "Recipients"
msgstr "Destinatari"

msgid "Room"
msgstr "Camera"

msgid "Resource Item"
msgstr "Elemento risorsa"

msgid "External resource link"
msgstr "Link a risorse esterne"

msgid "New external resource"
msgstr "Nuova risorsa esterna"

msgid "Export All"
msgstr "Esporta tutte"

msgid "Find Your Spot"
msgstr "Cerca le date"

msgid "Notifications"
msgstr "Notifiche"

msgid "E-Mail Recipient"
msgstr "E-mail del destinatario"

msgid "Do you really want to delete this resource?"
msgstr "Vuoi davvero eliminare questa risorsa?"

msgid "Delete resource"
msgstr "Elimina risorsa"

msgid "This resource can't be deleted."
msgstr "Non può essere eliminata."

msgid "There are existing reservations associated with this resource"
msgstr "Sono presenti delle prenotazioni associate a questa risorsa"

msgid "Clean up"
msgstr "Ripulisci"

msgid "Occupancy"
msgstr "Occupazione"

msgid "Subscribe"
msgstr "Iscriviti"

msgid "Rules"
msgstr "Regole"

msgid "Edit allocation"
msgstr "Modifica allocazione"

msgid "Do you really want to delete this allocation?"
msgstr "Vuoi davvero eliminare questa allocazione?"

msgid "Delete allocation"
msgstr "Elimina allocazione"

#, python-format
msgid "Every ${days} until ${end}"
msgstr "Ogni ${days} fino al ${end}"

msgid "This event can't be editet."
msgstr "Questo evento non può essere modificato."

msgid "Imported events can not be editet."
msgstr "Gli eventi importati non possono essere modificati."

msgid "Do you really want to delete this event?"
msgstr "Desideri davvero eliminare questo evento?"

msgid "Delete event"
msgstr "Elimina evento"

msgid "This event can't be deleted."
msgstr "Questo evento non può essere eliminato."

msgid "To remove this event, go to the ticket and reject it."
msgstr "Per rimuovere questo evento, vai al biglietto e rifiutalo."

msgid "Withdraw event"
msgstr "Ritira evento"

msgid "Do you really want to withdraw this event?"
msgstr "Vuoi davvero ritirare questo evento?"

msgid "You can re-publish an imported event later."
msgstr "Puoi ripubblicare un evento importato in un secondo momento."

msgid "Re-publish event"
msgstr "Ripubblica l'evento"

msgid "Newsletter"
msgstr "Newsletter"

msgid "New"
msgstr "Nuovo"

msgid "Subscribers"
msgstr "Iscritti"

msgid "Test"
msgstr "Test"

msgid "Delete newsletter"
msgstr "Elimina newsletter"

msgid "Photo Albums"
msgstr "Album fotografici"

msgid "Manage images"
msgstr "Gestisci immagini"

msgid "Photo Album"
msgstr "Album fotografico"

msgid "Choose images"
msgstr "Scegli le immagini"

msgid "Delete photo album"
msgstr "Elimina l'album fotografico"

msgid "Usermanagement"
msgstr "Gestione utenti"

msgid "Create Signup Link"
msgstr "Crea collegamento di iscrizione"

msgid "User group"
msgstr "Gruppo di utenti"

msgid "Do you really want to delete this user group?"
msgstr "Vuoi davvero eliminare questo gruppo di utenti?"

msgid "Delete user group"
msgstr "Elimina gruppo di utenti"

msgid "Exports"
msgstr "Esportazioni"

msgid "Payment Providers"
msgstr "Provider di servizi di pagamento"

msgid "Synchronise"
msgstr "Sincronizza"

msgid "Directory"
msgstr "Cartella"

msgid "Configure"
msgstr "Configura"

#, python-format
msgid "Do you really want to delete \"${title}\"?"
msgstr "Desideri davvero eliminare \"${title}\"?"

msgid "All entries will be deleted as well!"
msgstr "Anche tutti gli elementi verranno eliminati!"

msgid "Delete directory"
msgstr "Elimina la cartella"

msgid "Entry"
msgstr "Elemento"

msgid "Published"
msgstr "Pubblicato"

msgid "Upcoming"
msgstr "In arrivo"

msgid "Past"
msgstr "Passato"

msgid "Choose filter"
msgstr "Scegli filtro"

msgid "Delete entry"
msgstr "Elimina elemento"

msgid "Dashboard"
msgstr "Pannello di controllo"

msgid "Do you really want to delete this external link?"
msgstr "Vuoi davvero eliminare questo collegamento esterno?"

msgid "Delete external link"
msgstr "Elimina collegamento esterno"

msgid "Sort"
msgstr "Ordinare"

msgid "The submission was adopted"
msgstr "L'iscrizione è stata adottata"

msgid "The entry is not valid, please adjust it"
msgstr "L'elemento non è valido, modificalo"

msgid "An entry with this name already exists"
msgstr "Esiste già un elemento con questo nome"

msgid "Your directory submission has been adopted"
msgstr "L'invio della cartella è stato adottato"

msgid "Your change request has been applied"
msgstr "La richiesta di modifica è stata applicata"

msgid "The change request was applied"
msgstr "La richiesta di modifica è stata applicata"

msgid "The submission was rejected"
msgstr "L'iscrizione è stata rifiutata"

msgid "Your directory submission has been rejected"
msgstr "L'invio della cartella è stato rifiutato"

msgid "Through URL only (not listed)"
msgstr "Solo tramite URL (non elencato)"

msgid "Members may view occupancy"
msgstr "I membri possono visualizzare l'occupazione"

msgid ""
"The occupancy view shows the e-mail addresses submitted with the "
"reservations, so we only recommend enabling this for internal resources "
"unless all members are sworn to uphold data privacy."
msgstr ""
"La visualizzazione dell'occupazione mostra gli indirizzi e-mail inviati con "
"le prenotazioni, pertanto si consiglia di attivarla solo per le risorse "
"interne, a meno che tutti i membri non abbiano giurato di rispettare la "
"privacy dei dati."

msgid "Visible on homepage"
msgstr "Visibile sulla pagina principale"

msgid "Visibility"
msgstr "Visibilità"

msgid ""
"- '-' will be converted to a bulleted list\n"
"- Urls will be transformed into links\n"
"- Emails and phone numbers as well"
msgstr ""
"- \"-\" verrà convertito in un elenco puntato\n"
" - Le URL verranno trasformate in collegamenti\n"
" - Anche e-mail e numeri di telefono"

msgid "Hide contact info in sidebar"
msgstr "Nascondi le informazioni di contatto nella sidebar"

msgid "Use text instead of lead in the newsletter"
msgstr "Usa il testo invece dell'estratto nella newsletter"

msgid "A resource with this name already exists"
msgstr "Esiste già una risorsa con questo nome"

msgid "Enable honey pot"
msgstr "Abilita l'honey pot"

msgid "Spam protection"
msgstr "Protezione contro lo spam"

msgid "Show image on preview on the parent page"
msgstr "Mostra l'immagine in anteprima nella pagina madre"

msgid "Show image on page"
msgstr "Mostra l'immagine nella pagina"

msgid "This month"
msgstr "Questo mese"

msgid "Last month"
msgstr "Lo scorso mese"

msgid "This year"
msgstr "Quest'anno"

msgid "Last year"
msgstr "Lo scorso anno"

msgid "Older"
msgstr "Più vecchia"

msgid "Do you really want to delete this note?"
msgstr "Vuoi davvero eliminare questa nota?"

msgid "Delete Note"
msgstr "Elimina nota"

msgid "Always visible on homepage"
msgstr "Sempre visibile sulla pagina principale"

msgid "Search for available dates"
msgstr "Cerca le date disponibili"

msgid "Aargau"
msgstr "Argovia"

msgid "Appenzell Ausserrhoden"
msgstr "Appenzello Esterno"

msgid "Appenzell Innerrhoden"
msgstr "Appenzello Interno"

msgid "Basel-Landschaft"
msgstr "Basilea Campagna"

msgid "Basel-Stadt"
msgstr "Basilea Città"

msgid "Berne"
msgstr "Berna"

msgid "Fribourg"
msgstr "Friburgo"

msgid "Geneva"
msgstr "Ginevra"

msgid "Glarus"
msgstr "Glarona"

msgid "Grisons"
msgstr "Grigioni"

msgid "Jura"
msgstr "Jura"

msgid "Lucerne"
msgstr "Lucerna"

msgid "Neuchâtel"
msgstr "Neuchâtel"

msgid "Nidwalden"
msgstr "Nidvaldo"

msgid "Obwalden"
msgstr "Obvaldo"

msgid "Schaffhausen"
msgstr "Sciaffusa"

msgid "Schwyz"
msgstr "Svitto"

msgid "Solothurn"
msgstr "Soletta"

msgid "St. Gallen"
msgstr "San Gallo"

msgid "Thurgau"
msgstr "Turgovia"

msgid "Ticino"
msgstr "Ticino"

msgid "Uri"
msgstr "Uri"

msgid "Valais"
msgstr "Vallese"

msgid "Vaud"
msgstr "Vaud"

msgid "Zug"
msgstr "Zugo"

msgid "Zürich"
msgstr "Zurigo"

msgid "Neujahrestag"
msgstr "Neujahrestag"

msgid "Berchtoldstag"
msgstr "Berchtoldstag"

msgid "Heilige Drei Könige"
msgstr "Heilige Drei Könige"

msgid "Jahrestag der Ausrufung der Republik"
msgstr "Jahrestag der Ausrufung der Republik"

msgid "Josefstag"
msgstr "Josefstag"

msgid "Näfelser Fahrt"
msgstr "Näfelser Fahrt"

msgid "Ostern"
msgstr "Ostern"

msgid "Karfreitag"
msgstr "Karfreitag"

msgid "Ostermontag"
msgstr "Ostermontag"

msgid "Tag der Arbeit"
msgstr "Tag der Arbeit"

msgid "Auffahrt"
msgstr "Auffahrt"

msgid "Pfingsten"
msgstr "Pfingsten"

msgid "Pfingstmontag"
msgstr "Pfingstmontag"

msgid "Fronleichnam"
msgstr "Fronleichnam"

msgid "Fest der Unabhängigkeit"
msgstr "Fest der Unabhängigkeit"

msgid "Peter und Paul"
msgstr "Peter und Paul"

msgid "Nationalfeiertag"
msgstr "Nationalfeiertag"

msgid "Mariä Himmelfahrt"
msgstr "Mariä Himmelfahrt"

msgid "Bruder Klaus"
msgstr "Bruder Klaus"

msgid "Allerheiligen"
msgstr "Allerheiligen"

msgid "Mariä Empfängnis"
msgstr "Mariä Empfängnis"

msgid "Escalade de Genève"
msgstr "Escalade de Genève"

msgid "Weihnachten"
msgstr "Weihnachten"

msgid "Stephanstag"
msgstr "Stephanstag"

msgid "Wiederherstellung der Republik"
msgstr "Wiederherstellung der Republik"

msgid "Form Submissions"
msgstr "Invii dei moduli"

msgid ""
"This is not the oldest undecided submission of this registration window. Do "
"you really want to confirm this submission?"
msgstr ""
"Questo non è l'iscrizione indecisa più vecchia di questa finestra di "
"registrazione. Vuoi davvero confermare questa iscrizione?"

msgid ""
"By confirming this submission, you will prefer this over a submission that "
"came in earlier."
msgstr ""
"Confermando questa iscrizione, la preferirai a un'iscrizione arrivata in "
"precedenza."

msgid "Confirm registration"
msgstr "Conferma la registrazione"

msgid "Deny registration"
msgstr "Nega registrazione"

msgid "Cancel registration"
msgstr "Annulla registrazione"

msgid "Edit submission"
msgstr "Modifica iscrizione"

msgid "Accept all reservations"
msgstr "Accetta tutte le prenotazioni"

msgid "Details about the reservation"
msgstr "Dettagli sulla prenotazione"

msgid "Edit details"
msgstr "Modifica dettagli"

msgid "Accept all with message"
msgstr "Accetta tutto con messaggio"

msgid "Reject all"
msgstr "Rifiuta tutto"

msgid "Do you really want to reject all reservations?"
msgstr "Vuoi davvero rifiutare tutte le prenotazioni?"

msgid "Rejecting these reservations can't be undone."
msgstr "Il rifiuto di queste prenotazioni non può essere annullato."

msgid "Reject reservations"
msgstr "Rifiuta le prenotazioni"

msgid "Reject all with message"
msgstr "Rifiuta tutto con messaggio"

#, python-format
msgid "Reject ${title}"
msgstr "Rifiuta ${title}"

msgid "Do you really want to reject this reservation?"
msgstr "Vuoi davvero rifiutare questa prenotazione?"

#, python-format
msgid "Rejecting ${title} can't be undone."
msgstr "Il rifiuto di ${title} non può essere annullato."

msgid "Reject reservation"
msgstr "Rifiuta prenotazione"

#. Used in sentence: "${event} published."
#.
msgid "Event"
msgstr "Evento"

msgid "Accept event"
msgstr "Accetta evento"

msgid "Edit event"
msgstr "Modifica evento"

msgid "Reject event"
msgstr "Rifiuta evento"

msgid "Do you really want to reject this event?"
msgstr "Vuoi davvero rifiutare questo evento?"

msgid "Rejecting this event can't be undone."
msgstr "Il rifiuto di questo evento non può essere annullato."

msgid "Directory Entry Submissions"
msgstr "Invii di elementi di cartella"

msgid "Adopt"
msgstr "Adotta"

msgid "View directory entry"
msgstr "Visualizza elemento della cartella"

msgid "Reject"
msgstr "Rifiuta"

msgid "Do you really want to reject this entry?"
msgstr "Vuoi davvero rifiutare questo elemento?"

msgid "Reject entry"
msgstr "Rifiuta elemento"

msgid "Link"
msgstr "Collegamento"

msgid "New Link"
msgstr "Nuovo collegamento"

msgid "Added a new link"
msgstr "Aggiunto un nuovo collegamento"

msgid "Edit Link"
msgstr "Modifica collegamento"

msgid "The link was deleted"
msgstr "Il collegamento è stato cancellato"

msgid "Delete link"
msgstr "Elimina collegamento"

#, python-format
msgid "Do you really want to delete the link \"${title}\"?"
msgstr "Desideri davvero eliminare il collegamento \"${title}\"?"

msgid "Topic"
msgstr "Argomento"

msgid "New Topic"
msgstr "Nuovo argomento"

msgid "Added a new topic"
msgstr "Aggiunto un nuovo argomento"

msgid "Edit Topic"
msgstr "Modifica argomento"

msgid "The topic was deleted"
msgstr "L'argomento è stato eliminato"

msgid "Delete topic"
msgstr "Elimina argomento"

#, python-format
msgid "Do you really want to delete the topic \"${title}\"?"
msgstr "Desideri davvero eliminare l'argomento \"${title}\"?"

msgid "News"
msgstr "Notizie"

msgid "Add News"
msgstr "Aggiungi notizie"

msgid "Added news"
msgstr "Notizie aggiunte"

msgid "Edit News"
msgstr "Modifica notizie"

msgid "The news was deleted"
msgstr "La notizia è stata eliminata"

msgid "Delete news"
msgstr "Elimina notizie"

#, python-format
msgid "Do you really want to delete the news \"${title}\"?"
msgstr "Desideri davvero eliminare la notizia \"${title}\"?"

msgid "Copy"
msgstr "Copia"

msgid "Paste"
msgstr "Incolla"

msgid "Please note that this page has subpages which will also be deleted!"
msgstr ""
"Nota che questa pagina contiene delle sottopagine che verranno anch'esse "
"eliminate!"

msgid "This page can't be deleted."
msgstr "Questa pagina non può essere eliminata."

msgid ""
"This page has subpages. Only administrators can delete pages with subpages. "
"To delete this page, delete all subpages first or ask an administrator to do "
"it for you."
msgstr ""
"Questa pagina contiene delle sottopagine. Solo gli amministratori possono "
"eliminare le pagine con sottopagine. Per eliminare questa pagina, elimina "
"prima tutte le sottopagine o chiedi a un amministratore di farlo per te."

msgid "Source"
msgstr "Fonte"

msgid "Subject"
msgstr "Oggetto"

msgid "Owner"
msgstr "Proprietario"

msgid "Created"
msgstr "Creato"

msgid "Reaction Time"
msgstr "Tempo di reazione"

msgid "Process Time"
msgstr "Tempo di elaborazione"

msgid "Event Source"
msgstr "Origine evento"

msgid "Payment"
msgstr "Pagamento"

msgid "Total Amount"
msgstr "Importo totale"

msgid ""
"The record behind this ticket was removed. The following information is a "
"snapshot kept for future reference."
msgstr ""
"Il record su cui è basato questo biglietto è stato rimosso. Le seguenti "
"informazioni sono un'istantanea conservata per riferimento futuro."

msgid "Summary"
msgstr "Riepilogo"

msgid "No rules defined."
msgstr "Nessuna regola definita."

msgid "State:"
msgstr "Stato:"

msgid "Owner:"
msgstr "Proprietario:"

msgid "Kind:"
msgstr "Tipo:"

msgid "No directories defined yet."
msgstr "Nessuna cartella ancora definita."

msgid "No entries found."
msgstr "Non è stato trovato nessun risultato."

msgid "Propose entry"
msgstr "Proponi un elemento"

msgid "Something missing? Propose a new entry."
msgstr "Manca qualcosa? Proponi un nuovo elemento."

msgid "External link"
msgstr "Collegamento esterno"

msgid "More information"
msgstr "Ulteriori informazioni"

msgid "Change Request"
msgstr "Richiesta di modifica"

msgid "Found an error? Propose a change to this entry."
msgstr "Trovato un errore? Proponi una modifica a questo elemento."

msgid ""
"Your edit requires a migration of existing entries. Please confirm the "
"following changes."
msgstr ""
"La tua modifica richiede una migrazione degli elementi esistenti. Conferma "
"le seguenti modifiche."

msgid ""
"Changes are detected using a heuristic. Therefore it is possible that your "
"changes were misdetected. If in doubt, press cancel and try to change the "
"directory in small increments."
msgstr ""
"Le modifiche vengono rilevate utilizzando un'euristica. Pertanto è possibile "
"che le modifiche siano state rilevate erroneamente. In caso di dubbio, premi "
"annulla e prova a modificare la cartella in incrementi di dimensioni ridotte."

msgid "For additional safety you can also download a backup before continuing:"
msgstr ""
"Per maggiore sicurezza puoi anche scaricare un backup prima di proseguire:"

msgid "Download backup"
msgstr "Scarica il backup"

msgid ""
"There was an error while migrating your directory! You can fix the displayed "
"entries in a separate window and then continue here."
msgstr ""
"Si è verificato un errore durante la migrazione della cartella! Puoi "
"correggere gli elementi visualizzati in una finestra separata e poi "
"proseguire qui."

msgid "Added:"
msgstr "Aggiunto:"

msgid "Removed:"
msgstr "Rimosso:"

msgid "Renamed:"
msgstr "Rinominato:"

msgid "Changed:"
msgstr "Modificato:"

msgid "Confirm"
msgstr "Conferma"

msgid "There was an error while importing your directory!"
msgstr "Si è verificato un errore durante l'importazione della cartella!"

msgid ""
"Please review your data and press \"Complete\" to finalize the process. If "
"there's anything you'd like to change, click on \"Edit\" to return to the "
"filled-out form."
msgstr ""
"Esamina di nuovo i dati e premi \"Completa\" per finalizzare il processo. Se "
"c'è qualcosa che desideri modificare, fai clic su \"Modifica\" per tornare "
"al modulo compilato."

msgid ""
"The image shown in the list view is a square. To have your image shown fully "
"in the list view, you need to use a square image."
msgstr ""
"L'immagine mostrata nella visualizzazione elenco è un quadrato. Per "
"visualizzare l'immagine nella sua interezza nella visualizzazione elenco, è "
"necessario utilizzare un'immagine quadrata."

msgid "Complete"
msgstr "Completato"

msgid "Entries in export: ${count}"
msgstr "Elementi nell'esportazione: ${count}"

msgid "No exports available."
msgstr "Nessuna esportazione disponibile."

msgid "Upload"
msgstr "Carica"

msgid "Just Uploaded"
msgstr "Appena caricato"

msgid "Extension"
msgstr "Estensione"

msgid "Upload Date"
msgstr "Data di caricamento"

msgid "All Files"
msgstr "Tutti i file"

msgid "No files uploaded yet"
msgstr "Nessun file caricato"

msgid "All dates"
msgstr "Tutte le date"

msgid "Unavailable"
msgstr "Non disponibile"

msgid "No dates found"
msgstr "Nessuna data trovata"

msgid "You are trying to open a page for which you are not authorized."
msgstr "Stai cercando di aprire una pagina per la quale non sei autorizzato."

msgid "Please follow this link to login with a different user."
msgstr "Segui questo collegamento per accedere con un altro utente."

msgid "Please follow this link to login."
msgstr "Segui questo collegamento per accedere."

msgid "No forms defined yet."
msgstr "Nessun modulo ancora definito."

msgid "Categories"
msgstr "Categorie"

msgid ""
"To edit the image descriptions, click on one, enter your descrption and "
"press return. To abort press escape."
msgstr ""
"Per modificare le descrizioni delle immagini, fai clic su una di esse, "
"inserisci la descrizione e premi Invio. Per interrompere premere Esc."

msgid "No images uploaded yet"
msgstr "Nessuna immagine caricata"

msgid "This album does not contain any images yet."
msgstr "Questo album non contiene ancora nessuna immagine."

msgid "No photo albums defined yet."
msgstr "Nessun album fotografico ancora definito."

msgid "Skip navigation"
msgstr "Ignora navigazione"

msgid "Straight to ..."
msgstr "Direttamente a ..."

msgid "Back to the homepage"
msgstr "Torna alla pagina principale"

msgid "Search"
msgstr "Cerca"

msgid "The form contains errors. Please check the marked fields."
msgstr "Il modulo contiene errori. Controlli per favore i campi evidenziati."

msgid "Copied to Clipboard!"
msgstr "Copiato negli appunti!"

msgid "Total"
msgstr "Totale"

msgid "Healthy"
msgstr "In stato corretto"

msgid "Errors"
msgstr "Errori"

msgid "Duration [s]"
msgstr "Durata [s]"

msgid "Don't have an account yet?"
msgstr "Non hai ancora un account?"

msgid "Register now"
msgstr "Iscriviti subito"

msgid "Forgot your password?"
msgstr "Hai dimenticato la password?"

msgid "Reset password"
msgstr "Reimposta la password"

msgid "Alternatives"
msgstr "Alternative"

msgid "You are here"
msgstr "Ti trovi qui"

msgid "Privacy Protection"
msgstr "Tutela della privacy"

msgid "About"
msgstr "Chi Siamo"

msgid "Partner"
msgstr "Partner"

msgid "more…"
msgstr "altro..."

msgid "Submit"
msgstr "Invia"

msgid "Selected Topics"
msgstr "Argomenti selezionati"

msgid "Drop files to upload"
msgstr "Trascina e rilascia il file da caricare"

msgid "All news"
msgstr "Tutte le notizie"

msgid "This site is private but can also be seen by members"
msgstr "Questo sito è privato ma può essere visto dai membri"

msgid "This site is not published."
msgstr "Questo sito non è pubblicato."

msgid "This site is not public."
msgstr "Questo sito non è pubblico."

msgid "This site is not public but it can be seen by members."
msgstr "Questo sito non è pubblico ma può essere visto dai membri."

msgid ""
"This site contains no lead. Leads are used for lists and search results."
msgstr ""
"Questo sito non contiene estratti. Per gli elenchi e i risultati di ricerca "
"vengono utilizzati gli estratti."

msgid "Change request"
msgstr "Richiesta di modifica"

msgid "New Entry"
msgstr "Nuovo elemento"

msgid "Previous Page"
msgstr "Pagina precedente"

msgid "Next Page"
msgstr "Pagina successiva"

msgid ""
"Persons living outside the following zipcodes may only reserve this "
"allocation on the ${date}: ${zipcodes}"
msgstr ""
"Le persone che vivono al di fuori dei seguenti codici postali possono "
"prenotare questa allocazione solo il ${date}: ${zipcodes}"

msgid "Quota"
msgstr "Quota"

msgid "Initiated"
msgstr "Avviato"

msgid "Submitted"
msgstr "Inviato"

msgid "Withdrawn"
msgstr "Ritirato"

msgid "List Preview"
msgstr "Anteprima elenco"

msgid "Additional Information"
msgstr "Informazioni aggiuntive"

msgid "Location"
msgstr "Luogo"

msgid "Date and time"
msgstr "Data e ora"

msgid "Recurrence"
msgstr "Ricorrenza"

msgid "No events found."
msgstr "Nessun evento trovato."

msgid "Past events"
<<<<<<< HEAD
msgstr ""
=======
msgstr "Eventi passate"
>>>>>>> c9277986

msgid "Filter by date"
msgstr "Filtro per data"

msgid "Administrator"
msgstr "Amministratore"

msgid "Administrators"
msgstr "Amministratori"

msgid "Editors"
msgstr "Redattori"

msgid "Members"
msgstr "Membri"

msgid "Close (Esc)"
msgstr "Chiudi (Esc)"

msgid "Share"
msgstr "Condividi"

msgid "Toggle fullscreen"
msgstr "Attiva/disattiva schermo intero"

msgid "Zoom in/out"
msgstr "Ingrandisci/riduci"

msgid ""
"This space holds images from your photo-albums. To show photos add a few "
"photos to an album and mark it as available for the homepage."
msgstr ""
"Questo spazio contiene le immagini dei tuoi album fotografici. Per mostrare "
"le foto, aggiungi alcune foto a un album e contrassegnalo come disponibile "
"per la home page."

msgid "Has a digital seal"
msgstr "Ha un sigillo digitale"

msgid "${count} page"
msgstr "${count} pagina"

msgid "${count} pages"
msgstr "${count} pagine"

msgid "Further occurrences:"
msgstr "Ulteriori occorrenze:"

msgid ""
"Your request will be processed shortly. To see the state of your process "
"your may return to this page at any time. All information on this page has "
"been sent to your e-mail address."
msgstr ""
"La tua richiesta sarà elaborata a breve. Puoi tornare a questa pagina in "
"qualsiasi momento per visualizzare lo stato del processo. Tutte le "
"informazioni su questa pagina sono state inviate al tuo indirizzo e-mail."

msgid ""
"Your request will be processed shortly. To see the state of your process "
"your may return to this page at any time."
msgstr ""
"La tua richiesta sarà elaborata a breve. Puoi tornare a questa pagina in "
"qualsiasi momento per visualizzare lo stato del processo."

msgid ""
"Your request has been completed. If you asked for documents to be sent to "
"your address, they should arrive shortly. If you asked to pick up documents "
"at the municipality, the are now ready to be picked up."
msgstr ""
"La tua richiesta è stata completata. Se hai chiesto di inviare i documenti "
"al tuo indirizzo, dovrebbero arrivare a breve. Se hai chiesto di ritirare i "
"documenti presso il comune, ora sono pronti per essere ritirati."

msgid "Privacy"
msgstr "Privacy"

msgid "Send me my entered data by e-mail."
msgstr "Inviami i dati inseriti tramite e-mail."

msgid "Pay Online Now"
msgstr "Paga ora online"

msgid "Credit Card Fee"
msgstr "Commissione sulla carta di credito"

msgid "Pay Offline later"
msgstr "Paga offline successivamente"

msgid "at ${time}"
msgstr "alle ${time}"

msgid "Object"
msgstr "Oggetto"

msgid "Disbursed"
msgstr "Erogato"

msgid "Digital seal"
msgstr "Sigillo digitale"

msgid "Private"
msgstr "Privata"

msgid "Will be published on:"
msgstr "Verrà pubblicato il:"

msgid "Publication date:"
msgstr "Data di pubblicazione:"

msgid "Reset"
msgstr "Ripristina"

msgid "Not a publication"
msgstr "Non una pubblicazione"

msgid "Content"
msgstr "Contenuto"

msgid "1 page"
msgstr "1 pagina"

msgid "Contains no readable text"
msgstr "Non contiene testo leggibile"

msgid "1 word"
msgstr "1 parola"

msgid "${count} words"
msgstr "${count} parole"

msgid "Do you really want to delete this file?"
msgstr "Vuoi davvero eliminare questo file?"

msgid "Delete File"
msgstr "Elimina file"

msgid "Please provide the new name for the file"
msgstr "Indica il nuovo nome del file"

msgid "Rename"
msgstr "Rinomina"

msgid "Digital seal applied by ${signee} on ${date}"
msgstr "Sigillo digitale applicato da ${signee} il ${date}"

msgid "Please enter your yubikey to apply a digital seal to this file"
msgstr ""
"Inserisci il tuo yubikey per applicare un sigillo digitale a questo file"

msgid "Sign"
msgstr "Firma"

msgid ""
"Published documents with a digital seal can be discovered through the site-"
"search and in the list of documents with a digital seal. This action will be "
"logged and cannot be undone."
msgstr ""
"Documenti pubblicati con sigillo digitale possono essere individuati tramite "
"la ricerca nel sito e nell'elenco dei documenti con sigillo digitale. Questa "
"operazione verrà registrata e non può essere annullata."

msgid "Without digital seal"
msgstr "Senza sigillo digitale"

msgid "Apply digital seal now"
msgstr "Applica ora il sigillo digitale"

msgid "You are not authorised to apply digital seals to documents"
msgstr "Non sei autorizzati ad applicare sigilli digitali ai documenti"

msgid "Click to add a description"
msgstr "Clicca per aggiungere una descrizione"

msgid "Do you really want to delete the image?"
msgstr "Vuoi davvero eliminare l'immagine?"

msgid "Delete Image"
msgstr "Elimina immagine"

msgid "${name} was provided with a digital seal on ${date}"
msgstr "${name} è stato dotato di sigillo digitale il ${date}"

msgid "${name} is not in our database"
msgstr "${name} non è contenuto nel nostro database"

msgid "Accept"
msgstr "Accetta"

msgid "Close"
msgstr "Chiudi"

msgid "Copy to clipboard"
msgstr "Copia negli appunti"

msgid "Hello!"
msgstr "Ciao!"

msgid "Your e-mail address was just used to create an account on ${homepage}."
msgstr ""
"Il tuo indirizzo e-mail è stato appena utilizzato per creare un account su "
"${homepage}."

msgid "To activate your account, click confirm below:"
msgstr "Per attivare il tuo account, fai clic su conferma qui di seguito:"

msgid "Confirm my account"
msgstr "Conferma il mio account"

msgid ""
"If you believe this is an error, ignore this message and we'll never bother "
"you again."
msgstr ""
"Se ritieni che si tratti di un errore, ignora questo messaggio e non ti "
"disturberemo mai più."

msgid "Hello"
msgstr "Ciao"

msgid ""
"You are recieving this mail because you subscribed to the following "
"newsletter:"
msgstr "Ricevi questa mail perché sei iscritto alla seguente newsletter:"

msgid "Plese click the following link to confirm your subscription:"
msgstr "Fai clic sul seguente collegamento per confermare l'iscrizione:"

msgid "Confirm subscription"
msgstr "Conferma l'Iscrizione"

msgid ""
"If you did not subscribe to this newsletter you can simply ignore this e-"
"mail."
msgstr ""
"Se non ti sei iscritto a questa newsletter puoi semplicemente ignorare "
"questa e-mail."

msgid "Click here to unsubscribe."
msgstr "Clicca qui per annullare l'iscrizione."

msgid "Good morning,"
msgstr "Buongiorno,"

msgid "The following reservations are scheduled for today."
msgstr "Per oggi sono previste le seguenti prenotazioni."

msgid "No reservations today."
msgstr "Nessuna prenotazione oggi."

msgid "Have a great day!"
msgstr "Ti auguro una buona giornata!"

msgid ""
"This is the daily reservation overview for ${organisation}. If you no longer "
"want to receive this e-mail please contact an administrator so they can "
"remove you from the recipients list."
msgstr ""
"Questa è la panoramica delle prenotazioni giornaliere per ${organisation}. "
"Se non desideri più ricevere questa e-mail, contatta un amministratore in "
"modo che possa rimuoverti dall'elenco dei destinatari."

msgid "This is what happend on the ${org} website yesterday:"
msgstr "Questo è quello che è successo ieri sul sito web di ${org}:"

msgid "This is what happend on the ${org} website over the weekend:"
msgstr ""
"Questo è quello che è successo sul sito web ${org} durante il fine settimana:"

msgid "tickets were opened."
msgstr "biglietti sono stati aperti."

msgid "ticket was opened."
msgstr "biglietto è stato aperto."

msgid "tickets were accepted."
msgstr "biglietti sono stati accettati."

msgid "ticket was accepted."
msgstr "biglietto è stato accettato."

msgid "tickets were closed."
msgstr "biglietti sono stati chiusi."

msgid "ticket was closed."
msgstr "biglietto è stato chiuso."

#. Default: open
#. Used in sentence: "There are currently ${currently_open} tickets ${open_n}
#. and"
msgid "open_n"
msgstr "aperti"

#. Canonical text for ${open_n} is: "open"
msgid "There are currently ${currently_open} tickets ${open_n} and"
msgstr "Al momento ci sono ${currently_open} biglietti ${open_n} e"

#. Default: open
#. Used in sentence: "There is currently 1 ticket ${open_1} and"
msgid "open_1"
msgstr "aperto"

#. Canonical text for ${open_1} is: "open"
msgid "There is currently 1 ticket ${open_1} and"
msgstr "Al momento c'è 1 biglietto ${open_1} e"

#. Default: pending
#. Used in sentence: "tickets are ${pending_n}."
msgid "pending_n"
msgstr "sospeso"

#. Canonical text for ${pending_n} is: "pending"
msgid "tickets are ${pending_n}."
msgstr "biglietti sono in ${pending_n}."

#. Default: pending
#. Used in sentence: "1 ticket is ${pending_1}."
msgid "pending_1"
msgstr "sospeso"

#. Canonical text for ${pending_1} is: "pending"
msgid "1 ticket is ${pending_1}."
msgstr "1 biglietto è in ${pending_1}."

msgid "Have a great week!"
msgstr "Ti auguro una buona settimana!"

msgid ""
"This is the daily OneGov Cloud status e-mail. If you don't want to receive "
"this e-mail you may deactivate it by clicking on"
msgstr ""
"Questa è l'e-mail di stato quotidiana di OneGov Cloud. Se non vuoi ricevere "
"questa e-mail puoi disattivarla cliccando su"

msgid "unsubscribe"
msgstr "annulla l'iscrizione"

msgid ""
"Or you can receive it less frequently by changing the settings in your user "
"profile."
msgstr ""
"Oppure puoi riceverla con frequenza minore modificando le impostazioni nel "
"tuo profilo utente."

msgid "Your directory submission has been adopted:"
msgstr "L'invio della cartella è stato adottato:"

msgid "Check request status"
msgstr "Controlla lo stato della richiesta"

msgid "Your change request has been applied:"
msgstr "La richiesta di modifica è stata applicata:"

msgid "Your directory submission has unfortunately been rejected:"
msgstr "L'invio della cartella è stato rifiutato:"

msgid "Your event has been accepted:"
msgstr "L'evento è stato accettato:"

msgid "Your event has unfortunately been rejected:"
msgstr "Purtroppo l'evento è stato rifiutato:"

msgid "The OneGov Cloud Team"
msgstr "Il team di OneGov Cloud"

msgid "This is what happend on the ${org} website over the past month:"
msgstr "Questo è quello che è successo sul sito web ${org} nell'ultimo mese:"

msgid ""
"This is the monthly OneGov Cloud status e-mail. If you don't want to receive "
"this e-mail you may deactivate it by clicking on"
msgstr ""
"Questa è l'e-mail di stato mensile di OneGov Cloud. Se non vuoi ricevere "
"questa e-mail puoi disattivarla cliccando su"

msgid "Or by changing the settings in your user profile."
msgstr "Oppure modificando le impostazioni nel tuo profilo utente."

msgid "The following reservations have been accepted:"
msgstr "Sono state accettate le seguenti prenotazioni:"

msgid "${author} wrote"
msgstr "${author} ha scritto"

msgid ""
"This is the notification for reservations for ${request.app.org.title}. If "
"you no longer want to receive this e-mail please contact an administrator so "
"they can remove you from the recipients list."
msgstr ""
"Questa è la notifica per le prenotazioni per ${request.app.org.title}. Se "
"non si desidera più ricevere questa e-mail, contattare un amministratore per "
"farsi rimuovere dall'elenco dei destinatari."

msgid "An administrator just created a new account on ${org} for you."
msgstr "Un amministratore ha appena creato per te un nuovo account su ${org}."

msgid "Your username is ${email}."
msgstr "Il tuo nome utente è ${email}."

msgid "Click on the following link to set your account password:"
msgstr "Fai clic sul seguente link per impostare la password dell'account:"

msgid "Set Account Password"
msgstr "Imposta la password dell'account"

msgid ""
"If the password link has expired, you can also request a new password here:"
msgstr ""
"Se il collegamento della password è scaduto, puoi richiedere una nuova "
"password qui:"

#, fuzzy
msgid "To use your account you need the Yubikey with the serial ${number}"
msgstr ""
"Per utilizzare il tuo account hai bisogno della Yubikey con il numero di "
"serie ${number}"

msgid ""
"You are receiving this e-mail because you signed up for the ${org} "
"newsletter."
msgstr ""
"Ricevi questa e-mail perché ti sei registrato alla newsletter di ${org}."

msgid "Click here to view web version."
msgstr "Clicca qui per visualizzare la versione web."

msgid "Click the following link to set a new password:"
msgstr "Clicca sul collegamento seguente per impostare una nuova password:"

msgid "If you don't want to change your password, you can ignore this email."
msgstr "Se non desideri modificare la password, ignora questa e-mail."

msgid "Your request has received a payment."
msgstr "La tua richiesta ha ricevuto un pagamento."

msgid "Your request was marked as unpaid."
msgstr "La tua richiesta è stata contrassegnata come non pagata."

msgid ""
"Your request's payment has been refunded. Note that it might take a few days "
"until your refunded amount is shown on your credit card bill."
msgstr ""
"Il pagamento della tua richiesta è stato rimborsato. Tieni presente che "
"potrebbero essere necessari alcuni giorni prima che l'importo rimborsato "
"venga visualizzato sull'estratto conto della carta di credito."

msgid "Amount:"
msgstr "Importo:"

msgid "Your registration for \"${title}\" has been confirmed."
msgstr "La tua registrazione per \"${title}\" è stata confermata."

msgid "Your registration for \"${title}\" has been denied."
msgstr "La tua registrazione per \"${title}\" è stata rifiutata."

msgid "Your registration for \"${title}\" has been cancelled."
msgstr "La tua registrazione per \"${title}\" è stata annullata."

msgid "Registration"
msgstr "Registrazione"

msgid "The ticket number is"
msgstr "Il numero del biglietto è"

msgid "The following reservations have unfortunately been cancelled:"
msgstr "Purtroppo le seguenti prenotazioni sono state annullate:"

msgid "You have a new ticket"
msgstr "Hai un nuovo biglietto"

msgid "A message has been sent regarding ${ref}:"
msgstr "È stato inviato un messaggio relativo a ${ref}:"

#. Canonical text for ${link} is: "visit the request status page"
#. Canonical text for ${link} is: "visit the request page"
msgid "Please ${link} to reply."
msgstr "Per favore ${link} per rispondere."

#. Used in sentence: "Please ${link} to reply."
msgid "visit the request status page"
msgstr "visita la pagina di richiesta dello stato"

#. Used in sentence: "Please ${link} to reply."
msgid "visit the request page"
msgstr "visita la pagina di richiesta"

msgid "Your request has been closed."
msgstr "La richiesta è stata chiusa."

msgid "Your requests's timeline has been archived for future reference:"
msgstr ""
"La cronologia delle richieste è stata archiviata per riferimento futuro:"

msgid "Request Timeline"
msgstr "Cronologia delle richieste"

msgid "Thank you for your request."
msgstr "Ti ringraziamo per la tua richiesta."

msgid "Your request has been registered with the following reference:"
msgstr "La tua richiesta è stata registrata con il seguente riferimento:"

msgid ""
"We will send another e-mail once your ticket has been completed. In the "
"meantime you can check the status of your ticket at any time:"
msgstr ""
"Ti invieremo un'altra e-mail una volta che il tuo biglietto sarà stato "
"completato. Nel frattempo puoi controllare in qualsiasi momento lo stato del "
"tuo biglietto:"

msgid "The following ticket has just been opened:"
msgstr "Il seguente biglietto è stato appena aperto:"

msgid "View the ticket"
msgstr "Visualizza il biglietto"

msgid "Your request has been reopened"
msgstr "La tua richiesta è stata riaperta"

msgid "This is what happend on the ${org} website over the past week:"
msgstr ""
"Questo è quello che è successo sul sito web ${org} nell'ultimo settimana:"

msgid ""
"This is the weekly OneGov Cloud status e-mail. If you don't want to receive "
"this e-mail you may deactivate it by clicking on"
msgstr ""
"Questa è l'e-mail di stato settimanale di OneGov Cloud. Se non vuoi ricevere "
"questa e-mail puoi disattivarla cliccando su"

msgid "Directory entry adopted."
msgstr "Elemento della cartella adottato."

msgid "Change request applied."
msgstr "Richiesta di modifica applicata."

msgid "Directory entry rejected."
msgstr "Elemento della cartella rifiutato."

msgid "Event edited."
msgstr "Evento montato."

#. Canonical text for ${event} is: "Event"
msgid "${event} published."
msgstr "${event} pubblicato."

msgid "Event deleted."
msgstr "Evento eliminato."

msgid "Event withdrawn."
msgstr "Evento ritirato."

msgid "File signed."
msgstr "File firmato."

msgid "File with digital seal removed."
msgstr "File con sigillo digitale cancellato."

msgid "${amount} marked as paid."
msgstr "${amount} contrassegnato come pagato."

msgid "${amount} marked as unpaid."
msgstr "${amount} contrassegnato come non pagato."

msgid "${amount} captured."
msgstr "${amount} acquisito."

msgid "${amount} refunded."
msgstr "${amount} rimborsato."

msgid "1 reservation accepted."
msgstr "1 prenotazione accettata."

msgid "${count} reservations accepted."
msgstr "${count} prenotazioni accettate."

msgid "1 reservation rejected."
msgstr "1 prenotazione rifiutata."

msgid "${count} reservations rejected."
msgstr "${count} prenotazioni rifiutate."

msgid "Registration confirmed."
msgstr "Iscrizione confermata."

msgid "Registration denied."
msgstr "Iscrizione negata."

msgid "Registration cancelled."
msgstr "Registrazione annullata."

msgid "Ticket opened."
msgstr "Biglietto aperto."

msgid "Ticket accepted."
msgstr "Biglietto accettato."

msgid "Ticket closed."
msgstr "Biglietto chiuso."

msgid "Ticket reopened."
msgstr "Biglietto riaperto."

msgid "Ticket assigned"
msgstr "Biglietto assegnato"

msgid "Ticket e-mails disabled."
msgstr "E-mail dei biglietti disabilitate."

msgid "Ticket e-mails enabled."
msgstr "E-mail dei biglietti abilitate."

msgid "Payment amount changed."
msgstr "Importo del pagamento modificato."

msgid "Ticket archived."
msgstr "Biglietto archiviato."

msgid "Ticket recovered from archive."
msgstr "Biglietto recuperato dall'archivio."

msgid ""
"The newsletter is disabled. You can only see this page because you are "
"logged in."
msgstr ""
"La newsletter è disabilitata. Puoi vedere questa pagina solo perché hai "
"fatto il login."

msgid "Sign up to our newsletter to always stay up to date:"
msgstr "Iscriviti alla nostra newsletter per rimanere sempre aggiornato:"

msgid "Signup"
msgstr "Registrati"

msgid "There are currently ${count} recipients registered."
msgstr "Al momento ci sono ${count} destinatari registrati."

msgid "Archive"
msgstr "Archivia"

msgid "No newsletters yet."
msgstr "Ancora nessuna newsletter."

msgid "Not yet sent."
msgstr "Non ancora inviato."

msgid ""
"The user ${username} was created successfully. Please write down the user's "
"password, as it won't be shown to you again:"
msgstr ""
"L'utente ${username} è stato creato correttamente. Annota la password "
"dell'utente, poiché non ti verrà più mostrata:"

msgid "Password:"
msgstr "Password:"

msgid ""
"The user ${username} was created successfully. An e-mail has been sent to "
"the user with login instructions."
msgstr ""
"L'utente ${username} è stato creato correttamente. Una e-mail con le "
"istruzioni per l'accesso è stata inviata all'utente."

msgid "Back to usermanagement"
msgstr "Torna alla gestione degli utenti"

msgid ""
"Sorry, the page you are looking for could not be found. Try checking the URL "
"for errors or use the search box on the top."
msgstr ""
"Spiacenti, la pagina che stai cercando non è stata trovata. Prova a "
"controllare l'URL per eventuali errori o utilizza la casella di ricerca in "
"alto."

msgid "Export this event"
msgstr "Esporta questo evento"

msgid "Export all occurrences of this event"
msgstr "Esporta tutte le occorrenze di questo evento"

msgid "All occurrences of this event"
msgstr "Tutte le occorrenze di questo evento"

msgid "Origin"
msgstr "Origine"

msgid "This is an imported event"
msgstr "Questo è un evento importato"

msgid "Tag"
msgstr "Tag"

msgid "Export these events"
msgstr "Esporta questi eventi"

msgid "Submit your own event"
msgstr "Invia il tuo evento"

msgid "No payment providers defined."
msgstr "Nessun fornitore di servizi di pagamento definito."

msgid "Connected:"
msgstr "Connesso:"

msgid "Default:"
msgstr "Predefinito:"

msgid "Enabled:"
msgstr "Abilitato:"

msgid "Fee:"
msgstr "Imposta:"

msgid "No payments yet."
msgstr "Nessun pagamento ancora."

msgid ""
"The following requests have been submitted. To see the state of process you "
"may return to the invidual request's page at any time. All information on "
"this page has been sent to your e-mail address."
msgstr ""
"Sono state inviate le seguenti richieste. Per vedere lo stato dell'iter puoi "
"tornare in qualsiasi momento alla pagina della singola richiesta. Tutte le "
"informazioni presenti in questa pagina sono state inviate al tuo indirizzo e-"
"mail."

msgid "Request Reference"
msgstr "Riferimento della richiesta"

msgid "No people added yet."
msgstr "Nessuna persona aggiunta ancora."

msgid "Export a vCard of this person"
msgstr "Esporta una vCard di questa persona"

msgid "No publications"
msgstr "Nessuna pubblicazione"

msgid "Years"
msgstr "Anni"

msgid ""
"You can search through the content of all listed files by using the search "
"on the top right."
msgstr ""
"Puoi cercare all'interno del contenuto di tutti i file elencati utilizzando "
"la ricerca in alto a destra."

msgid ""
"All files have a digital seal. The digital seal of a downloaded file can be "
"viewed in Adobe Acrobat Reader or by dragging an already downloaded file "
"into the field below:"
msgstr ""
"Tutti i file hanno un sigillo digitale. Il sigillo digitale di un file "
"scaricato può essere visualizzata in Adobe Acrobat Reader oppure trascinando "
"un file già scaricato nel campo sottostante:"

msgid "Drop files to verify them"
msgstr "Rilascia i file per verificarli"

msgid ""
"Subscribers may always unsubscribe themselves through a link shown at the "
"bottom of the newsletter. If you unsubscribe them here, they will not be "
"notified."
msgstr ""
"Gli abbonati possono sempre annullare l'iscrizione tramite un collegamento "
"mostrato in fondo alla newsletter. Se annulli qui la loro iscrizione, questi "
"non riceveranno alcun avviso."

msgid "Unsubscribe"
msgstr "Annulla iscrizione"

msgid "No dates found, please select dates in the calendar first"
msgstr "Nessuna data trovata, seleziona prima le date nel calendario"

msgid "Go to calendar"
msgstr "Vai al calendario"

msgid ""
"The following link can be used to subscribe to the reservations of this "
"calendar. It can be used by anyone that knows the link in multiple calendar "
"applications."
msgstr ""
"Il seguente collegamento può essere utilizzato per iscriversi alle "
"prenotazioni di questo calendario. Può essere utilizzato da chiunque conosca "
"il collegamento in più applicazioni di calendario."

msgid ""
"Note that we have no control over how often calendar applications update the "
"calendars they are subscribed to (if they update at all). Therefore the "
"information shown in the calendar may be wrong or out of date. Use it at "
"your own risk."
msgstr ""
"Tieni presente che non abbiamo alcun controllo sulla frequenza con cui le "
"applicazioni di calendario aggiornano i calendari a cui sono iscritte (né "
"sul fatto che si aggiornino). Pertanto, le informazioni mostrate nel "
"calendario potrebbero essere errate o non aggiornate. Usale tuo rischio."

msgid "Reservations must be made at least one day in advance."
msgstr ""
"Le prenotazioni devono essere effettuate con almeno un giorno di anticipo."

msgid "Reservations must be made at least one hour in advance."
msgstr ""
"Le prenotazioni devono essere effettuate con almeno un'ora di anticipo."

msgid "Reservations must be made at least ${n} days in advance."
msgstr ""
"Le prenotazioni devono essere effettuate con almeno ${n} giorni di anticipo."

msgid "Reservations must be made at least ${n} hours in advance."
msgstr ""
"Le prenotazioni devono essere effettuate con almeno ${n} ore di anticipo."

msgid "Select a free time span in the calendar below to create an allocation."
msgstr ""
"Seleziona un periodo di tempo libero nel calendario sottostante per creare "
"un'allocazione."

msgid "Removes all unreserved allocations between the start and end date."
msgstr ""
"Rimuove tutte le allocazioni non riservate tra la data di inizio e di fine."

msgid "Reservation is pending approval"
msgstr "La prenotazione è in attesa di approvazione"

msgid "(${num_pending} pending approval)"
msgstr "(${num_pending} in attesa di approvazione)"

msgid "Utilised"
msgstr "Utilizzato"

msgid "No recipients defined yet."
msgstr "Nessun destinatario ancora definito."

msgid ""
"Receives notifications for reservations of the day on the following days:"
msgstr ""
"Riceve le notifiche per le prenotazioni del giorno nei giorni successivi:"

msgid "Receives notifications for new reservations."
msgstr "Riceve le notifiche per le nuove prenotazioni."

msgid "Notifications for following Resources"
msgstr "Notifiche per le seguenti risorse"

msgid "No reservation resources defined yet."
msgstr "Nessuna risorsa di prenotazione ancora definita."

msgid ""
"Searching is currently unavailable due to technical difficulties. Please "
"excuse the inconvenience and try again later."
msgstr ""
"La ricerca non è attualmente disponibile a causa di difficoltà tecniche. Ci "
"scusiamo dell'inconveniente, riprova più tardi."

msgid "Your search returned no results."
msgstr "La tua ricerca non ha restituito alcun risultato."

msgid "Select the images that should be shown inside this album."
msgstr ""
"Seleziona le immagini che dovrebbero essere mostrate all'interno di questo "
"album."

msgid "Confirm selection"
msgstr "Conferma la selezione"

msgid "This newsletter has not been sent yet."
msgstr "Questa newsletter non è stata ancora inviata."

msgid "First sent ${time_ago}."
msgstr "Inviato per la prima volta ${time_ago}."

msgid "This newsletter was sent to ${n} subscribers."
msgstr "Questa newsletter è stata inviata a ${n} iscritti."

msgid "All subscribers have already received this newsletter."
msgstr "Tutti gli iscritti hanno già ricevuto questa newsletter."

msgid "The newsletter is scheduled to be sent on ${time}"
msgstr "L'invio della newsletter è programmato per le ${time}"

msgid ""
"Check the email text. You can use the full news text instead of the leading "
"if you want. You will find this setting in the edit menu of the news item."
msgstr ""
"Controlla il testo dell'email. Se lo desideri, puoi utilizzare il testo "
"completo delle notizie anziché l'estratto. Troverai questa impostazione nel "
"menu di modifica della notizia."

msgid "Delivery"
msgstr "Distribuzione"

msgid "The newsletter was already sent to the following addresses:"
msgstr "La newsletter è già stata inviata ai seguenti indirizzi:"

msgid ""
"A signup link allows anyone to sign up with a specific role. Those signups "
"are limited by time and count but they still present a security risk. Be "
"sure to only share this link with people you trust."
msgstr ""
"Un collegamento di registrazione consente a chiunque di iscriversi con un "
"ruolo specifico. Queste registrazioni sono limitate nel tempo e nel numero, "
"ma presentano comunque un rischio per la sicurezza. Assicurati di "
"condividere questo collegamento solo con persone di cui ti fidi."

msgid ""
"Your signup link has been created as follows. Please copy it before "
"continuing, it won't be shown to you again:"
msgstr ""
"Il tuo collegamento di registrazione è stato creato come segue. Copialo "
"prima di proseguire, non ti verrà più mostrato:"

msgid ""
"Sort the items using drag and drop. The new positions are automatically "
"saved directly after moving."
msgstr ""
"Ordina gli elementi trascinandoli e rilasciandoli. Le nuove posizioni "
"vengono salvate automaticamente subito dopo lo spostamento."

msgid "Back to page"
msgstr "Torna alla pagina"

msgid "No activities yet."
msgstr "Ancora nessuna attività."

msgid "Ticket updates by e-mail"
msgstr "Il biglietto si aggiorna tramite e-mail"

msgid "Disable E-Mails"
msgstr "Disabilita i messaggi e-mail"

msgid "No ticket updates by e-mail"
msgstr "Nessun aggiornamento dei biglietti tramite e-mail"

msgid "Enable E-Mails"
msgstr "Abilita i messaggi e-mail"

msgid "E-Mails can not be sent for tickets of imported events"
msgstr "Non è possibile inviare e-mail per biglietti di eventi importati"

msgid "Send Message"
msgstr "Invia messaggio"

msgid "Messages cannot be sent when the ticket is closed"
msgstr "I messaggi non possono essere inviati quando il biglietto è chiuso"

msgid "Please reopen the ticket to send a message"
msgstr "Riapri il biglietto per inviare un messaggio"

msgid "Messages cannot be sent for imported events"
msgstr "Non è possibile inviare messaggi per eventi importati"

msgid "${count} received"
msgstr "${count} ricevuti"

msgid "${count} sent"
msgstr "${count} inviati"

msgid "${count} note"
msgstr "${count} nota"

msgid "${count} notes"
msgstr "${count} note"

msgid ""
"You are editing a note created by someone else. By saving your changes you "
"will become the author of the whole note."
msgstr ""
"Stai modificando una nota creata da qualcun altro. Salvando le modifiche "
"diventerai l'autore dell'intera nota."

msgid ""
"Notes are private and only shown to logged-in members. URLs and e-mail "
"addresses are turned into links."
msgstr ""
"Le note sono private e vengono mostrate solo ai membri che hanno effettuato "
"l'accesso. Gli URL e gli indirizzi e-mail vengono trasformati in "
"collegamenti."

msgid "Would you like to make corrections to the event?"
msgstr "Volete apportare correzioni all'evento?"

msgid "Edit this event."
msgstr "Modificare questo evento."

msgid "Forgot something or have a special request?"
msgstr "Hai dimenticato qualcosa o hai una richiesta speciale?"

msgid "Add a message to the ticket."
msgstr "Aggiungi un messaggio al biglietto."

msgid "New messages have been disabled because the ticket has been closed."
msgstr ""
"I nuovi messaggi sono stati disabilitati perché il biglietto è stato chiuso."

msgid ""
"Enable notifications about new tickets. Only works when being logged in and "
"having the browser with the site open."
msgstr ""
"Abilita le notifiche sui nuovi ticket. Funziona solo quando si è connessi e "
"si ha il browser con il sito aperto."

msgid "Archive all selected tickets?"
msgstr "Archiviare tutti i biglietti selezionati?"

msgid "Do archive"
msgstr "Archivia"

msgid "Archive selected"
msgstr "Archivio selezionato"

msgid ""
"You've reached this site because you are logged in. Visitors are "
"automatically redirected to the following link:"
msgstr ""
"Hai raggiunto questo sito perché sei autenticato. I visitatori vengono "
"reindirizzati automaticamente al seguente collegamento:"

msgid ""
"You are not automatically redirected so you have a chance to edit or delete "
"this link."
msgstr ""
"Non vieni reindirizzato automaticamente, quindi hai la possibilità di "
"modificare o eliminare questo collegamento."

msgid "You have been successfully unsubscribed from all regular emails."
msgstr ""
"L'iscrizione da tutte le e-mail periodiche è stata annullata correttamente."

msgid "local"
msgstr "locale"

msgid "No links found."
msgstr "Nessun collegamento trovato."

msgid "Select an item to view it"
msgstr "Seleziona un elemento per visualizzarlo"

msgid "Identicon"
msgstr "Icona identificativa"

msgid "Not a valid color."
msgstr "Colore non valido."

msgid "Not a valid choice"
msgstr "Scelta non valida"

msgid "Admins"
msgstr "Amministratori"

#, python-format
msgid ""
"You can only reserve this allocation before ${date} if you live in the "
"following zipcodes: ${zipcodes}"
msgstr ""
"Puoi prenotare questa allocazione prima del ${date} solo se la tua residenza "
"rientra nei seguenti codici postali: ${zipcodes}"

#, python-format
msgid "${percent}% Available"
msgstr "${percent}% disponibile"

msgid "Available"
msgstr "Disponibile"

#, python-format
msgid "${num} Available"
msgstr "${num} disponibile"

msgid ""
"This allocation can't be deleted because there are existing reservations "
"associated with it."
msgstr ""
"Questa allocazione non può essere eliminata perché ci sono prenotazioni "
"esistenti ad essa associate."

msgid ""
"To delete this allocation, all existing reservations need to be cancelled "
"first."
msgstr ""
"Per eliminare questa allocazione, è necessario prima annullare tutte le "
"prenotazioni esistenti."

msgid "A conflicting allocation exists for the requested time period."
msgstr "Esiste un'allocazione in conflitto per il periodo di tempo richiesto."

msgid "A conflicting reservation exists for the requested time period."
msgstr ""
"Esiste una prenotazione in conflitto per il periodo di tempo richiesto."

msgid "An existing reservation would be affected by the requested change."
msgstr ""
"Una prenotazione esistente sarebbe interessata dalla modifica richiesta."

msgid "A pending reservation would be affected by the requested change."
msgstr ""
"Una prenotazione in sospeso sarebbe interessata dalla modifica richiesta."

msgid "The requested period is no longer available."
msgstr "Il periodo richiesto non è più disponibile."

msgid "No reservable slot found."
msgstr "Nessuno slot prenotabile trovato."

msgid "Reservations can't be made for more than 24 hours at a time."
msgstr ""
"Le prenotazioni non possono essere effettuate per più di 24 ore consecutive."

msgid "The given reservation paramters are invalid."
msgstr "I parametri di prenotazione forniti non sono validi."

msgid "The given reservation token is invalid."
msgstr "Il token di prenotazione fornito non è valido."

msgid "The requested number of reservations is higher than allowed."
msgstr "Il numero di prenotazioni richiesto è superiore a quello consentito."

msgid "The requested quota is invalid (must be at least one)."
msgstr "La quota richiesta non è valida (deve essere almeno una)."

msgid "The allocation does not have enough free spots."
msgstr "L'assegnazione non dispone di abbastanza posti liberi."

msgid "The resulting allocation would be invalid."
msgstr "L'allocazione risultante non sarebbe valida."

msgid "No reservations to confirm."
msgstr "Nessuna prenotazione da confermare."

msgid "The given timerange is longer than the existing allocation."
msgstr ""
"L'intervallo di tempo specificato è più esteso dell'allocazione esistente."

msgid "Reservation too short. A reservation must last at least 5 minutes."
msgstr ""
"Prenotazione troppo breve. Una prenotazione deve durare almeno 5 minuti."

msgid "Stop"
msgstr "Arresta"

#, python-format
msgid "Do you really want to stop \"${title}\"?"
msgstr "Vuoi davvero fermare \"${title}\"?"

msgid "The rule will be removed without affecting existing allocations."
msgstr "La regola sarà rimossa senza influire sulle allocazioni esistenti."

msgid "Stop rule"
msgstr "Arresta la regola"

msgid ""
"All allocations created by the rule will be removed, if they haven't been "
"reserved yet."
msgstr ""
"Se non sono state ancora prenotate, tutte le allocazioni create dalla regola "
"verranno rimosse."

msgid "Delete rule"
msgstr "Elimina la regola"

msgid "No allocations to add"
msgstr "Nessuna allocazione da aggiungere"

#, python-format
msgid "Successfully added ${n} allocations"
msgstr "${n} allocazioni aggiunte correttamente"

msgid "New allocation"
msgstr "Nuova allocazione"

msgid "Your changes were saved"
msgstr "Le modifiche sono state salvate"

#, python-format
msgid "New rule active, ${n} allocations created"
msgstr "Nuova regola attiva, ${n} allocazioni create"

msgid "New Rule"
msgstr "Nuova regola"

msgid ""
"Rules ensure that the allocations between start/end exist and that they are "
"extended beyond those dates at the given intervals. "
msgstr ""
"Le regole assicurano che le allocazioni tra inizio/fine esistano e che siano "
"estese oltre tali date agli intervalli indicati. "

msgid "The rule was stopped"
msgstr "La regola è stata arrestata"

#, python-format
msgid "The rule was deleted, along with ${n} allocations"
msgstr "La regola è stata eliminata, insieme ${n} allocazioni"

msgid "Topics A-Z"
msgstr "Argomenti A-Z"

msgid "Your userprofile is incomplete. Please update it before you continue."
msgstr "Il tuo profilo utente è incompleto. Aggiornalo prima di proseguire."

msgid "You have been logged in."
msgstr "Hai effettuato l'accesso."

#, fuzzy
msgid "Wrong e-mail address, password or yubikey."
msgstr "Indirizzo e-mail, password o Yubikey errati."

#, python-format
msgid "Login to ${org}"
msgstr "Accedi a ${org}"

msgid "A user with this address already exists"
msgstr "Esiste già un utente con questo indirizzo"

msgid "This signup link has expired"
msgstr "Questo collegamento di registrazione è scaduto"

#, python-format
msgid "Your ${org} Registration"
msgstr "La tua registrazione a ${org}"

msgid ""
"Thank you for registering. Please follow the instructions on the activiation "
"e-mail sent to you. Please check your spam folder if you have not received "
"the email."
msgstr ""
"Grazie per esserti registrato. Segui le istruzioni sull'e-mail di "
"attivazione che ti è stata inviata. Se non avete ricevuto l'e-mail, "
"controllate la cartella spam."

msgid "Account Registration"
msgstr "Registrazione dell'account"

msgid "Unknown user"
msgstr "Utente sconosciuto"

msgid "Invalid activation token"
msgstr "Token di attivazione non valido"

msgid "Your account has already been activated."
msgstr "Il tuo account è stato già attivato."

msgid ""
"Your account has been activated. You may now log in with your credentials"
msgstr ""
"Il tuo account è stato attivato. Ora puoi accedere con le tue credenziali"

msgid "You have been logged out."
msgstr "Sei stato disconnesso."

msgid "Password reset"
msgstr "Ripristina password"

#, python-format
msgid ""
"A password reset link has been sent to ${email}, provided an active account "
"exists for this email address."
msgstr ""
"Il collegamento per reimpostare la password è stato inviato all'indirizzo "
"${email} (se si tratta di un account attivo esistente).

msgid "Password changed."
msgstr "Password modificata."

msgid "Wrong username or password reset link not valid any more."
msgstr ""
"Il collegamento per reimpostare il nome utente o la password errati non è "
"più valido."

msgid "A link was added to the clipboard"
msgstr "È stato aggiunto un collegamento agli appunti"

#, python-format
msgid "The entry ${name} exists twice"
msgstr "L'elemento ${name} è duplicato"

msgid "Added a new directory"
msgstr "Aggiunta una nuova cartella"

msgid "New Directory"
msgstr "Nuova cartella"

msgid ""
"The requested change cannot be performed, as it is incompatible with "
"existing entries"
msgstr ""
"La modifica richiesta non può essere eseguita, in quanto è incompatibile con "
"gli elementi esistenti"

#, python-format
msgid "Syntax Error in line ${line}"
msgstr "Errore di sintassi alla riga ${line}"

msgid "Syntax error in form"
msgstr "Errore di sintassi nel modulo"

#, python-format
msgid "Syntax error in field ${field_name}"
msgstr "Errore di sintassi nel campo ${field_name}"

#, python-format
msgid "Error: Duplicate label ${label}"
msgstr "Errore: etichetta ${label} duplicata"

msgid "The directory was deleted"
msgstr "La cartella è stata cancellata"

msgid "Added a new directory entry"
msgstr "Aggiunta un nuovo elemento della cartella"

msgid "New Directory Entry"
msgstr "Nuovo elemento della cartella"

msgid "Submit a New Directory Entry"
msgstr "Invia un nuovo elemento della cartella"

msgid "Continue"
msgstr "Continua"

msgid "Propose a change"
msgstr "Proponi un cambiamento"

msgid ""
"To request a change, edit the fields you would like to change, leaving the "
"other fields intact. Then submit your request."
msgstr ""
"Per richiedere una modifica, modifica i campi che desideri modificare, "
"lasciando intatti gli altri. Quindi invia la tua richiesta."

msgid "The entry was deleted"
msgstr "L'elemento è stato eliminato:"

msgid ""
"On the right side, you can filter the entries of this directory to export."
msgstr ""
"sul lato destro, puoi filtrare gli elementi di questa cartella da esportare."

msgid "Exports all entries of this directory."
msgstr "Esporta tutti gli elementi di questa cartella."

msgid ""
"The resulting zipfile contains the selected format as well as metadata and "
"images/files if the directory contains any."
msgstr ""
"Il file zip risultante contiene il formato selezionato, nonché metadati e "
"immagini/file se la cartella ne contiene."

#, python-format
msgid ""
"You have been redirect to this entry because it could not be exported due to "
"missing file ${name}. Please re-upload them and try again"
msgstr ""
"Sei stato reindirizzato a questo elemento perché non è stato possibile "
"esportarlo a causa del file ${name} mancante. Ricaricali e riprova"

#, python-format
msgid "The column ${name} is missing"
msgstr "La colonna ${name} è mancante"

#, python-format
msgid "The file ${name} is missing"
msgstr "Il file ${name} è mancante"

msgid ""
"The given file is invalid, does it include a metadata.json with a data.xlsx, "
"data.csv, or data.json?"
msgstr ""
"Il file specificato non è valido, include un metadata.json con un data.xlsx, "
"data.csv o data.json?"

#, python-format
msgid "Imported ${count} entries"
msgstr "${count} elementi importati"

msgid ""
"Updates the directory configuration and imports all entries given in the ZIP "
"file. The format is the same as produced by the export function. Note that "
"only 100 items are imported at a time. To import more items repeat the "
"import accordingly."
msgstr ""
"Aggiorna la configurazione della cartella e importa tutti gli elementi "
"forniti nel file ZIP. Il formato è lo stesso generato dalla funzione di "
"esportazione. Tieni presente che vengono importati solo 100 elementi alla "
"volta. Per importare più elementi, ripeti l'importazione finché necessario."

msgid ""
"Stable URLs are important. Here you can change the path to your site "
"independently from the title."
msgstr ""
"Gli URL stabili sono importanti. Qui puoi modificare il percorso del tuo "
"sito indipendentemente dal titolo."

#, python-format
msgid "A total of ${number} subpages are affected."
msgstr "Sono interessate un totale di ${number} sottopagine."

#, python-format
msgid "${count} links will be replaced by this action."
msgstr "${count} collegamenti saranno sostituiti da questa operazione."

msgid "The event submitter has not yet completed his submission"
msgstr "Il presentatore dell'evento non ha ancora completato la sua iscrizione"

msgid "This event has already been published"
msgstr "Questo evento è stato pubblicato"

#, python-format
msgid "Successfully created the event '${title}'"
msgstr "Creato con successo l'evento '${titolo}'"

#, python-format
msgid "You have accepted the event ${title}"
msgstr "Hai accettato l'evento ${title}"

msgid "Your event was accepted"
msgstr "Il tuo evento è stato accettato"

msgid "Submit an event"
msgstr "Invia un evento"

msgid ""
"Only events taking place inside the town or events related to town societies "
"are published. Events which are purely commercial are not published. There's "
"no right to be published and already published events may be removed from "
"the page without notification or reason."
msgstr ""
"Vengono pubblicati solo gli eventi che si svolgono all'interno della città o "
"gli eventi relativi alle società cittadine. Gli eventi puramente commerciali "
"non vengono pubblicati. Non c'è alcun diritto alla pubblicazione e gli "
"eventi già pubblicati possono essere rimossi dalla pagina senza preavviso o "
"motivo."

msgid "Add event"
msgstr "Aggiungi evento"

msgid "Your request has been registered"
msgstr "La tua richiesta è stata registrata"

msgid "New ticket"
msgstr "Nuovo biglietto"

msgid "Your request could not be accepted automatically!"
msgstr "La tua richiesta non può essere accettata automaticamente!"

msgid "Thank you for your submission!"
msgstr "Ti ringraziamo per l'iscrizione!"

msgid "Your event was rejected"
msgstr "Il tuo evento è stato rifiutato"

msgid "Access Denied"
msgstr "Accesso negato"

msgid "Not Found"
msgstr "Non trovato"

msgid "Added a new external link"
msgstr "Aggiunto un nuovo link esterno"

msgid "New external link"
msgstr "Nuovo collegamento esterno"

msgid "Edit external link"
msgstr "Modifica il collegamento esterno"

msgid "Manage Photo Albums"
msgstr "Gestisci album fotografici"

msgid "This file type is not supported"
msgstr "Questo tipo di file non è supportato"

msgid "The file name is too long"
msgstr "Il nome del file è troppo lungo"

msgid "The file cannot be processed"
msgstr "Il file non può essere elaborato"

#, fuzzy
msgid "Please submit your yubikey"
msgstr "Invia la tua Yubikey"

#, fuzzy
msgid "Your account is not linked to a Yubikey"
msgstr "Il tuo account non è collegato a Yubikey"

#, fuzzy
msgid "The used Yubikey is not linked to your account"
msgstr "La Yubikey usata non è collegata al tuo account"

msgid "This file already has a digital seal"
msgstr "Questo file include già un sigillo digitale"

#, fuzzy
msgid "Your Yubikey could not be validated"
msgstr "Non è stato possibile convalidare la tua Yubikey"

msgid "Edit external form"
msgstr "Modifica il modulo esterno"

msgid "The registration has ended"
msgstr "La registrazione è terminata"

msgid "The registration is closed"
msgstr "La registrazione è chiusa"

#, python-format
msgid "The registration opens on ${day}, ${date}"
msgstr "La registrazione si apre ${day}, ${date}"

#, python-format
msgid "The registration closes on ${day}, ${date}"
msgstr "La registrazione si chiude ${day}, ${date}"

#, python-format
msgid "There's a limit of ${count} attendees"
msgstr "C'è un limite di ${count} partecipanti"

msgid "There are no spots left"
msgstr "Non ci sono più posti disponibili"

msgid "There is one spot left"
msgstr "È rimasto un posto disponibile"

#, python-format
msgid "There are ${count} spots left"
msgstr "Sono rimasti ${count} posti disponibili"

msgid "A form with this name already exists"
msgstr "Un modulo con questo nome esiste già"

msgid "Added a new form"
msgstr "Aggiunto un nuovo modulo"

msgid "New Form"
msgstr "Nuovo modulo"

msgid "Exports the submissions of the given date range."
msgstr "Esporta gli invii dell'intervallo di date specificato."

msgid "New Registration Window"
msgstr "Nuova finestra di registrazione"

msgid "The registration window was added successfully"
msgstr "La finestra di registrazione è stata aggiunta con successo"

msgid ""
"Registration windows limit forms to a set number of submissions and a "
"specific time-range."
msgstr ""
"Le finestre di registrazione limitano i moduli a un determinato numero di "
"invii e a uno specifico intervallo di tempo."

msgid "General Message"
msgstr "Messaggio generale"

#, python-format
msgid "Successfully sent ${count} emails"
msgstr "${count} e-mail inviate correttamente"

msgid "Send E-Mail to attendees"
msgstr "Invia e-mail ai partecipanti"

msgid "Email attendees"
msgstr "E-mail partecipanti"

msgid "Cancel Registration Window"
msgstr "Annulla la finestra di registrazione"

msgid ""
"You really want to cancel all confirmed and deny all open submissions for "
"this registration window?"
msgstr ""
"Vuoi davvero cancellare tutte le iscrizioni confermate e negare tutte le "
"iscrizioni aperte per questa finestra di registrazione?"

msgid ""
"Each attendee will receive a ticket email unless ticket messages are not "
"muted."
msgstr ""
"Ogni partecipante riceverà un'e-mail del biglietto a meno che i messaggi dei "
"biglietti non siano disattivati."

msgid "Do you really want to delete this registration window?"
msgstr "Vuoi davvero eliminare questa finestra di registrazione?"

msgid "Existing submissions will be disassociated."
msgstr "Le iscrizioni esistenti verranno dissociate."

msgid "Delete registration window"
msgstr "Elimina la finestra di registrazione"

msgid "This registration window can't be deleted."
msgstr "Questa finestra di registrazione non può essere eliminata."

msgid ""
"There are confirmed or open submissions associated with it. Cancel the "
"registration window first."
msgstr ""
"Ad essa sono associate iscrizioni confermate o aperte. Annulla prima la "
"finestra di registrazione."

msgid "Edit Registration Window"
msgstr "Modifica la finestra di registrazione"

#, python-format
msgid "${count} submissions cancelled / denied over the ticket system"
msgstr ""
"${count} iscrizioni annullate/negate tramite il sistema di gestione dei "
"biglietti"

msgid "The registration window was deleted"
msgstr "La finestra di registrazione è stata cancellata"

#, python-format
msgid ""
"The total amount for the currently entered data is ${total} but has to be at "
"least ${minimum}. Please adjust your inputs."
msgstr ""
"L'importo totale per i dati attualmente inseriti è ${total} ma deve essere "
"almeno ${minimum}. Si prega di modificare i dati inseriti."

msgid "Pay Online and Complete"
msgstr "Paga online e completa"

msgid "Your payment could not be processed"
msgstr "Non è stato possibile elaborare Il tuo pagamento"

msgid "Registrations are no longer possible"
msgstr "Le iscrizioni non sono più possibili"

msgid "Your registration has been confirmed"
msgstr "La tua registrazione è stata confermata"

msgid "The registration has been confirmed"
msgstr "La registrazione è stata confermata"

msgid "The registration could not be confirmed"
msgstr "Non è stato possibile confermare la registrazione"

msgid "Your registration has been denied"
msgstr "La tua registrazione è stata rifiutata"

msgid "The registration has been denied"
msgstr "La registrazione è stata rifiutata"

msgid "The registration could not be denied"
msgstr "La registrazione non può essere rifiutata"

msgid "Your registration has been cancelled"
msgstr "La tua registrazione è stata annullata"

msgid "The registration has been cancelled"
msgstr "La registrazione è stata annullata"

msgid "The registration could not be cancelled"
msgstr "La registrazione non può essere annullata"

msgid "Select"
msgstr "Seleziona"

msgid "Select images"
msgstr "Seleziona immagini"

msgid "Added a new photo album"
msgstr "Aggiunto un nuovo album fotografico"

msgid "New Photo Album"
msgstr "Nuovo album fotografico"

#, python-format
msgid "Welcome to the ${org} Newsletter"
msgstr "Benvenuto nella newsletter di ${org}"

#, python-format
msgid ""
"Success! We have sent a confirmation link to ${address}, if we didn't send "
"you one already."
msgstr ""
"La richiesta ha avuto esito positivo! Abbiamo inviato un collegamento di "
"conferma a ${address}, se non te ne abbiamo già inviato uno."

#, python-format
msgid "Do you really want to unsubscribe \"{}\"?"
msgstr "Vuoi davvero annullare l'iscrizione a \"{}\"?"

msgid "A newsletter with this name already exists"
msgstr "Esiste già una newsletter con questo nome"

msgid "Added a new newsletter"
msgstr "Aggiunta una nuova newsletter"

msgid "New Newsletter"
msgstr "Nuova newsletter"

msgid "Edit Newsletter"
msgstr "Modifica la newsletter"

msgid "The newsletter was deleted"
msgstr "La newsletter è stata cancellata"

#, python-format
msgid "Sent \"${title}\" to ${n} recipients"
msgstr "Inviato \"${title}\" a ${n} destinatari"

#, python-format
msgid "Scheduled \"${title}\" to be sent on ${date}"
msgstr "\"${title}\" programmato per l'invio il ${date}"

#, python-format
msgid "Sent \"${title}\" to ${recipient}"
msgstr "Inviato \"${title}\" a ${recipient}"

msgid "Sends a test newsletter to the given address"
msgstr "Invia una newsletter di prova all'indirizzo indicato"

msgid "Today"
msgstr "Oggi"

msgid "Tomorrow"
msgstr "Domani"

msgid "This weekend"
msgstr "Questo fine settimana"

msgid "This week"
msgstr "Questa settimana"

msgid "Event Export"
msgstr "Esportazione degli eventi"

msgid "Exports all future events."
msgstr "Esporta tutti gli eventi futuri."

#, python-format
msgid "The following line(s) contain invalid data: ${lines}"
msgstr "La seguente riga (o righe) contiene dati non validi: ${lines}"

#, python-format
msgid "${count} events will be imported"
msgstr "Gli eventi ${count} saranno importati"

#, python-format
msgid "${count} events imported"
msgstr "${conteggio} eventi sono stati importati"

msgid "The same format as the export (XLSX) can be used for the import."
msgstr ""
"Lo stesso formato dell'esportazione (XLSX) può essere usato per "
"l'importazione."

msgid "Your payment has been received"
msgstr "Abbiamo ricevuto il tuo pagamento"

msgid "Your payment has been withdrawn"
msgstr "Il tuo pagamento è stato ritirato"

msgid "Your payment has been refunded"
msgstr "Il tuo pagamento è stato rimborsato"

msgid "The ticket was marked as paid"
msgstr "Il biglietto è stato contrassegnato come pagato"

msgid "The ticket was marked as unpaid"
msgstr "Il biglietto è stato contrassegnato come non pagato"

msgid "The payment was captured"
msgstr "Il pagamento è stato acquisito"

msgid "The payment was refunded"
msgstr "Il pagamento è stato rimborsato"

msgid "As default"
msgstr "Valore predefinito"

msgid "Should this provider really be the new default?"
msgstr "Questo provider dovrebbe davvero essere il nuovo predefinito?"

msgid "All future payments will be redirected."
msgstr "Tutti i pagamenti futuri verranno reindirizzati."

msgid "Make Default"
msgstr "Imposta come predefinito"

msgid "Enable"
msgstr "Attivare"

msgid "Should this provider really be enabled?"
msgstr "Questo fornitore deve essere abilitato?"

msgid "Disable"
msgstr "Disattivare"

msgid "Should this provider really be disabled?"
msgstr "Questo fornitore dovrebbe davvero essere disabilitato?"

msgid "Do you really want to delete this provider?"
msgstr "Vuoi davvero eliminare questo fornitore?"

msgid "Your Stripe account was connected successfully."
msgstr "Il tuo account Stripe è stato connesso correttamente."

msgid "Your Stripe account could not be connected."
msgstr "Impossibile connettere il tuo account Stripe."

msgid "Changed the default payment provider."
msgstr "Provider di pagamento predefinito modificato."

msgid "Provider enabled."
msgstr "Fornitore abilitato."

msgid "Provider disabled."
msgstr "Fornitore disabilitato."

msgid "The payment provider was deleted."
msgstr "Il fornitore di servizi di pagamento è stato eliminato."

msgid "Successfully synchronised payments"
msgstr "Pagamenti sincronizzati correttamente"

msgid "Charge fees to customer"
msgstr "Addebita commissioni al cliente"

msgid "Added a new person"
msgstr "Aggiunta una nuova persona"

msgid "New person"
msgstr "Nuova persona"

msgid "January"
msgstr "Gennaio"

msgid "Feburary"
msgstr "Febbraio"

msgid "March"
msgstr "Marzo"

msgid "April"
msgstr "Aprile"

msgid "May"
msgstr "Maggio"

msgid "June"
msgstr "Giugno"

msgid "July"
msgstr "Luglio"

msgid "August"
msgstr "Agosto"

msgid "September"
msgstr "Settembre"

msgid "October"
msgstr "Ottobre"

msgid "November"
msgstr "Novembre"

msgid "December"
msgstr "Dicembre"

msgid ""
"The selected time does not exist on this date due to the switch from "
"standard time to daylight saving time."
msgstr ""
"In questa data, l'ora selezionata non esiste a causa del passaggio dall'ora "
"solare all'ora legale."

msgid "hour"
msgstr "ora"

msgid "hours"
msgstr "ore"

msgid "day"
msgstr "giorno"

msgid "days"
msgstr "giorni"

#, python-format
msgid "Reservations must be made ${n} ${unit} in advance"
msgstr "Le prenotazioni devono essere effettuate con ${n} ${unit} di anticipo"

msgid "This date lies in the past"
msgstr "Questa data è nel passato"

msgid "Reserve"
msgstr "Prenota"

#, python-format
msgid "New dates for ${title}"
msgstr "Nuove date per ${title}"

msgid "Confirm your reservation"
msgstr "Conferma la prenotazione"

msgid "Thank you for your reservation!"
msgstr "Grazie per la tua prenotazione!"

#, python-format
msgid ""
"Your reservation for ${room} has been submitted. Please continue with your "
"reservation for ${next_room}."
msgstr ""
"La tua prenotazione per ${room} è stata inviata. Continua con la tua "
"prenotazione per ${next_room}."

msgid "Your reservations were accepted"
msgstr "Le tue prenotazioni sono state accettate"

#, python-format
msgid "${org} New Reservation(s)"
msgstr "${org} Nuova/e prenotazione/i"

msgid "The reservations were accepted"
msgstr "Le prenotazioni sono state accettate"

msgid "The reservations have already been accepted"
msgstr "Le prenotazioni sono già state accettate"

msgid "The submitter email is not available"
msgstr "L'e-mail del mittente non è disponibile"

msgid "Accept all reservation with message"
msgstr "Accetta tutte le prenotazioni con messaggio"

#, python-format
msgid ""
"The following message will be sent to ${address} and it will be recorded for "
"future reference."
msgstr ""
"Il seguente messaggio verrà inviato a ${address} e sarà registrato per "
"riferimento futuro."

msgid ""
"The payment associated with this reservation needs to be refunded before the "
"reservation can be rejected"
msgstr ""
"Il pagamento associato a questa prenotazione deve essere rimborsato prima "
"che la prenotazione possa essere rifiutata"

msgid "The following reservations were rejected"
msgstr "Le seguenti prenotazioni sono state rifiutate"

msgid "The reservations were rejected"
msgstr "Le prenotazioni sono state rifiutate"

msgid "The reservation was rejected"
msgstr "La prenotazione è stata rifiutata"

msgid "Reject all reservations with message"
msgstr "Rifiuta tutte le prenotazioni con messaggio"

msgid "Added a new daypass"
msgstr "Aggiunto un nuovo biglietto giornaliero"

msgid "New daypass"
msgstr "Nuovo biglietto giornaliero"

msgid "Added a new room"
msgstr "Aggiunta una nuova stanza"

msgid "New room"
msgstr "Nuova stanza"

msgid "Added a new item"
msgstr "Aggiunto un nuovo elemento"

msgid "New Item"
msgstr "Nuovo elemento"

msgid "Edit resource"
msgstr "Modifica risorsa"

#, python-format
msgid "Successfully removed ${count} unused allocations"
msgstr "Rimosse correttamente ${count} allocazioni inutilizzate"

msgid "Exports the reservations of the given date range."
msgstr "Esporta le prenotazioni dell'intervallo di date specificato."

msgid "No reservations found for the given date range."
msgstr "Non sono state trovate prenotazioni per l'intervallo di date indicato."

msgid "Exports the reservations of all resources in a given date range."
msgstr "Esporta tutte le prenotazioni in un intervallo di date specifico"

#, python-format
msgid "Do you really want to delete \"${name}\"?"
msgstr "Vuoi davvero cancellare \"${name}\"?"

msgid "Delete Recipient"
msgstr "Elimina destinatario"

msgid "Added a new recipient"
msgstr "Aggiunto un nuovo destinatario"

msgid "New Recipient"
msgstr "Nuovo destinatario"

msgid "Edit Recipient"
msgstr "Modifica il destinatario"

#, python-format
msgid "Search through ${count} indexed documents"
msgstr "Cerca tra ${count} documenti indicizzati"

#, python-format
msgid "${count} Results"
msgstr "${count} risultati"

msgid "Search Unavailable"
msgstr "Ricerca non disponibile"

msgid "Favicon"
msgstr "Favicon"

msgid "Links"
msgstr "Collegamenti"

msgid "Header"
msgstr "Intestazione"

msgid "Footer"
msgstr "Piè di pagina"

msgid "Modules"
msgstr "Moduli"

msgid "Analytics"
msgstr "Analitica"

msgid "Holidays"
msgstr "Festività / Vacanze scolastiche"

msgid "No holidays defined"
msgstr "Nessuna festività definita"

msgid "Link Migration"
msgstr "Migrazione dei collegamenti"

msgid "Migrate"
msgstr "Migra"

#, python-format
msgid "Migrated ${number} links"
msgstr "${number} collegamenti migrati"

#, python-format
msgid "Total of ${number} links found."
msgstr "Totale di ${number} collegamenti trovati."

#, python-format
msgid ""
"Migrates links from the given domain to the current domain \"${domain}\"."
msgstr ""
"Migra i collegamenti dal dominio specificato al dominio corrente "
"\"${domain}\"."

msgid "Topics"
msgstr "Argomenti"

#, python-format
msgid "the subscription for ${address} was successfully confirmed"
msgstr "l'abbonamento di ${address} è stato correttamente confermato"

#, python-format
msgid "the subscription for ${address} could not be confirmed, wrong token"
msgstr ""
"non è stato possibile confermare l'abbonamento di ${address}, token errato"

#, python-format
msgid "${address} successfully unsubscribed"
msgstr "Iscrizione di ${address} annullata correttamente"

#, python-format
msgid "${address} could not be unsubscribed, wrong token"
msgstr "Impossibile annullare l'iscrizione di ${address}, token errato"

msgid "Added a new text module"
msgstr "Aggiunto un nuovo modulo di testo"

msgid "New text module"
msgstr "Nuovo modulo di testo"

msgid "Edit text module"
msgstr "Modifica modulo di testo"

msgid "The text module was deleted"
msgstr "Il modulo di testo è stato eliminato"

msgid "Delete Ticket"
msgstr "Cancella biglietto"

msgid "This ticket is not deletable."
msgstr "Questo biglietto non è cancellabile."

msgid "Ticket successfully deleted"
msgstr "Biglietto cancellato correttamente"

msgid ""
"Do you really want to delete this ticket? All data associated with this "
"ticket will be deleted. This cannot be undone."
msgstr ""
"Vuoi davvero eliminare questo biglietto? Tutti i dati associati a questo "
"biglietto saranno eliminati. L'operazione non può essere annullata."

msgid "Mark as paid"
msgstr "Contrassegna come pagato"

msgid "Mark as unpaid"
msgstr "Contrassegna come non pagato"

msgid "Capture Payment"
msgstr "Acquisisci pagamento"

msgid "Do you really want capture the payment?"
msgstr "Vuoi davvero acquisire il pagamento?"

msgid ""
"This usually happens automatically, so there is no reason not do capture the "
"payment."
msgstr ""
"Questo di solito accade automaticamente, quindi non c'è motivo per non "
"acquisire il pagamento."

msgid "Capture payment"
msgstr "Acquisisci pagamento"

msgid "Refund Payment"
msgstr "Rimborsa pagamento"

#, python-format
msgid "Do you really want to refund ${amount}?"
msgstr "Vuoi davvero rimborsare ${amount}?"

#, python-format
msgid "Refund ${amount}"
msgstr "Rimborsa ${amount}"

msgid "Your ticket has a new message"
msgstr "Il tuo biglietto ha un nuovo messaggio"

msgid "Your note was added"
msgstr "La tua nota è stata aggiunta"

msgid "The note was deleted"
msgstr "La nota è stata cancellata"

msgid "Edit Note"
msgstr "Modifica la nota"

msgid "The ticket cannot be accepted because it's not open"
msgstr "Il biglietto non può essere accettato perché non è aperto"

#, python-format
msgid "You have accepted ticket ${number}"
msgstr "Hai accettato il biglietto ${number}"

msgid "The ticket cannot be closed because it's not pending"
msgstr "Il biglietto non può essere chiuso perché non è in sospeso"

#, python-format
msgid "You have closed ticket ${number}"
msgstr "Hai chiuso il biglietto ${number}"

msgid "The ticket cannot be re-opened because it's not closed"
msgstr "Il biglietto non può essere riaperto perché non è chiuso"

#, python-format
msgid "You have reopened ticket ${number}"
msgstr "Hai riaperto il biglietto ${number}"

msgid "Your ticket has been reopened"
msgstr "Il biglietto è stato riaperto"

#, python-format
msgid "You have disabled e-mails for ticket ${number}"
msgstr "Hai disabilitato le e-mail per il biglietto ${number}"

#, python-format
msgid "You have enabled e-mails for ticket ${number}"
msgstr "Hai abilitato le e-mail per il biglietto ${number}"

msgid "The ticket cannot be archived because it's not closed"
msgstr "Il biglietto non può essere archiviato perché non è chiuso"

#, python-format
msgid "You archived ticket ${number}"
msgstr "Hai archiviato il biglietto ${number}"

msgid ""
"The ticket cannot be recovered from the archive because it's not archived"
msgstr ""
"Il biglietto non può essere recuperato dall'archivio perché non è archiviato"

#, python-format
msgid "You recovered ticket ${number} from the archive"
msgstr "Hai recuperato il biglietto ${number} dall'archivio"

msgid "The ticket has already been closed"
msgstr "Il biglietto è già stato chiuso"

msgid "Your message has been sent"
msgstr "Il tuo messaggio è stato inviato"

msgid "Your request has been submitted"
msgstr "La tua richiesta è stata inviata"

msgid "Your request is currently pending"
msgstr "La tua richiesta è attualmente in sospeso"

msgid "Your request has been processed"
msgstr "La tua richiesta è stata elaborata"

msgid "Request Status"
msgstr "Stato della richiesta"

msgid "The request has already been closed"
msgstr "La richiesta è già stata chiusa"

msgid "Your message has been received"
msgstr "Il tuo messaggio è stato ricevuto"

msgid ""
"Could not find valid credentials. You can set them in Gever API Settings."
msgstr ""
"Impossibile trovare credenziali valide. È possibile impostarle nelle "
"Impostazioni API di Gever"

msgid "Encountered an error while uploading to Gever."
msgstr "Si è verificato un errore durante il caricamento su Gever."

#, python-format
msgid ""
"Encountered an error while uploading to Gever. Response status code is "
"${status}."
msgstr ""
"Si è verificato un errore durante il caricamento su Gever.Il codice di stato "
"della risposta è ${status}."

msgid "Successfully uploaded the PDF of this ticket to Gever"
msgstr "Il PDF di questo biglietto è stato caricato con successo su Gever."

msgid "My"
msgstr "Il mio"

msgid "All Tickets"
msgstr "Tutti i biglietti"

msgid "All Users"
msgstr "Tutti gli utenti"

msgid "Submitted Requests"
msgstr "Richieste inoltrate"

msgid "Added a new user group"
msgstr "Aggiunto un nuovo gruppo di utenti"

msgid "New user group"
msgstr "Nuovo gruppo di utenti"

msgid "Edit user group"
msgstr "Modifica il gruppo di utenti"

msgid "User Management"
msgstr "Gestione utente"

msgid "New Signup Link"
msgstr "Nuovo collegamento di registrazione"

msgid "New User"
msgstr "Nuovo utente"

msgid "A user with this e-mail address already exists"
msgstr "Esiste già un utente con questo indirizzo e-mail"

msgid "An account was created for you"
msgstr "È stato creato un account per te"

msgid "The user was created successfully"
<<<<<<< HEAD
msgstr "Utente creato correttamente"

#~ msgid "Past Events"
#~ msgstr "Eventi passate"

#, python-format
#~ msgid ""
#~ "A password reset link has been sent to ${email}, provided an account "
#~ "exists for this email address."
#~ msgstr ""
#~ "Il collegamento per reimpostare la password è stato inviato all'indirizzo "
#~ "${email} (se si tratta di un account esistente)."

#~ msgid "Marker Type"
#~ msgstr "Tipo di indicatore"

#~ msgid "New domain"
#~ msgstr "Vecchio dominio"

#~ msgid "Mapbox (Default)"
#~ msgstr "Riquadro della mappa (predefinito)"

#~ msgid "Homepage Image #1"
#~ msgstr "Immagine n. 1 della pagina principale"
=======
msgstr "Utente creato correttamente"
>>>>>>> c9277986
<|MERGE_RESOLUTION|>--- conflicted
+++ resolved
@@ -2854,11 +2854,7 @@
 msgstr "Nessun evento trovato."
 
 msgid "Past events"
-<<<<<<< HEAD
-msgstr ""
-=======
 msgstr "Eventi passate"
->>>>>>> c9277986
 
 msgid "Filter by date"
 msgstr "Filtro per data"
@@ -5143,31 +5139,4 @@
 msgstr "È stato creato un account per te"
 
 msgid "The user was created successfully"
-<<<<<<< HEAD
-msgstr "Utente creato correttamente"
-
-#~ msgid "Past Events"
-#~ msgstr "Eventi passate"
-
-#, python-format
-#~ msgid ""
-#~ "A password reset link has been sent to ${email}, provided an account "
-#~ "exists for this email address."
-#~ msgstr ""
-#~ "Il collegamento per reimpostare la password è stato inviato all'indirizzo "
-#~ "${email} (se si tratta di un account esistente)."
-
-#~ msgid "Marker Type"
-#~ msgstr "Tipo di indicatore"
-
-#~ msgid "New domain"
-#~ msgstr "Vecchio dominio"
-
-#~ msgid "Mapbox (Default)"
-#~ msgstr "Riquadro della mappa (predefinito)"
-
-#~ msgid "Homepage Image #1"
-#~ msgstr "Immagine n. 1 della pagina principale"
-=======
-msgstr "Utente creato correttamente"
->>>>>>> c9277986
+msgstr "Utente creato correttamente"