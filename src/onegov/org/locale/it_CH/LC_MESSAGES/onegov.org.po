# This file was generated from translations.onegov.org_it.xlsx
msgid ""
msgstr ""
"Project-Id-Version: \n"
<<<<<<< HEAD
"POT-Creation-Date: 2023-01-24 09:39+0100\n"
=======
"POT-Creation-Date: 2023-01-23 15:13+0100\n"
>>>>>>> e899c426
"PO-Revision-Date: 2022-03-15 10:52+0100\n"
"Last-Translator: \n"
"Language-Team: \n"
"Language: it_CH\n"
"MIME-Version: 1.0\n"
"Content-Type: text/plain; charset=UTF-8\n"
"Content-Transfer-Encoding: 8bit\n"
"Generated-By: xls-to-po 1.0\n"
"X-Generator: Poedit 3.0.1\n"

msgid "Open"
msgstr "Aperto"

msgid "Pending"
msgstr "In attesa"

msgid "Closed"
msgstr "Chiuso"

msgid "Archived"
msgstr "Archiviato"

msgid "All"
msgstr "Tutti"

msgid "Paid"
msgstr "Pagato"

msgid "Failed"
msgstr "Fallito"

msgid "Refunded"
msgstr "Rimborsato"

msgid "Manual"
msgstr "Manuale"

msgid "Stripe Connect"
msgstr "Stripe Connect"

#, python-format
msgid "${org} OneGov Cloud Status"
msgstr "${org} OneGov Cloud Status"

msgid "General"
msgstr "Generale"

#, python-format
msgid "${org} Reservation Overview"
msgstr "Panoramica della prenotazione di ${org}"

msgid "Account"
msgstr "Conto"

msgid "User Profile"
msgstr "Profilo utente"

msgid "Logout"
msgstr "Esci"

msgid "Login"
msgstr "Accedi"

msgid "Register"
msgstr "Registrati"

msgid "Timeline"
msgstr "Timeline"

msgid "Files"
msgstr "File"

msgid "Images"
msgstr "Immagini"

msgid "Payment Provider"
msgstr "Elaboratore dei pagamenti"

msgid "Payments"
msgstr "Pagamenti"

msgid "Text modules"
msgstr "Moduli di testo"

msgid "Settings"
msgstr "Impostazioni"

msgid "Users"
msgstr "Utenti"

msgid "User groups"
msgstr "Gruppi di utenti"

msgid "Link Check"
msgstr "Controllo del collegamento"

msgid "Archived Tickets"
msgstr "Biglietto archiviati"

msgid "Management"
msgstr "Gestione"

msgid "My Tickets"
msgstr "I miei biglietti"

msgid "Open Tickets"
msgstr "Biglietti aperti"

msgid "Pending Tickets"
msgstr "Biglietti in attesa"

msgid "Closed Tickets"
msgstr "Biglietti chiusi"

msgid "Tickets"
msgstr "Biglietti"

msgid "Ticket"
msgstr "Biglietto"

msgid "This site is private"
msgstr "Questo sito è privato"

msgid "This site is secret"
msgstr "Questo sito è segreto"

msgid "Cancel"
msgstr "Annulla"

msgid "ID Payment Provider"
msgstr "ID elaboratore dei pagamenti"

msgid "Status"
msgstr "Stato"

msgid "Currency"
msgstr "Valuta"

msgid "Amount"
msgstr "Importo"

msgid "Net Amount"
msgstr "Importo netto"

msgid "Fee"
msgstr "Tariffa"

msgid "Date Paid"
msgstr "Data di pagamento"

msgid "References"
msgstr "Riferimenti"

msgid "Created Date"
msgstr "Data di creazione"

msgid "Reference Ticket"
msgstr "Biglietto di riferimento"

msgid "Submitter Email"
msgstr "E-mail del mittente"

msgid "Category Ticket"
msgstr "Categoria del biglietto"

msgid "Status Ticket"
msgstr "Stato del biglietto"

msgid "Ticket decided"
msgstr "Biglietto risolto"

msgid "Yes"
msgstr "Sì"

msgid "No"
msgstr "No"

msgid "Credit card payments"
msgstr "Pagamenti carta di credito"

msgid "Exports payments and tickets"
msgstr "Esporta pagamenti e biglietti"

msgid "Mo"
msgstr "Lu"

msgid "Tu"
msgstr "Ma"

msgid "We"
msgstr "Me"

msgid "Th"
msgstr "Gi"

msgid "Fr"
msgstr "Ve"

msgid "Sa"
msgstr "Sa"

msgid "Su"
msgstr "Do"

msgid "Title"
msgstr "Titolo"

msgid "General availability"
msgstr "Disponibilità generale"

msgid "Rule"
msgstr "Regola"

msgid "Extend"
msgstr "Prolunga"

msgid "Extend by one day at midnight"
msgstr "Prolunga di un giorno a mezzanotte"

msgid "Extend by one month at the end of the month"
msgstr "Prolunga di un mese alla fine del mese"

msgid "Extend by one year at the end of the year"
msgstr "Prolunga di un anno alla fine dell'anno"

msgid "Start"
msgstr "Inizio"

msgid "Date"
msgstr "Data"

msgid "End"
msgstr "Fine"

msgid "Except for"
msgstr "Eccetto per"

msgid "On holidays"
msgstr "Nei giorni festivi"

msgid "During school holidays"
msgstr "Durante le vacanze scolastiche"

msgid "Access"
msgstr "Accesso"

msgid "Public"
msgstr "Pubblico"

msgid "Only by privileged users"
msgstr "Solo da utenti privilegiati"

msgid "Only by privileged users and members"
msgstr "Solo da membri e da utenti privilegiati"

msgid "Security"
msgstr "Sicurezza"

msgid "Start date before end date"
msgstr "Data di inizio precedente la data di fine"

msgid "Daypasses"
msgstr "Biglietti giornalieri"

msgid "Daypasses Limit"
msgstr "Limite di biglietti giornalieri"

msgid "Whole day"
msgstr "Giorno intero"

msgid "Time"
msgstr "Orario"

msgid "Each starting at"
msgstr "Ognuno a partire dalle"

msgid "HH:MM"
msgstr "HH:MM"

msgid "Each ending at"
msgstr "Ognuno fino alle"

msgid "May be partially reserved"
msgstr "Può essere parzialmente prenotato"

msgid "Options"
msgstr "Opzioni"

msgid "Reservations per time slot"
msgstr "Prenotazioni per fascia oraria"

msgid "Available items"
msgstr "Elementi disponibili"

msgid "Reservations per time slot and person"
msgstr "Prenotazioni per fascia oraria e persona"

msgid "From"
msgstr "Dalle"

msgid "Until"
msgstr "Alle"

msgid "Slots per Reservation"
msgstr "Slot per prenotazione"

msgid "Start time before end time"
msgstr "Ora di inizio precedente l'ora di fine"

msgid "Lead"
msgstr "Principale"

msgid "Describes what this directory is about"
msgstr "Descrive il contenuto di questa cartella"

msgid "Further Information"
msgstr "Ulteriori informazioni"

msgid "Definition"
msgstr "Definizione"

msgid "Coordinates"
msgstr "Coordinate"

msgid "Entries have no coordinates"
msgstr "Gli elementi non hanno coordinate"

msgid "Coordinates are shown on each entry"
msgstr "Le coordinate sono mostrate in corrispondenza di ogni elemento"

msgid "Coordinates are shown on the directory and on each entry"
msgstr ""
"Le coordinate sono mostrate sulla rubrica e in corrispondenza di ogni "
"elemento"

msgid "Title-Format"
msgstr "Formato del titolo"

msgid "Display"
msgstr "Visualizza"

msgid "Lead-Format"
msgstr "Formato principale"

<<<<<<< HEAD
msgid "Numbering"
msgstr "Numerazione"

msgid "None"
msgstr "Nessuno"

msgid "Standard"
msgstr "Standard"

msgid "Custom"
msgstr "Personalizzato"

msgid "Custom Numbering"
msgstr "Numerazione personalizzata"
=======
msgid "Overview layout with tiles"
msgstr "Panoramica con le piastrelle"
>>>>>>> e899c426

msgid "Main view"
msgstr "Vista principale"

msgid "Hide these labels on the main view"
msgstr "Nascondi queste etichette nella vista principale"

msgid "Address"
msgstr "Indirizzo"

msgid "Filters"
msgstr "Filtri"

msgid "Thumbnail"
msgstr "Anteprima immagine"

msgid "Pictures to be displayed as thumbnails on an entry"
msgstr "Immagini da visualizzare come anteprima su un elemento"

msgid "Overview layout with tiles"
msgstr "Panoramica con le piastrelle"

msgid "Address Block Title"
msgstr "Titolo blocco indirizzi"

msgid "Address Block"
msgstr "Blocco indirizzi"

msgid "The first line of the address"
msgstr "La prima riga dell'indirizzo"

msgid "Static title"
msgstr "Titolo statico"

msgid "Icon"
msgstr "Icona"

msgid "Marker"
msgstr "Indicatore"

msgid "Marker Color"
msgstr "Colore indicatore"

msgid "Default"
msgstr "Predefinito"

msgid "Color"
msgstr "Colore"

msgid "Order"
msgstr "Ordine"

msgid "By title"
msgstr "Per titolo"

msgid "By format"
msgstr "Per formato"

msgid "Order-Format"
msgstr "Formato dell'ordine"

msgid "Direction"
msgstr "Direzione"

msgid "Ascending"
msgstr "Crescente"

msgid "Descending"
msgstr "Decrescente"

msgid "Pattern"
msgstr "Motivo"

msgid "External Link"
msgstr "Collegamento esterno"

msgid "Visible"
msgstr "Visibile"

msgid "Users may propose new entries"
msgstr "Gli utenti possono proporre nuovi elementi"

msgid "New entries"
msgstr "Nuovi elementi"

msgid "Guideline"
msgstr "Linee guida"

msgid "Price"
msgstr "Prezzo"

msgid "Free of charge"
msgstr "Gratuito"

msgid "Price per submission"
msgstr "Prezzo per iscrizione"

msgid "Users may send change requests"
msgstr "Gli utenti possono inviare richieste di modifica"

msgid "Change requests"
msgstr "Richieste di modifica"

msgid "Enable publication dates"
msgstr "Abilita le date di pubblicazione"

msgid ""
"Users may suggest publication start and/or end of the entry on submissions "
"and change requests"
msgstr ""
"Gli utenti possono suggerire l'inizio e/o la fine della pubblicazione "
"dell'elemento negli invii e nelle richieste di modifica"

msgid "Publication"
msgstr "Pubblicazione"

msgid "Information to be provided in addition to the E-mail"
msgstr "Informazioni da fornire in aggiunta all'e-mail"

msgid "Name"
msgstr "Nome"

msgid "Phone"
msgstr "Telefono"

msgid "Submitter"
msgstr "Mittente"

#, python-format
msgid "The following fields are unknown: ${fields}"
msgstr "I seguenti campi sono sconosciuti: ${fields}"

msgid "Please select at most one thumbnail field"
msgstr "Seleziona al massimo un campo anteprima"

msgid "Please select exactly one numbering field"
msgstr "Selezionare esattamente un campo di numerazione"

#, python-format
msgid ""
"User submissions are not possible, because «${field}» is not visible. Only "
"if all fields are visible are user submission possible - otherwise users may "
"see data that they are not intended to see. "
msgstr ""
"Gli invii da parte degli utenti non sono possibili perché \"${field}\" non è "
"visibile. L'iscrizione da parte dell'utente è possibile solo se tutti i "
"campi sono visibili, altrimenti gli utenti potrebbero visualizzare dati a "
"cui non sono autorizzati ad accedere. "

msgid "Apply directory configuration"
msgstr "Applica la configurazione della cartella"

msgid "Yes, import configuration and entries"
msgstr "Sì, importa la configurazione e gli elementi"

msgid "No, only import entries"
msgstr "No, importa solo gli elementi"

msgid "Mode"
msgstr "Modalità"

msgid "Only import new entries"
msgstr "Importa solo i nuovi elementi"

msgid "Replace all entries"
msgstr "Sostituisci tutti gli elementi"

msgid "Import"
msgstr "Importa"

msgid "Art"
msgstr "Arte"

msgid "Cinema"
msgstr "Cinema"

msgid "Concert"
msgstr "Concerto"

msgid "Congress"
msgstr "Congresso"

msgid "Culture"
msgstr "Cultura"

msgid "Dancing"
msgstr "Danza"

msgid "Education"
msgstr "Istruzione"

msgid "Exhibition"
msgstr "Mostra"

msgid "Gastronomy"
msgstr "Gastronomia"

msgid "Health"
msgstr "Salute"

msgid "Library"
msgstr "Biblioteca"

msgid "Literature"
msgstr "Letteratura"

msgid "Market"
msgstr "Mercato"

msgid "Meetup"
msgstr "Incontro"

msgid "Misc"
msgstr "Vari"

msgid "Music School"
msgstr "Scuola di musica"

msgid "Music"
msgstr "Musica"

msgid "Party"
msgstr "Festa"

msgid "Politics"
msgstr "Politica"

msgid "Reading"
msgstr "Lettura"

msgid "Religion"
msgstr "Religione"

msgid "Sports"
msgstr "Sport"

msgid "Talk"
msgstr "Dibattito"

msgid "Theater"
msgstr "Teatro"

msgid "Tourism"
msgstr "Turismo"

msgid "Toy Library"
msgstr "Ludoteca"

msgid "Tradition"
msgstr "Tradizione"

msgid "Youth"
msgstr "Giovane"

msgid "Elderly"
msgstr "Anziani"

msgid "Concerto in the castle garden"
msgstr "Concerto nel giardino del castello"

msgid "Description"
msgstr "Descrizione"

msgid "Enjoy a concerto in the castle garden."
msgstr "Goditi un concerto nel giardino del castello."

msgid "Image"
msgstr "Immagine"

msgid "Additional Information (PDF)"
msgstr "Informazioni aggiuntive (PDF)"

msgid "Venue"
msgstr "Sede"

msgid "10 CHF for adults"
msgstr "10 CHF per gli adulti"

msgid "Organizer"
msgstr "Organizzatore"

msgid "Music society"
msgstr "Società musicale"

msgid "Organizer E-Mail"
msgstr "E-mail dell'organizzatore"

msgid "Shown as contact address"
msgstr "Indicato come indirizzo di contatto"

msgid "The marker can be moved by dragging it with the mouse"
msgstr "L'indicatore può essere spostato trascinandolo con il mouse"

msgid "Tags"
msgstr "Tag"

msgid "To"
msgstr "A"

msgid "Repeat"
msgstr "Ripeti"

msgid "Without"
msgstr "Senza"

msgid "Weekly"
msgstr "Una volta a settimana"

msgid "On additional dates"
msgstr "Nelle date aggiuntive"

msgid "Repeats itself every"
msgstr "Si ripete ogni"

msgid "Until date"
msgstr "Fino al giorno"

msgid "Dates"
msgstr "Date"

msgid "The end date must be later than the start date."
msgstr "La data di fine deve essere successiva alla data di inizio."

msgid "The weekday of the start date must be selected."
msgstr ""
"È necessario selezionare il giorno della settimana della data di inizio."

msgid "Please set and end date if the event is recurring."
msgstr "Se l'evento è ricorrente, imposta una data di fine."

msgid "Please select a weekday if the event is recurring."
msgstr "Se l'evento è ricorrente, seleziona un giorno della settimana."

msgid "Invalid dates."
msgstr "Date non valide."

msgid "Add"
msgstr "Aggiungi"

msgid "Remove"
msgstr "Rimuovi"

msgid "Clear"
msgstr "Cancella"

msgid ""
"Delete imported events before importing. This does not delete otherwise "
"imported events and submitted events."
msgstr ""
"Cancella gli eventi importati prima dell'importazione. Questo non cancella "
"gli eventi altrimenti importati e gli eventi inviati."

msgid "Dry Run"
msgstr "Esecuzione del test"

msgid "Do not actually import the events."
msgstr "Gli eventi non vengono salvati."

msgid "Map"
msgstr "Mappa"

msgid "E-Mail"
msgstr "E-mail"

msgid "Comment"
msgstr "Commento"

msgid "Please provide at least one change"
msgstr "Indica almeno una modifica"

msgid "Publication end must be in the future"
msgstr "La fine della pubblicazione deve essere una data futura"

msgid "Publication start must be prior to end"
msgstr "L'inizio della pubblicazione deve essere precedente alla fine"

msgid "Describes briefly what this entry is about"
msgstr "Descrive brevemente il contenuto di questo elemento"

msgid "URL"
msgstr "URL"

msgid "Url pointing to another website"
msgstr "URL che punta a un altro sito web"

msgid "Group"
msgstr "Gruppo"

msgid "Used to group this link in the overview"
msgstr "Utilizzato per raggruppare questo collegamento nella panoramica"

msgid "Name of the list view this link will be shown"
msgstr ""
"Nome della visualizzazione elenco in cui questo collegamento sarà mostrato"

msgid "Describes what this form is about"
msgstr "Descrive il contenuto di questo modulo"

msgid "Text"
msgstr "Testo"

msgid "Used to group the form in the overview"
msgstr "Utilizzato per raggruppare il modulo nella panoramica"

msgid "Pick-Up"
msgstr "Prelievo"

msgid ""
"Describes how this resource can be picked up. This text is used on the "
"ticket status page to inform the user"
msgstr ""
"Descrive il modo in cui questa risorsa può essere prelevata. Questo testo "
"viene utilizzato nella pagina di stato del biglietto per informare l'utente"

msgid "URL path"
msgstr "Percorso URL"

msgid "Please fill out a new name"
msgstr "Inserisci un nuovo nome"

#, python-format
msgid "Invalid name. A valid suggestion is: ${name}"
msgstr "Nome non valido. Un suggerimento valido è: ${name}"

msgid "An entry with the same name exists"
msgstr "Esiste già un elemento con lo stesso nome"

msgid "Selection"
msgstr "Selezione"

msgid "By date"
msgstr "Per data"

msgid "By registration window"
msgstr "Per finestra di registrazione"

msgid "Registration Window"
msgstr "Finestra di registrazione"

msgid "Your message"
msgstr "Il tuo messaggio"

msgid "Send to attendees with status"
msgstr "Invia ai partecipanti con stato"

msgid "Confirmed"
msgstr "Confermato"

msgid "Cancelled"
msgstr "Annullato"

msgid "No email receivers found for the selection"
msgstr "Nessun destinatario e-mail trovato per la selezione"

msgid "Limit the number of attendees"
msgstr "Limita il numero di partecipanti"

msgid "Attendees"
msgstr "Partecipanti"

msgid "Yes, limit the number of attendees"
msgstr "Sì, limita il numero di partecipanti"

msgid "No, allow an unlimited number of attendees"
msgstr "No, consenti un numero illimitato di partecipanti"

msgid "Number of attendees"
msgstr "Numero di partecipanti"

msgid "Waitinglist"
msgstr "Lista di attesa"

msgid "Yes, allow for more submissions than available spots"
msgstr "Sì, consenti più invii rispetto ai posti disponibili"

msgid "No, ensure that all submissions can be confirmed"
msgstr "No, assicurati che tutti gli invii possano essere confermati"

msgid "Do not accept any submissions"
msgstr "Non accettare nessuna iscrizione"

msgid "Advanced"
msgstr "Avanzato"

msgid "Please use a stop date after the start"
msgstr "Utilizza una data di fine successiva a quella di inizio"

#, python-format
msgid ""
"The date range overlaps with an existing registration window (${range})."
msgstr ""
"L'intervallo di date si sovrappone a una finestra di registrazione esistente "
"(${range})."

#, python-format
msgid ""
"The limit cannot be lower than the already confirmed number of attendees "
"(${claimed_spots})"
msgstr ""
"Il limite non può essere inferiore numero di partecipanti già confermato "
"(${claimed_spots})"

#, python-format
msgid ""
"The limit cannot be lower than the already confirmed number attendees "
"(${claimed_spots}) and the number of pending requests (${pending_requests}). "
"Either enable the waiting list, process the pending requests or increase the "
"limit. "
msgstr ""
"Il limite non può essere inferiore al numero di partecipanti già confermato "
"(${claimed_spots}) e al numero di richieste in sospeso "
"(${pending_requests}). Abilita la lista d'attesa, elabora le richieste in "
"sospeso o aumenta il limite. "

msgid "The end date must be later than the start date"
msgstr "La data di fine deve essere successiva alla data di inizio"

msgid "Format"
msgstr "Formato"

msgid "CSV File"
msgstr "File CSV"

msgid "Excel File"
msgstr "File Excel"

msgid "JSON File"
msgstr "File JSON"

msgid "Payment Method"
msgstr "Modalità di pagamento"

msgid "No credit card payments"
msgstr "Pagamenti con carta di credito non disponibili"

msgid "Credit card payments optional"
msgstr "Pagamenti con carta di credito opzionali"

msgid "Credit card payments required"
msgstr "Pagamenti con carta di credito obbligatori"

msgid ""
"You need to setup a default payment provider to enable credit card payments"
msgstr ""
"Per abilitare i pagamenti con carta di credito è necessario impostare un "
"provider di pagamento predefinito"

msgid "Test run"
msgstr "Esecuzione di prova"

msgid "Describes what this photo album is about"
msgstr "Descrive il contenuto di questo album fotografico"

msgid "View"
msgstr "Visualizza"

msgid "Full size images"
msgstr "Immagini a grandezza naturale"

msgid "Grid layout"
msgstr "Disposizione a griglia"

msgid "Show images on homepage"
msgstr "Mostra le immagini sulla pagina principale"

msgid "Used in the overview and the e-mail subject"
msgstr "Utilizzato nella panoramica e nell'oggetto dell'e-mail"

msgid "Editorial"
msgstr "Editoriale"

msgid "A few words about this edition of the newsletter"
msgstr "Qualche parola su questa edizione della newsletter"

msgid "Latest news"
msgstr "Ultime notizie"

msgid "Events"
msgstr "Eventi"

msgid "Publications"
msgstr "Pubblicazioni"

msgid "Send"
msgstr "Invia"

msgid "Now"
msgstr "Adesso"

msgid "At a specified time"
msgstr "Alla data/ora specificate"

msgid "Scheduled time must be at least 5 minutes in the future"
msgstr "L'orario programmato deve essere di almeno 5 minuti nel futuro"

msgid "Newsletters can only be sent on the hour (10:00, 11:00, etc.)"
msgstr ""
"Le newsletter possono essere inviate solo ogni ora (10:00, 11:00, ecc.)"

msgid "Recipient"
msgstr "Destinatario"

msgid "Will be used as image in the page overview on the parent page"
msgstr ""
"Verrà utilizzato come immagine nella panoramica della pagina sulla pagina "
"padre"

msgid "Describes what this page is about"
msgstr "Descrive il contenuto di questa pagina"

msgid "Show the lead if accessing the parent page"
msgstr "Mostra l'estratto se accedi alla pagina principale"

msgid "(Redesign only)"
msgstr "(Solo riprogettazione)"

msgid "Salutation"
msgstr "Formula di saluto"

msgid "Academic Title"
msgstr "Titolo accademico"

msgid "First name"
msgstr "Nome"

msgid "Last name"
msgstr "Cognome"

msgid "Function"
msgstr "Funzione"

msgid "Direct Phone Number"
msgstr "Numero di telefono diretto"

msgid "Born"
msgstr "Cognome da nubile"

msgid "Profession"
msgstr "Professione"

msgid "Political Party"
msgstr "Partito politico"

msgid "Parliamentary Group"
msgstr "Gruppo parlamentare"

msgid "Website"
msgstr "Sito web"

msgid "Picture"
msgstr "Immagine"

msgid "URL pointing to the picture"
msgstr "URL che punta all'immagine"

msgid "Notes"
msgstr "Note"

msgid "Public extra information about this person"
msgstr "Informazioni pubbliche aggiuntive su questa persona"

msgid "Rooms"
msgstr "Camere"

msgid "Weekdays"
msgstr "Giorni della settimana"

msgid "Start date in past"
msgstr "Data di inizio nel passato"

msgid "Describes what this reservation resource is about"
msgstr "Descrive il contenuto di questa risorsa di prenotazione"

msgid "Used to group the resource in the overview"
msgstr "Utilizzato per raggruppare la risorsa nella panoramica"

msgid "Extra Fields Definition"
msgstr "Definizione dei campi aggiuntivi"

msgid "Closing date for the public"
msgstr "Data di chiusura per il pubblico"

msgid "Closing date"
msgstr "Data di chiusura"

msgid "No closing date"
msgstr "Nessuna data di chiusura"

msgid "Stop accepting reservations days before the allocation"
msgstr "Smetti di accettare prenotazioni giorni prima dell'assegnazione"

msgid "Stop accepting reservations hours before the allocation"
msgstr ""
"Interrompi l'accettazione delle prenotazioni ore prima dell'assegnazione"

msgid "Hours"
msgstr "Ore"

msgid "Days"
msgstr "Giorni"

msgid "Limit reservations to certain zip-codes"
msgstr "Limita le prenotazioni a specifici codici postali"

msgid "Zip-code limit"
msgstr "Limite di codice postale"

msgid "Zip-code field"
msgstr "Campo codice postale"

msgid "Allowed zip-codes (one per line)"
msgstr "Codici postali ammessi (uno per riga)"

msgid "Days before an allocation may be reserved by anyone"
msgstr "Giorni prima che un'assegnazione possa essere prenotata da chiunque"

msgid "Per item"
msgstr "Per elemento"

msgid "Per hour"
msgstr "Per ora"

msgid "Price per item"
msgstr "Prezzo per elemento"

msgid "Price per hour"
msgstr "Tariffa oraria"

msgid "Default view"
msgstr "Visualizzazione predefinita"

msgid "Week view"
msgstr "Visualizzazione settimanale"

msgid "Month view"
msgstr "Visualizzazione mensile"

msgid "Please select the form field that holds the zip-code"
msgstr "Seleziona il campo del modulo che contiene il codice postale"

msgid "Please enter at least one zip-code"
msgstr "Inserisci almeno un codice postale"

msgid "Please enter one zip-code per line, without spaces or commas"
msgstr "Inserisci un codice postale per riga, senza spazi o virgole"

msgid "The price must be larger than zero"
msgstr "Il prezzo deve essere maggiore di zero"

msgid "New Reservations"
msgstr "Nuove prenotazioni"

msgid "Daily Reservations"
msgstr "Prenotazioni giornaliere"

msgid "Send on"
msgstr "Invia il"

msgid "Resources"
msgstr "Risorse"

msgid "Please add at least one notification."
msgstr "Aggiungere almeno una notifica."

msgid "Logo"
msgstr "Logo"

msgid "URL pointing to the logo"
msgstr "URL che punta al logo"

msgid "Logo (Square)"
msgstr "Logo (quadrato)"

msgid "Standard Image"
msgstr "Immagine standard"

msgid "E-Mail Reply Address (Reply-To)"
msgstr "Indirizzo di risposta dell'e-mail (Rispondi a)"

msgid "Replies to automated e-mails go to this address."
msgstr "Le risposte alle e-mail automatizzate sono inviate a questo indirizzo."

msgid "Primary Color"
msgstr "Colore primario"

msgid "Default Font Family"
msgstr "Famiglia di font predefinita"

msgid "Languages"
msgstr "Lingue"

msgid "German"
msgstr "Tedesco"

msgid "French"
msgstr "Francese"

msgid "Italian"
msgstr "Italiano"

msgid "Additional CSS"
msgstr "CSS aggiuntivo"

msgid "Column width left side"
msgstr "Larghezza colonna lato sinistro"

msgid "Footer Division"
msgstr "Divisione piè di pagina"

msgid "Column width for the center"
msgstr "Larghezza della colonna per il centro"

msgid "Column width right side"
msgstr "Larghezza colonna lato destro"

msgid "Contact"
msgstr "Contatto"

msgid "The address and phone number of the municipality"
msgstr "L'indirizzo e il numero di telefono del comune"

msgid "Information"
msgstr "Informazioni"

msgid "Contact Link"
msgstr "Collegamento ai contatti"

msgid "URL pointing to a contact page"
msgstr "URL che punta a una pagina di contatto"

msgid "Opening Hours"
msgstr "Orari di Apertura"

msgid "The opening hours of the municipality"
msgstr "Gli orari di apertura del comune"

msgid "Opening Hours Link"
msgstr "Collegamento agli orari di apertura"

msgid "URL pointing to an opening hours page"
msgstr "URL che punta a una pagina degli orari di apertura"

msgid "Hide OneGov Cloud information"
msgstr "Nascondi le informazioni su OneGov Cloud"

msgid ""
"This includes the link to the marketing page, and the link to the privacy "
"policy."
msgstr ""
"Ciò include il collegamento alla pagina di marketing e il collegamento "
"all'informativa sulla privacy."

msgid "Facebook"
msgstr "Facebook"

msgid "URL pointing to the Facebook site"
msgstr "URL che punta al sito di Facebook"

msgid "Social Media"
msgstr "Social media"

msgid "Twitter"
msgstr "Twitter"

msgid "URL pointing to the Twitter site"
msgstr "URL che punta al sito di Twitter"

msgid "YouTube"
msgstr "YouTube"

msgid "URL pointing to the YouTube site"
msgstr "URL che punta al sito di YouTube"

msgid "Instagram"
msgstr "Instagram"

msgid "URL pointing to the Instagram site"
msgstr "URL che punta al sito di Instagram"

msgid "Custom Link 1"
msgstr "Collegamento personalizzato 1"

msgid "URL to internal/external site"
msgstr "URL del sito interno/esterno"

msgid "Custom Link 2"
msgstr "Collegamento personalizzato 2"

msgid "Custom Link 3"
msgstr "Collegamento personalizzato 3"

msgid "Name of the partner"
msgstr "Nome del partner"

msgid "First Partner"
msgstr "Primo partner"

msgid "Logo of the partner"
msgstr "Logo del partner"

msgid "The partner's website"
msgstr "Il sito web del partner"

msgid "Second Partner"
msgstr "Secondo partner"

msgid "Third Partner"
msgstr "Terzo partner"

msgid "Fourth Partner"
msgstr "Quarto partner"

msgid "The width of the column must be greater than 0"
msgstr "La larghezza della colonna deve essere maggiore di 0"

msgid "The sum of all the footer columns must be equal to 12"
msgstr "La somma di tutte le colonne del piè di pagina deve essere pari a 12"

msgid ""
"Default social media preview image for rich link previews. Optimal size is "
"1200:630 px."
msgstr ""
"Immagine di anteprima dei social media predefinita per le anteprime dei "
"collegamenti avanzati. La dimensione ottimale è 1200x630 px."

msgid "Icon 16x16 PNG (Windows)"
msgstr "Icona 16x16 PNG (Windows)"

msgid "URL pointing to the icon"
msgstr "URL che punta all'icona"

msgid "Icon 32x32 PNG (Mac)"
msgstr "Icona 32x32 PNG (Mac)"

msgid "Icon 57x57 PNG (iPhone, iPod, iPad)"
msgstr "Icona 57x57 PNG (iPhone, iPod, iPad)"

msgid "Icon SVG 20x20 (Safari)"
msgstr "Icona SVG 20x20 (Safari)"

msgid "Disable page references"
msgstr "Disabilita i riferimenti alle pagine"

msgid ""
"Disable showing the copy link '#' for the site reference. The references "
"themselves will still work. Those references are only showed for logged in "
"users."
msgstr ""
"Disabilita la visualizzazione del link di copia \"#\" per il riferimento al "
"sito. I riferimenti stessi continueranno a funzionare. Questi riferimenti "
"sono mostrati solo agli utenti che hanno effettuato l'accesso."

msgid "Open files in separate window"
msgstr "Apri i file in una finestra separata"

msgid "Announcement"
msgstr "Annuncio"

msgid "Announcement URL"
msgstr "URL per l'annuncio"

msgid "Announcement bg color"
msgstr "Colore di sfondo dell'annuncio"

msgid "Announcement font color"
msgstr "Colore del carattere dell'annuncio"

msgid "Only show Announcement for logged-in users"
msgstr "Mostra solo gli annunci per gli utenti connessi"

msgid "Header links"
msgstr "Collegamenti di intestazione"

msgid "Title header left side"
msgstr "Lato sinistro dell'intestazione del titolo"

msgid "Optional"
msgstr "Facoltativo"

msgid "Font color"
msgstr "Colore del carattere"

msgid "Relative font size"
msgstr "Dimensione relativa del carattere"

msgid "Please add an url to each link"
msgstr "Aggiungere un url a ciascun link"

msgid "Homepage Cover"
msgstr "Copertina della pagina principale"

msgid "Structure"
msgstr "Struttura"

msgid "Homepage Structure (for advanced users only)"
msgstr "Struttura della pagina principale (solo per utenti avanzati)"

msgid "The structure of the homepage"
msgstr "La struttura della pagina principale"

msgid "Homepage redirect"
msgstr "Reindirizzamento della home page"

msgid "Yes, to directories"
msgstr "Sì, alle cartelle"

msgid "Yes, to events"
msgstr "Sì, agli eventi"

msgid "Yes, to forms"
msgstr "Sì, ai moduli"

msgid "Yes, to publications"
msgstr "Sì, alle pubblicazioni"

msgid "Yes, to reservations"
msgstr "Sì, alle prenotazioni"

msgid "Yes, to a non-listed path"
msgstr "Sì, a un percorso non elencato"

msgid "Path"
msgstr "Percorso"

msgid "Please enter a path without schema or host"
msgstr "Inserisci un percorso senza schema o host"

msgid "Hide these fields for non-logged-in users"
msgstr "Nascondi questi campi per gli utenti non registrati"

msgid "People"
msgstr "Persone"

msgid "Values of the location filter"
msgstr "Valori del filtro posizione"

msgid "The default map view. This should show the whole town"
msgstr ""
"La visualizzazione predefinita della mappa. Questo dovrebbe mostrare "
"l'intera città"

msgid "Geo provider"
msgstr "Fornitore di dati geografici"

msgid "Swisstopo (Default)"
msgstr "Swisstopo (predefinito)"

msgid "Swisstopo Aerial"
msgstr "Swisstopo fotografia aerea"

msgid "Analytics Code"
msgstr "Codice Analytics"

msgid "JavaScript for web statistics support"
msgstr "JavaScript per il supporto delle statistiche web"

msgid "Cantonal holidays"
msgstr "Festività cantonali"

msgid "Other holidays"
msgstr "Altre feste"

msgid "Preview"
msgstr "Anteprima"

msgid "School holidays"
msgstr "Vacanze scolastiche"

msgid "Format: Day.Month - Description"
msgstr "Formato: Giorno.Mese - Descrizione"

msgid "Please enter one date per line"
msgstr "Inserisci una data per riga"

msgid "Please enter only day and month"
msgstr "Inserisci solo giorno e mese"

#, python-format
msgid "${date} is not a valid date"
msgstr "${date} non è una data valida"

msgid "Format: Day.Month.Year - Day.Month.Year"
msgstr "Formato: Giorno.Mese.Anno - Giorno.Mese.Anno"

msgid "Please enter one date pair per line"
msgstr "Inserisci una coppia di date per riga"

msgid "End date needs to be after start date"
msgstr "La data di fine deve essere successiva alla data di inizio"

msgid "Email adress for notifications about newly opened tickets"
msgstr "Indirizzo e-mail per le notifiche dei biglietti aperti"

msgid "Accept request and close ticket automatically based on:"
msgstr "Accetta la richiesta e chiudi il ticket automaticamente in base a:"

msgid "Ticket category"
msgstr "Categoria del biglietto"

msgid "User role"
msgstr "Ruolo utente"

msgid ""
"Accept request and close ticket automatically for these ticket categories"
msgstr ""
"Accetta la richiesta e chiudi il biglietto automaticamente per queste "
"categorie di biglietti"

msgid ""
"If auto-accepting is not possible, the ticket will be in state pending. Also "
"note, that after the ticket is closed, the submitter can't send any messages."
msgstr ""
"Se l'accettazione automatica non è possibile, il biglietto sarà posto in "
"stato di attesa. Nata inoltre che, dopo la chiusura del biglietto, il "
"mittente non può inviare alcun messaggio."

msgid "Accept request and close ticket automatically for these user roles"
msgstr ""
"Accetta la richiesta e chiudi automaticamente il ticket per questi ruoli "
"utente"

msgid "User used to auto-accept tickets"
msgstr "Utente abituato ad accettare automaticamente i biglietti"

msgid "Block email confirmation when this ticket category is opened"
msgstr ""
"Blocca l'e-mail di conferma all'apertura di questa categoria di biglietti"

msgid "This is enabled by default for tickets that get accepted automatically"
msgstr ""
"Questo è abilitato per impostazione predefinita per i biglietti che vengono "
"accettati automaticamente"

msgid "Block email confirmation when this ticket category is closed"
msgstr ""
"Blocca l'e-mail di conferma quando questa categoria di biglietti è chiusa"

msgid "Mute all tickets"
msgstr "Annulla le notifiche di tutti i biglietti"

msgid "Always send email notification if a new ticket message is sent"
msgstr ""
"Invia sempre una notifica tramite e-mail se viene inviato un nuovo messaggio "
"per il biglietto"

msgid "Categories restriced by user group settings"
msgstr "Categorie limitate dalle impostazioni del gruppo di utenti"

msgid "Mute tickets individually if the auto-accept feature is enabled."
msgstr ""
"Disattiva i biglietti singolarmente se la funzione di accettazione "
"automatica è abilitata."

msgid "Enable newsletter"
msgstr "Attiva la newsletter"

msgid "Include logo in newsletter"
msgstr "Includi il logo nella newsletter"

msgid "Old domain"
msgstr "Vecchio dominio"

msgid "Test migration"
msgstr "Migrazione di prova"

msgid "Compares links to the current domain"
msgstr "Confronta i collegamenti al dominio corrente"

msgid "Use a domain name without http(s)"
msgstr "Usa un nome di dominio senza http(s)"

msgid "Domain must contain a dot"
msgstr "Il dominio deve contenere un punto"

msgid "Choose which links to check"
msgstr "Scegli quali collegamento controllare"

msgid "External links only"
msgstr "Solo collegamenti esterni"

msgid "Internal links only"
msgstr "Solo collegamenti interni"

msgid "Submit your event"
msgstr "Invia il tuo evento"

msgid "Enables website visitors to submit their own events"
msgstr "Consente ai visitatori del sito web di presentare i propri eventi"

msgid "E-Mail Address"
msgstr "Indirizzo e-mail"

msgid "Short name to identify the text module"
msgstr "Nome breve per identificare il modulo di testo"

msgid "Your note about this ticket"
msgstr "La tua nota su questo biglietto"

msgid "Attachment"
msgstr "Allegato"

msgid "Message"
msgstr "Messaggio"

msgid "The message is empty"
msgstr "Il messaggio è vuoto"

msgid "Notify me about replies"
msgstr "Avvisami delle risposte"

msgid "Setting \"Always notify\" is active"
msgstr "L'impostazione \"Notifica sempre\" è attiva"

msgid "User"
msgstr "Utente"

msgid "Admin"
msgstr "Amministratore"

msgid "Editor"
msgstr "Redattore"

msgid "Member"
msgstr "Membro"

msgid "State"
msgstr "Stato"

msgid "Active"
msgstr "Attivo"

msgid "Inactive"
msgstr "Inattivo"

msgid "Role"
msgstr "Ruolo"

#, fuzzy
msgid "Yubikey"
msgstr "Yubikey"

msgid "Plug your YubiKey into a USB slot and press it."
msgstr "Collega il dispositivo YubiKey a una porta USB e premi."

#, fuzzy
msgid "Administrators and editors must use a Yubikey"
msgstr "Gli amministratori e i redattori devono utilizzare una Yubikey"

#, fuzzy
msgid "Invalid Yubikey"
msgstr "Yubikey non valida"

#, fuzzy, python-format
msgid "This Yubikey is already used by ${username}"
msgstr "Questa Yubikey è già utilizzata da ${username}"

msgid "The users e-mail address (a.k.a. username)"
msgstr "L'indirizzo e-mail dell'utente (noto anche come nome utente)"

msgid "Send Activation E-Mail with Instructions"
msgstr "Invia e-mail di attivazione con le istruzioni"

msgid "A user with this e-mail address exists already"
msgstr "Esiste già un utente con questo indirizzo e-mail"

msgid ""
"Users can only be in one group. If they already belong to another group and "
"get added here, they will automatically get removed from the other group."
msgstr ""
"Gli utenti possono essere solo in un gruppo. Se appartengono già ad un altro "
"gruppo e vengono aggiunti qui, verranno automaticamente rimossi dall'altro "
"gruppo. "

msgid "Ticket permissions"
msgstr "Permessi sul biglietto"

msgid "Restricts access and gives permission to these ticket categories"
msgstr "Limita l'accesso e autorizza queste categorie di biglietti"

msgid "Send a periodic status e-mail."
msgstr "Invia un'e-mail di stato periodica."

msgid "Daily (exluding the weekend)"
msgstr "Giornaliera (escluso il fine settimana)"

msgid "Weekly (on mondays)"
msgstr "Settimanale (di lunedì)"

msgid "Monthly (on first monday of the month)"
msgstr "Mensile (il primo lunedì del mese)"

msgid "Never"
msgstr "Mai"

msgid "1 entry"
msgstr "1 elemento"

#, python-format
msgid "${count} entries"
msgstr "${count} elementi"

msgid "All directories"
msgstr "Tutte le cartelle"

msgid "Directories"
msgstr "Cartelle"

msgid "All events"
msgstr "Tutti gli eventi"

msgid "Daypass"
msgstr "Biglietto giornaliero"

msgid "Conference room"
msgstr "Sala conferenze"

#, python-format
msgid "150 years {organisation}"
msgstr "150 anni di {organisation}"

msgid "Sports facility"
msgstr "Impianto sportivo"

msgid "We celebrate our 150th anniversary."
msgstr "Celebriamo il nostro 150° anniversario."

msgid "General Assembly"
msgstr "Assemblea generale"

msgid "Communal hall"
msgstr "Sala comune"

msgid "As every year."
msgstr "Come ogni anno."

msgid "Community Gymnastics"
msgstr "Ginnastica comunitaria"

msgid "Gymnasium"
msgstr "Palestra"

msgid "Get fit together."
msgstr "Mettiamoci in forma insieme."

msgid "Women's Club"
msgstr "Club femminile"

msgid "Football Tournament"
msgstr "Torneo di calcio"

msgid "Amateurs welcome!"
msgstr "I dilettanti sono i benvenuti!"

msgid "Sports Association"
msgstr "Associazione sportiva"

msgid "all day"
msgstr "tutto il giorno"

msgid "Homepage"
msgstr "Pagina principale"

msgid "Forms"
msgstr "Moduli"

msgid "Edit"
msgstr "Modifica"

msgid "QR"
msgstr "QR"

msgid "Delete"
msgstr "Elimina"

msgid "This form can't be deleted."
msgstr "Questo modulo non può essere eliminato."

msgid ""
"There are submissions associated with the form. Those need to be removed "
"first."
msgstr ""
"Sono presenti invii associati al modulo. Questi devono essere rimossi prima "
"di tutto."

msgid "Do you really want to delete this form?"
msgstr "Vuoi davvero eliminare questo modulo?"

msgid "This cannot be undone."
msgstr "L'operazione non può essere annullata."

msgid "Delete form"
msgstr "Elimina modulo"

msgid "Export"
msgstr "Esporta"

msgid "Change URL"
msgstr "Modifica URL"

msgid "Registration Windows"
msgstr "Finestre di registrazione"

msgid "Form"
msgstr "Modulo"

msgid "External form"
msgstr "Modulo esterno"

msgid "New external form"
msgstr "Nuovo modulo esterno"

msgid "Person"
msgstr "Persona"

msgid "Do you really want to delete this person?"
msgstr "Vuoi davvero eliminare questa persona?"

msgid "Delete person"
msgstr "Elimina persona"

msgid "Accept ticket"
msgstr "Accetta il biglietto"

msgid "This ticket can't be closed."
msgstr "Questo biglietto non può essere chiuso."

msgid "This ticket requires a decision, but no decision has been made yet."
msgstr ""
"Questo biglietto richiede una decisione, ma nessuna decisione è stata ancora "
"presa."

msgid "Close ticket"
msgstr "Chiudi il biglietto"

msgid "Reopen ticket"
msgstr "Riapri il biglietto"

msgid "Archive ticket"
msgstr "Archivia il biglietto"

msgid "Recover from archive"
msgstr "Recupera dall'archivio"

msgid "Assign ticket"
msgstr "Assegna il biglietto"

msgid "New Note"
msgstr "Nuova nota"

msgid "PDF"
msgstr "PDF"

msgid "New Message"
msgstr "Nuovo messaggio"

msgid "Ticket Status"
msgstr "Stato del biglietto"

msgid "Text module"
msgstr "Modulo di testo"

msgid "Do you really want to delete this text module?"
msgstr "Confermi di voler eliminare questo modulo di testo?"

msgid "Delete text module"
msgstr "Elimina modulo di testo"

msgid "Reservations"
msgstr "Prenotazioni"

msgid "Recipients"
msgstr "Destinatari"

msgid "Room"
msgstr "Camera"

msgid "Resource Item"
msgstr "Elemento risorsa"

msgid "External resource link"
msgstr "Link a risorse esterne"

msgid "New external resource"
msgstr "Nuova risorsa esterna"

msgid "Export All"
msgstr "Esporta tutte"

msgid "Find Your Spot"
msgstr "Cerca le date"

msgid "Notifications"
msgstr "Notifiche"

msgid "E-Mail Recipient"
msgstr "E-mail del destinatario"

msgid "Do you really want to delete this resource?"
msgstr "Vuoi davvero eliminare questa risorsa?"

msgid "Delete resource"
msgstr "Elimina risorsa"

msgid "This resource can't be deleted."
msgstr "Non può essere eliminata."

msgid "There are existing reservations associated with this resource"
msgstr "Sono presenti delle prenotazioni associate a questa risorsa"

msgid "Clean up"
msgstr "Ripulisci"

msgid "Occupancy"
msgstr "Occupazione"

msgid "Subscribe"
msgstr "Iscriviti"

msgid "Rules"
msgstr "Regole"

msgid "Edit allocation"
msgstr "Modifica allocazione"

msgid "Do you really want to delete this allocation?"
msgstr "Vuoi davvero eliminare questa allocazione?"

msgid "Delete allocation"
msgstr "Elimina allocazione"

#, python-format
msgid "Every ${days} until ${end}"
msgstr "Ogni ${days} fino al ${end}"

msgid "This event can't be editet."
msgstr "Questo evento non può essere modificato."

msgid "Imported events can not be editet."
msgstr "Gli eventi importati non possono essere modificati."

msgid "Do you really want to delete this event?"
msgstr "Desideri davvero eliminare questo evento?"

msgid "Delete event"
msgstr "Elimina evento"

msgid "This event can't be deleted."
msgstr "Questo evento non può essere eliminato."

msgid "To remove this event, go to the ticket and reject it."
msgstr "Per rimuovere questo evento, vai al biglietto e rifiutalo."

msgid "Withdraw event"
msgstr "Ritira evento"

msgid "Do you really want to withdraw this event?"
msgstr "Vuoi davvero ritirare questo evento?"

msgid "You can re-publish an imported event later."
msgstr "Puoi ripubblicare un evento importato in un secondo momento."

msgid "Re-publish event"
msgstr "Ripubblica l'evento"

msgid "Newsletter"
msgstr "Newsletter"

msgid "New"
msgstr "Nuovo"

msgid "Subscribers"
msgstr "Iscritti"

msgid "Test"
msgstr "Test"

msgid "Delete newsletter"
msgstr "Elimina newsletter"

msgid "Photo Albums"
msgstr "Album fotografici"

msgid "Manage images"
msgstr "Gestisci immagini"

msgid "Photo Album"
msgstr "Album fotografico"

msgid "Choose images"
msgstr "Scegli le immagini"

msgid "Delete photo album"
msgstr "Elimina l'album fotografico"

msgid "Usermanagement"
msgstr "Gestione utenti"

msgid "Create Signup Link"
msgstr "Crea collegamento di iscrizione"

msgid "User group"
msgstr "Gruppo di utenti"

msgid "Do you really want to delete this user group?"
msgstr "Vuoi davvero eliminare questo gruppo di utenti?"

msgid "Delete user group"
msgstr "Elimina gruppo di utenti"

msgid "Exports"
msgstr "Esportazioni"

msgid "Payment Providers"
msgstr "Provider di servizi di pagamento"

msgid "Synchronise"
msgstr "Sincronizza"

msgid "Directory"
msgstr "Cartella"

msgid "Configure"
msgstr "Configura"

#, python-format
msgid "Do you really want to delete \"${title}\"?"
msgstr "Desideri davvero eliminare \"${title}\"?"

msgid "All entries will be deleted as well!"
msgstr "Anche tutti gli elementi verranno eliminati!"

msgid "Delete directory"
msgstr "Elimina la cartella"

msgid "Entry"
msgstr "Elemento"

msgid "Published"
msgstr "Pubblicato"

msgid "Upcoming"
msgstr "In arrivo"

msgid "Past"
msgstr "Passato"

msgid "Choose filter"
msgstr "Scegli filtro"

msgid "Delete entry"
msgstr "Elimina elemento"

msgid "Dashboard"
msgstr "Pannello di controllo"

msgid "Do you really want to delete this external link?"
msgstr "Vuoi davvero eliminare questo collegamento esterno?"

msgid "Delete external link"
msgstr "Elimina collegamento esterno"

msgid "Sort"
msgstr "Ordinare"

msgid "The submission was adopted"
msgstr "L'iscrizione è stata adottata"

msgid "The entry is not valid, please adjust it"
msgstr "L'elemento non è valido, modificalo"

msgid "An entry with this name already exists"
msgstr "Esiste già un elemento con questo nome"

msgid "Your directory submission has been adopted"
msgstr "L'invio della cartella è stato adottato"

msgid "Your change request has been applied"
msgstr "La richiesta di modifica è stata applicata"

msgid "The change request was applied"
msgstr "La richiesta di modifica è stata applicata"

msgid "The submission was rejected"
msgstr "L'iscrizione è stata rifiutata"

msgid "Your directory submission has been rejected"
msgstr "L'invio della cartella è stato rifiutato"

msgid "Through URL only (not listed)"
msgstr "Solo tramite URL (non elencato)"

msgid "Members may view occupancy"
msgstr "I membri possono visualizzare l'occupazione"

msgid ""
"The occupancy view shows the e-mail addresses submitted with the "
"reservations, so we only recommend enabling this for internal resources "
"unless all members are sworn to uphold data privacy."
msgstr ""
"La visualizzazione dell'occupazione mostra gli indirizzi e-mail inviati con "
"le prenotazioni, pertanto si consiglia di attivarla solo per le risorse "
"interne, a meno che tutti i membri non abbiano giurato di rispettare la "
"privacy dei dati."

msgid "Visible on homepage"
msgstr "Visibile sulla pagina principale"

msgid "Visibility"
msgstr "Visibilità"

msgid ""
"- '-' will be converted to a bulleted list\n"
"- Urls will be transformed into links\n"
"- Emails and phone numbers as well"
msgstr ""
"- \"-\" verrà convertito in un elenco puntato\n"
" - Le URL verranno trasformate in collegamenti\n"
" - Anche e-mail e numeri di telefono"

msgid "Hide contact info in sidebar"
msgstr "Nascondi le informazioni di contatto nella sidebar"

msgid "Use text instead of lead in the newsletter"
msgstr "Usa il testo invece dell'estratto nella newsletter"

msgid "A resource with this name already exists"
msgstr "Esiste già una risorsa con questo nome"

msgid "Enable honey pot"
msgstr "Abilita l'honey pot"

msgid "Spam protection"
msgstr "Protezione contro lo spam"

msgid "Show image on preview on the parent page"
msgstr "Mostra l'immagine in anteprima nella pagina madre"

msgid "Show image on page"
msgstr "Mostra l'immagine nella pagina"

msgid "This month"
msgstr "Questo mese"

msgid "Last month"
msgstr "Lo scorso mese"

msgid "This year"
msgstr "Quest'anno"

msgid "Last year"
msgstr "Lo scorso anno"

msgid "Older"
msgstr "Più vecchia"

msgid "Do you really want to delete this note?"
msgstr "Vuoi davvero eliminare questa nota?"

msgid "Delete Note"
msgstr "Elimina nota"

msgid "Always visible on homepage"
msgstr "Sempre visibile sulla pagina principale"

msgid "Search for available dates"
msgstr "Cerca le date disponibili"

msgid "Aargau"
msgstr "Argovia"

msgid "Appenzell Ausserrhoden"
msgstr "Appenzello Esterno"

msgid "Appenzell Innerrhoden"
msgstr "Appenzello Interno"

msgid "Basel-Landschaft"
msgstr "Basilea Campagna"

msgid "Basel-Stadt"
msgstr "Basilea Città"

msgid "Berne"
msgstr "Berna"

msgid "Fribourg"
msgstr "Friburgo"

msgid "Geneva"
msgstr "Ginevra"

msgid "Glarus"
msgstr "Glarona"

msgid "Grisons"
msgstr "Grigioni"

msgid "Jura"
msgstr "Jura"

msgid "Lucerne"
msgstr "Lucerna"

msgid "Neuchâtel"
msgstr "Neuchâtel"

msgid "Nidwalden"
msgstr "Nidvaldo"

msgid "Obwalden"
msgstr "Obvaldo"

msgid "Schaffhausen"
msgstr "Sciaffusa"

msgid "Schwyz"
msgstr "Svitto"

msgid "Solothurn"
msgstr "Soletta"

msgid "St. Gallen"
msgstr "San Gallo"

msgid "Thurgau"
msgstr "Turgovia"

msgid "Ticino"
msgstr "Ticino"

msgid "Uri"
msgstr "Uri"

msgid "Valais"
msgstr "Vallese"

msgid "Vaud"
msgstr "Vaud"

msgid "Zug"
msgstr "Zugo"

msgid "Zürich"
msgstr "Zurigo"

msgid "Neujahrestag"
msgstr "Neujahrestag"

msgid "Berchtoldstag"
msgstr "Berchtoldstag"

msgid "Heilige Drei Könige"
msgstr "Heilige Drei Könige"

msgid "Jahrestag der Ausrufung der Republik"
msgstr "Jahrestag der Ausrufung der Republik"

msgid "Josefstag"
msgstr "Josefstag"

msgid "Näfelser Fahrt"
msgstr "Näfelser Fahrt"

msgid "Ostern"
msgstr "Ostern"

msgid "Karfreitag"
msgstr "Karfreitag"

msgid "Ostermontag"
msgstr "Ostermontag"

msgid "Tag der Arbeit"
msgstr "Tag der Arbeit"

msgid "Auffahrt"
msgstr "Auffahrt"

msgid "Pfingsten"
msgstr "Pfingsten"

msgid "Pfingstmontag"
msgstr "Pfingstmontag"

msgid "Fronleichnam"
msgstr "Fronleichnam"

msgid "Fest der Unabhängigkeit"
msgstr "Fest der Unabhängigkeit"

msgid "Peter und Paul"
msgstr "Peter und Paul"

msgid "Nationalfeiertag"
msgstr "Nationalfeiertag"

msgid "Mariä Himmelfahrt"
msgstr "Mariä Himmelfahrt"

msgid "Bruder Klaus"
msgstr "Bruder Klaus"

msgid "Allerheiligen"
msgstr "Allerheiligen"

msgid "Mariä Empfängnis"
msgstr "Mariä Empfängnis"

msgid "Escalade de Genève"
msgstr "Escalade de Genève"

msgid "Weihnachten"
msgstr "Weihnachten"

msgid "Stephanstag"
msgstr "Stephanstag"

msgid "Wiederherstellung der Republik"
msgstr "Wiederherstellung der Republik"

msgid "Form Submissions"
msgstr "Invii dei moduli"

msgid ""
"This is not the oldest undecided submission of this registration window. Do "
"you really want to confirm this submission?"
msgstr ""
"Questo non è l'iscrizione indecisa più vecchia di questa finestra di "
"registrazione. Vuoi davvero confermare questa iscrizione?"

msgid ""
"By confirming this submission, you will prefer this over a submission that "
"came in earlier."
msgstr ""
"Confermando questa iscrizione, la preferirai a un'iscrizione arrivata in "
"precedenza."

msgid "Confirm registration"
msgstr "Conferma la registrazione"

msgid "Deny registration"
msgstr "Nega registrazione"

msgid "Cancel registration"
msgstr "Annulla registrazione"

msgid "Edit submission"
msgstr "Modifica iscrizione"

msgid "Accept all reservations"
msgstr "Accetta tutte le prenotazioni"

msgid "Details about the reservation"
msgstr "Dettagli sulla prenotazione"

msgid "Edit details"
msgstr "Modifica dettagli"

msgid "Accept all with message"
msgstr "Accetta tutto con messaggio"

msgid "Reject all"
msgstr "Rifiuta tutto"

msgid "Do you really want to reject all reservations?"
msgstr "Vuoi davvero rifiutare tutte le prenotazioni?"

msgid "Rejecting these reservations can't be undone."
msgstr "Il rifiuto di queste prenotazioni non può essere annullato."

msgid "Reject reservations"
msgstr "Rifiuta le prenotazioni"

msgid "Reject all with message"
msgstr "Rifiuta tutto con messaggio"

#, python-format
msgid "Reject ${title}"
msgstr "Rifiuta ${title}"

msgid "Do you really want to reject this reservation?"
msgstr "Vuoi davvero rifiutare questa prenotazione?"

#, python-format
msgid "Rejecting ${title} can't be undone."
msgstr "Il rifiuto di ${title} non può essere annullato."

msgid "Reject reservation"
msgstr "Rifiuta prenotazione"

#. Used in sentence: "${event} published."
#.
msgid "Event"
msgstr "Evento"

msgid "Accept event"
msgstr "Accetta evento"

msgid "Edit event"
msgstr "Modifica evento"

msgid "Reject event"
msgstr "Rifiuta evento"

msgid "Do you really want to reject this event?"
msgstr "Vuoi davvero rifiutare questo evento?"

msgid "Rejecting this event can't be undone."
msgstr "Il rifiuto di questo evento non può essere annullato."

msgid "Directory Entry Submissions"
msgstr "Invii di elementi di cartella"

msgid "Adopt"
msgstr "Adotta"

msgid "View directory entry"
msgstr "Visualizza elemento della cartella"

msgid "Reject"
msgstr "Rifiuta"

msgid "Do you really want to reject this entry?"
msgstr "Vuoi davvero rifiutare questo elemento?"

msgid "Reject entry"
msgstr "Rifiuta elemento"

msgid "Link"
msgstr "Collegamento"

msgid "New Link"
msgstr "Nuovo collegamento"

msgid "Added a new link"
msgstr "Aggiunto un nuovo collegamento"

msgid "Edit Link"
msgstr "Modifica collegamento"

msgid "The link was deleted"
msgstr "Il collegamento è stato cancellato"

msgid "Delete link"
msgstr "Elimina collegamento"

#, python-format
msgid "Do you really want to delete the link \"${title}\"?"
msgstr "Desideri davvero eliminare il collegamento \"${title}\"?"

msgid "Topic"
msgstr "Argomento"

msgid "New Topic"
msgstr "Nuovo argomento"

msgid "Added a new topic"
msgstr "Aggiunto un nuovo argomento"

msgid "Edit Topic"
msgstr "Modifica argomento"

msgid "The topic was deleted"
msgstr "L'argomento è stato eliminato"

msgid "Delete topic"
msgstr "Elimina argomento"

#, python-format
msgid "Do you really want to delete the topic \"${title}\"?"
msgstr "Desideri davvero eliminare l'argomento \"${title}\"?"

msgid "News"
msgstr "Notizie"

msgid "Add News"
msgstr "Aggiungi notizie"

msgid "Added news"
msgstr "Notizie aggiunte"

msgid "Edit News"
msgstr "Modifica notizie"

msgid "The news was deleted"
msgstr "La notizia è stata eliminata"

msgid "Delete news"
msgstr "Elimina notizie"

#, python-format
msgid "Do you really want to delete the news \"${title}\"?"
msgstr "Desideri davvero eliminare la notizia \"${title}\"?"

msgid "Copy"
msgstr "Copia"

msgid "Paste"
msgstr "Incolla"

msgid "Please note that this page has subpages which will also be deleted!"
msgstr ""
"Nota che questa pagina contiene delle sottopagine che verranno anch'esse "
"eliminate!"

msgid "This page can't be deleted."
msgstr "Questa pagina non può essere eliminata."

msgid ""
"This page has subpages. Only administrators can delete pages with subpages. "
"To delete this page, delete all subpages first or ask an administrator to do "
"it for you."
msgstr ""
"Questa pagina contiene delle sottopagine. Solo gli amministratori possono "
"eliminare le pagine con sottopagine. Per eliminare questa pagina, elimina "
"prima tutte le sottopagine o chiedi a un amministratore di farlo per te."

msgid "Source"
msgstr "Fonte"

msgid "Subject"
msgstr "Oggetto"

msgid "Owner"
msgstr "Proprietario"

msgid "Created"
msgstr "Creato"

msgid "Reaction Time"
msgstr "Tempo di reazione"

msgid "Process Time"
msgstr "Tempo di elaborazione"

msgid "Event Source"
msgstr "Origine evento"

msgid "Payment"
msgstr "Pagamento"

msgid "Total Amount"
msgstr "Importo totale"

msgid ""
"The record behind this ticket was removed. The following information is a "
"snapshot kept for future reference."
msgstr ""
"Il record su cui è basato questo biglietto è stato rimosso. Le seguenti "
"informazioni sono un'istantanea conservata per riferimento futuro."

msgid "Summary"
msgstr "Riepilogo"

msgid "No rules defined."
msgstr "Nessuna regola definita."

msgid "State:"
msgstr "Stato:"

msgid "Owner:"
msgstr "Proprietario:"

msgid "Kind:"
msgstr "Tipo:"

msgid "No directories defined yet."
msgstr "Nessuna cartella ancora definita."

msgid "No entries found."
msgstr "Non è stato trovato nessun risultato."

msgid "Propose entry"
msgstr "Proponi un elemento"

msgid "Something missing? Propose a new entry."
msgstr "Manca qualcosa? Proponi un nuovo elemento."

msgid "External link"
msgstr "Collegamento esterno"

msgid "More information"
msgstr "Ulteriori informazioni"

msgid "Change Request"
msgstr "Richiesta di modifica"

msgid "Found an error? Propose a change to this entry."
msgstr "Trovato un errore? Proponi una modifica a questo elemento."

msgid ""
"Your edit requires a migration of existing entries. Please confirm the "
"following changes."
msgstr ""
"La tua modifica richiede una migrazione degli elementi esistenti. Conferma "
"le seguenti modifiche."

msgid ""
"Changes are detected using a heuristic. Therefore it is possible that your "
"changes were misdetected. If in doubt, press cancel and try to change the "
"directory in small increments."
msgstr ""
"Le modifiche vengono rilevate utilizzando un'euristica. Pertanto è possibile "
"che le modifiche siano state rilevate erroneamente. In caso di dubbio, premi "
"annulla e prova a modificare la cartella in incrementi di dimensioni ridotte."

msgid "For additional safety you can also download a backup before continuing:"
msgstr ""
"Per maggiore sicurezza puoi anche scaricare un backup prima di proseguire:"

msgid "Download backup"
msgstr "Scarica il backup"

msgid ""
"There was an error while migrating your directory! You can fix the displayed "
"entries in a separate window and then continue here."
msgstr ""
"Si è verificato un errore durante la migrazione della cartella! Puoi "
"correggere gli elementi visualizzati in una finestra separata e poi "
"proseguire qui."

msgid "Added:"
msgstr "Aggiunto:"

msgid "Removed:"
msgstr "Rimosso:"

msgid "Renamed:"
msgstr "Rinominato:"

msgid "Changed:"
msgstr "Modificato:"

msgid "Confirm"
msgstr "Conferma"

msgid "There was an error while importing your directory!"
msgstr "Si è verificato un errore durante l'importazione della cartella!"

msgid ""
"Please review your data and press \"Complete\" to finalize the process. If "
"there's anything you'd like to change, click on \"Edit\" to return to the "
"filled-out form."
msgstr ""
"Esamina di nuovo i dati e premi \"Completa\" per finalizzare il processo. Se "
"c'è qualcosa che desideri modificare, fai clic su \"Modifica\" per tornare "
"al modulo compilato."

msgid ""
"The image shown in the list view is a square. To have your image shown fully "
"in the list view, you need to use a square image."
msgstr ""
"L'immagine mostrata nella visualizzazione elenco è un quadrato. Per "
"visualizzare l'immagine nella sua interezza nella visualizzazione elenco, è "
"necessario utilizzare un'immagine quadrata."

msgid "Complete"
msgstr "Completato"

msgid "Entries in export: ${count}"
msgstr "Elementi nell'esportazione: ${count}"

msgid "No exports available."
msgstr "Nessuna esportazione disponibile."

msgid "Upload"
msgstr "Carica"

msgid "Just Uploaded"
msgstr "Appena caricato"

msgid "Extension"
msgstr "Estensione"

msgid "Upload Date"
msgstr "Data di caricamento"

msgid "All Files"
msgstr "Tutti i file"

msgid "No files uploaded yet"
msgstr "Nessun file caricato"

msgid "All dates"
msgstr "Tutte le date"

msgid "Unavailable"
msgstr "Non disponibile"

msgid "No dates found"
msgstr "Nessuna data trovata"

msgid "You are trying to open a page for which you are not authorized."
msgstr "Stai cercando di aprire una pagina per la quale non sei autorizzato."

msgid "Please follow this link to login with a different user."
msgstr "Segui questo collegamento per accedere con un altro utente."

msgid "Please follow this link to login."
msgstr "Segui questo collegamento per accedere."

msgid "No forms defined yet."
msgstr "Nessun modulo ancora definito."

msgid "Categories"
msgstr "Categorie"

msgid ""
"To edit the image descriptions, click on one, enter your descrption and "
"press return. To abort press escape."
msgstr ""
"Per modificare le descrizioni delle immagini, fai clic su una di esse, "
"inserisci la descrizione e premi Invio. Per interrompere premere Esc."

msgid "No images uploaded yet"
msgstr "Nessuna immagine caricata"

msgid "This album does not contain any images yet."
msgstr "Questo album non contiene ancora nessuna immagine."

msgid "No photo albums defined yet."
msgstr "Nessun album fotografico ancora definito."

msgid "Skip navigation"
msgstr "Ignora navigazione"

msgid "Straight to ..."
msgstr "Direttamente a ..."

msgid "Back to the homepage"
msgstr "Torna alla pagina principale"

msgid "Search"
msgstr "Cerca"

msgid "The form contains errors. Please check the marked fields."
msgstr "Il modulo contiene errori. Controlli per favore i campi evidenziati."

msgid "Copied to Clipboard!"
msgstr "Copiato negli appunti!"

msgid "Total"
msgstr "Totale"

msgid "Healthy"
msgstr "In stato corretto"

msgid "Errors"
msgstr "Errori"

msgid "Duration [s]"
msgstr "Durata [s]"

msgid "Don't have an account yet?"
msgstr "Non hai ancora un account?"

msgid "Register now"
msgstr "Iscriviti subito"

msgid "Forgot your password?"
msgstr "Hai dimenticato la password?"

msgid "Reset password"
msgstr "Reimposta la password"

msgid "Alternatives"
msgstr "Alternative"

msgid "You are here"
msgstr "Ti trovi qui"

msgid "Privacy Protection"
msgstr "Tutela della privacy"

msgid "About"
msgstr "Chi Siamo"

msgid "Partner"
msgstr "Partner"

msgid "more…"
msgstr "altro..."

msgid "Submit"
msgstr "Invia"

msgid "Selected Topics"
msgstr "Argomenti selezionati"

msgid "Drop files to upload"
msgstr "Trascina e rilascia il file da caricare"

msgid "All news"
msgstr "Tutte le notizie"

msgid "This site is private but can also be seen by members"
msgstr "Questo sito è privato ma può essere visto dai membri"

msgid "This site is not published."
msgstr "Questo sito non è pubblicato."

msgid "This site is not public."
msgstr "Questo sito non è pubblico."

msgid "This site is not public but it can be seen by members."
msgstr "Questo sito non è pubblico ma può essere visto dai membri."

msgid ""
"This site contains no lead. Leads are used for lists and search results."
msgstr ""
"Questo sito non contiene estratti. Per gli elenchi e i risultati di ricerca "
"vengono utilizzati gli estratti."

msgid "Change request"
msgstr "Richiesta di modifica"

msgid "New Entry"
msgstr "Nuovo elemento"

msgid "Previous Page"
msgstr "Pagina precedente"

msgid "Next Page"
msgstr "Pagina successiva"

msgid ""
"Persons living outside the following zipcodes may only reserve this "
"allocation on the ${date}: ${zipcodes}"
msgstr ""
"Le persone che vivono al di fuori dei seguenti codici postali possono "
"prenotare questa allocazione solo il ${date}: ${zipcodes}"

msgid "Quota"
msgstr "Quota"

msgid "Initiated"
msgstr "Avviato"

msgid "Submitted"
msgstr "Inviato"

msgid "Withdrawn"
msgstr "Ritirato"

msgid "List Preview"
msgstr "Anteprima elenco"

msgid "Additional Information"
msgstr "Informazioni aggiuntive"

msgid "Location"
msgstr "Luogo"

msgid "Date and time"
msgstr "Data e ora"

msgid "Recurrence"
msgstr "Ricorrenza"

msgid "No events found."
msgstr "Nessun evento trovato."

msgid "Filter by date"
msgstr "Filtro per data"

msgid "Administrator"
msgstr "Amministratore"

msgid "Administrators"
msgstr "Amministratori"

msgid "Editors"
msgstr "Redattori"

msgid "Members"
msgstr "Membri"

msgid "Close (Esc)"
msgstr "Chiudi (Esc)"

msgid "Share"
msgstr "Condividi"

msgid "Toggle fullscreen"
msgstr "Attiva/disattiva schermo intero"

msgid "Zoom in/out"
msgstr "Ingrandisci/riduci"

msgid ""
"This space holds images from your photo-albums. To show photos add a few "
"photos to an album and mark it as available for the homepage."
msgstr ""
"Questo spazio contiene le immagini dei tuoi album fotografici. Per mostrare "
"le foto, aggiungi alcune foto a un album e contrassegnalo come disponibile "
"per la home page."

msgid "Has a digital seal"
msgstr "Ha un sigillo digitale"

msgid "${count} page"
msgstr "${count} pagina"

msgid "${count} pages"
msgstr "${count} pagine"

msgid "Further occurrences:"
msgstr "Ulteriori occorrenze:"

msgid ""
"Your request will be processed shortly. To see the state of your process "
"your may return to this page at any time. All information on this page has "
"been sent to your e-mail address."
msgstr ""
"La tua richiesta sarà elaborata a breve. Puoi tornare a questa pagina in "
"qualsiasi momento per visualizzare lo stato del processo. Tutte le "
"informazioni su questa pagina sono state inviate al tuo indirizzo e-mail."

msgid ""
"Your request will be processed shortly. To see the state of your process "
"your may return to this page at any time."
msgstr ""
"La tua richiesta sarà elaborata a breve. Puoi tornare a questa pagina in "
"qualsiasi momento per visualizzare lo stato del processo."

msgid ""
"Your request has been completed. If you asked for documents to be sent to "
"your address, they should arrive shortly. If you asked to pick up documents "
"at the municipality, the are now ready to be picked up."
msgstr ""
"La tua richiesta è stata completata. Se hai chiesto di inviare i documenti "
"al tuo indirizzo, dovrebbero arrivare a breve. Se hai chiesto di ritirare i "
"documenti presso il comune, ora sono pronti per essere ritirati."

msgid "Privacy"
msgstr "Privacy"

msgid "Send me my entered data by e-mail."
msgstr "Inviami i dati inseriti tramite e-mail."

msgid "Pay Online Now"
msgstr "Paga ora online"

msgid "Credit Card Fee"
msgstr "Commissione sulla carta di credito"

msgid "Pay Offline later"
msgstr "Paga offline successivamente"

msgid "at ${time}"
msgstr "alle ${time}"

msgid "Object"
msgstr "Oggetto"

msgid "Disbursed"
msgstr "Erogato"

msgid "Digital seal"
msgstr "Sigillo digitale"

msgid "Private"
msgstr "Privata"

msgid "Will be published on:"
msgstr "Verrà pubblicato il:"

msgid "Publication date:"
msgstr "Data di pubblicazione:"

msgid "Reset"
msgstr "Ripristina"

msgid "Not a publication"
msgstr "Non una pubblicazione"

msgid "Content"
msgstr "Contenuto"

msgid "1 page"
msgstr "1 pagina"

msgid "Contains no readable text"
msgstr "Non contiene testo leggibile"

msgid "1 word"
msgstr "1 parola"

msgid "${count} words"
msgstr "${count} parole"

msgid "Do you really want to delete this file?"
msgstr "Vuoi davvero eliminare questo file?"

msgid "Delete File"
msgstr "Elimina file"

msgid "Please provide the new name for the file"
msgstr "Indica il nuovo nome del file"

msgid "Rename"
msgstr "Rinomina"

msgid "Digital seal applied by ${signee} on ${date}"
msgstr "Sigillo digitale applicato da ${signee} il ${date}"

msgid "Please enter your yubikey to apply a digital seal to this file"
msgstr ""
"Inserisci il tuo yubikey per applicare un sigillo digitale a questo file"

msgid "Sign"
msgstr "Firma"

msgid ""
"Published documents with a digital seal can be discovered through the site-"
"search and in the list of documents with a digital seal. This action will be "
"logged and cannot be undone."
msgstr ""
"Documenti pubblicati con sigillo digitale possono essere individuati tramite "
"la ricerca nel sito e nell'elenco dei documenti con sigillo digitale. Questa "
"operazione verrà registrata e non può essere annullata."

msgid "Without digital seal"
msgstr "Senza sigillo digitale"

msgid "Apply digital seal now"
msgstr "Applica ora il sigillo digitale"

msgid "You are not authorised to apply digital seals to documents"
msgstr "Non sei autorizzati ad applicare sigilli digitali ai documenti"

msgid "Click to add a description"
msgstr "Clicca per aggiungere una descrizione"

msgid "Do you really want to delete the image?"
msgstr "Vuoi davvero eliminare l'immagine?"

msgid "Delete Image"
msgstr "Elimina immagine"

msgid "${name} was provided with a digital seal on ${date}"
msgstr "${name} è stato dotato di sigillo digitale il ${date}"

msgid "${name} is not in our database"
msgstr "${name} non è contenuto nel nostro database"

msgid "Accept"
msgstr "Accetta"

msgid "Close"
msgstr "Chiudi"

msgid "Copy to clipboard"
msgstr "Copia negli appunti"

msgid "Hello!"
msgstr "Ciao!"

msgid "Your e-mail address was just used to create an account on ${homepage}."
msgstr ""
"Il tuo indirizzo e-mail è stato appena utilizzato per creare un account su "
"${homepage}."

msgid "To activate your account, click confirm below:"
msgstr "Per attivare il tuo account, fai clic su conferma qui di seguito:"

msgid "Confirm my account"
msgstr "Conferma il mio account"

msgid ""
"If you believe this is an error, ignore this message and we'll never bother "
"you again."
msgstr ""
"Se ritieni che si tratti di un errore, ignora questo messaggio e non ti "
"disturberemo mai più."

msgid "Hello"
msgstr "Ciao"

msgid ""
"You are recieving this mail because you subscribed to the following "
"newsletter:"
msgstr "Ricevi questa mail perché sei iscritto alla seguente newsletter:"

msgid "Plese click the following link to confirm your subscription:"
msgstr "Fai clic sul seguente collegamento per confermare l'iscrizione:"

msgid "Confirm subscription"
msgstr "Conferma l'Iscrizione"

msgid ""
"If you did not subscribe to this newsletter you can simply ignore this e-"
"mail."
msgstr ""
"Se non ti sei iscritto a questa newsletter puoi semplicemente ignorare "
"questa e-mail."

msgid "Click here to unsubscribe."
msgstr "Clicca qui per annullare l'iscrizione."

msgid "Good morning,"
msgstr "Buongiorno,"

msgid "The following reservations are scheduled for today."
msgstr "Per oggi sono previste le seguenti prenotazioni."

msgid "No reservations today."
msgstr "Nessuna prenotazione oggi."

msgid "Have a great day!"
msgstr "Ti auguro una buona giornata!"

msgid ""
"This is the daily reservation overview for ${organisation}. If you no longer "
"want to receive this e-mail please contact an administrator so they can "
"remove you from the recipients list."
msgstr ""
"Questa è la panoramica delle prenotazioni giornaliere per ${organisation}. "
"Se non desideri più ricevere questa e-mail, contatta un amministratore in "
"modo che possa rimuoverti dall'elenco dei destinatari."

msgid "This is what happend on the ${org} website yesterday:"
msgstr "Questo è quello che è successo ieri sul sito web di ${org}:"

msgid "This is what happend on the ${org} website over the weekend:"
msgstr ""
"Questo è quello che è successo sul sito web ${org} durante il fine settimana:"

msgid "tickets were opened."
msgstr "biglietti sono stati aperti."

msgid "ticket was opened."
msgstr "biglietto è stato aperto."

msgid "tickets were accepted."
msgstr "biglietti sono stati accettati."

msgid "ticket was accepted."
msgstr "biglietto è stato accettato."

msgid "tickets were closed."
msgstr "biglietti sono stati chiusi."

msgid "ticket was closed."
msgstr "biglietto è stato chiuso."

#. Default: open
#. Used in sentence: "There are currently ${currently_open} tickets ${open_n}
#. and"
msgid "open_n"
msgstr "aperti"

#. Canonical text for ${open_n} is: "open"
msgid "There are currently ${currently_open} tickets ${open_n} and"
msgstr "Al momento ci sono ${currently_open} biglietti ${open_n} e"

#. Default: open
#. Used in sentence: "There is currently 1 ticket ${open_1} and"
msgid "open_1"
msgstr "aperto"

#. Canonical text for ${open_1} is: "open"
msgid "There is currently 1 ticket ${open_1} and"
msgstr "Al momento c'è 1 biglietto ${open_1} e"

#. Default: pending
#. Used in sentence: "tickets are ${pending_n}."
msgid "pending_n"
msgstr "sospeso"

#. Canonical text for ${pending_n} is: "pending"
msgid "tickets are ${pending_n}."
msgstr "biglietti sono in ${pending_n}."

#. Default: pending
#. Used in sentence: "1 ticket is ${pending_1}."
msgid "pending_1"
msgstr "sospeso"

#. Canonical text for ${pending_1} is: "pending"
msgid "1 ticket is ${pending_1}."
msgstr "1 biglietto è in ${pending_1}."

msgid "Have a great week!"
msgstr "Ti auguro una buona settimana!"

msgid ""
"This is the daily OneGov Cloud status e-mail. If you don't want to receive "
"this e-mail you may deactivate it by clicking on"
msgstr ""
"Questa è l'e-mail di stato quotidiana di OneGov Cloud. Se non vuoi ricevere "
"questa e-mail puoi disattivarla cliccando su"

msgid "unsubscribe"
msgstr "annulla l'iscrizione"

msgid ""
"Or you can receive it less frequently by changing the settings in your user "
"profile."
msgstr ""
"Oppure puoi riceverla con frequenza minore modificando le impostazioni nel "
"tuo profilo utente."

msgid "Your directory submission has been adopted:"
msgstr "L'invio della cartella è stato adottato:"

msgid "Check request status"
msgstr "Controlla lo stato della richiesta"

msgid "Your change request has been applied:"
msgstr "La richiesta di modifica è stata applicata:"

msgid "Your directory submission has unfortunately been rejected:"
msgstr "L'invio della cartella è stato rifiutato:"

msgid "Your event has been accepted:"
msgstr "L'evento è stato accettato:"

msgid "Your event has unfortunately been rejected:"
msgstr "Purtroppo l'evento è stato rifiutato:"

msgid "The OneGov Cloud Team"
msgstr "Il team di OneGov Cloud"

msgid "This is what happend on the ${org} website over the past month:"
msgstr "Questo è quello che è successo sul sito web ${org} nell'ultimo mese:"

msgid ""
"This is the monthly OneGov Cloud status e-mail. If you don't want to receive "
"this e-mail you may deactivate it by clicking on"
msgstr ""
"Questa è l'e-mail di stato mensile di OneGov Cloud. Se non vuoi ricevere "
"questa e-mail puoi disattivarla cliccando su"

msgid "Or by changing the settings in your user profile."
msgstr "Oppure modificando le impostazioni nel tuo profilo utente."

msgid "The following reservations have been accepted:"
msgstr "Sono state accettate le seguenti prenotazioni:"

msgid "${author} wrote"
msgstr "${author} ha scritto"

msgid ""
"This is the notification for reservations for ${request.app.org.title}. If "
"you no longer want to receive this e-mail please contact an administrator so "
"they can remove you from the recipients list."
msgstr ""

msgid "An administrator just created a new account on ${org} for you."
msgstr "Un amministratore ha appena creato per te un nuovo account su ${org}."

msgid "Your username is ${email}."
msgstr "Il tuo nome utente è ${email}."

msgid "Click on the following link to set your account password:"
msgstr "Fai clic sul seguente link per impostare la password dell'account:"

msgid "Set Account Password"
msgstr "Imposta la password dell'account"

msgid ""
"If the password link has expired, you can also request a new password here:"
msgstr ""
"Se il collegamento della password è scaduto, puoi richiedere una nuova "
"password qui:"

#, fuzzy
msgid "To use your account you need the Yubikey with the serial ${number}"
msgstr ""
"Per utilizzare il tuo account hai bisogno della Yubikey con il numero di "
"serie ${number}"

msgid ""
"You are receiving this e-mail because you signed up for the ${org} "
"newsletter."
msgstr ""
"Ricevi questa e-mail perché ti sei registrato alla newsletter di ${org}."

msgid "Click here to view web version."
msgstr "Clicca qui per visualizzare la versione web."

msgid "Click the following link to set a new password:"
msgstr "Clicca sul collegamento seguente per impostare una nuova password:"

msgid "If you don't want to change your password, you can ignore this email."
msgstr "Se desideri modificare la password, ignora questa e-mail."

msgid "Your request has received a payment."
msgstr "La tua richiesta ha ricevuto un pagamento."

msgid "Your request was marked as unpaid."
msgstr "La tua richiesta è stata contrassegnata come non pagata."

msgid ""
"Your request's payment has been refunded. Note that it might take a few days "
"until your refunded amount is shown on your credit card bill."
msgstr ""
"Il pagamento della tua richiesta è stato rimborsato. Tieni presente che "
"potrebbero essere necessari alcuni giorni prima che l'importo rimborsato "
"venga visualizzato sull'estratto conto della carta di credito."

msgid "Amount:"
msgstr "Importo:"

msgid "Your registration for \"${title}\" has been confirmed."
msgstr "La tua registrazione per \"${title}\" è stata confermata."

msgid "Your registration for \"${title}\" has been denied."
msgstr "La tua registrazione per \"${title}\" è stata rifiutata."

msgid "Your registration for \"${title}\" has been cancelled."
msgstr "La tua registrazione per \"${title}\" è stata annullata."

msgid "Registration"
msgstr "Registrazione"

msgid "The ticket number is"
msgstr "Il numero del biglietto è"

msgid "The following reservations have unfortunately been cancelled:"
msgstr "Purtroppo le seguenti prenotazioni sono state annullate:"

msgid "You have a new ticket"
msgstr "Hai un nuovo biglietto"

msgid "A message has been sent regarding ${ref}:"
msgstr "È stato inviato un messaggio relativo a ${ref}:"

#. Canonical text for ${link} is: "visit the request status page"
#. Canonical text for ${link} is: "visit the request page"
msgid "Please ${link} to reply."
msgstr "Per favore ${link} per rispondere."

#. Used in sentence: "Please ${link} to reply."
msgid "visit the request status page"
msgstr "visita la pagina di richiesta dello stato"

#. Used in sentence: "Please ${link} to reply."
msgid "visit the request page"
msgstr "visita la pagina di richiesta"

msgid "Your request has been closed."
msgstr "La richiesta è stata chiusa."

msgid "Your requests's timeline has been archived for future reference:"
msgstr ""
"La cronologia delle richieste è stata archiviata per riferimento futuro:"

msgid "Request Timeline"
msgstr "Cronologia delle richieste"

msgid "Thank you for your request."
msgstr "Ti ringraziamo per la tua richiesta."

msgid "Your request has been registered with the following reference:"
msgstr "La tua richiesta è stata registrata con il seguente riferimento:"

msgid ""
"We will send another e-mail once your ticket has been completed. In the "
"meantime you can check the status of your ticket at any time:"
msgstr ""
"Ti invieremo un'altra e-mail una volta che il tuo biglietto sarà stato "
"completato. Nel frattempo puoi controllare in qualsiasi momento lo stato del "
"tuo biglietto:"

msgid "The following ticket has just been opened:"
msgstr "Il seguente biglietto è stato appena aperto:"

msgid "View the ticket"
msgstr "Visualizza il biglietto"

msgid "Your request has been reopened"
msgstr "La tua richiesta è stata riaperta"

msgid "This is what happend on the ${org} website over the past week:"
msgstr ""
"Questo è quello che è successo sul sito web ${org} nell'ultimo settimana:"

msgid ""
"This is the weekly OneGov Cloud status e-mail. If you don't want to receive "
"this e-mail you may deactivate it by clicking on"
msgstr ""
"Questa è l'e-mail di stato settimanale di OneGov Cloud. Se non vuoi ricevere "
"questa e-mail puoi disattivarla cliccando su"

msgid "Directory entry adopted."
msgstr "Elemento della cartella adottato."

msgid "Change request applied."
msgstr "Richiesta di modifica applicata."

msgid "Directory entry rejected."
msgstr "Elemento della cartella rifiutato."

msgid "Event edited."
msgstr "Evento montato."

#. Canonical text for ${event} is: "Event"
msgid "${event} published."
msgstr "${event} pubblicato."

msgid "Event deleted."
msgstr "Evento eliminato."

msgid "Event withdrawn."
msgstr "Evento ritirato."

msgid "File signed."
msgstr "File firmato."

msgid "File with digital seal removed."
msgstr "File con sigillo digitale cancellato."

msgid "${amount} marked as paid."
msgstr "${amount} contrassegnato come pagato."

msgid "${amount} marked as unpaid."
msgstr "${amount} contrassegnato come non pagato."

msgid "${amount} captured."
msgstr "${amount} acquisito."

msgid "${amount} refunded."
msgstr "${amount} rimborsato."

msgid "1 reservation accepted."
msgstr "1 prenotazione accettata."

msgid "${count} reservations accepted."
msgstr "${count} prenotazioni accettate."

msgid "1 reservation rejected."
msgstr "1 prenotazione rifiutata."

msgid "${count} reservations rejected."
msgstr "${count} prenotazioni rifiutate."

msgid "Registration confirmed."
msgstr "Iscrizione confermata."

msgid "Registration denied."
msgstr "Iscrizione negata."

msgid "Registration cancelled."
msgstr "Registrazione annullata."

msgid "Ticket opened."
msgstr "Biglietto aperto."

msgid "Ticket accepted."
msgstr "Biglietto accettato."

msgid "Ticket closed."
msgstr "Biglietto chiuso."

msgid "Ticket reopened."
msgstr "Biglietto riaperto."

msgid "Ticket assigned"
msgstr "Biglietto assegnato"

msgid "Ticket e-mails disabled."
msgstr "E-mail dei biglietti disabilitate."

msgid "Ticket e-mails enabled."
msgstr "E-mail dei biglietti abilitate."

msgid "Payment amount changed."
msgstr "Importo del pagamento modificato."

msgid "Ticket archived."
msgstr "Biglietto archiviato."

msgid "Ticket recovered from archive."
msgstr "Biglietto recuperato dall'archivio."

msgid ""
"The newsletter is disabled. You can only see this page because you are "
"logged in."
msgstr ""
"La newsletter è disabilitata. Puoi vedere questa pagina solo perché hai "
"fatto il login."

msgid "Sign up to our newsletter to always stay up to date:"
msgstr "Iscriviti alla nostra newsletter per rimanere sempre aggiornato:"

msgid "Signup"
msgstr "Registrati"

msgid "There are currently ${count} recipients registered."
msgstr "Al momento ci sono ${count} destinatari registrati."

msgid "Archive"
msgstr "Archivia"

msgid "No newsletters yet."
msgstr "Ancora nessuna newsletter."

msgid "Not yet sent."
msgstr "Non ancora inviato."

msgid ""
"The user ${username} was created successfully. Please write down the user's "
"password, as it won't be shown to you again:"
msgstr ""
"L'utente ${username} è stato creato correttamente. Annota la password "
"dell'utente, poiché non ti verrà più mostrata:"

msgid "Password:"
msgstr "Password:"

msgid ""
"The user ${username} was created successfully. An e-mail has been sent to "
"the user with login instructions."
msgstr ""
"L'utente ${username} è stato creato correttamente. Una e-mail con le "
"istruzioni per l'accesso è stata inviata all'utente."

msgid "Back to usermanagement"
msgstr "Torna alla gestione degli utenti"

msgid ""
"Sorry, the page you are looking for could not be found. Try checking the URL "
"for errors or use the search box on the top."
msgstr ""
"Spiacenti, la pagina che stai cercando non è stata trovata. Prova a "
"controllare l'URL per eventuali errori o utilizza la casella di ricerca in "
"alto."

msgid "Export this event"
msgstr "Esporta questo evento"

msgid "Export all occurrences of this event"
msgstr "Esporta tutte le occorrenze di questo evento"

msgid "All occurrences of this event"
msgstr "Tutte le occorrenze di questo evento"

msgid "Origin"
msgstr "Origine"

msgid "This is an imported event"
msgstr "Questo è un evento importato"

msgid "Tag"
msgstr "Tag"

msgid "Export these events"
msgstr "Esporta questi eventi"

msgid "Submit your own event"
msgstr "Invia il tuo evento"

msgid "No payment providers defined."
msgstr "Nessun fornitore di servizi di pagamento definito."

msgid "Connected:"
msgstr "Connesso:"

msgid "Default:"
msgstr "Predefinito:"

msgid "Enabled:"
msgstr "Abilitato:"

msgid "Fee:"
msgstr "Imposta:"

msgid "No payments yet."
msgstr "Nessun pagamento ancora."

msgid ""
"The following requests have been submitted. To see the state of process you "
"may return to the invidual request's page at any time. All information on "
"this page has been sent to your e-mail address."
msgstr ""
"Sono state inviate le seguenti richieste. Per vedere lo stato dell'iter puoi "
"tornare in qualsiasi momento alla pagina della singola richiesta. Tutte le "
"informazioni presenti in questa pagina sono state inviate al tuo indirizzo e-"
"mail."

msgid "Request Reference"
msgstr "Riferimento della richiesta"

msgid "No people added yet."
msgstr "Nessuna persona aggiunta ancora."

msgid "Export a vCard of this person"
msgstr "Esporta una vCard di questa persona"

msgid "No publications"
msgstr "Nessuna pubblicazione"

msgid "Years"
msgstr "Anni"

msgid ""
"You can search through the content of all listed files by using the search "
"on the top right."
msgstr ""
"Puoi cercare all'interno del contenuto di tutti i file elencati utilizzando "
"la ricerca in alto a destra."

msgid ""
"All files have a digital seal. The digital seal of a downloaded file can be "
"viewed in Adobe Acrobat Reader or by dragging an already downloaded file "
"into the field below:"
msgstr ""
"Tutti i file hanno un sigillo digitale. Il sigillo digitale di un file "
"scaricato può essere visualizzata in Adobe Acrobat Reader oppure trascinando "
"un file già scaricato nel campo sottostante:"

msgid "Drop files to verify them"
msgstr "Rilascia i file per verificarli"

msgid ""
"Subscribers may always unsubscribe themselves through a link shown at the "
"bottom of the newsletter. If you unsubscribe them here, they will not be "
"notified."
msgstr ""
"Gli abbonati possono sempre annullare l'iscrizione tramite un collegamento "
"mostrato in fondo alla newsletter. Se annulli qui la loro iscrizione, questi "
"non riceveranno alcun avviso."

msgid "Unsubscribe"
msgstr "Annulla iscrizione"

msgid "No dates found, please select dates in the calendar first"
msgstr "Nessuna data trovata, seleziona prima le date nel calendario"

msgid "Go to calendar"
msgstr "Vai al calendario"

msgid ""
"The following link can be used to subscribe to the reservations of this "
"calendar. It can be used by anyone that knows the link in multiple calendar "
"applications."
msgstr ""
"Il seguente collegamento può essere utilizzato per iscriversi alle "
"prenotazioni di questo calendario. Può essere utilizzato da chiunque conosca "
"il collegamento in più applicazioni di calendario."

msgid ""
"Note that we have no control over how often calendar applications update the "
"calendars they are subscribed to (if they update at all). Therefore the "
"information shown in the calendar may be wrong or out of date. Use it at "
"your own risk."
msgstr ""
"Tieni presente che non abbiamo alcun controllo sulla frequenza con cui le "
"applicazioni di calendario aggiornano i calendari a cui sono iscritte (né "
"sul fatto che si aggiornino). Pertanto, le informazioni mostrate nel "
"calendario potrebbero essere errate o non aggiornate. Usale tuo rischio."

msgid "Reservations must be made at least one day in advance."
msgstr ""
"Le prenotazioni devono essere effettuate con almeno un giorno di anticipo."

msgid "Reservations must be made at least one hour in advance."
msgstr ""
"Le prenotazioni devono essere effettuate con almeno un'ora di anticipo."

msgid "Reservations must be made at least ${n} days in advance."
msgstr ""
"Le prenotazioni devono essere effettuate con almeno ${n} giorni di anticipo."

msgid "Reservations must be made at least ${n} hours in advance."
msgstr ""
"Le prenotazioni devono essere effettuate con almeno ${n} ore di anticipo."

msgid "Select a free time span in the calendar below to create an allocation."
msgstr ""
"Seleziona un periodo di tempo libero nel calendario sottostante per creare "
"un'allocazione."

msgid "Removes all unreserved allocations between the start and end date."
msgstr ""
"Rimuove tutte le allocazioni non riservate tra la data di inizio e di fine."

msgid "Reservation is pending approval"
msgstr "La prenotazione è in attesa di approvazione"

msgid "(${num_pending} pending approval)"
msgstr "(${num_pending} in attesa di approvazione)"

msgid "Utilised"
msgstr "Utilizzato"

msgid "No recipients defined yet."
msgstr "Nessun destinatario ancora definito."

msgid ""
"Receives notifications for reservations of the day on the following days:"
msgstr ""
"Riceve le notifiche per le prenotazioni del giorno nei giorni successivi:"

msgid "Receives notifications for new reservations."
msgstr "Riceve le notifiche per le nuove prenotazioni."

msgid "Notifications for following Resources"
msgstr "Notifiche per le seguenti risorse"

msgid "No reservation resources defined yet."
msgstr "Nessuna risorsa di prenotazione ancora definita."

msgid ""
"Searching is currently unavailable due to technical difficulties. Please "
"excuse the inconvenience and try again later."
msgstr ""
"La ricerca non è attualmente disponibile a causa di difficoltà tecniche. Ci "
"scusiamo dell'inconveniente, riprova più tardi."

msgid "Your search returned no results."
msgstr "La tua ricerca non ha restituito alcun risultato."

msgid "Select the images that should be shown inside this album."
msgstr ""
"Seleziona le immagini che dovrebbero essere mostrate all'interno di questo "
"album."

msgid "Confirm selection"
msgstr "Conferma la selezione"

msgid "This newsletter has not been sent yet."
msgstr "Questa newsletter non è stata ancora inviata."

msgid "First sent ${time_ago}."
msgstr "Inviato per la prima volta ${time_ago}."

msgid "This newsletter was sent to ${n} subscribers."
msgstr "Questa newsletter è stata inviata a ${n} iscritti."

msgid "All subscribers have already received this newsletter."
msgstr "Tutti gli iscritti hanno già ricevuto questa newsletter."

msgid "The newsletter is scheduled to be sent on ${time}"
msgstr "L'invio della newsletter è programmato per le ${time}"

msgid ""
"Check the email text. You can use the full news text instead of the leading "
"if you want. You will find this setting in the edit menu of the news item."
msgstr ""
"Controlla il testo dell'email. Se lo desideri, puoi utilizzare il testo "
"completo delle notizie anziché l'estratto. Troverai questa impostazione nel "
"menu di modifica della notizia."

msgid "Delivery"
msgstr "Distribuzione"

msgid "The newsletter was already sent to the following addresses:"
msgstr "La newsletter è già stata inviata ai seguenti indirizzi:"

msgid ""
"A signup link allows anyone to sign up with a specific role. Those signups "
"are limited by time and count but they still present a security risk. Be "
"sure to only share this link with people you trust."
msgstr ""
"Un collegamento di registrazione consente a chiunque di iscriversi con un "
"ruolo specifico. Queste registrazioni sono limitate nel tempo e nel numero, "
"ma presentano comunque un rischio per la sicurezza. Assicurati di "
"condividere questo collegamento solo con persone di cui ti fidi."

msgid ""
"Your signup link has been created as follows. Please copy it before "
"continuing, it won't be shown to you again:"
msgstr ""
"Il tuo collegamento di registrazione è stato creato come segue. Copialo "
"prima di proseguire, non ti verrà più mostrato:"

msgid ""
"Sort the items using drag and drop. The new positions are automatically "
"saved directly after moving."
msgstr ""
"Ordina gli elementi trascinandoli e rilasciandoli. Le nuove posizioni "
"vengono salvate automaticamente subito dopo lo spostamento."

msgid "Back to page"
msgstr "Torna alla pagina"

msgid "No activities yet."
msgstr "Ancora nessuna attività."

msgid "Ticket updates by e-mail"
msgstr "Il biglietto si aggiorna tramite e-mail"

msgid "Disable E-Mails"
msgstr "Disabilita i messaggi e-mail"

msgid "No ticket updates by e-mail"
msgstr "Nessun aggiornamento dei biglietti tramite e-mail"

msgid "Enable E-Mails"
msgstr "Abilita i messaggi e-mail"

msgid "E-Mails can not be sent for tickets of imported events"
msgstr "Non è possibile inviare e-mail per biglietti di eventi importati"

msgid "Send Message"
msgstr "Invia messaggio"

msgid "Messages cannot be sent when the ticket is closed"
msgstr "I messaggi non possono essere inviati quando il biglietto è chiuso"

msgid "Please reopen the ticket to send a message"
msgstr "Riapri il biglietto per inviare un messaggio"

msgid "Messages cannot be sent for imported events"
msgstr "Non è possibile inviare messaggi per eventi importati"

msgid "${count} received"
msgstr "${count} ricevuti"

msgid "${count} sent"
msgstr "${count} inviati"

msgid "${count} note"
msgstr "${count} nota"

msgid "${count} notes"
msgstr "${count} note"

msgid ""
"You are editing a note created by someone else. By saving your changes you "
"will become the author of the whole note."
msgstr ""
"Stai modificando una nota creata da qualcun altro. Salvando le modifiche "
"diventerai l'autore dell'intera nota."

msgid ""
"Notes are private and only shown to logged-in members. URLs and e-mail "
"addresses are turned into links."
msgstr ""
"Le note sono private e vengono mostrate solo ai membri che hanno effettuato "
"l'accesso. Gli URL e gli indirizzi e-mail vengono trasformati in "
"collegamenti."

msgid "Would you like to make corrections to the event?"
msgstr "Volete apportare correzioni all'evento?"

msgid "Edit this event."
msgstr "Modificare questo evento."

msgid "Forgot something or have a special request?"
msgstr "Hai dimenticato qualcosa o hai una richiesta speciale?"

msgid "Add a message to the ticket."
msgstr "Aggiungi un messaggio al biglietto."

msgid "New messages have been disabled because the ticket has been closed."
msgstr ""
"I nuovi messaggi sono stati disabilitati perché il biglietto è stato chiuso."

msgid "Archive all selected tickets?"
msgstr "Archiviare tutti i biglietti selezionati?"

msgid "Do archive"
msgstr "Archivia"

msgid "Archive selected"
msgstr "Archivio selezionato"

msgid ""
"You've reached this site because you are logged in. Visitors are "
"automatically redirected to the following link:"
msgstr ""
"Hai raggiunto questo sito perché sei autenticato. I visitatori vengono "
"reindirizzati automaticamente al seguente collegamento:"

msgid ""
"You are not automatically redirected so you have a chance to edit or delete "
"this link."
msgstr ""
"Non vieni reindirizzato automaticamente, quindi hai la possibilità di "
"modificare o eliminare questo collegamento."

msgid "You have been successfully unsubscribed from all regular emails."
msgstr ""
"L'iscrizione da tutte le e-mail periodiche è stata annullata correttamente."

msgid "local"
msgstr "locale"

msgid "No links found."
msgstr "Nessun collegamento trovato."

msgid "Select an item to view it"
msgstr "Seleziona un elemento per visualizzarlo"

msgid "Username"
msgstr "Nome utente"

msgid "Identicon"
msgstr "Icona identificativa"

msgid "Password"
msgstr "Password"

msgid "Not a valid color."
msgstr "Colore non valido."

msgid "Not a valid choice"
msgstr "Scelta non valida"

msgid "Admins"
msgstr "Amministratori"

#, python-format
msgid ""
"You can only reserve this allocation before ${date} if you live in the "
"following zipcodes: ${zipcodes}"
msgstr ""
"Puoi prenotare questa allocazione prima del ${date} solo se la tua residenza "
"rientra nei seguenti codici postali: ${zipcodes}"

#, python-format
msgid "${percent}% Available"
msgstr "${percent}% disponibile"

msgid "Available"
msgstr "Disponibile"

#, python-format
msgid "${num} Available"
msgstr "${num} disponibile"

msgid ""
"This allocation can't be deleted because there are existing reservations "
"associated with it."
msgstr ""
"Questa allocazione non può essere eliminata perché ci sono prenotazioni "
"esistenti ad essa associate."

msgid ""
"To delete this allocation, all existing reservations need to be cancelled "
"first."
msgstr ""
"Per eliminare questa allocazione, è necessario prima annullare tutte le "
"prenotazioni esistenti."

msgid "A conflicting allocation exists for the requested time period."
msgstr "Esiste un'allocazione in conflitto per il periodo di tempo richiesto."

msgid "A conflicting reservation exists for the requested time period."
msgstr ""
"Esiste una prenotazione in conflitto per il periodo di tempo richiesto."

msgid "An existing reservation would be affected by the requested change."
msgstr ""
"Una prenotazione esistente sarebbe interessata dalla modifica richiesta."

msgid "A pending reservation would be affected by the requested change."
msgstr ""
"Una prenotazione in sospeso sarebbe interessata dalla modifica richiesta."

msgid "The requested period is no longer available."
msgstr "Il periodo richiesto non è più disponibile."

msgid "No reservable slot found."
msgstr "Nessuno slot prenotabile trovato."

msgid "Reservations can't be made for more than 24 hours at a time."
msgstr ""
"Le prenotazioni non possono essere effettuate per più di 24 ore consecutive."

msgid "The given reservation paramters are invalid."
msgstr "I parametri di prenotazione forniti non sono validi."

msgid "The given reservation token is invalid."
msgstr "Il token di prenotazione fornito non è valido."

msgid "The requested number of reservations is higher than allowed."
msgstr "Il numero di prenotazioni richiesto è superiore a quello consentito."

msgid "The requested quota is invalid (must be at least one)."
msgstr "La quota richiesta non è valida (deve essere almeno una)."

msgid "The allocation does not have enough free spots."
msgstr "L'assegnazione non dispone di abbastanza posti liberi."

msgid "The resulting allocation would be invalid."
msgstr "L'allocazione risultante non sarebbe valida."

msgid "No reservations to confirm."
msgstr "Nessuna prenotazione da confermare."

msgid "The given timerange is longer than the existing allocation."
msgstr ""
"L'intervallo di tempo specificato è più esteso dell'allocazione esistente."

msgid "Reservation too short. A reservation must last at least 5 minutes."
msgstr ""
"Prenotazione troppo breve. Una prenotazione deve durare almeno 5 minuti."

msgid "Stop"
msgstr "Arresta"

#, python-format
msgid "Do you really want to stop \"${title}\"?"
msgstr "Vuoi davvero fermare \"${title}\"?"

msgid "The rule will be removed without affecting existing allocations."
msgstr "La regola sarà rimossa senza influire sulle allocazioni esistenti."

msgid "Stop rule"
msgstr "Arresta la regola"

msgid ""
"All allocations created by the rule will be removed, if they haven't been "
"reserved yet."
msgstr ""
"Se non sono state ancora prenotate, tutte le allocazioni create dalla regola "
"verranno rimosse."

msgid "Delete rule"
msgstr "Elimina la regola"

msgid "No allocations to add"
msgstr "Nessuna allocazione da aggiungere"

#, python-format
msgid "Successfully added ${n} allocations"
msgstr "${n} allocazioni aggiunte correttamente"

msgid "New allocation"
msgstr "Nuova allocazione"

msgid "Your changes were saved"
msgstr "Le modifiche sono state salvate"

#, python-format
msgid "New rule active, ${n} allocations created"
msgstr "Nuova regola attiva, ${n} allocazioni create"

msgid "New Rule"
msgstr "Nuova regola"

msgid ""
"Rules ensure that the allocations between start/end exist and that they are "
"extended beyond those dates at the given intervals. "
msgstr ""
"Le regole assicurano che le allocazioni tra inizio/fine esistano e che siano "
"estese oltre tali date agli intervalli indicati. "

msgid "The rule was stopped"
msgstr "La regola è stata arrestata"

#, python-format
msgid "The rule was deleted, along with ${n} allocations"
msgstr "La regola è stata eliminata, insieme ${n} allocazioni"

msgid "Topics A-Z"
msgstr "Argomenti A-Z"

msgid "Your userprofile is incomplete. Please update it before you continue."
msgstr "Il tuo profilo utente è incompleto. Aggiornalo prima di proseguire."

msgid "You have been logged in."
msgstr "Hai effettuato l'accesso."

#, fuzzy
msgid "Wrong e-mail address, password or yubikey."
msgstr "Indirizzo e-mail, password o Yubikey errati."

#, python-format
msgid "Login to ${org}"
msgstr "Accedi a ${org}"

msgid "A user with this address already exists"
msgstr "Esiste già un utente con questo indirizzo"

msgid "This signup link has expired"
msgstr "Questo collegamento di registrazione è scaduto"

#, python-format
msgid "Your ${org} Registration"
msgstr "La tua registrazione a ${org}"

msgid ""
"Thank you for registering. Please follow the instructions on the activiation "
"e-mail sent to you. Please check your spam folder if you have not received "
"the email."
msgstr ""
"Grazie per esserti registrato. Segui le istruzioni sull'e-mail di "
"attivazione che ti è stata inviata. Se non avete ricevuto l'e-mail, "
"controllate la cartella spam."

msgid "Account Registration"
msgstr "Registrazione dell'account"

msgid "Unknown user"
msgstr "Utente sconosciuto"

msgid "Invalid activation token"
msgstr "Token di attivazione non valido"

msgid "Your account has already been activated."
msgstr "Il tuo account è stato già attivato."

msgid ""
"Your account has been activated. You may now log in with your credentials"
msgstr ""
"Il tuo account è stato attivato. Ora puoi accedere con le tue credenziali"

msgid "You have been logged out."
msgstr "Sei stato disconnesso."

msgid "Password reset"
msgstr "Ripristina password"

#, python-format
msgid ""
"A password reset link has been sent to ${email}, provided an account exists "
"for this email address."
msgstr ""
"Il collegamento per reimpostare la password è stato inviato all'indirizzo "
"${email} (se si tratta di un account esistente)."

msgid "Password changed."
msgstr "Password modificata."

msgid "Wrong username or password reset link not valid any more."
msgstr ""
"Il collegamento per reimpostare il nome utente o la password errati non è "
"più valido."

msgid "A link was added to the clipboard"
msgstr "È stato aggiunto un collegamento agli appunti"

#, python-format
msgid "The entry ${name} exists twice"
msgstr "L'elemento ${name} è duplicato"

msgid "Added a new directory"
msgstr "Aggiunta una nuova cartella"

msgid "New Directory"
msgstr "Nuova cartella"

msgid ""
"The requested change cannot be performed, as it is incompatible with "
"existing entries"
msgstr ""
"La modifica richiesta non può essere eseguita, in quanto è incompatibile con "
"gli elementi esistenti"

#, python-format
msgid "Syntax Error in line ${line}"
msgstr "Errore di sintassi alla riga ${line}"

msgid "Syntax error in form"
msgstr "Errore di sintassi nel modulo"

#, python-format
msgid "Syntax error in field ${field_name}"
msgstr "Errore di sintassi nel campo ${field_name}"

#, python-format
msgid "Error: Duplicate label ${label}"
msgstr "Errore: etichetta ${label} duplicata"

msgid "The directory was deleted"
msgstr "La cartella è stata cancellata"

msgid "Added a new directory entry"
msgstr "Aggiunta un nuovo elemento della cartella"

msgid "New Directory Entry"
msgstr "Nuovo elemento della cartella"

msgid "Submit a New Directory Entry"
msgstr "Invia un nuovo elemento della cartella"

msgid "Continue"
msgstr "Continua"

msgid "Propose a change"
msgstr "Proponi un cambiamento"

msgid ""
"To request a change, edit the fields you would like to change, leaving the "
"other fields intact. Then submit your request."
msgstr ""
"Per richiedere una modifica, modifica i campi che desideri modificare, "
"lasciando intatti gli altri. Quindi invia la tua richiesta."

msgid "The entry was deleted"
msgstr "L'elemento è stato eliminato:"

msgid ""
"On the right side, you can filter the entries of this directory to export."
msgstr ""
"sul lato destro, puoi filtrare gli elementi di questa cartella da esportare."

msgid "Exports all entries of this directory."
msgstr "Esporta tutti gli elementi di questa cartella."

msgid ""
"The resulting zipfile contains the selected format as well as metadata and "
"images/files if the directory contains any."
msgstr ""
"Il file zip risultante contiene il formato selezionato, nonché metadati e "
"immagini/file se la cartella ne contiene."

#, python-format
msgid ""
"You have been redirect to this entry because it could not be exported due to "
"missing file ${name}. Please re-upload them and try again"
msgstr ""
"Sei stato reindirizzato a questo elemento perché non è stato possibile "
"esportarlo a causa del file ${name} mancante. Ricaricali e riprova"

#, python-format
msgid "The column ${name} is missing"
msgstr "La colonna ${name} è mancante"

#, python-format
msgid "The file ${name} is missing"
msgstr "Il file ${name} è mancante"

msgid ""
"The given file is invalid, does it include a metadata.json with a data.xlsx, "
"data.csv, or data.json?"
msgstr ""
"Il file specificato non è valido, include un metadata.json con un data.xlsx, "
"data.csv o data.json?"

#, python-format
msgid "Imported ${count} entries"
msgstr "${count} elementi importati"

msgid ""
"Updates the directory configuration and imports all entries given in the ZIP "
"file. The format is the same as produced by the export function. Note that "
"only 100 items are imported at a time. To import more items repeat the "
"import accordingly."
msgstr ""
"Aggiorna la configurazione della cartella e importa tutti gli elementi "
"forniti nel file ZIP. Il formato è lo stesso generato dalla funzione di "
"esportazione. Tieni presente che vengono importati solo 100 elementi alla "
"volta. Per importare più elementi, ripeti l'importazione finché necessario."

msgid ""
"Stable URLs are important. Here you can change the path to your site "
"independently from the title."
msgstr ""
"Gli URL stabili sono importanti. Qui puoi modificare il percorso del tuo "
"sito indipendentemente dal titolo."

#, python-format
msgid "A total of ${number} subpages are affected."
msgstr "Sono interessate un totale di ${number} sottopagine."

#, python-format
msgid "${count} links will be replaced by this action."
msgstr "${count} collegamenti saranno sostituiti da questa operazione."

msgid "The event submitter has not yet completed his submission"
msgstr "Il presentatore dell'evento non ha ancora completato la sua iscrizione"

msgid "This event has already been published"
msgstr "Questo evento è stato pubblicato"

#, python-format
msgid "You have accepted the event ${title}"
msgstr "Hai accettato l'evento ${title}"

msgid "Your event was accepted"
msgstr "Il tuo evento è stato accettato"

msgid "Submit an event"
msgstr "Invia un evento"

msgid ""
"Only events taking place inside the town or events related to town societies "
"are published. Events which are purely commercial are not published. There's "
"no right to be published and already published events may be removed from "
"the page without notification or reason."
msgstr ""
"Vengono pubblicati solo gli eventi che si svolgono all'interno della città o "
"gli eventi relativi alle società cittadine. Gli eventi puramente commerciali "
"non vengono pubblicati. Non c'è alcun diritto alla pubblicazione e gli "
"eventi già pubblicati possono essere rimossi dalla pagina senza preavviso o "
"motivo."

msgid "Your request has been registered"
msgstr "La tua richiesta è stata registrata"

msgid "New ticket"
msgstr "Nuovo biglietto"

msgid "Your request could not be accepted automatically!"
msgstr "La tua richiesta non può essere accettata automaticamente!"

msgid "Thank you for your submission!"
msgstr "Ti ringraziamo per l'iscrizione!"

msgid "Your event was rejected"
msgstr "Il tuo evento è stato rifiutato"

msgid "Access Denied"
msgstr "Accesso negato"

msgid "Not Found"
msgstr "Non trovato"

msgid "Added a new external link"
msgstr "Aggiunto un nuovo link esterno"

msgid "New external link"
msgstr "Nuovo collegamento esterno"

msgid "Edit external link"
msgstr "Modifica il collegamento esterno"

msgid "Manage Photo Albums"
msgstr "Gestisci album fotografici"

msgid "This file type is not supported"
msgstr "Questo tipo di file non è supportato"

msgid "The file name is too long"
msgstr "Il nome del file è troppo lungo"

msgid "The file cannot be processed"
msgstr "Il file non può essere elaborato"

#, fuzzy
msgid "Please submit your yubikey"
msgstr "Invia la tua Yubikey"

#, fuzzy
msgid "Your account is not linked to a Yubikey"
msgstr "Il tuo account non è collegato a Yubikey"

#, fuzzy
msgid "The used Yubikey is not linked to your account"
msgstr "La Yubikey usata non è collegata al tuo account"

msgid "This file already has a digital seal"
msgstr "Questo file include già un sigillo digitale"

#, fuzzy
msgid "Your Yubikey could not be validated"
msgstr "Non è stato possibile convalidare la tua Yubikey"

msgid "Edit external form"
msgstr "Modifica il modulo esterno"

msgid "The registration has ended"
msgstr "La registrazione è terminata"

msgid "The registration is closed"
msgstr "La registrazione è chiusa"

#, python-format
msgid "The registration opens on ${day}, ${date}"
msgstr "La registrazione si apre ${day}, ${date}"

#, python-format
msgid "The registration closes on ${day}, ${date}"
msgstr "La registrazione si chiude ${day}, ${date}"

#, python-format
msgid "There's a limit of ${count} attendees"
msgstr "C'è un limite di ${count} partecipanti"

msgid "There are no spots left"
msgstr "Non ci sono più posti disponibili"

msgid "There is one spot left"
msgstr "È rimasto un posto disponibile"

#, python-format
msgid "There are ${count} spots left"
msgstr "Sono rimasti ${count} posti disponibili"

msgid "A form with this name already exists"
msgstr "Un modulo con questo nome esiste già"

msgid "Added a new form"
msgstr "Aggiunto un nuovo modulo"

msgid "New Form"
msgstr "Nuovo modulo"

msgid "Exports the submissions of the given date range."
msgstr "Esporta gli invii dell'intervallo di date specificato."

msgid "New Registration Window"
msgstr "Nuova finestra di registrazione"

msgid "The registration window was added successfully"
msgstr "La finestra di registrazione è stata aggiunta con successo"

msgid ""
"Registration windows limit forms to a set number of submissions and a "
"specific time-range."
msgstr ""
"Le finestre di registrazione limitano i moduli a un determinato numero di "
"invii e a uno specifico intervallo di tempo."

msgid "General Message"
msgstr "Messaggio generale"

#, python-format
msgid "Successfully sent ${count} emails"
msgstr "${count} e-mail inviate correttamente"

msgid "Send E-Mail to attendees"
msgstr "Invia e-mail ai partecipanti"

msgid "Email attendees"
msgstr "E-mail partecipanti"

msgid "Cancel Registration Window"
msgstr "Annulla la finestra di registrazione"

msgid ""
"You really want to cancel all confirmed and deny all open submissions for "
"this registration window?"
msgstr ""
"Vuoi davvero cancellare tutte le iscrizioni confermate e negare tutte le "
"iscrizioni aperte per questa finestra di registrazione?"

msgid ""
"Each attendee will receive a ticket email unless ticket messages are not "
"muted."
msgstr ""
"Ogni partecipante riceverà un'e-mail del biglietto a meno che i messaggi dei "
"biglietti non siano disattivati."

msgid "Do you really want to delete this registration window?"
msgstr "Vuoi davvero eliminare questa finestra di registrazione?"

msgid "Existing submissions will be disassociated."
msgstr "Le iscrizioni esistenti verranno dissociate."

msgid "Delete registration window"
msgstr "Elimina la finestra di registrazione"

msgid "This registration window can't be deleted."
msgstr "Questa finestra di registrazione non può essere eliminata."

msgid ""
"There are confirmed or open submissions associated with it. Cancel the "
"registration window first."
msgstr ""
"Ad essa sono associate iscrizioni confermate o aperte. Annulla prima la "
"finestra di registrazione."

msgid "Edit Registration Window"
msgstr "Modifica la finestra di registrazione"

#, python-format
msgid "${count} submissions cancelled / denied over the ticket system"
msgstr ""
"${count} iscrizioni annullate/negate tramite il sistema di gestione dei "
"biglietti"

msgid "The registration window was deleted"
msgstr "La finestra di registrazione è stata cancellata"

msgid "Pay Online and Complete"
msgstr "Paga online e completa"

msgid "Your payment could not be processed"
msgstr "Non è stato possibile elaborare Il tuo pagamento"

msgid "Registrations are no longer possible"
msgstr "Le iscrizioni non sono più possibili"

msgid "Your registration has been confirmed"
msgstr "La tua registrazione è stata confermata"

msgid "The registration has been confirmed"
msgstr "La registrazione è stata confermata"

msgid "The registration could not be confirmed"
msgstr "Non è stato possibile confermare la registrazione"

msgid "Your registration has been denied"
msgstr "La tua registrazione è stata rifiutata"

msgid "The registration has been denied"
msgstr "La registrazione è stata rifiutata"

msgid "The registration could not be denied"
msgstr "La registrazione non può essere rifiutata"

msgid "Your registration has been cancelled"
msgstr "La tua registrazione è stata annullata"

msgid "The registration has been cancelled"
msgstr "La registrazione è stata annullata"

msgid "The registration could not be cancelled"
msgstr "La registrazione non può essere annullata"

msgid "Select"
msgstr "Seleziona"

msgid "Select images"
msgstr "Seleziona immagini"

msgid "Added a new photo album"
msgstr "Aggiunto un nuovo album fotografico"

msgid "New Photo Album"
msgstr "Nuovo album fotografico"

#, python-format
msgid "Welcome to the ${org} Newsletter"
msgstr "Benvenuto nella newsletter di ${org}"

#, python-format
msgid ""
"Success! We have sent a confirmation link to ${address}, if we didn't send "
"you one already."
msgstr ""
"La richiesta ha avuto esito positivo! Abbiamo inviato un collegamento di "
"conferma a ${address}, se non te ne abbiamo già inviato uno."

#, python-format
msgid "Do you really want to unsubscribe \"{}\"?"
msgstr "Vuoi davvero annullare l'iscrizione a \"{}\"?"

msgid "A newsletter with this name already exists"
msgstr "Esiste già una newsletter con questo nome"

msgid "Added a new newsletter"
msgstr "Aggiunta una nuova newsletter"

msgid "New Newsletter"
msgstr "Nuova newsletter"

msgid "Edit Newsletter"
msgstr "Modifica la newsletter"

msgid "The newsletter was deleted"
msgstr "La newsletter è stata cancellata"

#, python-format
msgid "Sent \"${title}\" to ${n} recipients"
msgstr "Inviato \"${title}\" a ${n} destinatari"

#, python-format
msgid "Scheduled \"${title}\" to be sent on ${date}"
msgstr "\"${title}\" programmato per l'invio il ${date}"

#, python-format
msgid "Sent \"${title}\" to ${recipient}"
msgstr "Inviato \"${title}\" a ${recipient}"

msgid "Sends a test newsletter to the given address"
msgstr "Invia una newsletter di prova all'indirizzo indicato"

msgid "Today"
msgstr "Oggi"

msgid "Tomorrow"
msgstr "Domani"

msgid "This weekend"
msgstr "Questo fine settimana"

msgid "This week"
msgstr "Questa settimana"

msgid "Event Export"
msgstr "Esportazione degli eventi"

msgid "Exports all future events."
msgstr "Esporta tutti gli eventi futuri."

#, python-format
msgid "The following line(s) contain invalid data: ${lines}"
msgstr "La seguente riga (o righe) contiene dati non validi: ${lines}"

#, python-format
msgid "${count} events will be imported"
msgstr "Gli eventi ${count} saranno importati"

#, python-format
msgid "${count} events imported"
msgstr "${conteggio} eventi sono stati importati"

msgid "The same format as the export (XLSX) can be used for the import."
msgstr ""
"Lo stesso formato dell'esportazione (XLSX) può essere usato per "
"l'importazione."

msgid "Your payment has been received"
msgstr "Abbiamo ricevuto il tuo pagamento"

msgid "Your payment has been withdrawn"
msgstr "Il tuo pagamento è stato ritirato"

msgid "Your payment has been refunded"
msgstr "Il tuo pagamento è stato rimborsato"

msgid "The ticket was marked as paid"
msgstr "Il biglietto è stato contrassegnato come pagato"

msgid "The ticket was marked as unpaid"
msgstr "Il biglietto è stato contrassegnato come non pagato"

msgid "The payment was captured"
msgstr "Il pagamento è stato acquisito"

msgid "The payment was refunded"
msgstr "Il pagamento è stato rimborsato"

msgid "As default"
msgstr "Valore predefinito"

msgid "Should this provider really be the new default?"
msgstr "Questo provider dovrebbe davvero essere il nuovo predefinito?"

msgid "All future payments will be redirected."
msgstr "Tutti i pagamenti futuri verranno reindirizzati."

msgid "Make Default"
msgstr "Imposta come predefinito"

msgid "Enable"
msgstr "Attivare"

msgid "Should this provider really be enabled?"
msgstr "Questo fornitore deve essere abilitato?"

msgid "Disable"
msgstr "Disattivare"

msgid "Should this provider really be disabled?"
msgstr "Questo fornitore dovrebbe davvero essere disabilitato?"

msgid "Do you really want to delete this provider?"
msgstr "Vuoi davvero eliminare questo fornitore?"

msgid "Your Stripe account was connected successfully."
msgstr "Il tuo account Stripe è stato connesso correttamente."

msgid "Your Stripe account could not be connected."
msgstr "Impossibile connettere il tuo account Stripe."

msgid "Changed the default payment provider."
msgstr "Provider di pagamento predefinito modificato."

msgid "Provider enabled."
msgstr "Fornitore abilitato."

msgid "Provider disabled."
msgstr "Fornitore disabilitato."

msgid "The payment provider was deleted."
msgstr "Il fornitore di servizi di pagamento è stato eliminato."

msgid "Successfully synchronised payments"
msgstr "Pagamenti sincronizzati correttamente"

msgid "Charge fees to customer"
msgstr "Addebita commissioni al cliente"

msgid "Added a new person"
msgstr "Aggiunta una nuova persona"

msgid "New person"
msgstr "Nuova persona"

msgid "January"
msgstr "Gennaio"

msgid "Feburary"
msgstr "Febbraio"

msgid "March"
msgstr "Marzo"

msgid "April"
msgstr "Aprile"

msgid "May"
msgstr "Maggio"

msgid "June"
msgstr "Giugno"

msgid "July"
msgstr "Luglio"

msgid "August"
msgstr "Agosto"

msgid "September"
msgstr "Settembre"

msgid "October"
msgstr "Ottobre"

msgid "November"
msgstr "Novembre"

msgid "December"
msgstr "Dicembre"

msgid ""
"The selected time does not exist on this date due to the switch from "
"standard time to daylight saving time."
msgstr ""
"In questa data, l'ora selezionata non esiste a causa del passaggio dall'ora "
"solare all'ora legale."

msgid "hour"
msgstr "ora"

msgid "hours"
msgstr "ore"

msgid "day"
msgstr "giorno"

msgid "days"
msgstr "giorni"

#, python-format
msgid "Reservations must be made ${n} ${unit} in advance"
msgstr "Le prenotazioni devono essere effettuate con ${n} ${unit} di anticipo"

msgid "This date lies in the past"
msgstr "Questa data è nel passato"

msgid "Reserve"
msgstr "Prenota"

#, python-format
msgid "New dates for ${title}"
msgstr "Nuove date per ${title}"

msgid "Confirm your reservation"
msgstr "Conferma la prenotazione"

msgid "Thank you for your reservation!"
msgstr "Grazie per la tua prenotazione!"

#, python-format
msgid ""
"Your reservation for ${room} has been submitted. Please continue with your "
"reservation for ${next_room}."
msgstr ""
"La tua prenotazione per ${room} è stata inviata. Continua con la tua "
"prenotazione per ${next_room}."

msgid "Your reservations were accepted"
msgstr "Le tue prenotazioni sono state accettate"

#, python-format
msgid "${org} New Reservation(s)"
msgstr "${org} Nuova/e prenotazione/i"

msgid "The reservations were accepted"
msgstr "Le prenotazioni sono state accettate"

msgid "The reservations have already been accepted"
msgstr "Le prenotazioni sono già state accettate"

msgid "The submitter email is not available"
msgstr "L'e-mail del mittente non è disponibile"

msgid "Accept all reservation with message"
msgstr "Accetta tutte le prenotazioni con messaggio"

#, python-format
msgid ""
"The following message will be sent to ${address} and it will be recorded for "
"future reference."
msgstr ""
"Il seguente messaggio verrà inviato a ${address} e sarà registrato per "
"riferimento futuro."

msgid ""
"The payment associated with this reservation needs to be refunded before the "
"reservation can be rejected"
msgstr ""
"Il pagamento associato a questa prenotazione deve essere rimborsato prima "
"che la prenotazione possa essere rifiutata"

msgid "The following reservations were rejected"
msgstr "Le seguenti prenotazioni sono state rifiutate"

msgid "The reservations were rejected"
msgstr "Le prenotazioni sono state rifiutate"

msgid "The reservation was rejected"
msgstr "La prenotazione è stata rifiutata"

msgid "Reject all reservations with message"
msgstr "Rifiuta tutte le prenotazioni con messaggio"

msgid "Added a new daypass"
msgstr "Aggiunto un nuovo biglietto giornaliero"

msgid "New daypass"
msgstr "Nuovo biglietto giornaliero"

msgid "Added a new room"
msgstr "Aggiunta una nuova stanza"

msgid "New room"
msgstr "Nuova stanza"

msgid "Added a new item"
msgstr "Aggiunto un nuovo elemento"

msgid "New Item"
msgstr "Nuovo elemento"

msgid "Edit resource"
msgstr ""

#, python-format
msgid "Successfully removed ${count} unused allocations"
msgstr "Rimosse correttamente ${count} allocazioni inutilizzate"

msgid "Exports the reservations of the given date range."
msgstr "Esporta le prenotazioni dell'intervallo di date specificato."

msgid "No reservations found for the given date range."
msgstr "Non sono state trovate prenotazioni per l'intervallo di date indicato."

msgid "Exports the reservations of all resources in a given date range."
msgstr "Esporta tutte le prenotazioni in un intervallo di date specifico"

#, python-format
msgid "Do you really want to delete \"${name}\"?"
msgstr "Vuoi davvero cancellare \"${name}\"?"

msgid "Delete Recipient"
msgstr "Elimina destinatario"

msgid "Added a new recipient"
msgstr "Aggiunto un nuovo destinatario"

msgid "New Recipient"
msgstr "Nuovo destinatario"

msgid "Edit Recipient"
msgstr "Modifica il destinatario"

#, python-format
msgid "Search through ${count} indexed documents"
msgstr "Cerca tra ${count} documenti indicizzati"

#, python-format
msgid "${count} Results"
msgstr "${count} risultati"

msgid "Search Unavailable"
msgstr "Ricerca non disponibile"

msgid "Favicon"
msgstr "Favicon"

msgid "Links"
msgstr "Collegamenti"

msgid "Header"
msgstr "Intestazione"

msgid "Footer"
msgstr "Piè di pagina"

msgid "Modules"
msgstr "Moduli"

msgid "Analytics"
msgstr "Analitica"

msgid "Holidays"
msgstr "Festività / Vacanze scolastiche"

msgid "No holidays defined"
msgstr "Nessuna festività definita"

msgid "Link Migration"
msgstr "Migrazione dei collegamenti"

msgid "Migrate"
msgstr "Migra"

#, python-format
msgid "Migrated ${number} links"
msgstr "${number} collegamenti migrati"

#, python-format
msgid "Total of ${number} links found."
msgstr "Totale di ${number} collegamenti trovati."

#, python-format
msgid ""
"Migrates links from the given domain to the current domain \"${domain}\"."
msgstr ""
"Migra i collegamenti dal dominio specificato al dominio corrente "
"\"${domain}\"."

msgid "Topics"
msgstr "Argomenti"

#, python-format
msgid "the subscription for ${address} was successfully confirmed"
msgstr "l'abbonamento di ${address} è stato correttamente confermato"

#, python-format
msgid "the subscription for ${address} could not be confirmed, wrong token"
msgstr ""
"non è stato possibile confermare l'abbonamento di ${address}, token errato"

#, python-format
msgid "${address} successfully unsubscribed"
msgstr "Iscrizione di ${address} annullata correttamente"

#, python-format
msgid "${address} could not be unsubscribed, wrong token"
msgstr "Impossibile annullare l'iscrizione di ${address}, token errato"

msgid "Added a new text module"
msgstr "Aggiunto un nuovo modulo di testo"

msgid "New text module"
msgstr "Nuovo modulo di testo"

msgid "Edit text module"
msgstr "Modifica modulo di testo"

msgid "The text module was deleted"
msgstr "Il modulo di testo è stato eliminato"

msgid "Delete Ticket"
msgstr "Cancella biglietto"

msgid "This ticket is not deletable."
msgstr "Questo biglietto non è cancellabile."

msgid "Ticket successfully deleted"
msgstr "Biglietto cancellato correttamente"

msgid ""
"Do you really want to delete this ticket? All data associated with this "
"ticket will be deleted. This cannot be undone."
msgstr ""
"Vuoi davvero eliminare questo biglietto? Tutti i dati associati a questo "
"biglietto saranno eliminati. L'operazione non può essere annullata."

msgid "Mark as paid"
msgstr "Contrassegna come pagato"

msgid "Mark as unpaid"
msgstr "Contrassegna come non pagato"

msgid "Capture Payment"
msgstr "Acquisisci pagamento"

msgid "Do you really want capture the payment?"
msgstr "Vuoi davvero acquisire il pagamento?"

msgid ""
"This usually happens automatically, so there is no reason not do capture the "
"payment."
msgstr ""
"Questo di solito accade automaticamente, quindi non c'è motivo per non "
"acquisire il pagamento."

msgid "Capture payment"
msgstr "Acquisisci pagamento"

msgid "Refund Payment"
msgstr "Rimborsa pagamento"

#, python-format
msgid "Do you really want to refund ${amount}?"
msgstr "Vuoi davvero rimborsare ${amount}?"

#, python-format
msgid "Refund ${amount}"
msgstr "Rimborsa ${amount}"

msgid "Your ticket has a new message"
msgstr "Il tuo biglietto ha un nuovo messaggio"

msgid "Your note was added"
msgstr "La tua nota è stata aggiunta"

msgid "The note was deleted"
msgstr "La nota è stata cancellata"

msgid "Edit Note"
msgstr "Modifica la nota"

msgid "The ticket cannot be accepted because it's not open"
msgstr "Il biglietto non può essere accettato perché non è aperto"

#, python-format
msgid "You have accepted ticket ${number}"
msgstr "Hai accettato il biglietto ${number}"

msgid "The ticket cannot be closed because it's not pending"
msgstr "Il biglietto non può essere chiuso perché non è in sospeso"

#, python-format
msgid "You have closed ticket ${number}"
msgstr "Hai chiuso il biglietto ${number}"

msgid "The ticket cannot be re-opened because it's not closed"
msgstr "Il biglietto non può essere riaperto perché non è chiuso"

#, python-format
msgid "You have reopened ticket ${number}"
msgstr "Hai riaperto il biglietto ${number}"

msgid "Your ticket has been reopened"
msgstr "Il biglietto è stato riaperto"

#, python-format
msgid "You have disabled e-mails for ticket ${number}"
msgstr "Hai disabilitato le e-mail per il biglietto ${number}"

#, python-format
msgid "You have enabled e-mails for ticket ${number}"
msgstr "Hai abilitato le e-mail per il biglietto ${number}"

msgid "The ticket cannot be archived because it's not closed"
msgstr "Il biglietto non può essere archiviato perché non è chiuso"

#, python-format
msgid "You archived ticket ${number}"
msgstr "Hai archiviato il biglietto ${number}"

msgid ""
"The ticket cannot be recovered from the archive because it's not archived"
msgstr ""
"Il biglietto non può essere recuperato dall'archivio perché non è archiviato"

#, python-format
msgid "You recovered ticket ${number} from the archive"
msgstr "Hai recuperato il biglietto ${number} dall'archivio"

msgid "The ticket has already been closed"
msgstr "Il biglietto è già stato chiuso"

msgid "Your message has been sent"
msgstr "Il tuo messaggio è stato inviato"

msgid "Your request has been submitted"
msgstr "La tua richiesta è stata inviata"

msgid "Your request is currently pending"
msgstr "La tua richiesta è attualmente in sospeso"

msgid "Your request has been processed"
msgstr "La tua richiesta è stata elaborata"

msgid "Request Status"
msgstr "Stato della richiesta"

msgid "The request has already been closed"
msgstr "La richiesta è già stata chiusa"

msgid "Your message has been received"
msgstr "Il tuo messaggio è stato ricevuto"

msgid "My"
msgstr "Il mio"

msgid "All Tickets"
msgstr "Tutti i biglietti"

msgid "All Users"
msgstr "Tutti gli utenti"

msgid "Submitted Requests"
msgstr "Richieste inoltrate"

msgid "Added a new user group"
msgstr "Aggiunto un nuovo gruppo di utenti"

msgid "New user group"
msgstr "Nuovo gruppo di utenti"

msgid "Edit user group"
msgstr "Modifica il gruppo di utenti"

msgid "User Management"
msgstr "Gestione utente"

msgid "New Signup Link"
msgstr "Nuovo collegamento di registrazione"

msgid "New User"
msgstr "Nuovo utente"

msgid "A user with this e-mail address already exists"
msgstr "Esiste già un utente con questo indirizzo e-mail"

msgid "An account was created for you"
msgstr "È stato creato un account per te"

msgid "The user was created successfully"
msgstr "Utente creato correttamente"

<<<<<<< HEAD
#~ msgid "Marker Type"
#~ msgstr "Tipo di indicatore"

#~ msgid "Functions:"
#~ msgstr "Funzioni:"

=======
>>>>>>> e899c426
#~ msgid "New domain"
#~ msgstr "Vecchio dominio"

#~ msgid "Will be published until:"
#~ msgstr "Sarà pubblicato fino a:"

#~ msgid "Published until ${endDate1}"
#~ msgstr "Pubblicato fino a: ${endDate1}"

#~ msgid "Published from ${publishDate} until ${endDate}"
#~ msgstr "Pubblicato dal {publishDate} al ${endDate}"

#~ msgid "Publication end date:"
#~ msgstr "Data di fine pubblicazione:"

#~ msgid "Mapbox (Default)"
#~ msgstr "Riquadro della mappa (predefinito)"

#~ msgid "Homepage Image #1"
#~ msgstr "Immagine n. 1 della pagina principale"<|MERGE_RESOLUTION|>--- conflicted
+++ resolved
@@ -2,11 +2,7 @@
 msgid ""
 msgstr ""
 "Project-Id-Version: \n"
-<<<<<<< HEAD
 "POT-Creation-Date: 2023-01-24 09:39+0100\n"
-=======
-"POT-Creation-Date: 2023-01-23 15:13+0100\n"
->>>>>>> e899c426
 "PO-Revision-Date: 2022-03-15 10:52+0100\n"
 "Last-Translator: \n"
 "Language-Team: \n"
@@ -351,7 +347,6 @@
 msgid "Lead-Format"
 msgstr "Formato principale"
 
-<<<<<<< HEAD
 msgid "Numbering"
 msgstr "Numerazione"
 
@@ -366,10 +361,9 @@
 
 msgid "Custom Numbering"
 msgstr "Numerazione personalizzata"
-=======
+
 msgid "Overview layout with tiles"
 msgstr "Panoramica con le piastrelle"
->>>>>>> e899c426
 
 msgid "Main view"
 msgstr "Vista principale"
@@ -5078,15 +5072,12 @@
 msgid "The user was created successfully"
 msgstr "Utente creato correttamente"
 
-<<<<<<< HEAD
 #~ msgid "Marker Type"
 #~ msgstr "Tipo di indicatore"
 
 #~ msgid "Functions:"
 #~ msgstr "Funzioni:"
 
-=======
->>>>>>> e899c426
 #~ msgid "New domain"
 #~ msgstr "Vecchio dominio"
 
