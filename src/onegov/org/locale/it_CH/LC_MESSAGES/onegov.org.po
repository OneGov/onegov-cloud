# This file was generated from translations.onegov.org_it.xlsx
msgid ""
msgstr ""
"Project-Id-Version: \n"
"POT-Creation-Date: 2025-01-08 16:47+0100\n"
"PO-Revision-Date: 2022-03-15 10:52+0100\n"
"Last-Translator: \n"
"Language-Team: \n"
"Language: it_CH\n"
"MIME-Version: 1.0\n"
"Content-Type: text/plain; charset=UTF-8\n"
"Content-Transfer-Encoding: 8bit\n"
"Generated-By: xls-to-po 1.0\n"
"X-Generator: Poedit 3.0.1\n"

#, python-format
msgid ""
"${mtan} - mTAN for ${organisation}.\n"
"Or continue here: ${url}"
msgstr ""
"${mtan} - mTAN per ${organisation}.\n"
"O continua qui: ${url}"

msgid ""
"We sent an mTAN to the specified number. Please enter it below or follow the "
"instructions in the SMS."
msgstr ""
"Abbiamo inviato un mTAN al numero indicato. Inseritelo nello spazio "
"sottostante o seguite le istruzioni dell'SMS."

msgid "Open"
msgstr "Aperto"

msgid "Pending"
msgstr "In attesa"

msgid "Closed"
msgstr "Chiuso"

msgid "Archived"
msgstr "Archiviato"

msgid "All"
msgstr "Tutti"

msgid "Paid"
msgstr "Pagato"

msgid "Failed"
msgstr "Fallito"

msgid "Refunded"
msgstr "Rimborsato"

msgid "Manual"
msgstr "Manuale"

msgid "Stripe Connect"
msgstr "Stripe Connect"

#, python-format
msgid "${org} OneGov Cloud Status"
msgstr "${org} OneGov Cloud Status"

msgid "General"
msgstr "Generale"

#, python-format
msgid "${org} Reservation Overview"
msgstr "Panoramica della prenotazione di ${org}"

msgid "Your Chat has been turned into a ticket"
msgstr "È stato creato un ticket dalla loro chat"

msgid "Account"
msgstr "Conto"

msgid "User Profile"
msgstr "Profilo utente"

msgid "Logout"
msgstr "Esci"

msgid "Login"
msgstr "Accedi"

msgid "Register"
msgstr "Registrati"

msgid "Timeline"
msgstr "Timeline"

msgid "Files"
msgstr "File"

msgid "Images"
msgstr "Immagini"

msgid "Payment Provider"
msgstr "Elaboratore dei pagamenti"

msgid "Payments"
msgstr "Pagamenti"

msgid "Text modules"
msgstr "Moduli di testo"

msgid "Settings"
msgstr "Impostazioni"

msgid "Users"
msgstr "Utenti"

msgid "User groups"
msgstr "Gruppi di utenti"

msgid "Link Check"
msgstr "Controllo del collegamento"

msgid "Archived Tickets"
msgstr "Biglietto archiviati"

msgid "Forms"
msgstr "Moduli"

msgid "Surveys"
msgstr "Sondaggi"

msgid "Management"
msgstr "Gestione"

msgid "My Tickets"
msgstr "I miei biglietti"

msgid "Open Tickets"
msgstr "Biglietti aperti"

msgid "Pending Tickets"
msgstr "Biglietti in attesa"

msgid "Closed Tickets"
msgstr "Biglietti chiusi"

msgid "Tickets"
msgstr "Biglietti"

msgid "Ticket"
msgstr "Biglietto"

msgid "This site is private"
msgstr "Questo sito è privato"

msgid "This site is secret"
msgstr "Questo sito è segreto"

msgid "Cancel"
msgstr "Annulla"

msgid "ID Payment Provider"
msgstr "ID elaboratore dei pagamenti"

msgid "Status"
msgstr "Stato"

msgid "Currency"
msgstr "Valuta"

msgid "Amount"
msgstr "Importo"

msgid "Net Amount"
msgstr "Importo netto"

msgid "Fee"
msgstr "Tariffa"

msgid "Date Paid"
msgstr "Data di pagamento"

msgid "References"
msgstr "Riferimenti"

msgid "Created Date"
msgstr "Data di creazione"

msgid "Reference Ticket"
msgstr "Biglietto di riferimento"

msgid "Submitter Email"
msgstr "E-mail del mittente"

msgid "Category Ticket"
msgstr "Categoria del biglietto"

msgid "Status Ticket"
msgstr "Stato del biglietto"

msgid "Ticket decided"
msgstr "Biglietto risolto"

msgid "Yes"
msgstr "Sì"

msgid "No"
msgstr "No"

msgid "Credit card payments"
msgstr "Pagamenti carta di credito"

msgid "Exports payments and tickets"
msgstr "Esporta pagamenti e biglietti"

msgid "Title"
msgstr "Titolo"

msgid "General availability"
msgstr "Disponibilità generale"

msgid "Rule"
msgstr "Regola"

msgid "Extend"
msgstr "Prolunga"

msgid "Extend by one day at midnight"
msgstr "Prolunga di un giorno a mezzanotte"

msgid "Extend by one month at the end of the month"
msgstr "Prolunga di un mese alla fine del mese"

msgid "Extend by one year at the end of the year"
msgstr "Prolunga di un anno alla fine dell'anno"

msgid "Start"
msgstr "Inizio"

msgid "Date"
msgstr "Data"

msgid "End"
msgstr "Fine"

msgid "Except for"
msgstr "Eccetto per"

msgid "On holidays"
msgstr "Nei giorni festivi"

msgid "During school holidays"
msgstr "Durante le vacanze scolastiche"

msgid "Access"
msgstr "Accesso"

msgid "Public"
msgstr "Pubblico"

msgid "Only by privileged users"
msgstr "Solo da utenti privilegiati"

msgid "Only by privileged users and members"
msgstr "Solo da membri e da utenti privilegiati"

msgid "Security"
msgstr "Sicurezza"

msgid "Start date before end date"
msgstr "Data di inizio precedente la data di fine"

msgid "Daypasses"
msgstr "Biglietti giornalieri"

msgid "Daypasses Limit"
msgstr "Limite di biglietti giornalieri"

msgid "Whole day"
msgstr "Giorno intero"

msgid "Time"
msgstr "Orario"

msgid "Each starting at"
msgstr "Ognuno a partire dalle"

msgid "HH:MM"
msgstr "HH:MM"

msgid "Each ending at"
msgstr "Ognuno fino alle"

msgid "May be partially reserved"
msgstr "Può essere parzialmente prenotato"

msgid "Options"
msgstr "Opzioni"

msgid "Reservations per time slot"
msgstr "Prenotazioni per fascia oraria"

msgid "Available items"
msgstr "Elementi disponibili"

msgid "Reservations per time slot and person"
msgstr "Prenotazioni per fascia oraria e persona"

msgid "From"
msgstr "Dalle"

msgid "Until"
msgstr "Alle"

msgid "Slots per Reservation"
msgstr "Slot per prenotazione"

msgid "Start time before end time"
msgstr "Ora di inizio precedente l'ora di fine"

msgid "Lead"
msgstr "Principale"

msgid "Describes what this directory is about"
msgstr "Descrive il contenuto di questa cartella"

msgid "Further Information"
msgstr "Ulteriori informazioni"

msgid "If left empty \"Further Information\" will be used as title"
msgstr "Se lasciato vuoto, il titolo sarà \"Ulteriori informazioni\"."

msgid "Text"
msgstr "Testo"

msgid "Position"
msgstr "Posizione"

msgid "Above the entries"
msgstr "Sopra le entrate"

msgid "Below the entries"
msgstr "Sotto le entrate"

msgid "Definition"
msgstr "Definizione"

msgid "Coordinates"
msgstr "Coordinate"

msgid "Entries have no coordinates"
msgstr "Gli elementi non hanno coordinate"

msgid "Coordinates are shown on each entry"
msgstr "Le coordinate sono mostrate in corrispondenza di ogni elemento"

msgid "Coordinates are shown on the directory and on each entry"
msgstr ""
"Le coordinate sono mostrate sulla rubrica e in corrispondenza di ogni "
"elemento"

msgid "Title-Format"
msgstr "Formato del titolo"

msgid "Display"
msgstr "Visualizza"

msgid "Lead-Format"
msgstr "Formato principale"

msgid "Empty Directory Notice"
msgstr "Avviso di cartella vuota"

msgid ""
"This text will be displayed when the directory contains no (visible) "
"entries. When left empty a generic default text will be shown instead."
msgstr ""
"Questo testo viene visualizzato quando la cartella non contiene voci "
"(visibili). Se lasciato vuoto, verrà visualizzato un testo generico "
"predefinito."

msgid "Numbering"
msgstr "Numerazione"

msgid "None"
msgstr "Nessuno"

msgid "Standard"
msgstr "Standard"

msgid "Custom"
msgstr "Personalizzato"

msgid "Custom Numbering"
msgstr "Numerazione personalizzata"

msgid "Main view"
msgstr "Vista principale"

msgid "Hide these labels on the main view"
msgstr "Nascondi queste etichette nella vista principale"

msgid "Address"
msgstr "Indirizzo"

msgid "Filters"
msgstr "Filtri"

msgid "Thumbnail"
msgstr "Anteprima immagine"

msgid "Pictures to be displayed as thumbnails on an entry"
msgstr "Immagini da visualizzare come anteprima su un elemento"

msgid "Overview layout with tiles"
msgstr "Panoramica con le piastrelle"

msgid "Address Block Title"
msgstr "Titolo blocco indirizzi"

msgid "Address Block"
msgstr "Blocco indirizzi"

msgid "The first line of the address"
msgstr "La prima riga dell'indirizzo"

msgid "Static title"
msgstr "Titolo statico"

msgid "Icon"
msgstr "Icona"

msgid "Marker"
msgstr "Indicatore"

msgid "Marker Color"
msgstr "Colore indicatore"

msgid "Default"
msgstr "Predefinito"

msgid "Color"
msgstr "Colore"

msgid "Order"
msgstr "Ordine"

msgid "By title"
msgstr "Per titolo"

msgid "By format"
msgstr "Per formato"

msgid "Order-Format"
msgstr "Formato dell'ordine"

msgid "Direction"
msgstr "Direzione"

msgid "Ascending"
msgstr "Crescente"

msgid "Descending"
msgstr "Decrescente"

msgid "Pattern"
msgstr "Motivo"

msgid "External Link"
msgstr "Collegamento esterno"

msgid "Visible"
msgstr "Visibile"

msgid "Users may propose new entries"
msgstr "Gli utenti possono proporre nuovi elementi"

msgid "New entries"
msgstr "Nuovi elementi"

msgid "Guideline"
msgstr "Linee guida"

msgid "Price"
msgstr "Prezzo"

msgid "Free of charge"
msgstr "Gratuito"

msgid "Price per submission"
msgstr "Prezzo per iscrizione"

msgid "Users may send change requests"
msgstr "Gli utenti possono inviare richieste di modifica"

msgid "Change requests"
msgstr "Richieste di modifica"

msgid "Enable publication dates"
msgstr "Abilita le date di pubblicazione"

msgid ""
"Users may suggest publication start and/or end of the entry on submissions "
"and change requests"
msgstr ""
"Gli utenti possono suggerire l'inizio e/o la fine della pubblicazione "
"dell'elemento negli invii e nelle richieste di modifica"

msgid "Publication"
msgstr "Pubblicazione"

msgid "Enable registering for update notifications"
msgstr "Attivare la registrazione per le notifiche"

msgid "Users can register for updates on new entries"
msgstr ""
"Gli utenti possono registrarsi per ricevere notifiche di nuovi inserimenti"

msgid "Notifications"
msgstr "Notifiche"

msgid "Required publication dates"
msgstr "Date di pubblicazione obbligatorie"

msgid "Information to be provided in addition to the E-mail"
msgstr "Informazioni da fornire in aggiunta all'e-mail"

msgid "Name"
msgstr "Nome"

msgid "Phone"
msgstr "Telefono"

msgid "Submitter"
msgstr "Mittente"

msgid "Layout"
msgstr "Layout"

msgid "Accordion"
msgstr "Fisarmonica"

#, python-format
msgid "The following fields are unknown: ${fields}"
msgstr "I seguenti campi sono sconosciuti: ${fields}"

msgid "Please select at most one thumbnail field"
msgstr "Seleziona al massimo un campo anteprima"

msgid "Please select exactly one numbering field"
msgstr "Selezionare esattamente un campo di numerazione"

#, python-format
msgid ""
"User submissions are not possible, because «${field}» is not visible. Only "
"if all fields are visible are user submission possible - otherwise users may "
"see data that they are not intended to see. "
msgstr ""
"Gli invii da parte degli utenti non sono possibili perché \"${field}\" non è "
"visibile. L'iscrizione da parte dell'utente è possibile solo se tutti i "
"campi sono visibili, altrimenti gli utenti potrebbero visualizzare dati a "
"cui non sono autorizzati ad accedere. "

msgid "Apply directory configuration"
msgstr "Applica la configurazione della cartella"

msgid "Yes, import configuration and entries"
msgstr "Sì, importa la configurazione e gli elementi"

msgid "No, only import entries"
msgstr "No, importa solo gli elementi"

msgid "Mode"
msgstr "Modalità"

msgid "Only import new entries"
msgstr "Importa solo i nuovi elementi"

msgid "Replace all entries"
msgstr "Sostituisci tutti gli elementi"

msgid "Import"
msgstr "Importa"

msgid "The name field cannot be empty."
msgstr "Il campo del nome non può essere vuoto."

msgid "Please fill out a new name"
msgstr "Inserisci un nuovo nome"

#, python-format
msgid "Invalid name. A valid suggestion is: ${name}"
msgstr "Nome non valido. Un suggerimento valido è: ${name}"

msgid "An entry with the same name exists"
msgstr "Esiste già un elemento con lo stesso nome"

msgid "E-Mail"
msgstr "E-mail"

msgid "Art"
msgstr "Arte"

msgid "Cinema"
msgstr "Cinema"

msgid "Concert"
msgstr "Concerto"

msgid "Congress"
msgstr "Congresso"

msgid "Culture"
msgstr "Cultura"

msgid "Dancing"
msgstr "Danza"

msgid "Education"
msgstr "Istruzione"

msgid "Exhibition"
msgstr "Mostra"

msgid "Gastronomy"
msgstr "Gastronomia"

msgid "Health"
msgstr "Salute"

msgid "Library"
msgstr "Biblioteca"

msgid "Literature"
msgstr "Letteratura"

msgid "Market"
msgstr "Mercato"

msgid "Meetup"
msgstr "Incontro"

msgid "Misc"
msgstr "Vari"

msgid "Music School"
msgstr "Scuola di musica"

msgid "Nature"
msgstr "Natura"

msgid "Music"
msgstr "Musica"

msgid "Party"
msgstr "Festa"

msgid "Politics"
msgstr "Politica"

msgid "Reading"
msgstr "Lettura"

msgid "Religion"
msgstr "Religione"

msgid "Sports"
msgstr "Sport"

msgid "Talk"
msgstr "Dibattito"

msgid "Theater"
msgstr "Teatro"

msgid "Tourism"
msgstr "Turismo"

msgid "Toy Library"
msgstr "Ludoteca"

msgid "Tradition"
msgstr "Tradizione"

msgid "Youth"
msgstr "Giovane"

msgid "Elderly"
msgstr "Anziani"

msgid "Mo"
msgstr "Lu"

msgid "Tu"
msgstr "Ma"

msgid "We"
msgstr "Me"

msgid "Th"
msgstr "Gi"

msgid "Fr"
msgstr "Ve"

msgid "Sa"
msgstr "Sa"

msgid "Su"
msgstr "Do"

msgid "Concerto in the castle garden"
msgstr "Concerto nel giardino del castello"

msgid "Description"
msgstr "Descrizione"

msgid "Enjoy a concerto in the castle garden."
msgstr "Goditi un concerto nel giardino del castello."

msgid "Image"
msgstr "Immagine"

msgid "Additional Information (PDF)"
msgstr "Informazioni aggiuntive (PDF)"

msgid "Venue"
msgstr "Sede"

msgid "10 CHF for adults"
msgstr "10 CHF per gli adulti"

msgid "Organizer"
msgstr "Organizzatore"

msgid "Music society"
msgstr "Società musicale"

msgid "Organizer E-Mail address"
msgstr "Indirizzo e-mail dell'organizzatore"

msgid "Shown as contact E-Mail address"
msgstr "Indicato come indirizzo email di contatto"

msgid "Organizer phone number"
msgstr "Numero di telefono dell'organizzatore"

msgid "Shown as contact phone number"
msgstr "Indicato come numero di telefono di contatto"

msgid "External event URL"
msgstr "URL evento esterno"

msgid "Event Registration URL"
msgstr "URL di registrazione all'evento"

msgid "The marker can be moved by dragging it with the mouse"
msgstr "L'indicatore può essere spostato trascinandolo con il mouse"

msgid "Tags"
msgstr "Tag"

msgid "To"
msgstr "A"

msgid "Repeat"
msgstr "Ripeti"

msgid "Without"
msgstr "Senza"

msgid "Weekly"
msgstr "Una volta a settimana"

msgid "On additional dates"
msgstr "Nelle date aggiuntive"

msgid "Repeats itself every"
msgstr "Si ripete ogni"

msgid "Until date"
msgstr "Fino al giorno"

msgid "Dates"
msgstr "Date"

msgid "The end date must be later than the start date."
msgstr "La data di fine deve essere successiva alla data di inizio."

msgid "The weekday of the start date must be selected."
msgstr ""
"È necessario selezionare il giorno della settimana della data di inizio."

msgid "Please set and end date if the event is recurring."
msgstr "Se l'evento è ricorrente, imposta una data di fine."

msgid "Please select a weekday if the event is recurring."
msgstr "Se l'evento è ricorrente, seleziona un giorno della settimana."

msgid "Invalid dates."
msgstr "Date non valide."

msgid "Add"
msgstr "Aggiungi"

msgid "Remove"
msgstr "Rimuovi"

msgid "Clear"
msgstr "Cancella"

msgid ""
"Delete imported events before importing. This does not delete otherwise "
"imported events and submitted events."
msgstr ""
"Cancella gli eventi importati prima dell'importazione. Questo non cancella "
"gli eventi altrimenti importati e gli eventi inviati."

msgid "Dry Run"
msgstr "Esecuzione del test"

msgid "Do not actually import the events."
msgstr "Gli eventi non vengono salvati."

msgid "Expected header line with the following columns:"
msgstr "La prima riga deve avere i seguenti nomi di colonna:"

msgid "Map"
msgstr "Mappa"

msgid "Comment"
msgstr "Commento"

msgid "Please provide at least one change"
msgstr "Indica almeno una modifica"

msgid "Publication end must be in the future"
msgstr "La fine della pubblicazione deve essere una data futura"

msgid "Publication start must be prior to end"
msgstr "L'inizio della pubblicazione deve essere precedente alla fine"

msgid "Describes briefly what this entry is about"
msgstr "Descrive brevemente il contenuto di questo elemento"

msgid "URL"
msgstr "URL"

msgid "Url pointing to another website"
msgstr "URL che punta a un altro sito web"

msgid "Group"
msgstr "Gruppo"

msgid "Used to group this link in the overview"
msgstr "Utilizzato per raggruppare questo collegamento nella panoramica"

msgid "Name of the list view this link will be shown"
msgstr ""
"Nome della visualizzazione elenco in cui questo collegamento sarà mostrato"

msgid "Describes what this form is about"
msgstr "Descrive il contenuto di questo modulo"

msgid "Used to group the form in the overview"
msgstr "Utilizzato per raggruppare il modulo nella panoramica"

msgid "Pick-Up"
msgstr "Prelievo"

msgid ""
"Describes how this resource can be picked up. This text is used on the "
"ticket status page to inform the user"
msgstr ""
"Descrive il modo in cui questa risorsa può essere prelevata. Questo testo "
"viene utilizzato nella pagina di stato del biglietto per informare l'utente"

msgid "Short description of the survey"
msgstr "Breve descrizione del sondaggio"

msgid "URL path"
msgstr "Percorso URL"

msgid "Selection"
msgstr "Selezione"

msgid "By date"
msgstr "Per data"

msgid "By registration window"
msgstr "Per finestra di registrazione"

msgid "Registration Window"
msgstr "Finestra di registrazione"

msgid "Your message"
msgstr "Il tuo messaggio"

msgid "Send to attendees with status"
msgstr "Invia ai partecipanti con stato"

msgid "Confirmed"
msgstr "Confermato"

msgid "Cancelled"
msgstr "Annullato"

msgid "No email receivers found for the selection"
msgstr "Nessun destinatario e-mail trovato per la selezione"

msgid "Limit the number of attendees"
msgstr "Limita il numero di partecipanti"

msgid "Attendees"
msgstr "Partecipanti"

msgid "Yes, limit the number of attendees"
msgstr "Sì, limita il numero di partecipanti"

msgid "No, allow an unlimited number of attendees"
msgstr "No, consenti un numero illimitato di partecipanti"

msgid "Number of attendees"
msgstr "Numero di partecipanti"

msgid "Waitinglist"
msgstr "Lista di attesa"

msgid "Yes, allow for more submissions than available spots"
msgstr "Sì, consenti più invii rispetto ai posti disponibili"

msgid "No, ensure that all submissions can be confirmed"
msgstr "No, assicurati che tutti gli invii possano essere confermati"

msgid "Do not accept any submissions"
msgstr "Non accettare nessuna iscrizione"

msgid "Advanced"
msgstr "Avanzato"

msgid "Please use a stop date after the start"
msgstr "Utilizza una data di fine successiva a quella di inizio"

#, python-format
msgid ""
"The date range overlaps with an existing registration window (${range})."
msgstr ""
"L'intervallo di date si sovrappone a una finestra di registrazione esistente "
"(${range})."

#, python-format
msgid ""
"The limit cannot be lower than the already confirmed number of attendees "
"(${claimed_spots})"
msgstr ""
"Il limite non può essere inferiore numero di partecipanti già confermato "
"(${claimed_spots})"

#, python-format
msgid ""
"The limit cannot be lower than the already confirmed number attendees "
"(${claimed_spots}) and the number of pending requests (${pending_requests}). "
"Either enable the waiting list, process the pending requests or increase the "
"limit. "
msgstr ""
"Il limite non può essere inferiore al numero di partecipanti già confermato "
"(${claimed_spots}) e al numero di richieste in sospeso "
"(${pending_requests}). Abilita la lista d'attesa, elabora le richieste in "
"sospeso o aumenta il limite. "

msgid "The end date must be later than the start date"
msgstr "La data di fine deve essere successiva alla data di inizio"

msgid "Format"
msgstr "Formato"

msgid "CSV File"
msgstr "File CSV"

msgid "Excel File"
msgstr "File Excel"

msgid "JSON File"
msgstr "File JSON"

msgid "XML File"
msgstr "File XML"

msgid "Minimum price total"
msgstr "Prezzo minimo totale"

msgid "Payment Method"
msgstr "Modalità di pagamento"

msgid "No credit card payments"
msgstr "Pagamenti con carta di credito non disponibili"

msgid "Credit card payments optional"
msgstr "Pagamenti con carta di credito opzionali"

msgid "Credit card payments required"
msgstr "Pagamenti con carta di credito obbligatori"

msgid "The price must be larger than zero"
msgstr "Il prezzo deve essere maggiore di zero"

msgid ""
"You need to setup a default payment provider to enable credit card payments"
msgstr ""
"Per abilitare i pagamenti con carta di credito è necessario impostare un "
"provider di pagamento predefinito"

msgid "Test run"
msgstr "Esecuzione di prova"

msgid "Describes what this photo album is about"
msgstr "Descrive il contenuto di questo album fotografico"

msgid "View"
msgstr "Visualizza"

msgid "Full size images"
msgstr "Immagini a grandezza naturale"

msgid "Grid layout"
msgstr "Disposizione a griglia"

msgid "By filename"
msgstr "Per nome del file"

msgid "By caption"
msgstr "Per didascalia"

msgid "By last change"
msgstr "Per data dell'ultima modifica"

msgid "Show images on homepage"
msgstr "Mostra le immagini sulla pagina principale"

msgid "Used in the overview and the e-mail subject"
msgstr "Utilizzato nella panoramica e nell'oggetto dell'e-mail"

msgid "Editorial"
msgstr "Editoriale"

msgid "A few words about this edition of the newsletter"
msgstr "Qualche parola su questa edizione della newsletter"

msgid "Latest news"
msgstr "Ultime notizie"

msgid "Show news as tiles"
msgstr "Mostra le notizie come piastrelle"

msgid ""
"If checked, news are displayed as tiles. Otherwise, news are listed in full "
"length."
msgstr ""
"Se questa opzione è attivata, i notizie vengono visualizzati come tessere. "
"Altrimenti, i notizie sono elencati per intero."

msgid "Events"
msgstr "Eventi"

msgid "Publications"
msgstr "Pubblicazioni"

msgid "Categories"
msgstr "Categorie"

msgid ""
"Select categories the newsletter reports on. The users will receive the "
"newsletter only if it reports on at least one of the categories the user "
"subscribed to."
msgstr ""
"Selezionare le categorie per le quali viene segnalata la newsletter. Gli "
"utenti riceveranno la newsletter solo se si riferisce ad almeno una delle "
"categorie a cui l'utente si è iscritto."

msgid "Send"
msgstr "Invia"

msgid "Now"
msgstr "Adesso"

msgid "At a specified time"
msgstr "Alla data/ora specificate"

msgid "Scheduled time must be at least 5 minutes in the future"
msgstr "L'orario programmato deve essere di almeno 5 minuti nel futuro"

msgid "Newsletters can only be sent on the hour (10:00, 11:00, etc.)"
msgstr ""
"Le newsletter possono essere inviate solo ogni ora (10:00, 11:00, ecc.)"

msgid "Recipient"
msgstr "Destinatario"

msgid "Do not actually import the newsletter subscribers"
msgstr "Non importare effettivamente gli iscritti alla newsletter"

msgid "Will be used as image in the page overview on the parent page"
msgstr ""
"Verrà utilizzato come immagine nella panoramica della pagina sulla pagina "
"padre"

msgid "Describes what this page is about"
msgstr "Descrive il contenuto di questa pagina"

msgid "Show the lead if accessing the parent page"
msgstr "Mostra l'estratto se accedi alla pagina principale"

msgid "(Redesign only)"
msgstr "(Solo riprogettazione)"

msgid ""
"There are currently no allowed domains for iFrames. To enable domains for "
"iFrames, please contact info@seantis.ch."
msgstr ""
"Attualmente non ci sono domini consentiti per gli iFrame. Per abilitare i "
"domini per gli iFrame, contattare info@seantis.ch."

msgid "Height"
msgstr "Altezza"

msgid ""
"The height of the iFrame in pixels. If not set, the iFrame will have a "
"standard height of 800px."
msgstr ""
"L'altezza dell'iFrame in pixel. Se non viene impostato, l'iframe avrà "
"un'altezza standard di 800px."

msgid "Display as card"
msgstr "Visualizzazione come scheda"

msgid "Display the iFrame as a card with a border"
msgstr "Visualizzare l'iFrame come una scheda con un bordo"

msgid "The following domains are allowed for iFrames:"
msgstr "I seguenti domini sono consentiti per gli iFrame:"

msgid "To allow more domains for iFrames, please contact info@seantis.ch."
msgstr ""
"Per consentire l'utilizzo di altri domini per iFrame, contattare "
"info@seantis.ch."

msgid "The domain of the URL is not allowed for iFrames."
msgstr "Il dominio dell'URL non è consentito per gli iFrames."

msgid "Destination"
msgstr "Destinazione"

msgid "- Root -"
msgstr "- Principale -"

msgid "Invalid destination selected"
msgstr "Destinazione non valida selezionata"

msgid "Salutation"
msgstr "Formula di saluto"

msgid "Academic Title"
msgstr "Titolo accademico"

msgid "First name"
msgstr "Nome"

msgid "Last name"
msgstr "Cognome"

msgid "Function"
msgstr "Funzione"

msgid "Organisation"
msgstr "Organizzazione"

msgid "Sub organisation"
msgstr "Sotto organizzazione"

msgid "Direct Phone Number or Mobile"
msgstr "Numero di telefono diretto o cellulare"

msgid "Born"
msgstr "Cognome da nubile"

msgid "Profession"
msgstr "Professione"

msgid "Political Party"
msgstr "Partito politico"

msgid "Parliamentary Group"
msgstr "Gruppo parlamentare"

msgid "Website"
msgstr "Sito web"

msgid "Website 2"
msgstr "Sito web 2"

msgid "Location address"
msgstr "indirizzo della sede"

msgid "Location Code and City"
msgstr "Codice della località e città"

msgid "Postal address"
msgstr "Indirizzo postale"

msgid "Postal Code and City"
msgstr "Codice postale e città"

msgid "Picture"
msgstr "Immagine"

msgid "URL pointing to the picture"
msgstr "URL che punta all'immagine"

msgid "Notes"
msgstr "Note"

msgid "Public extra information about this person"
msgstr "Informazioni pubbliche aggiuntive su questa persona"

msgid "Rooms"
msgstr "Camere"

msgid "Weekdays"
msgstr "Giorni della settimana"

msgid "Start date in past"
msgstr "Data di inizio nel passato"

msgid "Describes what this reservation resource is about"
msgstr "Descrive il contenuto di questa risorsa di prenotazione"

msgid "Used to group the resource in the overview"
msgstr "Utilizzato per raggruppare la risorsa nella panoramica"

msgid "Extra Fields Definition"
msgstr "Definizione dei campi aggiuntivi"

msgid "Closing date for the public"
msgstr "Data di chiusura per il pubblico"

msgid "Closing date"
msgstr "Data di chiusura"

msgid "No closing date"
msgstr "Nessuna data di chiusura"

msgid "Stop accepting reservations days before the allocation"
msgstr "Smetti di accettare prenotazioni giorni prima dell'assegnazione"

msgid "Stop accepting reservations hours before the allocation"
msgstr ""
"Interrompi l'accettazione delle prenotazioni ore prima dell'assegnazione"

msgid "Hours"
msgstr "Ore"

msgid "Days"
msgstr "Giorni"

msgid "Limit reservations to certain zip-codes"
msgstr "Limita le prenotazioni a specifici codici postali"

msgid "Zip-code limit"
msgstr "Limite di codice postale"

msgid "Zip-code field"
msgstr "Campo codice postale"

msgid "Allowed zip-codes (one per line)"
msgstr "Codici postali ammessi (uno per riga)"

msgid "Days before an allocation may be reserved by anyone"
msgstr "Giorni prima che un'assegnazione possa essere prenotata da chiunque"

msgid "Default view"
msgstr "Visualizzazione predefinita"

msgid "Week view"
msgstr "Visualizzazione settimanale"

msgid "Month view"
msgstr "Visualizzazione mensile"

msgid "Per item"
msgstr "Per elemento"

msgid "Per hour"
msgstr "Per ora"

msgid "Price per item"
msgstr "Prezzo per elemento"

msgid "Price per hour"
msgstr "Tariffa oraria"

msgid "Please select the form field that holds the zip-code"
msgstr "Seleziona il campo del modulo che contiene il codice postale"

msgid "Please enter at least one zip-code"
msgstr "Inserisci almeno un codice postale"

msgid "Please enter one zip-code per line, without spaces or commas"
msgstr "Inserisci un codice postale per riga, senza spazi o virgole"

msgid "New Reservations"
msgstr "Nuove prenotazioni"

msgid "Notifications *"
msgstr "Notifiche *"

msgid ""
"For each new reservation, a notification will be sent to the above recipient."
msgstr ""
"Per ogni nuova prenotazione, verrà inviata una notifica al suddetto "
"destinatario."

msgid "Daily Reservations"
msgstr "Prenotazioni giornaliere"

msgid ""
"On each day selected below, a notification with the day's reservations will "
"be sent to the recipient above at 06:00."
msgstr ""
"Alle ore 6:00 di ogni giorno selezionato qui sotto, al suddetto destinatario "
"verrà inviata una notifica con le prenotazioni del giorno."

msgid "Internal Notes"
msgstr "Note interne"

msgid ""
"Each time a new note is added to the ticket for a reservation, a "
"notification is sent to the recipient above."
msgstr ""
"Ogni volta in cui sarà aggiunta una nuova nota al biglietto di una "
"prenotazione, verrà inviata una notifica al suddetto destinatario."

msgid "Rejected Reservations"
msgstr "Prenotazioni rifiutate"

msgid ""
"If a reservation is cancelled, a notification will be sent to the above "
"recipient."
msgstr ""
"Se una prenotazione viene annullata, una notifica verrà inviata al "
"destinatario sopra indicato."

msgid "Send on"
msgstr "Invia il"

msgid "Resources"
msgstr "Risorse"

msgid "Please add at least one notification."
msgstr "Aggiungere almeno una notifica."

msgid "Logo"
msgstr "Logo"

msgid "URL pointing to the logo"
msgstr "URL che punta al logo"

msgid "Logo (Square)"
msgstr "Logo (quadrato)"

msgid "E-Mail Reply Address (Reply-To)"
msgstr "Indirizzo di risposta dell'e-mail (Rispondi a)"

msgid "Replies to automated e-mails go to this address."
msgstr "Le risposte alle e-mail automatizzate sono inviate a questo indirizzo."

msgid "Primary Color"
msgstr "Colore primario"

msgid "Default Font Family"
msgstr "Famiglia di font predefinita"

msgid "Languages"
msgstr "Lingue"

msgid "German"
msgstr "Tedesco"

msgid "French"
msgstr "Francese"

msgid "Italian"
msgstr "Italiano"

msgid "Additional CSS"
msgstr "CSS aggiuntivo"

msgid "Will be used if an image is needed, but none has been set"
msgstr ""
"Verrà utilizzato se è necessaria un'immagine, ma non è stata impostata "
"alcuna immagine."

msgid "Standard Image"
msgstr "Immagine standard"

msgid "Column width left side"
msgstr "Larghezza colonna lato sinistro"

msgid "Footer Division"
msgstr "Divisione piè di pagina"

msgid "Column width for the center"
msgstr "Larghezza della colonna per il centro"

msgid "Column width right side"
msgstr "Larghezza colonna lato destro"

msgid "Contact"
msgstr "Contatto"

msgid "The address and phone number of the municipality"
msgstr "L'indirizzo e il numero di telefono del comune"

msgid "Information"
msgstr "Informazioni"

msgid "Contact Link"
msgstr "Collegamento ai contatti"

msgid "URL pointing to a contact page"
msgstr "URL che punta a una pagina di contatto"

msgid "Opening Hours"
msgstr "Orari di Apertura"

msgid "The opening hours of the municipality"
msgstr "Gli orari di apertura del comune"

msgid "Opening Hours Link"
msgstr "Collegamento agli orari di apertura"

msgid "URL pointing to an opening hours page"
msgstr "URL che punta a una pagina degli orari di apertura"

msgid "Hide OneGov Cloud information"
msgstr "Nascondi le informazioni su OneGov Cloud"

msgid ""
"This includes the link to the marketing page, and the link to the privacy "
"policy."
msgstr ""
"Ciò include il collegamento alla pagina di marketing e il collegamento "
"all'informativa sulla privacy."

msgid "Facebook"
msgstr "Facebook"

msgid "URL pointing to the Facebook site"
msgstr "URL che punta al sito di Facebook"

msgid "Social Media"
msgstr "Social media"

msgid "Twitter"
msgstr "Twitter"

msgid "URL pointing to the Twitter site"
msgstr "URL che punta al sito di Twitter"

msgid "YouTube"
msgstr "YouTube"

msgid "URL pointing to the YouTube site"
msgstr "URL che punta al sito di YouTube"

msgid "Instagram"
msgstr "Instagram"

msgid "URL pointing to the Instagram site"
msgstr "URL che punta al sito di Instagram"

msgid "Linkedin"
msgstr "LinkedIn"

msgid "URL pointing to the LinkedIn site"
msgstr "URL che punta al sito di LinkedIn"

msgid "TikTok"
msgstr "TikTok"

msgid "URL pointing to the TikTok site"
msgstr "URL che punta al sito di TikTok"

msgid "Custom Link 1"
msgstr "Collegamento personalizzato 1"

msgid "URL to internal/external site"
msgstr "URL del sito interno/esterno"

msgid "Custom Link 2"
msgstr "Collegamento personalizzato 2"

msgid "Custom Link 3"
msgstr "Collegamento personalizzato 3"

msgid "Name of the partner"
msgstr "Nome del partner"

msgid "First Partner"
msgstr "Primo partner"

msgid "Logo of the partner"
msgstr "Logo del partner"

msgid "The partner's website"
msgstr "Il sito web del partner"

msgid "Second Partner"
msgstr "Secondo partner"

msgid "Third Partner"
msgstr "Terzo partner"

msgid "Fourth Partner"
msgstr "Quarto partner"

msgid "The width of the column must be greater than 0"
msgstr "La larghezza della colonna deve essere maggiore di 0"

msgid "The sum of all the footer columns must be equal to 12"
msgstr "La somma di tutte le colonne del piè di pagina deve essere pari a 12"

msgid ""
"Default social media preview image for rich link previews. Optimal size is "
"1200:630 px."
msgstr ""
"Immagine di anteprima dei social media predefinita per le anteprime dei "
"collegamenti avanzati. La dimensione ottimale è 1200x630 px."

msgid "Icon 16x16 PNG (Windows)"
msgstr "Icona 16x16 PNG (Windows)"

msgid "URL pointing to the icon"
msgstr "URL che punta all'icona"

msgid "Icon 32x32 PNG (Mac)"
msgstr "Icona 32x32 PNG (Mac)"

msgid "Icon 57x57 PNG (iPhone, iPod, iPad)"
msgstr "Icona 57x57 PNG (iPhone, iPod, iPad)"

msgid "Icon SVG 20x20 (Safari)"
msgstr "Icona SVG 20x20 (Safari)"

msgid "Disable page references"
msgstr "Disabilita i riferimenti alle pagine"

msgid ""
"Disable showing the copy link '#' for the site reference. The references "
"themselves will still work. Those references are only showed for logged in "
"users."
msgstr ""
"Disabilita la visualizzazione del link di copia \"#\" per il riferimento al "
"sito. I riferimenti stessi continueranno a funzionare. Questi riferimenti "
"sono mostrati solo agli utenti che hanno effettuato l'accesso."

msgid "Open files in separate window"
msgstr "Apri i file in una finestra separata"

msgid "Announcement"
msgstr "Annuncio"

msgid "Announcement URL"
msgstr "URL per l'annuncio"

msgid "Announcement bg color"
msgstr "Colore di sfondo dell'annuncio"

msgid "Announcement font color"
msgstr "Colore del carattere dell'annuncio"

msgid "Only show Announcement for logged-in users"
msgstr "Mostra solo gli annunci per gli utenti connessi"

msgid "Header links"
msgstr "Collegamenti di intestazione"

msgid "Text header left side"
msgstr "Intestazione testo a sinistra"

msgid "Optional"
msgstr "Facoltativo"

msgid "Font color"
msgstr "Colore del carattere"

msgid "Relative font size"
msgstr "Dimensione relativa del carattere"

msgid "Keep header links and/or header text fixed to top on scrolling"
msgstr ""
"Mantenere i link dell'intestazione e/o il testo dell'intestazione fissi in "
"alto durante lo scorrimento"

msgid "Header fixation"
msgstr "Fissare gli elementi dell'intestazione"

msgid "Please add an url to each link"
msgstr "Aggiungere un url a ciascun link"

msgid "Your URLs must start with http://, https:// or / (for internal links)"
msgstr ""
"Gli URL devono iniziare con http://, https:// o / (per i link interni)."

msgid "Homepage Cover"
msgstr "Copertina della pagina principale"

msgid "Structure"
msgstr "Struttura"

msgid "Homepage Structure (for advanced users only)"
msgstr "Struttura della pagina principale (solo per utenti avanzati)"

msgid "The structure of the homepage"
msgstr "La struttura della pagina principale"

msgid "Homepage redirect"
msgstr "Reindirizzamento della home page"

msgid "Yes, to directories"
msgstr "Sì, alle cartelle"

msgid "Yes, to events"
msgstr "Sì, agli eventi"

msgid "Yes, to forms"
msgstr "Sì, ai moduli"

msgid "Yes, to publications"
msgstr "Sì, alle pubblicazioni"

msgid "Yes, to reservations"
msgstr "Sì, alle prenotazioni"

msgid "Yes, to a non-listed path"
msgstr "Sì, a un percorso non elencato"

msgid "Path"
msgstr "Percorso"

msgid "Please enter a path without schema or host"
msgstr "Inserisci un percorso senza schema o host"

msgid "Hide these fields for non-logged-in users"
msgstr "Nascondi questi campi per gli utenti non registrati"

msgid "People"
msgstr "Persone"

msgid "Duration of mTAN session"
msgstr "Durata della sessione mTAN"

msgid "Specify in number of seconds"
msgstr "Indicate il numero di secondi"

msgid "mTAN Access"
msgstr "Accesso mTAN"

msgid ""
"Prevent further accesses to protected resources after this many have been "
"accessed"
msgstr ""
"Impedite ulteriori accessi alle risorse protette dopo che ne sono stati "
"effettuati molti"

msgid "Leave empty to disable limiting requests"
msgstr "Lasciate vuoto per disabilitare la limitazione delle richieste"

msgid "Prevent further accesses to protected resources in this time frame"
msgstr ""
"Impedite ulteriori accessi alle risorse protette in questo lasso di tempo."

msgid "The default map view. This should show the whole town"
msgstr ""
"La visualizzazione predefinita della mappa. Questo dovrebbe mostrare "
"l'intera città"

msgid "Geo provider"
msgstr "Fornitore di dati geografici"

msgid "Swisstopo (Default)"
msgstr "Swisstopo (predefinito)"

msgid "Swisstopo Aerial"
msgstr "Swisstopo fotografia aerea"

msgid "Analytics Code"
msgstr "Codice Analytics"

msgid "JavaScript for web statistics support"
msgstr "JavaScript per il supporto delle statistiche web"

msgid "Analytics URL"
msgstr ""

msgid "URL pointing to the analytics page"
msgstr ""

msgid "Cantonal holidays"
msgstr "Festività cantonali"

msgid "Aargau"
msgstr "Argovia"

msgid "Appenzell Ausserrhoden"
msgstr "Appenzello Esterno"

msgid "Appenzell Innerrhoden"
msgstr "Appenzello Interno"

msgid "Basel-Landschaft"
msgstr "Basilea Campagna"

msgid "Basel-Stadt"
msgstr "Basilea Città"

msgid "Berne"
msgstr "Berna"

msgid "Fribourg"
msgstr "Friburgo"

msgid "Geneva"
msgstr "Ginevra"

msgid "Glarus"
msgstr "Glarona"

msgid "Grisons"
msgstr "Grigioni"

msgid "Jura"
msgstr "Jura"

msgid "Lucerne"
msgstr "Lucerna"

msgid "Neuchâtel"
msgstr "Neuchâtel"

msgid "Nidwalden"
msgstr "Nidvaldo"

msgid "Obwalden"
msgstr "Obvaldo"

msgid "Schaffhausen"
msgstr "Sciaffusa"

msgid "Schwyz"
msgstr "Svitto"

msgid "Solothurn"
msgstr "Soletta"

msgid "St. Gallen"
msgstr "San Gallo"

msgid "Thurgau"
msgstr "Turgovia"

msgid "Ticino"
msgstr "Ticino"

msgid "Uri"
msgstr "Uri"

msgid "Valais"
msgstr "Vallese"

msgid "Vaud"
msgstr "Vaud"

msgid "Zug"
msgstr "Zugo"

msgid "Zürich"
msgstr "Zurigo"

msgid "Other holidays"
msgstr "Altre feste"

msgid "Preview"
msgstr "Anteprima"

msgid "School holidays"
msgstr "Vacanze scolastiche"

msgid "Format: Day.Month - Description"
msgstr "Formato: Giorno.Mese - Descrizione"

msgid "Please enter one date per line"
msgstr "Inserisci una data per riga"

msgid "Please enter only day and month"
msgstr "Inserisci solo giorno e mese"

#, python-format
msgid "${date} is not a valid date"
msgstr "${date} non è una data valida"

msgid "Format: Day.Month.Year - Day.Month.Year"
msgstr "Formato: Giorno.Mese.Anno - Giorno.Mese.Anno"

msgid "Please enter one date pair per line"
msgstr "Inserisci una coppia di date per riga"

msgid "End date needs to be after start date"
msgstr "La data di fine deve essere successiva alla data di inizio"

msgid "Email adress for notifications about newly opened tickets"
msgstr "Indirizzo e-mail per le notifiche dei biglietti aperti"

msgid "Accept request and close ticket automatically based on:"
msgstr "Accetta la richiesta e chiudi il ticket automaticamente in base a:"

msgid "Ticket category"
msgstr "Categoria del biglietto"

msgid "User role"
msgstr "Ruolo utente"

msgid ""
"Accept request and close ticket automatically for these ticket categories"
msgstr ""
"Accetta la richiesta e chiudi il biglietto automaticamente per queste "
"categorie di biglietti"

msgid ""
"If auto-accepting is not possible, the ticket will be in state pending. Also "
"note, that after the ticket is closed, the submitter can't send any messages."
msgstr ""
"Se l'accettazione automatica non è possibile, il biglietto sarà posto in "
"stato di attesa. Nata inoltre che, dopo la chiusura del biglietto, il "
"mittente non può inviare alcun messaggio."

msgid "Accept request and close ticket automatically for these user roles"
msgstr ""
"Accetta la richiesta e chiudi automaticamente il ticket per questi ruoli "
"utente"

msgid "User used to auto-accept tickets"
msgstr "Utente abituato ad accettare automaticamente i biglietti"

msgid "Block email confirmation when this ticket category is opened"
msgstr ""
"Blocca l'e-mail di conferma all'apertura di questa categoria di biglietti"

msgid "This is enabled by default for tickets that get accepted automatically"
msgstr ""
"Questo è abilitato per impostazione predefinita per i biglietti che vengono "
"accettati automaticamente"

msgid "Block email confirmation when this ticket category is closed"
msgstr ""
"Blocca l'e-mail di conferma quando questa categoria di biglietti è chiusa"

msgid "Mute all tickets"
msgstr "Annulla le notifiche di tutti i biglietti"

msgid "Always send email notification if a new ticket message is sent"
msgstr ""
"Invia sempre una notifica tramite e-mail se viene inviato un nuovo messaggio "
"per il biglietto"

msgid "Categories restricted by user group settings"
msgstr "Categorie limitate dalle impostazioni del gruppo di utenti"

msgid "Mute tickets individually if the auto-accept feature is enabled."
msgstr ""
"Disattiva i biglietti singolarmente se la funzione di accettazione "
"automatica è abilitata."

msgid "Enable newsletter"
msgstr "Attiva la newsletter"

msgid "Allow secret content in newsletter"
msgstr "Consentire contenuti segreti nella newsletter"

msgid "Newsletter categories"
msgstr "Categorie di newsletter"

msgid ""
"Example for newsletter topics with subtopics in yaml format. Note: Deeper "
"structures are not supported.\n"
"```\n"
"Organisation:\n"
"  - Topic 1:\n"
"    - Subtopic 1.1\n"
"    - Subtopic 1.2\n"
"  - Topic 2\n"
"  - Topic 3:\n"
"    - Subtopic 3.1\n"
"```"
msgstr ""
"Esempio di argomenti di newsletter con sottoargomenti in formato yaml. Nota: "
"Le strutture più profonde non sono supportate.\n"
"```\n"
"Organizzazione:\n"
" - Argomento 1:\n"
"   - Sottotema 1.1\n"
"   - Sottotema 1.2\n"
" - Argomento 2\n"
" - Argomento 3:\n"
"   - Sottotema 3.1\n"
"```"

msgid "Invalid YAML format. Please refer to the example."
msgstr "Formato YAML non valido. Fare riferimento all'esempio."

msgid ""
"Invalid format. Please define an organisation name with topics and subtopics "
"according the example."
msgstr ""
"Formato non valido. Definire un nome di organizzazione con argomenti e "
"sottoargomenti secondo l'esempio."

msgid ""
"Invalid format. Please define topics and subtopics according to the example."
msgstr ""
"Formato non valido. Definire gli argomenti e i sottoargomenti secondo "
"l'esempio."

msgid ""
"Invalid format. Only topics and subtopics are allowed - no deeper structures "
"supported."
msgstr ""
"Formato non valido. Sono ammessi solo argomenti e sottoargomenti, non sono "
"supportate strutture più profonde."

msgid "Old domain"
msgstr "Vecchio dominio"

msgid "Test migration"
msgstr "Migrazione di prova"

msgid "Compares links to the current domain"
msgstr "Confronta i collegamenti al dominio corrente"

msgid "Use a domain name without http(s)"
msgstr "Usa un nome di dominio senza http(s)"

msgid "Domain must contain a dot"
msgstr "Il dominio deve contenere un punto"

msgid "Choose which links to check"
msgstr "Scegli quali collegamento controllare"

msgid "External links only"
msgstr "Solo collegamenti esterni"

msgid "Internal links only"
msgstr "Solo collegamenti interni"

msgid "Link must start with 'https'"
msgstr "Il link deve iniziare con 'https'"

msgid "Username"
msgstr "Nome utente"

msgid "Username for the associated Gever account"
msgstr "Nome utente per l'account Gever associato"

msgid "Password"
msgstr "Password"

msgid "Password for the associated Gever account"
msgstr "Password per l'account Gever associato"

msgid "Gever API Endpoint where the documents are uploaded."
msgstr "Endpoint API di Gever dove vengono caricati i documenti."

msgid "Website address including https://"
msgstr "Indirizzo del sito web incluso https://"

msgid "API Key"
msgstr "Chiave API"

msgid "Read only"
msgstr "Sola lettura"

msgid "Submit your event"
msgstr "Invia il tuo evento"

msgid "Enables website visitors to submit their own events"
msgstr "Consente ai visitatori del sito web di presentare i propri eventi"

msgid "Delete events in the past"
msgstr "Cancellare gli eventi del passato"

msgid "Events are automatically deleted once they have occurred"
msgstr ""
"Gli eventi vengono cancellati automaticamente una volta che si sono "
"verificati"

msgid "Values of the location filter"
msgstr "Valori del filtro posizione"

msgid "Choose the filter type for events (default is 'Tags')"
msgstr ""
"Scegliere il tipo di filtro per gli eventi (l'impostazione predefinita è "
"'tag')"

msgid "A predefined set of tags"
msgstr "Un insieme predefinito di tag"

msgid "Manually configurable filters"
msgstr "Filtri configurabili manualmente"

msgid "Both, predefined tags as well as configurable filters"
msgstr "Entrambi, tag predefiniti e filtri configurabili"

msgid "Documents"
msgstr "Documenti"

msgid "General event documents"
msgstr "Documenti generali dell'evento"

msgid "Duration from opening a ticket to its automatic archival"
msgstr "Durata dall'apertura di un ticket alla sua archiviazione automatica"

msgid "Duration from archived state until deleted automatically"
msgstr "Durata dello stato di archiviazione fino alla cancellazione automatica"

msgid "E-Mail Address"
msgstr "Indirizzo e-mail"

msgid ""
"Select newsletter categories your are interested in. You will receive the "
"newsletter if it reports on at least one of the subscribed categories."
msgstr ""
"Selezionate le categorie di newsletter a cui siete interessati. Riceverete "
"la newsletter se riporta almeno una delle categorie sottoscritte"

msgid "Submission Window"
msgstr "Finestra di presentazione"

msgid "A submission window with this title already exists."
msgstr "Esiste già una finestra di presentazione con questo titolo."

#, python-format
msgid ""
"The date range overlaps with an existing submission window (${range}). "
"Either choose a different date range or give this window a title to "
"differenciate it from other windows."
msgstr ""
"L'intervallo di date si sovrappone a una finestra di presentazione esistente "
"(${range}). Scegliere un intervallo di date diverso o dare a questa finestra "
"un titolo per differenziarla dalle altre finestre."

msgid "Short name to identify the text module"
msgstr "Nome breve per identificare il modulo di testo"

msgid "Your note about this ticket"
msgstr "La tua nota su questo biglietto"

msgid "Attachment"
msgstr "Allegato"

msgid "Message"
msgstr "Messaggio"

msgid "The message is empty"
msgstr "Il messaggio è vuoto"

msgid "Notify me about replies"
msgstr "Avvisami delle risposte"

msgid "Setting \"Always notify\" is active"
msgstr "L'impostazione \"Notifica sempre\" è attiva"

msgid "BCC"
msgstr "BCC"

msgid "You can send a copy of the message to one or more recipients"
msgstr "È possibile inviare una copia del messaggio a uno o più destinatari"

msgid "Email"
msgstr "Email"

msgid "User"
msgstr "Utente"

msgid "Admin"
msgstr "Amministratore"

msgid "Editor"
msgstr "Redattore"

msgid "Member"
msgstr "Membro"

msgid "State"
msgstr "Stato"

msgid "Active"
msgstr "Attivo"

msgid "Inactive"
msgstr "Inattivo"

msgid "Role"
msgstr "Ruolo"

#, fuzzy
msgid "Yubikey"
msgstr "Yubikey"

msgid "Plug your YubiKey into a USB slot and press it."
msgstr "Collega il dispositivo YubiKey a una porta USB e premi."

#, fuzzy
msgid "Administrators and editors must use a Yubikey"
msgstr "Gli amministratori e i redattori devono utilizzare una Yubikey"

#, fuzzy
msgid "Invalid Yubikey"
msgstr "Yubikey non valida"

#, fuzzy, python-format
msgid "This Yubikey is already used by ${username}"
msgstr "Questa Yubikey è già utilizzata da ${username}"

msgid "The users e-mail address (a.k.a. username)"
msgstr "L'indirizzo e-mail dell'utente (noto anche come nome utente)"

msgid "Send Activation E-Mail with Instructions"
msgstr "Invia e-mail di attivazione con le istruzioni"

msgid "A user with this e-mail address exists already"
msgstr "Esiste già un utente con questo indirizzo e-mail"

msgid ""
"Users can only be in one group. If they already belong to another group and "
"get added here, they will automatically get removed from the other group."
msgstr ""
"Gli utenti possono essere solo in un gruppo. Se appartengono già ad un altro "
"gruppo e vengono aggiunti qui, verranno automaticamente rimossi dall'altro "
"gruppo. "

msgid "Ticket permissions"
msgstr "Permessi sul biglietto"

msgid "Restricts access and gives permission to these ticket categories"
msgstr "Limita l'accesso e autorizza queste categorie di biglietti"

msgid "Directories"
msgstr "Cartelle"

msgid ""
"Directories for which this user group is responsible. If activated, ticket "
"notifications for this group are only sent for these directories"
msgstr ""
"Directory per le quali questo gruppo di utenti è responsabile. Se attivata, "
"le notifiche di ticket le notifiche per questo Gruppo vengono inviate solo "
"per queste directory"

msgid "Send a periodic status e-mail."
msgstr "Invia un'e-mail di stato periodica."

msgid "Daily (exluding the weekend)"
msgstr "Giornaliera (escluso il fine settimana)"

msgid "Weekly (on mondays)"
msgstr "Settimanale (di lunedì)"

msgid "Monthly (on first monday of the month)"
msgstr "Mensile (il primo lunedì del mese)"

msgid "Never"
msgstr "Mai"

msgid "Disabled"
msgstr "Disattivato"

msgid "6 months"
msgstr "6 mesi"

msgid "1 year"
msgstr "1 anno"

msgid "2 years"
msgstr "2 anni"

msgid "3 years"
msgstr "3 anni"

msgid "Linked file"
msgstr "File collegato"

msgid "Keep link"
msgstr "Conservare collegamento"

msgid "Delete link"
msgstr "Elimina collegamento"

msgid "Replace link"
msgstr "Sostituire collegamento"

msgid "Choose existing file"
msgstr "Scegliere tra i file esistenti"

msgid "Link additional files"
msgstr "Collegare file aggiuntivi"

msgid "All directories"
msgstr "Tutte le cartelle"

msgid "All events"
msgstr "Tutti gli eventi"

msgid "Daypass"
msgstr "Biglietto giornaliero"

msgid "Conference room"
msgstr "Sala conferenze"

#, python-format
msgid "150 years {organisation}"
msgstr "150 anni di {organisation}"

msgid "Sports facility"
msgstr "Impianto sportivo"

msgid "We celebrate our 150th anniversary."
msgstr "Celebriamo il nostro 150° anniversario."

msgid "General Assembly"
msgstr "Assemblea generale"

msgid "Communal hall"
msgstr "Sala comune"

msgid "As every year."
msgstr "Come ogni anno."

msgid "Community Gymnastics"
msgstr "Ginnastica comunitaria"

msgid "Gymnasium"
msgstr "Palestra"

msgid "Get fit together."
msgstr "Mettiamoci in forma insieme."

msgid "Women's Club"
msgstr "Club femminile"

msgid "Football Tournament"
msgstr "Torneo di calcio"

msgid "Amateurs welcome!"
msgstr "I dilettanti sono i benvenuti!"

msgid "Sports Association"
msgstr "Associazione sportiva"

msgid "all day"
msgstr "tutto il giorno"

msgid "Homepage"
msgstr "Pagina principale"

msgid "Save"
msgstr "Risparmiare"

msgid "Edit"
msgstr "Modifica"

msgid "QR"
msgstr "QR"

msgid "Delete"
msgstr "Elimina"

msgid "This form can't be deleted."
msgstr "Questo modulo non può essere eliminato."

msgid ""
"There are submissions associated with the form. Those need to be removed "
"first."
msgstr ""
"Sono presenti invii associati al modulo. Questi devono essere rimossi prima "
"di tutto."

msgid "Do you really want to delete this form?"
msgstr "Vuoi davvero eliminare questo modulo?"

msgid "This cannot be undone."
msgstr "L'operazione non può essere annullata."

msgid "Delete form"
msgstr "Elimina modulo"

msgid "Export"
msgstr "Esporta"

msgid "Change URL"
msgstr "Modifica URL"

msgid "Registration Windows"
msgstr "Finestre di registrazione"

msgid "Form"
msgstr "Modulo"

msgid "External form"
msgstr "Modulo esterno"

msgid "New external form"
msgstr "Nuovo modulo esterno"

msgid "Do you really want to delete this submission window?"
msgstr "Vuoi davvero eliminare questa finestra di invio?"

msgid ""
"Submissions associated with this submission window will be deleted as well."
msgstr ""

msgid "Delete submission window"
msgstr "Elimina la finestra di invio"

msgid "Results"
msgstr "Risultati"

msgid "Do you really want to delete this survey?"
msgstr "Vuoi davvero eliminare questo sondaggio?"

msgid "This cannot be undone. And all submissions will be deleted with it."
msgstr "Questa operazione non può essere annullata. E tutti gli invii saranno "

msgid "Delete survey"
msgstr "Elimina sondaggio"

msgid "Submission Windows"
msgstr "Finestre di invio"

msgid "Survey"
msgstr "Sondaggio"

msgid "Person"
msgstr "Persona"

msgid "Do you really want to delete this person?"
msgstr "Vuoi davvero eliminare questa persona?"

msgid "Delete person"
msgstr "Elimina persona"

msgid "Delete archived tickets"
msgstr "Cancellare i biglietti archiviati"

msgid "Do you really want to delete all archived tickets?"
msgstr "Volete davvero cancellare tutti i biglietti archiviati?"

msgid "Accept ticket"
msgstr "Accetta il biglietto"

msgid "This ticket can't be closed."
msgstr "Questo biglietto non può essere chiuso."

msgid "This ticket requires a decision, but no decision has been made yet."
msgstr ""
"Questo biglietto richiede una decisione, ma nessuna decisione è stata ancora "
"presa."

msgid "Close ticket"
msgstr "Chiudi il biglietto"

msgid "Reopen ticket"
msgstr "Riapri il biglietto"

msgid "Archive ticket"
msgstr "Archivia il biglietto"

msgid "Recover from archive"
msgstr "Recupera dall'archivio"

msgid "Delete Ticket"
msgstr "Cancella biglietto"

msgid "Assign ticket"
msgstr "Assegna il biglietto"

msgid "New Note"
msgstr "Nuova nota"

msgid "PDF"
msgstr "PDF"

msgid "Download files"
msgstr "Scarica i file"

msgid "New Message"
msgstr "Nuovo messaggio"

msgid "Ticket Status"
msgstr "Stato del biglietto"

msgid "Text module"
msgstr "Modulo di testo"

msgid "Do you really want to delete this text module?"
msgstr "Confermi di voler eliminare questo modulo di testo?"

msgid "Delete text module"
msgstr "Elimina modulo di testo"

msgid "Reservations"
msgstr "Prenotazioni"

msgid "Recipients"
msgstr "Destinatari"

msgid "Room"
msgstr "Camera"

msgid "Resource Item"
msgstr "Elemento risorsa"

msgid "External resource link"
msgstr "Link a risorse esterne"

msgid "New external resource"
msgstr "Nuova risorsa esterna"

msgid "Export All"
msgstr "Esporta tutte"

msgid "iFrame"
msgstr "iFrame"

msgid "Find Your Spot"
msgstr "Cerca le date"

msgid "E-Mail Recipient"
msgstr "E-mail del destinatario"

msgid "Do you really want to delete this resource?"
msgstr "Vuoi davvero eliminare questa risorsa?"

msgid ""
"This cannot be undone and will take a while depending on the number of "
"reservations."
msgstr ""
"Questa operazione non può essere annullata e richiederà un po' di tempo, a "
"seconda del numero di prenotazioni."

msgid "Delete resource"
msgstr "Elimina risorsa"

msgid ""
"There are future reservations associated with this resource that will also "
"be deleted. This cannot be undone and will take a while depending on the "
"number of reservations."
msgstr ""
"Anche le prenotazioni future associate a questa risorsa saranno cancellate. "
"Questa operazione non può essere annullata e richiederà un certo tempo, a "
"seconda del numero di prenotazioni."

msgid "Clean up"
msgstr "Ripulisci"

msgid "Occupancy"
msgstr "Occupazione"

msgid "Subscribe"
msgstr "Iscriviti"

msgid "Rules"
msgstr "Regole"

msgid "Edit allocation"
msgstr "Modifica allocazione"

msgid "Do you really want to delete this allocation?"
msgstr "Vuoi davvero eliminare questa allocazione?"

msgid "Delete allocation"
msgstr "Elimina allocazione"

msgid "This resource can't be deleted."
msgstr "Non può essere eliminata."

msgid "There are existing reservations associated with this resource"
msgstr "Sono presenti delle prenotazioni associate a questa risorsa"

#, python-format
msgid "Every ${days} until ${end}"
msgstr "Ogni ${days} fino al ${end}"

msgid "Configure"
msgstr "Configura"

msgid "This event can't be edited."
msgstr "Questo evento non può essere modificato."

msgid "Imported events can not be edited."
msgstr "Gli eventi importati non possono essere modificati."

msgid "Do you really want to delete this event?"
msgstr "Desideri davvero eliminare questo evento?"

msgid "Delete event"
msgstr "Elimina evento"

msgid "This event can't be deleted."
msgstr "Questo evento non può essere eliminato."

msgid "To remove this event, go to the ticket and reject it."
msgstr "Per rimuovere questo evento, vai al biglietto e rifiutalo."

msgid "Withdraw event"
msgstr "Ritira evento"

msgid "Do you really want to withdraw this event?"
msgstr "Vuoi davvero ritirare questo evento?"

msgid "You can re-publish an imported event later."
msgstr "Puoi ripubblicare un evento importato in un secondo momento."

msgid "Re-publish event"
msgstr "Ripubblica l'evento"

msgid "Newsletter"
msgstr "Newsletter"

msgid "New"
msgstr "Nuovo"

msgid "Subscribers"
msgstr "Iscritti"

msgid "Test"
msgstr "Test"

msgid "Delete newsletter"
msgstr "Elimina newsletter"

msgid "Photo Albums"
msgstr "Album fotografici"

msgid "Manage images"
msgstr "Gestisci immagini"

msgid "Photo Album"
msgstr "Album fotografico"

msgid "Choose images"
msgstr "Scegli le immagini"

msgid "Delete photo album"
msgstr "Elimina l'album fotografico"

msgid "Usermanagement"
msgstr "Gestione utenti"

msgid "Create Signup Link"
msgstr "Crea collegamento di iscrizione"

msgid "User group"
msgstr "Gruppo di utenti"

msgid "Do you really want to delete this user group?"
msgstr "Vuoi davvero eliminare questo gruppo di utenti?"

msgid "Delete user group"
msgstr "Elimina gruppo di utenti"

msgid "Exports"
msgstr "Esportazioni"

msgid "Payment Providers"
msgstr "Provider di servizi di pagamento"

msgid "Synchronise"
msgstr "Sincronizza"

msgid "Directory"
msgstr "Cartella"

#, python-format
msgid "Do you really want to delete \"${title}\"?"
msgstr "Desideri davvero eliminare \"${title}\"?"

msgid "All entries will be deleted as well!"
msgstr "Anche tutti gli elementi verranno eliminati!"

msgid "Delete directory"
msgstr "Elimina la cartella"

msgid "Entry"
msgstr "Elemento"

msgid "Published"
msgstr "Pubblicato"

msgid "Upcoming"
msgstr "In arrivo"

msgid "Past"
msgstr "Passato"

msgid "Choose filter"
msgstr "Scegli filtro"

msgid "Delete entry"
msgstr "Elimina elemento"

msgid "Dashboard"
msgstr "Pannello di controllo"

msgid "Do you really want to delete this external link?"
msgstr "Vuoi davvero eliminare questo collegamento esterno?"

msgid "Delete external link"
msgstr "Elimina collegamento esterno"

msgid "Sort"
msgstr "Ordinare"

msgid "The submission was adopted"
msgstr "L'iscrizione è stata adottata"

msgid "The entry is not valid, please adjust it"
msgstr "L'elemento non è valido, modificalo"

msgid "An entry with this name already exists"
msgstr "Esiste già un elemento con questo nome"

msgid "Your directory submission has been adopted"
msgstr "L'invio della cartella è stato adottato"

msgid "Your change request has been applied"
msgstr "La richiesta di modifica è stata applicata"

msgid "The change request was applied"
msgstr "La richiesta di modifica è stata applicata"

msgid "The submission was rejected"
msgstr "L'iscrizione è stata rifiutata"

msgid "Your directory entry submission has been rejected"
msgstr "L'inserimento nella directory è stato rifiutato"

msgid "The entry submission has been rejected"
msgstr "L'iscrizione è stata rifiutata"

msgid "Your directory change submission has been rejected"
msgstr "L'invio di una modifica alla directory è stato rifiutato"

msgid "The change submission has been rejected"
msgstr "'invio della modifica è stato rifiutato"

msgid "The rejection was already withdrawn"
msgstr "Il rifiuto è già stato ritirato"

msgid "The directory entry submission rejection has been withdrawn"
msgstr "Il rifiuto dell'inserimento nell'elenco è stato ritirato"

msgid "The rejection of the entry has been withdrawn"
msgstr "Il rifiuto della voce è stato ritirato"

msgid "The directory change submission rejection has been withdrawn"
msgstr "Il rifiuto dell'invio della modifica è stato ritirato"

msgid "The rejection of the change has been withdrawn"
msgstr "Il rifiuto della modifica è stato ritirato"

msgid "Through URL only (not listed)"
msgstr "Solo tramite URL (non elencato)"

msgid "Only by privileged users or after submitting a mTAN"
msgstr "Solo da utenti autorizzati o dopo l'invio di un mTAN."

msgid "Through URL only after submitting a mTAN (not listed)"
msgstr "Solo tramite URL e dopo l'invio di un mTAN (non elencato)"

msgid "Members may view occupancy"
msgstr "I membri possono visualizzare l'occupazione"

msgid ""
"The occupancy view shows the e-mail addresses submitted with the "
"reservations, so we only recommend enabling this for internal resources "
"unless all members are sworn to uphold data privacy."
msgstr ""
"La visualizzazione dell'occupazione mostra gli indirizzi e-mail inviati con "
"le prenotazioni, pertanto si consiglia di attivarla solo per le risorse "
"interne, a meno che tutti i membri non abbiano giurato di rispettare la "
"privacy dei dati."

msgid "Visible on homepage"
msgstr "Visibile sulla pagina principale"

msgid "Visibility"
msgstr "Visibilità"

msgid ""
"- '-' will be converted to a bulleted list\n"
"- Urls will be transformed into links\n"
"- Emails and phone numbers as well"
msgstr ""
"- \"-\" verrà convertito in un elenco puntato\n"
" - Le URL verranno trasformate in collegamenti\n"
" - Anche e-mail e numeri di telefono"

msgid "Inherit address from another topic"
msgstr "Ereditare l'indirizzo da un altro argomento"

msgid "Topic to inherit from"
msgstr "Argomento da cui ereditare"

msgid "Hide contact info in sidebar"
msgstr "Nascondi le informazioni di contatto nella sidebar"

msgid "Show people on bottom of main page (instead of sidebar)"
msgstr ""
"Mostra le persone in fondo alla pagina principale (invece che nella barra "
"laterale)"

msgid "Use text instead of lead in the newsletter"
msgstr "Usa il testo invece dell'estratto nella newsletter"

msgid "Select additional person"
msgstr "Selezionare una persona aggiuntiva"

msgid "No results match"
msgstr "Nessun risultato corrisponde"

msgid "List this function in the page of this person"
msgstr "Mostra questa funzione nella pagina di questa persona"

msgid "Use Western ordered names"
msgstr "Utilizzare nomi ordinati all'occidentale"

msgid "For instance Franz Müller instead of Müller Franz"
msgstr "Per esempio Franz Müller invece di Müller Franz"

msgid "A resource with this name already exists"
msgstr "Esiste già una risorsa con questo nome"

msgid "Enable honey pot"
msgstr "Abilita l'honey pot"

msgid "Spam protection"
msgstr "Protezione contro lo spam"

msgid "Show image on preview on the parent page"
msgstr "Mostra l'immagine in anteprima nella pagina madre"

msgid "Show image on page"
msgstr "Mostra l'immagine nella pagina"

msgid "As first element of the content"
msgstr "En tant que premier élément du contenu"

msgid "As a full width header"
msgstr "En tant qu'image d'en-tête pleine largeur"

msgid "Show file links in sidebar"
msgstr "Mostra i link ai file nella barra laterale"

msgid ""
"Files linked in text and uploaded files are no longer displayed in the "
"sidebar if this option is deselected."
msgstr ""
"I file collegati nel testo e i file caricati non vengono più visualizzati "
"nella barra laterale se questa opzione è deselezionata."

msgid "Sidebar links"
msgstr "Collegamenti della barra laterale"

msgid "Delete content when expired"
msgstr "Eliminare il contenuto quando è scaduto"

msgid "This content is automatically deleted if the end date is in the past"
msgstr ""
"Questo contenuto viene eliminato automaticamente quando la data di fine è "
"passata"

msgid "Delete content"
msgstr "Cancellare il contenuto"

msgid "Photo album"
msgstr "Album fotografico"

msgid "In future"
msgstr "in futuro"

msgid "This month"
msgstr "Questo mese"

msgid "Last month"
msgstr "Lo scorso mese"

msgid "This year"
msgstr "Quest'anno"

msgid "Last year"
msgstr "Lo scorso anno"

msgid "Older"
msgstr "Più vecchia"

msgid "Do you really want to delete this note?"
msgstr "Vuoi davvero eliminare questa nota?"

msgid "Delete Note"
msgstr "Elimina nota"

msgid "Always visible on homepage"
msgstr "Sempre visibile sulla pagina principale"

msgid "Search for available dates"
msgstr "Cerca le date disponibili"

msgid "Neujahrestag"
msgstr "Neujahrestag"

msgid "Berchtoldstag"
msgstr "Berchtoldstag"

msgid "Heilige Drei Könige"
msgstr "Heilige Drei Könige"

msgid "Jahrestag der Ausrufung der Republik"
msgstr "Jahrestag der Ausrufung der Republik"

msgid "Josefstag"
msgstr "Josefstag"

msgid "Näfelser Fahrt"
msgstr "Näfelser Fahrt"

msgid "Ostern"
msgstr "Ostern"

msgid "Karfreitag"
msgstr "Karfreitag"

msgid "Ostermontag"
msgstr "Ostermontag"

msgid "Tag der Arbeit"
msgstr "Tag der Arbeit"

msgid "Auffahrt"
msgstr "Auffahrt"

msgid "Pfingsten"
msgstr "Pfingsten"

msgid "Pfingstmontag"
msgstr "Pfingstmontag"

msgid "Fronleichnam"
msgstr "Fronleichnam"

msgid "Fest der Unabhängigkeit"
msgstr "Fest der Unabhängigkeit"

msgid "Peter und Paul"
msgstr "Peter und Paul"

msgid "Nationalfeiertag"
msgstr "Nationalfeiertag"

msgid "Mariä Himmelfahrt"
msgstr "Mariä Himmelfahrt"

msgid "Bruder Klaus"
msgstr "Bruder Klaus"

msgid "Allerheiligen"
msgstr "Allerheiligen"

msgid "Mariä Empfängnis"
msgstr "Mariä Empfängnis"

msgid "Escalade de Genève"
msgstr "Escalade de Genève"

msgid "Weihnachten"
msgstr "Weihnachten"

msgid "Stephanstag"
msgstr "Stephanstag"

msgid "Wiederherstellung der Republik"
msgstr "Wiederherstellung der Republik"

msgid "Form Submissions"
msgstr "Invii dei moduli"

msgid ""
"This is not the oldest undecided submission of this registration window. Do "
"you really want to confirm this submission?"
msgstr ""
"Questo non è l'iscrizione indecisa più vecchia di questa finestra di "
"registrazione. Vuoi davvero confermare questa iscrizione?"

msgid ""
"By confirming this submission, you will prefer this over a submission that "
"came in earlier."
msgstr ""
"Confermando questa iscrizione, la preferirai a un'iscrizione arrivata in "
"precedenza."

msgid "Confirm registration"
msgstr "Conferma la registrazione"

msgid "Deny registration"
msgstr "Nega registrazione"

msgid "Cancel registration"
msgstr "Annulla registrazione"

msgid "Edit submission"
msgstr "Modifica iscrizione"

msgid "Accept all reservations"
msgstr "Accetta tutte le prenotazioni"

msgid "Details about the reservation"
msgstr "Dettagli sulla prenotazione"

msgid "Edit details"
msgstr "Modifica dettagli"

msgid "Accept all with message"
msgstr "Accetta tutto con messaggio"

msgid "Reject all"
msgstr "Rifiuta tutto"

msgid "Do you really want to reject all reservations?"
msgstr "Vuoi davvero rifiutare tutte le prenotazioni?"

msgid "Rejecting these reservations can't be undone."
msgstr "Il rifiuto di queste prenotazioni non può essere annullato."

msgid "Reject reservations"
msgstr "Rifiuta le prenotazioni"

msgid "Reject all with message"
msgstr "Rifiuta tutto con messaggio"

#, python-format
msgid "Reject ${title}"
msgstr "Rifiuta ${title}"

msgid "Do you really want to reject this reservation?"
msgstr "Vuoi davvero rifiutare questa prenotazione?"

#, python-format
msgid "Rejecting ${title} can't be undone."
msgstr "Il rifiuto di ${title} non può essere annullato."

msgid "Reject reservation"
msgstr "Rifiuta prenotazione"

#.
#. Used in sentence: "${event} published."
msgid "Event"
msgstr "Evento"

msgid "Accept event"
msgstr "Accetta evento"

msgid "Edit event"
msgstr "Modifica evento"

msgid "Reject event"
msgstr "Rifiuta evento"

msgid "Do you really want to reject this event?"
msgstr "Vuoi davvero rifiutare questo evento?"

msgid "Rejecting this event can't be undone."
msgstr "Il rifiuto di questo evento non può essere annullato."

msgid "Directory Entry Submissions"
msgstr "Invii di elementi di cartella"

msgid "Adopt"
msgstr "Adotta"

msgid "View directory entry"
msgstr "Visualizza elemento della cartella"

msgid "Withdraw rejection"
msgstr "Ritiro del rifiuto"

msgid ""
"This directory entry has been rejected. Do you want to withdraw the "
"rejection?"
msgstr "Questa voce dell'elenco è stata rifiutata. Volete ritirare il rifiuto?"

msgid ""
"This directory change has been rejected. Do you want to withdraw the "
"rejection?"
msgstr ""
"Questa modifica della cartella è stata respinta. Volete ritirare il rifiuto?"

msgid "Reject change request"
msgstr "Rifiuta la richiesta di modifica"

msgid "Do you really want to reject this change?"
msgstr "Volete davvero rifiutare questa modifica?"

msgid "Reject change"
msgstr "Rifiutare la modifica"

msgid "Reject entry"
msgstr "Rifiuta elemento"

msgid "Do you really want to reject this entry?"
msgstr "Vuoi davvero rifiutare questo elemento?"

msgid "Chats"
msgstr "Chat"

msgid "Link"
msgstr "Collegamento"

msgid "New Link"
msgstr "Nuovo collegamento"

msgid "Added a new link"
msgstr "Aggiunto un nuovo collegamento"

msgid "Edit Link"
msgstr "Modifica collegamento"

msgid "Move Link"
msgstr "Spostare il collegamento"

msgid "The link was deleted"
msgstr "Il collegamento è stato cancellato"

#, python-format
msgid "Do you really want to delete the link \"${title}\"?"
msgstr "Desideri davvero eliminare il collegamento \"${title}\"?"

msgid "Topic"
msgstr "Argomento"

msgid "New Topic"
msgstr "Nuovo argomento"

msgid "Added a new topic"
msgstr "Aggiunto un nuovo argomento"

msgid "Edit Topic"
msgstr "Modifica argomento"

msgid "Move Topic"
msgstr "Spostare argomento"

msgid "The topic was deleted"
msgstr "L'argomento è stato eliminato"

msgid "Delete topic"
msgstr "Elimina argomento"

#, python-format
msgid "Do you really want to delete the topic \"${title}\"?"
msgstr "Desideri davvero eliminare l'argomento \"${title}\"?"

msgid "News"
msgstr "Notizie"

msgid "Add News"
msgstr "Aggiungi notizie"

msgid "Added news"
msgstr "Notizie aggiunte"

msgid "Edit News"
msgstr "Modifica notizie"

msgid "The news was deleted"
msgstr "La notizia è stata eliminata"

msgid "Delete news"
msgstr "Elimina notizie"

#, python-format
msgid "Do you really want to delete the news \"${title}\"?"
msgstr "Desideri davvero eliminare la notizia \"${title}\"?"

msgid "Add iFrame"
msgstr "Aggiungere iFrame"

msgid "Added iFrame"
msgstr "Aggiunto iFrame"

msgid "Edit iFrame"
msgstr "Modifica iFrame"

msgid "The iFrame was deleted"
msgstr "L'iFrame è stato eliminato"

msgid "Delete iFrame"
msgstr "Eliminare iFrame"

#, python-format
msgid "Do you really want to delete the iFrame \"${title}\"?"
msgstr "Si vuole davvero eliminare l'iFrame \"${title}\"?"

msgid "Copy"
msgstr "Copia"

msgid "Paste"
msgstr "Incolla"

msgid "Please note that this page has subpages which will also be deleted!"
msgstr ""
"Nota che questa pagina contiene delle sottopagine che verranno anch'esse "
"eliminate!"

msgid "This page can't be deleted."
msgstr "Questa pagina non può essere eliminata."

msgid ""
"This page has subpages. Only administrators can delete pages with subpages. "
"To delete this page, delete all subpages first or ask an administrator to do "
"it for you."
msgstr ""
"Questa pagina contiene delle sottopagine. Solo gli amministratori possono "
"eliminare le pagine con sottopagine. Per eliminare questa pagina, elimina "
"prima tutte le sottopagine o chiedi a un amministratore di farlo per te."

msgid "Source"
msgstr "Fonte"

msgid "Subject"
msgstr "Oggetto"

msgid "Owner"
msgstr "Proprietario"

msgid "Created"
msgstr "Creato"

msgid "Reaction Time"
msgstr "Tempo di reazione"

msgid "Process Time"
msgstr "Tempo di elaborazione"

msgid "Event Source"
msgstr "Origine evento"

msgid "Payment"
msgstr "Pagamento"

msgid "Total Amount"
msgstr "Importo totale"

msgid ""
"The record behind this ticket was removed. The following information is a "
"snapshot kept for future reference."
msgstr ""
"Il record su cui è basato questo biglietto è stato rimosso. Le seguenti "
"informazioni sono un'istantanea conservata per riferimento futuro."

msgid "Summary"
msgstr "Riepilogo"

msgid "No rules defined."
msgstr "Nessuna regola definita."

msgid ""
"Api keys can be used to ensure you're not being rate limited. They are not "
"required to use the API."
msgstr ""
"Le chiavi API possono essere utilizzate per assicurarti di non essere "
"soggetto a limiti di velocità. Non sono obbligati ad utilizzare l'API."

msgid "Application Keys"
msgstr "Chiavi dell'applicazione"

msgid "Key"
msgstr "Chiave"

msgid "Last used"
msgstr "Ultimo utilizzo"

msgid "Add Key"
msgstr "Aggiungi chiave"

msgid "State:"
msgstr "Stato:"

msgid "Owner:"
msgstr "Proprietario:"

msgid "Kind:"
msgstr "Tipo:"

msgid "No directories defined yet."
msgstr "Nessuna cartella ancora definita."

msgid "No entries found."
msgstr "Non è stato trovato nessun risultato."

msgid "Propose entry"
msgstr "Proponi un elemento"

msgid "Something missing? Propose a new entry."
msgstr "Manca qualcosa? Proponi un nuovo elemento."

msgid "Actions"
msgstr "Azioni"

msgid "Get notifications on new entries"
msgstr "Ricevi notifiche su nuovi elementi"

msgid "External link"
msgstr "Collegamento esterno"

msgid "More information"
msgstr "Ulteriori informazioni"

msgid "Change Request"
msgstr "Richiesta di modifica"

msgid "Found an error? Propose a change to this entry."
msgstr "Trovato un errore? Proponi una modifica a questo elemento."

msgid ""
"Subscribers may always unsubscribe themselves through a link shown at the "
"bottom of the newsletter. If you unsubscribe them here, they will not be "
"notified."
msgstr ""
"Gli abbonati possono sempre annullare l'iscrizione tramite un collegamento "
"mostrato in fondo alla newsletter. Se annulli qui la loro iscrizione, questi "
"non riceveranno alcun avviso."

msgid "Unsubscribe"
msgstr "Annulla iscrizione"

msgid "unsubscribe"
msgstr "annulla l'iscrizione"

msgid ""
"Your edit requires a migration of existing entries. Please confirm the "
"following changes."
msgstr ""
"La tua modifica richiede una migrazione degli elementi esistenti. Conferma "
"le seguenti modifiche."

msgid ""
"Changes are detected using a heuristic. Therefore it is possible that your "
"changes were misdetected. If in doubt, press cancel and try to change the "
"directory in small increments."
msgstr ""
"Le modifiche vengono rilevate utilizzando un'euristica. Pertanto è possibile "
"che le modifiche siano state rilevate erroneamente. In caso di dubbio, premi "
"annulla e prova a modificare la cartella in incrementi di dimensioni ridotte."

msgid "For additional safety you can also download a backup before continuing:"
msgstr ""
"Per maggiore sicurezza puoi anche scaricare un backup prima di proseguire:"

msgid "Download backup"
msgstr "Scarica il backup"

msgid ""
"There was an error while migrating your directory! You can fix the displayed "
"entries in a separate window and then continue here."
msgstr ""
"Si è verificato un errore durante la migrazione della cartella! Puoi "
"correggere gli elementi visualizzati in una finestra separata e poi "
"proseguire qui."

msgid "Added:"
msgstr "Aggiunto:"

msgid "Removed:"
msgstr "Rimosso:"

msgid "Renamed:"
msgstr "Rinominato:"

msgid "Changed:"
msgstr "Modificato:"

msgid "Confirm"
msgstr "Conferma"

msgid "There was an error while importing your directory!"
msgstr "Si è verificato un errore durante l'importazione della cartella!"

msgid "Embed iFrame"
msgstr "Incorpora iFrame"

msgid "You can copy the following code to embed this page as an iFrame:"
msgstr ""
"Puoi copiare il seguente codice per incorporare questa pagina come iFrame:"

msgid ""
"Please review your data and press \"Complete\" to finalize the process. If "
"there's anything you'd like to change, click on \"Edit\" to return to the "
"filled-out form."
msgstr ""
"Esamina di nuovo i dati e premi \"Completa\" per finalizzare il processo. Se "
"c'è qualcosa che desideri modificare, fai clic su \"Modifica\" per tornare "
"al modulo compilato."

msgid ""
"The image shown in the list view is a square. To have your image shown fully "
"in the list view, you need to use a square image."
msgstr ""
"L'immagine mostrata nella visualizzazione elenco è un quadrato. Per "
"visualizzare l'immagine nella sua interezza nella visualizzazione elenco, è "
"necessario utilizzare un'immagine quadrata."

msgid "Complete"
msgstr "Completato"

msgid "Entries in export: ${count}"
msgstr "Elementi nell'esportazione: ${count}"

msgid "No exports available."
msgstr "Nessuna esportazione disponibile."

msgid "Upload"
msgstr "Carica"

msgid "Just Uploaded"
msgstr "Appena caricato"

msgid "Extension"
msgstr "Estensione"

msgid "Upload Date"
msgstr "Data di caricamento"

msgid "All Files"
msgstr "Tutti i file"

msgid "No files uploaded yet"
msgstr "Nessun file caricato"

msgid "All dates"
msgstr "Tutte le date"

msgid "Unavailable"
msgstr "Non disponibile"

msgid "No dates found"
msgstr "Nessuna data trovata"

msgid "You are trying to open a page for which you are not authorized."
msgstr "Stai cercando di aprire una pagina per la quale non sei autorizzato."

msgid "Please follow this link to login with a different user."
msgstr "Segui questo collegamento per accedere con un altro utente."

msgid "Please follow this link to login."
msgstr "Segui questo collegamento per accedere."

msgid "No forms defined yet."
msgstr "Nessun modulo ancora definito."

msgid ""
"To edit the image descriptions, click on one, enter your descrption and "
"press return. To abort press escape."
msgstr ""
"Per modificare le descrizioni delle immagini, fai clic su una di esse, "
"inserisci la descrizione e premi Invio. Per interrompere premere Esc."

msgid "No images uploaded yet"
msgstr "Nessuna immagine caricata"

msgid "This album does not contain any images yet."
msgstr "Questo album non contiene ancora nessuna immagine."

msgid "No photo albums defined yet."
msgstr "Nessun album fotografico ancora definito."

msgid "Skip navigation"
msgstr "Ignora navigazione"

msgid "Straight to ..."
msgstr "Direttamente a ..."

msgid "Back to the homepage"
msgstr "Torna alla pagina principale"

msgid "Search"
msgstr "Cerca"

msgid "The form contains errors. Please check the marked fields."
msgstr "Il modulo contiene errori. Controlli per favore i campi evidenziati."

msgid "Copied to Clipboard!"
msgstr "Copiato negli appunti!"

msgid "Total"
msgstr "Totale"

msgid "Healthy"
msgstr "In stato corretto"

msgid "Errors"
msgstr "Errori"

msgid "Duration [s]"
msgstr "Durata [s]"

msgid "Alternatives"
msgstr "Alternative"

msgid "Don't have an account yet?"
msgstr "Non hai ancora un account?"

msgid "Register now"
msgstr "Iscriviti subito"

msgid "Forgot your password?"
msgstr "Hai dimenticato la password?"

msgid "Reset password"
msgstr "Reimposta la password"

msgid "You are here"
msgstr "Ti trovi qui"

msgid "Privacy Protection"
msgstr "Tutela della privacy"

msgid "About"
msgstr "Chi Siamo"

msgid "Partner"
msgstr "Partner"

msgid "more…"
msgstr "altro..."

msgid "Submit"
msgstr "Invia"

msgid "Selected Topics"
msgstr "Argomenti selezionati"

msgid "Drop files to upload"
msgstr "Trascina e rilascia il file da caricare"

msgid "All news"
msgstr "Tutte le notizie"

msgid "This site is private but can also be seen by members"
msgstr "Questo sito è privato ma può essere visto dai membri"

msgid "This site is public but requires submitting an mTAN"
msgstr "Questo sito è pubblico ma richiede l'invio di un mTAN"

msgid "This site is secret and requires submitting an mTAN"
msgstr "Questo sito è segreto e richiede l'invio di un mTAN"

msgid "This site is not published."
msgstr "Questo sito non è pubblicato."

msgid "This site is not public."
msgstr "Questo sito non è pubblico."

msgid "This site is not public but it can be seen by members."
msgstr "Questo sito non è pubblico ma può essere visto dai membri."

msgid ""
"This site contains no lead. Leads are used for lists and search results."
msgstr ""
"Questo sito non contiene estratti. Per gli elenchi e i risultati di ricerca "
"vengono utilizzati gli estratti."

msgid "Links"
msgstr "Collegamenti"

msgid "Change request"
msgstr "Richiesta di modifica"

msgid "New Entry"
msgstr "Nuovo elemento"

msgid "Previous Page"
msgstr "Pagina precedente"

msgid "Next Page"
msgstr "Pagina successiva"

msgid ""
"Persons living outside the following zipcodes may only reserve this "
"allocation on the ${date}: ${zipcodes}"
msgstr ""
"Le persone che vivono al di fuori dei seguenti codici postali possono "
"prenotare questa allocazione solo il ${date}: ${zipcodes}"

msgid "Quota"
msgstr "Quota"

msgid "Initiated"
msgstr "Avviato"

msgid "Submitted"
msgstr "Inviato"

msgid "Withdrawn"
msgstr "Ritirato"

msgid "List Preview"
msgstr "Anteprima elenco"

msgid "Additional Information"
msgstr "Informazioni aggiuntive"

msgid "Location"
msgstr "Luogo"

msgid "Date and time"
msgstr "Data e ora"

msgid "Recurrence"
msgstr "Ricorrenza"

msgid "No events found."
msgstr "Nessun evento trovato."

msgid "Past events"
msgstr "Eventi passate"

msgid "Filter by date"
msgstr "Filtro per data"

msgid "Administrator"
msgstr "Amministratore"

msgid "Administrators"
msgstr "Amministratori"

msgid "Editors"
msgstr "Redattori"

msgid "Members"
msgstr "Membri"

msgid "Close (Esc)"
msgstr "Chiudi (Esc)"

msgid "Share"
msgstr "Condividi"

msgid "Toggle fullscreen"
msgstr "Attiva/disattiva schermo intero"

msgid "Zoom in/out"
msgstr "Ingrandisci/riduci"

msgid ""
"This space holds images from your photo-albums. To show photos add a few "
"photos to an album and mark it as available for the homepage."
msgstr ""
"Questo spazio contiene le immagini dei tuoi album fotografici. Per mostrare "
"le foto, aggiungi alcune foto a un album e contrassegnalo come disponibile "
"per la home page."

msgid "Has a digital seal"
msgstr "Ha un sigillo digitale"

msgid "${count} page"
msgstr "${count} pagina"

msgid "${count} pages"
msgstr "${count} pagine"

msgid "Further occurrences:"
msgstr "Ulteriori occorrenze:"

msgid ""
"Your request will be processed shortly. To see the state of your process "
"your may return to this page at any time. All information on this page has "
"been sent to your e-mail address."
msgstr ""
"La tua richiesta sarà elaborata a breve. Puoi tornare a questa pagina in "
"qualsiasi momento per visualizzare lo stato del processo. Tutte le "
"informazioni su questa pagina sono state inviate al tuo indirizzo e-mail."

msgid ""
"Your request will be processed shortly. To see the state of your process "
"your may return to this page at any time."
msgstr ""
"La tua richiesta sarà elaborata a breve. Puoi tornare a questa pagina in "
"qualsiasi momento per visualizzare lo stato del processo."

msgid "Your request has been completed."
msgstr "La tua richiesta è stata completata."

msgid "Privacy"
msgstr "Privacy"

msgid "Send me my entered data by e-mail."
msgstr "Inviami i dati inseriti tramite e-mail."

msgid "Pay Online Now"
msgstr "Paga ora online"

msgid "Credit Card Fee"
msgstr "Commissione sulla carta di credito"

msgid "Pay Offline later"
msgstr "Paga offline successivamente"

msgid "Show more"
msgstr "Mostra di più"

msgid "at ${time}"
msgstr "alle ${time}"

msgid "Object"
msgstr "Oggetto"

msgid "Disbursed"
msgstr "Erogato"

msgid "Digital seal"
msgstr "Sigillo digitale"

msgid "Private"
msgstr "Privata"

msgid "Will be published on:"
msgstr "Verrà pubblicato il:"

msgid "Publication date:"
msgstr "Data di pubblicazione:"

msgid "Reset"
msgstr "Ripristina"

msgid "Not a publication"
msgstr "Non una pubblicazione"

msgid "Content"
msgstr "Contenuto"

msgid "1 page"
msgstr "1 pagina"

msgid "Contains no readable text"
msgstr "Non contiene testo leggibile"

msgid "1 word"
msgstr "1 parola"

msgid "${count} words"
msgstr "${count} parole"

msgid "Do you really want to delete this file?"
msgstr "Vuoi davvero eliminare questo file?"

msgid "Delete File"
msgstr "Elimina file"

msgid "Please provide the new name for the file"
msgstr "Indica il nuovo nome del file"

msgid "Rename"
msgstr "Rinomina"

msgid "Download"
msgstr "Scaricare"

msgid "Digital seal applied by ${signee} on ${date}"
msgstr "Sigillo digitale applicato da ${signee} il ${date}"

msgid "Please enter your yubikey to apply a digital seal to this file"
msgstr ""
"Inserisci il tuo yubikey per applicare un sigillo digitale a questo file"

msgid "Sign"
msgstr "Firma"

msgid ""
"Published documents with a digital seal can be discovered through the site-"
"search and in the list of documents with a digital seal. This action will be "
"logged and cannot be undone."
msgstr ""
"Documenti pubblicati con sigillo digitale possono essere individuati tramite "
"la ricerca nel sito e nell'elenco dei documenti con sigillo digitale. Questa "
"operazione verrà registrata e non può essere annullata."

msgid "Without digital seal"
msgstr "Senza sigillo digitale"

msgid "Apply digital seal now"
msgstr "Applica ora il sigillo digitale"

msgid "You are not authorised to apply digital seals to documents"
msgstr "Non sei autorizzati ad applicare sigilli digitali ai documenti"

msgid "Click to add a description"
msgstr "Clicca per aggiungere una descrizione"

msgid "Do you really want to delete the image?"
msgstr "Vuoi davvero eliminare l'immagine?"

msgid "Delete Image"
msgstr "Elimina immagine"

msgid "${name} was provided with a digital seal on ${date}"
msgstr "${name} è stato dotato di sigillo digitale il ${date}"

msgid "${name} is not in our database"
msgstr "${name} non è contenuto nel nostro database"

msgid "Accept"
msgstr "Accetta"

msgid "Close"
msgstr "Chiudi"

msgid "Copy to clipboard"
msgstr "Copia negli appunti"

msgid "No submissions yet."
msgstr "Ancora nessuna iscrizione."

msgid "Number of participants"
msgstr "Numero di partecipanti"

msgid "Hello!"
msgstr "Ciao!"

msgid "Your e-mail address was just used to create an account on ${homepage}."
msgstr ""
"Il tuo indirizzo e-mail è stato appena utilizzato per creare un account su "
"${homepage}."

msgid "To activate your account, click confirm below:"
msgstr "Per attivare il tuo account, fai clic su conferma qui di seguito:"

msgid "Confirm my account"
msgstr "Conferma il mio account"

msgid ""
"If you believe this is an error, ignore this message and we'll never bother "
"you again."
msgstr ""
"Se ritieni che si tratti di un errore, ignora questo messaggio e non ti "
"disturberemo mai più."

msgid "Hello"
msgstr "Ciao"

msgid ""
"You are receiving this mail because you subscribed to the following "
"newsletter:"
msgstr "Ricevi questa mail perché sei iscritto alla seguente newsletter:"

msgid "You subscribed to the following newsletter categories:"
msgstr "Ti sei iscritto alle seguenti categorie di newsletter:"

msgid "Please click the following link to confirm your subscription:"
msgstr "Fai clic sul seguente collegamento per confermare l'iscrizione:"

msgid "Confirm subscription"
msgstr "Conferma l'Iscrizione"

msgid "To update your subscription categories click here:"
msgstr "Per aggiornare le categorie di abbonamento, fare clic qui:"

msgid "Update subscription"
msgstr "Aggiornare l' iscrizione"

msgid ""
"If you did not subscribe to this newsletter you can simply ignore this e-"
"mail."
msgstr ""
"Se non ti sei iscritto a questa newsletter puoi semplicemente ignorare "
"questa e-mail."

msgid "Click here to unsubscribe."
msgstr "Clicca qui per annullare l'iscrizione."

msgid ""
"You are receiving this mail because you subscribed to getting notifications "
"on new entries in the following directory:"
msgstr ""
"Ricevi questa mail perché ti sei iscritto a ricevere notifiche su nuovi "
"elementi nella seguente cartella:"

msgid ""
"If you did not subscribe to this notifications you can simply ignore this e-"
"mail."
msgstr ""
"Se non ti sei iscritto a queste notifiche puoi semplicemente ignorare questa "
"e-mail."

msgid "Good morning,"
msgstr "Buongiorno,"

msgid "The following reservations are scheduled for today."
msgstr "Per oggi sono previste le seguenti prenotazioni."

msgid "No reservations today."
msgstr "Nessuna prenotazione oggi."

msgid "Have a great day!"
msgstr "Ti auguro una buona giornata!"

msgid ""
"This is the daily reservation overview for ${organisation}. If you no longer "
"want to receive this e-mail please contact an administrator so they can "
"remove you from the recipients list."
msgstr ""
"Questa è la panoramica delle prenotazioni giornaliere per ${organisation}. "
"Se non desideri più ricevere questa e-mail, contatta un amministratore in "
"modo che possa rimuoverti dall'elenco dei destinatari."

msgid "This is what happend on the ${org} website yesterday:"
msgstr "Questo è quello che è successo ieri sul sito web di ${org}:"

msgid "This is what happend on the ${org} website over the weekend:"
msgstr ""
"Questo è quello che è successo sul sito web ${org} durante il fine settimana:"

msgid "tickets were opened."
msgstr "biglietti sono stati aperti."

msgid "ticket was opened."
msgstr "biglietto è stato aperto."

msgid "tickets were accepted."
msgstr "biglietti sono stati accettati."

msgid "ticket was accepted."
msgstr "biglietto è stato accettato."

msgid "tickets were closed."
msgstr "biglietti sono stati chiusi."

msgid "ticket was closed."
msgstr "biglietto è stato chiuso."

#. Default: open
#. Used in sentence: "There are currently ${currently_open} tickets ${open_n}
#. and"
msgid "open_n"
msgstr "aperti"

#. Canonical text for ${open_n} is: "open"
msgid "There are currently ${currently_open} tickets ${open_n} and"
msgstr "Al momento ci sono ${currently_open} biglietti ${open_n} e"

#. Default: open
#. Used in sentence: "There is currently 1 ticket ${open_1} and"
msgid "open_1"
msgstr "aperto"

#. Canonical text for ${open_1} is: "open"
msgid "There is currently 1 ticket ${open_1} and"
msgstr "Al momento c'è 1 biglietto ${open_1} e"

#. Default: pending
#. Used in sentence: "tickets are ${pending_n}."
msgid "pending_n"
msgstr "sospeso"

#. Canonical text for ${pending_n} is: "pending"
msgid "tickets are ${pending_n}."
msgstr "biglietti sono in ${pending_n}."

#. Default: pending
#. Used in sentence: "1 ticket is ${pending_1}."
msgid "pending_1"
msgstr "sospeso"

#. Canonical text for ${pending_1} is: "pending"
msgid "1 ticket is ${pending_1}."
msgstr "1 biglietto è in ${pending_1}."

msgid "Have a great week!"
msgstr "Ti auguro una buona settimana!"

msgid ""
"This is the daily OneGov Cloud status e-mail. If you don't want to receive "
"this e-mail you may deactivate it by clicking on"
msgstr ""
"Questa è l'e-mail di stato quotidiana di OneGov Cloud. Se non vuoi ricevere "
"questa e-mail puoi disattivarla cliccando su"

msgid ""
"Or you can receive it less frequently by changing the settings in your user "
"profile."
msgstr ""
"Oppure puoi riceverla con frequenza minore modificando le impostazioni nel "
"tuo profilo utente."

msgid "Your directory submission has been adopted:"
msgstr "L'invio della cartella è stato adottato:"

msgid "Check request status"
msgstr "Controlla lo stato della richiesta"

msgid "Your change request has been applied:"
msgstr "La richiesta di modifica è stata applicata:"

msgid "Your directory submission has unfortunately been rejected:"
msgstr "L'invio della cartella è stato rifiutato:"

msgid "The rejection of your directory application has been withdrawn:"
msgstr ""
"Il rifiuto della vostra domanda di iscrizione all'elenco è stato ritirato:"

msgid "Your event has been accepted:"
msgstr "L'evento è stato accettato:"

msgid "Your event has unfortunately been rejected:"
msgstr "Purtroppo l'evento è stato rifiutato:"

msgid "New note in Ticket ${link}"
msgstr "Nuova nota nel ticket ${link}"

msgid "${author} wrote"
msgstr "${author} ha scritto"

msgid ""
"This is the notification for notes on reservations for ${request.app.org."
"title}. If you no longer want to receive this e-mail please contact an "
"administrator so they can remove you from the recipients list."
msgstr ""
"Questa è la notifica per le note sulle prenotazioni per ${request.app.org."
"title}. Se non si desidera più ricevere questo messaggio di posta "
"elettronica si prega di contattare un amministratore in modo che possa "
"rimuovervi dall'elenco dei destinatari lista"

msgid "This is what happend on the ${org} website over the past month:"
msgstr "Questo è quello che è successo sul sito web ${org} nell'ultimo mese:"

msgid ""
"This is the monthly OneGov Cloud status e-mail. If you don't want to receive "
"this e-mail you may deactivate it by clicking on"
msgstr ""
"Questa è l'e-mail di stato mensile di OneGov Cloud. Se non vuoi ricevere "
"questa e-mail puoi disattivarla cliccando su"

msgid "Or by changing the settings in your user profile."
msgstr "Oppure modificando le impostazioni nel tuo profilo utente."

msgid "A new entry has been added to the \"${directory}\" directory:"
msgstr "Un nuovo elemento è stato aggiunto alla cartella \"${directory}\":"

msgid "Do you no longer wish to receive these notifications?"
msgstr "Non desideri più ricevere queste notifiche?"

msgid "The following reservations have been accepted:"
msgstr "Sono state accettate le seguenti prenotazioni:"

msgid ""
"This is the notification for reservations for ${request.app.org.title}. If "
"you no longer want to receive this e-mail please contact an administrator so "
"they can remove you from the recipients list."
msgstr ""
"Questa è la notifica per le prenotazioni per ${request.app.org.title}. Se "
"non si desidera più ricevere questa e-mail, contattare un amministratore per "
"farsi rimuovere dall'elenco dei destinatari."

msgid "An administrator just created a new account on ${org} for you."
msgstr "Un amministratore ha appena creato per te un nuovo account su ${org}."

msgid "Your username is ${email}."
msgstr "Il tuo nome utente è ${email}."

msgid "Click on the following link to set your account password:"
msgstr "Fai clic sul seguente link per impostare la password dell'account:"

msgid "Set Account Password"
msgstr "Imposta la password dell'account"

msgid ""
"If the password link has expired, you can also request a new password here:"
msgstr ""
"Se il collegamento della password è scaduto, puoi richiedere una nuova "
"password qui:"

#, fuzzy
msgid "To use your account you need the Yubikey with the serial ${number}"
msgstr ""
"Per utilizzare il tuo account hai bisogno della Yubikey con il numero di "
"serie ${number}"

msgid ""
"You are receiving this e-mail because you signed up for the ${org} "
"newsletter."
msgstr ""
"Ricevi questa e-mail perché ti sei registrato alla newsletter di ${org}."

msgid "Click here to view web version."
msgstr "Clicca qui per visualizzare la versione web."

msgid "You no longer wish to receive the newsletter?"
msgstr "Non desideri più ricevere la newsletter?"

msgid "Click the following link to set a new password:"
msgstr "Clicca sul collegamento seguente per impostare una nuova password:"

msgid "If you don't want to change your password, you can ignore this email."
msgstr "Se non desideri modificare la password, ignora questa e-mail."

msgid "Your request has received a payment."
msgstr "La tua richiesta ha ricevuto un pagamento."

msgid "Your request was marked as unpaid."
msgstr "La tua richiesta è stata contrassegnata come non pagata."

msgid ""
"Your request's payment has been refunded. Note that it might take a few days "
"until your refunded amount is shown on your credit card bill."
msgstr ""
"Il pagamento della tua richiesta è stato rimborsato. Tieni presente che "
"potrebbero essere necessari alcuni giorni prima che l'importo rimborsato "
"venga visualizzato sull'estratto conto della carta di credito."

msgid "Amount:"
msgstr "Importo:"

msgid "Your registration for \"${title}\" has been confirmed."
msgstr "La tua registrazione per \"${title}\" è stata confermata."

msgid "Your registration for \"${title}\" has been denied."
msgstr "La tua registrazione per \"${title}\" è stata rifiutata."

msgid "Your registration for \"${title}\" has been cancelled."
msgstr "La tua registrazione per \"${title}\" è stata annullata."

msgid "Registration"
msgstr "Registrazione"

msgid "The ticket number is"
msgstr "Il numero del biglietto è"

msgid "The following reservations have been rejected:"
msgstr "Le seguenti prenotazioni sono state rifiutate:"

msgid ""
"This is a notification for the rejected reservations for ${organisation}. If "
"you no longer wish to receive these notifications, please contact an "
"administrator so they can remove you from the recipients list."
msgstr ""
"Questa è una notifica per le prenotazioni rifiutate per ${organization}. Se "
"non desideri più ricevere queste notifiche, contatta un amministratore in "
"modo che possa rimuoverti dall'elenco dei destinatari."

msgid "The following reservations have unfortunately been cancelled:"
msgstr "Purtroppo le seguenti prenotazioni sono state annullate:"

msgid "You have a new ticket"
msgstr "Hai un nuovo biglietto"

msgid "A message has been sent regarding ${ref}:"
msgstr "È stato inviato un messaggio relativo a ${ref}:"

#. Canonical text for ${link} is: "visit the request status page"
#. Canonical text for ${link} is: "visit the request page"
msgid "Please ${link} to reply."
msgstr "Per favore ${link} per rispondere."

#. Used in sentence: "Please ${link} to reply."
msgid "visit the request status page"
msgstr "visita la pagina di richiesta dello stato"

#. Used in sentence: "Please ${link} to reply."
msgid "visit the request page"
msgstr "visita la pagina di richiesta"

msgid "Your request has been closed."
msgstr "La richiesta è stata chiusa."

msgid "Your requests's timeline has been archived for future reference:"
msgstr ""
"La cronologia delle richieste è stata archiviata per riferimento futuro:"

msgid "Request Timeline"
msgstr "Cronologia delle richieste"

msgid "Thank you for your request."
msgstr "Ti ringraziamo per la tua richiesta."

msgid "Your request has been registered with the following reference:"
msgstr "La tua richiesta è stata registrata con il seguente riferimento:"

msgid ""
"We will send another e-mail once your ticket has been completed. In the "
"meantime you can check the status of your ticket at any time:"
msgstr ""
"Ti invieremo un'altra e-mail una volta che il tuo biglietto sarà stato "
"completato. Nel frattempo puoi controllare in qualsiasi momento lo stato del "
"tuo biglietto:"

msgid "The following ticket has just been opened:"
msgstr "Il seguente biglietto è stato appena aperto:"

msgid "View the ticket"
msgstr "Visualizza il biglietto"

msgid "Your request has been reopened"
msgstr "La tua richiesta è stata riaperta"

msgid ""
"Your chat has been turned into a ticket. We will take care of your request "
"and get back to you as soon as new information is available."
msgstr ""
"La tua chat è stata trasformata in un ticket. Ci occuperemo della sua "
"richiesta e la ricontatteremo non appena saranno disponibili nuove "
"informazioni."

msgid "Below you can see your chat conversation:"
msgstr "Qui di seguito potete vedere la vostra conversazione in chat:"

msgid "This is what happend on the ${org} website over the past week:"
msgstr ""
"Questo è quello che è successo sul sito web ${org} nell'ultimo settimana:"

msgid ""
"This is the weekly OneGov Cloud status e-mail. If you don't want to receive "
"this e-mail you may deactivate it by clicking on"
msgstr ""
"Questa è l'e-mail di stato settimanale di OneGov Cloud. Se non vuoi ricevere "
"questa e-mail puoi disattivarla cliccando su"

msgid "Directory entry adopted."
msgstr "Elemento della cartella adottato."

msgid "Change request applied."
msgstr "Richiesta di modifica applicata."

msgid "Directory entry rejected."
msgstr "Elemento della cartella rifiutato."

msgid "Directory change rejected."
msgstr "Modifica della directory rifiutata"

msgid "Entry rejection withdrawn."
msgstr "Rifiuto di iscrizione ritirato"

msgid "Change rejection withdrawn."
msgstr "Rifiuto di modifica ritirato"

msgid "Event edited."
msgstr "Evento montato."

#. Canonical text for ${event} is: "Event"
msgid "${event} published."
msgstr "${event} pubblicato."

msgid "Event deleted."
msgstr "Evento eliminato."

msgid "Event withdrawn."
msgstr "Evento ritirato."

msgid "File signed."
msgstr "File firmato."

msgid "File with digital seal removed."
msgstr "File con sigillo digitale cancellato."

msgid "${amount} marked as paid."
msgstr "${amount} contrassegnato come pagato."

msgid "${amount} marked as unpaid."
msgstr "${amount} contrassegnato come non pagato."

msgid "${amount} captured."
msgstr "${amount} acquisito."

msgid "${amount} refunded."
msgstr "${amount} rimborsato."

msgid "1 reservation accepted."
msgstr "1 prenotazione accettata."

msgid "${count} reservations accepted."
msgstr "${count} prenotazioni accettate."

msgid "1 reservation rejected."
msgstr "1 prenotazione rifiutata."

msgid "${count} reservations rejected."
msgstr "${count} prenotazioni rifiutate."

msgid "Registration confirmed."
msgstr "Iscrizione confermata."

msgid "Registration denied."
msgstr "Iscrizione negata."

msgid "Registration cancelled."
msgstr "Registrazione annullata."

msgid "Ticket opened."
msgstr "Biglietto aperto."

msgid "Ticket accepted."
msgstr "Biglietto accettato."

msgid "Ticket closed."
msgstr "Biglietto chiuso."

msgid "Ticket reopened."
msgstr "Biglietto riaperto."

msgid "Ticket assigned"
msgstr "Biglietto assegnato"

msgid "Ticket e-mails disabled."
msgstr "E-mail dei biglietti disabilitate."

msgid "Ticket e-mails enabled."
msgstr "E-mail dei biglietti abilitate."

msgid "Payment amount changed."
msgstr "Importo del pagamento modificato."

msgid "Ticket archived."
msgstr "Biglietto archiviato."

msgid "Ticket recovered from archive."
msgstr "Biglietto recuperato dall'archivio."

msgid "Warning secret content"
msgstr "Avviso contenuto segreto"

msgid ""
"You selected 'secret' content for your newsletter. Secret content will not "
"be visible unless you enable it in"
msgstr ""
"Avete selezionato un contenuto 'segreto' per la vostra newsletter. I "
"contenuti segreti non saranno visibili a meno che non vengano abilitati nelle"

msgid "newsletter settings"
msgstr "impostazioni della newsletter"

msgid "Warning private content"
msgstr "Avviso contenuto privato"

msgid ""
"You selected 'private' content for your newsletter. Private content cannot "
"be part of a newsletter."
msgstr ""
"Avete selezionato un contenuto 'privato' per la vostra newsletter. I "
"contenuti privati non possono far parte di una newsletter."

msgid ""
"The newsletter is disabled. You can only see this page because you are "
"logged in."
msgstr ""
"La newsletter è disabilitata. Puoi vedere questa pagina solo perché hai "
"fatto il login."

msgid "There are currently ${count} recipients registered."
msgstr "Al momento ci sono ${count} destinatari registrati."

msgid "To update your subscription, please use this ${Link}"
msgstr "Per aggiornare la tua iscrizione, utilizza questo ${Link}"

msgid "Archive"
msgstr "Archivia"

msgid "No newsletters yet."
msgstr "Ancora nessuna newsletter."

msgid "Not yet sent."
msgstr "Non ancora inviato."

msgid ""
"The user ${username} was created successfully. Please write down the user's "
"password, as it won't be shown to you again:"
msgstr ""
"L'utente ${username} è stato creato correttamente. Annota la password "
"dell'utente, poiché non ti verrà più mostrata:"

msgid "Password:"
msgstr "Password:"

msgid ""
"The user ${username} was created successfully. An e-mail has been sent to "
"the user with login instructions."
msgstr ""
"L'utente ${username} è stato creato correttamente. Una e-mail con le "
"istruzioni per l'accesso è stata inviata all'utente."

msgid "Back to usermanagement"
msgstr "Torna alla gestione degli utenti"

msgid ""
"Sorry, the page you are looking for could not be found. Try checking the URL "
"for errors or use the search box on the top."
msgstr ""
"Spiacenti, la pagina che stai cercando non è stata trovata. Prova a "
"controllare l'URL per eventuali errori o utilizza la casella di ricerca in "
"alto."

msgid "Back"
msgstr "Indietro"

msgid "Link to organizers page"
msgstr "Link alla pagina dell'organizzatore"

msgid "Link to registration"
msgstr "Link alla registrazione"

msgid "Export this event"
msgstr "Esporta questo evento"

msgid "Export all occurrences of this event"
msgstr "Esporta tutte le occorrenze di questo evento"

msgid "All occurrences of this event"
msgstr "Tutte le occorrenze di questo evento"

msgid "Origin"
msgstr "Origine"

msgid "This is an imported event"
msgstr "Questo è un evento importato"

msgid "Search in Events"
msgstr "Ricerca negli eventi"

msgid "Tag"
msgstr "Tag"

msgid "Export these events"
msgstr "Esporta questi eventi"

msgid "Submit your own event"
msgstr "Invia il tuo evento"

msgid "No payment providers defined."
msgstr "Nessun fornitore di servizi di pagamento definito."

msgid "Connected:"
msgstr "Connesso:"

msgid "Default:"
msgstr "Predefinito:"

msgid "Enabled:"
msgstr "Abilitato:"

msgid "Fee:"
msgstr "Imposta:"

msgid "No payments yet."
msgstr "Nessun pagamento ancora."

msgid ""
"The following requests have been submitted. To see the state of process you "
"may return to the invidual request's page at any time. All information on "
"this page has been sent to your e-mail address."
msgstr ""
"Sono state inviate le seguenti richieste. Per vedere lo stato dell'iter puoi "
"tornare in qualsiasi momento alla pagina della singola richiesta. Tutte le "
"informazioni presenti in questa pagina sono state inviate al tuo indirizzo e-"
"mail."

msgid "Request Reference"
msgstr "Riferimento della richiesta"

msgid "No people added yet."
msgstr "Nessuna persona aggiunta ancora."

msgid "No people found for current filter selection."
msgstr "Non sono state trovate persone per la selezione del filtro corrente."

msgid "Select organisation"
msgstr "Selezionare l'organizzazione"

msgid "Select sub organisation"
msgstr "Selezionare la sotto-organizzazione"

msgid "Export a vCard of this person"
msgstr "Esporta una vCard di questa persona"

msgid "No publications"
msgstr "Nessuna pubblicazione"

msgid "Years"
msgstr "Anni"

msgid ""
"You can search through the content of all listed files by using the search "
"on the top right."
msgstr ""
"Puoi cercare all'interno del contenuto di tutti i file elencati utilizzando "
"la ricerca in alto a destra."

msgid ""
"All files have a digital seal. The digital seal of a downloaded file can be "
"viewed in Adobe Acrobat Reader or by dragging an already downloaded file "
"into the field below:"
msgstr ""
"Tutti i file hanno un sigillo digitale. Il sigillo digitale di un file "
"scaricato può essere visualizzata in Adobe Acrobat Reader oppure trascinando "
"un file già scaricato nel campo sottostante:"

msgid "Drop files to verify them"
msgstr "Rilascia i file per verificarli"

msgid "No subscribers yet"
msgstr "Non ci sono ancora abbonati"

msgid "submitted"
msgstr "inviato"

msgid "No dates found, please select dates in the calendar first"
msgstr "Nessuna data trovata, seleziona prima le date nel calendario"

msgid "Go to calendar"
msgstr "Vai al calendario"

msgid ""
"The following link can be used to subscribe to the reservations of this "
"calendar. It can be used by anyone that knows the link in multiple calendar "
"applications."
msgstr ""
"Il seguente collegamento può essere utilizzato per iscriversi alle "
"prenotazioni di questo calendario. Può essere utilizzato da chiunque conosca "
"il collegamento in più applicazioni di calendario."

msgid ""
"Note that we have no control over how often calendar applications update the "
"calendars they are subscribed to (if they update at all). Therefore the "
"information shown in the calendar may be wrong or out of date. Use it at "
"your own risk."
msgstr ""
"Tieni presente che non abbiamo alcun controllo sulla frequenza con cui le "
"applicazioni di calendario aggiornano i calendari a cui sono iscritte (né "
"sul fatto che si aggiornino). Pertanto, le informazioni mostrate nel "
"calendario potrebbero essere errate o non aggiornate. Usale tuo rischio."

msgid "Reservations must be made at least one day in advance."
msgstr ""
"Le prenotazioni devono essere effettuate con almeno un giorno di anticipo."

msgid "Reservations must be made at least one hour in advance."
msgstr ""
"Le prenotazioni devono essere effettuate con almeno un'ora di anticipo."

msgid "Reservations must be made at least ${n} days in advance."
msgstr ""
"Le prenotazioni devono essere effettuate con almeno ${n} giorni di anticipo."

msgid "Reservations must be made at least ${n} hours in advance."
msgstr ""
"Le prenotazioni devono essere effettuate con almeno ${n} ore di anticipo."

msgid "Select a free time span in the calendar below to create an allocation."
msgstr ""
"Seleziona un periodo di tempo libero nel calendario sottostante per creare "
"un'allocazione."

msgid "Removes all unreserved allocations between the start and end date."
msgstr ""
"Rimuove tutte le allocazioni non riservate tra la data di inizio e di fine."

msgid "Reservation is pending approval"
msgstr "La prenotazione è in attesa di approvazione"

msgid "(${num_pending} pending approval)"
msgstr "(${num_pending} in attesa di approvazione)"

msgid "Utilised"
msgstr "Utilizzato"

msgid "No recipients defined yet."
msgstr "Nessun destinatario ancora definito."

msgid ""
"Receives notifications for reservations of the day on the following days:"
msgstr ""
"Riceve le notifiche per le prenotazioni del giorno nei giorni successivi:"

msgid "Receives notifications for internal notes on reservations."
msgstr "Riceve le notifiche per le note interne sulle prenotazioni."

msgid "Receives notifications for rejected reservations."
msgstr "Riceve le notifiche per le prenotazioni rifiutate."

msgid "Receives notifications for new reservations."
msgstr "Riceve le notifiche per le nuove prenotazioni."

msgid "Notifications for following Resources"
msgstr "Notifiche per le seguenti risorse"

msgid "No reservation resources defined yet."
msgstr "Nessuna risorsa di prenotazione ancora definita."

msgid ""
"Searching is currently unavailable due to technical difficulties. Please "
"excuse the inconvenience and try again later."
msgstr ""
"La ricerca non è attualmente disponibile a causa di difficoltà tecniche. Ci "
"scusiamo dell'inconveniente, riprova più tardi."

msgid "Your search returned no results."
msgstr "La tua ricerca non ha restituito alcun risultato."

msgid "Select the images that should be shown inside this album."
msgstr ""
"Seleziona le immagini che dovrebbero essere mostrate all'interno di questo "
"album."

msgid "Confirm selection"
msgstr "Conferma la selezione"

msgid "This newsletter has not been sent yet."
msgstr "Questa newsletter non è stata ancora inviata."

msgid "First sent ${time_ago}."
msgstr "Inviato per la prima volta ${time_ago}."

msgid "This newsletter was sent to ${n} subscribers."
msgstr "Questa newsletter è stata inviata a ${n} iscritti."

msgid "All subscribers have already received this newsletter."
msgstr "Tutti gli iscritti hanno già ricevuto questa newsletter."

msgid "The newsletter is scheduled to be sent on ${time}"
msgstr "L'invio della newsletter è programmato per le ${time}"

msgid ""
"Check the email text. You can use the full news text instead of the leading "
"if you want. You will find this setting in the edit menu of the news item."
msgstr ""
"Controlla il testo dell'email. Se lo desideri, puoi utilizzare il testo "
"completo delle notizie anziché l'estratto. Troverai questa impostazione nel "
"menu di modifica della notizia."

msgid "Delivery"
msgstr "Distribuzione"

msgid "The newsletter was already sent to the following addresses:"
msgstr "La newsletter è già stata inviata ai seguenti indirizzi:"

msgid ""
"A signup link allows anyone to sign up with a specific role. Those signups "
"are limited by time and count but they still present a security risk. Be "
"sure to only share this link with people you trust."
msgstr ""
"Un collegamento di registrazione consente a chiunque di iscriversi con un "
"ruolo specifico. Queste registrazioni sono limitate nel tempo e nel numero, "
"ma presentano comunque un rischio per la sicurezza. Assicurati di "
"condividere questo collegamento solo con persone di cui ti fidi."

msgid ""
"Your signup link has been created as follows. Please copy it before "
"continuing, it won't be shown to you again:"
msgstr ""
"Il tuo collegamento di registrazione è stato creato come segue. Copialo "
"prima di proseguire, non ti verrà più mostrato:"

msgid ""
"Sort the items using drag and drop. The new positions are automatically "
"saved directly after moving."
msgstr ""
"Ordina gli elementi trascinandoli e rilasciandoli. Le nuove posizioni "
"vengono salvate automaticamente subito dopo lo spostamento."

msgid "Back to page"
msgstr "Torna alla pagina"

msgid "Fields"
msgstr "Campi"

msgid ""
"Thank you for filling out this survey. If there's anything you'd like to "
"change, click on the \"Edit\"-Button below."
msgstr ""

msgid "No surveys defined yet."
msgstr "Ancora nessun sondaggio definito."

msgid "No activities yet."
msgstr "Ancora nessuna attività."

msgid "Ticket updates by e-mail"
msgstr "Il biglietto si aggiorna tramite e-mail"

msgid "Disable E-Mails"
msgstr "Disabilita i messaggi e-mail"

msgid ""
"No ticket updates via e-mail. An e-mail is still sent when a ticket is "
"assigned."
msgstr ""
"Nessun aggiornamento dei biglietti tramite e-mail. Viene comunque inviata "
"un'e-mail quando viene assegnato un ticket."

msgid "Enable E-Mails"
msgstr "Abilita i messaggi e-mail"

msgid "E-Mails can not be sent for tickets of imported events"
msgstr "Non è possibile inviare e-mail per biglietti di eventi importati"

msgid "Send Message"
msgstr "Invia messaggio"

msgid "Messages cannot be sent when the ticket is closed"
msgstr "I messaggi non possono essere inviati quando il biglietto è chiuso"

msgid "Please reopen the ticket to send a message"
msgstr "Riapri il biglietto per inviare un messaggio"

msgid "Messages cannot be sent for imported events"
msgstr "Non è possibile inviare messaggi per eventi importati"

msgid "${count} received"
msgstr "${count} ricevuti"

msgid "${count} sent"
msgstr "${count} inviati"

msgid "${count} note"
msgstr "${count} nota"

msgid "${count} notes"
msgstr "${count} note"

msgid ""
"You are editing a note created by someone else. By saving your changes you "
"will become the author of the whole note."
msgstr ""
"Stai modificando una nota creata da qualcun altro. Salvando le modifiche "
"diventerai l'autore dell'intera nota."

msgid ""
"Notes are private and only shown to logged-in members. URLs and e-mail "
"addresses are turned into links."
msgstr ""
"Le note sono private e vengono mostrate solo ai membri che hanno effettuato "
"l'accesso. Gli URL e gli indirizzi e-mail vengono trasformati in "
"collegamenti."

msgid "Would you like to make corrections to the event?"
msgstr "Volete apportare correzioni all'evento?"

msgid "Edit this event."
msgstr "Modificare questo evento."

msgid "Forgot something or have a special request?"
msgstr "Hai dimenticato qualcosa o hai una richiesta speciale?"

msgid "Add a message to the ticket."
msgstr "Aggiungi un messaggio al biglietto."

msgid "New messages have been disabled because the ticket has been closed."
msgstr ""
"I nuovi messaggi sono stati disabilitati perché il biglietto è stato chiuso."

msgid ""
"Enable notifications about new tickets. Only works when being logged in and "
"having the browser with the site open."
msgstr ""
"Abilita le notifiche sui nuovi ticket. Funziona solo quando si è connessi e "
"si ha il browser con il sito aperto."

msgid "Archive all selected tickets?"
msgstr "Archiviare tutti i biglietti selezionati?"

msgid "Do archive"
msgstr "Archivia"

msgid "Archive selected"
msgstr "Archivio selezionato"

msgid ""
"You've reached this site because you are logged in. Visitors are "
"automatically redirected to the following link:"
msgstr ""
"Hai raggiunto questo sito perché sei autenticato. I visitatori vengono "
"reindirizzati automaticamente al seguente collegamento:"

msgid ""
"You are not automatically redirected so you have a chance to edit or delete "
"this link."
msgstr ""
"Non vieni reindirizzato automaticamente, quindi hai la possibilità di "
"modificare o eliminare questo collegamento."

msgid "You have been successfully unsubscribed from all regular emails."
msgstr ""
"L'iscrizione da tutte le e-mail periodiche è stata annullata correttamente."

msgid "local"
msgstr "locale"

msgid "No links found."
msgstr "Nessun collegamento trovato."

msgid "Select an item to view it"
msgstr "Seleziona un elemento per visualizzarlo"

msgid "mTAN"
msgstr "mTAN"

msgid "Identicon"
msgstr "Icona identificativa"

msgid "Not a valid color."
msgstr "Colore non valido."

msgid "Not a valid choice"
msgstr "Scelta non valida"

msgid "Admins"
msgstr "Amministratori"

#, python-format
msgid ""
"You can only reserve this allocation before ${date} if you live in the "
"following zipcodes: ${zipcodes}"
msgstr ""
"Puoi prenotare questa allocazione prima del ${date} solo se la tua residenza "
"rientra nei seguenti codici postali: ${zipcodes}"

#, python-format
msgid "${percent}% Available"
msgstr "${percent}% disponibile"

msgid "Available"
msgstr "Disponibile"

#, python-format
msgid "${num} Available"
msgstr "${num} disponibile"

msgid ""
"This allocation can't be deleted because there are existing reservations "
"associated with it."
msgstr ""
"Questa allocazione non può essere eliminata perché ci sono prenotazioni "
"esistenti ad essa associate."

msgid ""
"To delete this allocation, all existing reservations need to be cancelled "
"first."
msgstr ""
"Per eliminare questa allocazione, è necessario prima annullare tutte le "
"prenotazioni esistenti."

msgid "A conflicting allocation exists for the requested time period."
msgstr "Esiste un'allocazione in conflitto per il periodo di tempo richiesto."

msgid "A conflicting reservation exists for the requested time period."
msgstr ""
"Esiste una prenotazione in conflitto per il periodo di tempo richiesto."

msgid "An existing reservation would be affected by the requested change."
msgstr ""
"Una prenotazione esistente sarebbe interessata dalla modifica richiesta."

msgid "A pending reservation would be affected by the requested change."
msgstr ""
"Una prenotazione in sospeso sarebbe interessata dalla modifica richiesta."

msgid "The requested period is no longer available."
msgstr "Il periodo richiesto non è più disponibile."

msgid "No reservable slot found."
msgstr "Nessuno slot prenotabile trovato."

msgid "Reservations can't be made for more than 24 hours at a time."
msgstr ""
"Le prenotazioni non possono essere effettuate per più di 24 ore consecutive."

msgid "The given reservation paramters are invalid."
msgstr "I parametri di prenotazione forniti non sono validi."

msgid "The given reservation token is invalid."
msgstr "Il token di prenotazione fornito non è valido."

msgid "The requested number of reservations is higher than allowed."
msgstr "Il numero di prenotazioni richiesto è superiore a quello consentito."

msgid "The requested quota is invalid (must be at least one)."
msgstr "La quota richiesta non è valida (deve essere almeno una)."

msgid "The allocation does not have enough free spots."
msgstr "L'assegnazione non dispone di abbastanza posti liberi."

msgid "The resulting allocation would be invalid."
msgstr "L'allocazione risultante non sarebbe valida."

msgid "No reservations to confirm."
msgstr "Nessuna prenotazione da confermare."

msgid "The given timerange is longer than the existing allocation."
msgstr ""
"L'intervallo di tempo specificato è più esteso dell'allocazione esistente."

msgid "Reservation too short. A reservation must last at least 5 minutes."
msgstr ""
"Prenotazione troppo breve. Una prenotazione deve durare almeno 5 minuti."

msgid "Stop"
msgstr "Arresta"

#, python-format
msgid "Do you really want to stop \"${title}\"?"
msgstr "Vuoi davvero fermare \"${title}\"?"

msgid "The rule will be removed without affecting existing allocations."
msgstr "La regola sarà rimossa senza influire sulle allocazioni esistenti."

msgid "Stop rule"
msgstr "Arresta la regola"

msgid ""
"All allocations created by the rule will be removed, if they haven't been "
"reserved yet."
msgstr ""
"Se non sono state ancora prenotate, tutte le allocazioni create dalla regola "
"verranno rimosse."

msgid "Delete rule"
msgstr "Elimina la regola"

msgid "No allocations to add"
msgstr "Nessuna allocazione da aggiungere"

#, python-format
msgid "Successfully added ${n} allocations"
msgstr "${n} allocazioni aggiunte correttamente"

msgid "New allocation"
msgstr "Nuova allocazione"

msgid "Your changes were saved"
msgstr "Le modifiche sono state salvate"

#, python-format
msgid "New rule active, ${n} allocations created"
msgstr "Nuova regola attiva, ${n} allocazioni create"

msgid "New Rule"
msgstr "Nuova regola"

msgid ""
"Rules ensure that the allocations between start/end exist and that they are "
"extended beyond those dates at the given intervals. "
msgstr ""
"Le regole assicurano che le allocazioni tra inizio/fine esistano e che siano "
"estese oltre tali date agli intervalli indicati. "

#, python-format
msgid ""
"Rule updated. ${deleted} allocations removed, ${created} new allocations "
"created."
msgstr ""
"La regola è stata aggiornata. ${deleted} allocazioni rimosse, ${created} "
"nuove allocazioni create."

msgid "Rule not found"
msgstr "Regola non trovata"

msgid "Edit Rule"
msgstr "Modifica regola"

msgid "The rule was stopped"
msgstr "La regola è stata arrestata"

#, python-format
msgid "The rule was deleted, along with ${n} allocations"
msgstr "La regola è stata eliminata, insieme ${n} allocazioni"

msgid "Topics A-Z"
msgstr "Argomenti A-Z"

msgid "Your userprofile is incomplete. Please update it before you continue."
msgstr "Il tuo profilo utente è incompleto. Aggiornalo prima di proseguire."

msgid "You have been logged in."
msgstr "Hai effettuato l'accesso."

#, fuzzy
msgid "Wrong e-mail address, password or yubikey."
msgstr "Indirizzo e-mail, password o Yubikey errati."

#, python-format
msgid "Login to ${org}"
msgstr "Accedi a ${org}"

msgid "A user with this address already exists"
msgstr "Esiste già un utente con questo indirizzo"

msgid "This signup link has expired"
msgstr "Questo collegamento di registrazione è scaduto"

#, python-format
msgid "Your ${org} Registration"
msgstr "La tua registrazione a ${org}"

msgid ""
"Thank you for registering. Please follow the instructions on the activiation "
"e-mail sent to you. Please check your spam folder if you have not received "
"the email."
msgstr ""
"Grazie per esserti registrato. Segui le istruzioni sull'e-mail di "
"attivazione che ti è stata inviata. Se non avete ricevuto l'e-mail, "
"controllate la cartella spam."

msgid "Account Registration"
msgstr "Registrazione dell'account"

msgid "Unknown user"
msgstr "Utente sconosciuto"

msgid "Invalid activation token"
msgstr "Token di attivazione non valido"

msgid "Your account has already been activated."
msgstr "Il tuo account è stato già attivato."

msgid ""
"Your account has been activated. You may now log in with your credentials"
msgstr ""
"Il tuo account è stato attivato. Ora puoi accedere con le tue credenziali"

msgid "You have been logged out."
msgstr "Sei stato disconnesso."

msgid "Password reset"
msgstr "Ripristina password"

#, python-format
msgid ""
"A password reset link has been sent to ${email}, provided an active account "
"exists for this email address."
msgstr ""
"Il collegamento per reimpostare la password è stato inviato all'indirizzo "
"${email} (se si tratta di un account attivo esistente)."

msgid "Password changed."
msgstr "Password modificata."

msgid "Wrong username or password reset link not valid any more."
msgstr ""
"Il collegamento per reimpostare il nome utente o la password errati non è "
"più valido."

msgid "Failed to continue login, please ensure cookies are allowed."
msgstr "Accesso fallito, assicurarsi che i cookie siano consentiti."

msgid "Invalid or expired mTAN provided."
msgstr "È stato fornito un mTAN non valido o scaduto."

msgid "Request mTAN"
msgstr "Richiesta mTAN"

msgid "Enter mTAN"
msgstr "Immettre mTAN"

msgid "Setup mTAN"
msgstr "Setup mTAN"

msgid "Invalid or expired TOTP provided."
msgstr "È stato fornito un TOTP non valido o scaduto."

msgid "Please enter the six digit code from your authenticator app"
msgstr "Immettere il codice a sei cifre dall'app Autenticatore"

msgid "Enter TOTP"
msgstr "Immettre TOTP"

msgid ""
"The requested resource is protected. To obtain time-limited access, please "
"enter your mobile phone number in the field below. You will receive an mTAN "
"via SMS, which will grant you access after correct entry."
msgstr ""
"La risorsa richiesta è protetta. Per ottenere un accesso a tempo limitato, "
"inserite il vostro numero di cellulare nel campo sottostante. Riceverete un "
"mTAN via SMS, che vi consentirà l'accesso dopo il suo corretto inserimento."

msgid "Successfully authenticated via mTAN."
msgstr "Autenticazione tramite mTAN riuscita."

msgid "A link was added to the clipboard"
msgstr "È stato aggiunto un collegamento agli appunti"

msgid "Administrative"
msgstr "Administrativo"

#, python-format
msgid "The entry ${name} exists twice"
msgstr "L'elemento ${name} è duplicato"

msgid "Added a new directory"
msgstr "Aggiunta una nuova cartella"

msgid "New Directory"
msgstr "Nuova cartella"

msgid ""
"The requested change cannot be performed, as it is incompatible with "
"existing entries"
msgstr ""
"La modifica richiesta non può essere eseguita, in quanto è incompatibile con "
"gli elementi esistenti"

#, python-format
msgid "Syntax Error in line ${line}"
msgstr "Errore di sintassi alla riga ${line}"

msgid "Syntax error in form"
msgstr "Errore di sintassi nel modulo"

#, python-format
msgid "Syntax error in field ${field_name}"
msgstr "Errore di sintassi nel campo ${field_name}"

#, python-format
msgid "Error: Duplicate label ${label}"
msgstr "Errore: etichetta ${label} duplicata"

msgid "The directory was deleted"
msgstr "La cartella è stata cancellata"

msgid ""
"Stable URLs are important. Here you can change the path to your site "
"independently from the title."
msgstr ""
"Gli URL stabili sono importanti. Qui puoi modificare il percorso del tuo "
"sito indipendentemente dal titolo."

#, python-format
msgid "${org}: New Entry in \"${directory}\""
msgstr "${org}: Nuovo elemento in \"${directory}\""

msgid "Added a new directory entry"
msgstr "Aggiunta un nuovo elemento della cartella"

msgid "New Directory Entry"
msgstr "Nuovo elemento della cartella"

msgid "Submit a New Directory Entry"
msgstr "Invia un nuovo elemento della cartella"

msgid "Continue"
msgstr "Continua"

msgid "Propose a change"
msgstr "Proponi un cambiamento"

msgid ""
"To request a change, edit the fields you would like to change, leaving the "
"other fields intact. Then submit your request."
msgstr ""
"Per richiedere una modifica, modifica i campi che desideri modificare, "
"lasciando intatti gli altri. Quindi invia la tua richiesta."

msgid "The entry was deleted"
msgstr "L'elemento è stato eliminato:"

msgid ""
"On the right side, you can filter the entries of this directory to export."
msgstr ""
"sul lato destro, puoi filtrare gli elementi di questa cartella da esportare."

msgid "Exports all entries of this directory."
msgstr "Esporta tutti gli elementi di questa cartella."

msgid ""
"The resulting zipfile contains the selected format as well as metadata and "
"images/files if the directory contains any."
msgstr ""
"Il file zip risultante contiene il formato selezionato, nonché metadati e "
"immagini/file se la cartella ne contiene."

#, python-format
msgid ""
"You have been redirect to this entry because it could not be exported due to "
"missing file ${name}. Please re-upload them and try again"
msgstr ""
"Sei stato reindirizzato a questo elemento perché non è stato possibile "
"esportarlo a causa del file ${name} mancante. Ricaricali e riprova"

#, python-format
msgid "The column ${name} is missing"
msgstr "La colonna ${name} è mancante"

#, python-format
msgid "The file ${name} is missing"
msgstr "Il file ${name} è mancante"

msgid ""
"The given file is invalid, does it include a metadata.json with a data.xlsx, "
"data.csv, or data.json?"
msgstr ""
"Il file specificato non è valido, include un metadata.json con un data.xlsx, "
"data.csv o data.json?"

#, python-format
msgid "Imported ${count} entries"
msgstr "${count} elementi importati"

msgid ""
"Updates the directory configuration and imports all entries given in the ZIP "
"file. The format is the same as produced by the export function. Note that "
"only 100 items are imported at a time. To import more items repeat the "
"import accordingly."
msgstr ""
"Aggiorna la configurazione della cartella e importa tutti gli elementi "
"forniti nel file ZIP. Il formato è lo stesso generato dalla funzione di "
"esportazione. Tieni presente che vengono importati solo 100 elementi alla "
"volta. Per importare più elementi, ripeti l'importazione finché necessario."

msgid "New Recipient"
msgstr "Nuovo destinatario"

#, python-format
msgid ""
"Registration for notifications on new entries in the directory "
"\"${directory}\""
msgstr ""
"Registrazione per le notifiche sui nuovi elementi nella cartella "
"\"${directory}\""

#, python-format
msgid ""
"Success! We have sent a confirmation link to ${address}, if we didn't send "
"you one already."
msgstr ""
"La richiesta ha avuto esito positivo! Abbiamo inviato un collegamento di "
"conferma a ${address}, se non te ne abbiamo già inviato uno."

msgid "Notification for new entries"
msgstr "Notifica per nuovi elementi"

#, python-format
msgid "Do you really want to unsubscribe \"{}\"?"
msgstr "Vuoi davvero annullare l'iscrizione a \"{}\"?"

msgid "Recipients of new entry updates"
msgstr "Destinatari degli aggiornamenti dei nuovi elementi"

#, python-format
msgid "the subscription for ${address} was successfully confirmed"
msgstr "l'abbonamento di ${address} è stato correttamente confermato"

#, python-format
msgid "the subscription for ${address} could not be confirmed, wrong token"
msgstr ""
"non è stato possibile confermare l'abbonamento di ${address}, token errato"

#, python-format
msgid "${address} successfully unsubscribed"
msgstr "${address} disiscritto con successo"

#, python-format
msgid "${address} could not be unsubscribed, wrong token"
msgstr "Impossibile annullare l'iscrizione di ${address}, token errato"

msgid "Moves the topic and all its sub topics to the given destination."
msgstr ""
"Sposta l'argomento e tutti i suoi sottoargomenti nella destinazione indicata."

#, python-format
msgid "A total of ${number} subpages are affected."
msgstr "Sono interessate un totale di ${number} sottopagine."

#, python-format
msgid "${count} links will be replaced by this action."
msgstr "${count} collegamenti saranno sostituiti da questa operazione."

msgid "The event submitter has not yet completed his submission"
msgstr "Il presentatore dell'evento non ha ancora completato la sua iscrizione"

msgid "This event has already been published"
msgstr "Questo evento è stato pubblicato"

#, python-format
msgid "Successfully created the event '${title}'"
msgstr "Creato con successo l'evento '${titolo}'"

#, python-format
msgid "You have accepted the event ${title}"
msgstr "Hai accettato l'evento ${title}"

msgid "Your event was accepted"
msgstr "Il tuo evento è stato accettato"

msgid "Submit an event"
msgstr "Invia un evento"

msgid ""
"Only events taking place inside the town or events related to town societies "
"are published. Events which are purely commercial are not published. There's "
"no right to be published and already published events may be removed from "
"the page without notification or reason."
msgstr ""
"Vengono pubblicati solo gli eventi che si svolgono all'interno della città o "
"gli eventi relativi alle società cittadine. Gli eventi puramente commerciali "
"non vengono pubblicati. Non c'è alcun diritto alla pubblicazione e gli "
"eventi già pubblicati possono essere rimossi dalla pagina senza preavviso o "
"motivo."

msgid "Add event"
msgstr "Aggiungi evento"

msgid "Your request has been registered"
msgstr "La tua richiesta è stata registrata"

msgid "New ticket"
msgstr "Nuovo biglietto"

msgid "Your request could not be accepted automatically!"
msgstr "La tua richiesta non può essere accettata automaticamente!"

msgid "Thank you for your submission!"
msgstr "Ti ringraziamo per l'iscrizione!"

msgid "Your event was rejected"
msgstr "Il tuo evento è stato rifiutato"

msgid "Access Denied"
msgstr "Accesso negato"

msgid "Not Found"
msgstr "Non trovato"

msgid "Added a new external link"
msgstr "Aggiunto un nuovo link esterno"

msgid "New external link"
msgstr "Nuovo collegamento esterno"

msgid "Edit external link"
msgstr "Modifica il collegamento esterno"

msgid "Manage Photo Albums"
msgstr "Gestisci album fotografici"

msgid "This file type is not supported"
msgstr "Questo tipo di file non è supportato"

msgid "The file name is too long"
msgstr "Il nome del file è troppo lungo"

msgid "The file cannot be processed"
msgstr "Il file non può essere elaborato"

#, fuzzy
msgid "Please submit your yubikey"
msgstr "Invia la tua Yubikey"

#, fuzzy
msgid "Your account is not linked to a Yubikey"
msgstr "Il tuo account non è collegato a Yubikey"

#, fuzzy
msgid "The used Yubikey is not linked to your account"
msgstr "La Yubikey usata non è collegata al tuo account"

msgid "This file already has a digital seal"
msgstr "Questo file include già un sigillo digitale"

#, fuzzy
msgid "Your Yubikey could not be validated"
msgstr "Non è stato possibile convalidare la tua Yubikey"

msgid "Edit external form"
msgstr "Modifica il modulo esterno"

msgid "The registration has ended"
msgstr "La registrazione è terminata"

msgid "The registration is closed"
msgstr "La registrazione è chiusa"

#, python-format
msgid "The registration opens on ${day}, ${date}"
msgstr "La registrazione si apre ${day}, ${date}"

#, python-format
msgid "The registration closes on ${day}, ${date}"
msgstr "La registrazione si chiude ${day}, ${date}"

#, python-format
msgid "There's a limit of ${count} attendees"
msgstr "C'è un limite di ${count} partecipanti"

msgid "There are no spots left"
msgstr "Non ci sono più posti disponibili"

msgid "There is one spot left"
msgstr "È rimasto un posto disponibile"

#, python-format
msgid "There are ${count} spots left"
msgstr "Sono rimasti ${count} posti disponibili"

msgid "A form with this name already exists"
msgstr "Un modulo con questo nome esiste già"

msgid "Added a new form"
msgstr "Aggiunto un nuovo modulo"

msgid "New Form"
msgstr "Nuovo modulo"

msgid "Exports the submissions of the given date range."
msgstr "Esporta gli invii dell'intervallo di date specificato."

msgid "New Registration Window"
msgstr "Nuova finestra di registrazione"

msgid "The registration window was added successfully"
msgstr "La finestra di registrazione è stata aggiunta con successo"

msgid ""
"Registration windows limit forms to a set number of submissions and a "
"specific time-range."
msgstr ""
"Le finestre di registrazione limitano i moduli a un determinato numero di "
"invii e a uno specifico intervallo di tempo."

msgid "General Message"
msgstr "Messaggio generale"

#, python-format
msgid "New e-mail: ${message}"
msgstr "Nuova e-mail: ${message}"

#, python-format
msgid "Successfully sent ${count} emails"
msgstr "${count} e-mail inviate correttamente"

msgid "Send E-Mail to attendees"
msgstr "Invia e-mail ai partecipanti"

msgid "Email attendees"
msgstr "E-mail partecipanti"

msgid "Cancel Registration Window"
msgstr "Annulla la finestra di registrazione"

msgid ""
"You really want to cancel all confirmed and deny all open submissions for "
"this registration window?"
msgstr ""
"Vuoi davvero cancellare tutte le iscrizioni confermate e negare tutte le "
"iscrizioni aperte per questa finestra di registrazione?"

msgid ""
"Each attendee will receive a ticket email unless ticket messages are not "
"muted."
msgstr ""
"Ogni partecipante riceverà un'e-mail del biglietto a meno che i messaggi dei "
"biglietti non siano disattivati."

msgid "Do you really want to delete this registration window?"
msgstr "Vuoi davvero eliminare questa finestra di registrazione?"

msgid "Existing submissions will be disassociated."
msgstr "Le iscrizioni esistenti verranno dissociate."

msgid "Delete registration window"
msgstr "Elimina la finestra di registrazione"

msgid "This registration window can't be deleted."
msgstr "Questa finestra di registrazione non può essere eliminata."

msgid ""
"There are confirmed or open submissions associated with it. Cancel the "
"registration window first."
msgstr ""
"Ad essa sono associate iscrizioni confermate o aperte. Annulla prima la "
"finestra di registrazione."

msgid "Edit Registration Window"
msgstr "Modifica la finestra di registrazione"

#, python-format
msgid "${count} submissions cancelled / denied over the ticket system"
msgstr ""
"${count} iscrizioni annullate/negate tramite il sistema di gestione dei "
"biglietti"

msgid "The registration window was deleted"
msgstr "La finestra di registrazione è stata cancellata"

#, python-format
msgid ""
"The total amount for the currently entered data is ${total} but has to be at "
"least ${minimum}. Please adjust your inputs."
msgstr ""
"L'importo totale per i dati attualmente inseriti è ${total} ma deve essere "
"almeno ${minimum}. Si prega di modificare i dati inseriti."

msgid "Pay Online and Complete"
msgstr "Paga online e completa"

msgid "Your payment could not be processed"
msgstr "Non è stato possibile elaborare Il tuo pagamento"

msgid "Registrations are no longer possible"
msgstr "Le iscrizioni non sono più possibili"

msgid "Your registration has been confirmed"
msgstr "La tua registrazione è stata confermata"

msgid "The registration has been confirmed"
msgstr "La registrazione è stata confermata"

msgid ""
"The registration could not be confirmed because the maximum number of "
"participants has been reached"
msgstr ""
"Non è stato possibile confermare la registrazione perché è stato raggiunto "
"il numero massimo di partecipanti."

msgid "Your registration has been denied"
msgstr "La tua registrazione è stata rifiutata"

msgid "The registration has been denied"
msgstr "La registrazione è stata rifiutata"

msgid "The registration could not be denied"
msgstr "La registrazione non può essere rifiutata"

msgid "Your registration has been cancelled"
msgstr "La tua registrazione è stata annullata"

msgid "The registration has been cancelled"
msgstr "La registrazione è stata annullata"

msgid "The registration could not be cancelled"
msgstr "La registrazione non può essere annullata"

msgid "Select"
msgstr "Seleziona"

msgid "Select images"
msgstr "Seleziona immagini"

msgid "Added a new photo album"
msgstr "Aggiunto un nuovo album fotografico"

msgid "New Photo Album"
msgstr "Nuovo album fotografico"

#, python-format
msgid "Welcome to the ${org} Newsletter"
msgstr "Benvenuto nella newsletter di ${org}"

#, python-format
msgid ""
"Success! We have added ${address} to the list of recipients. Subscribed "
"categories are ${subscribed}."
msgstr ""
"Successo! Abbiamo aggiunto ${indirizzo} alla lista dei destinatari. Le "
"categorie sottoscritte sono ${subscribed}."

#, python-format
msgid ""
"Success! We have sent a confirmation link to ${address}, if we didn't send "
"you one already. Your subscribed categories are ${subscribed}."
msgstr ""
"La richiesta ha avuto esito positivo! Abbiamo inviato un collegamento di "
"conferma a ${address}, se non te ne abbiamo già inviato uno. Le categorie "
"sottoscritte sono ${subscribed}."

# python-format
#, python-format
msgid "Success! We have updated your subscribed categories to ${subscribed}."
msgstr ""
"Successo! Abbiamo aggiornato le categorie sottoscritte a ${subscribed}."

msgid "Update Newsletter Subscription"
msgstr "Aggiornare l'abbonamento alla newsletter "

msgid "A newsletter with this name already exists"
msgstr "Esiste già una newsletter con questo nome"

msgid "Added a new newsletter"
msgstr "Aggiunta una nuova newsletter"

msgid "New Newsletter"
msgstr "Nuova newsletter"

msgid "Edit Newsletter"
msgstr "Modifica la newsletter"

msgid "The newsletter was deleted"
msgstr "La newsletter è stata cancellata"

#, python-format
msgid "Sent \"${title}\" to ${n} recipients"
msgstr "Inviato \"${title}\" a ${n} destinatari"

#, python-format
msgid "Scheduled \"${title}\" to be sent on ${date}"
msgstr "\"${title}\" programmato per l'invio il ${date}"

#, python-format
msgid "Sent \"${title}\" to ${recipient}"
msgstr "Inviato \"${title}\" a ${recipient}"

msgid "Sends a test newsletter to the given address"
msgstr "Invia una newsletter di prova all'indirizzo indicato"

msgid "Newsletter Recipients"
msgstr "Destinatari della newsletter"

msgid "Newsletter recipient Export"
msgstr "Destinatario della newsletter Esportazione"

msgid "Exports all newsletter recipients."
msgstr "Esporta tutti i destinatari della newsletter."

#, python-format
msgid "Import completed with errors: ${results}"
msgstr "Importazione completata con errori: ${results}"

#, python-format
msgid "Import preview: ${result}"
msgstr "Anteprima dell'importazione: ${result}"

#, python-format
msgid "Import completed: ${result}"
msgstr "Importazione completata: ${result}"

msgid "The same format as the export (XLSX) can be used for the import."
msgstr ""
"Lo stesso formato dell'esportazione (XLSX) può essere usato per "
"l'importazione."

msgid "Today"
msgstr "Oggi"

msgid "Tomorrow"
msgstr "Domani"

msgid "This weekend"
msgstr "Questo fine settimana"

msgid "This week"
msgstr "Questa settimana"

msgid "Event Export"
msgstr "Esportazione degli eventi"

msgid "Exports all future events."
msgstr "Esporta tutti gli eventi futuri."

#, python-format
msgid "The following line(s) contain invalid data: ${lines}"
msgstr "La seguente riga (o righe) contiene dati non validi: ${lines}"

#, python-format
msgid "${count} events will be imported"
msgstr "Gli eventi ${count} saranno importati"

#, python-format
msgid "${count} events imported"
msgstr "${conteggio} eventi sono stati importati"

msgid "Move"
msgstr "Spostare"

msgid "Your payment has been received"
msgstr "Abbiamo ricevuto il tuo pagamento"

msgid "Your payment has been withdrawn"
msgstr "Il tuo pagamento è stato ritirato"

msgid "Your payment has been refunded"
msgstr "Il tuo pagamento è stato rimborsato"

msgid "The ticket was marked as paid"
msgstr "Il biglietto è stato contrassegnato come pagato"

msgid "The ticket was marked as unpaid"
msgstr "Il biglietto è stato contrassegnato come non pagato"

msgid "The payment was captured"
msgstr "Il pagamento è stato acquisito"

msgid "The payment was refunded"
msgstr "Il pagamento è stato rimborsato"

msgid "As default"
msgstr "Valore predefinito"

msgid "Should this provider really be the new default?"
msgstr "Questo provider dovrebbe davvero essere il nuovo predefinito?"

msgid "All future payments will be redirected."
msgstr "Tutti i pagamenti futuri verranno reindirizzati."

msgid "Make Default"
msgstr "Imposta come predefinito"

msgid "Enable"
msgstr "Attivare"

msgid "Should this provider really be enabled?"
msgstr "Questo fornitore deve essere abilitato?"

msgid "Disable"
msgstr "Disattivare"

msgid "Should this provider really be disabled?"
msgstr "Questo fornitore dovrebbe davvero essere disabilitato?"

msgid "Do you really want to delete this provider?"
msgstr "Vuoi davvero eliminare questo fornitore?"

msgid "Your Stripe account was connected successfully."
msgstr "Il tuo account Stripe è stato connesso correttamente."

msgid "Your Stripe account could not be connected."
msgstr "Impossibile connettere il tuo account Stripe."

msgid "Changed the default payment provider."
msgstr "Provider di pagamento predefinito modificato."

msgid "Provider enabled."
msgstr "Fornitore abilitato."

msgid "Provider disabled."
msgstr "Fornitore disabilitato."

msgid "The payment provider was deleted."
msgstr "Il fornitore di servizi di pagamento è stato eliminato."

msgid "Successfully synchronised payments"
msgstr "Pagamenti sincronizzati correttamente"

msgid "Charge fees to customer"
msgstr "Addebita commissioni al cliente"

msgid "Added a new person"
msgstr "Aggiunta una nuova persona"

msgid "New person"
msgstr "Nuova persona"

msgid "January"
msgstr "Gennaio"

msgid "Feburary"
msgstr "Febbraio"

msgid "March"
msgstr "Marzo"

msgid "April"
msgstr "Aprile"

msgid "May"
msgstr "Maggio"

msgid "June"
msgstr "Giugno"

msgid "July"
msgstr "Luglio"

msgid "August"
msgstr "Agosto"

msgid "September"
msgstr "Settembre"

msgid "October"
msgstr "Ottobre"

msgid "November"
msgstr "Novembre"

msgid "December"
msgstr "Dicembre"

msgid ""
"The selected time does not exist on this date due to the switch from "
"standard time to daylight saving time."
msgstr ""
"In questa data, l'ora selezionata non esiste a causa del passaggio dall'ora "
"solare all'ora legale."

msgid "hour"
msgstr "ora"

msgid "hours"
msgstr "ore"

msgid "day"
msgstr "giorno"

msgid "days"
msgstr "giorni"

#, python-format
msgid "Reservations must be made ${n} ${unit} in advance"
msgstr "Le prenotazioni devono essere effettuate con ${n} ${unit} di anticipo"

msgid "This date lies in the past"
msgstr "Questa data è nel passato"

msgid "Reserve"
msgstr "Prenota"

#, python-format
msgid "New dates for ${title}"
msgstr "Nuove date per ${title}"

msgid "Confirm your reservation"
msgstr "Conferma la prenotazione"

msgid "Thank you for your reservation!"
msgstr "Grazie per la tua prenotazione!"

#, python-format
msgid ""
"Your reservation for ${room} has been submitted. Please continue with your "
"reservation for ${next_room}."
msgstr ""
"La tua prenotazione per ${room} è stata inviata. Continua con la tua "
"prenotazione per ${next_room}."

msgid "Your reservations were accepted"
msgstr "Le tue prenotazioni sono state accettate"

#, python-format
msgid "${org} New Reservation(s)"
msgstr "${org} Nuova/e prenotazione/i"

msgid "The reservations were accepted"
msgstr "Le prenotazioni sono state accettate"

msgid "The reservations have already been accepted"
msgstr "Le prenotazioni sono già state accettate"

msgid "The submitter email is not available"
msgstr "L'e-mail del mittente non è disponibile"

msgid "Accept all reservation with message"
msgstr "Accetta tutte le prenotazioni con messaggio"

#, python-format
msgid ""
"The following message will be sent to ${address} and it will be recorded for "
"future reference."
msgstr ""
"Il seguente messaggio verrà inviato a ${address} e sarà registrato per "
"riferimento futuro."

msgid ""
"The payment associated with this reservation needs to be refunded before the "
"reservation can be rejected"
msgstr ""
"Il pagamento associato a questa prenotazione deve essere rimborsato prima "
"che la prenotazione possa essere rifiutata"

msgid "The following reservations were rejected"
msgstr "Le seguenti prenotazioni sono state rifiutate"

#, python-format
msgid "${org} Rejected Reservation"
msgstr "${org} Prenotazione rifiutata"

msgid "The reservations were rejected"
msgstr "Le prenotazioni sono state rifiutate"

msgid "The reservation was rejected"
msgstr "La prenotazione è stata rifiutata"

msgid "Reject all reservations with message"
msgstr "Rifiuta tutte le prenotazioni con messaggio"

msgid "Added a new daypass"
msgstr "Aggiunto un nuovo biglietto giornaliero"

msgid "New daypass"
msgstr "Nuovo biglietto giornaliero"

msgid "Added a new room"
msgstr "Aggiunta una nuova stanza"

msgid "New room"
msgstr "Nuova stanza"

msgid "Added a new item"
msgstr "Aggiunto un nuovo elemento"

msgid "New Item"
msgstr "Nuovo elemento"

msgid "Edit resource"
msgstr "Modifica risorsa"

#, python-format
msgid "Successfully removed ${count} unused allocations"
msgstr "Rimosse correttamente ${count} allocazioni inutilizzate"

msgid "Exports the reservations of the given date range."
msgstr "Esporta le prenotazioni dell'intervallo di date specificato."

msgid "No reservations found for the given date range."
msgstr "Non sono state trovate prenotazioni per l'intervallo di date indicato."

msgid "Exports the reservations of all resources in a given date range."
msgstr "Esporta tutte le prenotazioni in un intervallo di date specifico"

#, python-format
msgid "Do you really want to delete \"${name}\"?"
msgstr "Vuoi davvero cancellare \"${name}\"?"

msgid "Delete Recipient"
msgstr "Elimina destinatario"

msgid "Added a new recipient"
msgstr "Aggiunto un nuovo destinatario"

msgid "Edit Recipient"
msgstr "Modifica il destinatario"

#, python-format
msgid "Search through ${count} indexed documents"
msgstr "Cerca tra ${count} documenti indicizzati"

#, python-format
msgid "${count} Results"
msgstr "${count} risultati"

msgid "Search Unavailable"
msgstr "Ricerca non disponibile"

msgid "Favicon"
msgstr "Favicon"

msgid "Header"
msgstr "Intestazione"

msgid "Footer"
msgstr "Piè di pagina"

msgid "Modules"
msgstr "Moduli"

msgid "Analytics"
msgstr "Analitica"

msgid "Holidays"
msgstr "Festività / Vacanze scolastiche"

msgid "No holidays defined"
msgstr "Nessuna festività definita"

msgid "Link Migration"
msgstr "Migrazione dei collegamenti"

msgid "Migrate"
msgstr "Migra"

#, python-format
msgid "Migrated ${number} links"
msgstr "${number} collegamenti migrati"

#, python-format
msgid "Total of ${number} links found."
msgstr "Totale di ${number} collegamenti trovati."

#, python-format
msgid ""
"Migrates links from the given domain to the current domain \"${domain}\"."
msgstr ""
"Migra i collegamenti dal dominio specificato al dominio corrente "
"\"${domain}\"."

msgid "OneGov API"
msgstr "API OneGov"

msgid "Do you really want to delete this API key?"
msgstr "Vuoi davvero eliminare questa chiave API?"

msgid "This action cannot be undone."
msgstr "Questa azione non può essere annullata."

msgid "ApiKey deleted."
msgstr "Chiave API eliminata."

msgid "Data Retention Policy"
msgstr "Politica di Conservazione dei Dati"

msgid ""
"Proceed with caution. Tickets and the data they contain may be irrevocable "
"deleted."
msgstr ""
"Procedere con cautela. I biglietti e i dati in essi contenuti possono essere "
"irrevocabilmente cancellati."

msgid "Chat"
msgstr "Chat"

msgid "Topics"
msgstr "Argomenti"

#, python-format
msgid "You have successfully unsubscribed from the newsletter at ${address}"
msgstr ""
"L'iscrizione alla newsletter di ${address} è stata annullata con successo."

msgid "A survey with this name already exists"
msgstr "Esiste già un'indagine con questo nome"

msgid "Added a new survey"
msgstr "Aggiunta una nuova indagine"

msgid "New Survey"
msgstr "Nuova indagine"

msgid "Please choose a submission window"
msgstr "Scegliere una finestra di invio"

msgid ""
"This field cannot be edited because there are submissions associated with "
"this survey. If you want to edit the definition please delete all "
"submissions."
msgstr ""
"Questo campo non può essere modificato perché ci sono invii associati a "
"questa indagine. Se si desidera modificare la definizione, eliminare tutti "
"gli invii."

msgid "Delete Submissions"
msgstr "Elimina invii"

msgid "Do you really want to delete all submissions?"
msgstr "Vuoi davvero eliminare tutti gli invii?"

msgid "All submissions associated with this survey will be deleted."
msgstr "Tutti gli invii associati a questa indagine verranno eliminati."

msgid "Delete submissions"
msgstr "Elimina invii"

msgid "Exports the submissions of the survey."
msgstr "Esporta gli invii dell'indagine."

msgid "The survey timeframe has ended"
msgstr "Il periodo di indagine è terminato"

#, python-format
msgid "The survey timeframe opens on ${day}, ${date}"
msgstr "Il periodo di indagine si apre il giorno ${day}, ${date}"

#, python-format
msgid "The survey timeframe closes on ${day}, ${date}"
msgstr "Il periodo di indagine si chiude il giorno ${day}, ${date}"

msgid "New Submission Window"
msgstr "Nuova finestra di invio"

msgid "Submissions windows limit survey submissions to a specific time-range."
msgstr ""
"Le finestre di invio limitano l'invio delle indagini a un intervallo di "
"tempo specifico."

msgid "Edit Submission Window"
msgstr "Modifica la finestra di invio"

msgid "The submission window and all associated submissions were deleted"
msgstr ""

msgid "Added a new text module"
msgstr "Aggiunto un nuovo modulo di testo"

msgid "New text module"
msgstr "Nuovo modulo di testo"

msgid "Edit text module"
msgstr "Modifica modulo di testo"

msgid "The text module was deleted"
msgstr "Il modulo di testo è stato eliminato"

msgid "This ticket is not deletable."
msgstr "Questo biglietto non è cancellabile."

msgid "Ticket successfully deleted"
msgstr "Biglietto cancellato correttamente"

msgid ""
"Do you really want to delete this ticket? All data associated with this "
"ticket will be deleted. This cannot be undone."
msgstr ""
"Vuoi davvero eliminare questo biglietto? Tutti i dati associati a questo "
"biglietto saranno eliminati. L'operazione non può essere annullata."

msgid "Mark as paid"
msgstr "Contrassegna come pagato"

msgid "Mark as unpaid"
msgstr "Contrassegna come non pagato"

msgid "Capture Payment"
msgstr "Acquisisci pagamento"

msgid "Do you really want capture the payment?"
msgstr "Vuoi davvero acquisire il pagamento?"

msgid ""
"This usually happens automatically, so there is no reason not do capture the "
"payment."
msgstr ""
"Questo di solito accade automaticamente, quindi non c'è motivo per non "
"acquisire il pagamento."

msgid "Capture payment"
msgstr "Acquisisci pagamento"

msgid "Refund Payment"
msgstr "Rimborsa pagamento"

#, python-format
msgid "Do you really want to refund ${amount}?"
msgstr "Vuoi davvero rimborsare ${amount}?"

#, python-format
msgid "Refund ${amount}"
msgstr "Rimborsa ${amount}"

msgid "Your ticket has a new message"
msgstr "Il tuo biglietto ha un nuovo messaggio"

#, python-format
msgid "${org} New Note in Reservation for ${resource_title}"
msgstr "${org} Nuova nota nella prenotazione per ${resource_title}"

msgid "Your note was added"
msgstr "La tua nota è stata aggiunta"

msgid "The note was deleted"
msgstr "La nota è stata cancellata"

msgid "Edit Note"
msgstr "Modifica la nota"

msgid "The ticket cannot be accepted because it's not open"
msgstr "Il biglietto non può essere accettato perché non è aperto"

#, python-format
msgid "You have accepted ticket ${number}"
msgstr "Hai accettato il biglietto ${number}"

msgid "The ticket cannot be closed because it's not pending"
msgstr "Il biglietto non può essere chiuso perché non è in sospeso"

#, python-format
msgid "You have closed ticket ${number}"
msgstr "Hai chiuso il biglietto ${number}"

msgid "The ticket cannot be re-opened because it's not closed"
msgstr "Il biglietto non può essere riaperto perché non è chiuso"

#, python-format
msgid "You have reopened ticket ${number}"
msgstr "Hai riaperto il biglietto ${number}"

msgid "Your ticket has been reopened"
msgstr "Il biglietto è stato riaperto"

#, python-format
msgid "You have disabled e-mails for ticket ${number}"
msgstr "Hai disabilitato le e-mail per il biglietto ${number}"

#, python-format
msgid "You have enabled e-mails for ticket ${number}"
msgstr "Hai abilitato le e-mail per il biglietto ${number}"

msgid "The ticket cannot be archived because it's not closed"
msgstr "Il biglietto non può essere archiviato perché non è chiuso"

#, python-format
msgid "You archived ticket ${number}"
msgstr "Hai archiviato il biglietto ${number}"

msgid ""
"The ticket cannot be recovered from the archive because it's not archived"
msgstr ""
"Il biglietto non può essere recuperato dall'archivio perché non è archiviato"

#, python-format
msgid "You recovered ticket ${number} from the archive"
msgstr "Hai recuperato il biglietto ${number} dall'archivio"

msgid "The ticket has already been closed"
msgstr "Il biglietto è già stato chiuso"

msgid "Your message has been sent"
msgstr "Il tuo messaggio è stato inviato"

msgid "Zip archive created successfully"
msgstr "Archivio zip creato con successo"

msgid "Your request has been submitted"
msgstr "La tua richiesta è stata inviata"

msgid "Your request is currently pending"
msgstr "La tua richiesta è attualmente in sospeso"

msgid "Your request has been processed"
msgstr "La tua richiesta è stata elaborata"

msgid "Request Status"
msgstr "Stato della richiesta"

msgid "The request has already been closed"
msgstr "La richiesta è già stata chiusa"

msgid "Your message has been received"
msgstr "Il tuo messaggio è stato ricevuto"

msgid ""
"Could not find valid credentials. You can set them in Gever API Settings."
msgstr ""
"Impossibile trovare credenziali valide. È possibile impostarle nelle "
"Impostazioni API di Gever"

msgid "Encountered an error while uploading to Gever."
msgstr "Si è verificato un errore durante il caricamento su Gever."

#, python-format
msgid ""
"Encountered an error while uploading to Gever. Response status code is "
"${status}."
msgstr ""
"Si è verificato un errore durante il caricamento su Gever.Il codice di stato "
"della risposta è ${status}."

msgid "Successfully uploaded the PDF of this ticket to Gever"
msgstr "Il PDF di questo biglietto è stato caricato con successo su Gever."

msgid "My"
msgstr "Il mio"

msgid "All Tickets"
msgstr "Tutti i biglietti"

msgid "All Users"
msgstr "Tutti gli utenti"

#, python-format
msgid "${success_count} tickets deleted, ${error_count} are not deletable"
msgstr ""
"I biglietti ${success_count} cancellati, ${error_count} non sono "
"completamente cancellabili, ma i dati sono stati resi irriconoscibili."

#, python-format
msgid "${success_count} tickets deleted."
msgstr "${success_count} biglietti eliminati."

msgid "Submitted Requests"
msgstr "Richieste inoltrate"

msgid "Added a new user group"
msgstr "Aggiunto un nuovo gruppo di utenti"

msgid "New user group"
msgstr "Nuovo gruppo di utenti"

msgid "Edit user group"
msgstr "Modifica il gruppo di utenti"

msgid "User Management"
msgstr "Gestione utente"

msgid "New Signup Link"
msgstr "Nuovo collegamento di registrazione"

msgid "New User"
msgstr "Nuovo utente"

msgid "A user with this e-mail address already exists"
msgstr "Esiste già un utente con questo indirizzo e-mail"

msgid "An account was created for you"
msgstr "È stato creato un account per te"

msgid "The user was created successfully"
msgstr "Utente creato correttamente"

<<<<<<< HEAD
msgid "This recipient has delivery failures, including hard bounces, invalid email addresses, spam complaints, manual deactivations, or being blocked. We recommend unsubscribing it from the list."
msgstr "Questo destinatario presenta errori di consegna, tra cui rimbalzi, indirizzi e-mail non validi, reclami per spam, disattivazioni manuali o blocco. Si consiglia di cancellarlo dall'elenco."
=======
#~ msgid "Photo album. Will be shown at the end of content."
#~ msgstr "Album fotografico. Sarà mostrato alla fine del contenuto."
>>>>>>> 9eabea3e
<|MERGE_RESOLUTION|>--- conflicted
+++ resolved
@@ -2787,6 +2787,9 @@
 msgid "Delete content"
 msgstr "Cancellare il contenuto"
 
+msgid "Photo album. Will be shown at the end of content."
+msgstr "Album fotografico. Sarà mostrato alla fine del contenuto."
+
 msgid "Photo album"
 msgstr "Album fotografico"
 
@@ -6202,10 +6205,8 @@
 msgid "The user was created successfully"
 msgstr "Utente creato correttamente"
 
-<<<<<<< HEAD
 msgid "This recipient has delivery failures, including hard bounces, invalid email addresses, spam complaints, manual deactivations, or being blocked. We recommend unsubscribing it from the list."
 msgstr "Questo destinatario presenta errori di consegna, tra cui rimbalzi, indirizzi e-mail non validi, reclami per spam, disattivazioni manuali o blocco. Si consiglia di cancellarlo dall'elenco."
-=======
+
 #~ msgid "Photo album. Will be shown at the end of content."
-#~ msgstr "Album fotografico. Sarà mostrato alla fine del contenuto."
->>>>>>> 9eabea3e
+#~ msgstr "Album fotografico. Sarà mostrato alla fine del contenuto."