# This file was generated from translations.onegov.org_it.xlsx
msgid ""
msgstr ""
"Project-Id-Version: \n"
<<<<<<< HEAD
"POT-Creation-Date: 2025-04-08 07:30+0200\n"
=======
"POT-Creation-Date: 2025-04-08 13:27+0200\n"
>>>>>>> 650f3060
"PO-Revision-Date: 2022-03-15 10:52+0100\n"
"Last-Translator: \n"
"Language-Team: \n"
"Language: it_CH\n"
"MIME-Version: 1.0\n"
"Content-Type: text/plain; charset=UTF-8\n"
"Content-Transfer-Encoding: 8bit\n"
"Generated-By: xls-to-po 1.0\n"
"gengo-order-id: 7629694\n"
"X-Generator: Poedit 3.0.1\n"

#, python-format
msgid ""
"${mtan} - mTAN for ${organisation}.\n"
"Or continue here: ${url}"
msgstr ""
"${mtan} - mTAN per ${organisation}.\n"
"O continua qui: ${url}"

msgid ""
"We sent an mTAN to the specified number. Please enter it below or follow the "
"instructions in the SMS."
msgstr ""
"Abbiamo inviato un mTAN al numero indicato. Inseritelo nello spazio "
"sottostante o seguite le istruzioni dell'SMS."

msgid "Tickets"
msgstr "Biglietti"

msgid "Open Tickets"
msgstr "Biglietti aperti"

msgid "Pending Tickets"
msgstr "Biglietti in attesa"

msgid "New Tickets in the Last Month"
msgstr "Nuovi biglietti nell'ultimo mese"

msgid "Closed Tickets in the Last Month"
msgstr "Biglietti chiusi nell'ultimo mese"

msgid "Lead Time from opening to closing in Days over the Last Month"
msgstr ""
"Tempo di gestione dall'apertura alla chiusura in giorni nell'ultimo mese"

msgid "Lead Time from pending to closing in Days over the Last Month"
msgstr ""
"Tempo di gestione dall'in sospeso alla chiusura in giorni nell'ultimo mese"

msgid "Access"
msgstr "Accesso"

msgid "Last Edited Topics"
msgstr "Argomenti modificati di recente"

msgid "Last Edited News"
msgstr "Notizie modificate di recente"

msgid "Web Statistics"
msgstr "Statistiche Web"

msgid "Unique Visitors in the Last Month"
msgstr "Visitatori unici nell'ultimo mese"

msgid "Total Visits in the Last Month"
msgstr "Visite totali nell'ultimo mese"

msgid "Total Page Views in the Last Month"
msgstr "Visualizzazioni totali di pagine nell'ultimo mese"

msgid "Number of Page Views per Visit"
msgstr "Numero di visualizzazioni di pagine per visita"

msgid "Average Visit Duration in Minutes"
msgstr "Durata media della visita in minuti"

msgid "No data available"
msgstr "Nessun dato disponibile"

msgid "Most Popular Pages"
msgstr "Pagine più popolari"

msgid "Open"
msgstr "Aperto"

msgid "Pending"
msgstr "In attesa"

msgid "Closed"
msgstr "Chiuso"

msgid "Archived"
msgstr "Archiviato"

msgid "All"
msgstr "Tutti"

msgid "Paid"
msgstr "Pagato"

msgid "Failed"
msgstr "Fallito"

msgid "Refunded"
msgstr "Rimborsato"

msgid "Manual"
msgstr "Manuale"

msgid "Stripe Connect"
msgstr "Stripe Connect"

#, python-format
msgid "Daily Newsletter ${time}"
msgstr "Newsletter giornaliera ${time}"

msgid "New news since the last newsletter:"
msgstr "Nuove notizie dalla newsletter precedente:"

#, python-format
msgid "${org} OneGov Cloud Status"
msgstr "${org} OneGov Cloud Status"

msgid "General"
msgstr "Generale"

#, python-format
msgid "${org} Reservation Overview"
msgstr "Panoramica della prenotazione di ${org}"

msgid "Your Chat has been turned into a ticket"
msgstr "È stato creato un ticket dalla loro chat"

msgid "New ticket"
msgstr "Nuovo biglietto"

msgid "Account"
msgstr "Conto"

msgid "User Profile"
msgstr "Profilo utente"

msgid "Logout"
msgstr "Esci"

msgid "Login"
msgstr "Accedi"

msgid "Register"
msgstr "Registrati"

msgid "Dashboard"
msgstr "Pannello di controllo"

msgid "Timeline"
msgstr "Timeline"

msgid "Files"
msgstr "File"

msgid "Images"
msgstr "Immagini"

msgid "Payment Provider"
msgstr "Elaboratore dei pagamenti"

msgid "Payments"
msgstr "Pagamenti"

msgid "Text modules"
msgstr "Moduli di testo"

msgid "Settings"
msgstr "Impostazioni"

msgid "Users"
msgstr "Utenti"

msgid "User groups"
msgstr "Gruppi di utenti"

msgid "Link Check"
msgstr "Controllo del collegamento"

msgid "Archived Tickets"
msgstr "Biglietto archiviati"

msgid "Forms"
msgstr "Moduli"

msgid "Surveys"
msgstr "Sondaggi"

msgid "Management"
msgstr "Gestione"

msgid "My Tickets"
msgstr "I miei biglietti"

msgid "Closed Tickets"
msgstr "Biglietti chiusi"

msgid "Ticket"
msgstr "Biglietto"

msgid "This site is private"
msgstr "Questo sito è privato"

msgid "This site is secret"
msgstr "Questo sito è segreto"

msgid "Cancel"
msgstr "Annulla"

msgid "mTAN Access Limit Exceeded"
msgstr "Limite di accesso mTAN superato"

msgid ""
"You have exceeded the maximum number of unique accesses to protected "
"resources. Please try again at a later date."
msgstr ""
"È stato superato il numero massimo di accessi unici alle risorse protette. "
"Riprovare in un secondo momento."

msgid "ID Payment Provider"
msgstr "ID elaboratore dei pagamenti"

msgid "Status"
msgstr "Stato"

msgid "Currency"
msgstr "Valuta"

msgid "Amount"
msgstr "Importo"

msgid "Net Amount"
msgstr "Importo netto"

msgid "Fee"
msgstr "Tariffa"

msgid "Date Paid"
msgstr "Data di pagamento"

msgid "References"
msgstr "Riferimenti"

msgid "Created Date"
msgstr "Data di creazione"

msgid "Reference Ticket"
msgstr "Biglietto di riferimento"

msgid "Submitter Email"
msgstr "E-mail del mittente"

msgid "Category Ticket"
msgstr "Categoria del biglietto"

msgid "Status Ticket"
msgstr "Stato del biglietto"

msgid "Ticket decided"
msgstr "Biglietto risolto"

msgid "Yes"
msgstr "Sì"

msgid "No"
msgstr "No"

msgid "Credit card payments"
msgstr "Pagamenti carta di credito"

msgid "Exports payments and tickets"
msgstr "Esporta pagamenti e biglietti"

msgid "Title"
msgstr "Titolo"

msgid "General availability"
msgstr "Disponibilità generale"

msgid "Rule"
msgstr "Regola"

msgid "Extend"
msgstr "Prolunga"

msgid "Extend by one day at midnight"
msgstr "Prolunga di un giorno a mezzanotte"

msgid "Extend by one month at the end of the month"
msgstr "Prolunga di un mese alla fine del mese"

msgid "Extend by one year at the end of the year"
msgstr "Prolunga di un anno alla fine dell'anno"

msgid "Start"
msgstr "Inizio"

msgid "Date"
msgstr "Data"

msgid "End"
msgstr "Fine"

msgid "Except for"
msgstr "Eccetto per"

msgid "On holidays"
msgstr "Nei giorni festivi"

msgid "During school holidays"
msgstr "Durante le vacanze scolastiche"

msgid "Public"
msgstr "Pubblico"

msgid "Only by privileged users"
msgstr "Solo da utenti privilegiati"

msgid "Only by privileged users and members"
msgstr "Solo da membri e da utenti privilegiati"

msgid "Security"
msgstr "Sicurezza"

msgid "Start date before end date"
msgstr "Data di inizio precedente la data di fine"

msgid "Daypasses"
msgstr "Biglietti giornalieri"

msgid "Daypasses Limit"
msgstr "Limite di biglietti giornalieri"

msgid "Whole day"
msgstr "Giorno intero"

msgid "Time"
msgstr "Orario"

msgid "Each starting at"
msgstr "Ognuno a partire dalle"

msgid "HH:MM"
msgstr "HH:MM"

msgid "Each ending at"
msgstr "Ognuno fino alle"

msgid "May be partially reserved"
msgstr "Può essere parzialmente prenotato"

msgid "Options"
msgstr "Opzioni"

msgid "Reservations per time slot"
msgstr "Prenotazioni per fascia oraria"

msgid "Available items"
msgstr "Elementi disponibili"

msgid "Reservations per time slot and person"
msgstr "Prenotazioni per fascia oraria e persona"

msgid "From"
msgstr "Dalle"

msgid "Until"
msgstr "Alle"

msgid "Slots per Reservation"
msgstr "Slot per prenotazione"

msgid "Start time before end time"
msgstr "Ora di inizio precedente l'ora di fine"

msgid "Lead"
msgstr "Principale"

msgid "Describes what this directory is about"
msgstr "Descrive il contenuto di questa cartella"

msgid "Further Information"
msgstr "Ulteriori informazioni"

msgid "If left empty \"Further Information\" will be used as title"
msgstr "Se lasciato vuoto, il titolo sarà \"Ulteriori informazioni\"."

msgid "Text"
msgstr "Testo"

msgid "Position"
msgstr "Posizione"

msgid "Above the entries"
msgstr "Sopra le entrate"

msgid "Below the entries"
msgstr "Sotto le entrate"

msgid "Definition"
msgstr "Definizione"

msgid "Coordinates"
msgstr "Coordinate"

msgid "Entries have no coordinates"
msgstr "Gli elementi non hanno coordinate"

msgid "Coordinates are shown on each entry"
msgstr "Le coordinate sono mostrate in corrispondenza di ogni elemento"

msgid "Coordinates are shown on the directory and on each entry"
msgstr ""
"Le coordinate sono mostrate sulla rubrica e in corrispondenza di ogni "
"elemento"

msgid "Title-Format"
msgstr "Formato del titolo"

msgid "Display"
msgstr "Visualizza"

msgid "Lead-Format"
msgstr "Formato principale"

msgid "Empty Directory Notice"
msgstr "Avviso di cartella vuota"

msgid ""
"This text will be displayed when the directory contains no (visible) "
"entries. When left empty a generic default text will be shown instead."
msgstr ""
"Questo testo viene visualizzato quando la cartella non contiene voci "
"(visibili). Se lasciato vuoto, verrà visualizzato un testo generico "
"predefinito."

msgid "Numbering"
msgstr "Numerazione"

msgid "None"
msgstr "Nessuno"

msgid "Standard"
msgstr "Standard"

msgid "Custom"
msgstr "Personalizzato"

msgid "Custom Numbering"
msgstr "Numerazione personalizzata"

msgid "Main view"
msgstr "Vista principale"

msgid "Hide these labels on the main view"
msgstr "Nascondi queste etichette nella vista principale"

msgid "Address"
msgstr "Indirizzo"

msgid "Filters"
msgstr "Filtri"

msgid "Thumbnail"
msgstr "Anteprima immagine"

msgid "Pictures to be displayed as thumbnails on an entry"
msgstr "Immagini da visualizzare come anteprima su un elemento"

msgid "Overview layout with tiles"
msgstr "Panoramica con le piastrelle"

msgid "Address Block Title"
msgstr "Titolo blocco indirizzi"

msgid "Address Block"
msgstr "Blocco indirizzi"

msgid "The first line of the address"
msgstr "La prima riga dell'indirizzo"

msgid "Static title"
msgstr "Titolo statico"

msgid "Icon"
msgstr "Icona"

msgid "Marker"
msgstr "Indicatore"

msgid "Marker Color"
msgstr "Colore indicatore"

msgid "Default"
msgstr "Predefinito"

msgid "Color"
msgstr "Colore"

msgid "Order"
msgstr "Ordine"

msgid "By title"
msgstr "Per titolo"

msgid "By format"
msgstr "Per formato"

msgid "Order-Format"
msgstr "Formato dell'ordine"

msgid "Direction"
msgstr "Direzione"

msgid "Ascending"
msgstr "Crescente"

msgid "Descending"
msgstr "Decrescente"

msgid "Pattern"
msgstr "Motivo"

msgid "External Link"
msgstr "Collegamento esterno"

msgid "Visible"
msgstr "Visibile"

msgid "Users may propose new entries"
msgstr "Gli utenti possono proporre nuovi elementi"

msgid "New entries"
msgstr "Nuovi elementi"

msgid "Guideline"
msgstr "Linee guida"

msgid "Price"
msgstr "Prezzo"

msgid "Free of charge"
msgstr "Gratuito"

msgid "Price per submission"
msgstr "Prezzo per iscrizione"

msgid "Users may send change requests"
msgstr "Gli utenti possono inviare richieste di modifica"

msgid "Change requests"
msgstr "Richieste di modifica"

msgid "Enable publication dates"
msgstr "Abilita le date di pubblicazione"

msgid ""
"Users may suggest publication start and/or end of the entry on submissions "
"and change requests"
msgstr ""
"Gli utenti possono suggerire l'inizio e/o la fine della pubblicazione "
"dell'elemento negli invii e nelle richieste di modifica"

msgid "Publication"
msgstr "Pubblicazione"

msgid "Enable registering for update notifications"
msgstr "Attivare la registrazione per le notifiche"

msgid "Users can register for updates on new entries"
msgstr ""
"Gli utenti possono registrarsi per ricevere notifiche di nuovi inserimenti"

msgid "Notifications"
msgstr "Notifiche"

msgid "Required publication dates"
msgstr "Date di pubblicazione obbligatorie"

msgid "Information to be provided in addition to the E-mail"
msgstr "Informazioni da fornire in aggiunta all'e-mail"

msgid "Name"
msgstr "Nome"

msgid "Phone"
msgstr "Telefono"

msgid "Submitter"
msgstr "Mittente"

msgid "Layout"
msgstr "Layout"

msgid "Accordion"
msgstr "Fisarmonica"

#, python-format
msgid "The following fields are unknown: ${fields}"
msgstr "I seguenti campi sono sconosciuti: ${fields}"

msgid "Please select at most one thumbnail field"
msgstr "Seleziona al massimo un campo anteprima"

msgid "Please select exactly one numbering field"
msgstr "Selezionare esattamente un campo di numerazione"

#, python-format
msgid ""
"User submissions are not possible, because «${field}» is not visible. Only "
"if all fields are visible are user submission possible - otherwise users may "
"see data that they are not intended to see. "
msgstr ""
"Gli invii da parte degli utenti non sono possibili perché \"${field}\" non è "
"visibile. L'iscrizione da parte dell'utente è possibile solo se tutti i "
"campi sono visibili, altrimenti gli utenti potrebbero visualizzare dati a "
"cui non sono autorizzati ad accedere. "

msgid "Apply directory configuration"
msgstr "Applica la configurazione della cartella"

msgid "Yes, import configuration and entries"
msgstr "Sì, importa la configurazione e gli elementi"

msgid "No, only import entries"
msgstr "No, importa solo gli elementi"

msgid "Mode"
msgstr "Modalità"

msgid "Only import new entries"
msgstr "Importa solo i nuovi elementi"

msgid "Replace all entries"
msgstr "Sostituisci tutti gli elementi"

msgid "Import"
msgstr "Importa"

msgid "The name field cannot be empty."
msgstr "Il campo del nome non può essere vuoto."

msgid "Please fill out a new name"
msgstr "Inserisci un nuovo nome"

#, python-format
msgid "Invalid name. A valid suggestion is: ${name}"
msgstr "Nome non valido. Un suggerimento valido è: ${name}"

msgid "An entry with the same name exists"
msgstr "Esiste già un elemento con lo stesso nome"

msgid "E-Mail"
msgstr "E-mail"

msgid "Describes briefly what this form is about"
msgstr "Descrive brevemente il contenuto di questo modulo"

msgid "Detailed Explanation"
msgstr "Spiegazione dettagliata"

msgid "Describes in detail how this form is to be filled"
msgstr "Descrive dettagliatamente come compilare questo modulo"

msgid "Form PDF"
msgstr "Modulo PDF"

msgid "Group"
msgstr "Gruppo"

msgid "Used to group this form in the overview"
msgstr "Utilizzato per raggruppare questo modulo nella panoramica"

msgid "Art"
msgstr "Arte"

msgid "Cinema"
msgstr "Cinema"

msgid "Concert"
msgstr "Concerto"

msgid "Congress"
msgstr "Congresso"

msgid "Culture"
msgstr "Cultura"

msgid "Dancing"
msgstr "Danza"

msgid "Education"
msgstr "Istruzione"

msgid "Exhibition"
msgstr "Mostra"

msgid "Gastronomy"
msgstr "Gastronomia"

msgid "Health"
msgstr "Salute"

msgid "Library"
msgstr "Biblioteca"

msgid "Literature"
msgstr "Letteratura"

msgid "Market"
msgstr "Mercato"

msgid "Meetup"
msgstr "Incontro"

msgid "Misc"
msgstr "Vari"

msgid "Music School"
msgstr "Scuola di musica"

msgid "Nature"
msgstr "Natura"

msgid "Music"
msgstr "Musica"

msgid "Party"
msgstr "Festa"

msgid "Politics"
msgstr "Politica"

msgid "Reading"
msgstr "Lettura"

msgid "Religion"
msgstr "Religione"

msgid "Sports"
msgstr "Sport"

msgid "Talk"
msgstr "Dibattito"

msgid "Theater"
msgstr "Teatro"

msgid "Tourism"
msgstr "Turismo"

msgid "Toy Library"
msgstr "Ludoteca"

msgid "Tradition"
msgstr "Tradizione"

msgid "Youth"
msgstr "Giovane"

msgid "Elderly"
msgstr "Anziani"

msgid "Mo"
msgstr "Lu"

msgid "Tu"
msgstr "Ma"

msgid "We"
msgstr "Me"

msgid "Th"
msgstr "Gi"

msgid "Fr"
msgstr "Ve"

msgid "Sa"
msgstr "Sa"

msgid "Su"
msgstr "Do"

msgid "Concerto in the castle garden"
msgstr "Concerto nel giardino del castello"

msgid "Description"
msgstr "Descrizione"

msgid "Enjoy a concerto in the castle garden."
msgstr "Goditi un concerto nel giardino del castello."

msgid "Image"
msgstr "Immagine"

msgid "Additional Information (PDF)"
msgstr "Informazioni aggiuntive (PDF)"

msgid "Venue"
msgstr "Sede"

msgid "10 CHF for adults"
msgstr "10 CHF per gli adulti"

msgid "Organizer"
msgstr "Organizzatore"

msgid "Music society"
msgstr "Società musicale"

msgid "Organizer E-Mail address"
msgstr "Indirizzo e-mail dell'organizzatore"

msgid "Shown as contact E-Mail address"
msgstr "Indicato come indirizzo email di contatto"

msgid "Organizer phone number"
msgstr "Numero di telefono dell'organizzatore"

msgid "Shown as contact phone number"
msgstr "Indicato come numero di telefono di contatto"

msgid "External event URL"
msgstr "URL evento esterno"

msgid "Event Registration URL"
msgstr "URL di registrazione all'evento"

msgid "The marker can be moved by dragging it with the mouse"
msgstr "L'indicatore può essere spostato trascinandolo con il mouse"

msgid "Tags"
msgstr "Tag"

msgid "To"
msgstr "A"

msgid "Repeat"
msgstr "Ripeti"

msgid "Without"
msgstr "Senza"

msgid "Weekly"
msgstr "Una volta a settimana"

msgid "On additional dates"
msgstr "Nelle date aggiuntive"

msgid "Repeats itself every"
msgstr "Si ripete ogni"

msgid "Until date"
msgstr "Fino al giorno"

msgid "Dates"
msgstr "Date"

msgid "The end date must be later than the start date."
msgstr "La data di fine deve essere successiva alla data di inizio."

msgid "The weekday of the start date must be selected."
msgstr ""
"È necessario selezionare il giorno della settimana della data di inizio."

msgid "Please set and end date if the event is recurring."
msgstr "Se l'evento è ricorrente, imposta una data di fine."

msgid "Please select a weekday if the event is recurring."
msgstr "Se l'evento è ricorrente, seleziona un giorno della settimana."

msgid "Invalid dates."
msgstr "Date non valide."

msgid "Add"
msgstr "Aggiungi"

msgid "Remove"
msgstr "Rimuovi"

msgid "Clear"
msgstr "Cancella"

msgid ""
"Delete imported events before importing. This does not delete otherwise "
"imported events and submitted events."
msgstr ""
"Cancella gli eventi importati prima dell'importazione. Questo non cancella "
"gli eventi altrimenti importati e gli eventi inviati."

msgid "Dry Run"
msgstr "Esecuzione del test"

msgid "Do not actually import the events."
msgstr "Gli eventi non vengono salvati."

msgid "Expected header line with the following columns:"
msgstr "La prima riga deve avere i seguenti nomi di colonna:"

msgid "Map"
msgstr "Mappa"

msgid "Comment"
msgstr "Commento"

msgid "Please provide at least one change"
msgstr "Indica almeno una modifica"

msgid "Publication end must be in the future"
msgstr "La fine della pubblicazione deve essere una data futura"

msgid "Publication start must be prior to end"
msgstr "L'inizio della pubblicazione deve essere precedente alla fine"

msgid "Send push notifications to app"
msgstr "Invia notifiche push all'app"

msgid "You must set a publication start date first."
msgstr "Per prima cosa devi impostare una data di inizio della pubblicazione."

msgid "Please select at least one topic for push notifications."
msgstr "Seleziona almeno un argomento per le notifiche push."

msgid "Describes briefly what this entry is about"
msgstr "Descrive brevemente il contenuto di questo elemento"

msgid "URL"
msgstr "URL"

msgid "Url pointing to another website"
msgstr "URL che punta a un altro sito web"

msgid "Used to group this link in the overview"
msgstr "Utilizzato per raggruppare questo collegamento nella panoramica"

msgid "Name of the list view this link will be shown"
msgstr ""
"Nome della visualizzazione elenco in cui questo collegamento sarà mostrato"

msgid "Describes what this form is about"
msgstr "Descrive il contenuto di questo modulo"

msgid "Used to group the form in the overview"
msgstr "Utilizzato per raggruppare il modulo nella panoramica"

msgid "Form Definition"
msgstr "Definizione del modulo"

msgid "Link to Formcode Documentation"
msgstr "Collegamento alla documentazione del Formcode"

msgid "Pick-Up"
msgstr "Prelievo"

msgid ""
"Describes how this resource can be picked up. This text is used on the "
"ticket status page to inform the user"
msgstr ""
"Descrive il modo in cui questa risorsa può essere prelevata. Questo testo "
"viene utilizzato nella pagina di stato del biglietto per informare l'utente"

msgid "Short description of the survey"
msgstr "Breve descrizione del sondaggio"

msgid "URL path"
msgstr "Percorso URL"

msgid "Selection"
msgstr "Selezione"

msgid "By date"
msgstr "Per data"

msgid "By registration window"
msgstr "Per finestra di registrazione"

msgid "Registration Window"
msgstr "Finestra di registrazione"

msgid "Your message"
msgstr "Il tuo messaggio"

msgid "Send to attendees with status"
msgstr "Invia ai partecipanti con stato"

msgid "Confirmed"
msgstr "Confermato"

msgid "Cancelled"
msgstr "Annullato"

msgid "No email receivers found for the selection"
msgstr "Nessun destinatario e-mail trovato per la selezione"

msgid "Limit the number of attendees"
msgstr "Limita il numero di partecipanti"

msgid "Attendees"
msgstr "Partecipanti"

msgid "Yes, limit the number of attendees"
msgstr "Sì, limita il numero di partecipanti"

msgid "No, allow an unlimited number of attendees"
msgstr "No, consenti un numero illimitato di partecipanti"

msgid "Number of attendees"
msgstr "Numero di partecipanti"

msgid "Waitinglist"
msgstr "Lista di attesa"

msgid "Yes, allow for more submissions than available spots"
msgstr "Sì, consenti più invii rispetto ai posti disponibili"

msgid "No, ensure that all submissions can be confirmed"
msgstr "No, assicurati che tutti gli invii possano essere confermati"

msgid "Do not accept any submissions"
msgstr "Non accettare nessuna iscrizione"

msgid "Advanced"
msgstr "Avanzato"

msgid "Please use a stop date after the start"
msgstr "Utilizza una data di fine successiva a quella di inizio"

#, python-format
msgid ""
"The date range overlaps with an existing registration window (${range})."
msgstr ""
"L'intervallo di date si sovrappone a una finestra di registrazione esistente "
"(${range})."

#, python-format
msgid ""
"The limit cannot be lower than the already confirmed number of attendees "
"(${claimed_spots})"
msgstr ""
"Il limite non può essere inferiore numero di partecipanti già confermato "
"(${claimed_spots})"

#, python-format
msgid ""
"The limit cannot be lower than the already confirmed number attendees "
"(${claimed_spots}) and the number of pending requests (${pending_requests}). "
"Either enable the waiting list, process the pending requests or increase the "
"limit. "
msgstr ""
"Il limite non può essere inferiore al numero di partecipanti già confermato "
"(${claimed_spots}) e al numero di richieste in sospeso "
"(${pending_requests}). Abilita la lista d'attesa, elabora le richieste in "
"sospeso o aumenta il limite. "

msgid "The end date must be later than the start date"
msgstr "La data di fine deve essere successiva alla data di inizio"

msgid "Format"
msgstr "Formato"

msgid "CSV File"
msgstr "File CSV"

msgid "Excel File"
msgstr "File Excel"

msgid "JSON File"
msgstr "File JSON"

msgid "XML File"
msgstr "File XML"

msgid "Minimum price total"
msgstr "Prezzo minimo totale"

msgid "Payment Method"
msgstr "Modalità di pagamento"

msgid "No credit card payments"
msgstr "Pagamenti con carta di credito non disponibili"

msgid "Credit card payments optional"
msgstr "Pagamenti con carta di credito opzionali"

msgid "Credit card payments required"
msgstr "Pagamenti con carta di credito obbligatori"

msgid "The price must be larger than zero"
msgstr "Il prezzo deve essere maggiore di zero"

msgid ""
"You need to setup a default payment provider to enable credit card payments"
msgstr ""
"Per abilitare i pagamenti con carta di credito è necessario impostare un "
"provider di pagamento predefinito"

msgid "Test run"
msgstr "Esecuzione di prova"

msgid "Describes what this photo album is about"
msgstr "Descrive il contenuto di questo album fotografico"

msgid "View"
msgstr "Visualizza"

msgid "Full size images"
msgstr "Immagini a grandezza naturale"

msgid "Grid layout"
msgstr "Disposizione a griglia"

msgid "Show images on homepage"
msgstr "Mostra le immagini sulla pagina principale"

msgid "By filename"
msgstr "Per nome del file"

msgid "By caption"
msgstr "Per didascalia"

msgid "By last change"
msgstr "Per data dell'ultima modifica"

msgid "Used in the overview and the e-mail subject"
msgstr "Utilizzato nella panoramica e nell'oggetto dell'e-mail"

msgid "Editorial"
msgstr "Editoriale"

msgid "A few words about this edition of the newsletter"
msgstr "Qualche parola su questa edizione della newsletter"

msgid "Closing remark"
msgstr "Osservazione finale"

msgid "Closing remark at the end of the newsletter"
msgstr "Osservazione finale alla fine della newsletter"

msgid "Latest news"
msgstr "Ultime notizie"

msgid "Show news as tiles"
msgstr "Mostra le notizie come piastrelle"

msgid ""
"If checked, news are displayed as tiles. Otherwise, news are listed in full "
"length."
msgstr ""
"Se questa opzione è attivata, i notizie vengono visualizzati come tessere. "
"Altrimenti, i notizie sono elencati per intero."

msgid "Events"
msgstr "Eventi"

msgid "Publications"
msgstr "Pubblicazioni"

msgid "Categories"
msgstr "Categorie"

msgid ""
"Select categories the newsletter reports on. The users will receive the "
"newsletter only if it reports on at least one of the categories the user "
"subscribed to."
msgstr ""
"Selezionare le categorie per le quali viene segnalata la newsletter. Gli "
"utenti riceveranno la newsletter solo se si riferisce ad almeno una delle "
"categorie a cui l'utente si è iscritto."

msgid "Send"
msgstr "Invia"

msgid "Now"
msgstr "Adesso"

msgid "At a specified time"
msgstr "Alla data/ora specificate"

msgid "Scheduled time must be at least 5 minutes in the future"
msgstr "L'orario programmato deve essere di almeno 5 minuti nel futuro"

msgid "Newsletters can only be sent on the hour (10:00, 11:00, etc.)"
msgstr ""
"Le newsletter possono essere inviate solo ogni ora (10:00, 11:00, ecc.)"

msgid "Recipient"
msgstr "Destinatario"

msgid "Do not actually import the newsletter subscribers"
msgstr "Non importare effettivamente gli iscritti alla newsletter"

msgid "Subscribed on"
msgstr "Iscritto il"

msgid "Will be used as image in the page overview on the parent page"
msgstr ""
"Verrà utilizzato come immagine nella panoramica della pagina sulla pagina "
"padre"

msgid "Describes what this page is about"
msgstr "Descrive il contenuto di questa pagina"

msgid "Show the lead if accessing the parent page"
msgstr "Mostra l'estratto se accedi alla pagina principale"

msgid "(Redesign only)"
msgstr "(Solo riprogettazione)"

msgid ""
"There are currently no allowed domains for iFrames. To enable domains for "
"iFrames, please contact info@seantis.ch."
msgstr ""
"Attualmente non ci sono domini consentiti per gli iFrame. Per abilitare i "
"domini per gli iFrame, contattare info@seantis.ch."

msgid "Height"
msgstr "Altezza"

msgid ""
"The height of the iFrame in pixels. If not set, the iFrame will have a "
"standard height of 800px."
msgstr ""
"L'altezza dell'iFrame in pixel. Se non viene impostato, l'iframe avrà "
"un'altezza standard di 800px."

msgid "Display as card"
msgstr "Visualizzazione come scheda"

msgid "Display the iFrame as a card with a border"
msgstr "Visualizzare l'iFrame come una scheda con un bordo"

msgid "The following domains are allowed for iFrames:"
msgstr "I seguenti domini sono consentiti per gli iFrame:"

msgid "To allow more domains for iFrames, please contact info@seantis.ch."
msgstr ""
"Per consentire l'utilizzo di altri domini per iFrame, contattare "
"info@seantis.ch."

msgid "The domain of the URL is not allowed for iFrames."
msgstr "Il dominio dell'URL non è consentito per gli iFrames."

msgid "Destination"
msgstr "Destinazione"

msgid "- Root -"
msgstr "- Principale -"

msgid "Invalid destination selected"
msgstr "Destinazione non valida selezionata"

msgid "Salutation"
msgstr "Formula di saluto"

msgid "Academic Title"
msgstr "Titolo accademico"

msgid "First name"
msgstr "Nome"

msgid "Last name"
msgstr "Cognome"

msgid "Function"
msgstr "Funzione"

msgid "Organisation"
msgstr "Organizzazione"

msgid "Select the organisations this person belongs to"
msgstr "Seleziona le organizzazioni a cui appartiene questa persona"

msgid "Direct Phone Number or Mobile"
msgstr "Numero di telefono diretto o cellulare"

msgid "Born"
msgstr "Cognome da nubile"

msgid "Profession"
msgstr "Professione"

msgid "Political Party"
msgstr "Partito politico"

msgid "Parliamentary Group"
msgstr "Gruppo parlamentare"

msgid "Website"
msgstr "Sito web"

msgid "Website 2"
msgstr "Sito web 2"

msgid "Location address"
msgstr "indirizzo della sede"

msgid "Location Code and City"
msgstr "Codice della località e città"

msgid "Postal address"
msgstr "Indirizzo postale"

msgid "Postal Code and City"
msgstr "Codice postale e città"

msgid "Picture"
msgstr "Immagine"

msgid "URL pointing to the picture"
msgstr "URL che punta all'immagine"

msgid "Notes"
msgstr "Note"

msgid "Public extra information about this person"
msgstr "Informazioni pubbliche aggiuntive su questa persona"

msgid "I am looking to make a reservation lasting"
msgstr "Voglio fare una prenotazione di"

msgid "On Weekday(s)"
msgstr "In giorno/i feriale/i"

msgid "Earliest Start"
msgstr "Inizio più precoce"

msgid "Latest End"
msgstr "Ultima fine"

msgid "Rooms"
msgstr "Camere"

msgid "Start date in past"
msgstr "Data di inizio nel passato"

msgid "Duration is longer than the range between start and end time"
msgstr ""
"La durata è superiore all'intervallo tra l'ora di inizio e l'ora di fine"

msgid "Describes what this reservation resource is about"
msgstr "Descrive il contenuto di questa risorsa di prenotazione"

msgid "Used to group the resource in the overview"
msgstr "Utilizzato per raggruppare la risorsa nella panoramica"

msgid "Extra Fields Definition"
msgstr "Definizione dei campi aggiuntivi"

msgid "Closing date for the public"
msgstr "Data di chiusura per il pubblico"

msgid "Closing date"
msgstr "Data di chiusura"

msgid "No closing date"
msgstr "Nessuna data di chiusura"

msgid "Stop accepting reservations days before the allocation"
msgstr "Smetti di accettare prenotazioni giorni prima dell'assegnazione"

msgid "Stop accepting reservations hours before the allocation"
msgstr ""
"Interrompi l'accettazione delle prenotazioni ore prima dell'assegnazione"

msgid "Hours"
msgstr "Ore"

msgid "Days"
msgstr "Giorni"

msgid "Limit reservations to certain zip-codes"
msgstr "Limita le prenotazioni a specifici codici postali"

msgid "Zip-code limit"
msgstr "Limite di codice postale"

msgid "Zip-code field"
msgstr "Campo codice postale"

msgid "Allowed zip-codes (one per line)"
msgstr "Codici postali ammessi (uno per riga)"

msgid "Days before an allocation may be reserved by anyone"
msgstr "Giorni prima che un'assegnazione possa essere prenotata da chiunque"

msgid "Default view"
msgstr "Visualizzazione predefinita"

msgid "Week view"
msgstr "Visualizzazione settimanale"

msgid "Month view"
msgstr "Visualizzazione mensile"

msgid "Per item"
msgstr "Per elemento"

msgid "Per hour"
msgstr "Per ora"

msgid "Price per item"
msgstr "Prezzo per elemento"

msgid "Price per hour"
msgstr "Tariffa oraria"

msgid "Please select the form field that holds the zip-code"
msgstr "Seleziona il campo del modulo che contiene il codice postale"

msgid "Please enter at least one zip-code"
msgstr "Inserisci almeno un codice postale"

msgid "Please enter one zip-code per line, without spaces or commas"
msgstr "Inserisci un codice postale per riga, senza spazi o virgole"

msgid "Weekdays"
msgstr "Giorni della settimana"

msgid "New Reservations"
msgstr "Nuove prenotazioni"

msgid "Notifications *"
msgstr "Notifiche *"

msgid ""
"For each new reservation, a notification will be sent to the above recipient."
msgstr ""
"Per ogni nuova prenotazione, verrà inviata una notifica al suddetto "
"destinatario."

msgid "Daily Reservations"
msgstr "Prenotazioni giornaliere"

msgid ""
"On each day selected below, a notification with the day's reservations will "
"be sent to the recipient above at 06:00."
msgstr ""
"Alle ore 6:00 di ogni giorno selezionato qui sotto, al suddetto destinatario "
"verrà inviata una notifica con le prenotazioni del giorno."

msgid "Internal Notes"
msgstr "Note interne"

msgid ""
"Each time a new note is added to the ticket for a reservation, a "
"notification is sent to the recipient above."
msgstr ""
"Ogni volta in cui sarà aggiunta una nuova nota al biglietto di una "
"prenotazione, verrà inviata una notifica al suddetto destinatario."

msgid "Rejected Reservations"
msgstr "Prenotazioni rifiutate"

msgid ""
"If a reservation is cancelled, a notification will be sent to the above "
"recipient."
msgstr ""
"Se una prenotazione viene annullata, una notifica verrà inviata al "
"destinatario sopra indicato."

msgid "Send on"
msgstr "Invia il"

msgid "Resources"
msgstr "Risorse"

msgid "Please add at least one notification."
msgstr "Aggiungere almeno una notifica."

msgid "Logo"
msgstr "Logo"

msgid "URL pointing to the logo"
msgstr "URL che punta al logo"

msgid "Logo (Square)"
msgstr "Logo (quadrato)"

msgid "E-Mail Reply Address (Reply-To)"
msgstr "Indirizzo di risposta dell'e-mail (Rispondi a)"

msgid "Replies to automated e-mails go to this address."
msgstr "Le risposte alle e-mail automatizzate sono inviate a questo indirizzo."

msgid "Primary Color"
msgstr "Colore primario"

msgid "Default Font Family"
msgstr "Famiglia di font predefinita"

msgid "Languages"
msgstr "Lingue"

msgid "German"
msgstr "Tedesco"

msgid "French"
msgstr "Francese"

msgid "Italian"
msgstr "Italiano"

msgid "Additional CSS"
msgstr "CSS aggiuntivo"

msgid "Will be used if an image is needed, but none has been set"
msgstr ""
"Verrà utilizzato se è necessaria un'immagine, ma non è stata impostata "
"alcuna immagine."

msgid "Standard Image"
msgstr "Immagine standard"

msgid "Column width left side"
msgstr "Larghezza colonna lato sinistro"

msgid "Footer Division"
msgstr "Divisione piè di pagina"

msgid "Column width for the center"
msgstr "Larghezza della colonna per il centro"

msgid "Column width right side"
msgstr "Larghezza colonna lato destro"

msgid "Contact"
msgstr "Contatto"

msgid "The address and phone number of the municipality"
msgstr "L'indirizzo e il numero di telefono del comune"

msgid "Information"
msgstr "Informazioni"

msgid "Contact Link"
msgstr "Collegamento ai contatti"

msgid "URL pointing to a contact page"
msgstr "URL che punta a una pagina di contatto"

msgid "Opening Hours"
msgstr "Orari di Apertura"

msgid "The opening hours of the municipality"
msgstr "Gli orari di apertura del comune"

msgid "Opening Hours Link"
msgstr "Collegamento agli orari di apertura"

msgid "URL pointing to an opening hours page"
msgstr "URL che punta a una pagina degli orari di apertura"

msgid "Hide OneGov Cloud information"
msgstr "Nascondi le informazioni su OneGov Cloud"

msgid ""
"This includes the link to the marketing page, and the link to the privacy "
"policy."
msgstr ""
"Ciò include il collegamento alla pagina di marketing e il collegamento "
"all'informativa sulla privacy."

msgid "Facebook"
msgstr "Facebook"

msgid "URL pointing to the Facebook site"
msgstr "URL che punta al sito di Facebook"

msgid "Social Media"
msgstr "Social media"

msgid "Twitter"
msgstr "Twitter"

msgid "URL pointing to the Twitter site"
msgstr "URL che punta al sito di Twitter"

msgid "YouTube"
msgstr "YouTube"

msgid "URL pointing to the YouTube site"
msgstr "URL che punta al sito di YouTube"

msgid "Instagram"
msgstr "Instagram"

msgid "URL pointing to the Instagram site"
msgstr "URL che punta al sito di Instagram"

msgid "Linkedin"
msgstr "LinkedIn"

msgid "URL pointing to the LinkedIn site"
msgstr "URL che punta al sito di LinkedIn"

msgid "TikTok"
msgstr "TikTok"

msgid "URL pointing to the TikTok site"
msgstr "URL che punta al sito di TikTok"

msgid "Custom Link 1"
msgstr "Collegamento personalizzato 1"

msgid "URL to internal/external site"
msgstr "URL del sito interno/esterno"

msgid "Custom Link 2"
msgstr "Collegamento personalizzato 2"

msgid "Custom Link 3"
msgstr "Collegamento personalizzato 3"

msgid "Name of the partner"
msgstr "Nome del partner"

msgid "First Partner"
msgstr "Primo partner"

msgid "Logo of the partner"
msgstr "Logo del partner"

msgid "The partner's website"
msgstr "Il sito web del partner"

msgid "Second Partner"
msgstr "Secondo partner"

msgid "Third Partner"
msgstr "Terzo partner"

msgid "Fourth Partner"
msgstr "Quarto partner"

msgid "The width of the column must be greater than 0"
msgstr "La larghezza della colonna deve essere maggiore di 0"

msgid "The sum of all the footer columns must be equal to 12"
msgstr "La somma di tutte le colonne del piè di pagina deve essere pari a 12"

msgid ""
"Default social media preview image for rich link previews. Optimal size is "
"1200:630 px."
msgstr ""
"Immagine di anteprima dei social media predefinita per le anteprime dei "
"collegamenti avanzati. La dimensione ottimale è 1200x630 px."

msgid "Icon 16x16 PNG (Windows)"
msgstr "Icona 16x16 PNG (Windows)"

msgid "URL pointing to the icon"
msgstr "URL che punta all'icona"

msgid "Icon 32x32 PNG (Mac)"
msgstr "Icona 32x32 PNG (Mac)"

msgid "Icon 57x57 PNG (iPhone, iPod, iPad)"
msgstr "Icona 57x57 PNG (iPhone, iPod, iPad)"

msgid "Icon SVG 20x20 (Safari)"
msgstr "Icona SVG 20x20 (Safari)"

msgid "Disable page references"
msgstr "Disabilita i riferimenti alle pagine"

msgid ""
"Disable showing the copy link '#' for the site reference. The references "
"themselves will still work. Those references are only showed for logged in "
"users."
msgstr ""
"Disabilita la visualizzazione del link di copia \"#\" per il riferimento al "
"sito. I riferimenti stessi continueranno a funzionare. Questi riferimenti "
"sono mostrati solo agli utenti che hanno effettuato l'accesso."

msgid "Open files in separate window"
msgstr "Apri i file in una finestra separata"

msgid "Announcement"
msgstr "Annuncio"

msgid "Announcement URL"
msgstr "URL per l'annuncio"

msgid "Announcement bg color"
msgstr "Colore di sfondo dell'annuncio"

msgid "Announcement font color"
msgstr "Colore del carattere dell'annuncio"

msgid "Only show Announcement for logged-in users"
msgstr "Mostra solo gli annunci per gli utenti connessi"

msgid "Header links"
msgstr "Collegamenti di intestazione"

msgid "Text header left side"
msgstr "Intestazione testo a sinistra"

msgid "Optional"
msgstr "Facoltativo"

msgid "Font color"
msgstr "Colore del carattere"

msgid "Relative font size"
msgstr "Dimensione relativa del carattere"

msgid "Keep header links and/or header text fixed to top on scrolling"
msgstr ""
"Mantenere i link dell'intestazione e/o il testo dell'intestazione fissi in "
"alto durante lo scorrimento"

msgid "Header fixation"
msgstr "Fissare gli elementi dell'intestazione"

msgid "Please add an url to each link"
msgstr "Aggiungere un url a ciascun link"

msgid "Your URLs must start with http://, https:// or / (for internal links)"
msgstr ""
"Gli URL devono iniziare con http://, https:// o / (per i link interni)."

msgid "Homepage Cover"
msgstr "Copertina della pagina principale"

msgid "Structure"
msgstr "Struttura"

msgid "Homepage Structure (for advanced users only)"
msgstr "Struttura della pagina principale (solo per utenti avanzati)"

msgid "The structure of the homepage"
msgstr "La struttura della pagina principale"

msgid "Homepage redirect"
msgstr "Reindirizzamento della home page"

msgid "Yes, to directories"
msgstr "Sì, alle cartelle"

msgid "Yes, to events"
msgstr "Sì, agli eventi"

msgid "Yes, to forms"
msgstr "Sì, ai moduli"

msgid "Yes, to publications"
msgstr "Sì, alle pubblicazioni"

msgid "Yes, to reservations"
msgstr "Sì, alle prenotazioni"

msgid "Yes, to a non-listed path"
msgstr "Sì, a un percorso non elencato"

msgid "Path"
msgstr "Percorso"

msgid "Please enter a path without schema or host"
msgstr "Inserisci un percorso senza schema o host"

msgid "Duration of mTAN session"
msgstr "Durata della sessione mTAN"

msgid "Specify in number of seconds"
msgstr "Indicate il numero di secondi"

msgid "mTAN Access"
msgstr "Accesso mTAN"

msgid ""
"Prevent further accesses to protected resources after this many have been "
"accessed"
msgstr ""
"Impedite ulteriori accessi alle risorse protette dopo che ne sono stati "
"effettuati molti"

msgid "Leave empty to disable limiting requests"
msgstr "Lasciate vuoto per disabilitare la limitazione delle richieste"

msgid "Prevent further accesses to protected resources in this time frame"
msgstr ""
"Impedite ulteriori accessi alle risorse protette in questo lasso di tempo."

msgid "The default map view. This should show the whole town"
msgstr ""
"La visualizzazione predefinita della mappa. Questo dovrebbe mostrare "
"l'intera città"

msgid "Geo provider"
msgstr "Fornitore di dati geografici"

msgid "Swisstopo (Default)"
msgstr "Swisstopo (predefinito)"

msgid "Swisstopo Aerial"
msgstr "Swisstopo fotografia aerea"

msgid "Analytics Code"
msgstr "Codice Analytics"

msgid "JavaScript for web statistics support"
msgstr "JavaScript per il supporto delle statistiche web"

msgid "Analytics URL"
msgstr "URL Analytics"

msgid "URL pointing to the analytics page"
msgstr "URL che punta alla pagina di analisi"

msgid "Cantonal holidays"
msgstr "Festività cantonali"

msgid "Aargau"
msgstr "Argovia"

msgid "Appenzell Ausserrhoden"
msgstr "Appenzello Esterno"

msgid "Appenzell Innerrhoden"
msgstr "Appenzello Interno"

msgid "Basel-Landschaft"
msgstr "Basilea Campagna"

msgid "Basel-Stadt"
msgstr "Basilea Città"

msgid "Berne"
msgstr "Berna"

msgid "Fribourg"
msgstr "Friburgo"

msgid "Geneva"
msgstr "Ginevra"

msgid "Glarus"
msgstr "Glarona"

msgid "Grisons"
msgstr "Grigioni"

msgid "Jura"
msgstr "Jura"

msgid "Lucerne"
msgstr "Lucerna"

msgid "Neuchâtel"
msgstr "Neuchâtel"

msgid "Nidwalden"
msgstr "Nidvaldo"

msgid "Obwalden"
msgstr "Obvaldo"

msgid "Schaffhausen"
msgstr "Sciaffusa"

msgid "Schwyz"
msgstr "Svitto"

msgid "Solothurn"
msgstr "Soletta"

msgid "St. Gallen"
msgstr "San Gallo"

msgid "Thurgau"
msgstr "Turgovia"

msgid "Ticino"
msgstr "Ticino"

msgid "Uri"
msgstr "Uri"

msgid "Valais"
msgstr "Vallese"

msgid "Vaud"
msgstr "Vaud"

msgid "Zug"
msgstr "Zugo"

msgid "Zürich"
msgstr "Zurigo"

msgid "Other holidays"
msgstr "Altre feste"

msgid "Preview"
msgstr "Anteprima"

msgid "School holidays"
msgstr "Vacanze scolastiche"

msgid "Format: Day.Month - Description"
msgstr "Formato: Giorno.Mese - Descrizione"

msgid "Please enter one date per line"
msgstr "Inserisci una data per riga"

msgid "Please enter only day and month"
msgstr "Inserisci solo giorno e mese"

#, python-format
msgid "${date} is not a valid date"
msgstr "${date} non è una data valida"

msgid "Format: Day.Month.Year - Day.Month.Year"
msgstr "Formato: Giorno.Mese.Anno - Giorno.Mese.Anno"

msgid "Please enter one date pair per line"
msgstr "Inserisci una coppia di date per riga"

msgid "End date needs to be after start date"
msgstr "La data di fine deve essere successiva alla data di inizio"

<<<<<<< HEAD
msgid "Email address for notifications about newly opened tickets"
msgstr "Indirizzo e-mail per le notifiche sui nuovi ticket aperti"
=======
msgid "Hide personal email addresses"
msgstr "Nascondi gli indirizzi e-mail personali"

msgid "Hide personal email addresses in the ticket system"
msgstr "Nascondi gli indirizzi e-mail personali nel sistema di ticket"

msgid "General email address"
msgstr "Indirizzo e-mail generale"

msgid "Email address that is displayed instead of the personal email address"
msgstr ""
"Indirizzo e-mail che viene visualizzato invece dell'indirizzo e-mail "
"personale"
>>>>>>> 650f3060

msgid "Accept request and close ticket automatically based on:"
msgstr "Accetta la richiesta e chiudi il ticket automaticamente in base a:"

msgid "Ticket category"
msgstr "Categoria del biglietto"

msgid "User role"
msgstr "Ruolo utente"

msgid "Auto-accept and auto-close"
msgstr "Accettazione e chiusura automatica"

msgid ""
"Accept request and close ticket automatically for these ticket categories"
msgstr ""
"Accetta la richiesta e chiudi il biglietto automaticamente per queste "
"categorie di biglietti"

msgid ""
"If auto-accepting is not possible, the ticket will be in state pending. Also "
"note, that after the ticket is closed, the submitter can't send any messages."
msgstr ""
"Se l'accettazione automatica non è possibile, il biglietto sarà posto in "
"stato di attesa. Nata inoltre che, dopo la chiusura del biglietto, il "
"mittente non può inviare alcun messaggio."

msgid "Accept request and close ticket automatically for these user roles"
msgstr ""
"Accetta la richiesta e chiudi automaticamente il ticket per questi ruoli "
"utente"

msgid "User used to auto-accept tickets"
msgstr "Utente abituato ad accettare automaticamente i biglietti"

msgid "Email address for notifications about newly opened tickets"
msgstr "Indirizzo e-mail per le notifiche dei biglietti aperti"

msgid "Block email confirmation when this ticket category is opened"
msgstr ""
"Blocca l'e-mail di conferma all'apertura di questa categoria di biglietti"

msgid "This is enabled by default for tickets that get accepted automatically"
msgstr ""
"Questo è abilitato per impostazione predefinita per i biglietti che vengono "
"accettati automaticamente"

msgid "Block email confirmation when this ticket category is closed"
msgstr ""
"Blocca l'e-mail di conferma quando questa categoria di biglietti è chiusa"

msgid "Mute all tickets"
msgstr "Annulla le notifiche di tutti i biglietti"

msgid "Always send email notification if a new ticket message is sent"
msgstr ""
"Invia sempre una notifica tramite e-mail se viene inviato un nuovo messaggio "
"per il biglietto"

msgid "Categories restricted by user group settings"
msgstr "Categorie limitate dalle impostazioni del gruppo di utenti"

msgid "Mute tickets individually if the auto-accept feature is enabled."
msgstr ""
"Disattiva i biglietti singolarmente se la funzione di accettazione "
"automatica è abilitata."

msgid "Enable newsletter"
msgstr "Attiva la newsletter"

msgid "Allow secret content in newsletter"
msgstr "Consentire contenuti segreti nella newsletter"

msgid "Newsletter categories"
msgstr "Categorie di newsletter"

msgid ""
"Example for newsletter topics with subtopics in yaml format. Note: Deeper "
"structures are not supported.\n"
"```\n"
"- Topic 1\n"
"- Topic 2:\n"
"  - Subtopic 2.1\n"
"- Topic 3:\n"
"  - Subtopic 3.1\n"
"  - Subtopic 3.2\n"
"```"
msgstr ""
"Esempio di argomenti di newsletter con sottoargomenti in formato yaml. Nota: "
"Le strutture più profonde non sono supportate.\n"
"```\n"
"- Argomento 1\n"
"- Argomento 2:\n"
"  - Sottotema 2.1\n"
"- Argomento 3:\n"
"  - Sottotema 3.1\n"
"  - Sottotema 3.2\n"
"```"

msgid "Notify on newsletter unsubscription"
msgstr "Notifica di annullamento dell'iscrizione alla newsletter"

msgid ""
"Send an email notification to the following users when a recipient "
"unsubscribes from the newsletter"
msgstr ""
"Inviare una notifica via e-mail ai seguenti utenti quando un destinatario si "
"cancella dalla newsletter"

msgid "Enable automatic daily newsletters"
msgstr "Abilita le newsletter giornaliere automatiche"

msgid ""
"Automatically creates a daily newsletter containing all new news items since "
"the last sending time. It will only send a newsletter if there is at least "
"one new news item. Only subscribers who subscribed to the daily newsletter "
"will receive it, independent of their selected categories if there are any."
msgstr ""
"Creare automaticamente una newsletter giornaliera contenente tutte le nuove "
"notizie dall'ultima ora di invio. Invierà una newsletter solo se c'è "
"almeno un nuovo articolo di notizie. Solo gli abbonati che si sono "
"registrati alla newsletter giornaliera la riceveranno, indipendentemente "
"dalle categorie selezionate, se presenti."

msgid "Automatic newsletters"
msgstr "Newsletter automatiche"

msgid "Newsletter sending times (24h format)"
msgstr "Orari di invio della newsletter (formato 24 ore)"

msgid "Specify times for sending newsletters. e.g., 8, 12, 18."
msgstr "Specifica gli orari per l'invio delle newsletter. ad es. 8, 12, 18."

msgid "Invalid YAML format. Please refer to the example."
msgstr "Formato YAML non valido. Fare riferimento all'esempio."

msgid ""
"Invalid format. Please define topics and subtopics according to the example."
msgstr ""
"Formato non valido. Definire gli argomenti e i sottoargomenti secondo "
"l'esempio."

msgid ""
"Invalid format. Only topics and subtopics are allowed - no deeper structures "
"supported."
msgstr ""
"Formato non valido. Sono ammessi solo argomenti e sottoargomenti, non sono "
"supportate strutture più profonde."

msgid "Please specify at least one time."
msgstr "Si prega di specificare almeno un orario."

msgid "Invalid time format. Please use a value between 0 and 24."
msgstr ""
"Formato orario non valido. Si prega di utilizzare un valore compreso tra 0 "
"e 24."

msgid "Invalid time format. Please use 24h format."
msgstr "Formato orario non valido. Si prega di utilizzare il formato 24 ore."

msgid "Old domain"
msgstr "Vecchio dominio"

msgid "Test migration"
msgstr "Migrazione di prova"

msgid "Compares links to the current domain"
msgstr "Confronta i collegamenti al dominio corrente"

msgid "Use a domain name without http(s)"
msgstr "Usa un nome di dominio senza http(s)"

msgid "Domain must contain a dot"
msgstr "Il dominio deve contenere un punto"

msgid "Choose which links to check"
msgstr "Scegli quali collegamento controllare"

msgid "External links only"
msgstr "Solo collegamenti esterni"

msgid "Internal links only"
msgstr "Solo collegamenti interni"

msgid "Link must start with 'https'"
msgstr "Il link deve iniziare con 'https'"

msgid "Username"
msgstr "Nome utente"

msgid "Username for the associated Gever account"
msgstr "Nome utente per l'account Gever associato"

msgid "Password"
msgstr "Password"

msgid "Password for the associated Gever account"
msgstr "Password per l'account Gever associato"

msgid "Gever API Endpoint where the documents are uploaded."
msgstr "Endpoint API di Gever dove vengono caricati i documenti."

msgid "Website address including https://"
msgstr "Indirizzo del sito web incluso https://"

msgid "API Key"
msgstr "Chiave API"

msgid "Read only"
msgstr "Sola lettura"

msgid "Submit your event"
msgstr "Invia il tuo evento"

msgid "Enables website visitors to submit their own events"
msgstr "Consente ai visitatori del sito web di presentare i propri eventi"

msgid "Delete events in the past"
msgstr "Cancellare gli eventi del passato"

msgid "Events are automatically deleted once they have occurred"
msgstr ""
"Gli eventi vengono cancellati automaticamente una volta che si sono "
"verificati"

msgid "Values of the location filter"
msgstr "Valori del filtro posizione"

msgid "Choose the filter type for events (default is 'Tags')"
msgstr ""
"Scegliere il tipo di filtro per gli eventi (l'impostazione predefinita è "
"'tag')"

msgid "A predefined set of tags"
msgstr "Un insieme predefinito di tag"

msgid "Manually configurable filters"
msgstr "Filtri configurabili manualmente"

msgid "Both, predefined tags as well as configurable filters"
msgstr "Entrambi, tag predefiniti e filtri configurabili"

msgid "Documents"
msgstr "Documenti"

msgid "General event documents"
msgstr "Documenti generali dell'evento"

msgid "Duration from opening a ticket to its automatic archival"
msgstr "Durata dall'apertura di un ticket alla sua archiviazione automatica"

msgid "Duration from archived state until deleted automatically"
msgstr "Durata dello stato di archiviazione fino alla cancellazione automatica"

msgid "Firebase adminsdk credentials (JSON)"
msgstr "Credenziali Firebase Adminsdk (JSON)"

msgid "Topics"
msgstr "Argomenti"

msgid "Defines the firebase topic id"
msgstr "Definisce l'id dell'argomento Firebase"

msgid "Invalid Firebase credentials format - must be a JSON object"
msgstr ""
"Formato delle credenziali Firebase non valido: deve essere un oggetto JSON"

#, python-format
msgid "Missing required keys in Firebase credentials: {0}"
msgstr "Chiavi obbligatorie mancanti nelle credenziali Firebase: {0}"

msgid "Invalid JSON format in Firebase credentials"
msgstr "Formato JSON non valido nelle credenziali Firebase"

#, python-format
msgid "Error validating Firebase credentials: {0}"
msgstr "Errore durante la convalida delle credenziali Firebase: {0}"

msgid "Organisation hierarchy"
msgstr "Gerarchia dell'organizzazione"

msgid ""
"Example for organisation hierarchy with subtopics in yaml format. Note: "
"Deeper structures are not supported.\n"
"```\n"
"- Organisation:\n"
"  - Sub-Organisation 1\n"
"  - Sub-Organisation 2\n"
"- Organisation 2:\n"
"  - Sub-Organisation 1\n"
"  - Sub-Organisation 2\n"
"```"
msgstr ""
"Esempio di gerarchia dell'organizzazione con sottoargomenti in formato yaml. "
"Nota: le strutture più profonde non sono supportate.\n"
"```\n"
"- Organizzazione:\n"
"  - Sotto-organizzazione 1\n"
"  - Sotto-organizzazione 2\n"
"- Organizzazione 2:\n"
"  - Sotto-organizzazione 1\n"
"  - Sotto-organizzazione 2\n"
"```"

msgid "Hide these fields for non-logged-in users"
msgstr "Nascondi questi campi per gli utenti non registrati"

msgid "External ID"
msgstr "ID esterno"

msgid ""
"Invalid format. Please define a list with organisations and sub-"
"organisations according the example."
msgstr ""
"Formato non valido. Definire un elenco con organizzazioni e sotto-"
"organizzazioni secondo l'esempio."

msgid ""
"Invalid format. Please define organisations and sub-organisations according "
"to the example."
msgstr ""
"Formato non valido. Definire organizzazioni e sotto-organizzazioni secondo "
"l'esempio."

msgid ""
"Invalid format. Only organisations and sub-organisations are allowed - no "
"deeper structures supported."
msgstr ""
"Formato non valido. Sono consentite solo organizzazioni e sotto-"
"organizzazioni, non sono supportate strutture più profonde."

msgid "VAT Rate"
msgstr "Aliquota IVA"

msgid ""
"This is the VAT rate in percent. The VAT rate will apply to all prices in "
"the forms."
msgstr ""
"Si tratta del tasso di IVA in percentuale. Il tasso di IVA si applicherà a "
"tutti i prezzi nei moduli."

msgid ""
"Select newsletter categories your are interested in. You will receive the "
"newsletter if it reports on at least one of the subscribed categories."
msgstr ""
"Selezionate le categorie di newsletter a cui siete interessati. Riceverete "
"la newsletter se riporta almeno una delle categorie sottoscritte"

msgid "E-Mail Address"
msgstr "Indirizzo e-mail"

msgid "The subscriber has given consent to receive the newsletter."
msgstr "Il sottoscrittore ha dato il consenso a ricevere la newsletter."

msgid "Daily newsletter for all categories (only for news items)"
msgstr ""
"Newsletter giornaliera per tutte le categorie (solo per gli articoli di "
"notizie)"

#, python-format
msgid ""
"If there are any new news items since the last sending time you will receive "
"the newsletter at the following times: ${joined}:00."
msgstr ""
"Se ci sono nuovi articoli di notizie dall'ultimo invio, riceverai la "
"newsletter nei seguenti orari: ${joined}:00."

msgid "Submission Window"
msgstr "Finestra di presentazione"

msgid "A submission window with this title already exists."
msgstr "Esiste già una finestra di presentazione con questo titolo."

#, python-format
msgid ""
"The date range overlaps with an existing submission window (${range}). "
"Either choose a different date range or give this window a title to "
"differenciate it from other windows."
msgstr ""
"L'intervallo di date si sovrappone a una finestra di presentazione esistente "
"(${range}). Scegliere un intervallo di date diverso o dare a questa finestra "
"un titolo per differenziarla dalle altre finestre."

msgid "Short name to identify the text module"
msgstr "Nome breve per identificare il modulo di testo"

msgid "Your note about this ticket"
msgstr "La tua nota su questo biglietto"

msgid "Attachment"
msgstr "Allegato"

msgid "Message"
msgstr "Messaggio"

msgid "The message is empty"
msgstr "Il messaggio è vuoto"

msgid "Notify me about replies"
msgstr "Avvisami delle risposte"

msgid "Setting \"Always notify\" is active"
msgstr "L'impostazione \"Notifica sempre\" è attiva"

msgid "BCC"
msgstr "BCC"

msgid "You can send a copy of the message to one or more recipients"
msgstr "È possibile inviare una copia del messaggio a uno o più destinatari"

msgid "Email"
msgstr "Email"

msgid "User"
msgstr "Utente"

msgid "Admin"
msgstr "Amministratore"

msgid "Editor"
msgstr "Redattore"

msgid "Supporter"
msgstr "Sostenitore"

msgid "Member"
msgstr "Membro"

msgid "State"
msgstr "Stato"

msgid "Active"
msgstr "Attivo"

msgid "Inactive"
msgstr "Inattivo"

msgid "Role"
msgstr "Ruolo"

#, fuzzy
msgid "Yubikey"
msgstr "Yubikey"

msgid "Plug your YubiKey into a USB slot and press it."
msgstr "Collega il dispositivo YubiKey a una porta USB e premi."

#, fuzzy
msgid "Administrators and editors must use a Yubikey"
msgstr "Gli amministratori e i redattori devono utilizzare una Yubikey"

#, fuzzy
msgid "Invalid Yubikey"
msgstr "Yubikey non valida"

#, fuzzy, python-format
msgid "This Yubikey is already used by ${username}"
msgstr "Questa Yubikey è già utilizzata da ${username}"

msgid "The users e-mail address (a.k.a. username)"
msgstr "L'indirizzo e-mail dell'utente (noto anche come nome utente)"

msgid "Send Activation E-Mail with Instructions"
msgstr "Invia e-mail di attivazione con le istruzioni"

msgid "A user with this e-mail address exists already"
msgstr "Esiste già un utente con questo indirizzo e-mail"

msgid "Ticket permissions"
msgstr "Permessi sul biglietto"

msgid "Restricts access and gives permission to these ticket categories"
msgstr "Limita l'accesso e autorizza queste categorie di biglietti"

msgid "Immediate e-mail notification to members upon ticket submission"
msgstr ""
"Notifica immediata via e-mail ai membri al momento dell'invio del ticket"

msgid "Send a periodic status e-mail."
msgstr "Invia un'e-mail di stato periodica."

msgid "Daily (exluding the weekend)"
msgstr "Giornaliera (escluso il fine settimana)"

msgid "Weekly (on mondays)"
msgstr "Settimanale (di lunedì)"

msgid "Monthly (on first monday of the month)"
msgstr "Mensile (il primo lunedì del mese)"

msgid "Never"
msgstr "Mai"

msgid "Disabled"
msgstr "Disattivato"

msgid "6 months"
msgstr "6 mesi"

msgid "1 year"
msgstr "1 anno"

msgid "2 years"
msgstr "2 anni"

msgid "3 years"
msgstr "3 anni"

msgid "Linked file"
msgstr "File collegato"

msgid "Keep link"
msgstr "Conservare collegamento"

msgid "Delete link"
msgstr "Elimina collegamento"

msgid "Replace link"
msgstr "Sostituire collegamento"

msgid "Choose existing file"
msgstr "Scegliere tra i file esistenti"

msgid "Link additional files"
msgstr "Collegare file aggiuntivi"

msgid "All directories"
msgstr "Tutte le cartelle"

msgid "Directories"
msgstr "Cartelle"

msgid "All events"
msgstr "Tutti gli eventi"

msgid "Daypass"
msgstr "Biglietto giornaliero"

msgid "Conference room"
msgstr "Sala conferenze"

#, python-format
msgid "150 years {organisation}"
msgstr "150 anni di {organisation}"

msgid "Sports facility"
msgstr "Impianto sportivo"

msgid "We celebrate our 150th anniversary."
msgstr "Celebriamo il nostro 150° anniversario."

msgid "General Assembly"
msgstr "Assemblea generale"

msgid "Communal hall"
msgstr "Sala comune"

msgid "As every year."
msgstr "Come ogni anno."

msgid "Community Gymnastics"
msgstr "Ginnastica comunitaria"

msgid "Gymnasium"
msgstr "Palestra"

msgid "Get fit together."
msgstr "Mettiamoci in forma insieme."

msgid "Women's Club"
msgstr "Club femminile"

msgid "Football Tournament"
msgstr "Torneo di calcio"

msgid "Amateurs welcome!"
msgstr "I dilettanti sono i benvenuti!"

msgid "Sports Association"
msgstr "Associazione sportiva"

msgid "all day"
msgstr "tutto il giorno"

msgid "VAT"
msgstr "IVA"

msgid "Homepage"
msgstr "Pagina principale"

msgid "Save"
msgstr "Risparmiare"

msgid "Edit"
msgstr "Modifica"

msgid "QR"
msgstr "QR"

msgid "Delete"
msgstr "Elimina"

msgid "This form can't be deleted."
msgstr "Questo modulo non può essere eliminato."

msgid ""
"There are submissions associated with the form. Those need to be removed "
"first."
msgstr ""
"Sono presenti invii associati al modulo. Questi devono essere rimossi prima "
"di tutto."

msgid "Do you really want to delete this form?"
msgstr "Vuoi davvero eliminare questo modulo?"

msgid "This cannot be undone."
msgstr "L'operazione non può essere annullata."

msgid "Delete form"
msgstr "Elimina modulo"

msgid "Export"
msgstr "Esporta"

msgid "Change URL"
msgstr "Modifica URL"

msgid "Registration Windows"
msgstr "Finestre di registrazione"

msgid "Form"
msgstr "Modulo"

msgid "External form"
msgstr "Modulo esterno"

msgid "New external form"
msgstr "Nuovo modulo esterno"

msgid "Document form"
msgstr "Modulo documento"

msgid "Do you really want to delete this submission window?"
msgstr "Vuoi davvero eliminare questa finestra di invio?"

msgid ""
"Submissions associated with this submission window will be deleted as well."
msgstr ""
"Gli invii associati a questa finestra di invio verranno eliminati anche."

msgid "Delete submission window"
msgstr "Elimina la finestra di invio"

msgid "Results"
msgstr "Risultati"

msgid "Do you really want to delete this survey?"
msgstr "Vuoi davvero eliminare questo sondaggio?"

msgid "This cannot be undone. And all submissions will be deleted with it."
msgstr "Questa operazione non può essere annullata. E tutti gli invii saranno "

msgid "Delete survey"
msgstr "Elimina sondaggio"

msgid "Submission Windows"
msgstr "Finestre di invio"

msgid "Survey"
msgstr "Sondaggio"

msgid "People"
msgstr "Persone"

msgid "Person"
msgstr "Persona"

msgid "Do you really want to delete this person?"
msgstr "Vuoi davvero eliminare questa persona?"

msgid "Delete person"
msgstr "Elimina persona"

msgid "Delete archived tickets"
msgstr "Cancellare i biglietti archiviati"

msgid "Do you really want to delete all archived tickets?"
msgstr "Volete davvero cancellare tutti i biglietti archiviati?"

msgid "Accept ticket"
msgstr "Accetta il biglietto"

msgid "This ticket can't be closed."
msgstr "Questo biglietto non può essere chiuso."

msgid "This ticket requires a decision, but no decision has been made yet."
msgstr ""
"Questo biglietto richiede una decisione, ma nessuna decisione è stata ancora "
"presa."

msgid "Close ticket"
msgstr "Chiudi il biglietto"

msgid "Reopen ticket"
msgstr "Riapri il biglietto"

msgid "Archive ticket"
msgstr "Archivia il biglietto"

msgid "Recover from archive"
msgstr "Recupera dall'archivio"

msgid "Delete Ticket"
msgstr "Cancella biglietto"

msgid "Assign ticket"
msgstr "Assegna il biglietto"

msgid "New Note"
msgstr "Nuova nota"

msgid "PDF"
msgstr "PDF"

msgid "Download files"
msgstr "Scarica i file"

msgid "New Message"
msgstr "Nuovo messaggio"

msgid "Ticket Status"
msgstr "Stato del biglietto"

msgid "Text module"
msgstr "Modulo di testo"

msgid "Do you really want to delete this text module?"
msgstr "Confermi di voler eliminare questo modulo di testo?"

msgid "Delete text module"
msgstr "Elimina modulo di testo"

msgid "Reservations"
msgstr "Prenotazioni"

msgid "Recipients"
msgstr "Destinatari"

msgid "Room"
msgstr "Camera"

msgid "Resource Item"
msgstr "Elemento risorsa"

msgid "External resource link"
msgstr "Link a risorse esterne"

msgid "New external resource"
msgstr "Nuova risorsa esterna"

msgid "Export All"
msgstr "Esporta tutte"

msgid "iFrame"
msgstr "iFrame"

msgid "Find Your Spot"
msgstr "Cerca le date"

msgid "E-Mail Recipient"
msgstr "E-mail del destinatario"

msgid "Do you really want to delete this resource?"
msgstr "Vuoi davvero eliminare questa risorsa?"

msgid ""
"This cannot be undone and will take a while depending on the number of "
"reservations."
msgstr ""
"Questa operazione non può essere annullata e richiederà un po' di tempo, a "
"seconda del numero di prenotazioni."

msgid "Delete resource"
msgstr "Elimina risorsa"

msgid ""
"There are future reservations associated with this resource that will also "
"be deleted. This cannot be undone and will take a while depending on the "
"number of reservations."
msgstr ""
"Anche le prenotazioni future associate a questa risorsa saranno cancellate. "
"Questa operazione non può essere annullata e richiederà un certo tempo, a "
"seconda del numero di prenotazioni."

msgid "Clean up"
msgstr "Ripulisci"

msgid "Occupancy"
msgstr "Occupazione"

msgid "Subscribe"
msgstr "Iscriviti"

msgid "Rules"
msgstr "Regole"

msgid "Edit allocation"
msgstr "Modifica allocazione"

msgid "Do you really want to delete this allocation?"
msgstr "Vuoi davvero eliminare questa allocazione?"

msgid "Delete allocation"
msgstr "Elimina allocazione"

msgid "This resource can't be deleted."
msgstr "Non può essere eliminata."

msgid "There are existing reservations associated with this resource"
msgstr "Sono presenti delle prenotazioni associate a questa risorsa"

#, python-format
msgid "Every ${days} until ${end}"
msgstr "Ogni ${days} fino al ${end}"

msgid "Configure"
msgstr "Configura"

msgid "This event can't be edited."
msgstr "Questo evento non può essere modificato."

msgid "Imported events can not be edited."
msgstr "Gli eventi importati non possono essere modificati."

msgid "Do you really want to delete this event?"
msgstr "Desideri davvero eliminare questo evento?"

msgid "Delete event"
msgstr "Elimina evento"

msgid "This event can't be deleted."
msgstr "Questo evento non può essere eliminato."

msgid "To remove this event, go to the ticket and reject it."
msgstr "Per rimuovere questo evento, vai al biglietto e rifiutalo."

msgid "Withdraw event"
msgstr "Ritira evento"

msgid "Do you really want to withdraw this event?"
msgstr "Vuoi davvero ritirare questo evento?"

msgid "You can re-publish an imported event later."
msgstr "Puoi ripubblicare un evento importato in un secondo momento."

msgid "Re-publish event"
msgstr "Ripubblica l'evento"

msgid "Newsletter"
msgstr "Newsletter"

msgid "New"
msgstr "Nuovo"

msgid "Subscribers"
msgstr "Iscritti"

msgid "Test"
msgstr "Test"

msgid "Delete newsletter"
msgstr "Elimina newsletter"

msgid "Photo Albums"
msgstr "Album fotografici"

msgid "Manage images"
msgstr "Gestisci immagini"

msgid "Photo Album"
msgstr "Album fotografico"

msgid "Choose images"
msgstr "Scegli le immagini"

msgid "Delete photo album"
msgstr "Elimina l'album fotografico"

msgid "Usermanagement"
msgstr "Gestione utenti"

msgid "Create Signup Link"
msgstr "Crea collegamento di iscrizione"

msgid "User group"
msgstr "Gruppo di utenti"

msgid "Do you really want to delete this user group?"
msgstr "Vuoi davvero eliminare questo gruppo di utenti?"

msgid "Delete user group"
msgstr "Elimina gruppo di utenti"

msgid "Exports"
msgstr "Esportazioni"

msgid "Payment Providers"
msgstr "Provider di servizi di pagamento"

msgid "Datatrans"
msgstr "Datatrans"

msgid "Worldline Saferpay"
msgstr "Worldline Saferpay"

msgid "Synchronise"
msgstr "Sincronizza"

msgid "Directory"
msgstr "Cartella"

#, python-format
msgid "Do you really want to delete \"${title}\"?"
msgstr "Desideri davvero eliminare \"${title}\"?"

msgid "All entries will be deleted as well!"
msgstr "Anche tutti gli elementi verranno eliminati!"

msgid "Delete directory"
msgstr "Elimina la cartella"

msgid "Entry"
msgstr "Elemento"

msgid "Published"
msgstr "Pubblicato"

msgid "Upcoming"
msgstr "In arrivo"

msgid "Past"
msgstr "Passato"

msgid "Choose filter"
msgstr "Scegli filtro"

msgid "Delete entry"
msgstr "Elimina elemento"

msgid "Do you really want to delete this external link?"
msgstr "Vuoi davvero eliminare questo collegamento esterno?"

msgid "Delete external link"
msgstr "Elimina collegamento esterno"

msgid "Sort"
msgstr "Ordinare"

msgid "The submission was adopted"
msgstr "L'iscrizione è stata adottata"

msgid "The entry is not valid, please adjust it"
msgstr "L'elemento non è valido, modificalo"

msgid "An entry with this name already exists"
msgstr "Esiste già un elemento con questo nome"

msgid "Your directory submission has been adopted"
msgstr "L'invio della cartella è stato adottato"

msgid "Your change request has been applied"
msgstr "La richiesta di modifica è stata applicata"

msgid "The change request was applied"
msgstr "La richiesta di modifica è stata applicata"

msgid "The submission was rejected"
msgstr "L'iscrizione è stata rifiutata"

msgid "Your directory entry submission has been rejected"
msgstr "L'inserimento nella directory è stato rifiutato"

msgid "The entry submission has been rejected"
msgstr "L'iscrizione è stata rifiutata"

msgid "Your directory change submission has been rejected"
msgstr "L'invio di una modifica alla directory è stato rifiutato"

msgid "The change submission has been rejected"
msgstr "'invio della modifica è stato rifiutato"

msgid "The rejection was already withdrawn"
msgstr "Il rifiuto è già stato ritirato"

msgid "The directory entry submission rejection has been withdrawn"
msgstr "Il rifiuto dell'inserimento nell'elenco è stato ritirato"

msgid "The rejection of the entry has been withdrawn"
msgstr "Il rifiuto della voce è stato ritirato"

msgid "The directory change submission rejection has been withdrawn"
msgstr "Il rifiuto dell'invio della modifica è stato ritirato"

msgid "The rejection of the change has been withdrawn"
msgstr "Il rifiuto della modifica è stato ritirato"

msgid "Through URL only (not listed)"
msgstr "Solo tramite URL (non elencato)"

msgid "Only by privileged users or after submitting a mTAN"
msgstr "Solo da utenti autorizzati o dopo l'invio di un mTAN."

msgid "Through URL only after submitting a mTAN (not listed)"
msgstr "Solo tramite URL e dopo l'invio di un mTAN (non elencato)"

msgid "Members may view occupancy"
msgstr "I membri possono visualizzare l'occupazione"

msgid ""
"The occupancy view shows the e-mail addresses submitted with the "
"reservations, so we only recommend enabling this for internal resources "
"unless all members are sworn to uphold data privacy."
msgstr ""
"La visualizzazione dell'occupazione mostra gli indirizzi e-mail inviati con "
"le prenotazioni, pertanto si consiglia di attivarla solo per le risorse "
"interne, a meno che tutti i membri non abbiano giurato di rispettare la "
"privacy dei dati."

msgid "Visible on homepage"
msgstr "Visibile sulla pagina principale"

msgid "Visibility"
msgstr "Visibilità"

msgid ""
"- '-' will be converted to a bulleted list\n"
"- Urls will be transformed into links\n"
"- Emails and phone numbers as well"
msgstr ""
"- \"-\" verrà convertito in un elenco puntato\n"
" - Le URL verranno trasformate in collegamenti\n"
" - Anche e-mail e numeri di telefono"

msgid "Inherit address from another topic"
msgstr "Ereditare l'indirizzo da un altro argomento"

msgid "Topic to inherit from"
msgstr "Argomento da cui ereditare"

msgid "Hide contact info in sidebar"
msgstr "Nascondi le informazioni di contatto nella sidebar"

msgid "Show people on bottom of main page (instead of sidebar)"
msgstr ""
"Mostra le persone in fondo alla pagina principale (invece che nella barra "
"laterale)"

msgid "Use text instead of lead in the newsletter"
msgstr "Usa il testo invece dell'estratto nella newsletter"

msgid "Select additional person"
msgstr "Selezionare una persona aggiuntiva"

msgid "No results match"
msgstr "Nessun risultato corrisponde"

msgid "List this function in the page of this person"
msgstr "Mostra questa funzione nella pagina di questa persona"

msgid "Use Western ordered names"
msgstr "Utilizzare nomi ordinati all'occidentale"

msgid "For instance Franz Müller instead of Müller Franz"
msgstr "Per esempio Franz Müller invece di Müller Franz"

msgid "A resource with this name already exists"
msgstr "Esiste già una risorsa con questo nome"

msgid "Enable honey pot"
msgstr "Abilita l'honey pot"

msgid "Spam protection"
msgstr "Protezione contro lo spam"

msgid "Show image on preview on the parent page"
msgstr "Mostra l'immagine in anteprima nella pagina madre"

msgid "Show image on page"
msgstr "Mostra l'immagine nella pagina"

msgid "As first element of the content"
msgstr "En tant que premier élément du contenu"

msgid "As a full width header"
msgstr "En tant qu'image d'en-tête pleine largeur"

msgid "Show file links in sidebar"
msgstr "Mostra i link ai file nella barra laterale"

msgid ""
"Files linked in text and uploaded files are no longer displayed in the "
"sidebar if this option is deselected."
msgstr ""
"I file collegati nel testo e i file caricati non vengono più visualizzati "
"nella barra laterale se questa opzione è deselezionata."

msgid "Sidebar links"
msgstr "Collegamenti della barra laterale"

msgid "Contact link"
msgstr "Link di contatto"

msgid "Sidebar contact"
msgstr "Contatto laterale"

msgid "Please provide a URL if contact link text is set"
msgstr ""
"Si prega di fornire un URL se il testo del link di contatto è impostato"

msgid "Please provide link text if contact URL is set"
msgstr "Fornire il testo del link se l'URL di contatto è impostato"

msgid "Contact Text"
msgstr "Testo di contatto"

msgid "Contact URL"
msgstr "URL di contatto"

msgid "Delete content when expired"
msgstr "Eliminare il contenuto quando è scaduto"

msgid "This content is automatically deleted if the end date is in the past"
msgstr ""
"Questo contenuto viene eliminato automaticamente quando la data di fine è "
"passata"

msgid "Delete content"
msgstr "Cancellare il contenuto"

msgid "Photo album"
msgstr "Album fotografico"

msgid "In future"
msgstr "in futuro"

msgid "This month"
msgstr "Questo mese"

msgid "Last month"
msgstr "Lo scorso mese"

msgid "This year"
msgstr "Quest'anno"

msgid "Last year"
msgstr "Lo scorso anno"

msgid "Older"
msgstr "Più vecchia"

msgid "Do you really want to delete this note?"
msgstr "Vuoi davvero eliminare questa nota?"

msgid "Delete Note"
msgstr "Elimina nota"

msgid "Always visible on homepage"
msgstr "Sempre visibile sulla pagina principale"

msgid "Search for available dates"
msgstr "Cerca le date disponibili"

msgid "Neujahrestag"
msgstr "Neujahrestag"

msgid "Berchtoldstag"
msgstr "Berchtoldstag"

msgid "Heilige Drei Könige"
msgstr "Heilige Drei Könige"

msgid "Jahrestag der Ausrufung der Republik"
msgstr "Jahrestag der Ausrufung der Republik"

msgid "Josefstag"
msgstr "Josefstag"

msgid "Näfelser Fahrt"
msgstr "Näfelser Fahrt"

msgid "Ostern"
msgstr "Ostern"

msgid "Karfreitag"
msgstr "Karfreitag"

msgid "Ostermontag"
msgstr "Ostermontag"

msgid "Tag der Arbeit"
msgstr "Tag der Arbeit"

msgid "Auffahrt"
msgstr "Auffahrt"

msgid "Pfingsten"
msgstr "Pfingsten"

msgid "Pfingstmontag"
msgstr "Pfingstmontag"

msgid "Fronleichnam"
msgstr "Fronleichnam"

msgid "Fest der Unabhängigkeit"
msgstr "Fest der Unabhängigkeit"

msgid "Peter und Paul"
msgstr "Peter und Paul"

msgid "Nationalfeiertag"
msgstr "Nationalfeiertag"

msgid "Mariä Himmelfahrt"
msgstr "Mariä Himmelfahrt"

msgid "Bruder Klaus"
msgstr "Bruder Klaus"

msgid "Allerheiligen"
msgstr "Allerheiligen"

msgid "Mariä Empfängnis"
msgstr "Mariä Empfängnis"

msgid "Escalade de Genève"
msgstr "Escalade de Genève"

msgid "Weihnachten"
msgstr "Weihnachten"

msgid "Stephanstag"
msgstr "Stephanstag"

msgid "Wiederherstellung der Republik"
msgstr "Wiederherstellung der Republik"

msgid "Form Submissions"
msgstr "Invii dei moduli"

msgid ""
"This is not the oldest undecided submission of this registration window. Do "
"you really want to confirm this submission?"
msgstr ""
"Questo non è l'iscrizione indecisa più vecchia di questa finestra di "
"registrazione. Vuoi davvero confermare questa iscrizione?"

msgid ""
"By confirming this submission, you will prefer this over a submission that "
"came in earlier."
msgstr ""
"Confermando questa iscrizione, la preferirai a un'iscrizione arrivata in "
"precedenza."

msgid "Confirm registration"
msgstr "Conferma la registrazione"

msgid "Deny registration"
msgstr "Nega registrazione"

msgid "Cancel registration"
msgstr "Annulla registrazione"

msgid "Edit submission"
msgstr "Modifica iscrizione"

msgid "Accept all reservations"
msgstr "Accetta tutte le prenotazioni"

msgid "Details about the reservation"
msgstr "Dettagli sulla prenotazione"

msgid "Edit details"
msgstr "Modifica dettagli"

msgid "Accept all with message"
msgstr "Accetta tutto con messaggio"

msgid "Reject all"
msgstr "Rifiuta tutto"

msgid "Do you really want to reject all reservations?"
msgstr "Vuoi davvero rifiutare tutte le prenotazioni?"

msgid "Rejecting these reservations can't be undone."
msgstr "Il rifiuto di queste prenotazioni non può essere annullato."

msgid "Reject reservations"
msgstr "Rifiuta le prenotazioni"

msgid "Reject all with message"
msgstr "Rifiuta tutto con messaggio"

#, python-format
msgid "Reject ${title}"
msgstr "Rifiuta ${title}"

msgid "Do you really want to reject this reservation?"
msgstr "Vuoi davvero rifiutare questa prenotazione?"

#, python-format
msgid "Rejecting ${title} can't be undone."
msgstr "Il rifiuto di ${title} non può essere annullato."

msgid "Reject reservation"
msgstr "Rifiuta prenotazione"

#.
#. Used in sentence: "${event} published."
msgid "Event"
msgstr "Evento"

msgid "Accept event"
msgstr "Accetta evento"

msgid "Edit event"
msgstr "Modifica evento"

msgid "Reject event"
msgstr "Rifiuta evento"

msgid "Do you really want to reject this event?"
msgstr "Vuoi davvero rifiutare questo evento?"

msgid "Rejecting this event can't be undone."
msgstr "Il rifiuto di questo evento non può essere annullato."

msgid "Directory Entry Submissions"
msgstr "Invii di elementi di cartella"

msgid "Adopt"
msgstr "Adotta"

msgid "View directory entry"
msgstr "Visualizza elemento della cartella"

msgid "Withdraw rejection"
msgstr "Ritiro del rifiuto"

msgid ""
"This directory entry has been rejected. Do you want to withdraw the "
"rejection?"
msgstr "Questa voce dell'elenco è stata rifiutata. Volete ritirare il rifiuto?"

msgid ""
"This directory change has been rejected. Do you want to withdraw the "
"rejection?"
msgstr ""
"Questa modifica della cartella è stata respinta. Volete ritirare il rifiuto?"

msgid "Reject change request"
msgstr "Rifiuta la richiesta di modifica"

msgid "Do you really want to reject this change?"
msgstr "Volete davvero rifiutare questa modifica?"

msgid "Reject change"
msgstr "Rifiutare la modifica"

msgid "Reject entry"
msgstr "Rifiuta elemento"

msgid "Do you really want to reject this entry?"
msgstr "Vuoi davvero rifiutare questo elemento?"

msgid "Chats"
msgstr "Chat"

msgid "Link"
msgstr "Collegamento"

msgid "New Link"
msgstr "Nuovo collegamento"

msgid "Added a new link"
msgstr "Aggiunto un nuovo collegamento"

msgid "Edit Link"
msgstr "Modifica collegamento"

msgid "Move Link"
msgstr "Spostare il collegamento"

msgid "The link was deleted"
msgstr "Il collegamento è stato cancellato"

#, python-format
msgid "Do you really want to delete the link \"${title}\"?"
msgstr "Desideri davvero eliminare il collegamento \"${title}\"?"

msgid "Topic"
msgstr "Argomento"

msgid "New Topic"
msgstr "Nuovo argomento"

msgid "Added a new topic"
msgstr "Aggiunto un nuovo argomento"

msgid "Edit Topic"
msgstr "Modifica argomento"

msgid "Move Topic"
msgstr "Spostare argomento"

msgid "The topic was deleted"
msgstr "L'argomento è stato eliminato"

msgid "Delete topic"
msgstr "Elimina argomento"

#, python-format
msgid "Do you really want to delete the topic \"${title}\"?"
msgstr "Desideri davvero eliminare l'argomento \"${title}\"?"

msgid "News"
msgstr "Notizie"

msgid "Add News"
msgstr "Aggiungi notizie"

msgid "Added news"
msgstr "Notizie aggiunte"

msgid "Edit News"
msgstr "Modifica notizie"

msgid "The news was deleted"
msgstr "La notizia è stata eliminata"

msgid "Delete news"
msgstr "Elimina notizie"

#, python-format
msgid "Do you really want to delete the news \"${title}\"?"
msgstr "Desideri davvero eliminare la notizia \"${title}\"?"

msgid "Add iFrame"
msgstr "Aggiungere iFrame"

msgid "Added iFrame"
msgstr "Aggiunto iFrame"

msgid "Edit iFrame"
msgstr "Modifica iFrame"

msgid "The iFrame was deleted"
msgstr "L'iFrame è stato eliminato"

msgid "Delete iFrame"
msgstr "Eliminare iFrame"

#, python-format
msgid "Do you really want to delete the iFrame \"${title}\"?"
msgstr "Si vuole davvero eliminare l'iFrame \"${title}\"?"

msgid "Copy"
msgstr "Copia"

msgid "A News cannot be pasted as Topic"
msgstr "Una notizia non può essere incollata come argomento"

msgid "A Topic cannot be pasted as News"
msgstr "Un argomento non può essere incollato come notizia"

msgid "Paste"
msgstr "Incolla"

msgid "Please note that this page has subpages which will also be deleted!"
msgstr ""
"Nota che questa pagina contiene delle sottopagine che verranno anch'esse "
"eliminate!"

msgid "This page can't be deleted."
msgstr "Questa pagina non può essere eliminata."

msgid ""
"This page has subpages. Only administrators can delete pages with subpages. "
"To delete this page, delete all subpages first or ask an administrator to do "
"it for you."
msgstr ""
"Questa pagina contiene delle sottopagine. Solo gli amministratori possono "
"eliminare le pagine con sottopagine. Per eliminare questa pagina, elimina "
"prima tutte le sottopagine o chiedi a un amministratore di farlo per te."

msgid "Source"
msgstr "Fonte"

msgid "Subject"
msgstr "Oggetto"

msgid "Owner"
msgstr "Proprietario"

msgid "Created"
msgstr "Creato"

msgid "Reaction Time"
msgstr "Tempo di reazione"

msgid "Process Time"
msgstr "Tempo di elaborazione"

msgid "Event Source"
msgstr "Origine evento"

msgid "Payment"
msgstr "Pagamento"

msgid "Total Amount"
msgstr "Importo totale"

msgid ""
"The record behind this ticket was removed. The following information is a "
"snapshot kept for future reference."
msgstr ""
"Il record su cui è basato questo biglietto è stato rimosso. Le seguenti "
"informazioni sono un'istantanea conservata per riferimento futuro."

msgid "Summary"
msgstr "Riepilogo"

msgid "No rules defined."
msgstr "Nessuna regola definita."

msgid ""
"Api keys can be used to ensure you're not being rate limited. They are not "
"required to use the API."
msgstr ""
"Le chiavi API possono essere utilizzate per assicurarti di non essere "
"soggetto a limiti di velocità. Non sono obbligati ad utilizzare l'API."

msgid "Application Keys"
msgstr "Chiavi dell'applicazione"

msgid "Key"
msgstr "Chiave"

msgid "Last used"
msgstr "Ultimo utilizzo"

msgid "Add Key"
msgstr "Aggiungi chiave"

msgid "State:"
msgstr "Stato:"

msgid "Owner:"
msgstr "Proprietario:"

msgid "Kind:"
msgstr "Tipo:"

msgid "No directories defined yet."
msgstr "Nessuna cartella ancora definita."

msgid "No entries found."
msgstr "Non è stato trovato nessun risultato."

msgid "Propose entry"
msgstr "Proponi un elemento"

msgid "Something missing? Propose a new entry."
msgstr "Manca qualcosa? Proponi un nuovo elemento."

msgid "Actions"
msgstr "Azioni"

msgid "Get notifications on new entries"
msgstr "Ricevi notifiche su nuovi elementi"

msgid "External link"
msgstr "Collegamento esterno"

msgid "More information"
msgstr "Ulteriori informazioni"

msgid "Change Request"
msgstr "Richiesta di modifica"

msgid "Found an error? Propose a change to this entry."
msgstr "Trovato un errore? Proponi una modifica a questo elemento."

msgid "No subscribers yet"
msgstr "Non ci sono ancora abbonati"

msgid "There are currently ${count} recipients registered."
msgstr "Al momento ci sono ${count} destinatari registrati."

msgid ""
"Subscribers may always unsubscribe themselves through a link shown at the "
"bottom of the newsletter. If you unsubscribe them here, they will not be "
"notified."
msgstr ""
"Gli abbonati possono sempre annullare l'iscrizione tramite un collegamento "
"mostrato in fondo alla newsletter. Se annulli qui la loro iscrizione, questi "
"non riceveranno alcun avviso."

msgid "Unsubscribe"
msgstr "Annulla iscrizione"

msgid "unsubscribe"
msgstr "annulla l'iscrizione"

msgid ""
"This recipient has delivery failures, including hard bounces, invalid email "
"addresses, spam complaints, manual deactivations, or being blocked. We "
"recommend unsubscribing it from the list."
msgstr ""
"Questo destinatario presenta errori di consegna, tra cui rimbalzi, indirizzi "
"e-mail non validi, reclami per spam, disattivazioni manuali o blocco. Si "
"consiglia di cancellarlo dall'elenco."

msgid ""
"Your edit requires a migration of existing entries. Please confirm the "
"following changes."
msgstr ""
"La tua modifica richiede una migrazione degli elementi esistenti. Conferma "
"le seguenti modifiche."

msgid ""
"Changes are detected using a heuristic. Therefore it is possible that your "
"changes were misdetected. If in doubt, press cancel and try to change the "
"directory in small increments."
msgstr ""
"Le modifiche vengono rilevate utilizzando un'euristica. Pertanto è possibile "
"che le modifiche siano state rilevate erroneamente. In caso di dubbio, premi "
"annulla e prova a modificare la cartella in incrementi di dimensioni ridotte."

msgid "For additional safety you can also download a backup before continuing:"
msgstr ""
"Per maggiore sicurezza puoi anche scaricare un backup prima di proseguire:"

msgid "Download backup"
msgstr "Scarica il backup"

msgid ""
"There was an error while migrating your directory! You can fix the displayed "
"entries in a separate window and then continue here."
msgstr ""
"Si è verificato un errore durante la migrazione della cartella! Puoi "
"correggere gli elementi visualizzati in una finestra separata e poi "
"proseguire qui."

msgid "Added:"
msgstr "Aggiunto:"

msgid "Removed:"
msgstr "Rimosso:"

msgid "Renamed:"
msgstr "Rinominato:"

msgid "Changed:"
msgstr "Modificato:"

msgid "Confirm"
msgstr "Conferma"

msgid "There was an error while importing your directory!"
msgstr "Si è verificato un errore durante l'importazione della cartella!"

msgid "Download Form"
msgstr "Scarica modulo"

msgid "Embed iFrame"
msgstr "Incorpora iFrame"

msgid "You can copy the following code to embed this page as an iFrame:"
msgstr ""
"Puoi copiare il seguente codice per incorporare questa pagina come iFrame:"

msgid ""
"Please review your data and press \"Complete\" to finalize the process. If "
"there's anything you'd like to change, click on \"Edit\" to return to the "
"filled-out form."
msgstr ""
"Esamina di nuovo i dati e premi \"Completa\" per finalizzare il processo. Se "
"c'è qualcosa che desideri modificare, fai clic su \"Modifica\" per tornare "
"al modulo compilato."

msgid ""
"The image shown in the list view is a square. To have your image shown fully "
"in the list view, you need to use a square image."
msgstr ""
"L'immagine mostrata nella visualizzazione elenco è un quadrato. Per "
"visualizzare l'immagine nella sua interezza nella visualizzazione elenco, è "
"necessario utilizzare un'immagine quadrata."

msgid "Complete"
msgstr "Completato"

msgid "Entries in export: ${count}"
msgstr "Elementi nell'esportazione: ${count}"

msgid "No exports available."
msgstr "Nessuna esportazione disponibile."

msgid "Upload"
msgstr "Carica"

msgid "Just Uploaded"
msgstr "Appena caricato"

msgid "Extension"
msgstr "Estensione"

msgid "Upload Date"
msgstr "Data di caricamento"

msgid "All Files"
msgstr "Tutti i file"

msgid "No files uploaded yet"
msgstr "Nessun file caricato"

msgid "All dates"
msgstr "Tutte le date"

msgid ""
"By default we assume that you only want to select a single time slot and "
"room per day. If you want to select more than one time slot or room on a "
"given day, you may hold and press any one of your Shift, Alt or Ctrl keys "
"while clicking the time slots you want to reserve."
msgstr ""
"Per impostazione predefinita, si presume che si voglia selezionare una sola "
"fascia oraria e una sola stanza al giorno. Se si desidera selezionare più di "
"una fascia oraria o di una stanza in un determinato giorno, è possibile "
"tenere premuto uno dei tasti Shift, Alt o Ctrl mentre si fa clic sulle fasce "
"orarie che si desidera prenotare."

msgid "Unavailable"
msgstr "Non disponibile"

msgid "No dates found"
msgstr "Nessuna data trovata"

msgid "You are trying to open a page for which you are not authorized."
msgstr "Stai cercando di aprire una pagina per la quale non sei autorizzato."

msgid "Please follow this link to login with a different user."
msgstr "Segui questo collegamento per accedere con un altro utente."

msgid "Please follow this link to login."
msgstr "Segui questo collegamento per accedere."

msgid "No forms defined yet."
msgstr "Nessun modulo ancora definito."

msgid ""
"To edit the image descriptions, click on one, enter your descrption and "
"press return. To abort press escape."
msgstr ""
"Per modificare le descrizioni delle immagini, fai clic su una di esse, "
"inserisci la descrizione e premi Invio. Per interrompere premere Esc."

msgid "No images uploaded yet"
msgstr "Nessuna immagine caricata"

msgid "This album does not contain any images yet."
msgstr "Questo album non contiene ancora nessuna immagine."

msgid "No photo albums defined yet."
msgstr "Nessun album fotografico ancora definito."

msgid "Skip navigation"
msgstr "Ignora navigazione"

msgid "Straight to ..."
msgstr "Direttamente a ..."

msgid "Back to the homepage"
msgstr "Torna alla pagina principale"

msgid "Search"
msgstr "Cerca"

msgid "The form contains errors. Please check the marked fields."
msgstr "Il modulo contiene errori. Controlli per favore i campi evidenziati."

msgid "Copied to Clipboard!"
msgstr "Copiato negli appunti!"

msgid "Total"
msgstr "Totale"

msgid "Healthy"
msgstr "In stato corretto"

msgid "Errors"
msgstr "Errori"

msgid "Duration [s]"
msgstr "Durata [s]"

msgid "Alternatives"
msgstr "Alternative"

msgid "Don't have an account yet?"
msgstr "Non hai ancora un account?"

msgid "Register now"
msgstr "Iscriviti subito"

msgid "Forgot your password?"
msgstr "Hai dimenticato la password?"

msgid "Reset password"
msgstr "Reimposta la password"

msgid "You are here"
msgstr "Ti trovi qui"

msgid "Privacy Protection"
msgstr "Tutela della privacy"

msgid "About"
msgstr "Chi Siamo"

msgid "Partner"
msgstr "Partner"

msgid "more…"
msgstr "altro..."

msgid "Submit"
msgstr "Invia"

msgid "Selected Topics"
msgstr "Argomenti selezionati"

msgid "Drop files to upload"
msgstr "Trascina e rilascia il file da caricare"

msgid "All news"
msgstr "Tutte le notizie"

msgid "This site is private but can also be seen by members"
msgstr "Questo sito è privato ma può essere visto dai membri"

msgid "This site is public but requires submitting an mTAN"
msgstr "Questo sito è pubblico ma richiede l'invio di un mTAN"

msgid "This site is secret and requires submitting an mTAN"
msgstr "Questo sito è segreto e richiede l'invio di un mTAN"

msgid "This site is not published."
msgstr "Questo sito non è pubblicato."

msgid "This site is not public."
msgstr "Questo sito non è pubblico."

msgid "This site is not public but it can be seen by members."
msgstr "Questo sito non è pubblico ma può essere visto dai membri."

msgid ""
"This site contains no lead. Leads are used for lists and search results."
msgstr ""
"Questo sito non contiene estratti. Per gli elenchi e i risultati di ricerca "
"vengono utilizzati gli estratti."

msgid "Links"
msgstr "Collegamenti"

msgid "Item(s)"
msgstr "Elemento(i)"

msgid "Change request"
msgstr "Richiesta di modifica"

msgid "New Entry"
msgstr "Nuovo elemento"

msgid "Previous Page"
msgstr "Pagina precedente"

msgid "Next Page"
msgstr "Pagina successiva"

msgid ""
"Persons living outside the following zipcodes may only reserve this "
"allocation on the ${date}: ${zipcodes}"
msgstr ""
"Le persone che vivono al di fuori dei seguenti codici postali possono "
"prenotare questa allocazione solo il ${date}: ${zipcodes}"

msgid "Quota"
msgstr "Quota"

msgid "Initiated"
msgstr "Avviato"

msgid "Submitted"
msgstr "Inviato"

msgid "Withdrawn"
msgstr "Ritirato"

msgid "List Preview"
msgstr "Anteprima elenco"

msgid "Additional Information"
msgstr "Informazioni aggiuntive"

msgid "Location"
msgstr "Luogo"

msgid "Date and time"
msgstr "Data e ora"

msgid "Recurrence"
msgstr "Ricorrenza"

msgid "No events found."
msgstr "Nessun evento trovato."

msgid "Past events"
msgstr "Eventi passate"

msgid "Filter by date"
msgstr "Filtro per data"

msgid "Administrator"
msgstr "Amministratore"

msgid "Administrators"
msgstr "Amministratori"

msgid "Editors"
msgstr "Redattori"

msgid "Supporters"
msgstr "Sostenitori"

msgid "Members"
msgstr "Membri"

msgid "Close (Esc)"
msgstr "Chiudi (Esc)"

msgid "Share"
msgstr "Condividi"

msgid "Toggle fullscreen"
msgstr "Attiva/disattiva schermo intero"

msgid "Zoom in/out"
msgstr "Ingrandisci/riduci"

msgid ""
"This space holds images from your photo-albums. To show photos add a few "
"photos to an album and mark it as available for the homepage."
msgstr ""
"Questo spazio contiene le immagini dei tuoi album fotografici. Per mostrare "
"le foto, aggiungi alcune foto a un album e contrassegnalo come disponibile "
"per la home page."

msgid "Has a digital seal"
msgstr "Ha un sigillo digitale"

msgid "${count} page"
msgstr "${count} pagina"

msgid "${count} pages"
msgstr "${count} pagine"

msgid "Further occurrences:"
msgstr "Ulteriori occorrenze:"

msgid ""
"Your request will be processed shortly. To see the state of your process "
"your may return to this page at any time. All information on this page has "
"been sent to your e-mail address."
msgstr ""
"La tua richiesta sarà elaborata a breve. Puoi tornare a questa pagina in "
"qualsiasi momento per visualizzare lo stato del processo. Tutte le "
"informazioni su questa pagina sono state inviate al tuo indirizzo e-mail."

msgid ""
"Your request will be processed shortly. To see the state of your process "
"your may return to this page at any time."
msgstr ""
"La tua richiesta sarà elaborata a breve. Puoi tornare a questa pagina in "
"qualsiasi momento per visualizzare lo stato del processo."

msgid "Your request has been completed."
msgstr "La tua richiesta è stata completata."

msgid "Privacy"
msgstr "Privacy"

msgid "Send me my entered data by e-mail."
msgstr "Inviami i dati inseriti tramite e-mail."

msgid "Pay Online Now"
msgstr "Paga ora online"

msgid "Credit Card Fee"
msgstr "Commissione sulla carta di credito"

msgid "Pay Offline later"
msgstr "Paga offline successivamente"

msgid "Show more"
msgstr "Mostra di più"

msgid "at ${time}"
msgstr "alle ${time}"

msgid "Object"
msgstr "Oggetto"

msgid "Disbursed"
msgstr "Erogato"

msgid "Digital seal"
msgstr "Sigillo digitale"

msgid "Private"
msgstr "Privata"

msgid "Will be published on:"
msgstr "Verrà pubblicato il:"

msgid "Publication date:"
msgstr "Data di pubblicazione:"

msgid "Reset"
msgstr "Ripristina"

msgid "Not a publication"
msgstr "Non una pubblicazione"

msgid "Content"
msgstr "Contenuto"

msgid "1 page"
msgstr "1 pagina"

msgid "Contains no readable text"
msgstr "Non contiene testo leggibile"

msgid "1 word"
msgstr "1 parola"

msgid "${count} words"
msgstr "${count} parole"

msgid "Do you really want to delete this file?"
msgstr "Vuoi davvero eliminare questo file?"

msgid "Delete File"
msgstr "Elimina file"

msgid "Please provide the new name for the file"
msgstr "Indica il nuovo nome del file"

msgid "Rename"
msgstr "Rinomina"

msgid "Download"
msgstr "Scaricare"

msgid "Linked Pages"
msgstr "Collegamenti"

msgid "Links to ${filename}"
msgstr "Collegamenti a ${filename}"

msgid "Digital seal applied by ${signee} on ${date}"
msgstr "Sigillo digitale applicato da ${signee} il ${date}"

msgid "Please enter your yubikey to apply a digital seal to this file"
msgstr ""
"Inserisci il tuo yubikey per applicare un sigillo digitale a questo file"

msgid "Sign"
msgstr "Firma"

msgid ""
"Published documents with a digital seal can be discovered through the site-"
"search and in the list of documents with a digital seal. This action will be "
"logged and cannot be undone."
msgstr ""
"Documenti pubblicati con sigillo digitale possono essere individuati tramite "
"la ricerca nel sito e nell'elenco dei documenti con sigillo digitale. Questa "
"operazione verrà registrata e non può essere annullata."

msgid "Without digital seal"
msgstr "Senza sigillo digitale"

msgid "Apply digital seal now"
msgstr "Applica ora il sigillo digitale"

msgid "You are not authorised to apply digital seals to documents"
msgstr "Non sei autorizzati ad applicare sigilli digitali ai documenti"

msgid "Click to add a description"
msgstr "Clicca per aggiungere una descrizione"

msgid "Do you really want to delete the image?"
msgstr "Vuoi davvero eliminare l'immagine?"

msgid "Delete Image"
msgstr "Elimina immagine"

msgid "${name} was provided with a digital seal on ${date}"
msgstr "${name} è stato dotato di sigillo digitale il ${date}"

msgid "${name} is not in our database"
msgstr "${name} non è contenuto nel nostro database"

msgid "Accept"
msgstr "Accetta"

msgid "Close"
msgstr "Chiudi"

msgid "Copy to clipboard"
msgstr "Copia negli appunti"

msgid "No submissions yet."
msgstr "Ancora nessuna iscrizione."

msgid "Number of participants"
msgstr "Numero di partecipanti"

msgid "Hello!"
msgstr "Ciao!"

msgid "Your e-mail address was just used to create an account on ${homepage}."
msgstr ""
"Il tuo indirizzo e-mail è stato appena utilizzato per creare un account su "
"${homepage}."

msgid "To activate your account, click confirm below:"
msgstr "Per attivare il tuo account, fai clic su conferma qui di seguito:"

msgid "Confirm my account"
msgstr "Conferma il mio account"

msgid ""
"If you believe this is an error, ignore this message and we'll never bother "
"you again."
msgstr ""
"Se ritieni che si tratti di un errore, ignora questo messaggio e non ti "
"disturberemo mai più."

msgid "Hello"
msgstr "Ciao"

msgid ""
"You are receiving this mail because you subscribed to the following "
"newsletter:"
msgstr "Ricevi questa mail perché sei iscritto alla seguente newsletter:"

msgid "You subscribed to the following newsletter categories:"
msgstr "Ti sei iscritto alle seguenti categorie di newsletter:"

msgid "Please click the following link to confirm your subscription:"
msgstr "Fai clic sul seguente collegamento per confermare l'iscrizione:"

msgid "Confirm subscription"
msgstr "Conferma l'Iscrizione"

msgid "To update your subscription categories click here:"
msgstr "Per aggiornare le categorie di abbonamento, fare clic qui:"

msgid "Update subscription"
msgstr "Aggiornare l' iscrizione"

msgid ""
"If you did not subscribe to this newsletter you can simply ignore this e-"
"mail."
msgstr ""
"Se non ti sei iscritto a questa newsletter puoi semplicemente ignorare "
"questa e-mail."

msgid "Click here to unsubscribe."
msgstr "Clicca qui per annullare l'iscrizione."

msgid ""
"You are receiving this mail because you subscribed to getting notifications "
"on new entries in the following directory:"
msgstr ""
"Ricevi questa mail perché ti sei iscritto a ricevere notifiche su nuovi "
"elementi nella seguente cartella:"

msgid ""
"If you did not subscribe to this notifications you can simply ignore this e-"
"mail."
msgstr ""
"Se non ti sei iscritto a queste notifiche puoi semplicemente ignorare questa "
"e-mail."

msgid "Good morning,"
msgstr "Buongiorno,"

msgid "The following reservations are scheduled for today."
msgstr "Per oggi sono previste le seguenti prenotazioni."

msgid "No reservations today."
msgstr "Nessuna prenotazione oggi."

msgid "Have a great day!"
msgstr "Ti auguro una buona giornata!"

msgid ""
"This is the daily reservation overview for ${organisation}. If you no longer "
"want to receive this e-mail please contact an administrator so they can "
"remove you from the recipients list."
msgstr ""
"Questa è la panoramica delle prenotazioni giornaliere per ${organisation}. "
"Se non desideri più ricevere questa e-mail, contatta un amministratore in "
"modo che possa rimuoverti dall'elenco dei destinatari."

msgid "This is what happend on the ${org} website yesterday:"
msgstr "Questo è quello che è successo ieri sul sito web di ${org}:"

msgid "This is what happend on the ${org} website over the weekend:"
msgstr ""
"Questo è quello che è successo sul sito web ${org} durante il fine settimana:"

msgid "tickets were opened."
msgstr "biglietti sono stati aperti."

msgid "ticket was opened."
msgstr "biglietto è stato aperto."

msgid "tickets were accepted."
msgstr "biglietti sono stati accettati."

msgid "ticket was accepted."
msgstr "biglietto è stato accettato."

msgid "tickets were closed."
msgstr "biglietti sono stati chiusi."

msgid "ticket was closed."
msgstr "biglietto è stato chiuso."

#. Default: open
#. Used in sentence: "There are currently ${currently_open} tickets ${open_n}
#. and"
msgid "open_n"
msgstr "aperti"

#. Canonical text for ${open_n} is: "open"
msgid "There are currently ${currently_open} tickets ${open_n} and"
msgstr "Al momento ci sono ${currently_open} biglietti ${open_n} e"

#. Default: open
#. Used in sentence: "There is currently 1 ticket ${open_1} and"
msgid "open_1"
msgstr "aperto"

#. Canonical text for ${open_1} is: "open"
msgid "There is currently 1 ticket ${open_1} and"
msgstr "Al momento c'è 1 biglietto ${open_1} e"

#. Default: pending
#. Used in sentence: "tickets are ${pending_n}."
msgid "pending_n"
msgstr "sospeso"

#. Canonical text for ${pending_n} is: "pending"
msgid "tickets are ${pending_n}."
msgstr "biglietti sono in ${pending_n}."

#. Default: pending
#. Used in sentence: "1 ticket is ${pending_1}."
msgid "pending_1"
msgstr "sospeso"

#. Canonical text for ${pending_1} is: "pending"
msgid "1 ticket is ${pending_1}."
msgstr "1 biglietto è in ${pending_1}."

msgid "Have a great week!"
msgstr "Ti auguro una buona settimana!"

msgid ""
"This is the daily OneGov Cloud status e-mail. If you don't want to receive "
"this e-mail you may deactivate it by clicking on"
msgstr ""
"Questa è l'e-mail di stato quotidiana di OneGov Cloud. Se non vuoi ricevere "
"questa e-mail puoi disattivarla cliccando su"

msgid ""
"Or you can receive it less frequently by changing the settings in your user "
"profile."
msgstr ""
"Oppure puoi riceverla con frequenza minore modificando le impostazioni nel "
"tuo profilo utente."

msgid "Your directory submission has been adopted:"
msgstr "L'invio della cartella è stato adottato:"

msgid "Check request status"
msgstr "Controlla lo stato della richiesta"

msgid "Your change request has been applied:"
msgstr "La richiesta di modifica è stata applicata:"

msgid "Your directory submission has unfortunately been rejected:"
msgstr "L'invio della cartella è stato rifiutato:"

msgid "The rejection of your directory application has been withdrawn:"
msgstr ""
"Il rifiuto della vostra domanda di iscrizione all'elenco è stato ritirato:"

msgid "Your event has been accepted:"
msgstr "L'evento è stato accettato:"

msgid "Your event has unfortunately been rejected:"
msgstr "Purtroppo l'evento è stato rifiutato:"

msgid "New note in Ticket ${link}"
msgstr "Nuova nota nel ticket ${link}"

msgid "${author} wrote"
msgstr "${author} ha scritto"

msgid ""
"This is the notification for notes on reservations for ${request.app.org."
"title}. If you no longer want to receive this e-mail please contact an "
"administrator so they can remove you from the recipients list."
msgstr ""
"Questa è la notifica per le note sulle prenotazioni per ${request.app.org."
"title}. Se non si desidera più ricevere questo messaggio di posta "
"elettronica si prega di contattare un amministratore in modo che possa "
"rimuovervi dall'elenco dei destinatari lista"

msgid "This is what happend on the ${org} website over the past month:"
msgstr "Questo è quello che è successo sul sito web ${org} nell'ultimo mese:"

msgid ""
"This is the monthly OneGov Cloud status e-mail. If you don't want to receive "
"this e-mail you may deactivate it by clicking on"
msgstr ""
"Questa è l'e-mail di stato mensile di OneGov Cloud. Se non vuoi ricevere "
"questa e-mail puoi disattivarla cliccando su"

msgid "Or by changing the settings in your user profile."
msgstr "Oppure modificando le impostazioni nel tuo profilo utente."

msgid "A new entry has been added to the \"${directory}\" directory:"
msgstr "Un nuovo elemento è stato aggiunto alla cartella \"${directory}\":"

msgid "Do you no longer wish to receive these notifications?"
msgstr "Non desideri più ricevere queste notifiche?"

msgid "The following reservations have been accepted:"
msgstr "Sono state accettate le seguenti prenotazioni:"

msgid ""
"This is the notification for reservations for ${request.app.org.title}. If "
"you no longer want to receive this e-mail please contact an administrator so "
"they can remove you from the recipients list."
msgstr ""
"Questa è la notifica per le prenotazioni per ${request.app.org.title}. Se "
"non si desidera più ricevere questa e-mail, contattare un amministratore per "
"farsi rimuovere dall'elenco dei destinatari."

msgid "An administrator just created a new account on ${org} for you."
msgstr "Un amministratore ha appena creato per te un nuovo account su ${org}."

msgid "Your username is ${email}."
msgstr "Il tuo nome utente è ${email}."

msgid "Click on the following link to set your account password:"
msgstr "Fai clic sul seguente link per impostare la password dell'account:"

msgid "Set Account Password"
msgstr "Imposta la password dell'account"

msgid ""
"If the password link has expired, you can also request a new password here:"
msgstr ""
"Se il collegamento della password è scaduto, puoi richiedere una nuova "
"password qui:"

#, fuzzy
msgid "To use your account you need the Yubikey with the serial ${number}"
msgstr ""
"Per utilizzare il tuo account hai bisogno della Yubikey con il numero di "
"serie ${number}"

msgid ""
"You are receiving this e-mail because you signed up for the ${org} "
"newsletter."
msgstr ""
"Ricevi questa e-mail perché ti sei registrato alla newsletter di ${org}."

msgid "Click here to view web version."
msgstr "Clicca qui per visualizzare la versione web."

msgid "You no longer wish to receive the newsletter?"
msgstr "Non desideri più ricevere la newsletter?"

msgid ""
"The user with the address ${address} just unsubscribed from the newsletter "
"subscriber list."
msgstr ""
"L'utente con l'indirizzo ${indirizzo} si è appena cancellato dalla lista "
"degli iscritti alla newsletter."

msgid "Click the following link to set a new password:"
msgstr "Clicca sul collegamento seguente per impostare una nuova password:"

msgid "If you don't want to change your password, you can ignore this email."
msgstr "Se non desideri modificare la password, ignora questa e-mail."

msgid "Your request has received a payment."
msgstr "La tua richiesta ha ricevuto un pagamento."

msgid "Your request was marked as unpaid."
msgstr "La tua richiesta è stata contrassegnata come non pagata."

msgid ""
"Your request's payment has been refunded. Note that it might take a few days "
"until your refunded amount is shown on your credit card bill."
msgstr ""
"Il pagamento della tua richiesta è stato rimborsato. Tieni presente che "
"potrebbero essere necessari alcuni giorni prima che l'importo rimborsato "
"venga visualizzato sull'estratto conto della carta di credito."

msgid "Amount:"
msgstr "Importo:"

msgid "Your registration for \"${title}\" has been confirmed."
msgstr "La tua registrazione per \"${title}\" è stata confermata."

msgid "Your registration for \"${title}\" has been denied."
msgstr "La tua registrazione per \"${title}\" è stata rifiutata."

msgid "Your registration for \"${title}\" has been cancelled."
msgstr "La tua registrazione per \"${title}\" è stata annullata."

msgid "Registration"
msgstr "Registrazione"

msgid "The ticket number is"
msgstr "Il numero del biglietto è"

msgid "The following reservations have been rejected:"
msgstr "Le seguenti prenotazioni sono state rifiutate:"

msgid ""
"This is a notification for the rejected reservations for ${organisation}. If "
"you no longer wish to receive these notifications, please contact an "
"administrator so they can remove you from the recipients list."
msgstr ""
"Questa è una notifica per le prenotazioni rifiutate per ${organization}. Se "
"non desideri più ricevere queste notifiche, contatta un amministratore in "
"modo che possa rimuoverti dall'elenco dei destinatari."

msgid "The following reservations have unfortunately been cancelled:"
msgstr "Purtroppo le seguenti prenotazioni sono state annullate:"

msgid "You have a new ticket"
msgstr "Hai un nuovo biglietto"

msgid "A message has been sent regarding ${ref}:"
msgstr "È stato inviato un messaggio relativo a ${ref}:"

#. Canonical text for ${link} is: "visit the request status page"
#. Canonical text for ${link} is: "visit the request page"
msgid "Please ${link} to reply."
msgstr "Per favore ${link} per rispondere."

#. Used in sentence: "Please ${link} to reply."
msgid "visit the request status page"
msgstr "visita la pagina di richiesta dello stato"

#. Used in sentence: "Please ${link} to reply."
msgid "visit the request page"
msgstr "visita la pagina di richiesta"

msgid "Your request has been closed."
msgstr "La richiesta è stata chiusa."

msgid "Your requests's timeline has been archived for future reference:"
msgstr ""
"La cronologia delle richieste è stata archiviata per riferimento futuro:"

msgid "Request Timeline"
msgstr "Cronologia delle richieste"

msgid "Thank you for your request."
msgstr "Ti ringraziamo per la tua richiesta."

msgid "Your request has been registered with the following reference:"
msgstr "La tua richiesta è stata registrata con il seguente riferimento:"

msgid ""
"We will send another e-mail once your ticket has been completed. In the "
"meantime you can check the status of your ticket at any time:"
msgstr ""
"Ti invieremo un'altra e-mail una volta che il tuo biglietto sarà stato "
"completato. Nel frattempo puoi controllare in qualsiasi momento lo stato del "
"tuo biglietto:"

msgid "The following ticket has just been opened:"
msgstr "Il seguente biglietto è stato appena aperto:"

msgid "View the ticket"
msgstr "Visualizza il biglietto"

msgid "Your request has been reopened"
msgstr "La tua richiesta è stata riaperta"

msgid ""
"Your chat has been turned into a ticket. We will take care of your request "
"and get back to you as soon as new information is available."
msgstr ""
"La tua chat è stata trasformata in un ticket. Ci occuperemo della sua "
"richiesta e la ricontatteremo non appena saranno disponibili nuove "
"informazioni."

msgid "Below you can see your chat conversation:"
msgstr "Qui di seguito potete vedere la vostra conversazione in chat:"

msgid "This is what happend on the ${org} website over the past week:"
msgstr ""
"Questo è quello che è successo sul sito web ${org} nell'ultimo settimana:"

msgid ""
"This is the weekly OneGov Cloud status e-mail. If you don't want to receive "
"this e-mail you may deactivate it by clicking on"
msgstr ""
"Questa è l'e-mail di stato settimanale di OneGov Cloud. Se non vuoi ricevere "
"questa e-mail puoi disattivarla cliccando su"

msgid "Directory entry adopted."
msgstr "Elemento della cartella adottato."

msgid "Change request applied."
msgstr "Richiesta di modifica applicata."

msgid "Directory entry rejected."
msgstr "Elemento della cartella rifiutato."

msgid "Directory change rejected."
msgstr "Modifica della directory rifiutata"

msgid "Entry rejection withdrawn."
msgstr "Rifiuto di iscrizione ritirato"

msgid "Change rejection withdrawn."
msgstr "Rifiuto di modifica ritirato"

msgid "Event edited."
msgstr "Evento montato."

#. Canonical text for ${event} is: "Event"
msgid "${event} published."
msgstr "${event} pubblicato."

msgid "Event deleted."
msgstr "Evento eliminato."

msgid "Event withdrawn."
msgstr "Evento ritirato."

msgid "File signed."
msgstr "File firmato."

msgid "File with digital seal removed."
msgstr "File con sigillo digitale cancellato."

msgid "${amount} marked as paid."
msgstr "${amount} contrassegnato come pagato."

msgid "${amount} marked as unpaid."
msgstr "${amount} contrassegnato come non pagato."

msgid "${amount} captured."
msgstr "${amount} acquisito."

msgid "${amount} refunded."
msgstr "${amount} rimborsato."

msgid "1 reservation accepted."
msgstr "1 prenotazione accettata."

msgid "${count} reservations accepted."
msgstr "${count} prenotazioni accettate."

msgid "1 reservation rejected."
msgstr "1 prenotazione rifiutata."

msgid "${count} reservations rejected."
msgstr "${count} prenotazioni rifiutate."

msgid "Registration confirmed."
msgstr "Iscrizione confermata."

msgid "Registration denied."
msgstr "Iscrizione negata."

msgid "Registration cancelled."
msgstr "Registrazione annullata."

msgid "Ticket opened."
msgstr "Biglietto aperto."

msgid "Ticket accepted."
msgstr "Biglietto accettato."

msgid "Ticket closed."
msgstr "Biglietto chiuso."

msgid "Ticket reopened."
msgstr "Biglietto riaperto."

msgid "Ticket assigned"
msgstr "Biglietto assegnato"

msgid "Ticket e-mails disabled."
msgstr "E-mail dei biglietti disabilitate."

msgid "Ticket e-mails enabled."
msgstr "E-mail dei biglietti abilitate."

msgid "Payment amount changed."
msgstr "Importo del pagamento modificato."

msgid "Ticket archived."
msgstr "Biglietto archiviato."

msgid "Ticket recovered from archive."
msgstr "Biglietto recuperato dall'archivio."

msgid "Warning secret content"
msgstr "Avviso contenuto segreto"

msgid ""
"You selected 'secret' content for your newsletter. Secret content will not "
"be visible unless you enable it in"
msgstr ""
"Avete selezionato un contenuto 'segreto' per la vostra newsletter. I "
"contenuti segreti non saranno visibili a meno che non vengano abilitati nelle"

msgid "newsletter settings"
msgstr "impostazioni della newsletter"

msgid "Warning private content"
msgstr "Avviso contenuto privato"

msgid ""
"You selected 'private' content for your newsletter. Private content cannot "
"be part of a newsletter."
msgstr ""
"Avete selezionato un contenuto 'privato' per la vostra newsletter. I "
"contenuti privati non possono far parte di una newsletter."

msgid ""
"The newsletter is disabled. You can only see this page because you are "
"logged in."
msgstr ""
"La newsletter è disabilitata. Puoi vedere questa pagina solo perché hai "
"fatto il login."

msgid "To update your subscription, please use this ${Link}"
msgstr "Per aggiornare la tua iscrizione, utilizza questo ${Link}"

msgid "Archive"
msgstr "Archivia"

msgid "No newsletters yet."
msgstr "Ancora nessuna newsletter."

msgid "Not yet sent."
msgstr "Non ancora inviato."

msgid ""
"The user ${username} was created successfully. Please write down the user's "
"password, as it won't be shown to you again:"
msgstr ""
"L'utente ${username} è stato creato correttamente. Annota la password "
"dell'utente, poiché non ti verrà più mostrata:"

msgid "Password:"
msgstr "Password:"

msgid ""
"The user ${username} was created successfully. An e-mail has been sent to "
"the user with login instructions."
msgstr ""
"L'utente ${username} è stato creato correttamente. Una e-mail con le "
"istruzioni per l'accesso è stata inviata all'utente."

msgid "Back to usermanagement"
msgstr "Torna alla gestione degli utenti"

msgid ""
"Sorry, the page you are looking for could not be found. Try checking the URL "
"for errors or use the search box on the top."
msgstr ""
"Spiacenti, la pagina che stai cercando non è stata trovata. Prova a "
"controllare l'URL per eventuali errori o utilizza la casella di ricerca in "
"alto."

msgid "Back"
msgstr "Indietro"

msgid "Link to organizers page"
msgstr "Link alla pagina dell'organizzatore"

msgid "Link to registration"
msgstr "Link alla registrazione"

msgid "Export this event"
msgstr "Esporta questo evento"

msgid "Export all occurrences of this event"
msgstr "Esporta tutte le occorrenze di questo evento"

msgid "All occurrences of this event"
msgstr "Tutte le occorrenze di questo evento"

msgid "Origin"
msgstr "Origine"

msgid "This is an imported event"
msgstr "Questo è un evento importato"

msgid "Search in Events"
msgstr "Ricerca negli eventi"

msgid "Tag"
msgstr "Tag"

msgid "Export these events"
msgstr "Esporta questi eventi"

msgid "Submit your own event"
msgstr "Invia il tuo evento"

msgid "No payment providers defined."
msgstr "Nessun fornitore di servizi di pagamento definito."

msgid "Connected:"
msgstr "Connesso:"

msgid "Default:"
msgstr "Predefinito:"

msgid "Enabled:"
msgstr "Abilitato:"

msgid "Fee:"
msgstr "Imposta:"

msgid "No payments yet."
msgstr "Nessun pagamento ancora."

msgid ""
"The following requests have been submitted. To see the state of process you "
"may return to the invidual request's page at any time. All information on "
"this page has been sent to your e-mail address."
msgstr ""
"Sono state inviate le seguenti richieste. Per vedere lo stato dell'iter puoi "
"tornare in qualsiasi momento alla pagina della singola richiesta. Tutte le "
"informazioni presenti in questa pagina sono state inviate al tuo indirizzo e-"
"mail."

msgid "Request Reference"
msgstr "Riferimento della richiesta"

msgid "Select organisation"
msgstr "Selezionare l'organizzazione"

msgid "Select sub organisation"
msgstr "Selezionare la sotto-organizzazione"

msgid "No people found for current filter selection."
msgstr "Non sono state trovate persone per la selezione del filtro corrente."

msgid "Reset filter"
msgstr "Ripristina filtro"

msgid "Export a vCard of this person"
msgstr "Esporta una vCard di questa persona"

msgid "No publications"
msgstr "Nessuna pubblicazione"

msgid "Years"
msgstr "Anni"

msgid ""
"You can search through the content of all listed files by using the search "
"on the top right."
msgstr ""
"Puoi cercare all'interno del contenuto di tutti i file elencati utilizzando "
"la ricerca in alto a destra."

msgid ""
"All files have a digital seal. The digital seal of a downloaded file can be "
"viewed in Adobe Acrobat Reader or by dragging an already downloaded file "
"into the field below:"
msgstr ""
"Tutti i file hanno un sigillo digitale. Il sigillo digitale di un file "
"scaricato può essere visualizzata in Adobe Acrobat Reader oppure trascinando "
"un file già scaricato nel campo sottostante:"

msgid "Drop files to verify them"
msgstr "Rilascia i file per verificarli"

msgid "Sent Notifications"
msgstr "Notifiche inviate"

msgid "Sent At"
msgstr "Inviato a"

msgid "Response Data"
msgstr "Response Data"

msgid "No notifications"
msgstr "Nessuna notifica"

msgid "submitted"
msgstr "inviato"

msgid "No dates found, please select dates in the calendar first"
msgstr "Nessuna data trovata, seleziona prima le date nel calendario"

msgid "Go to calendar"
msgstr "Vai al calendario"

msgid ""
"The following link can be used to subscribe to the reservations of this "
"calendar. It can be used by anyone that knows the link in multiple calendar "
"applications."
msgstr ""
"Il seguente collegamento può essere utilizzato per iscriversi alle "
"prenotazioni di questo calendario. Può essere utilizzato da chiunque conosca "
"il collegamento in più applicazioni di calendario."

msgid ""
"Note that we have no control over how often calendar applications update the "
"calendars they are subscribed to (if they update at all). Therefore the "
"information shown in the calendar may be wrong or out of date. Use it at "
"your own risk."
msgstr ""
"Tieni presente che non abbiamo alcun controllo sulla frequenza con cui le "
"applicazioni di calendario aggiornano i calendari a cui sono iscritte (né "
"sul fatto che si aggiornino). Pertanto, le informazioni mostrate nel "
"calendario potrebbero essere errate o non aggiornate. Usale tuo rischio."

msgid "Reservations must be made at least one day in advance."
msgstr ""
"Le prenotazioni devono essere effettuate con almeno un giorno di anticipo."

msgid "Reservations must be made at least one hour in advance."
msgstr ""
"Le prenotazioni devono essere effettuate con almeno un'ora di anticipo."

msgid "Reservations must be made at least ${n} days in advance."
msgstr ""
"Le prenotazioni devono essere effettuate con almeno ${n} giorni di anticipo."

msgid "Reservations must be made at least ${n} hours in advance."
msgstr ""
"Le prenotazioni devono essere effettuate con almeno ${n} ore di anticipo."

msgid "Select a free time span in the calendar below to create an allocation."
msgstr ""
"Seleziona un periodo di tempo libero nel calendario sottostante per creare "
"un'allocazione."

msgid "Removes all unreserved allocations between the start and end date."
msgstr ""
"Rimuove tutte le allocazioni non riservate tra la data di inizio e di fine."

msgid "Reservation is pending approval"
msgstr "La prenotazione è in attesa di approvazione"

msgid "(${num_pending} pending approval)"
msgstr "(${num_pending} in attesa di approvazione)"

msgid "Utilised"
msgstr "Utilizzato"

msgid "No recipients defined yet."
msgstr "Nessun destinatario ancora definito."

msgid ""
"Receives notifications for reservations of the day on the following days:"
msgstr ""
"Riceve le notifiche per le prenotazioni del giorno nei giorni successivi:"

msgid "Receives notifications for internal notes on reservations."
msgstr "Riceve le notifiche per le note interne sulle prenotazioni."

msgid "Receives notifications for rejected reservations."
msgstr "Riceve le notifiche per le prenotazioni rifiutate."

msgid "Receives notifications for new reservations."
msgstr "Riceve le notifiche per le nuove prenotazioni."

msgid "Notifications for following Resources"
msgstr "Notifiche per le seguenti risorse"

msgid "No reservation resources defined yet."
msgstr "Nessuna risorsa di prenotazione ancora definita."

msgid ""
"Searching is currently unavailable due to technical difficulties. Please "
"excuse the inconvenience and try again later."
msgstr ""
"La ricerca non è attualmente disponibile a causa di difficoltà tecniche. Ci "
"scusiamo dell'inconveniente, riprova più tardi."

msgid "Your search returned no results."
msgstr "La tua ricerca non ha restituito alcun risultato."

msgid "Select the images that should be shown inside this album."
msgstr ""
"Seleziona le immagini che dovrebbero essere mostrate all'interno di questo "
"album."

msgid "Confirm selection"
msgstr "Conferma la selezione"

msgid "This newsletter has not been sent yet."
msgstr "Questa newsletter non è stata ancora inviata."

msgid "First sent ${time_ago}."
msgstr "Inviato per la prima volta ${time_ago}."

msgid "This newsletter was sent to ${n} subscribers."
msgstr "Questa newsletter è stata inviata a ${n} iscritti."

msgid "All subscribers have already received this newsletter."
msgstr "Tutti gli iscritti hanno già ricevuto questa newsletter."

msgid "The newsletter is scheduled to be sent on ${time}"
msgstr "L'invio della newsletter è programmato per le ${time}"

msgid ""
"Check the email text. You can use the full news text instead of the leading "
"if you want. You will find this setting in the edit menu of the news item."
msgstr ""
"Controlla il testo dell'email. Se lo desideri, puoi utilizzare il testo "
"completo delle notizie anziché l'estratto. Troverai questa impostazione nel "
"menu di modifica della notizia."

msgid "Delivery"
msgstr "Distribuzione"

msgid "The newsletter was already sent to the following addresses:"
msgstr "La newsletter è già stata inviata ai seguenti indirizzi:"

msgid ""
"A signup link allows anyone to sign up with a specific role. Those signups "
"are limited by time and count but they still present a security risk. Be "
"sure to only share this link with people you trust."
msgstr ""
"Un collegamento di registrazione consente a chiunque di iscriversi con un "
"ruolo specifico. Queste registrazioni sono limitate nel tempo e nel numero, "
"ma presentano comunque un rischio per la sicurezza. Assicurati di "
"condividere questo collegamento solo con persone di cui ti fidi."

msgid ""
"Your signup link has been created as follows. Please copy it before "
"continuing, it won't be shown to you again:"
msgstr ""
"Il tuo collegamento di registrazione è stato creato come segue. Copialo "
"prima di proseguire, non ti verrà più mostrato:"

msgid ""
"Sort the items using drag and drop. The new positions are automatically "
"saved directly after moving."
msgstr ""
"Ordina gli elementi trascinandoli e rilasciandoli. Le nuove posizioni "
"vengono salvate automaticamente subito dopo lo spostamento."

msgid "Back to page"
msgstr "Torna alla pagina"

msgid "Fields"
msgstr "Campi"

msgid ""
"Thank you for filling out this survey. If there's anything you'd like to "
"change, click on the \"Edit\"-Button below."
msgstr ""
"Grazie per aver compilato questo sondaggio. Se c'è qualcosa che desideri "
"cambiare, fai clic sul pulsante \"Modifica\" qui sotto."

msgid "No surveys defined yet."
msgstr "Ancora nessun sondaggio definito."

msgid "No activities yet."
msgstr "Ancora nessuna attività."

msgid "Ticket updates by e-mail"
msgstr "Il biglietto si aggiorna tramite e-mail"

msgid "Disable E-Mails"
msgstr "Disabilita i messaggi e-mail"

msgid ""
"No ticket updates via e-mail. An e-mail is still sent when a ticket is "
"assigned."
msgstr ""
"Nessun aggiornamento dei biglietti tramite e-mail. Viene comunque inviata "
"un'e-mail quando viene assegnato un ticket."

msgid "Enable E-Mails"
msgstr "Abilita i messaggi e-mail"

msgid "E-Mails can not be sent for tickets of imported events"
msgstr "Non è possibile inviare e-mail per biglietti di eventi importati"

msgid "Send Message"
msgstr "Invia messaggio"

msgid "Messages cannot be sent when the ticket is closed"
msgstr "I messaggi non possono essere inviati quando il biglietto è chiuso"

msgid "Please reopen the ticket to send a message"
msgstr "Riapri il biglietto per inviare un messaggio"

msgid "Messages cannot be sent for imported events"
msgstr "Non è possibile inviare messaggi per eventi importati"

msgid "${count} received"
msgstr "${count} ricevuti"

msgid "${count} sent"
msgstr "${count} inviati"

msgid "${count} note"
msgstr "${count} nota"

msgid "${count} notes"
msgstr "${count} note"

msgid ""
"You are editing a note created by someone else. By saving your changes you "
"will become the author of the whole note."
msgstr ""
"Stai modificando una nota creata da qualcun altro. Salvando le modifiche "
"diventerai l'autore dell'intera nota."

msgid ""
"Notes are private and only shown to logged-in members. URLs and e-mail "
"addresses are turned into links."
msgstr ""
"Le note sono private e vengono mostrate solo ai membri che hanno effettuato "
"l'accesso. Gli URL e gli indirizzi e-mail vengono trasformati in "
"collegamenti."

msgid "Would you like to make corrections to the event?"
msgstr "Volete apportare correzioni all'evento?"

msgid "Edit this event."
msgstr "Modificare questo evento."

msgid "Forgot something or have a special request?"
msgstr "Hai dimenticato qualcosa o hai una richiesta speciale?"

msgid "Add a message to the ticket."
msgstr "Aggiungi un messaggio al biglietto."

msgid "New messages have been disabled because the ticket has been closed."
msgstr ""
"I nuovi messaggi sono stati disabilitati perché il biglietto è stato chiuso."

msgid ""
"Enable notifications about new tickets. Only works when being logged in and "
"having the browser with the site open."
msgstr ""
"Abilita le notifiche sui nuovi ticket. Funziona solo quando si è connessi e "
"si ha il browser con il sito aperto."

msgid "Archive all selected tickets?"
msgstr "Archiviare tutti i biglietti selezionati?"

msgid "Do archive"
msgstr "Archivia"

msgid "Archive selected"
msgstr "Archivio selezionato"

msgid ""
"You've reached this site because you are logged in. Visitors are "
"automatically redirected to the following link:"
msgstr ""
"Hai raggiunto questo sito perché sei autenticato. I visitatori vengono "
"reindirizzati automaticamente al seguente collegamento:"

msgid ""
"You are not automatically redirected so you have a chance to edit or delete "
"this link."
msgstr ""
"Non vieni reindirizzato automaticamente, quindi hai la possibilità di "
"modificare o eliminare questo collegamento."

msgid "You have been successfully unsubscribed from all regular emails."
msgstr ""
"L'iscrizione da tutte le e-mail periodiche è stata annullata correttamente."

msgid "local"
msgstr "locale"

msgid "No links found."
msgstr "Nessun collegamento trovato."

msgid "Select an item to view it"
msgstr "Seleziona un elemento per visualizzarlo"

msgid "mTAN"
msgstr "mTAN"

msgid "Identicon"
msgstr "Icona identificativa"

msgid "Not a valid color."
msgstr "Colore non valido."

msgid "CSRF failed."
msgstr ""
"CSRF non riuscito. Si prega di aggiornare la pagina. Se il problema "
"persiste, disconnettersi, riconnettersi e riprovare."

msgid "CSRF token missing."
msgstr ""
"Token CSRF mancante. Si prega di aggiornare la pagina. Se il problema "
"persiste, disconnettersi, riconnettersi e riprovare."

msgid "CSRF token expired."
msgstr ""
"Token CSRF scaduto. Si prega di aggiornare la pagina. Se il problema "
"persiste, disconnettersi, riconnettersi e riprovare."

msgid "Not a valid choice"
msgstr "Scelta non valida"

msgid "Admins"
msgstr "Amministratori"

#, python-format
msgid ""
"You can only reserve this allocation before ${date} if you live in the "
"following zipcodes: ${zipcodes}"
msgstr ""
"Puoi prenotare questa allocazione prima del ${date} solo se la tua residenza "
"rientra nei seguenti codici postali: ${zipcodes}"

#, python-format
msgid "${percent}% Available"
msgstr "${percent}% disponibile"

msgid "Available"
msgstr "Disponibile"

#, python-format
msgid "${num} Available"
msgstr "${num} disponibile"

msgid ""
"This allocation can't be deleted because there are existing reservations "
"associated with it."
msgstr ""
"Questa allocazione non può essere eliminata perché ci sono prenotazioni "
"esistenti ad essa associate."

msgid ""
"To delete this allocation, all existing reservations need to be cancelled "
"first."
msgstr ""
"Per eliminare questa allocazione, è necessario prima annullare tutte le "
"prenotazioni esistenti."

msgid "A conflicting allocation exists for the requested time period."
msgstr "Esiste un'allocazione in conflitto per il periodo di tempo richiesto."

msgid "A conflicting reservation exists for the requested time period."
msgstr ""
"Esiste una prenotazione in conflitto per il periodo di tempo richiesto."

msgid "An existing reservation would be affected by the requested change."
msgstr ""
"Una prenotazione esistente sarebbe interessata dalla modifica richiesta."

msgid "A pending reservation would be affected by the requested change."
msgstr ""
"Una prenotazione in sospeso sarebbe interessata dalla modifica richiesta."

msgid "The requested period is no longer available."
msgstr "Il periodo richiesto non è più disponibile."

msgid "No reservable slot found."
msgstr "Nessuno slot prenotabile trovato."

msgid "Reservations can't be made for more than 24 hours at a time."
msgstr ""
"Le prenotazioni non possono essere effettuate per più di 24 ore consecutive."

msgid "The given reservation paramters are invalid."
msgstr "I parametri di prenotazione forniti non sono validi."

msgid "The given reservation token is invalid."
msgstr "Il token di prenotazione fornito non è valido."

msgid "The requested number of reservations is higher than allowed."
msgstr "Il numero di prenotazioni richiesto è superiore a quello consentito."

msgid "The requested quota is invalid (must be at least one)."
msgstr "La quota richiesta non è valida (deve essere almeno una)."

msgid "The allocation does not have enough free spots."
msgstr "L'assegnazione non dispone di abbastanza posti liberi."

msgid "The resulting allocation would be invalid."
msgstr "L'allocazione risultante non sarebbe valida."

msgid "No reservations to confirm."
msgstr "Nessuna prenotazione da confermare."

msgid "The given timerange is longer than the existing allocation."
msgstr ""
"L'intervallo di tempo specificato è più esteso dell'allocazione esistente."

msgid "Reservation too short. A reservation must last at least 5 minutes."
msgstr ""
"Prenotazione troppo breve. Una prenotazione deve durare almeno 5 minuti."

msgid "Stop"
msgstr "Arresta"

#, python-format
msgid "Do you really want to stop \"${title}\"?"
msgstr "Vuoi davvero fermare \"${title}\"?"

msgid "The rule will be removed without affecting existing allocations."
msgstr "La regola sarà rimossa senza influire sulle allocazioni esistenti."

msgid "Stop rule"
msgstr "Arresta la regola"

msgid ""
"All allocations created by the rule will be removed, if they haven't been "
"reserved yet."
msgstr ""
"Se non sono state ancora prenotate, tutte le allocazioni create dalla regola "
"verranno rimosse."

msgid "Delete rule"
msgstr "Elimina la regola"

msgid "No allocations to add"
msgstr "Nessuna allocazione da aggiungere"

#, python-format
msgid "Successfully added ${n} allocations"
msgstr "${n} allocazioni aggiunte correttamente"

msgid "New allocation"
msgstr "Nuova allocazione"

msgid "Your changes were saved"
msgstr "Le modifiche sono state salvate"

#, python-format
msgid "New rule active, ${n} allocations created"
msgstr "Nuova regola attiva, ${n} allocazioni create"

msgid "New Rule"
msgstr "Nuova regola"

msgid ""
"Rules ensure that the allocations between start/end exist and that they are "
"extended beyond those dates at the given intervals. "
msgstr ""
"Le regole assicurano che le allocazioni tra inizio/fine esistano e che siano "
"estese oltre tali date agli intervalli indicati. "

#, python-format
msgid ""
"Rule updated. ${deleted} allocations removed, ${created} new allocations "
"created."
msgstr ""
"La regola è stata aggiornata. ${deleted} allocazioni rimosse, ${created} "
"nuove allocazioni create."

msgid "Rule not found"
msgstr "Regola non trovata"

msgid "Edit Rule"
msgstr "Modifica regola"

msgid "The rule was stopped"
msgstr "La regola è stata arrestata"

#, python-format
msgid "The rule was deleted, along with ${n} allocations"
msgstr "La regola è stata eliminata, insieme ${n} allocazioni"

msgid "Topics A-Z"
msgstr "Argomenti A-Z"

msgid "Your userprofile is incomplete. Please update it before you continue."
msgstr "Il tuo profilo utente è incompleto. Aggiornalo prima di proseguire."

msgid "You have been logged in."
msgstr "Hai effettuato l'accesso."

#, fuzzy
msgid "Wrong e-mail address, password or yubikey."
msgstr "Indirizzo e-mail, password o Yubikey errati."

#, python-format
msgid "Login to ${org}"
msgstr "Accedi a ${org}"

msgid "A user with this address already exists"
msgstr "Esiste già un utente con questo indirizzo"

msgid "This signup link has expired"
msgstr "Questo collegamento di registrazione è scaduto"

#, python-format
msgid "Your ${org} Registration"
msgstr "La tua registrazione a ${org}"

msgid ""
"Thank you for registering. Please follow the instructions on the activiation "
"e-mail sent to you. Please check your spam folder if you have not received "
"the email."
msgstr ""
"Grazie per esserti registrato. Segui le istruzioni sull'e-mail di "
"attivazione che ti è stata inviata. Se non avete ricevuto l'e-mail, "
"controllate la cartella spam."

msgid "Account Registration"
msgstr "Registrazione dell'account"

msgid "Unknown user"
msgstr "Utente sconosciuto"

msgid "Invalid activation token"
msgstr "Token di attivazione non valido"

msgid "Your account has already been activated."
msgstr "Il tuo account è stato già attivato."

msgid ""
"Your account has been activated. You may now log in with your credentials"
msgstr ""
"Il tuo account è stato attivato. Ora puoi accedere con le tue credenziali"

msgid "You have been logged out."
msgstr "Sei stato disconnesso."

msgid "Password reset"
msgstr "Ripristina password"

#, python-format
msgid ""
"A password reset link has been sent to ${email}, provided an active account "
"exists for this email address."
msgstr ""
"Il collegamento per reimpostare la password è stato inviato all'indirizzo "
"${email} (se si tratta di un account attivo esistente)."

msgid "Password changed."
msgstr "Password modificata."

msgid "Wrong username or password reset link not valid any more."
msgstr ""
"Il collegamento per reimpostare il nome utente o la password errati non è "
"più valido."

msgid "Failed to continue login, please ensure cookies are allowed."
msgstr "Accesso fallito, assicurarsi che i cookie siano consentiti."

msgid "Invalid or expired mTAN provided."
msgstr "È stato fornito un mTAN non valido o scaduto."

msgid "Request mTAN"
msgstr "Richiesta mTAN"

msgid "Enter mTAN"
msgstr "Immettre mTAN"

msgid "Setup mTAN"
msgstr "Setup mTAN"

msgid "Invalid or expired TOTP provided."
msgstr "È stato fornito un TOTP non valido o scaduto."

msgid "Please enter the six digit code from your authenticator app"
msgstr "Immettere il codice a sei cifre dall'app Autenticatore"

msgid "Enter TOTP"
msgstr "Immettre TOTP"

msgid ""
"The requested resource is protected. To obtain time-limited access, please "
"enter your mobile phone number in the field below. You will receive an mTAN "
"via SMS, which will grant you access after correct entry."
msgstr ""
"La risorsa richiesta è protetta. Per ottenere un accesso a tempo limitato, "
"inserite il vostro numero di cellulare nel campo sottostante. Riceverete un "
"mTAN via SMS, che vi consentirà l'accesso dopo il suo corretto inserimento."

msgid "Successfully authenticated via mTAN."
msgstr "Autenticazione tramite mTAN riuscita."

msgid "A link was added to the clipboard"
msgstr "È stato aggiunto un collegamento agli appunti"

msgid "Administrative"
msgstr "Administrativo"

#, python-format
msgid "The entry ${name} exists twice"
msgstr "L'elemento ${name} è duplicato"

msgid "Added a new directory"
msgstr "Aggiunta una nuova cartella"

msgid "New Directory"
msgstr "Nuova cartella"

msgid ""
"The requested change cannot be performed, as it is incompatible with "
"existing entries"
msgstr ""
"La modifica richiesta non può essere eseguita, in quanto è incompatibile con "
"gli elementi esistenti"

#, python-format
msgid "Syntax Error in line ${line}"
msgstr "Errore di sintassi alla riga ${line}"

msgid "Syntax error in form"
msgstr "Errore di sintassi nel modulo"

#, python-format
msgid "Syntax error in field ${field_name}"
msgstr "Errore di sintassi nel campo ${field_name}"

#, python-format
msgid "Error: Duplicate label ${label}"
msgstr "Errore: etichetta ${label} duplicata"

msgid "The directory was deleted"
msgstr "La cartella è stata cancellata"

msgid ""
"Stable URLs are important. Here you can change the path to your site "
"independently from the title."
msgstr ""
"Gli URL stabili sono importanti. Qui puoi modificare il percorso del tuo "
"sito indipendentemente dal titolo."

#, python-format
msgid "${org}: New Entry in \"${directory}\""
msgstr "${org}: Nuovo elemento in \"${directory}\""

msgid "Added a new directory entry"
msgstr "Aggiunta un nuovo elemento della cartella"

msgid "New Directory Entry"
msgstr "Nuovo elemento della cartella"

msgid "Submit a New Directory Entry"
msgstr "Invia un nuovo elemento della cartella"

msgid "Continue"
msgstr "Continua"

msgid "Propose a change"
msgstr "Proponi un cambiamento"

msgid ""
"To request a change, edit the fields you would like to change, leaving the "
"other fields intact. Then submit your request."
msgstr ""
"Per richiedere una modifica, modifica i campi che desideri modificare, "
"lasciando intatti gli altri. Quindi invia la tua richiesta."

msgid "The entry was deleted"
msgstr "L'elemento è stato eliminato:"

msgid ""
"On the right side, you can filter the entries of this directory to export."
msgstr ""
"sul lato destro, puoi filtrare gli elementi di questa cartella da esportare."

msgid "Exports all entries of this directory."
msgstr "Esporta tutti gli elementi di questa cartella."

msgid ""
"The resulting zipfile contains the selected format as well as metadata and "
"images/files if the directory contains any."
msgstr ""
"Il file zip risultante contiene il formato selezionato, nonché metadati e "
"immagini/file se la cartella ne contiene."

#, python-format
msgid ""
"You have been redirect to this entry because it could not be exported due to "
"missing file ${name}. Please re-upload them and try again"
msgstr ""
"Sei stato reindirizzato a questo elemento perché non è stato possibile "
"esportarlo a causa del file ${name} mancante. Ricaricali e riprova"

#, python-format
msgid "The column ${name} is missing"
msgstr "La colonna ${name} è mancante"

#, python-format
msgid "The file ${name} is missing"
msgstr "Il file ${name} è mancante"

msgid ""
"The given file is invalid, does it include a metadata.json with a data.xlsx, "
"data.csv, or data.json?"
msgstr ""
"Il file specificato non è valido, include un metadata.json con un data.xlsx, "
"data.csv o data.json?"

#, python-format
msgid "Imported ${count} entries"
msgstr "${count} elementi importati"

msgid ""
"Updates the directory configuration and imports all entries given in the ZIP "
"file. The format is the same as produced by the export function. Note that "
"only 100 items are imported at a time. To import more items repeat the "
"import accordingly."
msgstr ""
"Aggiorna la configurazione della cartella e importa tutti gli elementi "
"forniti nel file ZIP. Il formato è lo stesso generato dalla funzione di "
"esportazione. Tieni presente che vengono importati solo 100 elementi alla "
"volta. Per importare più elementi, ripeti l'importazione finché necessario."

msgid "New Recipient"
msgstr "Nuovo destinatario"

#, python-format
msgid ""
"Registration for notifications on new entries in the directory "
"\"${directory}\""
msgstr ""
"Registrazione per le notifiche sui nuovi elementi nella cartella "
"\"${directory}\""

#, python-format
msgid ""
"Success! We have sent a confirmation link to ${address}, if we didn't send "
"you one already."
msgstr ""
"La richiesta ha avuto esito positivo! Abbiamo inviato un collegamento di "
"conferma a ${address}, se non te ne abbiamo già inviato uno."

msgid "Notification for new entries"
msgstr "Notifica per nuovi elementi"

#, python-format
msgid "Do you really want to unsubscribe \"{}\"?"
msgstr "Vuoi davvero annullare l'iscrizione a \"{}\"?"

msgid "Recipients of new entry updates"
msgstr "Destinatari degli aggiornamenti dei nuovi elementi"

#, python-format
msgid "the subscription for ${address} was successfully confirmed"
msgstr "l'abbonamento di ${address} è stato correttamente confermato"

#, python-format
msgid "the subscription for ${address} could not be confirmed, wrong token"
msgstr ""
"non è stato possibile confermare l'abbonamento di ${address}, token errato"

#, python-format
msgid "${address} successfully unsubscribed"
msgstr "${address} disiscritto con successo"

#, python-format
msgid "${address} could not be unsubscribed, wrong token"
msgstr "Impossibile annullare l'iscrizione di ${address}, token errato"

msgid "A form with this name already exists"
msgstr "Un modulo con questo nome esiste già"

msgid "Added a new form"
msgstr "Aggiunto un nuovo modulo"

msgid "New Document Form"
msgstr "Nuovo modulo documento"

msgid "Edit Document Form"
msgstr "Modifica modulo documento"

msgid ""
"Notifications have already been sent for this news item. A new notification "
"will not be sent, even if the publication date is changed."
msgstr ""
"Des notifications ont déjà été envoyées pour cette actualité. Une nouvelle "
"notification ne sera pas envoyé, même si la date de publication est modifiée."

msgid "Moves the topic and all its sub topics to the given destination."
msgstr ""
"Sposta l'argomento e tutti i suoi sottoargomenti nella destinazione indicata."

#, python-format
msgid "A total of ${number} subpages are affected."
msgstr "Sono interessate un totale di ${number} sottopagine."

#, python-format
msgid "${count} links will be replaced by this action."
msgstr "${count} collegamenti saranno sostituiti da questa operazione."

msgid "The event submitter has not yet completed his submission"
msgstr "Il presentatore dell'evento non ha ancora completato la sua iscrizione"

msgid "This event has already been published"
msgstr "Questo evento è stato pubblicato"

#, python-format
msgid "Successfully created the event '${title}'"
msgstr "Creato con successo l'evento '${titolo}'"

#, python-format
msgid "You have accepted the event ${title}"
msgstr "Hai accettato l'evento ${title}"

msgid "Your event was accepted"
msgstr "Il tuo evento è stato accettato"

msgid "Submit an event"
msgstr "Invia un evento"

msgid ""
"Only events taking place inside the town or events related to town societies "
"are published. Events which are purely commercial are not published. There's "
"no right to be published and already published events may be removed from "
"the page without notification or reason."
msgstr ""
"Vengono pubblicati solo gli eventi che si svolgono all'interno della città o "
"gli eventi relativi alle società cittadine. Gli eventi puramente commerciali "
"non vengono pubblicati. Non c'è alcun diritto alla pubblicazione e gli "
"eventi già pubblicati possono essere rimossi dalla pagina senza preavviso o "
"motivo."

msgid "Add event"
msgstr "Aggiungi evento"

msgid "Your request has been registered"
msgstr "La tua richiesta è stata registrata"

msgid "Your request could not be accepted automatically!"
msgstr "La tua richiesta non può essere accettata automaticamente!"

msgid "Thank you for your submission!"
msgstr "Ti ringraziamo per l'iscrizione!"

msgid "Your event was rejected"
msgstr "Il tuo evento è stato rifiutato"

msgid "Access Denied"
msgstr "Accesso negato"

msgid "Not Found"
msgstr "Non trovato"

msgid "Added a new external link"
msgstr "Aggiunto un nuovo link esterno"

msgid "New external link"
msgstr "Nuovo collegamento esterno"

msgid "Edit external link"
msgstr "Modifica il collegamento esterno"

msgid "Manage Photo Albums"
msgstr "Gestisci album fotografici"

msgid "This file type is not supported"
msgstr "Questo tipo di file non è supportato"

msgid "The file name is too long"
msgstr "Il nome del file è troppo lungo"

msgid "The file cannot be processed"
msgstr "Il file non può essere elaborato"

#, fuzzy
msgid "Please submit your yubikey"
msgstr "Invia la tua Yubikey"

#, fuzzy
msgid "Your account is not linked to a Yubikey"
msgstr "Il tuo account non è collegato a Yubikey"

#, fuzzy
msgid "The used Yubikey is not linked to your account"
msgstr "La Yubikey usata non è collegata al tuo account"

msgid "This file already has a digital seal"
msgstr "Questo file include già un sigillo digitale"

#, fuzzy
msgid "Your Yubikey could not be validated"
msgstr "Non è stato possibile convalidare la tua Yubikey"

msgid "Edit external form"
msgstr "Modifica il modulo esterno"

msgid "The registration has ended"
msgstr "La registrazione è terminata"

msgid "The registration is closed"
msgstr "La registrazione è chiusa"

#, python-format
msgid "The registration opens on ${day}, ${date}"
msgstr "La registrazione si apre ${day}, ${date}"

#, python-format
msgid "The registration closes on ${day}, ${date}"
msgstr "La registrazione si chiude ${day}, ${date}"

#, python-format
msgid "There's a limit of ${count} attendees"
msgstr "C'è un limite di ${count} partecipanti"

msgid "There are no spots left"
msgstr "Non ci sono più posti disponibili"

msgid "There is one spot left"
msgstr "È rimasto un posto disponibile"

#, python-format
msgid "There are ${count} spots left"
msgstr "Sono rimasti ${count} posti disponibili"

msgid "New Form"
msgstr "Nuovo modulo"

msgid "Exports the submissions of the given date range."
msgstr "Esporta gli invii dell'intervallo di date specificato."

msgid "New Registration Window"
msgstr "Nuova finestra di registrazione"

msgid "The registration window was added successfully"
msgstr "La finestra di registrazione è stata aggiunta con successo"

msgid ""
"Registration windows limit forms to a set number of submissions and a "
"specific time-range."
msgstr ""
"Le finestre di registrazione limitano i moduli a un determinato numero di "
"invii e a uno specifico intervallo di tempo."

msgid "General Message"
msgstr "Messaggio generale"

#, python-format
msgid "New e-mail: ${message}"
msgstr "Nuova e-mail: ${message}"

#, python-format
msgid "Successfully sent ${count} emails"
msgstr "${count} e-mail inviate correttamente"

msgid "Send E-Mail to attendees"
msgstr "Invia e-mail ai partecipanti"

msgid "Email attendees"
msgstr "E-mail partecipanti"

msgid "Cancel Registration Window"
msgstr "Annulla la finestra di registrazione"

msgid ""
"You really want to cancel all confirmed and deny all open submissions for "
"this registration window?"
msgstr ""
"Vuoi davvero cancellare tutte le iscrizioni confermate e negare tutte le "
"iscrizioni aperte per questa finestra di registrazione?"

msgid ""
"Each attendee will receive a ticket email unless ticket messages are not "
"muted."
msgstr ""
"Ogni partecipante riceverà un'e-mail del biglietto a meno che i messaggi dei "
"biglietti non siano disattivati."

msgid "Do you really want to delete this registration window?"
msgstr "Vuoi davvero eliminare questa finestra di registrazione?"

msgid "Existing submissions will be disassociated."
msgstr "Le iscrizioni esistenti verranno dissociate."

msgid "Delete registration window"
msgstr "Elimina la finestra di registrazione"

msgid "This registration window can't be deleted."
msgstr "Questa finestra di registrazione non può essere eliminata."

msgid ""
"There are confirmed or open submissions associated with it. Cancel the "
"registration window first."
msgstr ""
"Ad essa sono associate iscrizioni confermate o aperte. Annulla prima la "
"finestra di registrazione."

msgid "Edit Registration Window"
msgstr "Modifica la finestra di registrazione"

#, python-format
msgid "${count} submissions cancelled / denied over the ticket system"
msgstr ""
"${count} iscrizioni annullate/negate tramite il sistema di gestione dei "
"biglietti"

msgid "The registration window was deleted"
msgstr "La finestra di registrazione è stata cancellata"

#, python-format
msgid ""
"The total amount for the currently entered data is ${total} but has to be at "
"least ${minimum}. Please adjust your inputs."
msgstr ""
"L'importo totale per i dati attualmente inseriti è ${total} ma deve essere "
"almeno ${minimum}. Si prega di modificare i dati inseriti."

msgid "Registrations are no longer possible"
msgstr "Le iscrizioni non sono più possibili"

msgid "Pay Online and Complete"
msgstr "Paga online e completa"

msgid "Your payment could not be processed"
msgstr "Non è stato possibile elaborare Il tuo pagamento"

msgid "Your registration has been confirmed"
msgstr "La tua registrazione è stata confermata"

msgid "The registration has been confirmed"
msgstr "La registrazione è stata confermata"

msgid ""
"The registration could not be confirmed because the maximum number of "
"participants has been reached"
msgstr ""
"Non è stato possibile confermare la registrazione perché è stato raggiunto "
"il numero massimo di partecipanti."

msgid "Your registration has been denied"
msgstr "La tua registrazione è stata rifiutata"

msgid "The registration has been denied"
msgstr "La registrazione è stata rifiutata"

msgid "The registration could not be denied"
msgstr "La registrazione non può essere rifiutata"

msgid "Your registration has been cancelled"
msgstr "La tua registrazione è stata annullata"

msgid "The registration has been cancelled"
msgstr "La registrazione è stata annullata"

msgid "The registration could not be cancelled"
msgstr "La registrazione non può essere annullata"

msgid "Select"
msgstr "Seleziona"

msgid "Select images"
msgstr "Seleziona immagini"

msgid "Added a new photo album"
msgstr "Aggiunto un nuovo album fotografico"

msgid "New Photo Album"
msgstr "Nuovo album fotografico"

#, python-format
msgid "Welcome to the ${org} Newsletter"
msgstr "Benvenuto nella newsletter di ${org}"

#, python-format
msgid ""
"Success! We have added ${address} to the list of recipients. Subscribed "
"categories are ${subscribed}."
msgstr ""
"Successo! Abbiamo aggiunto ${indirizzo} alla lista dei destinatari. Le "
"categorie sottoscritte sono ${subscribed}."

#, python-format
msgid "Success! We have added ${address} to the list of recipients."
msgstr "Successo! Abbiamo aggiunto ${indirizzo} alla lista dei destinatari."

#, python-format
msgid ""
"Success! We have sent a confirmation link to ${address}, if we didn't send "
"you one already. Your subscribed categories are ${subscribed}."
msgstr ""
"La richiesta ha avuto esito positivo! Abbiamo inviato un collegamento di "
"conferma a ${address}, se non te ne abbiamo già inviato uno. Le categorie "
"sottoscritte sono ${subscribed}."

# python-format
#, python-format
msgid "Success! We have updated your subscribed categories to ${subscribed}."
msgstr ""
"Successo! Abbiamo aggiornato le categorie sottoscritte a ${subscribed}."

msgid "Update your newsletter subscription categories:"
msgstr "Aggiorna le categorie del tuo abbonamento alla newsletter:"

msgid "Update"
msgstr "Aggiorna"

msgid "Sign up to our newsletter to always stay up to date:"
msgstr "Iscriviti alla nostra newsletter per rimanere sempre aggiornato:"

msgid "Sign up"
msgstr "Iscriviti"

msgid "Update Newsletter Subscription"
msgstr "Aggiornare l'abbonamento alla newsletter "

msgid "A newsletter with this name already exists"
msgstr "Esiste già una newsletter con questo nome"

msgid "Added a new newsletter"
msgstr "Aggiunta una nuova newsletter"

msgid "New Newsletter"
msgstr "Nuova newsletter"

msgid "Edit Newsletter"
msgstr "Modifica la newsletter"

msgid "The newsletter was deleted"
msgstr "La newsletter è stata cancellata"

#, python-format
msgid "Sent \"${title}\" to ${n} recipients"
msgstr "Inviato \"${title}\" a ${n} destinatari"

#, python-format
msgid "Scheduled \"${title}\" to be sent on ${date}"
msgstr "\"${title}\" programmato per l'invio il ${date}"

#, python-format
msgid "Sent \"${title}\" to ${recipient}"
msgstr "Inviato \"${title}\" a ${recipient}"

msgid "Sends a test newsletter to the given address"
msgstr "Invia una newsletter di prova all'indirizzo indicato"

msgid "Newsletter Recipients"
msgstr "Destinatari della newsletter"

msgid "Newsletter recipient Export"
msgstr "Destinatario della newsletter Esportazione"

msgid "Exports all newsletter recipients."
msgstr "Esporta tutti i destinatari della newsletter."

#, python-format
msgid "Import completed with errors: ${results}"
msgstr "Importazione completata con errori: ${results}"

#, python-format
msgid "Import preview: ${result}"
msgstr "Anteprima dell'importazione: ${result}"

#, python-format
msgid "Import completed: ${result}"
msgstr "Importazione completata: ${result}"

msgid "The same format as the export (XLSX) can be used for the import."
msgstr ""
"Lo stesso formato dell'esportazione (XLSX) può essere usato per "
"l'importazione."

msgid "Today"
msgstr "Oggi"

msgid "Tomorrow"
msgstr "Domani"

msgid "This weekend"
msgstr "Questo fine settimana"

msgid "This week"
msgstr "Questa settimana"

msgid "Event Export"
msgstr "Esportazione degli eventi"

msgid "Exports all future events."
msgstr "Esporta tutti gli eventi futuri."

#, python-format
msgid "The following line(s) contain invalid data: ${lines}"
msgstr "La seguente riga (o righe) contiene dati non validi: ${lines}"

#, python-format
msgid "${count} events will be imported"
msgstr "Gli eventi ${count} saranno importati"

#, python-format
msgid "${count} events imported"
msgstr "${conteggio} eventi sono stati importati"

msgid "Move"
msgstr "Spostare"

msgid "Your payment has been received"
msgstr "Abbiamo ricevuto il tuo pagamento"

msgid "Your payment has been withdrawn"
msgstr "Il tuo pagamento è stato ritirato"

msgid "Your payment has been refunded"
msgstr "Il tuo pagamento è stato rimborsato"

msgid "The ticket was marked as paid"
msgstr "Il biglietto è stato contrassegnato come pagato"

msgid "The ticket was marked as unpaid"
msgstr "Il biglietto è stato contrassegnato come non pagato"

msgid "The payment was captured"
msgstr "Il pagamento è stato acquisito"

msgid "The payment was refunded"
msgstr "Il pagamento è stato rimborsato"

msgid "The payment is already captured but is still processing"
msgstr ""
"Il pagamento è già stato acquisito ma è ancora in fase di elaborazione."

msgid "Could not refund the payment"
msgstr "Impossibile rimborsare il pagamento"

msgid "Could not capture the payment"
msgstr "Impossibile acquisire il pagamento"

msgid "As default"
msgstr "Valore predefinito"

msgid "Should this provider really be the new default?"
msgstr "Questo provider dovrebbe davvero essere il nuovo predefinito?"

msgid "All future payments will be redirected."
msgstr "Tutti i pagamenti futuri verranno reindirizzati."

msgid "Make Default"
msgstr "Imposta come predefinito"

msgid "Enable"
msgstr "Attivare"

msgid "Should this provider really be enabled?"
msgstr "Questo fornitore deve essere abilitato?"

msgid "Disable"
msgstr "Disattivare"

msgid "Should this provider really be disabled?"
msgstr "Questo fornitore dovrebbe davvero essere disabilitato?"

msgid "Do you really want to delete this provider?"
msgstr "Vuoi davvero eliminare questo fornitore?"

msgid "Your Stripe account was connected successfully."
msgstr "Il tuo account Stripe è stato connesso correttamente."

msgid "Your Stripe account could not be connected."
msgstr "Impossibile connettere il tuo account Stripe."

msgid "Changed the default payment provider."
msgstr "Provider di pagamento predefinito modificato."

msgid "Provider enabled."
msgstr "Fornitore abilitato."

msgid "Provider disabled."
msgstr "Fornitore disabilitato."

msgid "The payment provider was deleted."
msgstr "Il fornitore di servizi di pagamento è stato eliminato."

msgid "Successfully synchronised payments"
msgstr "Pagamenti sincronizzati correttamente"

msgid "Merchant Name"
msgstr "Nome dell'esercente"

msgid "UPP Username"
msgstr "UPP Username"

msgid "UPP Password"
msgstr "UPP Password"

msgid "Webhook Signing Key"
msgstr "Chiave di firma Webhook"

msgid "Charge fees to customer"
msgstr "Addebita commissioni al cliente"

msgid "Use sandbox environment (for testing)"
msgstr "Utilizzare l'ambiente sandbox (per i test)"

msgid "Customer Name"
msgstr "Nome del cliente"

msgid "Customer ID"
msgstr "ID cliente"

msgid "Terminal ID"
msgstr "ID terminali"

msgid "API Username"
msgstr "Nome utente API"

msgid "API Password"
msgstr "Password API"

msgid "Datatrans has been added"
msgstr "È stato aggiunto Datatrans"

msgid "Add Datatrans"
msgstr "Aggiungi Datatrans"

msgid "Worldline Saferpay has been added"
msgstr "È stato aggiunto Worldline Saferpay"

msgid "Add Worldline Saferpay"
msgstr "Aggiungi Worldline Saferpay"

msgid "Added a new person"
msgstr "Aggiunta una nuova persona"

msgid "New person"
msgstr "Nuova persona"

msgid "January"
msgstr "Gennaio"

msgid "Feburary"
msgstr "Febbraio"

msgid "March"
msgstr "Marzo"

msgid "April"
msgstr "Aprile"

msgid "May"
msgstr "Maggio"

msgid "June"
msgstr "Giugno"

msgid "July"
msgstr "Luglio"

msgid "August"
msgstr "Agosto"

msgid "September"
msgstr "Settembre"

msgid "October"
msgstr "Ottobre"

msgid "November"
msgstr "Novembre"

msgid "December"
msgstr "Dicembre"

msgid "Push Notifications"
msgstr "Notifiche push"

msgid ""
"The selected time does not exist on this date due to the switch from "
"standard time to daylight saving time."
msgstr ""
"In questa data, l'ora selezionata non esiste a causa del passaggio dall'ora "
"solare all'ora legale."

msgid "hour"
msgstr "ora"

msgid "hours"
msgstr "ore"

msgid "day"
msgstr "giorno"

msgid "days"
msgstr "giorni"

#, python-format
msgid "Reservations must be made ${n} ${unit} in advance"
msgstr "Le prenotazioni devono essere effettuate con ${n} ${unit} di anticipo"

msgid "This date lies in the past"
msgstr "Questa data è nel passato"

msgid "Reserve"
msgstr "Prenota"

#, python-format
msgid "New dates for ${title}"
msgstr "Nuove date per ${title}"

msgid "Confirm your reservation"
msgstr "Conferma la prenotazione"

msgid "Thank you for your reservation!"
msgstr "Grazie per la tua prenotazione!"

#, python-format
msgid ""
"Your reservation for ${room} has been submitted. Please continue with your "
"reservation for ${next_room}."
msgstr ""
"La tua prenotazione per ${room} è stata inviata. Continua con la tua "
"prenotazione per ${next_room}."

msgid "Your reservations were accepted"
msgstr "Le tue prenotazioni sono state accettate"

#, python-format
msgid "${org} New Reservation(s)"
msgstr "${org} Nuova/e prenotazione/i"

msgid "The reservations were accepted"
msgstr "Le prenotazioni sono state accettate"

msgid "The reservations have already been accepted"
msgstr "Le prenotazioni sono già state accettate"

msgid "The submitter email is not available"
msgstr "L'e-mail del mittente non è disponibile"

msgid "Accept all reservation with message"
msgstr "Accetta tutte le prenotazioni con messaggio"

#, python-format
msgid ""
"The following message will be sent to ${address} and it will be recorded for "
"future reference."
msgstr ""
"Il seguente messaggio verrà inviato a ${address} e sarà registrato per "
"riferimento futuro."

msgid ""
"The payment associated with this reservation needs to be refunded before the "
"reservation can be rejected"
msgstr ""
"Il pagamento associato a questa prenotazione deve essere rimborsato prima "
"che la prenotazione possa essere rifiutata"

msgid "The following reservations were rejected"
msgstr "Le seguenti prenotazioni sono state rifiutate"

#, python-format
msgid "${org} Rejected Reservation"
msgstr "${org} Prenotazione rifiutata"

msgid "The reservations were rejected"
msgstr "Le prenotazioni sono state rifiutate"

msgid "The reservation was rejected"
msgstr "La prenotazione è stata rifiutata"

msgid "Reject all reservations with message"
msgstr "Rifiuta tutte le prenotazioni con messaggio"

msgid "Added a new daypass"
msgstr "Aggiunto un nuovo biglietto giornaliero"

msgid "New daypass"
msgstr "Nuovo biglietto giornaliero"

msgid "Added a new room"
msgstr "Aggiunta una nuova stanza"

msgid "New room"
msgstr "Nuova stanza"

msgid "Added a new item"
msgstr "Aggiunto un nuovo elemento"

msgid "New Item"
msgstr "Nuovo elemento"

msgid "Edit resource"
msgstr "Modifica risorsa"

#, python-format
msgid "Successfully removed ${count} unused allocations"
msgstr "Rimosse correttamente ${count} allocazioni inutilizzate"

msgid "Exports the reservations of the given date range."
msgstr "Esporta le prenotazioni dell'intervallo di date specificato."

msgid "No reservations found for the given date range."
msgstr "Non sono state trovate prenotazioni per l'intervallo di date indicato."

msgid "Exports the reservations of all resources in a given date range."
msgstr "Esporta tutte le prenotazioni in un intervallo di date specifico"

#, python-format
msgid "Do you really want to delete \"${name}\"?"
msgstr "Vuoi davvero cancellare \"${name}\"?"

msgid "Delete Recipient"
msgstr "Elimina destinatario"

msgid "Added a new recipient"
msgstr "Aggiunto un nuovo destinatario"

msgid "Edit Recipient"
msgstr "Modifica il destinatario"

#, python-format
msgid "Search through ${count} indexed documents"
msgstr "Cerca tra ${count} documenti indicizzati"

#, python-format
msgid "${count} Results"
msgstr "${count} risultati"

msgid "Search Unavailable"
msgstr "Ricerca non disponibile"

msgid "Favicon"
msgstr "Favicon"

msgid "Header"
msgstr "Intestazione"

msgid "Footer"
msgstr "Piè di pagina"

msgid "Modules"
msgstr "Moduli"

msgid "Analytics"
msgstr "Analitica"

msgid "Holidays"
msgstr "Festività / Vacanze scolastiche"

msgid "No holidays defined"
msgstr "Nessuna festività definita"

msgid "Link Migration"
msgstr "Migrazione dei collegamenti"

msgid "Migrate"
msgstr "Migra"

#, python-format
msgid "Migrated ${number} links"
msgstr "${number} collegamenti migrati"

#, python-format
msgid "Total of ${number} links found."
msgstr "Totale di ${number} collegamenti trovati."

#, python-format
msgid ""
"Migrates links from the given domain to the current domain \"${domain}\"."
msgstr ""
"Migra i collegamenti dal dominio specificato al dominio corrente "
"\"${domain}\"."

msgid "OneGov API"
msgstr "API OneGov"

msgid "Do you really want to delete this API key?"
msgstr "Vuoi davvero eliminare questa chiave API?"

msgid "This action cannot be undone."
msgstr "Questa azione non può essere annullata."

msgid "ApiKey deleted."
msgstr "Chiave API eliminata."

msgid "Data Retention Policy"
msgstr "Politica di Conservazione dei Dati"

msgid ""
"Proceed with caution. Tickets and the data they contain may be irrevocable "
"deleted."
msgstr ""
"Procedere con cautela. I biglietti e i dati in essi contenuti possono essere "
"irrevocabilmente cancellati."

msgid "Value Added Tax"
msgstr "Imposta sul valore aggiunto"

msgid "Chat"
msgstr "Chat"

#, python-format
msgid "You have successfully unsubscribed from the newsletter at ${address}"
msgstr ""
"L'iscrizione alla newsletter di ${address} è stata annullata con successo."

msgid "Unsubscription from newsletter"
msgstr "Cancellazione dalla newsletter"

msgid "A survey with this name already exists"
msgstr "Esiste già un'indagine con questo nome"

msgid "Added a new survey"
msgstr "Aggiunta una nuova indagine"

msgid "New Survey"
msgstr "Nuova indagine"

msgid "Please choose a submission window"
msgstr "Scegliere una finestra di invio"

msgid ""
"This field cannot be edited because there are submissions associated with "
"this survey. If you want to edit the definition please delete all "
"submissions."
msgstr ""
"Questo campo non può essere modificato perché ci sono invii associati a "
"questa indagine. Se si desidera modificare la definizione, eliminare tutti "
"gli invii."

msgid "Delete Submissions"
msgstr "Elimina invii"

msgid "Do you really want to delete all submissions?"
msgstr "Vuoi davvero eliminare tutti gli invii?"

msgid "All submissions associated with this survey will be deleted."
msgstr "Tutti gli invii associati a questa indagine verranno eliminati."

msgid "Delete submissions"
msgstr "Elimina invii"

msgid "Exports the submissions of the survey."
msgstr "Esporta gli invii dell'indagine."

msgid "The survey timeframe has ended"
msgstr "Il periodo di indagine è terminato"

#, python-format
msgid "The survey timeframe opens on ${day}, ${date}"
msgstr "Il periodo di indagine si apre il giorno ${day}, ${date}"

#, python-format
msgid "The survey timeframe closes on ${day}, ${date}"
msgstr "Il periodo di indagine si chiude il giorno ${day}, ${date}"

msgid "New Submission Window"
msgstr "Nuova finestra di invio"

msgid "Submissions windows limit survey submissions to a specific time-range."
msgstr ""
"Le finestre di invio limitano l'invio delle indagini a un intervallo di "
"tempo specifico."

msgid "Edit Submission Window"
msgstr "Modifica la finestra di invio"

msgid "The submission window and all associated submissions were deleted"
msgstr "La finestra di invio e tutti gli invii associati sono stati eliminati"

msgid "Added a new text module"
msgstr "Aggiunto un nuovo modulo di testo"

msgid "New text module"
msgstr "Nuovo modulo di testo"

msgid "Edit text module"
msgstr "Modifica modulo di testo"

msgid "The text module was deleted"
msgstr "Il modulo di testo è stato eliminato"

msgid "This ticket is not deletable."
msgstr "Questo biglietto non è cancellabile."

msgid "Ticket successfully deleted"
msgstr "Biglietto cancellato correttamente"

msgid ""
"Do you really want to delete this ticket? All data associated with this "
"ticket will be deleted. This cannot be undone."
msgstr ""
"Vuoi davvero eliminare questo biglietto? Tutti i dati associati a questo "
"biglietto saranno eliminati. L'operazione non può essere annullata."

msgid "Mark as paid"
msgstr "Contrassegna come pagato"

msgid "Mark as unpaid"
msgstr "Contrassegna come non pagato"

msgid "Capture Payment"
msgstr "Acquisisci pagamento"

msgid "Do you really want capture the payment?"
msgstr "Vuoi davvero acquisire il pagamento?"

msgid ""
"This usually happens automatically, so there is no reason not do capture the "
"payment."
msgstr ""
"Questo di solito accade automaticamente, quindi non c'è motivo per non "
"acquisire il pagamento."

msgid "Capture payment"
msgstr "Acquisisci pagamento"

msgid "Refund Payment"
msgstr "Rimborsa pagamento"

#, python-format
msgid "Do you really want to refund ${amount}?"
msgstr "Vuoi davvero rimborsare ${amount}?"

#, python-format
msgid "Refund ${amount}"
msgstr "Rimborsa ${amount}"

msgid "Your ticket has a new message"
msgstr "Il tuo biglietto ha un nuovo messaggio"

#, python-format
msgid "${org} New Note in Reservation for ${resource_title}"
msgstr "${org} Nuova nota nella prenotazione per ${resource_title}"

msgid "Your note was added"
msgstr "La tua nota è stata aggiunta"

msgid "The note was deleted"
msgstr "La nota è stata cancellata"

msgid "Edit Note"
msgstr "Modifica la nota"

msgid "The ticket cannot be accepted because it's not open"
msgstr "Il biglietto non può essere accettato perché non è aperto"

#, python-format
msgid "You have accepted ticket ${number}"
msgstr "Hai accettato il biglietto ${number}"

msgid "The ticket cannot be closed because it's not pending"
msgstr "Il biglietto non può essere chiuso perché non è in sospeso"

#, python-format
msgid "You have closed ticket ${number}"
msgstr "Hai chiuso il biglietto ${number}"

msgid "The ticket cannot be re-opened because it's not closed"
msgstr "Il biglietto non può essere riaperto perché non è chiuso"

#, python-format
msgid "You have reopened ticket ${number}"
msgstr "Hai riaperto il biglietto ${number}"

msgid "Your ticket has been reopened"
msgstr "Il biglietto è stato riaperto"

#, python-format
msgid "You have disabled e-mails for ticket ${number}"
msgstr "Hai disabilitato le e-mail per il biglietto ${number}"

#, python-format
msgid "You have enabled e-mails for ticket ${number}"
msgstr "Hai abilitato le e-mail per il biglietto ${number}"

msgid "The ticket cannot be archived because it's not closed"
msgstr "Il biglietto non può essere archiviato perché non è chiuso"

#, python-format
msgid "You archived ticket ${number}"
msgstr "Hai archiviato il biglietto ${number}"

msgid ""
"The ticket cannot be recovered from the archive because it's not archived"
msgstr ""
"Il biglietto non può essere recuperato dall'archivio perché non è archiviato"

#, python-format
msgid "You recovered ticket ${number} from the archive"
msgstr "Hai recuperato il biglietto ${number} dall'archivio"

msgid "The ticket has already been closed"
msgstr "Il biglietto è già stato chiuso"

msgid "Your message has been sent"
msgstr "Il tuo messaggio è stato inviato"

msgid "Zip archive created successfully"
msgstr "Archivio zip creato con successo"

msgid "Your request has been submitted"
msgstr "La tua richiesta è stata inviata"

msgid "Your request is currently pending"
msgstr "La tua richiesta è attualmente in sospeso"

msgid "Your request has been processed"
msgstr "La tua richiesta è stata elaborata"

msgid "Request Status"
msgstr "Stato della richiesta"

msgid "The request has already been closed"
msgstr "La richiesta è già stata chiusa"

msgid "Your message has been received"
msgstr "Il tuo messaggio è stato ricevuto"

msgid ""
"Could not find valid credentials. You can set them in Gever API Settings."
msgstr ""
"Impossibile trovare credenziali valide. È possibile impostarle nelle "
"Impostazioni API di Gever"

msgid "Encountered an error while uploading to Gever."
msgstr "Si è verificato un errore durante il caricamento su Gever."

#, python-format
msgid ""
"Encountered an error while uploading to Gever. Response status code is "
"${status}."
msgstr ""
"Si è verificato un errore durante il caricamento su Gever.Il codice di stato "
"della risposta è ${status}."

msgid "Successfully uploaded the PDF of this ticket to Gever"
msgstr "Il PDF di questo biglietto è stato caricato con successo su Gever."

msgid "My"
msgstr "Il mio"

msgid "All Tickets"
msgstr "Tutti i biglietti"

msgid "All Users"
msgstr "Tutti gli utenti"

#, python-format
msgid "${success_count} tickets deleted, ${error_count} are not deletable"
msgstr ""
"I biglietti ${success_count} cancellati, ${error_count} non sono "
"completamente cancellabili, ma i dati sono stati resi irriconoscibili."

#, python-format
msgid "${success_count} tickets deleted."
msgstr "${success_count} biglietti eliminati."

msgid "Submitted Requests"
msgstr "Richieste inoltrate"

msgid "Added a new user group"
msgstr "Aggiunto un nuovo gruppo di utenti"

msgid "New user group"
msgstr "Nuovo gruppo di utenti"

msgid "Edit user group"
msgstr "Modifica il gruppo di utenti"

msgid "User Management"
msgstr "Gestione utente"

msgid "New Signup Link"
msgstr "Nuovo collegamento di registrazione"

msgid "New User"
msgstr "Nuovo utente"

msgid "A user with this e-mail address already exists"
msgstr "Esiste già un utente con questo indirizzo e-mail"

msgid "An account was created for you"
msgstr "È stato creato un account per te"

msgid "The user was created successfully"
<<<<<<< HEAD
msgstr "Utente creato correttamente"

#~ msgid "Email adress for notifications about newly opened tickets"
#~ msgstr "Indirizzo e-mail per le notifiche dei biglietti aperti"

#~ msgid ""
#~ "Invalid format. Please define a listwith topics and subtopics according "
#~ "the example."
#~ msgstr ""
#~ "Formato non valido. Definire una lista con argomenti e sottoargomenti "
#~ "secondo l'esempio."

#~ msgid ""
#~ "Invalid format. Please define an organisation name with topics and "
#~ "subtopics according the example."
#~ msgstr ""
#~ "Formato non valido. Definire un nome di organizzazione con argomenti e "
#~ "sottoargomenti secondo l'esempio."
=======
msgstr "Utente creato correttamente"
>>>>>>> 650f3060
<|MERGE_RESOLUTION|>--- conflicted
+++ resolved
@@ -2,11 +2,7 @@
 msgid ""
 msgstr ""
 "Project-Id-Version: \n"
-<<<<<<< HEAD
-"POT-Creation-Date: 2025-04-08 07:30+0200\n"
-=======
 "POT-Creation-Date: 2025-04-08 13:27+0200\n"
->>>>>>> 650f3060
 "PO-Revision-Date: 2022-03-15 10:52+0100\n"
 "Last-Translator: \n"
 "Language-Team: \n"
@@ -1935,10 +1931,6 @@
 msgid "End date needs to be after start date"
 msgstr "La data di fine deve essere successiva alla data di inizio"
 
-<<<<<<< HEAD
-msgid "Email address for notifications about newly opened tickets"
-msgstr "Indirizzo e-mail per le notifiche sui nuovi ticket aperti"
-=======
 msgid "Hide personal email addresses"
 msgstr "Nascondi gli indirizzi e-mail personali"
 
@@ -1952,7 +1944,6 @@
 msgstr ""
 "Indirizzo e-mail che viene visualizzato invece dell'indirizzo e-mail "
 "personale"
->>>>>>> 650f3060
 
 msgid "Accept request and close ticket automatically based on:"
 msgstr "Accetta la richiesta e chiudi il ticket automaticamente in base a:"
@@ -6667,25 +6658,4 @@
 msgstr "È stato creato un account per te"
 
 msgid "The user was created successfully"
-<<<<<<< HEAD
-msgstr "Utente creato correttamente"
-
-#~ msgid "Email adress for notifications about newly opened tickets"
-#~ msgstr "Indirizzo e-mail per le notifiche dei biglietti aperti"
-
-#~ msgid ""
-#~ "Invalid format. Please define a listwith topics and subtopics according "
-#~ "the example."
-#~ msgstr ""
-#~ "Formato non valido. Definire una lista con argomenti e sottoargomenti "
-#~ "secondo l'esempio."
-
-#~ msgid ""
-#~ "Invalid format. Please define an organisation name with topics and "
-#~ "subtopics according the example."
-#~ msgstr ""
-#~ "Formato non valido. Definire un nome di organizzazione con argomenti e "
-#~ "sottoargomenti secondo l'esempio."
-=======
-msgstr "Utente creato correttamente"
->>>>>>> 650f3060
+msgstr "Utente creato correttamente"