# This file was generated from translations.onegov.org_it.xlsx
msgid ""
msgstr ""
"Project-Id-Version: \n"
<<<<<<< HEAD
"POT-Creation-Date: 2024-07-03 09:56+0200\n"
=======
"POT-Creation-Date: 2024-06-27 12:50+0200\n"
>>>>>>> 78fc05b8
"PO-Revision-Date: 2022-03-15 10:52+0100\n"
"Last-Translator: \n"
"Language-Team: \n"
"Language: it_CH\n"
"MIME-Version: 1.0\n"
"Content-Type: text/plain; charset=UTF-8\n"
"Content-Transfer-Encoding: 8bit\n"
"Generated-By: xls-to-po 1.0\n"
"X-Generator: Poedit 3.0.1\n"

#, python-format
msgid ""
"${mtan} - mTAN for ${organisation}.\n"
"Or continue here: ${url}"
msgstr ""
"${mtan}: mTAN per ${organizzazione}\n"
"O continua qui: ${url}"

msgid ""
"We sent an mTAN to the specified number. Please enter it below or follow the "
"instructions in the SMS."
msgstr ""
"Abbiamo inviato un mTAN al numero indicato. Inseritelo nello spazio "
"sottostante o seguite le istruzioni dell'SMS."

msgid "Open"
msgstr "Aperto"

msgid "Pending"
msgstr "In attesa"

msgid "Closed"
msgstr "Chiuso"

msgid "Archived"
msgstr "Archiviato"

msgid "All"
msgstr "Tutti"

msgid "Paid"
msgstr "Pagato"

msgid "Failed"
msgstr "Fallito"

msgid "Refunded"
msgstr "Rimborsato"

msgid "Manual"
msgstr "Manuale"

msgid "Stripe Connect"
msgstr "Stripe Connect"

#, python-format
msgid "${org} OneGov Cloud Status"
msgstr "${org} OneGov Cloud Status"

msgid "General"
msgstr "Generale"

#, python-format
msgid "${org} Reservation Overview"
msgstr "Panoramica della prenotazione di ${org}"

msgid "Your Chat has been turned into a ticket"
msgstr "È stato creato un ticket dalla loro chat"

msgid "Account"
msgstr "Conto"

msgid "User Profile"
msgstr "Profilo utente"

msgid "Logout"
msgstr "Esci"

msgid "Login"
msgstr "Accedi"

msgid "Register"
msgstr "Registrati"

msgid "Timeline"
msgstr "Timeline"

msgid "Files"
msgstr "File"

msgid "Images"
msgstr "Immagini"

msgid "Payment Provider"
msgstr "Elaboratore dei pagamenti"

msgid "Payments"
msgstr "Pagamenti"

msgid "Text modules"
msgstr "Moduli di testo"

msgid "Settings"
msgstr "Impostazioni"

msgid "Users"
msgstr "Utenti"

msgid "User groups"
msgstr "Gruppi di utenti"

msgid "Link Check"
msgstr "Controllo del collegamento"

msgid "Archived Tickets"
msgstr "Biglietto archiviati"

msgid "Forms"
msgstr "Moduli"

msgid "Surveys"
msgstr "Sondaggi"

msgid "Management"
msgstr "Gestione"

msgid "My Tickets"
msgstr "I miei biglietti"

msgid "Open Tickets"
msgstr "Biglietti aperti"

msgid "Pending Tickets"
msgstr "Biglietti in attesa"

msgid "Closed Tickets"
msgstr "Biglietti chiusi"

msgid "Tickets"
msgstr "Biglietti"

msgid "Ticket"
msgstr "Biglietto"

msgid "This site is private"
msgstr "Questo sito è privato"

msgid "This site is secret"
msgstr "Questo sito è segreto"

msgid "Cancel"
msgstr "Annulla"

msgid "ID Payment Provider"
msgstr "ID elaboratore dei pagamenti"

msgid "Status"
msgstr "Stato"

msgid "Currency"
msgstr "Valuta"

msgid "Amount"
msgstr "Importo"

msgid "Net Amount"
msgstr "Importo netto"

msgid "Fee"
msgstr "Tariffa"

msgid "Date Paid"
msgstr "Data di pagamento"

msgid "References"
msgstr "Riferimenti"

msgid "Created Date"
msgstr "Data di creazione"

msgid "Reference Ticket"
msgstr "Biglietto di riferimento"

msgid "Submitter Email"
msgstr "E-mail del mittente"

msgid "Category Ticket"
msgstr "Categoria del biglietto"

msgid "Status Ticket"
msgstr "Stato del biglietto"

msgid "Ticket decided"
msgstr "Biglietto risolto"

msgid "Yes"
msgstr "Sì"

msgid "No"
msgstr "No"

msgid "Credit card payments"
msgstr "Pagamenti carta di credito"

msgid "Exports payments and tickets"
msgstr "Esporta pagamenti e biglietti"

msgid "Title"
msgstr "Titolo"

msgid "General availability"
msgstr "Disponibilità generale"

msgid "Rule"
msgstr "Regola"

msgid "Extend"
msgstr "Prolunga"

msgid "Extend by one day at midnight"
msgstr "Prolunga di un giorno a mezzanotte"

msgid "Extend by one month at the end of the month"
msgstr "Prolunga di un mese alla fine del mese"

msgid "Extend by one year at the end of the year"
msgstr "Prolunga di un anno alla fine dell'anno"

msgid "Start"
msgstr "Inizio"

msgid "Date"
msgstr "Data"

msgid "End"
msgstr "Fine"

msgid "Except for"
msgstr "Eccetto per"

msgid "On holidays"
msgstr "Nei giorni festivi"

msgid "During school holidays"
msgstr "Durante le vacanze scolastiche"

msgid "Access"
msgstr "Accesso"

msgid "Public"
msgstr "Pubblico"

msgid "Only by privileged users"
msgstr "Solo da utenti privilegiati"

msgid "Only by privileged users and members"
msgstr "Solo da membri e da utenti privilegiati"

msgid "Security"
msgstr "Sicurezza"

msgid "Start date before end date"
msgstr "Data di inizio precedente la data di fine"

msgid "Daypasses"
msgstr "Biglietti giornalieri"

msgid "Daypasses Limit"
msgstr "Limite di biglietti giornalieri"

msgid "Whole day"
msgstr "Giorno intero"

msgid "Time"
msgstr "Orario"

msgid "Each starting at"
msgstr "Ognuno a partire dalle"

msgid "HH:MM"
msgstr "HH:MM"

msgid "Each ending at"
msgstr "Ognuno fino alle"

msgid "May be partially reserved"
msgstr "Può essere parzialmente prenotato"

msgid "Options"
msgstr "Opzioni"

msgid "Reservations per time slot"
msgstr "Prenotazioni per fascia oraria"

msgid "Available items"
msgstr "Elementi disponibili"

msgid "Reservations per time slot and person"
msgstr "Prenotazioni per fascia oraria e persona"

msgid "From"
msgstr "Dalle"

msgid "Until"
msgstr "Alle"

msgid "Slots per Reservation"
msgstr "Slot per prenotazione"

msgid "Start time before end time"
msgstr "Ora di inizio precedente l'ora di fine"

msgid "Lead"
msgstr "Principale"

msgid "Describes what this directory is about"
msgstr "Descrive il contenuto di questa cartella"

msgid "Further Information"
msgstr "Ulteriori informazioni"

msgid "If left empty \"Further Information\" will be used as title"
msgstr "Se lasciato vuoto, il titolo sarà \"Ulteriori informazioni\"."

msgid "Text"
msgstr "Testo"

msgid "Position"
msgstr "Posizione"

msgid "Above the entries"
msgstr "Sopra le entrate"

msgid "Below the entries"
msgstr "Sotto le entrate"

msgid "Definition"
msgstr "Definizione"

msgid "Coordinates"
msgstr "Coordinate"

msgid "Entries have no coordinates"
msgstr "Gli elementi non hanno coordinate"

msgid "Coordinates are shown on each entry"
msgstr "Le coordinate sono mostrate in corrispondenza di ogni elemento"

msgid "Coordinates are shown on the directory and on each entry"
msgstr ""
"Le coordinate sono mostrate sulla rubrica e in corrispondenza di ogni "
"elemento"

msgid "Title-Format"
msgstr "Formato del titolo"

msgid "Display"
msgstr "Visualizza"

msgid "Lead-Format"
msgstr "Formato principale"

msgid "Empty Directory Notice"
msgstr "Avviso di cartella vuota"

msgid ""
"This text will be displayed when the directory contains no (visible) "
"entries. When left empty a generic default text will be shown instead."
msgstr ""
"Questo testo viene visualizzato quando la cartella non contiene voci "
"(visibili). Se lasciato vuoto, verrà visualizzato un testo generico "
"predefinito."

msgid "Numbering"
msgstr "Numerazione"

msgid "None"
msgstr "Nessuno"

msgid "Standard"
msgstr "Standard"

msgid "Custom"
msgstr "Personalizzato"

msgid "Custom Numbering"
msgstr "Numerazione personalizzata"

msgid "Main view"
msgstr "Vista principale"

msgid "Hide these labels on the main view"
msgstr "Nascondi queste etichette nella vista principale"

msgid "Address"
msgstr "Indirizzo"

msgid "Filters"
msgstr "Filtri"

msgid "Thumbnail"
msgstr "Anteprima immagine"

msgid "Pictures to be displayed as thumbnails on an entry"
msgstr "Immagini da visualizzare come anteprima su un elemento"

msgid "Overview layout with tiles"
msgstr "Panoramica con le piastrelle"

msgid "Address Block Title"
msgstr "Titolo blocco indirizzi"

msgid "Address Block"
msgstr "Blocco indirizzi"

msgid "The first line of the address"
msgstr "La prima riga dell'indirizzo"

msgid "Static title"
msgstr "Titolo statico"

msgid "Icon"
msgstr "Icona"

msgid "Marker"
msgstr "Indicatore"

msgid "Marker Color"
msgstr "Colore indicatore"

msgid "Default"
msgstr "Predefinito"

msgid "Color"
msgstr "Colore"

msgid "Order"
msgstr "Ordine"

msgid "By title"
msgstr "Per titolo"

msgid "By format"
msgstr "Per formato"

msgid "Order-Format"
msgstr "Formato dell'ordine"

msgid "Direction"
msgstr "Direzione"

msgid "Ascending"
msgstr "Crescente"

msgid "Descending"
msgstr "Decrescente"

msgid "Pattern"
msgstr "Motivo"

msgid "External Link"
msgstr "Collegamento esterno"

msgid "Visible"
msgstr "Visibile"

msgid "Users may propose new entries"
msgstr "Gli utenti possono proporre nuovi elementi"

msgid "New entries"
msgstr "Nuovi elementi"

msgid "Guideline"
msgstr "Linee guida"

msgid "Price"
msgstr "Prezzo"

msgid "Free of charge"
msgstr "Gratuito"

msgid "Price per submission"
msgstr "Prezzo per iscrizione"

msgid "Users may send change requests"
msgstr "Gli utenti possono inviare richieste di modifica"

msgid "Change requests"
msgstr "Richieste di modifica"

msgid "Enable publication dates"
msgstr "Abilita le date di pubblicazione"

msgid ""
"Users may suggest publication start and/or end of the entry on submissions "
"and change requests"
msgstr ""
"Gli utenti possono suggerire l'inizio e/o la fine della pubblicazione "
"dell'elemento negli invii e nelle richieste di modifica"

msgid "Publication"
msgstr "Pubblicazione"

msgid "Enable registering for update notifications"
msgstr "Attivare la registrazione per le notifiche"

msgid "Users can register for updates on new entries"
msgstr ""
"Gli utenti possono registrarsi per ricevere notifiche di nuovi inserimenti"

msgid "Notifications"
msgstr "Notifiche"

msgid "Required publication dates"
msgstr "Date di pubblicazione obbligatorie"

msgid "Information to be provided in addition to the E-mail"
msgstr "Informazioni da fornire in aggiunta all'e-mail"

msgid "Name"
msgstr "Nome"

msgid "Phone"
msgstr "Telefono"

msgid "Submitter"
msgstr "Mittente"

msgid "Layout"
msgstr "Layout"

msgid "Accordion"
msgstr "Fisarmonica"

#, python-format
msgid "The following fields are unknown: ${fields}"
msgstr "I seguenti campi sono sconosciuti: ${fields}"

msgid "Please select at most one thumbnail field"
msgstr "Seleziona al massimo un campo anteprima"

msgid "Please select exactly one numbering field"
msgstr "Selezionare esattamente un campo di numerazione"

#, python-format
msgid ""
"User submissions are not possible, because «${field}» is not visible. Only "
"if all fields are visible are user submission possible - otherwise users may "
"see data that they are not intended to see. "
msgstr ""
"Gli invii da parte degli utenti non sono possibili perché \"${field}\" non è "
"visibile. L'iscrizione da parte dell'utente è possibile solo se tutti i "
"campi sono visibili, altrimenti gli utenti potrebbero visualizzare dati a "
"cui non sono autorizzati ad accedere. "

msgid "Apply directory configuration"
msgstr "Applica la configurazione della cartella"

msgid "Yes, import configuration and entries"
msgstr "Sì, importa la configurazione e gli elementi"

msgid "No, only import entries"
msgstr "No, importa solo gli elementi"

msgid "Mode"
msgstr "Modalità"

msgid "Only import new entries"
msgstr "Importa solo i nuovi elementi"

msgid "Replace all entries"
msgstr "Sostituisci tutti gli elementi"

msgid "Import"
msgstr "Importa"

msgid "The name field cannot be empty."
msgstr "Il campo del nome non può essere vuoto."

msgid "Please fill out a new name"
msgstr "Inserisci un nuovo nome"

#, python-format
msgid "Invalid name. A valid suggestion is: ${name}"
msgstr "Nome non valido. Un suggerimento valido è: ${name}"

msgid "An entry with the same name exists"
msgstr "Esiste già un elemento con lo stesso nome"

msgid "E-Mail"
msgstr "E-mail"

msgid "Art"
msgstr "Arte"

msgid "Cinema"
msgstr "Cinema"

msgid "Concert"
msgstr "Concerto"

msgid "Congress"
msgstr "Congresso"

msgid "Culture"
msgstr "Cultura"

msgid "Dancing"
msgstr "Danza"

msgid "Education"
msgstr "Istruzione"

msgid "Exhibition"
msgstr "Mostra"

msgid "Gastronomy"
msgstr "Gastronomia"

msgid "Health"
msgstr "Salute"

msgid "Library"
msgstr "Biblioteca"

msgid "Literature"
msgstr "Letteratura"

msgid "Market"
msgstr "Mercato"

msgid "Meetup"
msgstr "Incontro"

msgid "Misc"
msgstr "Vari"

msgid "Music School"
msgstr "Scuola di musica"

msgid "Nature"
msgstr "Natura"

msgid "Music"
msgstr "Musica"

msgid "Party"
msgstr "Festa"

msgid "Politics"
msgstr "Politica"

msgid "Reading"
msgstr "Lettura"

msgid "Religion"
msgstr "Religione"

msgid "Sports"
msgstr "Sport"

msgid "Talk"
msgstr "Dibattito"

msgid "Theater"
msgstr "Teatro"

msgid "Tourism"
msgstr "Turismo"

msgid "Toy Library"
msgstr "Ludoteca"

msgid "Tradition"
msgstr "Tradizione"

msgid "Youth"
msgstr "Giovane"

msgid "Elderly"
msgstr "Anziani"

msgid "Mo"
msgstr "Lu"

msgid "Tu"
msgstr "Ma"

msgid "We"
msgstr "Me"

msgid "Th"
msgstr "Gi"

msgid "Fr"
msgstr "Ve"

msgid "Sa"
msgstr "Sa"

msgid "Su"
msgstr "Do"

msgid "Concerto in the castle garden"
msgstr "Concerto nel giardino del castello"

msgid "Description"
msgstr "Descrizione"

msgid "Enjoy a concerto in the castle garden."
msgstr "Goditi un concerto nel giardino del castello."

msgid "Image"
msgstr "Immagine"

msgid "Additional Information (PDF)"
msgstr "Informazioni aggiuntive (PDF)"

msgid "Venue"
msgstr "Sede"

msgid "10 CHF for adults"
msgstr "10 CHF per gli adulti"

msgid "Organizer"
msgstr "Organizzatore"

msgid "Music society"
msgstr "Società musicale"

msgid "Organizer E-Mail address"
msgstr "Indirizzo e-mail dell'organizzatore"

msgid "Shown as contact E-Mail address"
msgstr "Indicato come indirizzo email di contatto"

msgid "Organizer phone number"
msgstr "Numero di telefono dell'organizzatore"

msgid "Shown as contact phone number"
msgstr "Indicato come numero di telefono di contatto"

msgid "External event URL"
msgstr "URL evento esterno"

msgid "Event Registration URL"
msgstr "URL di registrazione all'evento"

msgid "The marker can be moved by dragging it with the mouse"
msgstr "L'indicatore può essere spostato trascinandolo con il mouse"

msgid "Tags"
msgstr "Tag"

msgid "To"
msgstr "A"

msgid "Repeat"
msgstr "Ripeti"

msgid "Without"
msgstr "Senza"

msgid "Weekly"
msgstr "Una volta a settimana"

msgid "On additional dates"
msgstr "Nelle date aggiuntive"

msgid "Repeats itself every"
msgstr "Si ripete ogni"

msgid "Until date"
msgstr "Fino al giorno"

msgid "Dates"
msgstr "Date"

msgid "The end date must be later than the start date."
msgstr "La data di fine deve essere successiva alla data di inizio."

msgid "The weekday of the start date must be selected."
msgstr ""
"È necessario selezionare il giorno della settimana della data di inizio."

msgid "Please set and end date if the event is recurring."
msgstr "Se l'evento è ricorrente, imposta una data di fine."

msgid "Please select a weekday if the event is recurring."
msgstr "Se l'evento è ricorrente, seleziona un giorno della settimana."

msgid "Invalid dates."
msgstr "Date non valide."

msgid "Add"
msgstr "Aggiungi"

msgid "Remove"
msgstr "Rimuovi"

msgid "Clear"
msgstr "Cancella"

msgid ""
"Delete imported events before importing. This does not delete otherwise "
"imported events and submitted events."
msgstr ""
"Cancella gli eventi importati prima dell'importazione. Questo non cancella "
"gli eventi altrimenti importati e gli eventi inviati."

msgid "Dry Run"
msgstr "Esecuzione del test"

msgid "Do not actually import the events."
msgstr "Gli eventi non vengono salvati."

msgid "Expected header line with the following columns:"
msgstr "La prima riga deve avere i seguenti nomi di colonna:"

msgid "Documents"
msgstr "Documenti"

msgid "Map"
msgstr "Mappa"

msgid "Comment"
msgstr "Commento"

msgid "Please provide at least one change"
msgstr "Indica almeno una modifica"

msgid "Publication end must be in the future"
msgstr "La fine della pubblicazione deve essere una data futura"

msgid "Publication start must be prior to end"
msgstr "L'inizio della pubblicazione deve essere precedente alla fine"

msgid "Describes briefly what this entry is about"
msgstr "Descrive brevemente il contenuto di questo elemento"

msgid "URL"
msgstr "URL"

msgid "Url pointing to another website"
msgstr "URL che punta a un altro sito web"

msgid "Group"
msgstr "Gruppo"

msgid "Used to group this link in the overview"
msgstr "Utilizzato per raggruppare questo collegamento nella panoramica"

msgid "Name of the list view this link will be shown"
msgstr ""
"Nome della visualizzazione elenco in cui questo collegamento sarà mostrato"

msgid "Describes what this form is about"
msgstr "Descrive il contenuto di questo modulo"

msgid "Used to group the form in the overview"
msgstr "Utilizzato per raggruppare il modulo nella panoramica"

msgid "Pick-Up"
msgstr "Prelievo"

msgid ""
"Describes how this resource can be picked up. This text is used on the "
"ticket status page to inform the user"
msgstr ""
"Descrive il modo in cui questa risorsa può essere prelevata. Questo testo "
"viene utilizzato nella pagina di stato del biglietto per informare l'utente"

msgid "Short description of the survey"
msgstr "Breve descrizione del sondaggio"

msgid "URL path"
msgstr "Percorso URL"

msgid "Selection"
msgstr "Selezione"

msgid "By date"
msgstr "Per data"

msgid "By registration window"
msgstr "Per finestra di registrazione"

msgid "Registration Window"
msgstr "Finestra di registrazione"

msgid "Your message"
msgstr "Il tuo messaggio"

msgid "Send to attendees with status"
msgstr "Invia ai partecipanti con stato"

msgid "Confirmed"
msgstr "Confermato"

msgid "Cancelled"
msgstr "Annullato"

msgid "No email receivers found for the selection"
msgstr "Nessun destinatario e-mail trovato per la selezione"

msgid "Limit the number of attendees"
msgstr "Limita il numero di partecipanti"

msgid "Attendees"
msgstr "Partecipanti"

msgid "Yes, limit the number of attendees"
msgstr "Sì, limita il numero di partecipanti"

msgid "No, allow an unlimited number of attendees"
msgstr "No, consenti un numero illimitato di partecipanti"

msgid "Number of attendees"
msgstr "Numero di partecipanti"

msgid "Waitinglist"
msgstr "Lista di attesa"

msgid "Yes, allow for more submissions than available spots"
msgstr "Sì, consenti più invii rispetto ai posti disponibili"

msgid "No, ensure that all submissions can be confirmed"
msgstr "No, assicurati che tutti gli invii possano essere confermati"

msgid "Do not accept any submissions"
msgstr "Non accettare nessuna iscrizione"

msgid "Advanced"
msgstr "Avanzato"

msgid "Please use a stop date after the start"
msgstr "Utilizza una data di fine successiva a quella di inizio"

#, python-format
msgid ""
"The date range overlaps with an existing registration window (${range})."
msgstr ""
"L'intervallo di date si sovrappone a una finestra di registrazione esistente "
"(${range})."

#, python-format
msgid ""
"The limit cannot be lower than the already confirmed number of attendees "
"(${claimed_spots})"
msgstr ""
"Il limite non può essere inferiore numero di partecipanti già confermato "
"(${claimed_spots})"

#, python-format
msgid ""
"The limit cannot be lower than the already confirmed number attendees "
"(${claimed_spots}) and the number of pending requests (${pending_requests}). "
"Either enable the waiting list, process the pending requests or increase the "
"limit. "
msgstr ""
"Il limite non può essere inferiore al numero di partecipanti già confermato "
"(${claimed_spots}) e al numero di richieste in sospeso "
"(${pending_requests}). Abilita la lista d'attesa, elabora le richieste in "
"sospeso o aumenta il limite. "

msgid "The end date must be later than the start date"
msgstr "La data di fine deve essere successiva alla data di inizio"

msgid "Format"
msgstr "Formato"

msgid "CSV File"
msgstr "File CSV"

msgid "Excel File"
msgstr "File Excel"

msgid "JSON File"
msgstr "File JSON"

msgid "XML File"
msgstr "File XML"

msgid "Minimum price total"
msgstr "Prezzo minimo totale"

msgid "Payment Method"
msgstr "Modalità di pagamento"

msgid "No credit card payments"
msgstr "Pagamenti con carta di credito non disponibili"

msgid "Credit card payments optional"
msgstr "Pagamenti con carta di credito opzionali"

msgid "Credit card payments required"
msgstr "Pagamenti con carta di credito obbligatori"

msgid "The price must be larger than zero"
msgstr "Il prezzo deve essere maggiore di zero"

msgid ""
"You need to setup a default payment provider to enable credit card payments"
msgstr ""
"Per abilitare i pagamenti con carta di credito è necessario impostare un "
"provider di pagamento predefinito"

msgid "Test run"
msgstr "Esecuzione di prova"

msgid "Describes what this photo album is about"
msgstr "Descrive il contenuto di questo album fotografico"

msgid "View"
msgstr "Visualizza"

msgid "Full size images"
msgstr "Immagini a grandezza naturale"

msgid "Grid layout"
msgstr "Disposizione a griglia"

msgid "Show images on homepage"
msgstr "Mostra le immagini sulla pagina principale"

msgid "mTAN"
msgstr "mTAN"

msgid "Phone number"
msgstr "Numero di telefono"

msgid "Used in the overview and the e-mail subject"
msgstr "Utilizzato nella panoramica e nell'oggetto dell'e-mail"

msgid "Editorial"
msgstr "Editoriale"

msgid "A few words about this edition of the newsletter"
msgstr "Qualche parola su questa edizione della newsletter"

msgid "Latest news"
msgstr "Ultime notizie"

msgid "Show news as tiles"
msgstr "Mostra le notizie come piastrelle"

msgid ""
"If checked, news are displayed as tiles. Otherwise, news are listed in full "
"length."
msgstr ""
"Se questa opzione è attivata, i notizie vengono visualizzati come tessere. "
"Altrimenti, i notizie sono elencati per intero."

msgid "Events"
msgstr "Eventi"

msgid "Publications"
msgstr "Pubblicazioni"

msgid "Send"
msgstr "Invia"

msgid "Now"
msgstr "Adesso"

msgid "At a specified time"
msgstr "Alla data/ora specificate"

msgid "Scheduled time must be at least 5 minutes in the future"
msgstr "L'orario programmato deve essere di almeno 5 minuti nel futuro"

msgid "Newsletters can only be sent on the hour (10:00, 11:00, etc.)"
msgstr ""
"Le newsletter possono essere inviate solo ogni ora (10:00, 11:00, ecc.)"

msgid "Recipient"
msgstr "Destinatario"

msgid "Do not actually import the newsletter subscribers"
msgstr "Non importare effettivamente gli iscritti alla newsletter"

msgid ": (Address already exists)"
msgstr ": (L'indirizzo esiste già)"

msgid "Will be used as image in the page overview on the parent page"
msgstr ""
"Verrà utilizzato come immagine nella panoramica della pagina sulla pagina "
"padre"

msgid "Describes what this page is about"
msgstr "Descrive il contenuto di questa pagina"

msgid "Show the lead if accessing the parent page"
msgstr "Mostra l'estratto se accedi alla pagina principale"

msgid "(Redesign only)"
msgstr "(Solo riprogettazione)"

msgid ""
"There are currently no allowed domains for iFrames. To enable domains for "
"iFrames, please contact info@seantis.ch."
msgstr ""
"Attualmente non ci sono domini consentiti per gli iFrame. Per abilitare i "
"domini per gli iFrame, contattare info@seantis.ch."

msgid "Height"
msgstr "Altezza"

msgid ""
"The height of the iFrame in pixels. If not set, the iFrame will have a "
"standard height of 800px."
msgstr ""
"L'altezza dell'iFrame in pixel. Se non viene impostato, l'iframe avrà "
"un'altezza standard di 800px."

msgid "Display as card"
msgstr "Visualizzazione come scheda"

msgid "Display the iFrame as a card with a border"
msgstr "Visualizzare l'iFrame come una scheda con un bordo"

msgid "The following domains are allowed for iFrames:"
msgstr "I seguenti domini sono consentiti per gli iFrame:"

msgid "To allow more domains for iFrames, please contact info@seantis.ch."
msgstr ""
"Per consentire l'utilizzo di altri domini per iFrame, contattare "
"info@seantis.ch."

msgid "The domain of the URL is not allowed for iFrames."
msgstr "Il dominio dell'URL non è consentito per gli iFrames."

msgid "Destination"
msgstr "Destinazione"

msgid "- Root -"
msgstr "- Principale -"

msgid "Invalid destination selected"
msgstr "Destinazione non valida selezionata"

msgid "Salutation"
msgstr "Formula di saluto"

msgid "Academic Title"
msgstr "Titolo accademico"

msgid "First name"
msgstr "Nome"

msgid "Last name"
msgstr "Cognome"

msgid "Function"
msgstr "Funzione"

msgid "Direct Phone Number or Mobile"
msgstr "Numero di telefono diretto o cellulare"

msgid "Born"
msgstr "Cognome da nubile"

msgid "Profession"
msgstr "Professione"

msgid "Political Party"
msgstr "Partito politico"

msgid "Parliamentary Group"
msgstr "Gruppo parlamentare"

msgid "Website"
msgstr "Sito web"

msgid "Website 2"
msgstr "Sito web 2"

msgid "Location address"
msgstr "indirizzo della sede"

msgid "Location Code and City"
msgstr "Codice della località e città"

msgid "Postal address"
msgstr "Indirizzo postale"

msgid "Postal Code and City"
msgstr "Codice postale e città"

msgid "Picture"
msgstr "Immagine"

msgid "URL pointing to the picture"
msgstr "URL che punta all'immagine"

msgid "Notes"
msgstr "Note"

msgid "Public extra information about this person"
msgstr "Informazioni pubbliche aggiuntive su questa persona"

msgid "Rooms"
msgstr "Camere"

msgid "Weekdays"
msgstr "Giorni della settimana"

msgid "Start date in past"
msgstr "Data di inizio nel passato"

msgid "Describes what this reservation resource is about"
msgstr "Descrive il contenuto di questa risorsa di prenotazione"

msgid "Used to group the resource in the overview"
msgstr "Utilizzato per raggruppare la risorsa nella panoramica"

msgid "Extra Fields Definition"
msgstr "Definizione dei campi aggiuntivi"

msgid "Closing date for the public"
msgstr "Data di chiusura per il pubblico"

msgid "Closing date"
msgstr "Data di chiusura"

msgid "No closing date"
msgstr "Nessuna data di chiusura"

msgid "Stop accepting reservations days before the allocation"
msgstr "Smetti di accettare prenotazioni giorni prima dell'assegnazione"

msgid "Stop accepting reservations hours before the allocation"
msgstr ""
"Interrompi l'accettazione delle prenotazioni ore prima dell'assegnazione"

msgid "Hours"
msgstr "Ore"

msgid "Days"
msgstr "Giorni"

msgid "Limit reservations to certain zip-codes"
msgstr "Limita le prenotazioni a specifici codici postali"

msgid "Zip-code limit"
msgstr "Limite di codice postale"

msgid "Zip-code field"
msgstr "Campo codice postale"

msgid "Allowed zip-codes (one per line)"
msgstr "Codici postali ammessi (uno per riga)"

msgid "Days before an allocation may be reserved by anyone"
msgstr "Giorni prima che un'assegnazione possa essere prenotata da chiunque"

msgid "Default view"
msgstr "Visualizzazione predefinita"

msgid "Week view"
msgstr "Visualizzazione settimanale"

msgid "Month view"
msgstr "Visualizzazione mensile"

msgid "Per item"
msgstr "Per elemento"

msgid "Per hour"
msgstr "Per ora"

msgid "Price per item"
msgstr "Prezzo per elemento"

msgid "Price per hour"
msgstr "Tariffa oraria"

msgid "Please select the form field that holds the zip-code"
msgstr "Seleziona il campo del modulo che contiene il codice postale"

msgid "Please enter at least one zip-code"
msgstr "Inserisci almeno un codice postale"

msgid "Please enter one zip-code per line, without spaces or commas"
msgstr "Inserisci un codice postale per riga, senza spazi o virgole"

msgid "New Reservations"
msgstr "Nuove prenotazioni"

msgid "Notifications *"
msgstr "Notifiche *"

msgid ""
"For each new reservation, a notification will be sent to the above recipient."
msgstr ""
"Per ogni nuova prenotazione, verrà inviata una notifica al suddetto "
"destinatario."

msgid "Daily Reservations"
msgstr "Prenotazioni giornaliere"

msgid ""
"On each day selected below, a notification with the day's reservations will "
"be sent to the recipient above at 06:00."
msgstr ""
"Alle ore 6:00 di ogni giorno selezionato qui sotto, al suddetto destinatario "
"verrà inviata una notifica con le prenotazioni del giorno."

msgid "Internal Notes"
msgstr "Note interne"

msgid ""
"Each time a new note is added to the ticket for a reservation, a "
"notification is sent to the recipient above."
msgstr ""
"Ogni volta in cui sarà aggiunta una nuova nota al biglietto di una "
"prenotazione, verrà inviata una notifica al suddetto destinatario."

msgid "Rejected Reservations"
msgstr "Prenotazioni rifiutate"

msgid ""
"If a reservation is cancelled, a notification will be sent to the above "
"recipient."
msgstr ""
"Se una prenotazione viene annullata, una notifica verrà inviata al "
"destinatario sopra indicato."

msgid "Send on"
msgstr "Invia il"

msgid "Resources"
msgstr "Risorse"

msgid "Please add at least one notification."
msgstr "Aggiungere almeno una notifica."

msgid "Logo"
msgstr "Logo"

msgid "URL pointing to the logo"
msgstr "URL che punta al logo"

msgid "Logo (Square)"
msgstr "Logo (quadrato)"

msgid "E-Mail Reply Address (Reply-To)"
msgstr "Indirizzo di risposta dell'e-mail (Rispondi a)"

msgid "Replies to automated e-mails go to this address."
msgstr "Le risposte alle e-mail automatizzate sono inviate a questo indirizzo."

msgid "Primary Color"
msgstr "Colore primario"

msgid "Default Font Family"
msgstr "Famiglia di font predefinita"

msgid "Languages"
msgstr "Lingue"

msgid "German"
msgstr "Tedesco"

msgid "French"
msgstr "Francese"

msgid "Italian"
msgstr "Italiano"

msgid "Additional CSS"
msgstr "CSS aggiuntivo"

msgid "Will be used if an image is needed, but none has been set"
msgstr ""
"Verrà utilizzato se è necessaria un'immagine, ma non è stata impostata "
"alcuna immagine."

msgid "Standard Image"
msgstr "Immagine standard"

msgid "Column width left side"
msgstr "Larghezza colonna lato sinistro"

msgid "Footer Division"
msgstr "Divisione piè di pagina"

msgid "Column width for the center"
msgstr "Larghezza della colonna per il centro"

msgid "Column width right side"
msgstr "Larghezza colonna lato destro"

msgid "Contact"
msgstr "Contatto"

msgid "The address and phone number of the municipality"
msgstr "L'indirizzo e il numero di telefono del comune"

msgid "Information"
msgstr "Informazioni"

msgid "Contact Link"
msgstr "Collegamento ai contatti"

msgid "URL pointing to a contact page"
msgstr "URL che punta a una pagina di contatto"

msgid "Opening Hours"
msgstr "Orari di Apertura"

msgid "The opening hours of the municipality"
msgstr "Gli orari di apertura del comune"

msgid "Opening Hours Link"
msgstr "Collegamento agli orari di apertura"

msgid "URL pointing to an opening hours page"
msgstr "URL che punta a una pagina degli orari di apertura"

msgid "Hide OneGov Cloud information"
msgstr "Nascondi le informazioni su OneGov Cloud"

msgid ""
"This includes the link to the marketing page, and the link to the privacy "
"policy."
msgstr ""
"Ciò include il collegamento alla pagina di marketing e il collegamento "
"all'informativa sulla privacy."

msgid "Facebook"
msgstr "Facebook"

msgid "URL pointing to the Facebook site"
msgstr "URL che punta al sito di Facebook"

msgid "Social Media"
msgstr "Social media"

msgid "Twitter"
msgstr "Twitter"

msgid "URL pointing to the Twitter site"
msgstr "URL che punta al sito di Twitter"

msgid "YouTube"
msgstr "YouTube"

msgid "URL pointing to the YouTube site"
msgstr "URL che punta al sito di YouTube"

msgid "Instagram"
msgstr "Instagram"

msgid "URL pointing to the Instagram site"
msgstr "URL che punta al sito di Instagram"

msgid "Custom Link 1"
msgstr "Collegamento personalizzato 1"

msgid "URL to internal/external site"
msgstr "URL del sito interno/esterno"

msgid "Custom Link 2"
msgstr "Collegamento personalizzato 2"

msgid "Custom Link 3"
msgstr "Collegamento personalizzato 3"

msgid "Name of the partner"
msgstr "Nome del partner"

msgid "First Partner"
msgstr "Primo partner"

msgid "Logo of the partner"
msgstr "Logo del partner"

msgid "The partner's website"
msgstr "Il sito web del partner"

msgid "Second Partner"
msgstr "Secondo partner"

msgid "Third Partner"
msgstr "Terzo partner"

msgid "Fourth Partner"
msgstr "Quarto partner"

msgid "The width of the column must be greater than 0"
msgstr "La larghezza della colonna deve essere maggiore di 0"

msgid "The sum of all the footer columns must be equal to 12"
msgstr "La somma di tutte le colonne del piè di pagina deve essere pari a 12"

msgid ""
"Default social media preview image for rich link previews. Optimal size is "
"1200:630 px."
msgstr ""
"Immagine di anteprima dei social media predefinita per le anteprime dei "
"collegamenti avanzati. La dimensione ottimale è 1200x630 px."

msgid "Icon 16x16 PNG (Windows)"
msgstr "Icona 16x16 PNG (Windows)"

msgid "URL pointing to the icon"
msgstr "URL che punta all'icona"

msgid "Icon 32x32 PNG (Mac)"
msgstr "Icona 32x32 PNG (Mac)"

msgid "Icon 57x57 PNG (iPhone, iPod, iPad)"
msgstr "Icona 57x57 PNG (iPhone, iPod, iPad)"

msgid "Icon SVG 20x20 (Safari)"
msgstr "Icona SVG 20x20 (Safari)"

msgid "Disable page references"
msgstr "Disabilita i riferimenti alle pagine"

msgid ""
"Disable showing the copy link '#' for the site reference. The references "
"themselves will still work. Those references are only showed for logged in "
"users."
msgstr ""
"Disabilita la visualizzazione del link di copia \"#\" per il riferimento al "
"sito. I riferimenti stessi continueranno a funzionare. Questi riferimenti "
"sono mostrati solo agli utenti che hanno effettuato l'accesso."

msgid "Open files in separate window"
msgstr "Apri i file in una finestra separata"

msgid "Announcement"
msgstr "Annuncio"

msgid "Announcement URL"
msgstr "URL per l'annuncio"

msgid "Announcement bg color"
msgstr "Colore di sfondo dell'annuncio"

msgid "Announcement font color"
msgstr "Colore del carattere dell'annuncio"

msgid "Only show Announcement for logged-in users"
msgstr "Mostra solo gli annunci per gli utenti connessi"

msgid "Header links"
msgstr "Collegamenti di intestazione"

msgid "Text header left side"
msgstr "Intestazione testo a sinistra"

msgid "Optional"
msgstr "Facoltativo"

msgid "Font color"
msgstr "Colore del carattere"

msgid "Relative font size"
msgstr "Dimensione relativa del carattere"

msgid "Keep header links and/or header text fixed to top on scrolling"
msgstr ""
"Mantenere i link dell'intestazione e/o il testo dell'intestazione fissi in "
"alto durante lo scorrimento"

msgid "Header fixation"
msgstr "Fissare gli elementi dell'intestazione"

msgid "Please add an url to each link"
msgstr "Aggiungere un url a ciascun link"

msgid "Your URLs must start with http://, https:// or / (for internal links)"
msgstr ""
"Gli URL devono iniziare con http://, https:// o / (per i link interni)."

msgid "Homepage Cover"
msgstr "Copertina della pagina principale"

msgid "Structure"
msgstr "Struttura"

msgid "Homepage Structure (for advanced users only)"
msgstr "Struttura della pagina principale (solo per utenti avanzati)"

msgid "The structure of the homepage"
msgstr "La struttura della pagina principale"

msgid "Homepage redirect"
msgstr "Reindirizzamento della home page"

msgid "Yes, to directories"
msgstr "Sì, alle cartelle"

msgid "Yes, to events"
msgstr "Sì, agli eventi"

msgid "Yes, to forms"
msgstr "Sì, ai moduli"

msgid "Yes, to publications"
msgstr "Sì, alle pubblicazioni"

msgid "Yes, to reservations"
msgstr "Sì, alle prenotazioni"

msgid "Yes, to a non-listed path"
msgstr "Sì, a un percorso non elencato"

msgid "Path"
msgstr "Percorso"

msgid "Please enter a path without schema or host"
msgstr "Inserisci un percorso senza schema o host"

msgid "Hide these fields for non-logged-in users"
msgstr "Nascondi questi campi per gli utenti non registrati"

msgid "People"
msgstr "Persone"

msgid "Values of the location filter"
msgstr "Valori del filtro posizione"

msgid "Choose the filter type for events (default is 'tags')"
msgstr ""
"Scegliere il tipo di filtro per gli eventi (l'impostazione predefinita è "
"'tag')"

msgid "A predefined set of tags"
msgstr "Un insieme predefinito di tag"

msgid "Manually configurable filters"
msgstr "Filtri configurabili manualmente"

msgid "Both, predefined tags as well as configurable filters"
msgstr "Entrambi, tag predefiniti e filtri configurabili"

msgid "Duration of mTAN session"
msgstr "Durata della sessione mTAN"

msgid "Specify in number of seconds"
msgstr "Indicate il numero di secondi"

msgid "mTAN Access"
msgstr "Accesso mTAN"

msgid ""
"Prevent further accesses to protected resources after this many have been "
"accessed"
msgstr ""
"Impedite ulteriori accessi alle risorse protette dopo che ne sono stati "
"effettuati molti"

msgid "Leave empty to disable limiting requests"
msgstr "Lasciate vuoto per disabilitare la limitazione delle richieste"

msgid "Prevent further accesses to protected resources in this time frame"
msgstr ""
"Impedite ulteriori accessi alle risorse protette in questo lasso di tempo."

msgid "The default map view. This should show the whole town"
msgstr ""
"La visualizzazione predefinita della mappa. Questo dovrebbe mostrare "
"l'intera città"

msgid "Geo provider"
msgstr "Fornitore di dati geografici"

msgid "Swisstopo (Default)"
msgstr "Swisstopo (predefinito)"

msgid "Swisstopo Aerial"
msgstr "Swisstopo fotografia aerea"

msgid "Analytics Code"
msgstr "Codice Analytics"

msgid "JavaScript for web statistics support"
msgstr "JavaScript per il supporto delle statistiche web"

msgid "Cantonal holidays"
msgstr "Festività cantonali"

msgid "Aargau"
msgstr "Argovia"

msgid "Appenzell Ausserrhoden"
msgstr "Appenzello Esterno"

msgid "Appenzell Innerrhoden"
msgstr "Appenzello Interno"

msgid "Basel-Landschaft"
msgstr "Basilea Campagna"

msgid "Basel-Stadt"
msgstr "Basilea Città"

msgid "Berne"
msgstr "Berna"

msgid "Fribourg"
msgstr "Friburgo"

msgid "Geneva"
msgstr "Ginevra"

msgid "Glarus"
msgstr "Glarona"

msgid "Grisons"
msgstr "Grigioni"

msgid "Jura"
msgstr "Jura"

msgid "Lucerne"
msgstr "Lucerna"

msgid "Neuchâtel"
msgstr "Neuchâtel"

msgid "Nidwalden"
msgstr "Nidvaldo"

msgid "Obwalden"
msgstr "Obvaldo"

msgid "Schaffhausen"
msgstr "Sciaffusa"

msgid "Schwyz"
msgstr "Svitto"

msgid "Solothurn"
msgstr "Soletta"

msgid "St. Gallen"
msgstr "San Gallo"

msgid "Thurgau"
msgstr "Turgovia"

msgid "Ticino"
msgstr "Ticino"

msgid "Uri"
msgstr "Uri"

msgid "Valais"
msgstr "Vallese"

msgid "Vaud"
msgstr "Vaud"

msgid "Zug"
msgstr "Zugo"

msgid "Zürich"
msgstr "Zurigo"

msgid "Other holidays"
msgstr "Altre feste"

msgid "Preview"
msgstr "Anteprima"

msgid "School holidays"
msgstr "Vacanze scolastiche"

msgid "Format: Day.Month - Description"
msgstr "Formato: Giorno.Mese - Descrizione"

msgid "Please enter one date per line"
msgstr "Inserisci una data per riga"

msgid "Please enter only day and month"
msgstr "Inserisci solo giorno e mese"

#, python-format
msgid "${date} is not a valid date"
msgstr "${date} non è una data valida"

msgid "Format: Day.Month.Year - Day.Month.Year"
msgstr "Formato: Giorno.Mese.Anno - Giorno.Mese.Anno"

msgid "Please enter one date pair per line"
msgstr "Inserisci una coppia di date per riga"

msgid "End date needs to be after start date"
msgstr "La data di fine deve essere successiva alla data di inizio"

msgid "Email adress for notifications about newly opened tickets"
msgstr "Indirizzo e-mail per le notifiche dei biglietti aperti"

msgid "Accept request and close ticket automatically based on:"
msgstr "Accetta la richiesta e chiudi il ticket automaticamente in base a:"

msgid "Ticket category"
msgstr "Categoria del biglietto"

msgid "User role"
msgstr "Ruolo utente"

msgid ""
"Accept request and close ticket automatically for these ticket categories"
msgstr ""
"Accetta la richiesta e chiudi il biglietto automaticamente per queste "
"categorie di biglietti"

msgid ""
"If auto-accepting is not possible, the ticket will be in state pending. Also "
"note, that after the ticket is closed, the submitter can't send any messages."
msgstr ""
"Se l'accettazione automatica non è possibile, il biglietto sarà posto in "
"stato di attesa. Nata inoltre che, dopo la chiusura del biglietto, il "
"mittente non può inviare alcun messaggio."

msgid "Accept request and close ticket automatically for these user roles"
msgstr ""
"Accetta la richiesta e chiudi automaticamente il ticket per questi ruoli "
"utente"

msgid "User used to auto-accept tickets"
msgstr "Utente abituato ad accettare automaticamente i biglietti"

msgid "Block email confirmation when this ticket category is opened"
msgstr ""
"Blocca l'e-mail di conferma all'apertura di questa categoria di biglietti"

msgid "This is enabled by default for tickets that get accepted automatically"
msgstr ""
"Questo è abilitato per impostazione predefinita per i biglietti che vengono "
"accettati automaticamente"

msgid "Block email confirmation when this ticket category is closed"
msgstr ""
"Blocca l'e-mail di conferma quando questa categoria di biglietti è chiusa"

msgid "Mute all tickets"
msgstr "Annulla le notifiche di tutti i biglietti"

msgid "Always send email notification if a new ticket message is sent"
msgstr ""
"Invia sempre una notifica tramite e-mail se viene inviato un nuovo messaggio "
"per il biglietto"

msgid "Categories restriced by user group settings"
msgstr "Categorie limitate dalle impostazioni del gruppo di utenti"

msgid "Mute tickets individually if the auto-accept feature is enabled."
msgstr ""
"Disattiva i biglietti singolarmente se la funzione di accettazione "
"automatica è abilitata."

msgid "Enable newsletter"
msgstr "Attiva la newsletter"

msgid "Include logo in newsletter"
msgstr "Includi il logo nella newsletter"

msgid "Allow secret content in newsletter"
msgstr "Consentire contenuti segreti nella newsletter"

msgid "You selected 'secret' content for your newsletter. Secret content will not be visible unless you enable it in"
msgstr "Avete selezionato un contenuto 'segreto' per la vostra newsletter. I contenuti segreti non saranno visibili a meno che non vengano abilitati nelle"

msgid "newsletter settings"
msgstr "impostazioni della newsletter"

msgid "You selected 'private' content for your newsletter. Private content cannot be part of a newsletter."
msgstr "Avete selezionato un contenuto 'privato' per la vostra newsletter. I contenuti privati non possono far parte di una newsletter."

msgid "Warning secret content"
msgstr "Avviso contenuto segreto"

msgid "Warning private content"
msgstr "Avviso contenuto privato"

msgid "Old domain"
msgstr "Vecchio dominio"

msgid "Test migration"
msgstr "Migrazione di prova"

msgid "Compares links to the current domain"
msgstr "Confronta i collegamenti al dominio corrente"

msgid "Use a domain name without http(s)"
msgstr "Usa un nome di dominio senza http(s)"

msgid "Domain must contain a dot"
msgstr "Il dominio deve contenere un punto"

msgid "Choose which links to check"
msgstr "Scegli quali collegamento controllare"

msgid "External links only"
msgstr "Solo collegamenti esterni"

msgid "Internal links only"
msgstr "Solo collegamenti interni"

msgid "Link must start with 'https'"
msgstr "Il link deve iniziare con 'https'"

msgid "Username"
msgstr "Nome utente"

msgid "Username for the associated Gever account"
msgstr "Nome utente per l'account Gever associato"

msgid "Password"
msgstr "Password"

msgid "Password for the associated Gever account"
msgstr "Password per l'account Gever associato"

msgid "Gever API Endpoint where the documents are uploaded."
msgstr "Endpoint API di Gever dove vengono caricati i documenti."

msgid "Website address including https://"
msgstr "Indirizzo del sito web incluso https://"

msgid "API Key"
msgstr "Chiave API"

msgid "Submit your event"
msgstr "Invia il tuo evento"

msgid "Enables website visitors to submit their own events"
msgstr "Consente ai visitatori del sito web di presentare i propri eventi"

msgid "Delete events in the past"
msgstr "Cancellare gli eventi del passato"

msgid "Events are automatically deleted once they have occurred"
msgstr ""
"Gli eventi vengono cancellati automaticamente una volta che si sono "
"verificati"

msgid "Duration from opening a ticket to its automatic archival"
msgstr "Durata dall'apertura di un ticket alla sua archiviazione automatica"

msgid "Duration from archived state until deleted automatically"
msgstr "Durata dello stato di archiviazione fino alla cancellazione automatica"

msgid "E-Mail Address"
msgstr "Indirizzo e-mail"

msgid "Submission Window"
msgstr "Finestra di presentazione"

#, python-format
msgid "The date range overlaps with an existing submission window (${range})."
msgstr ""
"L'intervallo di date si sovrappone a una finestra di presentazione esistente "
"(${range})."

msgid "Short name to identify the text module"
msgstr "Nome breve per identificare il modulo di testo"

msgid "Your note about this ticket"
msgstr "La tua nota su questo biglietto"

msgid "Attachment"
msgstr "Allegato"

msgid "Message"
msgstr "Messaggio"

msgid "The message is empty"
msgstr "Il messaggio è vuoto"

msgid "Notify me about replies"
msgstr "Avvisami delle risposte"

msgid "Setting \"Always notify\" is active"
msgstr "L'impostazione \"Notifica sempre\" è attiva"

msgid "BCC"
msgstr "BCC"

msgid "You can send a copy of the message to one or more recipients"
msgstr "È possibile inviare una copia del messaggio a uno o più destinatari"

msgid "Email"
msgstr "Email"

msgid "User"
msgstr "Utente"

msgid "Admin"
msgstr "Amministratore"

msgid "Editor"
msgstr "Redattore"

msgid "Member"
msgstr "Membro"

msgid "State"
msgstr "Stato"

msgid "Active"
msgstr "Attivo"

msgid "Inactive"
msgstr "Inattivo"

msgid "Role"
msgstr "Ruolo"

#, fuzzy
msgid "Yubikey"
msgstr "Yubikey"

msgid "Plug your YubiKey into a USB slot and press it."
msgstr "Collega il dispositivo YubiKey a una porta USB e premi."

#, fuzzy
msgid "Administrators and editors must use a Yubikey"
msgstr "Gli amministratori e i redattori devono utilizzare una Yubikey"

#, fuzzy
msgid "Invalid Yubikey"
msgstr "Yubikey non valida"

#, fuzzy, python-format
msgid "This Yubikey is already used by ${username}"
msgstr "Questa Yubikey è già utilizzata da ${username}"

msgid "The users e-mail address (a.k.a. username)"
msgstr "L'indirizzo e-mail dell'utente (noto anche come nome utente)"

msgid "Send Activation E-Mail with Instructions"
msgstr "Invia e-mail di attivazione con le istruzioni"

msgid "A user with this e-mail address exists already"
msgstr "Esiste già un utente con questo indirizzo e-mail"

msgid ""
"Users can only be in one group. If they already belong to another group and "
"get added here, they will automatically get removed from the other group."
msgstr ""
"Gli utenti possono essere solo in un gruppo. Se appartengono già ad un altro "
"gruppo e vengono aggiunti qui, verranno automaticamente rimossi dall'altro "
"gruppo. "

msgid "Ticket permissions"
msgstr "Permessi sul biglietto"

msgid "Restricts access and gives permission to these ticket categories"
msgstr "Limita l'accesso e autorizza queste categorie di biglietti"

msgid "Directories"
msgstr "Cartelle"

msgid ""
"Directories for which this user group is responsible. If activated, ticket "
"notifications for this group are only sent for these directories"
msgstr ""
"Directory per le quali questo gruppo di utenti è responsabile. Se attivata, "
"le notifiche di ticket le notifiche per questo Gruppo vengono inviate solo "
"per queste directory"

msgid "Send a periodic status e-mail."
msgstr "Invia un'e-mail di stato periodica."

msgid "Daily (exluding the weekend)"
msgstr "Giornaliera (escluso il fine settimana)"

msgid "Weekly (on mondays)"
msgstr "Settimanale (di lunedì)"

msgid "Monthly (on first monday of the month)"
msgstr "Mensile (il primo lunedì del mese)"

msgid "Never"
msgstr "Mai"

msgid "Disabled"
msgstr "Disattivato"

msgid "6 months"
msgstr "6 mesi"

msgid "1 year"
msgstr "1 anno"

msgid "2 years"
msgstr "2 anni"

msgid "3 years"
msgstr "3 anni"

msgid "Linked file"
msgstr "File collegato"

msgid "Keep link"
msgstr "Conservare collegamento"

msgid "Delete link"
msgstr "Elimina collegamento"

msgid "Replace link"
msgstr "Sostituire collegamento"

msgid "Choose existing file"
msgstr "Scegliere tra i file esistenti"

msgid "Link additional files"
msgstr "Collegare file aggiuntivi"

msgid "All directories"
msgstr "Tutte le cartelle"

msgid "All events"
msgstr "Tutti gli eventi"

msgid "Daypass"
msgstr "Biglietto giornaliero"

msgid "Conference room"
msgstr "Sala conferenze"

#, python-format
msgid "150 years {organisation}"
msgstr "150 anni di {organisation}"

msgid "Sports facility"
msgstr "Impianto sportivo"

msgid "We celebrate our 150th anniversary."
msgstr "Celebriamo il nostro 150° anniversario."

msgid "General Assembly"
msgstr "Assemblea generale"

msgid "Communal hall"
msgstr "Sala comune"

msgid "As every year."
msgstr "Come ogni anno."

msgid "Community Gymnastics"
msgstr "Ginnastica comunitaria"

msgid "Gymnasium"
msgstr "Palestra"

msgid "Get fit together."
msgstr "Mettiamoci in forma insieme."

msgid "Women's Club"
msgstr "Club femminile"

msgid "Football Tournament"
msgstr "Torneo di calcio"

msgid "Amateurs welcome!"
msgstr "I dilettanti sono i benvenuti!"

msgid "Sports Association"
msgstr "Associazione sportiva"

msgid "all day"
msgstr "tutto il giorno"

msgid "Homepage"
msgstr "Pagina principale"

msgid "Save"
msgstr "Risparmiare"

msgid "Edit"
msgstr "Modifica"

msgid "QR"
msgstr "QR"

msgid "Delete"
msgstr "Elimina"

msgid "This form can't be deleted."
msgstr "Questo modulo non può essere eliminato."

msgid ""
"There are submissions associated with the form. Those need to be removed "
"first."
msgstr ""
"Sono presenti invii associati al modulo. Questi devono essere rimossi prima "
"di tutto."

msgid "Do you really want to delete this form?"
msgstr "Vuoi davvero eliminare questo modulo?"

msgid "This cannot be undone."
msgstr "L'operazione non può essere annullata."

msgid "Delete form"
msgstr "Elimina modulo"

msgid "Export"
msgstr "Esporta"

msgid "Change URL"
msgstr "Modifica URL"

msgid "Registration Windows"
msgstr "Finestre di registrazione"

msgid "Form"
msgstr "Modulo"

msgid "External form"
msgstr "Modulo esterno"

msgid "New external form"
msgstr "Nuovo modulo esterno"

msgid "Do you really want to delete this survey?"
msgstr "Vuoi davvero eliminare questo sondaggio?"

msgid "This cannot be undone. And all submissions will be deleted with it."
msgstr "Questa operazione non può essere annullata. E tutti gli invii saranno "

msgid "Delete survey"
msgstr "Elimina sondaggio"

msgid "Results"
msgstr "Risultati"

msgid "Submission Windows"
msgstr "Finestre di invio"

msgid "Survey"
msgstr "Sondaggio"

msgid "Person"
msgstr "Persona"

msgid "Do you really want to delete this person?"
msgstr "Vuoi davvero eliminare questa persona?"

msgid "Delete person"
msgstr "Elimina persona"

msgid "Delete archived tickets"
msgstr "Cancellare i biglietti archiviati"

msgid "Do you really want to delete all archived tickets?"
msgstr "Volete davvero cancellare tutti i biglietti archiviati?"

msgid "Accept ticket"
msgstr "Accetta il biglietto"

msgid "This ticket can't be closed."
msgstr "Questo biglietto non può essere chiuso."

msgid "This ticket requires a decision, but no decision has been made yet."
msgstr ""
"Questo biglietto richiede una decisione, ma nessuna decisione è stata ancora "
"presa."

msgid "Close ticket"
msgstr "Chiudi il biglietto"

msgid "Reopen ticket"
msgstr "Riapri il biglietto"

msgid "Archive ticket"
msgstr "Archivia il biglietto"

msgid "Recover from archive"
msgstr "Recupera dall'archivio"

msgid "Delete Ticket"
msgstr "Cancella biglietto"

msgid "Assign ticket"
msgstr "Assegna il biglietto"

msgid "New Note"
msgstr "Nuova nota"

msgid "PDF"
msgstr "PDF"

msgid "Download files"
msgstr "Scarica i file"

msgid "New Message"
msgstr "Nuovo messaggio"

msgid "Ticket Status"
msgstr "Stato del biglietto"

msgid "Text module"
msgstr "Modulo di testo"

msgid "Do you really want to delete this text module?"
msgstr "Confermi di voler eliminare questo modulo di testo?"

msgid "Delete text module"
msgstr "Elimina modulo di testo"

msgid "Reservations"
msgstr "Prenotazioni"

msgid "Recipients"
msgstr "Destinatari"

msgid "Room"
msgstr "Camera"

msgid "Resource Item"
msgstr "Elemento risorsa"

msgid "External resource link"
msgstr "Link a risorse esterne"

msgid "New external resource"
msgstr "Nuova risorsa esterna"

msgid "Export All"
msgstr "Esporta tutte"

msgid "iFrame"
msgstr "iFrame"

msgid "Find Your Spot"
msgstr "Cerca le date"

msgid "E-Mail Recipient"
msgstr "E-mail del destinatario"

msgid "Do you really want to delete this resource?"
msgstr "Vuoi davvero eliminare questa risorsa?"

msgid "Delete resource"
msgstr "Elimina risorsa"

msgid "This resource can't be deleted."
msgstr "Non può essere eliminata."

msgid "There are existing reservations associated with this resource"
msgstr "Sono presenti delle prenotazioni associate a questa risorsa"

msgid "Clean up"
msgstr "Ripulisci"

msgid "Occupancy"
msgstr "Occupazione"

msgid "Subscribe"
msgstr "Iscriviti"

msgid "Rules"
msgstr "Regole"

msgid "Edit allocation"
msgstr "Modifica allocazione"

msgid "Do you really want to delete this allocation?"
msgstr "Vuoi davvero eliminare questa allocazione?"

msgid "Delete allocation"
msgstr "Elimina allocazione"

#, python-format
msgid "Every ${days} until ${end}"
msgstr "Ogni ${days} fino al ${end}"

msgid "Configure"
msgstr "Configura"

msgid "This event can't be edited."
msgstr "Questo evento non può essere modificato."

msgid "Imported events can not be edited."
msgstr "Gli eventi importati non possono essere modificati."

msgid "Do you really want to delete this event?"
msgstr "Desideri davvero eliminare questo evento?"

msgid "Delete event"
msgstr "Elimina evento"

msgid "This event can't be deleted."
msgstr "Questo evento non può essere eliminato."

msgid "To remove this event, go to the ticket and reject it."
msgstr "Per rimuovere questo evento, vai al biglietto e rifiutalo."

msgid "Withdraw event"
msgstr "Ritira evento"

msgid "Do you really want to withdraw this event?"
msgstr "Vuoi davvero ritirare questo evento?"

msgid "You can re-publish an imported event later."
msgstr "Puoi ripubblicare un evento importato in un secondo momento."

msgid "Re-publish event"
msgstr "Ripubblica l'evento"

msgid "Newsletter"
msgstr "Newsletter"

msgid "New"
msgstr "Nuovo"

msgid "Subscribers"
msgstr "Iscritti"

msgid "Test"
msgstr "Test"

msgid "Delete newsletter"
msgstr "Elimina newsletter"

msgid "Photo Albums"
msgstr "Album fotografici"

msgid "Manage images"
msgstr "Gestisci immagini"

msgid "Photo Album"
msgstr "Album fotografico"

msgid "Choose images"
msgstr "Scegli le immagini"

msgid "Delete photo album"
msgstr "Elimina l'album fotografico"

msgid "Usermanagement"
msgstr "Gestione utenti"

msgid "Create Signup Link"
msgstr "Crea collegamento di iscrizione"

msgid "User group"
msgstr "Gruppo di utenti"

msgid "Do you really want to delete this user group?"
msgstr "Vuoi davvero eliminare questo gruppo di utenti?"

msgid "Delete user group"
msgstr "Elimina gruppo di utenti"

msgid "Exports"
msgstr "Esportazioni"

msgid "Payment Providers"
msgstr "Provider di servizi di pagamento"

msgid "Synchronise"
msgstr "Sincronizza"

msgid "Directory"
msgstr "Cartella"

#, python-format
msgid "Do you really want to delete \"${title}\"?"
msgstr "Desideri davvero eliminare \"${title}\"?"

msgid "All entries will be deleted as well!"
msgstr "Anche tutti gli elementi verranno eliminati!"

msgid "Delete directory"
msgstr "Elimina la cartella"

msgid "Entry"
msgstr "Elemento"

msgid "Published"
msgstr "Pubblicato"

msgid "Upcoming"
msgstr "In arrivo"

msgid "Past"
msgstr "Passato"

msgid "Choose filter"
msgstr "Scegli filtro"

msgid "Delete entry"
msgstr "Elimina elemento"

msgid "Dashboard"
msgstr "Pannello di controllo"

msgid "Do you really want to delete this external link?"
msgstr "Vuoi davvero eliminare questo collegamento esterno?"

msgid "Delete external link"
msgstr "Elimina collegamento esterno"

msgid "Sort"
msgstr "Ordinare"

msgid "The submission was adopted"
msgstr "L'iscrizione è stata adottata"

msgid "The entry is not valid, please adjust it"
msgstr "L'elemento non è valido, modificalo"

msgid "An entry with this name already exists"
msgstr "Esiste già un elemento con questo nome"

msgid "Your directory submission has been adopted"
msgstr "L'invio della cartella è stato adottato"

msgid "Your change request has been applied"
msgstr "La richiesta di modifica è stata applicata"

msgid "The change request was applied"
msgstr "La richiesta di modifica è stata applicata"

msgid "The submission was rejected"
msgstr "L'iscrizione è stata rifiutata"

msgid "Your directory submission has been rejected"
msgstr "L'invio della cartella è stato rifiutato"

msgid "Through URL only (not listed)"
msgstr "Solo tramite URL (non elencato)"

msgid "Only by privileged users or after submitting a mTAN"
msgstr "Solo da utenti autorizzati o dopo l'invio di un mTAN."

msgid "Through URL only after submitting a mTAN (not listed)"
msgstr "Solo tramite URL e dopo l'invio di un mTAN (non elencato)"

msgid "Members may view occupancy"
msgstr "I membri possono visualizzare l'occupazione"

msgid ""
"The occupancy view shows the e-mail addresses submitted with the "
"reservations, so we only recommend enabling this for internal resources "
"unless all members are sworn to uphold data privacy."
msgstr ""
"La visualizzazione dell'occupazione mostra gli indirizzi e-mail inviati con "
"le prenotazioni, pertanto si consiglia di attivarla solo per le risorse "
"interne, a meno che tutti i membri non abbiano giurato di rispettare la "
"privacy dei dati."

msgid "Visible on homepage"
msgstr "Visibile sulla pagina principale"

msgid "Visibility"
msgstr "Visibilità"

msgid ""
"- '-' will be converted to a bulleted list\n"
"- Urls will be transformed into links\n"
"- Emails and phone numbers as well"
msgstr ""
"- \"-\" verrà convertito in un elenco puntato\n"
" - Le URL verranno trasformate in collegamenti\n"
" - Anche e-mail e numeri di telefono"

msgid "Hide contact info in sidebar"
msgstr "Nascondi le informazioni di contatto nella sidebar"

msgid "Show people on bottom of main page (instead of sidebar)"
msgstr ""
"Mostra le persone in fondo alla pagina principale (invece che nella barra "
"laterale)"

msgid "Use text instead of lead in the newsletter"
msgstr "Usa il testo invece dell'estratto nella newsletter"

msgid "Use Western ordered names"
msgstr "Utilizzare nomi ordinati all'occidentale"

msgid "For instance Franz Müller instead of Müller Franz"
msgstr "Per esempio Franz Müller invece di Müller Franz"

#, python-format
msgid "List this function in the page of ${name}"
msgstr "Mostra questa funzione nella pagina di ${name}"

msgid "A resource with this name already exists"
msgstr "Esiste già una risorsa con questo nome"

msgid "Enable honey pot"
msgstr "Abilita l'honey pot"

msgid "Spam protection"
msgstr "Protezione contro lo spam"

msgid "Show image on preview on the parent page"
msgstr "Mostra l'immagine in anteprima nella pagina madre"

msgid "Show image on page"
msgstr "Mostra l'immagine nella pagina"

msgid "As first element of the content"
msgstr "En tant que premier élément du contenu"

msgid "As a full width header"
msgstr "En tant qu'image d'en-tête pleine largeur"

msgid "Show file links in sidebar"
msgstr "Mostra i link ai file nella barra laterale"

msgid ""
"Files linked in text and uploaded files are no longer displayed in the "
"sidebar if this option is deselected."
msgstr ""
"I file collegati nel testo e i file caricati non vengono più visualizzati "
"nella barra laterale se questa opzione è deselezionata."

msgid "Sidebar links"
msgstr "Collegamenti della barra laterale"

msgid "Delete content when expired"
msgstr ""

msgid "This content is automatically deleted if the end date is in the past"
msgstr ""
"Questo contenuto viene eliminato automaticamente quando la data di fine è "
"passata"

msgid "Delete content"
msgstr "Cancellare il contenuto"

msgid "In future"
msgstr "in futuro"

msgid "This month"
msgstr "Questo mese"

msgid "Last month"
msgstr "Lo scorso mese"

msgid "This year"
msgstr "Quest'anno"

msgid "Last year"
msgstr "Lo scorso anno"

msgid "Older"
msgstr "Più vecchia"

msgid "Do you really want to delete this note?"
msgstr "Vuoi davvero eliminare questa nota?"

msgid "Delete Note"
msgstr "Elimina nota"

msgid "Always visible on homepage"
msgstr "Sempre visibile sulla pagina principale"

msgid "Search for available dates"
msgstr "Cerca le date disponibili"

msgid "Neujahrestag"
msgstr "Neujahrestag"

msgid "Berchtoldstag"
msgstr "Berchtoldstag"

msgid "Heilige Drei Könige"
msgstr "Heilige Drei Könige"

msgid "Jahrestag der Ausrufung der Republik"
msgstr "Jahrestag der Ausrufung der Republik"

msgid "Josefstag"
msgstr "Josefstag"

msgid "Näfelser Fahrt"
msgstr "Näfelser Fahrt"

msgid "Ostern"
msgstr "Ostern"

msgid "Karfreitag"
msgstr "Karfreitag"

msgid "Ostermontag"
msgstr "Ostermontag"

msgid "Tag der Arbeit"
msgstr "Tag der Arbeit"

msgid "Auffahrt"
msgstr "Auffahrt"

msgid "Pfingsten"
msgstr "Pfingsten"

msgid "Pfingstmontag"
msgstr "Pfingstmontag"

msgid "Fronleichnam"
msgstr "Fronleichnam"

msgid "Fest der Unabhängigkeit"
msgstr "Fest der Unabhängigkeit"

msgid "Peter und Paul"
msgstr "Peter und Paul"

msgid "Nationalfeiertag"
msgstr "Nationalfeiertag"

msgid "Mariä Himmelfahrt"
msgstr "Mariä Himmelfahrt"

msgid "Bruder Klaus"
msgstr "Bruder Klaus"

msgid "Allerheiligen"
msgstr "Allerheiligen"

msgid "Mariä Empfängnis"
msgstr "Mariä Empfängnis"

msgid "Escalade de Genève"
msgstr "Escalade de Genève"

msgid "Weihnachten"
msgstr "Weihnachten"

msgid "Stephanstag"
msgstr "Stephanstag"

msgid "Wiederherstellung der Republik"
msgstr "Wiederherstellung der Republik"

msgid "Form Submissions"
msgstr "Invii dei moduli"

msgid ""
"This is not the oldest undecided submission of this registration window. Do "
"you really want to confirm this submission?"
msgstr ""
"Questo non è l'iscrizione indecisa più vecchia di questa finestra di "
"registrazione. Vuoi davvero confermare questa iscrizione?"

msgid ""
"By confirming this submission, you will prefer this over a submission that "
"came in earlier."
msgstr ""
"Confermando questa iscrizione, la preferirai a un'iscrizione arrivata in "
"precedenza."

msgid "Confirm registration"
msgstr "Conferma la registrazione"

msgid "Deny registration"
msgstr "Nega registrazione"

msgid "Cancel registration"
msgstr "Annulla registrazione"

msgid "Edit submission"
msgstr "Modifica iscrizione"

msgid "Accept all reservations"
msgstr "Accetta tutte le prenotazioni"

msgid "Details about the reservation"
msgstr "Dettagli sulla prenotazione"

msgid "Edit details"
msgstr "Modifica dettagli"

msgid "Accept all with message"
msgstr "Accetta tutto con messaggio"

msgid "Reject all"
msgstr "Rifiuta tutto"

msgid "Do you really want to reject all reservations?"
msgstr "Vuoi davvero rifiutare tutte le prenotazioni?"

msgid "Rejecting these reservations can't be undone."
msgstr "Il rifiuto di queste prenotazioni non può essere annullato."

msgid "Reject reservations"
msgstr "Rifiuta le prenotazioni"

msgid "Reject all with message"
msgstr "Rifiuta tutto con messaggio"

#, python-format
msgid "Reject ${title}"
msgstr "Rifiuta ${title}"

msgid "Do you really want to reject this reservation?"
msgstr "Vuoi davvero rifiutare questa prenotazione?"

#, python-format
msgid "Rejecting ${title} can't be undone."
msgstr "Il rifiuto di ${title} non può essere annullato."

msgid "Reject reservation"
msgstr "Rifiuta prenotazione"

#. Used in sentence: "${event} published."
#.
msgid "Event"
msgstr "Evento"

msgid "Accept event"
msgstr "Accetta evento"

msgid "Edit event"
msgstr "Modifica evento"

msgid "Reject event"
msgstr "Rifiuta evento"

msgid "Do you really want to reject this event?"
msgstr "Vuoi davvero rifiutare questo evento?"

msgid "Rejecting this event can't be undone."
msgstr "Il rifiuto di questo evento non può essere annullato."

msgid "Directory Entry Submissions"
msgstr "Invii di elementi di cartella"

msgid "Adopt"
msgstr "Adotta"

msgid "View directory entry"
msgstr "Visualizza elemento della cartella"

msgid "Reject"
msgstr "Rifiuta"

msgid "Do you really want to reject this entry?"
msgstr "Vuoi davvero rifiutare questo elemento?"

msgid "Reject entry"
msgstr "Rifiuta elemento"

msgid "Chats"
msgstr "Chat"

msgid "Link"
msgstr "Collegamento"

msgid "New Link"
msgstr "Nuovo collegamento"

msgid "Added a new link"
msgstr "Aggiunto un nuovo collegamento"

msgid "Edit Link"
msgstr "Modifica collegamento"

msgid "Move Link"
msgstr ""

msgid "The link was deleted"
msgstr "Il collegamento è stato cancellato"

#, python-format
msgid "Do you really want to delete the link \"${title}\"?"
msgstr "Desideri davvero eliminare il collegamento \"${title}\"?"

msgid "Topic"
msgstr "Argomento"

msgid "New Topic"
msgstr "Nuovo argomento"

msgid "Added a new topic"
msgstr "Aggiunto un nuovo argomento"

msgid "Edit Topic"
msgstr "Modifica argomento"

msgid "Move Topic"
msgstr "Spostare argomento"

msgid "The topic was deleted"
msgstr "L'argomento è stato eliminato"

msgid "Delete topic"
msgstr "Elimina argomento"

#, python-format
msgid "Do you really want to delete the topic \"${title}\"?"
msgstr "Desideri davvero eliminare l'argomento \"${title}\"?"

msgid "News"
msgstr "Notizie"

msgid "Add News"
msgstr "Aggiungi notizie"

msgid "Added news"
msgstr "Notizie aggiunte"

msgid "Edit News"
msgstr "Modifica notizie"

msgid "The news was deleted"
msgstr "La notizia è stata eliminata"

msgid "Delete news"
msgstr "Elimina notizie"

#, python-format
msgid "Do you really want to delete the news \"${title}\"?"
msgstr "Desideri davvero eliminare la notizia \"${title}\"?"

msgid "Add iFrame"
msgstr "Aggiungere iFrame"

msgid "Added iFrame"
msgstr "Aggiunto iFrame"

msgid "Edit iFrame"
msgstr "Modifica iFrame"

msgid "The iFrame was deleted"
msgstr "L'iFrame è stato eliminato"

msgid "Delete iFrame"
msgstr "Eliminare iFrame"

#, python-format
msgid "Do you really want to delete the iFrame \"${title}\"?"
msgstr "Si vuole davvero eliminare l'iFrame \"${title}\"?"

msgid "Copy"
msgstr "Copia"

msgid "Paste"
msgstr "Incolla"

msgid "Please note that this page has subpages which will also be deleted!"
msgstr ""
"Nota che questa pagina contiene delle sottopagine che verranno anch'esse "
"eliminate!"

msgid "This page can't be deleted."
msgstr "Questa pagina non può essere eliminata."

msgid ""
"This page has subpages. Only administrators can delete pages with subpages. "
"To delete this page, delete all subpages first or ask an administrator to do "
"it for you."
msgstr ""
"Questa pagina contiene delle sottopagine. Solo gli amministratori possono "
"eliminare le pagine con sottopagine. Per eliminare questa pagina, elimina "
"prima tutte le sottopagine o chiedi a un amministratore di farlo per te."

msgid "Source"
msgstr "Fonte"

msgid "Subject"
msgstr "Oggetto"

msgid "Owner"
msgstr "Proprietario"

msgid "Created"
msgstr "Creato"

msgid "Reaction Time"
msgstr "Tempo di reazione"

msgid "Process Time"
msgstr "Tempo di elaborazione"

msgid "Event Source"
msgstr "Origine evento"

msgid "Payment"
msgstr "Pagamento"

msgid "Total Amount"
msgstr "Importo totale"

msgid ""
"The record behind this ticket was removed. The following information is a "
"snapshot kept for future reference."
msgstr ""
"Il record su cui è basato questo biglietto è stato rimosso. Le seguenti "
"informazioni sono un'istantanea conservata per riferimento futuro."

msgid "Summary"
msgstr "Riepilogo"

msgid "No rules defined."
msgstr "Nessuna regola definita."

msgid ""
"Api keys can be used to ensure you're not being rate limited. They are not "
"required to use the API."
msgstr ""
"Le chiavi API possono essere utilizzate per assicurarti di non essere "
"soggetto a limiti di velocità. Non sono obbligati ad utilizzare l'API."

msgid "Application Keys"
msgstr "Chiavi dell'applicazione"

msgid "Key"
msgstr "Chiave"

msgid "Read only"
msgstr "Sola lettura"

msgid "Last used"
msgstr "Ultimo utilizzo"

msgid "Add Key"
msgstr "Aggiungi chiave"

msgid "State:"
msgstr "Stato:"

msgid "Owner:"
msgstr "Proprietario:"

msgid "Kind:"
msgstr "Tipo:"

msgid "No directories defined yet."
msgstr "Nessuna cartella ancora definita."

msgid "No entries found."
msgstr "Non è stato trovato nessun risultato."

msgid "Propose entry"
msgstr "Proponi un elemento"

msgid "Something missing? Propose a new entry."
msgstr "Manca qualcosa? Proponi un nuovo elemento."

msgid "Actions"
msgstr "Azioni"

msgid "Get notifications on new entries"
msgstr "Ricevi notifiche su nuovi elementi"

msgid "External link"
msgstr "Collegamento esterno"

msgid "More information"
msgstr "Ulteriori informazioni"

msgid "Change Request"
msgstr "Richiesta di modifica"

msgid "Found an error? Propose a change to this entry."
msgstr "Trovato un errore? Proponi una modifica a questo elemento."

msgid ""
"Subscribers may always unsubscribe themselves through a link shown at the "
"bottom of the newsletter. If you unsubscribe them here, they will not be "
"notified."
msgstr ""
"Gli abbonati possono sempre annullare l'iscrizione tramite un collegamento "
"mostrato in fondo alla newsletter. Se annulli qui la loro iscrizione, questi "
"non riceveranno alcun avviso."

msgid "Unsubscribe"
msgstr "Annulla iscrizione"

msgid "unsubscribe"
msgstr "annulla l'iscrizione"

msgid ""
"Your edit requires a migration of existing entries. Please confirm the "
"following changes."
msgstr ""
"La tua modifica richiede una migrazione degli elementi esistenti. Conferma "
"le seguenti modifiche."

msgid ""
"Changes are detected using a heuristic. Therefore it is possible that your "
"changes were misdetected. If in doubt, press cancel and try to change the "
"directory in small increments."
msgstr ""
"Le modifiche vengono rilevate utilizzando un'euristica. Pertanto è possibile "
"che le modifiche siano state rilevate erroneamente. In caso di dubbio, premi "
"annulla e prova a modificare la cartella in incrementi di dimensioni ridotte."

msgid "For additional safety you can also download a backup before continuing:"
msgstr ""
"Per maggiore sicurezza puoi anche scaricare un backup prima di proseguire:"

msgid "Download backup"
msgstr "Scarica il backup"

msgid ""
"There was an error while migrating your directory! You can fix the displayed "
"entries in a separate window and then continue here."
msgstr ""
"Si è verificato un errore durante la migrazione della cartella! Puoi "
"correggere gli elementi visualizzati in una finestra separata e poi "
"proseguire qui."

msgid "Added:"
msgstr "Aggiunto:"

msgid "Removed:"
msgstr "Rimosso:"

msgid "Renamed:"
msgstr "Rinominato:"

msgid "Changed:"
msgstr "Modificato:"

msgid "Confirm"
msgstr "Conferma"

msgid "There was an error while importing your directory!"
msgstr "Si è verificato un errore durante l'importazione della cartella!"

msgid "Embed iFrame"
msgstr "Incorpora iFrame"

msgid "You can copy the following code to embed this page as an iFrame:"
msgstr ""
"Puoi copiare il seguente codice per incorporare questa pagina come iFrame:"

msgid ""
"Please review your data and press \"Complete\" to finalize the process. If "
"there's anything you'd like to change, click on \"Edit\" to return to the "
"filled-out form."
msgstr ""
"Esamina di nuovo i dati e premi \"Completa\" per finalizzare il processo. Se "
"c'è qualcosa che desideri modificare, fai clic su \"Modifica\" per tornare "
"al modulo compilato."

msgid ""
"The image shown in the list view is a square. To have your image shown fully "
"in the list view, you need to use a square image."
msgstr ""
"L'immagine mostrata nella visualizzazione elenco è un quadrato. Per "
"visualizzare l'immagine nella sua interezza nella visualizzazione elenco, è "
"necessario utilizzare un'immagine quadrata."

msgid "Complete"
msgstr "Completato"

msgid "Entries in export: ${count}"
msgstr "Elementi nell'esportazione: ${count}"

msgid "No exports available."
msgstr "Nessuna esportazione disponibile."

msgid "Upload"
msgstr "Carica"

msgid "Just Uploaded"
msgstr "Appena caricato"

msgid "Extension"
msgstr "Estensione"

msgid "Upload Date"
msgstr "Data di caricamento"

msgid "All Files"
msgstr "Tutti i file"

msgid "No files uploaded yet"
msgstr "Nessun file caricato"

msgid "All dates"
msgstr "Tutte le date"

msgid "Unavailable"
msgstr "Non disponibile"

msgid "No dates found"
msgstr "Nessuna data trovata"

msgid "You are trying to open a page for which you are not authorized."
msgstr "Stai cercando di aprire una pagina per la quale non sei autorizzato."

msgid "Please follow this link to login with a different user."
msgstr "Segui questo collegamento per accedere con un altro utente."

msgid "Please follow this link to login."
msgstr "Segui questo collegamento per accedere."

msgid "No forms defined yet."
msgstr "Nessun modulo ancora definito."

msgid "Categories"
msgstr "Categorie"

msgid ""
"To edit the image descriptions, click on one, enter your descrption and "
"press return. To abort press escape."
msgstr ""
"Per modificare le descrizioni delle immagini, fai clic su una di esse, "
"inserisci la descrizione e premi Invio. Per interrompere premere Esc."

msgid "No images uploaded yet"
msgstr "Nessuna immagine caricata"

msgid "This album does not contain any images yet."
msgstr "Questo album non contiene ancora nessuna immagine."

msgid "No photo albums defined yet."
msgstr "Nessun album fotografico ancora definito."

msgid "Skip navigation"
msgstr "Ignora navigazione"

msgid "Straight to ..."
msgstr "Direttamente a ..."

msgid "Back to the homepage"
msgstr "Torna alla pagina principale"

msgid "Search"
msgstr "Cerca"

msgid "The form contains errors. Please check the marked fields."
msgstr "Il modulo contiene errori. Controlli per favore i campi evidenziati."

msgid "Copied to Clipboard!"
msgstr "Copiato negli appunti!"

msgid "Total"
msgstr "Totale"

msgid "Healthy"
msgstr "In stato corretto"

msgid "Errors"
msgstr "Errori"

msgid "Duration [s]"
msgstr "Durata [s]"

msgid "Alternatives"
msgstr "Alternative"

msgid "Don't have an account yet?"
msgstr "Non hai ancora un account?"

msgid "Register now"
msgstr "Iscriviti subito"

msgid "Forgot your password?"
msgstr "Hai dimenticato la password?"

msgid "Reset password"
msgstr "Reimposta la password"

msgid "You are here"
msgstr "Ti trovi qui"

msgid "Privacy Protection"
msgstr "Tutela della privacy"

msgid "About"
msgstr "Chi Siamo"

msgid "Partner"
msgstr "Partner"

msgid "more…"
msgstr "altro..."

msgid "Submit"
msgstr "Invia"

msgid "Selected Topics"
msgstr "Argomenti selezionati"

msgid "Drop files to upload"
msgstr "Trascina e rilascia il file da caricare"

msgid "All news"
msgstr "Tutte le notizie"

msgid "This site is private but can also be seen by members"
msgstr "Questo sito è privato ma può essere visto dai membri"

msgid "This site is public but requires submitting an mTAN"
msgstr "Questo sito è pubblico ma richiede l'invio di un mTAN"

msgid "This site is secret and requires submitting an mTAN"
msgstr "Questo sito è segreto e richiede l'invio di un mTAN"

msgid "This site is not published."
msgstr "Questo sito non è pubblicato."

msgid "This site is not public."
msgstr "Questo sito non è pubblico."

msgid "This site is not public but it can be seen by members."
msgstr "Questo sito non è pubblico ma può essere visto dai membri."

msgid ""
"This site contains no lead. Leads are used for lists and search results."
msgstr ""
"Questo sito non contiene estratti. Per gli elenchi e i risultati di ricerca "
"vengono utilizzati gli estratti."

msgid "Links"
msgstr "Collegamenti"

msgid "Change request"
msgstr "Richiesta di modifica"

msgid "New Entry"
msgstr "Nuovo elemento"

msgid "Previous Page"
msgstr "Pagina precedente"

msgid "Next Page"
msgstr "Pagina successiva"

msgid ""
"Persons living outside the following zipcodes may only reserve this "
"allocation on the ${date}: ${zipcodes}"
msgstr ""
"Le persone che vivono al di fuori dei seguenti codici postali possono "
"prenotare questa allocazione solo il ${date}: ${zipcodes}"

msgid "Quota"
msgstr "Quota"

msgid "Initiated"
msgstr "Avviato"

msgid "Submitted"
msgstr "Inviato"

msgid "Withdrawn"
msgstr "Ritirato"

msgid "List Preview"
msgstr "Anteprima elenco"

msgid "Additional Information"
msgstr "Informazioni aggiuntive"

msgid "Location"
msgstr "Luogo"

msgid "Date and time"
msgstr "Data e ora"

msgid "Recurrence"
msgstr "Ricorrenza"

msgid "No events found."
msgstr "Nessun evento trovato."

msgid "Past events"
msgstr "Eventi passate"

msgid "Filter by date"
msgstr "Filtro per data"

msgid "Administrator"
msgstr "Amministratore"

msgid "Administrators"
msgstr "Amministratori"

msgid "Editors"
msgstr "Redattori"

msgid "Members"
msgstr "Membri"

msgid "Close (Esc)"
msgstr "Chiudi (Esc)"

msgid "Share"
msgstr "Condividi"

msgid "Toggle fullscreen"
msgstr "Attiva/disattiva schermo intero"

msgid "Zoom in/out"
msgstr "Ingrandisci/riduci"

msgid ""
"This space holds images from your photo-albums. To show photos add a few "
"photos to an album and mark it as available for the homepage."
msgstr ""
"Questo spazio contiene le immagini dei tuoi album fotografici. Per mostrare "
"le foto, aggiungi alcune foto a un album e contrassegnalo come disponibile "
"per la home page."

msgid "Has a digital seal"
msgstr "Ha un sigillo digitale"

msgid "${count} page"
msgstr "${count} pagina"

msgid "${count} pages"
msgstr "${count} pagine"

msgid "Further occurrences:"
msgstr "Ulteriori occorrenze:"

msgid ""
"Your request will be processed shortly. To see the state of your process "
"your may return to this page at any time. All information on this page has "
"been sent to your e-mail address."
msgstr ""
"La tua richiesta sarà elaborata a breve. Puoi tornare a questa pagina in "
"qualsiasi momento per visualizzare lo stato del processo. Tutte le "
"informazioni su questa pagina sono state inviate al tuo indirizzo e-mail."

msgid ""
"Your request will be processed shortly. To see the state of your process "
"your may return to this page at any time."
msgstr ""
"La tua richiesta sarà elaborata a breve. Puoi tornare a questa pagina in "
"qualsiasi momento per visualizzare lo stato del processo."

msgid "Your request has been completed."
msgstr "La tua richiesta è stata completata."

msgid "Privacy"
msgstr "Privacy"

msgid "Send me my entered data by e-mail."
msgstr "Inviami i dati inseriti tramite e-mail."

msgid "Pay Online Now"
msgstr "Paga ora online"

msgid "Credit Card Fee"
msgstr "Commissione sulla carta di credito"

msgid "Pay Offline later"
msgstr "Paga offline successivamente"

msgid "Show more"
msgstr "Mostra di più"

msgid "at ${time}"
msgstr "alle ${time}"

msgid "Object"
msgstr "Oggetto"

msgid "Disbursed"
msgstr "Erogato"

msgid "Digital seal"
msgstr "Sigillo digitale"

msgid "Private"
msgstr "Privata"

msgid "Will be published on:"
msgstr "Verrà pubblicato il:"

msgid "Publication date:"
msgstr "Data di pubblicazione:"

msgid "Reset"
msgstr "Ripristina"

msgid "Not a publication"
msgstr "Non una pubblicazione"

msgid "Content"
msgstr "Contenuto"

msgid "1 page"
msgstr "1 pagina"

msgid "Contains no readable text"
msgstr "Non contiene testo leggibile"

msgid "1 word"
msgstr "1 parola"

msgid "${count} words"
msgstr "${count} parole"

msgid "Do you really want to delete this file?"
msgstr "Vuoi davvero eliminare questo file?"

msgid "Delete File"
msgstr "Elimina file"

msgid "Please provide the new name for the file"
msgstr "Indica il nuovo nome del file"

msgid "Rename"
msgstr "Rinomina"

msgid "Download"
msgstr "Scaricare"

msgid "Digital seal applied by ${signee} on ${date}"
msgstr "Sigillo digitale applicato da ${signee} il ${date}"

msgid "Please enter your yubikey to apply a digital seal to this file"
msgstr ""
"Inserisci il tuo yubikey per applicare un sigillo digitale a questo file"

msgid "Sign"
msgstr "Firma"

msgid ""
"Published documents with a digital seal can be discovered through the site-"
"search and in the list of documents with a digital seal. This action will be "
"logged and cannot be undone."
msgstr ""
"Documenti pubblicati con sigillo digitale possono essere individuati tramite "
"la ricerca nel sito e nell'elenco dei documenti con sigillo digitale. Questa "
"operazione verrà registrata e non può essere annullata."

msgid "Without digital seal"
msgstr "Senza sigillo digitale"

msgid "Apply digital seal now"
msgstr "Applica ora il sigillo digitale"

msgid "You are not authorised to apply digital seals to documents"
msgstr "Non sei autorizzati ad applicare sigilli digitali ai documenti"

msgid "Click to add a description"
msgstr "Clicca per aggiungere una descrizione"

msgid "Do you really want to delete the image?"
msgstr "Vuoi davvero eliminare l'immagine?"

msgid "Delete Image"
msgstr "Elimina immagine"

msgid "${name} was provided with a digital seal on ${date}"
msgstr "${name} è stato dotato di sigillo digitale il ${date}"

msgid "${name} is not in our database"
msgstr "${name} non è contenuto nel nostro database"

msgid "Accept"
msgstr "Accetta"

msgid "Close"
msgstr "Chiudi"

msgid "Copy to clipboard"
msgstr "Copia negli appunti"

msgid "No submissions yet."
msgstr "Ancora nessuna iscrizione."

msgid "Hello!"
msgstr "Ciao!"

msgid "Your e-mail address was just used to create an account on ${homepage}."
msgstr ""
"Il tuo indirizzo e-mail è stato appena utilizzato per creare un account su "
"${homepage}."

msgid "To activate your account, click confirm below:"
msgstr "Per attivare il tuo account, fai clic su conferma qui di seguito:"

msgid "Confirm my account"
msgstr "Conferma il mio account"

msgid ""
"If you believe this is an error, ignore this message and we'll never bother "
"you again."
msgstr ""
"Se ritieni che si tratti di un errore, ignora questo messaggio e non ti "
"disturberemo mai più."

msgid "Hello"
msgstr "Ciao"

msgid ""
"You are recieving this mail because you subscribed to the following "
"newsletter:"
msgstr "Ricevi questa mail perché sei iscritto alla seguente newsletter:"

msgid "Plese click the following link to confirm your subscription:"
msgstr "Fai clic sul seguente collegamento per confermare l'iscrizione:"

msgid "Confirm subscription"
msgstr "Conferma l'Iscrizione"

msgid ""
"If you did not subscribe to this newsletter you can simply ignore this e-"
"mail."
msgstr ""
"Se non ti sei iscritto a questa newsletter puoi semplicemente ignorare "
"questa e-mail."

msgid "Click here to unsubscribe."
msgstr "Clicca qui per annullare l'iscrizione."

msgid ""
"You are recieving this mail because you subscribed to getting notifications "
"on new entries in the following directory:"
msgstr ""
"Ricevi questa mail perché ti sei iscritto a ricevere notifiche su nuovi "
"elementi nella seguente cartella:"

msgid ""
"If you did not subscribe to this notifications you can simply ignore this e-"
"mail."
msgstr ""
"Se non ti sei iscritto a queste notifiche puoi semplicemente ignorare questa "
"e-mail."

msgid "Good morning,"
msgstr "Buongiorno,"

msgid "The following reservations are scheduled for today."
msgstr "Per oggi sono previste le seguenti prenotazioni."

msgid "No reservations today."
msgstr "Nessuna prenotazione oggi."

msgid "Have a great day!"
msgstr "Ti auguro una buona giornata!"

msgid ""
"This is the daily reservation overview for ${organisation}. If you no longer "
"want to receive this e-mail please contact an administrator so they can "
"remove you from the recipients list."
msgstr ""
"Questa è la panoramica delle prenotazioni giornaliere per ${organisation}. "
"Se non desideri più ricevere questa e-mail, contatta un amministratore in "
"modo che possa rimuoverti dall'elenco dei destinatari."

msgid "This is what happend on the ${org} website yesterday:"
msgstr "Questo è quello che è successo ieri sul sito web di ${org}:"

msgid "This is what happend on the ${org} website over the weekend:"
msgstr ""
"Questo è quello che è successo sul sito web ${org} durante il fine settimana:"

msgid "tickets were opened."
msgstr "biglietti sono stati aperti."

msgid "ticket was opened."
msgstr "biglietto è stato aperto."

msgid "tickets were accepted."
msgstr "biglietti sono stati accettati."

msgid "ticket was accepted."
msgstr "biglietto è stato accettato."

msgid "tickets were closed."
msgstr "biglietti sono stati chiusi."

msgid "ticket was closed."
msgstr "biglietto è stato chiuso."

#. Default: open
#. Used in sentence: "There are currently ${currently_open} tickets ${open_n}
#. and"
msgid "open_n"
msgstr "aperti"

#. Canonical text for ${open_n} is: "open"
msgid "There are currently ${currently_open} tickets ${open_n} and"
msgstr "Al momento ci sono ${currently_open} biglietti ${open_n} e"

#. Default: open
#. Used in sentence: "There is currently 1 ticket ${open_1} and"
msgid "open_1"
msgstr "aperto"

#. Canonical text for ${open_1} is: "open"
msgid "There is currently 1 ticket ${open_1} and"
msgstr "Al momento c'è 1 biglietto ${open_1} e"

#. Default: pending
#. Used in sentence: "tickets are ${pending_n}."
msgid "pending_n"
msgstr "sospeso"

#. Canonical text for ${pending_n} is: "pending"
msgid "tickets are ${pending_n}."
msgstr "biglietti sono in ${pending_n}."

#. Default: pending
#. Used in sentence: "1 ticket is ${pending_1}."
msgid "pending_1"
msgstr "sospeso"

#. Canonical text for ${pending_1} is: "pending"
msgid "1 ticket is ${pending_1}."
msgstr "1 biglietto è in ${pending_1}."

msgid "Have a great week!"
msgstr "Ti auguro una buona settimana!"

msgid ""
"This is the daily OneGov Cloud status e-mail. If you don't want to receive "
"this e-mail you may deactivate it by clicking on"
msgstr ""
"Questa è l'e-mail di stato quotidiana di OneGov Cloud. Se non vuoi ricevere "
"questa e-mail puoi disattivarla cliccando su"

msgid ""
"Or you can receive it less frequently by changing the settings in your user "
"profile."
msgstr ""
"Oppure puoi riceverla con frequenza minore modificando le impostazioni nel "
"tuo profilo utente."

msgid "Your directory submission has been adopted:"
msgstr "L'invio della cartella è stato adottato:"

msgid "Check request status"
msgstr "Controlla lo stato della richiesta"

msgid "Your change request has been applied:"
msgstr "La richiesta di modifica è stata applicata:"

msgid "Your directory submission has unfortunately been rejected:"
msgstr "L'invio della cartella è stato rifiutato:"

msgid "Your event has been accepted:"
msgstr "L'evento è stato accettato:"

msgid "Your event has unfortunately been rejected:"
msgstr "Purtroppo l'evento è stato rifiutato:"

msgid "New note in Ticket ${link}"
msgstr "Nuova nota nel ticket ${link}"

msgid "${author} wrote"
msgstr "${author} ha scritto"

msgid ""
"This is the notification for notes on reservations for ${request.app.org."
"title}. If you no longer want to receive this e-mail please contact an "
"administrator so they can remove you from the recipients list."
msgstr ""
"Questa è la notifica per le note sulle prenotazioni per ${request.app.org."
"title}. Se non si desidera più ricevere questo messaggio di posta "
"elettronica si prega di contattare un amministratore in modo che possa "
"rimuovervi dall'elenco dei destinatari lista"

msgid "This is what happend on the ${org} website over the past month:"
msgstr "Questo è quello che è successo sul sito web ${org} nell'ultimo mese:"

msgid ""
"This is the monthly OneGov Cloud status e-mail. If you don't want to receive "
"this e-mail you may deactivate it by clicking on"
msgstr ""
"Questa è l'e-mail di stato mensile di OneGov Cloud. Se non vuoi ricevere "
"questa e-mail puoi disattivarla cliccando su"

msgid "Or by changing the settings in your user profile."
msgstr "Oppure modificando le impostazioni nel tuo profilo utente."

msgid "A new entry has been added to the \"${directory}\" directory:"
msgstr "Un nuovo elemento è stato aggiunto alla cartella \"${directory}\":"

msgid "Do you no longer wish to receive these notifications?"
msgstr "Non desideri più ricevere queste notifiche?"

msgid "The following reservations have been accepted:"
msgstr "Sono state accettate le seguenti prenotazioni:"

msgid ""
"This is the notification for reservations for ${request.app.org.title}. If "
"you no longer want to receive this e-mail please contact an administrator so "
"they can remove you from the recipients list."
msgstr ""
"Questa è la notifica per le prenotazioni per ${request.app.org.title}. Se "
"non si desidera più ricevere questa e-mail, contattare un amministratore per "
"farsi rimuovere dall'elenco dei destinatari."

msgid "An administrator just created a new account on ${org} for you."
msgstr "Un amministratore ha appena creato per te un nuovo account su ${org}."

msgid "Your username is ${email}."
msgstr "Il tuo nome utente è ${email}."

msgid "Click on the following link to set your account password:"
msgstr "Fai clic sul seguente link per impostare la password dell'account:"

msgid "Set Account Password"
msgstr "Imposta la password dell'account"

msgid ""
"If the password link has expired, you can also request a new password here:"
msgstr ""
"Se il collegamento della password è scaduto, puoi richiedere una nuova "
"password qui:"

#, fuzzy
msgid "To use your account you need the Yubikey with the serial ${number}"
msgstr ""
"Per utilizzare il tuo account hai bisogno della Yubikey con il numero di "
"serie ${number}"

msgid ""
"You are receiving this e-mail because you signed up for the ${org} "
"newsletter."
msgstr ""
"Ricevi questa e-mail perché ti sei registrato alla newsletter di ${org}."

msgid "Click here to view web version."
msgstr "Clicca qui per visualizzare la versione web."

msgid "Click the following link to set a new password:"
msgstr "Clicca sul collegamento seguente per impostare una nuova password:"

msgid "If you don't want to change your password, you can ignore this email."
msgstr "Se non desideri modificare la password, ignora questa e-mail."

msgid "Your request has received a payment."
msgstr "La tua richiesta ha ricevuto un pagamento."

msgid "Your request was marked as unpaid."
msgstr "La tua richiesta è stata contrassegnata come non pagata."

msgid ""
"Your request's payment has been refunded. Note that it might take a few days "
"until your refunded amount is shown on your credit card bill."
msgstr ""
"Il pagamento della tua richiesta è stato rimborsato. Tieni presente che "
"potrebbero essere necessari alcuni giorni prima che l'importo rimborsato "
"venga visualizzato sull'estratto conto della carta di credito."

msgid "Amount:"
msgstr "Importo:"

msgid "Your registration for \"${title}\" has been confirmed."
msgstr "La tua registrazione per \"${title}\" è stata confermata."

msgid "Your registration for \"${title}\" has been denied."
msgstr "La tua registrazione per \"${title}\" è stata rifiutata."

msgid "Your registration for \"${title}\" has been cancelled."
msgstr "La tua registrazione per \"${title}\" è stata annullata."

msgid "Registration"
msgstr "Registrazione"

msgid "The ticket number is"
msgstr "Il numero del biglietto è"

msgid "The following reservations have been rejected:"
msgstr "Le seguenti prenotazioni sono state rifiutate:"

msgid ""
"This is a notification for the rejected reservations for ${organisation}. If "
"you no longer wish to receive these notifications, please contact an "
"administrator so they can remove you from the recipients list."
msgstr ""
"Questa è una notifica per le prenotazioni rifiutate per ${organization}. Se "
"non desideri più ricevere queste notifiche, contatta un amministratore in "
"modo che possa rimuoverti dall'elenco dei destinatari."

msgid "The following reservations have unfortunately been cancelled:"
msgstr "Purtroppo le seguenti prenotazioni sono state annullate:"

msgid "You have a new ticket"
msgstr "Hai un nuovo biglietto"

msgid "A message has been sent regarding ${ref}:"
msgstr "È stato inviato un messaggio relativo a ${ref}:"

#. Canonical text for ${link} is: "visit the request status page"
#. Canonical text for ${link} is: "visit the request page"
msgid "Please ${link} to reply."
msgstr "Per favore ${link} per rispondere."

#. Used in sentence: "Please ${link} to reply."
msgid "visit the request status page"
msgstr "visita la pagina di richiesta dello stato"

#. Used in sentence: "Please ${link} to reply."
msgid "visit the request page"
msgstr "visita la pagina di richiesta"

msgid "Your request has been closed."
msgstr "La richiesta è stata chiusa."

msgid "Your requests's timeline has been archived for future reference:"
msgstr ""
"La cronologia delle richieste è stata archiviata per riferimento futuro:"

msgid "Request Timeline"
msgstr "Cronologia delle richieste"

msgid "Thank you for your request."
msgstr "Ti ringraziamo per la tua richiesta."

msgid "Your request has been registered with the following reference:"
msgstr "La tua richiesta è stata registrata con il seguente riferimento:"

msgid ""
"We will send another e-mail once your ticket has been completed. In the "
"meantime you can check the status of your ticket at any time:"
msgstr ""
"Ti invieremo un'altra e-mail una volta che il tuo biglietto sarà stato "
"completato. Nel frattempo puoi controllare in qualsiasi momento lo stato del "
"tuo biglietto:"

msgid "The following ticket has just been opened:"
msgstr "Il seguente biglietto è stato appena aperto:"

msgid "View the ticket"
msgstr "Visualizza il biglietto"

msgid "Your request has been reopened"
msgstr "La tua richiesta è stata riaperta"

msgid ""
"Your chat has been turned into a ticket. We will take care of your request "
"and get back to you as soon as new information is available."
msgstr ""
"La tua chat è stata trasformata in un ticket. Ci occuperemo della sua "
"richiesta e la ricontatteremo non appena saranno disponibili nuove "
"informazioni."

msgid "Below you can see your chat conversation:"
msgstr "Qui di seguito potete vedere la vostra conversazione in chat:"

msgid "This is what happend on the ${org} website over the past week:"
msgstr ""
"Questo è quello che è successo sul sito web ${org} nell'ultimo settimana:"

msgid ""
"This is the weekly OneGov Cloud status e-mail. If you don't want to receive "
"this e-mail you may deactivate it by clicking on"
msgstr ""
"Questa è l'e-mail di stato settimanale di OneGov Cloud. Se non vuoi ricevere "
"questa e-mail puoi disattivarla cliccando su"

msgid "Directory entry adopted."
msgstr "Elemento della cartella adottato."

msgid "Change request applied."
msgstr "Richiesta di modifica applicata."

msgid "Directory entry rejected."
msgstr "Elemento della cartella rifiutato."

msgid "Event edited."
msgstr "Evento montato."

#. Canonical text for ${event} is: "Event"
msgid "${event} published."
msgstr "${event} pubblicato."

msgid "Event deleted."
msgstr "Evento eliminato."

msgid "Event withdrawn."
msgstr "Evento ritirato."

msgid "File signed."
msgstr "File firmato."

msgid "File with digital seal removed."
msgstr "File con sigillo digitale cancellato."

msgid "${amount} marked as paid."
msgstr "${amount} contrassegnato come pagato."

msgid "${amount} marked as unpaid."
msgstr "${amount} contrassegnato come non pagato."

msgid "${amount} captured."
msgstr "${amount} acquisito."

msgid "${amount} refunded."
msgstr "${amount} rimborsato."

msgid "1 reservation accepted."
msgstr "1 prenotazione accettata."

msgid "${count} reservations accepted."
msgstr "${count} prenotazioni accettate."

msgid "1 reservation rejected."
msgstr "1 prenotazione rifiutata."

msgid "${count} reservations rejected."
msgstr "${count} prenotazioni rifiutate."

msgid "Registration confirmed."
msgstr "Iscrizione confermata."

msgid "Registration denied."
msgstr "Iscrizione negata."

msgid "Registration cancelled."
msgstr "Registrazione annullata."

msgid "Ticket opened."
msgstr "Biglietto aperto."

msgid "Ticket accepted."
msgstr "Biglietto accettato."

msgid "Ticket closed."
msgstr "Biglietto chiuso."

msgid "Ticket reopened."
msgstr "Biglietto riaperto."

msgid "Ticket assigned"
msgstr "Biglietto assegnato"

msgid "Ticket e-mails disabled."
msgstr "E-mail dei biglietti disabilitate."

msgid "Ticket e-mails enabled."
msgstr "E-mail dei biglietti abilitate."

msgid "Payment amount changed."
msgstr "Importo del pagamento modificato."

msgid "Ticket archived."
msgstr "Biglietto archiviato."

msgid "Ticket recovered from archive."
msgstr "Biglietto recuperato dall'archivio."

msgid ""
"The newsletter is disabled. You can only see this page because you are "
"logged in."
msgstr ""
"La newsletter è disabilitata. Puoi vedere questa pagina solo perché hai "
"fatto il login."

msgid "Sign up to our newsletter to always stay up to date:"
msgstr "Iscriviti alla nostra newsletter per rimanere sempre aggiornato:"

msgid "Signup"
msgstr "Registrati"

msgid "There are currently ${count} recipients registered."
msgstr "Al momento ci sono ${count} destinatari registrati."

msgid "Archive"
msgstr "Archivia"

msgid "No newsletters yet."
msgstr "Ancora nessuna newsletter."

msgid "Not yet sent."
msgstr "Non ancora inviato."

msgid ""
"The user ${username} was created successfully. Please write down the user's "
"password, as it won't be shown to you again:"
msgstr ""
"L'utente ${username} è stato creato correttamente. Annota la password "
"dell'utente, poiché non ti verrà più mostrata:"

msgid "Password:"
msgstr "Password:"

msgid ""
"The user ${username} was created successfully. An e-mail has been sent to "
"the user with login instructions."
msgstr ""
"L'utente ${username} è stato creato correttamente. Una e-mail con le "
"istruzioni per l'accesso è stata inviata all'utente."

msgid "Back to usermanagement"
msgstr "Torna alla gestione degli utenti"

msgid ""
"Sorry, the page you are looking for could not be found. Try checking the URL "
"for errors or use the search box on the top."
msgstr ""
"Spiacenti, la pagina che stai cercando non è stata trovata. Prova a "
"controllare l'URL per eventuali errori o utilizza la casella di ricerca in "
"alto."

msgid "Back"
msgstr "Indietro"

msgid "Link to organizers page"
msgstr "Link alla pagina dell'organizzatore"

msgid "Link to registration"
msgstr "Link alla registrazione"

msgid "Export this event"
msgstr "Esporta questo evento"

msgid "Export all occurrences of this event"
msgstr "Esporta tutte le occorrenze di questo evento"

msgid "All occurrences of this event"
msgstr "Tutte le occorrenze di questo evento"

msgid "Origin"
msgstr "Origine"

msgid "This is an imported event"
msgstr "Questo è un evento importato"

msgid "Search in Events"
msgstr "Ricerca negli eventi"

msgid "Tag"
msgstr "Tag"

msgid "Export these events"
msgstr "Esporta questi eventi"

msgid "Submit your own event"
msgstr "Invia il tuo evento"

msgid "No payment providers defined."
msgstr "Nessun fornitore di servizi di pagamento definito."

msgid "Connected:"
msgstr "Connesso:"

msgid "Default:"
msgstr "Predefinito:"

msgid "Enabled:"
msgstr "Abilitato:"

msgid "Fee:"
msgstr "Imposta:"

msgid "No payments yet."
msgstr "Nessun pagamento ancora."

msgid ""
"The following requests have been submitted. To see the state of process you "
"may return to the invidual request's page at any time. All information on "
"this page has been sent to your e-mail address."
msgstr ""
"Sono state inviate le seguenti richieste. Per vedere lo stato dell'iter puoi "
"tornare in qualsiasi momento alla pagina della singola richiesta. Tutte le "
"informazioni presenti in questa pagina sono state inviate al tuo indirizzo e-"
"mail."

msgid "Request Reference"
msgstr "Riferimento della richiesta"

msgid "No people added yet."
msgstr "Nessuna persona aggiunta ancora."

msgid "Export a vCard of this person"
msgstr "Esporta una vCard di questa persona"

msgid "No publications"
msgstr "Nessuna pubblicazione"

msgid "Years"
msgstr "Anni"

msgid ""
"You can search through the content of all listed files by using the search "
"on the top right."
msgstr ""
"Puoi cercare all'interno del contenuto di tutti i file elencati utilizzando "
"la ricerca in alto a destra."

msgid ""
"All files have a digital seal. The digital seal of a downloaded file can be "
"viewed in Adobe Acrobat Reader or by dragging an already downloaded file "
"into the field below:"
msgstr ""
"Tutti i file hanno un sigillo digitale. Il sigillo digitale di un file "
"scaricato può essere visualizzata in Adobe Acrobat Reader oppure trascinando "
"un file già scaricato nel campo sottostante:"

msgid "Drop files to verify them"
msgstr "Rilascia i file per verificarli"

msgid "No subscribers yet"
msgstr "Non ci sono ancora abbonati"

msgid "submitted"
msgstr "inviato"

msgid "No dates found, please select dates in the calendar first"
msgstr "Nessuna data trovata, seleziona prima le date nel calendario"

msgid "Go to calendar"
msgstr "Vai al calendario"

msgid ""
"The following link can be used to subscribe to the reservations of this "
"calendar. It can be used by anyone that knows the link in multiple calendar "
"applications."
msgstr ""
"Il seguente collegamento può essere utilizzato per iscriversi alle "
"prenotazioni di questo calendario. Può essere utilizzato da chiunque conosca "
"il collegamento in più applicazioni di calendario."

msgid ""
"Note that we have no control over how often calendar applications update the "
"calendars they are subscribed to (if they update at all). Therefore the "
"information shown in the calendar may be wrong or out of date. Use it at "
"your own risk."
msgstr ""
"Tieni presente che non abbiamo alcun controllo sulla frequenza con cui le "
"applicazioni di calendario aggiornano i calendari a cui sono iscritte (né "
"sul fatto che si aggiornino). Pertanto, le informazioni mostrate nel "
"calendario potrebbero essere errate o non aggiornate. Usale tuo rischio."

msgid "Reservations must be made at least one day in advance."
msgstr ""
"Le prenotazioni devono essere effettuate con almeno un giorno di anticipo."

msgid "Reservations must be made at least one hour in advance."
msgstr ""
"Le prenotazioni devono essere effettuate con almeno un'ora di anticipo."

msgid "Reservations must be made at least ${n} days in advance."
msgstr ""
"Le prenotazioni devono essere effettuate con almeno ${n} giorni di anticipo."

msgid "Reservations must be made at least ${n} hours in advance."
msgstr ""
"Le prenotazioni devono essere effettuate con almeno ${n} ore di anticipo."

msgid "Select a free time span in the calendar below to create an allocation."
msgstr ""
"Seleziona un periodo di tempo libero nel calendario sottostante per creare "
"un'allocazione."

msgid "Removes all unreserved allocations between the start and end date."
msgstr ""
"Rimuove tutte le allocazioni non riservate tra la data di inizio e di fine."

msgid "Reservation is pending approval"
msgstr "La prenotazione è in attesa di approvazione"

msgid "(${num_pending} pending approval)"
msgstr "(${num_pending} in attesa di approvazione)"

msgid "Utilised"
msgstr "Utilizzato"

msgid "No recipients defined yet."
msgstr "Nessun destinatario ancora definito."

msgid ""
"Receives notifications for reservations of the day on the following days:"
msgstr ""
"Riceve le notifiche per le prenotazioni del giorno nei giorni successivi:"

msgid "Receives notifications for internal notes on reservations."
msgstr "Riceve le notifiche per le note interne sulle prenotazioni."

msgid "Receives notifications for rejected reservations."
msgstr "Riceve le notifiche per le prenotazioni rifiutate."

msgid "Receives notifications for new reservations."
msgstr "Riceve le notifiche per le nuove prenotazioni."

msgid "Notifications for following Resources"
msgstr "Notifiche per le seguenti risorse"

msgid "No reservation resources defined yet."
msgstr "Nessuna risorsa di prenotazione ancora definita."

msgid ""
"Searching is currently unavailable due to technical difficulties. Please "
"excuse the inconvenience and try again later."
msgstr ""
"La ricerca non è attualmente disponibile a causa di difficoltà tecniche. Ci "
"scusiamo dell'inconveniente, riprova più tardi."

msgid "Your search returned no results."
msgstr "La tua ricerca non ha restituito alcun risultato."

msgid "Select the images that should be shown inside this album."
msgstr ""
"Seleziona le immagini che dovrebbero essere mostrate all'interno di questo "
"album."

msgid "Confirm selection"
msgstr "Conferma la selezione"

msgid "This newsletter has not been sent yet."
msgstr "Questa newsletter non è stata ancora inviata."

msgid "First sent ${time_ago}."
msgstr "Inviato per la prima volta ${time_ago}."

msgid "This newsletter was sent to ${n} subscribers."
msgstr "Questa newsletter è stata inviata a ${n} iscritti."

msgid "All subscribers have already received this newsletter."
msgstr "Tutti gli iscritti hanno già ricevuto questa newsletter."

msgid "The newsletter is scheduled to be sent on ${time}"
msgstr "L'invio della newsletter è programmato per le ${time}"

msgid ""
"Check the email text. You can use the full news text instead of the leading "
"if you want. You will find this setting in the edit menu of the news item."
msgstr ""
"Controlla il testo dell'email. Se lo desideri, puoi utilizzare il testo "
"completo delle notizie anziché l'estratto. Troverai questa impostazione nel "
"menu di modifica della notizia."

msgid "Delivery"
msgstr "Distribuzione"

msgid "The newsletter was already sent to the following addresses:"
msgstr "La newsletter è già stata inviata ai seguenti indirizzi:"

msgid ""
"A signup link allows anyone to sign up with a specific role. Those signups "
"are limited by time and count but they still present a security risk. Be "
"sure to only share this link with people you trust."
msgstr ""
"Un collegamento di registrazione consente a chiunque di iscriversi con un "
"ruolo specifico. Queste registrazioni sono limitate nel tempo e nel numero, "
"ma presentano comunque un rischio per la sicurezza. Assicurati di "
"condividere questo collegamento solo con persone di cui ti fidi."

msgid ""
"Your signup link has been created as follows. Please copy it before "
"continuing, it won't be shown to you again:"
msgstr ""
"Il tuo collegamento di registrazione è stato creato come segue. Copialo "
"prima di proseguire, non ti verrà più mostrato:"

msgid ""
"Sort the items using drag and drop. The new positions are automatically "
"saved directly after moving."
msgstr ""
"Ordina gli elementi trascinandoli e rilasciandoli. Le nuove posizioni "
"vengono salvate automaticamente subito dopo lo spostamento."

msgid "Back to page"
msgstr "Torna alla pagina"

msgid "Fields"
msgstr "Campi"

msgid ""
"Please review your answers and press \"Complete\" to complete the survey. If "
"there's anything you'd like to change, click on \"Edit\" to return to the "
"filled-out survey."
msgstr ""
"Rivedi le tue risposte e premi \"Completa\" per completare il sondaggio. Se "
"desideri apportare modifiche, fai clic su \"Modifica\" per tornare al "
"sondaggio compilato."

msgid "No surveys defined yet."
msgstr "Ancora nessun sondaggio definito."

msgid "No activities yet."
msgstr "Ancora nessuna attività."

msgid "Ticket updates by e-mail"
msgstr "Il biglietto si aggiorna tramite e-mail"

msgid "Disable E-Mails"
msgstr "Disabilita i messaggi e-mail"

msgid ""
"No ticket updates via e-mail. An e-mail is still sent when a ticket is "
"assigned."
msgstr ""
"Nessun aggiornamento dei biglietti tramite e-mail. Viene comunque inviata "
"un'e-mail quando viene assegnato un ticket."

msgid "Enable E-Mails"
msgstr "Abilita i messaggi e-mail"

msgid "E-Mails can not be sent for tickets of imported events"
msgstr "Non è possibile inviare e-mail per biglietti di eventi importati"

msgid "Send Message"
msgstr "Invia messaggio"

msgid "Messages cannot be sent when the ticket is closed"
msgstr "I messaggi non possono essere inviati quando il biglietto è chiuso"

msgid "Please reopen the ticket to send a message"
msgstr "Riapri il biglietto per inviare un messaggio"

msgid "Messages cannot be sent for imported events"
msgstr "Non è possibile inviare messaggi per eventi importati"

msgid "${count} received"
msgstr "${count} ricevuti"

msgid "${count} sent"
msgstr "${count} inviati"

msgid "${count} note"
msgstr "${count} nota"

msgid "${count} notes"
msgstr "${count} note"

msgid ""
"You are editing a note created by someone else. By saving your changes you "
"will become the author of the whole note."
msgstr ""
"Stai modificando una nota creata da qualcun altro. Salvando le modifiche "
"diventerai l'autore dell'intera nota."

msgid ""
"Notes are private and only shown to logged-in members. URLs and e-mail "
"addresses are turned into links."
msgstr ""
"Le note sono private e vengono mostrate solo ai membri che hanno effettuato "
"l'accesso. Gli URL e gli indirizzi e-mail vengono trasformati in "
"collegamenti."

msgid "Would you like to make corrections to the event?"
msgstr "Volete apportare correzioni all'evento?"

msgid "Edit this event."
msgstr "Modificare questo evento."

msgid "Forgot something or have a special request?"
msgstr "Hai dimenticato qualcosa o hai una richiesta speciale?"

msgid "Add a message to the ticket."
msgstr "Aggiungi un messaggio al biglietto."

msgid "New messages have been disabled because the ticket has been closed."
msgstr ""
"I nuovi messaggi sono stati disabilitati perché il biglietto è stato chiuso."

msgid ""
"Enable notifications about new tickets. Only works when being logged in and "
"having the browser with the site open."
msgstr ""
"Abilita le notifiche sui nuovi ticket. Funziona solo quando si è connessi e "
"si ha il browser con il sito aperto."

msgid "Archive all selected tickets?"
msgstr "Archiviare tutti i biglietti selezionati?"

msgid "Do archive"
msgstr "Archivia"

msgid "Archive selected"
msgstr "Archivio selezionato"

msgid ""
"You've reached this site because you are logged in. Visitors are "
"automatically redirected to the following link:"
msgstr ""
"Hai raggiunto questo sito perché sei autenticato. I visitatori vengono "
"reindirizzati automaticamente al seguente collegamento:"

msgid ""
"You are not automatically redirected so you have a chance to edit or delete "
"this link."
msgstr ""
"Non vieni reindirizzato automaticamente, quindi hai la possibilità di "
"modificare o eliminare questo collegamento."

msgid "You have been successfully unsubscribed from all regular emails."
msgstr ""
"L'iscrizione da tutte le e-mail periodiche è stata annullata correttamente."

msgid "local"
msgstr "locale"

msgid "No links found."
msgstr "Nessun collegamento trovato."

msgid "Select an item to view it"
msgstr "Seleziona un elemento per visualizzarlo"

msgid "Identicon"
msgstr "Icona identificativa"

msgid "Not a valid color."
msgstr "Colore non valido."

msgid "Not a valid choice"
msgstr "Scelta non valida"

msgid "Admins"
msgstr "Amministratori"

#, python-format
msgid ""
"You can only reserve this allocation before ${date} if you live in the "
"following zipcodes: ${zipcodes}"
msgstr ""
"Puoi prenotare questa allocazione prima del ${date} solo se la tua residenza "
"rientra nei seguenti codici postali: ${zipcodes}"

#, python-format
msgid "${percent}% Available"
msgstr "${percent}% disponibile"

msgid "Available"
msgstr "Disponibile"

#, python-format
msgid "${num} Available"
msgstr "${num} disponibile"

msgid ""
"This allocation can't be deleted because there are existing reservations "
"associated with it."
msgstr ""
"Questa allocazione non può essere eliminata perché ci sono prenotazioni "
"esistenti ad essa associate."

msgid ""
"To delete this allocation, all existing reservations need to be cancelled "
"first."
msgstr ""
"Per eliminare questa allocazione, è necessario prima annullare tutte le "
"prenotazioni esistenti."

msgid "A conflicting allocation exists for the requested time period."
msgstr "Esiste un'allocazione in conflitto per il periodo di tempo richiesto."

msgid "A conflicting reservation exists for the requested time period."
msgstr ""
"Esiste una prenotazione in conflitto per il periodo di tempo richiesto."

msgid "An existing reservation would be affected by the requested change."
msgstr ""
"Una prenotazione esistente sarebbe interessata dalla modifica richiesta."

msgid "A pending reservation would be affected by the requested change."
msgstr ""
"Una prenotazione in sospeso sarebbe interessata dalla modifica richiesta."

msgid "The requested period is no longer available."
msgstr "Il periodo richiesto non è più disponibile."

msgid "No reservable slot found."
msgstr "Nessuno slot prenotabile trovato."

msgid "Reservations can't be made for more than 24 hours at a time."
msgstr ""
"Le prenotazioni non possono essere effettuate per più di 24 ore consecutive."

msgid "The given reservation paramters are invalid."
msgstr "I parametri di prenotazione forniti non sono validi."

msgid "The given reservation token is invalid."
msgstr "Il token di prenotazione fornito non è valido."

msgid "The requested number of reservations is higher than allowed."
msgstr "Il numero di prenotazioni richiesto è superiore a quello consentito."

msgid "The requested quota is invalid (must be at least one)."
msgstr "La quota richiesta non è valida (deve essere almeno una)."

msgid "The allocation does not have enough free spots."
msgstr "L'assegnazione non dispone di abbastanza posti liberi."

msgid "The resulting allocation would be invalid."
msgstr "L'allocazione risultante non sarebbe valida."

msgid "No reservations to confirm."
msgstr "Nessuna prenotazione da confermare."

msgid "The given timerange is longer than the existing allocation."
msgstr ""
"L'intervallo di tempo specificato è più esteso dell'allocazione esistente."

msgid "Reservation too short. A reservation must last at least 5 minutes."
msgstr ""
"Prenotazione troppo breve. Una prenotazione deve durare almeno 5 minuti."

msgid "Stop"
msgstr "Arresta"

#, python-format
msgid "Do you really want to stop \"${title}\"?"
msgstr "Vuoi davvero fermare \"${title}\"?"

msgid "The rule will be removed without affecting existing allocations."
msgstr "La regola sarà rimossa senza influire sulle allocazioni esistenti."

msgid "Stop rule"
msgstr "Arresta la regola"

msgid ""
"All allocations created by the rule will be removed, if they haven't been "
"reserved yet."
msgstr ""
"Se non sono state ancora prenotate, tutte le allocazioni create dalla regola "
"verranno rimosse."

msgid "Delete rule"
msgstr "Elimina la regola"

msgid "No allocations to add"
msgstr "Nessuna allocazione da aggiungere"

#, python-format
msgid "Successfully added ${n} allocations"
msgstr "${n} allocazioni aggiunte correttamente"

msgid "New allocation"
msgstr "Nuova allocazione"

msgid "Your changes were saved"
msgstr "Le modifiche sono state salvate"

#, python-format
msgid "New rule active, ${n} allocations created"
msgstr "Nuova regola attiva, ${n} allocazioni create"

msgid "New Rule"
msgstr "Nuova regola"

msgid ""
"Rules ensure that the allocations between start/end exist and that they are "
"extended beyond those dates at the given intervals. "
msgstr ""
"Le regole assicurano che le allocazioni tra inizio/fine esistano e che siano "
"estese oltre tali date agli intervalli indicati. "

msgid "The rule was stopped"
msgstr "La regola è stata arrestata"

#, python-format
msgid "The rule was deleted, along with ${n} allocations"
msgstr "La regola è stata eliminata, insieme ${n} allocazioni"

msgid "Topics A-Z"
msgstr "Argomenti A-Z"

msgid "Your userprofile is incomplete. Please update it before you continue."
msgstr "Il tuo profilo utente è incompleto. Aggiornalo prima di proseguire."

msgid "You have been logged in."
msgstr "Hai effettuato l'accesso."

#, fuzzy
msgid "Wrong e-mail address, password or yubikey."
msgstr "Indirizzo e-mail, password o Yubikey errati."

#, python-format
msgid "Login to ${org}"
msgstr "Accedi a ${org}"

msgid "A user with this address already exists"
msgstr "Esiste già un utente con questo indirizzo"

msgid "This signup link has expired"
msgstr "Questo collegamento di registrazione è scaduto"

#, python-format
msgid "Your ${org} Registration"
msgstr "La tua registrazione a ${org}"

msgid ""
"Thank you for registering. Please follow the instructions on the activiation "
"e-mail sent to you. Please check your spam folder if you have not received "
"the email."
msgstr ""
"Grazie per esserti registrato. Segui le istruzioni sull'e-mail di "
"attivazione che ti è stata inviata. Se non avete ricevuto l'e-mail, "
"controllate la cartella spam."

msgid "Account Registration"
msgstr "Registrazione dell'account"

msgid "Unknown user"
msgstr "Utente sconosciuto"

msgid "Invalid activation token"
msgstr "Token di attivazione non valido"

msgid "Your account has already been activated."
msgstr "Il tuo account è stato già attivato."

msgid ""
"Your account has been activated. You may now log in with your credentials"
msgstr ""
"Il tuo account è stato attivato. Ora puoi accedere con le tue credenziali"

msgid "You have been logged out."
msgstr "Sei stato disconnesso."

msgid "Password reset"
msgstr "Ripristina password"

#, python-format
msgid ""
"A password reset link has been sent to ${email}, provided an active account "
"exists for this email address."
msgstr ""
"Il collegamento per reimpostare la password è stato inviato all'indirizzo "
"${email} (se si tratta di un account attivo esistente)."

msgid "Password changed."
msgstr "Password modificata."

msgid "Wrong username or password reset link not valid any more."
msgstr ""
"Il collegamento per reimpostare il nome utente o la password errati non è "
"più valido."

msgid "Enter mTAN"
msgstr "Immettre mTAN"

msgid ""
"The requested resource is protected. To obtain time-limited access, please "
"enter your mobile phone number in the field below. You will receive an mTAN "
"via SMS, which will grant you access after correct entry."
msgstr ""
"La risorsa richiesta è protetta. Per ottenere un accesso a tempo limitato, "
"inserite il vostro numero di cellulare nel campo sottostante. Riceverete un "
"mTAN via SMS, che vi consentirà l'accesso dopo il suo corretto inserimento."

msgid "Request mTAN"
msgstr "Richiesta mTAN"

msgid "Successfully authenticated via mTAN."
msgstr "Autenticazione tramite mTAN riuscita."

msgid "Invalid or expired mTAN provided."
msgstr "È stato fornito un mTAN non valido o scaduto."

msgid "A link was added to the clipboard"
msgstr "È stato aggiunto un collegamento agli appunti"

msgid "Administrative"
msgstr "Administrativo"

#, python-format
msgid "The entry ${name} exists twice"
msgstr "L'elemento ${name} è duplicato"

msgid "Added a new directory"
msgstr "Aggiunta una nuova cartella"

msgid "New Directory"
msgstr "Nuova cartella"

msgid ""
"The requested change cannot be performed, as it is incompatible with "
"existing entries"
msgstr ""
"La modifica richiesta non può essere eseguita, in quanto è incompatibile con "
"gli elementi esistenti"

#, python-format
msgid "Syntax Error in line ${line}"
msgstr "Errore di sintassi alla riga ${line}"

msgid "Syntax error in form"
msgstr "Errore di sintassi nel modulo"

#, python-format
msgid "Syntax error in field ${field_name}"
msgstr "Errore di sintassi nel campo ${field_name}"

#, python-format
msgid "Error: Duplicate label ${label}"
msgstr "Errore: etichetta ${label} duplicata"

msgid "The directory was deleted"
msgstr "La cartella è stata cancellata"

msgid ""
"Stable URLs are important. Here you can change the path to your site "
"independently from the title."
msgstr ""
"Gli URL stabili sono importanti. Qui puoi modificare il percorso del tuo "
"sito indipendentemente dal titolo."

#, python-format
msgid "${org}: New Entry in \"${directory}\""
msgstr "${org}: Nuovo elemento in \"${directory}\""

msgid "Added a new directory entry"
msgstr "Aggiunta un nuovo elemento della cartella"

msgid "New Directory Entry"
msgstr "Nuovo elemento della cartella"

msgid "Submit a New Directory Entry"
msgstr "Invia un nuovo elemento della cartella"

msgid "Continue"
msgstr "Continua"

msgid "Propose a change"
msgstr "Proponi un cambiamento"

msgid ""
"To request a change, edit the fields you would like to change, leaving the "
"other fields intact. Then submit your request."
msgstr ""
"Per richiedere una modifica, modifica i campi che desideri modificare, "
"lasciando intatti gli altri. Quindi invia la tua richiesta."

msgid "The entry was deleted"
msgstr "L'elemento è stato eliminato:"

msgid ""
"On the right side, you can filter the entries of this directory to export."
msgstr ""
"sul lato destro, puoi filtrare gli elementi di questa cartella da esportare."

msgid "Exports all entries of this directory."
msgstr "Esporta tutti gli elementi di questa cartella."

msgid ""
"The resulting zipfile contains the selected format as well as metadata and "
"images/files if the directory contains any."
msgstr ""
"Il file zip risultante contiene il formato selezionato, nonché metadati e "
"immagini/file se la cartella ne contiene."

#, python-format
msgid ""
"You have been redirect to this entry because it could not be exported due to "
"missing file ${name}. Please re-upload them and try again"
msgstr ""
"Sei stato reindirizzato a questo elemento perché non è stato possibile "
"esportarlo a causa del file ${name} mancante. Ricaricali e riprova"

#, python-format
msgid "The column ${name} is missing"
msgstr "La colonna ${name} è mancante"

#, python-format
msgid "The file ${name} is missing"
msgstr "Il file ${name} è mancante"

msgid ""
"The given file is invalid, does it include a metadata.json with a data.xlsx, "
"data.csv, or data.json?"
msgstr ""
"Il file specificato non è valido, include un metadata.json con un data.xlsx, "
"data.csv o data.json?"

#, python-format
msgid "Imported ${count} entries"
msgstr "${count} elementi importati"

msgid ""
"Updates the directory configuration and imports all entries given in the ZIP "
"file. The format is the same as produced by the export function. Note that "
"only 100 items are imported at a time. To import more items repeat the "
"import accordingly."
msgstr ""
"Aggiorna la configurazione della cartella e importa tutti gli elementi "
"forniti nel file ZIP. Il formato è lo stesso generato dalla funzione di "
"esportazione. Tieni presente che vengono importati solo 100 elementi alla "
"volta. Per importare più elementi, ripeti l'importazione finché necessario."

msgid "New Recipient"
msgstr "Nuovo destinatario"

#, python-format
msgid ""
"Registration for notifications on new entries in the directory "
"\"${directory}\""
msgstr ""
"Registrazione per le notifiche sui nuovi elementi nella cartella "
"\"${directory}\""

#, python-format
msgid ""
"Success! We have sent a confirmation link to ${address}, if we didn't send "
"you one already."
msgstr ""
"La richiesta ha avuto esito positivo! Abbiamo inviato un collegamento di "
"conferma a ${address}, se non te ne abbiamo già inviato uno."

msgid "Notification for new entries"
msgstr "Notifica per nuovi elementi"

#, python-format
msgid "Do you really want to unsubscribe \"{}\"?"
msgstr "Vuoi davvero annullare l'iscrizione a \"{}\"?"

msgid "Recipients of new entry updates"
msgstr "Destinatari degli aggiornamenti dei nuovi elementi"

#, python-format
msgid "the subscription for ${address} was successfully confirmed"
msgstr "l'abbonamento di ${address} è stato correttamente confermato"

#, python-format
msgid "the subscription for ${address} could not be confirmed, wrong token"
msgstr ""
"non è stato possibile confermare l'abbonamento di ${address}, token errato"

#, python-format
msgid "${address} successfully unsubscribed"
msgstr "Iscrizione di ${address} annullata correttamente"

#, python-format
msgid "${address} could not be unsubscribed, wrong token"
msgstr "Impossibile annullare l'iscrizione di ${address}, token errato"

msgid "Moves the topic and all its sub topics to the given destination."
msgstr ""
"Sposta l'argomento e tutti i suoi sottoargomenti nella destinazione indicata."

#, python-format
msgid "A total of ${number} subpages are affected."
msgstr "Sono interessate un totale di ${number} sottopagine."

#, python-format
msgid "${count} links will be replaced by this action."
msgstr "${count} collegamenti saranno sostituiti da questa operazione."

msgid "The event submitter has not yet completed his submission"
msgstr "Il presentatore dell'evento non ha ancora completato la sua iscrizione"

msgid "This event has already been published"
msgstr "Questo evento è stato pubblicato"

#, python-format
msgid "Successfully created the event '${title}'"
msgstr "Creato con successo l'evento '${titolo}'"

#, python-format
msgid "You have accepted the event ${title}"
msgstr "Hai accettato l'evento ${title}"

msgid "Your event was accepted"
msgstr "Il tuo evento è stato accettato"

msgid "Submit an event"
msgstr "Invia un evento"

msgid ""
"Only events taking place inside the town or events related to town societies "
"are published. Events which are purely commercial are not published. There's "
"no right to be published and already published events may be removed from "
"the page without notification or reason."
msgstr ""
"Vengono pubblicati solo gli eventi che si svolgono all'interno della città o "
"gli eventi relativi alle società cittadine. Gli eventi puramente commerciali "
"non vengono pubblicati. Non c'è alcun diritto alla pubblicazione e gli "
"eventi già pubblicati possono essere rimossi dalla pagina senza preavviso o "
"motivo."

msgid "Add event"
msgstr "Aggiungi evento"

msgid "Your request has been registered"
msgstr "La tua richiesta è stata registrata"

msgid "New ticket"
msgstr "Nuovo biglietto"

msgid "Your request could not be accepted automatically!"
msgstr "La tua richiesta non può essere accettata automaticamente!"

msgid "Thank you for your submission!"
msgstr "Ti ringraziamo per l'iscrizione!"

msgid "Your event was rejected"
msgstr "Il tuo evento è stato rifiutato"

msgid "Access Denied"
msgstr "Accesso negato"

msgid "Not Found"
msgstr "Non trovato"

msgid "Added a new external link"
msgstr "Aggiunto un nuovo link esterno"

msgid "New external link"
msgstr "Nuovo collegamento esterno"

msgid "Edit external link"
msgstr "Modifica il collegamento esterno"

msgid "Manage Photo Albums"
msgstr "Gestisci album fotografici"

msgid "This file type is not supported"
msgstr "Questo tipo di file non è supportato"

msgid "The file name is too long"
msgstr "Il nome del file è troppo lungo"

msgid "The file cannot be processed"
msgstr "Il file non può essere elaborato"

#, fuzzy
msgid "Please submit your yubikey"
msgstr "Invia la tua Yubikey"

#, fuzzy
msgid "Your account is not linked to a Yubikey"
msgstr "Il tuo account non è collegato a Yubikey"

#, fuzzy
msgid "The used Yubikey is not linked to your account"
msgstr "La Yubikey usata non è collegata al tuo account"

msgid "This file already has a digital seal"
msgstr "Questo file include già un sigillo digitale"

#, fuzzy
msgid "Your Yubikey could not be validated"
msgstr "Non è stato possibile convalidare la tua Yubikey"

msgid "Edit external form"
msgstr "Modifica il modulo esterno"

msgid "The registration has ended"
msgstr "La registrazione è terminata"

msgid "The registration is closed"
msgstr "La registrazione è chiusa"

#, python-format
msgid "The registration opens on ${day}, ${date}"
msgstr "La registrazione si apre ${day}, ${date}"

#, python-format
msgid "The registration closes on ${day}, ${date}"
msgstr "La registrazione si chiude ${day}, ${date}"

#, python-format
msgid "There's a limit of ${count} attendees"
msgstr "C'è un limite di ${count} partecipanti"

msgid "There are no spots left"
msgstr "Non ci sono più posti disponibili"

msgid "There is one spot left"
msgstr "È rimasto un posto disponibile"

#, python-format
msgid "There are ${count} spots left"
msgstr "Sono rimasti ${count} posti disponibili"

msgid "A form with this name already exists"
msgstr "Un modulo con questo nome esiste già"

msgid "Added a new form"
msgstr "Aggiunto un nuovo modulo"

msgid "New Form"
msgstr "Nuovo modulo"

msgid "Exports the submissions of the given date range."
msgstr "Esporta gli invii dell'intervallo di date specificato."

msgid "New Registration Window"
msgstr "Nuova finestra di registrazione"

msgid "The registration window was added successfully"
msgstr "La finestra di registrazione è stata aggiunta con successo"

msgid ""
"Registration windows limit forms to a set number of submissions and a "
"specific time-range."
msgstr ""
"Le finestre di registrazione limitano i moduli a un determinato numero di "
"invii e a uno specifico intervallo di tempo."

msgid "General Message"
msgstr "Messaggio generale"

#, python-format
msgid "New e-mail: ${message}"
msgstr "Nuova e-mail: ${message}"

#, python-format
msgid "Successfully sent ${count} emails"
msgstr "${count} e-mail inviate correttamente"

msgid "Send E-Mail to attendees"
msgstr "Invia e-mail ai partecipanti"

msgid "Email attendees"
msgstr "E-mail partecipanti"

msgid "Cancel Registration Window"
msgstr "Annulla la finestra di registrazione"

msgid ""
"You really want to cancel all confirmed and deny all open submissions for "
"this registration window?"
msgstr ""
"Vuoi davvero cancellare tutte le iscrizioni confermate e negare tutte le "
"iscrizioni aperte per questa finestra di registrazione?"

msgid ""
"Each attendee will receive a ticket email unless ticket messages are not "
"muted."
msgstr ""
"Ogni partecipante riceverà un'e-mail del biglietto a meno che i messaggi dei "
"biglietti non siano disattivati."

msgid "Do you really want to delete this registration window?"
msgstr "Vuoi davvero eliminare questa finestra di registrazione?"

msgid "Existing submissions will be disassociated."
msgstr "Le iscrizioni esistenti verranno dissociate."

msgid "Delete registration window"
msgstr "Elimina la finestra di registrazione"

msgid "This registration window can't be deleted."
msgstr "Questa finestra di registrazione non può essere eliminata."

msgid ""
"There are confirmed or open submissions associated with it. Cancel the "
"registration window first."
msgstr ""
"Ad essa sono associate iscrizioni confermate o aperte. Annulla prima la "
"finestra di registrazione."

msgid "Edit Registration Window"
msgstr "Modifica la finestra di registrazione"

#, python-format
msgid "${count} submissions cancelled / denied over the ticket system"
msgstr ""
"${count} iscrizioni annullate/negate tramite il sistema di gestione dei "
"biglietti"

msgid "The registration window was deleted"
msgstr "La finestra di registrazione è stata cancellata"

#, python-format
msgid ""
"The total amount for the currently entered data is ${total} but has to be at "
"least ${minimum}. Please adjust your inputs."
msgstr ""
"L'importo totale per i dati attualmente inseriti è ${total} ma deve essere "
"almeno ${minimum}. Si prega di modificare i dati inseriti."

msgid "Pay Online and Complete"
msgstr "Paga online e completa"

msgid "Your payment could not be processed"
msgstr "Non è stato possibile elaborare Il tuo pagamento"

msgid "Registrations are no longer possible"
msgstr "Le iscrizioni non sono più possibili"

msgid "Your registration has been confirmed"
msgstr "La tua registrazione è stata confermata"

msgid "The registration has been confirmed"
msgstr "La registrazione è stata confermata"

msgid ""
"The registration could not be confirmed because the maximum number of "
"participants has been reached"
msgstr ""
"Non è stato possibile confermare la registrazione perché è stato raggiunto "
"il numero massimo di partecipanti."

msgid "Your registration has been denied"
msgstr "La tua registrazione è stata rifiutata"

msgid "The registration has been denied"
msgstr "La registrazione è stata rifiutata"

msgid "The registration could not be denied"
msgstr "La registrazione non può essere rifiutata"

msgid "Your registration has been cancelled"
msgstr "La tua registrazione è stata annullata"

msgid "The registration has been cancelled"
msgstr "La registrazione è stata annullata"

msgid "The registration could not be cancelled"
msgstr "La registrazione non può essere annullata"

msgid "Select"
msgstr "Seleziona"

msgid "Select images"
msgstr "Seleziona immagini"

msgid "Added a new photo album"
msgstr "Aggiunto un nuovo album fotografico"

msgid "New Photo Album"
msgstr "Nuovo album fotografico"

#, python-format
msgid "Welcome to the ${org} Newsletter"
msgstr "Benvenuto nella newsletter di ${org}"

#, python-format
msgid "Success! We have added ${address} to the list of recipients."
msgstr "Successo! Abbiamo aggiunto ${indirizzo} alla lista dei destinatari."

msgid "A newsletter with this name already exists"
msgstr "Esiste già una newsletter con questo nome"

msgid "Added a new newsletter"
msgstr "Aggiunta una nuova newsletter"

msgid "New Newsletter"
msgstr "Nuova newsletter"

msgid "Edit Newsletter"
msgstr "Modifica la newsletter"

msgid "The newsletter was deleted"
msgstr "La newsletter è stata cancellata"

#, python-format
msgid "Sent \"${title}\" to ${n} recipients"
msgstr "Inviato \"${title}\" a ${n} destinatari"

#, python-format
msgid "Scheduled \"${title}\" to be sent on ${date}"
msgstr "\"${title}\" programmato per l'invio il ${date}"

#, python-format
msgid "Sent \"${title}\" to ${recipient}"
msgstr "Inviato \"${title}\" a ${recipient}"

msgid "Sends a test newsletter to the given address"
msgstr "Invia una newsletter di prova all'indirizzo indicato"

msgid "Newsletter Recipients"
msgstr "Destinatari della newsletter"

msgid "Newsletter recipient Export"
msgstr "Destinatario della newsletter Esportazione"

msgid "Exports all newsletter recipients."
msgstr "Esporta tutti i destinatari della newsletter."

#, python-format
msgid "The following line(s) contain invalid data: ${lines}"
msgstr "La seguente riga (o righe) contiene dati non validi: ${lines}"

#, python-format
msgid "${count} newsletter subscribers will be imported"
msgstr "Gli iscritti alla newsletter di ${count} verranno importati"

#, python-format
msgid "${count} newsletter subscribers imported"
msgstr "${count} iscritti alla newsletter importati"

msgid "The same format as the export (XLSX) can be used for the import."
msgstr ""
"Lo stesso formato dell'esportazione (XLSX) può essere usato per "
"l'importazione."

msgid "Today"
msgstr "Oggi"

msgid "Tomorrow"
msgstr "Domani"

msgid "This weekend"
msgstr "Questo fine settimana"

msgid "This week"
msgstr "Questa settimana"

msgid "Event Export"
msgstr "Esportazione degli eventi"

msgid "Exports all future events."
msgstr "Esporta tutti gli eventi futuri."

#, python-format
msgid "${count} events will be imported"
msgstr "Gli eventi ${count} saranno importati"

#, python-format
msgid "${count} events imported"
msgstr "${conteggio} eventi sono stati importati"

msgid "Move"
msgstr "Spostare"

msgid "Your payment has been received"
msgstr "Abbiamo ricevuto il tuo pagamento"

msgid "Your payment has been withdrawn"
msgstr "Il tuo pagamento è stato ritirato"

msgid "Your payment has been refunded"
msgstr "Il tuo pagamento è stato rimborsato"

msgid "The ticket was marked as paid"
msgstr "Il biglietto è stato contrassegnato come pagato"

msgid "The ticket was marked as unpaid"
msgstr "Il biglietto è stato contrassegnato come non pagato"

msgid "The payment was captured"
msgstr "Il pagamento è stato acquisito"

msgid "The payment was refunded"
msgstr "Il pagamento è stato rimborsato"

msgid "As default"
msgstr "Valore predefinito"

msgid "Should this provider really be the new default?"
msgstr "Questo provider dovrebbe davvero essere il nuovo predefinito?"

msgid "All future payments will be redirected."
msgstr "Tutti i pagamenti futuri verranno reindirizzati."

msgid "Make Default"
msgstr "Imposta come predefinito"

msgid "Enable"
msgstr "Attivare"

msgid "Should this provider really be enabled?"
msgstr "Questo fornitore deve essere abilitato?"

msgid "Disable"
msgstr "Disattivare"

msgid "Should this provider really be disabled?"
msgstr "Questo fornitore dovrebbe davvero essere disabilitato?"

msgid "Do you really want to delete this provider?"
msgstr "Vuoi davvero eliminare questo fornitore?"

msgid "Your Stripe account was connected successfully."
msgstr "Il tuo account Stripe è stato connesso correttamente."

msgid "Your Stripe account could not be connected."
msgstr "Impossibile connettere il tuo account Stripe."

msgid "Changed the default payment provider."
msgstr "Provider di pagamento predefinito modificato."

msgid "Provider enabled."
msgstr "Fornitore abilitato."

msgid "Provider disabled."
msgstr "Fornitore disabilitato."

msgid "The payment provider was deleted."
msgstr "Il fornitore di servizi di pagamento è stato eliminato."

msgid "Successfully synchronised payments"
msgstr "Pagamenti sincronizzati correttamente"

msgid "Charge fees to customer"
msgstr "Addebita commissioni al cliente"

msgid "Added a new person"
msgstr "Aggiunta una nuova persona"

msgid "New person"
msgstr "Nuova persona"

msgid "January"
msgstr "Gennaio"

msgid "Feburary"
msgstr "Febbraio"

msgid "March"
msgstr "Marzo"

msgid "April"
msgstr "Aprile"

msgid "May"
msgstr "Maggio"

msgid "June"
msgstr "Giugno"

msgid "July"
msgstr "Luglio"

msgid "August"
msgstr "Agosto"

msgid "September"
msgstr "Settembre"

msgid "October"
msgstr "Ottobre"

msgid "November"
msgstr "Novembre"

msgid "December"
msgstr "Dicembre"

msgid ""
"The selected time does not exist on this date due to the switch from "
"standard time to daylight saving time."
msgstr ""
"In questa data, l'ora selezionata non esiste a causa del passaggio dall'ora "
"solare all'ora legale."

msgid "hour"
msgstr "ora"

msgid "hours"
msgstr "ore"

msgid "day"
msgstr "giorno"

msgid "days"
msgstr "giorni"

#, python-format
msgid "Reservations must be made ${n} ${unit} in advance"
msgstr "Le prenotazioni devono essere effettuate con ${n} ${unit} di anticipo"

msgid "This date lies in the past"
msgstr "Questa data è nel passato"

msgid "Reserve"
msgstr "Prenota"

#, python-format
msgid "New dates for ${title}"
msgstr "Nuove date per ${title}"

msgid "Confirm your reservation"
msgstr "Conferma la prenotazione"

msgid "Thank you for your reservation!"
msgstr "Grazie per la tua prenotazione!"

#, python-format
msgid ""
"Your reservation for ${room} has been submitted. Please continue with your "
"reservation for ${next_room}."
msgstr ""
"La tua prenotazione per ${room} è stata inviata. Continua con la tua "
"prenotazione per ${next_room}."

msgid "Your reservations were accepted"
msgstr "Le tue prenotazioni sono state accettate"

#, python-format
msgid "${org} New Reservation(s)"
msgstr "${org} Nuova/e prenotazione/i"

msgid "The reservations were accepted"
msgstr "Le prenotazioni sono state accettate"

msgid "The reservations have already been accepted"
msgstr "Le prenotazioni sono già state accettate"

msgid "The submitter email is not available"
msgstr "L'e-mail del mittente non è disponibile"

msgid "Accept all reservation with message"
msgstr "Accetta tutte le prenotazioni con messaggio"

#, python-format
msgid ""
"The following message will be sent to ${address} and it will be recorded for "
"future reference."
msgstr ""
"Il seguente messaggio verrà inviato a ${address} e sarà registrato per "
"riferimento futuro."

msgid ""
"The payment associated with this reservation needs to be refunded before the "
"reservation can be rejected"
msgstr ""
"Il pagamento associato a questa prenotazione deve essere rimborsato prima "
"che la prenotazione possa essere rifiutata"

msgid "The following reservations were rejected"
msgstr "Le seguenti prenotazioni sono state rifiutate"

#, python-format
msgid "${org} Rejected Reservation"
msgstr "${org} Prenotazione rifiutata"

msgid "The reservations were rejected"
msgstr "Le prenotazioni sono state rifiutate"

msgid "The reservation was rejected"
msgstr "La prenotazione è stata rifiutata"

msgid "Reject all reservations with message"
msgstr "Rifiuta tutte le prenotazioni con messaggio"

msgid "Added a new daypass"
msgstr "Aggiunto un nuovo biglietto giornaliero"

msgid "New daypass"
msgstr "Nuovo biglietto giornaliero"

msgid "Added a new room"
msgstr "Aggiunta una nuova stanza"

msgid "New room"
msgstr "Nuova stanza"

msgid "Added a new item"
msgstr "Aggiunto un nuovo elemento"

msgid "New Item"
msgstr "Nuovo elemento"

msgid "Edit resource"
msgstr "Modifica risorsa"

#, python-format
msgid "Successfully removed ${count} unused allocations"
msgstr "Rimosse correttamente ${count} allocazioni inutilizzate"

msgid "Exports the reservations of the given date range."
msgstr "Esporta le prenotazioni dell'intervallo di date specificato."

msgid "No reservations found for the given date range."
msgstr "Non sono state trovate prenotazioni per l'intervallo di date indicato."

msgid "Exports the reservations of all resources in a given date range."
msgstr "Esporta tutte le prenotazioni in un intervallo di date specifico"

#, python-format
msgid "Do you really want to delete \"${name}\"?"
msgstr "Vuoi davvero cancellare \"${name}\"?"

msgid "Delete Recipient"
msgstr "Elimina destinatario"

msgid "Added a new recipient"
msgstr "Aggiunto un nuovo destinatario"

msgid "Edit Recipient"
msgstr "Modifica il destinatario"

#, python-format
msgid "Search through ${count} indexed documents"
msgstr "Cerca tra ${count} documenti indicizzati"

#, python-format
msgid "${count} Results"
msgstr "${count} risultati"

msgid "Search Unavailable"
msgstr "Ricerca non disponibile"

msgid "Favicon"
msgstr "Favicon"

msgid "Header"
msgstr "Intestazione"

msgid "Footer"
msgstr "Piè di pagina"

msgid "Modules"
msgstr "Moduli"

msgid "Analytics"
msgstr "Analitica"

msgid "Holidays"
msgstr "Festività / Vacanze scolastiche"

msgid "No holidays defined"
msgstr "Nessuna festività definita"

msgid "Link Migration"
msgstr "Migrazione dei collegamenti"

msgid "Migrate"
msgstr "Migra"

#, python-format
msgid "Migrated ${number} links"
msgstr "${number} collegamenti migrati"

#, python-format
msgid "Total of ${number} links found."
msgstr "Totale di ${number} collegamenti trovati."

#, python-format
msgid ""
"Migrates links from the given domain to the current domain \"${domain}\"."
msgstr ""
"Migra i collegamenti dal dominio specificato al dominio corrente "
"\"${domain}\"."

msgid "OneGov API"
msgstr "API OneGov"

msgid "Do you really want to delete this API key?"
msgstr "Vuoi davvero eliminare questa chiave API?"

msgid "This action cannot be undone."
msgstr "Questa azione non può essere annullata."

msgid "ApiKey deleted."
msgstr "Chiave API eliminata."

msgid "Data Retention Policy"
msgstr "Politica di Conservazione dei Dati"

msgid ""
"Proceed with caution. Tickets and the data they contain may be irrevocable "
"deleted."
msgstr ""
"Procedere con cautela. I biglietti e i dati in essi contenuti possono essere "
"irrevocabilmente cancellati."

msgid "Chat"
msgstr "Chat"

msgid "Topics"
msgstr "Argomenti"

msgid "The survey timeframe has ended"
msgstr "Il periodo di indagine è terminato"

#, python-format
msgid "The survey timeframe opens on ${day}, ${date}"
msgstr "Il periodo di indagine si apre il giorno ${day}, ${date}"

#, python-format
msgid "The survey timeframe closes on ${day}, ${date}"
msgstr "Il periodo di indagine si chiude il giorno ${day}, ${date}"

msgid "A survey with this name already exists"
msgstr "Esiste già un'indagine con questo nome"

msgid "Added a new survey"
msgstr "Aggiunta una nuova indagine"

msgid "New Survey"
msgstr "Nuova indagine"

msgid "Exports the submissions of the survey."
msgstr "Esporta gli invii dell'indagine."

msgid "New Submission Window"
msgstr "Nuova finestra di invio"

msgid "Submissions windows limit survey submissions to a specific time-range."
msgstr ""
"Le finestre di invio limitano l'invio delle indagini a un intervallo di "
"tempo specifico."

msgid "Do you really want to delete this submission window?"
msgstr "Vuoi davvero eliminare questa finestra di invio?"

msgid "Delete submission window"
msgstr "Elimina la finestra di invio"

msgid "Edit Submission Window"
msgstr "Modifica la finestra di invio"

msgid "The submission window was deleted"
msgstr "La finestra di invio è stata cancellata"

msgid "Added a new text module"
msgstr "Aggiunto un nuovo modulo di testo"

msgid "New text module"
msgstr "Nuovo modulo di testo"

msgid "Edit text module"
msgstr "Modifica modulo di testo"

msgid "The text module was deleted"
msgstr "Il modulo di testo è stato eliminato"

msgid "This ticket is not deletable."
msgstr "Questo biglietto non è cancellabile."

msgid "Ticket successfully deleted"
msgstr "Biglietto cancellato correttamente"

msgid ""
"Do you really want to delete this ticket? All data associated with this "
"ticket will be deleted. This cannot be undone."
msgstr ""
"Vuoi davvero eliminare questo biglietto? Tutti i dati associati a questo "
"biglietto saranno eliminati. L'operazione non può essere annullata."

msgid "Mark as paid"
msgstr "Contrassegna come pagato"

msgid "Mark as unpaid"
msgstr "Contrassegna come non pagato"

msgid "Capture Payment"
msgstr "Acquisisci pagamento"

msgid "Do you really want capture the payment?"
msgstr "Vuoi davvero acquisire il pagamento?"

msgid ""
"This usually happens automatically, so there is no reason not do capture the "
"payment."
msgstr ""
"Questo di solito accade automaticamente, quindi non c'è motivo per non "
"acquisire il pagamento."

msgid "Capture payment"
msgstr "Acquisisci pagamento"

msgid "Refund Payment"
msgstr "Rimborsa pagamento"

#, python-format
msgid "Do you really want to refund ${amount}?"
msgstr "Vuoi davvero rimborsare ${amount}?"

#, python-format
msgid "Refund ${amount}"
msgstr "Rimborsa ${amount}"

msgid "Your ticket has a new message"
msgstr "Il tuo biglietto ha un nuovo messaggio"

#, python-format
msgid "${org} New Note in Reservation for ${resource_title}"
msgstr "${org} Nuova nota nella prenotazione per ${resource_title}"

msgid "Your note was added"
msgstr "La tua nota è stata aggiunta"

msgid "The note was deleted"
msgstr "La nota è stata cancellata"

msgid "Edit Note"
msgstr "Modifica la nota"

msgid "The ticket cannot be accepted because it's not open"
msgstr "Il biglietto non può essere accettato perché non è aperto"

#, python-format
msgid "You have accepted ticket ${number}"
msgstr "Hai accettato il biglietto ${number}"

msgid "The ticket cannot be closed because it's not pending"
msgstr "Il biglietto non può essere chiuso perché non è in sospeso"

#, python-format
msgid "You have closed ticket ${number}"
msgstr "Hai chiuso il biglietto ${number}"

msgid "The ticket cannot be re-opened because it's not closed"
msgstr "Il biglietto non può essere riaperto perché non è chiuso"

#, python-format
msgid "You have reopened ticket ${number}"
msgstr "Hai riaperto il biglietto ${number}"

msgid "Your ticket has been reopened"
msgstr "Il biglietto è stato riaperto"

#, python-format
msgid "You have disabled e-mails for ticket ${number}"
msgstr "Hai disabilitato le e-mail per il biglietto ${number}"

#, python-format
msgid "You have enabled e-mails for ticket ${number}"
msgstr "Hai abilitato le e-mail per il biglietto ${number}"

msgid "The ticket cannot be archived because it's not closed"
msgstr "Il biglietto non può essere archiviato perché non è chiuso"

#, python-format
msgid "You archived ticket ${number}"
msgstr "Hai archiviato il biglietto ${number}"

msgid ""
"The ticket cannot be recovered from the archive because it's not archived"
msgstr ""
"Il biglietto non può essere recuperato dall'archivio perché non è archiviato"

#, python-format
msgid "You recovered ticket ${number} from the archive"
msgstr "Hai recuperato il biglietto ${number} dall'archivio"

msgid "The ticket has already been closed"
msgstr "Il biglietto è già stato chiuso"

msgid "Your message has been sent"
msgstr "Il tuo messaggio è stato inviato"

msgid "Zip archive created successfully"
msgstr "Archivio zip creato con successo"

msgid "Your request has been submitted"
msgstr "La tua richiesta è stata inviata"

msgid "Your request is currently pending"
msgstr "La tua richiesta è attualmente in sospeso"

msgid "Your request has been processed"
msgstr "La tua richiesta è stata elaborata"

msgid "Request Status"
msgstr "Stato della richiesta"

msgid "The request has already been closed"
msgstr "La richiesta è già stata chiusa"

msgid "Your message has been received"
msgstr "Il tuo messaggio è stato ricevuto"

msgid ""
"Could not find valid credentials. You can set them in Gever API Settings."
msgstr ""
"Impossibile trovare credenziali valide. È possibile impostarle nelle "
"Impostazioni API di Gever"

msgid "Encountered an error while uploading to Gever."
msgstr "Si è verificato un errore durante il caricamento su Gever."

#, python-format
msgid ""
"Encountered an error while uploading to Gever. Response status code is "
"${status}."
msgstr ""
"Si è verificato un errore durante il caricamento su Gever.Il codice di stato "
"della risposta è ${status}."

msgid "Successfully uploaded the PDF of this ticket to Gever"
msgstr "Il PDF di questo biglietto è stato caricato con successo su Gever."

msgid "My"
msgstr "Il mio"

msgid "All Tickets"
msgstr "Tutti i biglietti"

msgid "All Users"
msgstr "Tutti gli utenti"

#, python-format
msgid "${success_count} tickets deleted, ${error_count} are not deletable"
msgstr ""
"I biglietti ${success_count} cancellati, ${error_count} non sono "
"completamente cancellabili, ma i dati sono stati resi irriconoscibili."

#, python-format
msgid "${success_count} tickets deleted."
msgstr "${success_count} biglietti eliminati."

msgid "Submitted Requests"
msgstr "Richieste inoltrate"

msgid "Added a new user group"
msgstr "Aggiunto un nuovo gruppo di utenti"

msgid "New user group"
msgstr "Nuovo gruppo di utenti"

msgid "Edit user group"
msgstr "Modifica il gruppo di utenti"

msgid "User Management"
msgstr "Gestione utente"

msgid "New Signup Link"
msgstr "Nuovo collegamento di registrazione"

msgid "New User"
msgstr "Nuovo utente"

msgid "A user with this e-mail address already exists"
msgstr "Esiste già un utente con questo indirizzo e-mail"

msgid "An account was created for you"
msgstr "È stato creato un account per te"

msgid "The user was created successfully"
msgstr "Utente creato correttamente"

<<<<<<< HEAD
#~ msgid "Exports the submissions of the given submission windows."
#~ msgstr "Esporta gli invii delle finestre di invio specificate."
=======
#~ msgid "A new entry has been added to the \"${directory.title}\" directory:"
#~ msgstr ""
#~ "Un nuovo elemento è stato aggiunto alla cartella \"${directory.title}\":"
>>>>>>> 78fc05b8

#~ msgid "New entry in directory"
#~ msgstr "Nuovo elemento nella cartella"

#~ msgid "has a new entry:"
#~ msgstr "ha un nuovo elemento:"

#, python-format
#~ msgid ""
#~ "Registration for notifications on updates in the directory "
#~ "\"${directory}\""
#~ msgstr ""
#~ "Registrazione per le notifiche sugli aggiornamenti nella cartella "
#~ "\"${directory}\""

#~ msgid "The following entry have been added to the directory"
#~ msgstr "I seguenti elementi sono stati aggiunti alla cartella"

#~ msgid ""
#~ "This is a notification for the new entries in \"${organisation}\". If you "
#~ "no longer wish to receive these notifications, please contact an "
#~ "administrator so they can remove you from the recipients list."
#~ msgstr ""
#~ "Questa è una notifica per i nuovi elementi in \"${organization}\". Se non "
#~ "desideri più ricevere queste notifiche, contatta un amministratore in "
#~ "modo che possa rimuoverti dall'elenco dei destinatari."

#, python-format
#~ msgid "${org} New Entry in ${directory}"
#~ msgstr "Nuovo elemento in ${directory} di ${org}"

#~ msgid "The email adress has been added to the recipients"
#~ msgstr "L'indirizzo e-mail è stato aggiunto ai destinatari"

#~ msgid ""
#~ "This content is automatically deleted when the end date has passed. If no "
#~ "end date is set, it will be deleted one day after start date."
#~ msgstr ""
#~ "Questo contenuto viene eliminato automaticamente quando la data di fine è "
#~ "passata. Se non è stata impostata una data di fine, verrà eliminato un "
#~ "giorno dopo la data di inizio."

#~ msgid ""
#~ "There are currently no allowed domains for iframes. To enable domains for "
#~ "iframes, please contact info@seantis.ch."
#~ msgstr ""
#~ "Attualmente non ci sono domini consentiti per gli iframe. Per abilitare i "
#~ "domini per gli iframe, contattare info@seantis.ch."

#~ msgid ""
#~ "The height of the iFrame in pixels. If not set, the iframe will have a "
#~ "standard height of 800px."
#~ msgstr ""
#~ "L'altezza dell'iframe in pixel. Se non viene impostato, l'iframe avrà "
#~ "un'altezza standard di 800px."

#~ msgid "Chat with"
#~ msgstr "Chat con"

#, python-format
#~ msgid "{success_count} tickets deleted."
#~ msgstr "{success_count} biglietti cancellati."<|MERGE_RESOLUTION|>--- conflicted
+++ resolved
@@ -2,11 +2,7 @@
 msgid ""
 msgstr ""
 "Project-Id-Version: \n"
-<<<<<<< HEAD
 "POT-Creation-Date: 2024-07-03 09:56+0200\n"
-=======
-"POT-Creation-Date: 2024-06-27 12:50+0200\n"
->>>>>>> 78fc05b8
 "PO-Revision-Date: 2022-03-15 10:52+0100\n"
 "Last-Translator: \n"
 "Language-Team: \n"
@@ -5905,14 +5901,8 @@
 msgid "The user was created successfully"
 msgstr "Utente creato correttamente"
 
-<<<<<<< HEAD
 #~ msgid "Exports the submissions of the given submission windows."
 #~ msgstr "Esporta gli invii delle finestre di invio specificate."
-=======
-#~ msgid "A new entry has been added to the \"${directory.title}\" directory:"
-#~ msgstr ""
-#~ "Un nuovo elemento è stato aggiunto alla cartella \"${directory.title}\":"
->>>>>>> 78fc05b8
 
 #~ msgid "New entry in directory"
 #~ msgstr "Nuovo elemento nella cartella"
