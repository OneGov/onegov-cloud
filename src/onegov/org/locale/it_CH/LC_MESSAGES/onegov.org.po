--- conflicted
+++ resolved
@@ -2,11 +2,7 @@
 msgid ""
 msgstr ""
 "Project-Id-Version: \n"
-<<<<<<< HEAD
-"POT-Creation-Date: 2025-07-10 13:38+0200\n"
-=======
-"POT-Creation-Date: 2025-07-10 13:49+0200\n"
->>>>>>> 3d545209
+"POT-Creation-Date: 2025-07-10 14:11+0200\n"
 "PO-Revision-Date: 2022-03-15 10:52+0100\n"
 "Last-Translator: \n"
 "Language-Team: \n"
@@ -3618,8 +3614,8 @@
 msgid "Reject all with message"
 msgstr "Rifiuta tutto con messaggio"
 
+#.
 #. Used in sentence: "${event} published."
-#.
 msgid "Event"
 msgstr "Evento"
 
