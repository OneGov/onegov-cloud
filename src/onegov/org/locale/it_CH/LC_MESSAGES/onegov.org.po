--- conflicted
+++ resolved
@@ -2,11 +2,7 @@
 msgid ""
 msgstr ""
 "Project-Id-Version: \n"
-<<<<<<< HEAD
 "POT-Creation-Date: 2022-05-30 14:43+0200\n"
-=======
-"POT-Creation-Date: 2022-05-24 11:24+0200\n"
->>>>>>> cc8f4dab
 "PO-Revision-Date: 2022-03-15 10:52+0100\n"
 "Last-Translator: \n"
 "Language-Team: \n"
@@ -244,12 +240,9 @@
 msgid "On holidays"
 msgstr "Nei giorni festivi"
 
-<<<<<<< HEAD
-=======
 msgid "During school holidays"
 msgstr "Durante le vacanze scolastiche"
 
->>>>>>> cc8f4dab
 msgid "Access"
 msgstr "Accesso"
 
@@ -3433,15 +3426,9 @@
 "viewed in Adobe Acrobat Reader or by dragging an already downloaded file "
 "into the field below:"
 msgstr ""
-<<<<<<< HEAD
 "Tutti i file hanno un sigillo digitale. Il sigillo digitale di un file "
 "scaricato può essere visualizzata in Adobe Acrobat Reader oppure trascinando "
 "un file già scaricato nel campo sottostante:"
-=======
-"Tutti i file sono stati firmati digitalmente. La firma digitale di un file "
-"scaricato può essere visualizzata in Adobe Acrobat Reader oppure trascinando"
-" un file già scaricato nel campo sottostante:"
->>>>>>> cc8f4dab
 
 msgid "Drop files to verify them"
 msgstr "Rilascia i file per verificarli"
