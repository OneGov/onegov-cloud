# This file was generated from translations.onegov.org_it.xlsx
msgid ""
msgstr ""
"Project-Id-Version: \n"
<<<<<<< HEAD
"POT-Creation-Date: 2025-02-24 15:55+0100\n"
=======
"POT-Creation-Date: 2025-03-03 17:43+0100\n"
>>>>>>> f8e15118
"PO-Revision-Date: 2022-03-15 10:52+0100\n"
"Last-Translator: \n"
"Language-Team: \n"
"Language: it_CH\n"
"MIME-Version: 1.0\n"
"Content-Type: text/plain; charset=UTF-8\n"
"Content-Transfer-Encoding: 8bit\n"
"Generated-By: xls-to-po 1.0\n"
"X-Generator: Poedit 3.0.1\n"

#, python-format
msgid ""
"${mtan} - mTAN for ${organisation}.\n"
"Or continue here: ${url}"
msgstr ""
"${mtan} - mTAN per ${organisation}.\n"
"O continua qui: ${url}"

msgid ""
"We sent an mTAN to the specified number. Please enter it below or follow the "
"instructions in the SMS."
msgstr ""
"Abbiamo inviato un mTAN al numero indicato. Inseritelo nello spazio "
"sottostante o seguite le istruzioni dell'SMS."

msgid "Tickets"
msgstr "Biglietti"

msgid "Open Tickets"
msgstr "Biglietti aperti"

msgid "Pending Tickets"
msgstr "Biglietti in attesa"

msgid "New Tickets in the Last Month"
msgstr "Nuovi biglietti nell'ultimo mese"

msgid "Closed Tickets in the Last Month"
msgstr "Biglietti chiusi nell'ultimo mese"

msgid "Lead Time from opening to closing in Days over the Last Month"
msgstr ""
"Tempo di gestione dall'apertura alla chiusura in giorni nell'ultimo mese"

msgid "Lead Time from pending to closing in Days over the Last Month"
msgstr ""
"Tempo di gestione dall'in sospeso alla chiusura in giorni nell'ultimo mese"

msgid "Access"
msgstr "Accesso"

msgid "Last Edited Pages"
msgstr "Ultime pagine modificate"

msgid "Last Edited News"
msgstr "Ultime notizie modificate"

msgid "Web Statistics"
msgstr "Statistiche Web"

msgid "No data available"
msgstr "Nessun dato disponibile"

msgid "Most Popular Pages"
msgstr "Pagine più popolari"

msgid "Open"
msgstr "Aperto"

msgid "Pending"
msgstr "In attesa"

msgid "Closed"
msgstr "Chiuso"

msgid "Archived"
msgstr "Archiviato"

msgid "All"
msgstr "Tutti"

msgid "Paid"
msgstr "Pagato"

msgid "Failed"
msgstr "Fallito"

msgid "Refunded"
msgstr "Rimborsato"

msgid "Manual"
msgstr "Manuale"

msgid "Stripe Connect"
msgstr "Stripe Connect"

#, python-format
msgid "${org} OneGov Cloud Status"
msgstr "${org} OneGov Cloud Status"

msgid "General"
msgstr "Generale"

#, python-format
msgid "${org} Reservation Overview"
msgstr "Panoramica della prenotazione di ${org}"

msgid "Your Chat has been turned into a ticket"
msgstr "È stato creato un ticket dalla loro chat"

msgid "Account"
msgstr "Conto"

msgid "User Profile"
msgstr "Profilo utente"

msgid "Logout"
msgstr "Esci"

msgid "Login"
msgstr "Accedi"

msgid "Register"
msgstr "Registrati"

msgid "Dashboard"
msgstr "Pannello di controllo"

msgid "Timeline"
msgstr "Timeline"

msgid "Files"
msgstr "File"

msgid "Images"
msgstr "Immagini"

msgid "Payment Provider"
msgstr "Elaboratore dei pagamenti"

msgid "Payments"
msgstr "Pagamenti"

msgid "Text modules"
msgstr "Moduli di testo"

msgid "Settings"
msgstr "Impostazioni"

msgid "Users"
msgstr "Utenti"

msgid "User groups"
msgstr "Gruppi di utenti"

msgid "Link Check"
msgstr "Controllo del collegamento"

msgid "Archived Tickets"
msgstr "Biglietto archiviati"

msgid "Forms"
msgstr "Moduli"

msgid "Surveys"
msgstr "Sondaggi"

msgid "Management"
msgstr "Gestione"

msgid "My Tickets"
msgstr "I miei biglietti"

msgid "Closed Tickets"
msgstr "Biglietti chiusi"

msgid "Ticket"
msgstr "Biglietto"

msgid "This site is private"
msgstr "Questo sito è privato"

msgid "This site is secret"
msgstr "Questo sito è segreto"

msgid "Cancel"
msgstr "Annulla"

msgid "ID Payment Provider"
msgstr "ID elaboratore dei pagamenti"

msgid "Status"
msgstr "Stato"

msgid "Currency"
msgstr "Valuta"

msgid "Amount"
msgstr "Importo"

msgid "Net Amount"
msgstr "Importo netto"

msgid "Fee"
msgstr "Tariffa"

msgid "Date Paid"
msgstr "Data di pagamento"

msgid "References"
msgstr "Riferimenti"

msgid "Created Date"
msgstr "Data di creazione"

msgid "Reference Ticket"
msgstr "Biglietto di riferimento"

msgid "Submitter Email"
msgstr "E-mail del mittente"

msgid "Category Ticket"
msgstr "Categoria del biglietto"

msgid "Status Ticket"
msgstr "Stato del biglietto"

msgid "Ticket decided"
msgstr "Biglietto risolto"

msgid "Yes"
msgstr "Sì"

msgid "No"
msgstr "No"

msgid "Credit card payments"
msgstr "Pagamenti carta di credito"

msgid "Exports payments and tickets"
msgstr "Esporta pagamenti e biglietti"

msgid "Title"
msgstr "Titolo"

msgid "General availability"
msgstr "Disponibilità generale"

msgid "Rule"
msgstr "Regola"

msgid "Extend"
msgstr "Prolunga"

msgid "Extend by one day at midnight"
msgstr "Prolunga di un giorno a mezzanotte"

msgid "Extend by one month at the end of the month"
msgstr "Prolunga di un mese alla fine del mese"

msgid "Extend by one year at the end of the year"
msgstr "Prolunga di un anno alla fine dell'anno"

msgid "Start"
msgstr "Inizio"

msgid "Date"
msgstr "Data"

msgid "End"
msgstr "Fine"

msgid "Except for"
msgstr "Eccetto per"

msgid "On holidays"
msgstr "Nei giorni festivi"

msgid "During school holidays"
msgstr "Durante le vacanze scolastiche"

msgid "Public"
msgstr "Pubblico"

msgid "Only by privileged users"
msgstr "Solo da utenti privilegiati"

msgid "Only by privileged users and members"
msgstr "Solo da membri e da utenti privilegiati"

msgid "Security"
msgstr "Sicurezza"

msgid "Start date before end date"
msgstr "Data di inizio precedente la data di fine"

msgid "Daypasses"
msgstr "Biglietti giornalieri"

msgid "Daypasses Limit"
msgstr "Limite di biglietti giornalieri"

msgid "Whole day"
msgstr "Giorno intero"

msgid "Time"
msgstr "Orario"

msgid "Each starting at"
msgstr "Ognuno a partire dalle"

msgid "HH:MM"
msgstr "HH:MM"

msgid "Each ending at"
msgstr "Ognuno fino alle"

msgid "May be partially reserved"
msgstr "Può essere parzialmente prenotato"

msgid "Options"
msgstr "Opzioni"

msgid "Reservations per time slot"
msgstr "Prenotazioni per fascia oraria"

msgid "Available items"
msgstr "Elementi disponibili"

msgid "Reservations per time slot and person"
msgstr "Prenotazioni per fascia oraria e persona"

msgid "From"
msgstr "Dalle"

msgid "Until"
msgstr "Alle"

msgid "Slots per Reservation"
msgstr "Slot per prenotazione"

msgid "Start time before end time"
msgstr "Ora di inizio precedente l'ora di fine"

msgid "Lead"
msgstr "Principale"

msgid "Describes what this directory is about"
msgstr "Descrive il contenuto di questa cartella"

msgid "Further Information"
msgstr "Ulteriori informazioni"

msgid "If left empty \"Further Information\" will be used as title"
msgstr "Se lasciato vuoto, il titolo sarà \"Ulteriori informazioni\"."

msgid "Text"
msgstr "Testo"

msgid "Position"
msgstr "Posizione"

msgid "Above the entries"
msgstr "Sopra le entrate"

msgid "Below the entries"
msgstr "Sotto le entrate"

msgid "Definition"
msgstr "Definizione"

msgid "Coordinates"
msgstr "Coordinate"

msgid "Entries have no coordinates"
msgstr "Gli elementi non hanno coordinate"

msgid "Coordinates are shown on each entry"
msgstr "Le coordinate sono mostrate in corrispondenza di ogni elemento"

msgid "Coordinates are shown on the directory and on each entry"
msgstr ""
"Le coordinate sono mostrate sulla rubrica e in corrispondenza di ogni "
"elemento"

msgid "Title-Format"
msgstr "Formato del titolo"

msgid "Display"
msgstr "Visualizza"

msgid "Lead-Format"
msgstr "Formato principale"

msgid "Empty Directory Notice"
msgstr "Avviso di cartella vuota"

msgid ""
"This text will be displayed when the directory contains no (visible) "
"entries. When left empty a generic default text will be shown instead."
msgstr ""
"Questo testo viene visualizzato quando la cartella non contiene voci "
"(visibili). Se lasciato vuoto, verrà visualizzato un testo generico "
"predefinito."

msgid "Numbering"
msgstr "Numerazione"

msgid "None"
msgstr "Nessuno"

msgid "Standard"
msgstr "Standard"

msgid "Custom"
msgstr "Personalizzato"

msgid "Custom Numbering"
msgstr "Numerazione personalizzata"

msgid "Main view"
msgstr "Vista principale"

msgid "Hide these labels on the main view"
msgstr "Nascondi queste etichette nella vista principale"

msgid "Address"
msgstr "Indirizzo"

msgid "Filters"
msgstr "Filtri"

msgid "Thumbnail"
msgstr "Anteprima immagine"

msgid "Pictures to be displayed as thumbnails on an entry"
msgstr "Immagini da visualizzare come anteprima su un elemento"

msgid "Overview layout with tiles"
msgstr "Panoramica con le piastrelle"

msgid "Address Block Title"
msgstr "Titolo blocco indirizzi"

msgid "Address Block"
msgstr "Blocco indirizzi"

msgid "The first line of the address"
msgstr "La prima riga dell'indirizzo"

msgid "Static title"
msgstr "Titolo statico"

msgid "Icon"
msgstr "Icona"

msgid "Marker"
msgstr "Indicatore"

msgid "Marker Color"
msgstr "Colore indicatore"

msgid "Default"
msgstr "Predefinito"

msgid "Color"
msgstr "Colore"

msgid "Order"
msgstr "Ordine"

msgid "By title"
msgstr "Per titolo"

msgid "By format"
msgstr "Per formato"

msgid "Order-Format"
msgstr "Formato dell'ordine"

msgid "Direction"
msgstr "Direzione"

msgid "Ascending"
msgstr "Crescente"

msgid "Descending"
msgstr "Decrescente"

msgid "Pattern"
msgstr "Motivo"

msgid "External Link"
msgstr "Collegamento esterno"

msgid "Visible"
msgstr "Visibile"

msgid "Users may propose new entries"
msgstr "Gli utenti possono proporre nuovi elementi"

msgid "New entries"
msgstr "Nuovi elementi"

msgid "Guideline"
msgstr "Linee guida"

msgid "Price"
msgstr "Prezzo"

msgid "Free of charge"
msgstr "Gratuito"

msgid "Price per submission"
msgstr "Prezzo per iscrizione"

msgid "Users may send change requests"
msgstr "Gli utenti possono inviare richieste di modifica"

msgid "Change requests"
msgstr "Richieste di modifica"

msgid "Enable publication dates"
msgstr "Abilita le date di pubblicazione"

msgid ""
"Users may suggest publication start and/or end of the entry on submissions "
"and change requests"
msgstr ""
"Gli utenti possono suggerire l'inizio e/o la fine della pubblicazione "
"dell'elemento negli invii e nelle richieste di modifica"

msgid "Publication"
msgstr "Pubblicazione"

msgid "Enable registering for update notifications"
msgstr "Attivare la registrazione per le notifiche"

msgid "Users can register for updates on new entries"
msgstr ""
"Gli utenti possono registrarsi per ricevere notifiche di nuovi inserimenti"

msgid "Notifications"
msgstr "Notifiche"

msgid "Required publication dates"
msgstr "Date di pubblicazione obbligatorie"

msgid "Information to be provided in addition to the E-mail"
msgstr "Informazioni da fornire in aggiunta all'e-mail"

msgid "Name"
msgstr "Nome"

msgid "Phone"
msgstr "Telefono"

msgid "Submitter"
msgstr "Mittente"

msgid "Layout"
msgstr "Layout"

msgid "Accordion"
msgstr "Fisarmonica"

#, python-format
msgid "The following fields are unknown: ${fields}"
msgstr "I seguenti campi sono sconosciuti: ${fields}"

msgid "Please select at most one thumbnail field"
msgstr "Seleziona al massimo un campo anteprima"

msgid "Please select exactly one numbering field"
msgstr "Selezionare esattamente un campo di numerazione"

#, python-format
msgid ""
"User submissions are not possible, because «${field}» is not visible. Only "
"if all fields are visible are user submission possible - otherwise users may "
"see data that they are not intended to see. "
msgstr ""
"Gli invii da parte degli utenti non sono possibili perché \"${field}\" non è "
"visibile. L'iscrizione da parte dell'utente è possibile solo se tutti i "
"campi sono visibili, altrimenti gli utenti potrebbero visualizzare dati a "
"cui non sono autorizzati ad accedere. "

msgid "Apply directory configuration"
msgstr "Applica la configurazione della cartella"

msgid "Yes, import configuration and entries"
msgstr "Sì, importa la configurazione e gli elementi"

msgid "No, only import entries"
msgstr "No, importa solo gli elementi"

msgid "Mode"
msgstr "Modalità"

msgid "Only import new entries"
msgstr "Importa solo i nuovi elementi"

msgid "Replace all entries"
msgstr "Sostituisci tutti gli elementi"

msgid "Import"
msgstr "Importa"

msgid "The name field cannot be empty."
msgstr "Il campo del nome non può essere vuoto."

msgid "Please fill out a new name"
msgstr "Inserisci un nuovo nome"

#, python-format
msgid "Invalid name. A valid suggestion is: ${name}"
msgstr "Nome non valido. Un suggerimento valido è: ${name}"

msgid "An entry with the same name exists"
msgstr "Esiste già un elemento con lo stesso nome"

msgid "E-Mail"
msgstr "E-mail"

msgid "Describes briefly what this form is about"
msgstr "Descrive brevemente il contenuto di questo modulo"

msgid "Detailed Explanation"
msgstr "Spiegazione dettagliata"

msgid "Describes in detail how this form is to be filled"
msgstr "Descrive dettagliatamente come compilare questo modulo"

msgid "Form PDF"
msgstr "Modulo PDF"

msgid "Group"
msgstr "Gruppo"

msgid "Used to group this form in the overview"
msgstr "Utilizzato per raggruppare questo modulo nella panoramica"

msgid "Art"
msgstr "Arte"

msgid "Cinema"
msgstr "Cinema"

msgid "Concert"
msgstr "Concerto"

msgid "Congress"
msgstr "Congresso"

msgid "Culture"
msgstr "Cultura"

msgid "Dancing"
msgstr "Danza"

msgid "Education"
msgstr "Istruzione"

msgid "Exhibition"
msgstr "Mostra"

msgid "Gastronomy"
msgstr "Gastronomia"

msgid "Health"
msgstr "Salute"

msgid "Library"
msgstr "Biblioteca"

msgid "Literature"
msgstr "Letteratura"

msgid "Market"
msgstr "Mercato"

msgid "Meetup"
msgstr "Incontro"

msgid "Misc"
msgstr "Vari"

msgid "Music School"
msgstr "Scuola di musica"

msgid "Nature"
msgstr "Natura"

msgid "Music"
msgstr "Musica"

msgid "Party"
msgstr "Festa"

msgid "Politics"
msgstr "Politica"

msgid "Reading"
msgstr "Lettura"

msgid "Religion"
msgstr "Religione"

msgid "Sports"
msgstr "Sport"

msgid "Talk"
msgstr "Dibattito"

msgid "Theater"
msgstr "Teatro"

msgid "Tourism"
msgstr "Turismo"

msgid "Toy Library"
msgstr "Ludoteca"

msgid "Tradition"
msgstr "Tradizione"

msgid "Youth"
msgstr "Giovane"

msgid "Elderly"
msgstr "Anziani"

msgid "Mo"
msgstr "Lu"

msgid "Tu"
msgstr "Ma"

msgid "We"
msgstr "Me"

msgid "Th"
msgstr "Gi"

msgid "Fr"
msgstr "Ve"

msgid "Sa"
msgstr "Sa"

msgid "Su"
msgstr "Do"

msgid "Concerto in the castle garden"
msgstr "Concerto nel giardino del castello"

msgid "Description"
msgstr "Descrizione"

msgid "Enjoy a concerto in the castle garden."
msgstr "Goditi un concerto nel giardino del castello."

msgid "Image"
msgstr "Immagine"

msgid "Additional Information (PDF)"
msgstr "Informazioni aggiuntive (PDF)"

msgid "Venue"
msgstr "Sede"

msgid "10 CHF for adults"
msgstr "10 CHF per gli adulti"

msgid "Organizer"
msgstr "Organizzatore"

msgid "Music society"
msgstr "Società musicale"

msgid "Organizer E-Mail address"
msgstr "Indirizzo e-mail dell'organizzatore"

msgid "Shown as contact E-Mail address"
msgstr "Indicato come indirizzo email di contatto"

msgid "Organizer phone number"
msgstr "Numero di telefono dell'organizzatore"

msgid "Shown as contact phone number"
msgstr "Indicato come numero di telefono di contatto"

msgid "External event URL"
msgstr "URL evento esterno"

msgid "Event Registration URL"
msgstr "URL di registrazione all'evento"

msgid "The marker can be moved by dragging it with the mouse"
msgstr "L'indicatore può essere spostato trascinandolo con il mouse"

msgid "Tags"
msgstr "Tag"

msgid "To"
msgstr "A"

msgid "Repeat"
msgstr "Ripeti"

msgid "Without"
msgstr "Senza"

msgid "Weekly"
msgstr "Una volta a settimana"

msgid "On additional dates"
msgstr "Nelle date aggiuntive"

msgid "Repeats itself every"
msgstr "Si ripete ogni"

msgid "Until date"
msgstr "Fino al giorno"

msgid "Dates"
msgstr "Date"

msgid "The end date must be later than the start date."
msgstr "La data di fine deve essere successiva alla data di inizio."

msgid "The weekday of the start date must be selected."
msgstr ""
"È necessario selezionare il giorno della settimana della data di inizio."

msgid "Please set and end date if the event is recurring."
msgstr "Se l'evento è ricorrente, imposta una data di fine."

msgid "Please select a weekday if the event is recurring."
msgstr "Se l'evento è ricorrente, seleziona un giorno della settimana."

msgid "Invalid dates."
msgstr "Date non valide."

msgid "Add"
msgstr "Aggiungi"

msgid "Remove"
msgstr "Rimuovi"

msgid "Clear"
msgstr "Cancella"

msgid ""
"Delete imported events before importing. This does not delete otherwise "
"imported events and submitted events."
msgstr ""
"Cancella gli eventi importati prima dell'importazione. Questo non cancella "
"gli eventi altrimenti importati e gli eventi inviati."

msgid "Dry Run"
msgstr "Esecuzione del test"

msgid "Do not actually import the events."
msgstr "Gli eventi non vengono salvati."

msgid "Expected header line with the following columns:"
msgstr "La prima riga deve avere i seguenti nomi di colonna:"

msgid "Map"
msgstr "Mappa"

msgid "Comment"
msgstr "Commento"

msgid "Please provide at least one change"
msgstr "Indica almeno una modifica"

msgid "Publication end must be in the future"
msgstr "La fine della pubblicazione deve essere una data futura"

msgid "Publication start must be prior to end"
msgstr "L'inizio della pubblicazione deve essere precedente alla fine"

msgid "Send push notifications to app"
msgstr "Invia notifiche push all'app"

msgid "You must set a publication start date first."
msgstr "Per prima cosa devi impostare una data di inizio della pubblicazione."

msgid "Please select at least one topic for push notifications."
msgstr "Seleziona almeno un argomento per le notifiche push."

msgid "Describes briefly what this entry is about"
msgstr "Descrive brevemente il contenuto di questo elemento"

msgid "URL"
msgstr "URL"

msgid "Url pointing to another website"
msgstr "URL che punta a un altro sito web"

msgid "Used to group this link in the overview"
msgstr "Utilizzato per raggruppare questo collegamento nella panoramica"

msgid "Name of the list view this link will be shown"
msgstr ""
"Nome della visualizzazione elenco in cui questo collegamento sarà mostrato"

msgid "Describes what this form is about"
msgstr "Descrive il contenuto di questo modulo"

msgid "Used to group the form in the overview"
msgstr "Utilizzato per raggruppare il modulo nella panoramica"

msgid "Form Definition"
msgstr "Definizione del modulo"

msgid "Link to Formcode Documentation"
msgstr "Collegamento alla documentazione del Formcode"

msgid "Pick-Up"
msgstr "Prelievo"

msgid ""
"Describes how this resource can be picked up. This text is used on the "
"ticket status page to inform the user"
msgstr ""
"Descrive il modo in cui questa risorsa può essere prelevata. Questo testo "
"viene utilizzato nella pagina di stato del biglietto per informare l'utente"

msgid "Short description of the survey"
msgstr "Breve descrizione del sondaggio"

msgid "URL path"
msgstr "Percorso URL"

msgid "Selection"
msgstr "Selezione"

msgid "By date"
msgstr "Per data"

msgid "By registration window"
msgstr "Per finestra di registrazione"

msgid "Registration Window"
msgstr "Finestra di registrazione"

msgid "Your message"
msgstr "Il tuo messaggio"

msgid "Send to attendees with status"
msgstr "Invia ai partecipanti con stato"

msgid "Confirmed"
msgstr "Confermato"

msgid "Cancelled"
msgstr "Annullato"

msgid "No email receivers found for the selection"
msgstr "Nessun destinatario e-mail trovato per la selezione"

msgid "Limit the number of attendees"
msgstr "Limita il numero di partecipanti"

msgid "Attendees"
msgstr "Partecipanti"

msgid "Yes, limit the number of attendees"
msgstr "Sì, limita il numero di partecipanti"

msgid "No, allow an unlimited number of attendees"
msgstr "No, consenti un numero illimitato di partecipanti"

msgid "Number of attendees"
msgstr "Numero di partecipanti"

msgid "Waitinglist"
msgstr "Lista di attesa"

msgid "Yes, allow for more submissions than available spots"
msgstr "Sì, consenti più invii rispetto ai posti disponibili"

msgid "No, ensure that all submissions can be confirmed"
msgstr "No, assicurati che tutti gli invii possano essere confermati"

msgid "Do not accept any submissions"
msgstr "Non accettare nessuna iscrizione"

msgid "Advanced"
msgstr "Avanzato"

msgid "Please use a stop date after the start"
msgstr "Utilizza una data di fine successiva a quella di inizio"

#, python-format
msgid ""
"The date range overlaps with an existing registration window (${range})."
msgstr ""
"L'intervallo di date si sovrappone a una finestra di registrazione esistente "
"(${range})."

#, python-format
msgid ""
"The limit cannot be lower than the already confirmed number of attendees "
"(${claimed_spots})"
msgstr ""
"Il limite non può essere inferiore numero di partecipanti già confermato "
"(${claimed_spots})"

#, python-format
msgid ""
"The limit cannot be lower than the already confirmed number attendees "
"(${claimed_spots}) and the number of pending requests (${pending_requests}). "
"Either enable the waiting list, process the pending requests or increase the "
"limit. "
msgstr ""
"Il limite non può essere inferiore al numero di partecipanti già confermato "
"(${claimed_spots}) e al numero di richieste in sospeso "
"(${pending_requests}). Abilita la lista d'attesa, elabora le richieste in "
"sospeso o aumenta il limite. "

msgid "The end date must be later than the start date"
msgstr "La data di fine deve essere successiva alla data di inizio"

msgid "Format"
msgstr "Formato"

msgid "CSV File"
msgstr "File CSV"

msgid "Excel File"
msgstr "File Excel"

msgid "JSON File"
msgstr "File JSON"

msgid "XML File"
msgstr "File XML"

msgid "Minimum price total"
msgstr "Prezzo minimo totale"

msgid "Payment Method"
msgstr "Modalità di pagamento"

msgid "No credit card payments"
msgstr "Pagamenti con carta di credito non disponibili"

msgid "Credit card payments optional"
msgstr "Pagamenti con carta di credito opzionali"

msgid "Credit card payments required"
msgstr "Pagamenti con carta di credito obbligatori"

msgid "The price must be larger than zero"
msgstr "Il prezzo deve essere maggiore di zero"

msgid ""
"You need to setup a default payment provider to enable credit card payments"
msgstr ""
"Per abilitare i pagamenti con carta di credito è necessario impostare un "
"provider di pagamento predefinito"

msgid "Test run"
msgstr "Esecuzione di prova"

msgid "Describes what this photo album is about"
msgstr "Descrive il contenuto di questo album fotografico"

msgid "View"
msgstr "Visualizza"

msgid "Full size images"
msgstr "Immagini a grandezza naturale"

msgid "Grid layout"
msgstr "Disposizione a griglia"

msgid "Show images on homepage"
msgstr "Mostra le immagini sulla pagina principale"

msgid "By filename"
msgstr "Per nome del file"

msgid "By caption"
msgstr "Per didascalia"

msgid "By last change"
msgstr "Per data dell'ultima modifica"

msgid "Used in the overview and the e-mail subject"
msgstr "Utilizzato nella panoramica e nell'oggetto dell'e-mail"

msgid "Editorial"
msgstr "Editoriale"

msgid "A few words about this edition of the newsletter"
msgstr "Qualche parola su questa edizione della newsletter"

msgid "Latest news"
msgstr "Ultime notizie"

msgid "Show news as tiles"
msgstr "Mostra le notizie come piastrelle"

msgid ""
"If checked, news are displayed as tiles. Otherwise, news are listed in full "
"length."
msgstr ""
"Se questa opzione è attivata, i notizie vengono visualizzati come tessere. "
"Altrimenti, i notizie sono elencati per intero."

msgid "Events"
msgstr "Eventi"

msgid "Publications"
msgstr "Pubblicazioni"

msgid "Categories"
msgstr "Categorie"

msgid ""
"Select categories the newsletter reports on. The users will receive the "
"newsletter only if it reports on at least one of the categories the user "
"subscribed to."
msgstr ""
"Selezionare le categorie per le quali viene segnalata la newsletter. Gli "
"utenti riceveranno la newsletter solo se si riferisce ad almeno una delle "
"categorie a cui l'utente si è iscritto."

msgid "Send"
msgstr "Invia"

msgid "Now"
msgstr "Adesso"

msgid "At a specified time"
msgstr "Alla data/ora specificate"

msgid "Scheduled time must be at least 5 minutes in the future"
msgstr "L'orario programmato deve essere di almeno 5 minuti nel futuro"

msgid "Newsletters can only be sent on the hour (10:00, 11:00, etc.)"
msgstr ""
"Le newsletter possono essere inviate solo ogni ora (10:00, 11:00, ecc.)"

msgid "Recipient"
msgstr "Destinatario"

msgid "Do not actually import the newsletter subscribers"
msgstr "Non importare effettivamente gli iscritti alla newsletter"

msgid "Subscribed on"
msgstr "Iscritto il"

msgid "Will be used as image in the page overview on the parent page"
msgstr ""
"Verrà utilizzato come immagine nella panoramica della pagina sulla pagina "
"padre"

msgid "Describes what this page is about"
msgstr "Descrive il contenuto di questa pagina"

msgid "Show the lead if accessing the parent page"
msgstr "Mostra l'estratto se accedi alla pagina principale"

msgid "(Redesign only)"
msgstr "(Solo riprogettazione)"

msgid ""
"There are currently no allowed domains for iFrames. To enable domains for "
"iFrames, please contact info@seantis.ch."
msgstr ""
"Attualmente non ci sono domini consentiti per gli iFrame. Per abilitare i "
"domini per gli iFrame, contattare info@seantis.ch."

msgid "Height"
msgstr "Altezza"

msgid ""
"The height of the iFrame in pixels. If not set, the iFrame will have a "
"standard height of 800px."
msgstr ""
"L'altezza dell'iFrame in pixel. Se non viene impostato, l'iframe avrà "
"un'altezza standard di 800px."

msgid "Display as card"
msgstr "Visualizzazione come scheda"

msgid "Display the iFrame as a card with a border"
msgstr "Visualizzare l'iFrame come una scheda con un bordo"

msgid "The following domains are allowed for iFrames:"
msgstr "I seguenti domini sono consentiti per gli iFrame:"

msgid "To allow more domains for iFrames, please contact info@seantis.ch."
msgstr ""
"Per consentire l'utilizzo di altri domini per iFrame, contattare "
"info@seantis.ch."

msgid "The domain of the URL is not allowed for iFrames."
msgstr "Il dominio dell'URL non è consentito per gli iFrames."

msgid "Destination"
msgstr "Destinazione"

msgid "- Root -"
msgstr "- Principale -"

msgid "Invalid destination selected"
msgstr "Destinazione non valida selezionata"

msgid "Salutation"
msgstr "Formula di saluto"

msgid "Academic Title"
msgstr "Titolo accademico"

msgid "First name"
msgstr "Nome"

msgid "Last name"
msgstr "Cognome"

msgid "Function"
msgstr "Funzione"

msgid "Organisation"
msgstr "Organizzazione"

msgid "Sub organisation"
msgstr "Sotto organizzazione"

msgid "Direct Phone Number or Mobile"
msgstr "Numero di telefono diretto o cellulare"

msgid "Born"
msgstr "Cognome da nubile"

msgid "Profession"
msgstr "Professione"

msgid "Political Party"
msgstr "Partito politico"

msgid "Parliamentary Group"
msgstr "Gruppo parlamentare"

msgid "Website"
msgstr "Sito web"

msgid "Website 2"
msgstr "Sito web 2"

msgid "Location address"
msgstr "indirizzo della sede"

msgid "Location Code and City"
msgstr "Codice della località e città"

msgid "Postal address"
msgstr "Indirizzo postale"

msgid "Postal Code and City"
msgstr "Codice postale e città"

msgid "Picture"
msgstr "Immagine"

msgid "URL pointing to the picture"
msgstr "URL che punta all'immagine"

msgid "Notes"
msgstr "Note"

msgid "Public extra information about this person"
msgstr "Informazioni pubbliche aggiuntive su questa persona"

msgid "I am looking to make a reservation lasting"
msgstr "Voglio fare una prenotazione di"

msgid "On Weekday(s)"
msgstr "In giorno/i feriale/i"

msgid "Earliest Start"
msgstr "Inizio più precoce"

msgid "Latest End"
msgstr "Ultima fine"

msgid "Rooms"
msgstr "Camere"

msgid "Start date in past"
msgstr "Data di inizio nel passato"

msgid "Duration is longer than the range between start and end time"
msgstr ""
"La durata è superiore all'intervallo tra l'ora di inizio e l'ora di fine"

msgid "Describes what this reservation resource is about"
msgstr "Descrive il contenuto di questa risorsa di prenotazione"

msgid "Used to group the resource in the overview"
msgstr "Utilizzato per raggruppare la risorsa nella panoramica"

msgid "Extra Fields Definition"
msgstr "Definizione dei campi aggiuntivi"

msgid "Closing date for the public"
msgstr "Data di chiusura per il pubblico"

msgid "Closing date"
msgstr "Data di chiusura"

msgid "No closing date"
msgstr "Nessuna data di chiusura"

msgid "Stop accepting reservations days before the allocation"
msgstr "Smetti di accettare prenotazioni giorni prima dell'assegnazione"

msgid "Stop accepting reservations hours before the allocation"
msgstr ""
"Interrompi l'accettazione delle prenotazioni ore prima dell'assegnazione"

msgid "Hours"
msgstr "Ore"

msgid "Days"
msgstr "Giorni"

msgid "Limit reservations to certain zip-codes"
msgstr "Limita le prenotazioni a specifici codici postali"

msgid "Zip-code limit"
msgstr "Limite di codice postale"

msgid "Zip-code field"
msgstr "Campo codice postale"

msgid "Allowed zip-codes (one per line)"
msgstr "Codici postali ammessi (uno per riga)"

msgid "Days before an allocation may be reserved by anyone"
msgstr "Giorni prima che un'assegnazione possa essere prenotata da chiunque"

msgid "Default view"
msgstr "Visualizzazione predefinita"

msgid "Week view"
msgstr "Visualizzazione settimanale"

msgid "Month view"
msgstr "Visualizzazione mensile"

msgid "Per item"
msgstr "Per elemento"

msgid "Per hour"
msgstr "Per ora"

msgid "Price per item"
msgstr "Prezzo per elemento"

msgid "Price per hour"
msgstr "Tariffa oraria"

msgid "Please select the form field that holds the zip-code"
msgstr "Seleziona il campo del modulo che contiene il codice postale"

msgid "Please enter at least one zip-code"
msgstr "Inserisci almeno un codice postale"

msgid "Please enter one zip-code per line, without spaces or commas"
msgstr "Inserisci un codice postale per riga, senza spazi o virgole"

msgid "Weekdays"
msgstr "Giorni della settimana"

msgid "New Reservations"
msgstr "Nuove prenotazioni"

msgid "Notifications *"
msgstr "Notifiche *"

msgid ""
"For each new reservation, a notification will be sent to the above recipient."
msgstr ""
"Per ogni nuova prenotazione, verrà inviata una notifica al suddetto "
"destinatario."

msgid "Daily Reservations"
msgstr "Prenotazioni giornaliere"

msgid ""
"On each day selected below, a notification with the day's reservations will "
"be sent to the recipient above at 06:00."
msgstr ""
"Alle ore 6:00 di ogni giorno selezionato qui sotto, al suddetto destinatario "
"verrà inviata una notifica con le prenotazioni del giorno."

msgid "Internal Notes"
msgstr "Note interne"

msgid ""
"Each time a new note is added to the ticket for a reservation, a "
"notification is sent to the recipient above."
msgstr ""
"Ogni volta in cui sarà aggiunta una nuova nota al biglietto di una "
"prenotazione, verrà inviata una notifica al suddetto destinatario."

msgid "Rejected Reservations"
msgstr "Prenotazioni rifiutate"

msgid ""
"If a reservation is cancelled, a notification will be sent to the above "
"recipient."
msgstr ""
"Se una prenotazione viene annullata, una notifica verrà inviata al "
"destinatario sopra indicato."

msgid "Send on"
msgstr "Invia il"

msgid "Resources"
msgstr "Risorse"

msgid "Please add at least one notification."
msgstr "Aggiungere almeno una notifica."

msgid "Logo"
msgstr "Logo"

msgid "URL pointing to the logo"
msgstr "URL che punta al logo"

msgid "Logo (Square)"
msgstr "Logo (quadrato)"

msgid "E-Mail Reply Address (Reply-To)"
msgstr "Indirizzo di risposta dell'e-mail (Rispondi a)"

msgid "Replies to automated e-mails go to this address."
msgstr "Le risposte alle e-mail automatizzate sono inviate a questo indirizzo."

msgid "Primary Color"
msgstr "Colore primario"

msgid "Default Font Family"
msgstr "Famiglia di font predefinita"

msgid "Languages"
msgstr "Lingue"

msgid "German"
msgstr "Tedesco"

msgid "French"
msgstr "Francese"

msgid "Italian"
msgstr "Italiano"

msgid "Additional CSS"
msgstr "CSS aggiuntivo"

msgid "Will be used if an image is needed, but none has been set"
msgstr ""
"Verrà utilizzato se è necessaria un'immagine, ma non è stata impostata "
"alcuna immagine."

msgid "Standard Image"
msgstr "Immagine standard"

msgid "Column width left side"
msgstr "Larghezza colonna lato sinistro"

msgid "Footer Division"
msgstr "Divisione piè di pagina"

msgid "Column width for the center"
msgstr "Larghezza della colonna per il centro"

msgid "Column width right side"
msgstr "Larghezza colonna lato destro"

msgid "Contact"
msgstr "Contatto"

msgid "The address and phone number of the municipality"
msgstr "L'indirizzo e il numero di telefono del comune"

msgid "Information"
msgstr "Informazioni"

msgid "Contact Link"
msgstr "Collegamento ai contatti"

msgid "URL pointing to a contact page"
msgstr "URL che punta a una pagina di contatto"

msgid "Opening Hours"
msgstr "Orari di Apertura"

msgid "The opening hours of the municipality"
msgstr "Gli orari di apertura del comune"

msgid "Opening Hours Link"
msgstr "Collegamento agli orari di apertura"

msgid "URL pointing to an opening hours page"
msgstr "URL che punta a una pagina degli orari di apertura"

msgid "Hide OneGov Cloud information"
msgstr "Nascondi le informazioni su OneGov Cloud"

msgid ""
"This includes the link to the marketing page, and the link to the privacy "
"policy."
msgstr ""
"Ciò include il collegamento alla pagina di marketing e il collegamento "
"all'informativa sulla privacy."

msgid "Facebook"
msgstr "Facebook"

msgid "URL pointing to the Facebook site"
msgstr "URL che punta al sito di Facebook"

msgid "Social Media"
msgstr "Social media"

msgid "Twitter"
msgstr "Twitter"

msgid "URL pointing to the Twitter site"
msgstr "URL che punta al sito di Twitter"

msgid "YouTube"
msgstr "YouTube"

msgid "URL pointing to the YouTube site"
msgstr "URL che punta al sito di YouTube"

msgid "Instagram"
msgstr "Instagram"

msgid "URL pointing to the Instagram site"
msgstr "URL che punta al sito di Instagram"

msgid "Linkedin"
msgstr "LinkedIn"

msgid "URL pointing to the LinkedIn site"
msgstr "URL che punta al sito di LinkedIn"

msgid "TikTok"
msgstr "TikTok"

msgid "URL pointing to the TikTok site"
msgstr "URL che punta al sito di TikTok"

msgid "Custom Link 1"
msgstr "Collegamento personalizzato 1"

msgid "URL to internal/external site"
msgstr "URL del sito interno/esterno"

msgid "Custom Link 2"
msgstr "Collegamento personalizzato 2"

msgid "Custom Link 3"
msgstr "Collegamento personalizzato 3"

msgid "Name of the partner"
msgstr "Nome del partner"

msgid "First Partner"
msgstr "Primo partner"

msgid "Logo of the partner"
msgstr "Logo del partner"

msgid "The partner's website"
msgstr "Il sito web del partner"

msgid "Second Partner"
msgstr "Secondo partner"

msgid "Third Partner"
msgstr "Terzo partner"

msgid "Fourth Partner"
msgstr "Quarto partner"

msgid "The width of the column must be greater than 0"
msgstr "La larghezza della colonna deve essere maggiore di 0"

msgid "The sum of all the footer columns must be equal to 12"
msgstr "La somma di tutte le colonne del piè di pagina deve essere pari a 12"

msgid ""
"Default social media preview image for rich link previews. Optimal size is "
"1200:630 px."
msgstr ""
"Immagine di anteprima dei social media predefinita per le anteprime dei "
"collegamenti avanzati. La dimensione ottimale è 1200x630 px."

msgid "Icon 16x16 PNG (Windows)"
msgstr "Icona 16x16 PNG (Windows)"

msgid "URL pointing to the icon"
msgstr "URL che punta all'icona"

msgid "Icon 32x32 PNG (Mac)"
msgstr "Icona 32x32 PNG (Mac)"

msgid "Icon 57x57 PNG (iPhone, iPod, iPad)"
msgstr "Icona 57x57 PNG (iPhone, iPod, iPad)"

msgid "Icon SVG 20x20 (Safari)"
msgstr "Icona SVG 20x20 (Safari)"

msgid "Disable page references"
msgstr "Disabilita i riferimenti alle pagine"

msgid ""
"Disable showing the copy link '#' for the site reference. The references "
"themselves will still work. Those references are only showed for logged in "
"users."
msgstr ""
"Disabilita la visualizzazione del link di copia \"#\" per il riferimento al "
"sito. I riferimenti stessi continueranno a funzionare. Questi riferimenti "
"sono mostrati solo agli utenti che hanno effettuato l'accesso."

msgid "Open files in separate window"
msgstr "Apri i file in una finestra separata"

msgid "Announcement"
msgstr "Annuncio"

msgid "Announcement URL"
msgstr "URL per l'annuncio"

msgid "Announcement bg color"
msgstr "Colore di sfondo dell'annuncio"

msgid "Announcement font color"
msgstr "Colore del carattere dell'annuncio"

msgid "Only show Announcement for logged-in users"
msgstr "Mostra solo gli annunci per gli utenti connessi"

msgid "Header links"
msgstr "Collegamenti di intestazione"

msgid "Text header left side"
msgstr "Intestazione testo a sinistra"

msgid "Optional"
msgstr "Facoltativo"

msgid "Font color"
msgstr "Colore del carattere"

msgid "Relative font size"
msgstr "Dimensione relativa del carattere"

msgid "Keep header links and/or header text fixed to top on scrolling"
msgstr ""
"Mantenere i link dell'intestazione e/o il testo dell'intestazione fissi in "
"alto durante lo scorrimento"

msgid "Header fixation"
msgstr "Fissare gli elementi dell'intestazione"

msgid "Please add an url to each link"
msgstr "Aggiungere un url a ciascun link"

msgid "Your URLs must start with http://, https:// or / (for internal links)"
msgstr ""
"Gli URL devono iniziare con http://, https:// o / (per i link interni)."

msgid "Homepage Cover"
msgstr "Copertina della pagina principale"

msgid "Structure"
msgstr "Struttura"

msgid "Homepage Structure (for advanced users only)"
msgstr "Struttura della pagina principale (solo per utenti avanzati)"

msgid "The structure of the homepage"
msgstr "La struttura della pagina principale"

msgid "Homepage redirect"
msgstr "Reindirizzamento della home page"

msgid "Yes, to directories"
msgstr "Sì, alle cartelle"

msgid "Yes, to events"
msgstr "Sì, agli eventi"

msgid "Yes, to forms"
msgstr "Sì, ai moduli"

msgid "Yes, to publications"
msgstr "Sì, alle pubblicazioni"

msgid "Yes, to reservations"
msgstr "Sì, alle prenotazioni"

msgid "Yes, to a non-listed path"
msgstr "Sì, a un percorso non elencato"

msgid "Path"
msgstr "Percorso"

msgid "Please enter a path without schema or host"
msgstr "Inserisci un percorso senza schema o host"

msgid "Hide these fields for non-logged-in users"
msgstr "Nascondi questi campi per gli utenti non registrati"

msgid "People"
msgstr "Persone"

msgid "External ID"
msgstr "ID esterno"

msgid "Duration of mTAN session"
msgstr "Durata della sessione mTAN"

msgid "Specify in number of seconds"
msgstr "Indicate il numero di secondi"

msgid "mTAN Access"
msgstr "Accesso mTAN"

msgid ""
"Prevent further accesses to protected resources after this many have been "
"accessed"
msgstr ""
"Impedite ulteriori accessi alle risorse protette dopo che ne sono stati "
"effettuati molti"

msgid "Leave empty to disable limiting requests"
msgstr "Lasciate vuoto per disabilitare la limitazione delle richieste"

msgid "Prevent further accesses to protected resources in this time frame"
msgstr ""
"Impedite ulteriori accessi alle risorse protette in questo lasso di tempo."

msgid "The default map view. This should show the whole town"
msgstr ""
"La visualizzazione predefinita della mappa. Questo dovrebbe mostrare "
"l'intera città"

msgid "Geo provider"
msgstr "Fornitore di dati geografici"

msgid "Swisstopo (Default)"
msgstr "Swisstopo (predefinito)"

msgid "Swisstopo Aerial"
msgstr "Swisstopo fotografia aerea"

msgid "Analytics Code"
msgstr "Codice Analytics"

msgid "JavaScript for web statistics support"
msgstr "JavaScript per il supporto delle statistiche web"

msgid "Analytics URL"
msgstr "URL Analytics"

msgid "URL pointing to the analytics page"
msgstr "URL che punta alla pagina di analisi"

msgid "Cantonal holidays"
msgstr "Festività cantonali"

msgid "Aargau"
msgstr "Argovia"

msgid "Appenzell Ausserrhoden"
msgstr "Appenzello Esterno"

msgid "Appenzell Innerrhoden"
msgstr "Appenzello Interno"

msgid "Basel-Landschaft"
msgstr "Basilea Campagna"

msgid "Basel-Stadt"
msgstr "Basilea Città"

msgid "Berne"
msgstr "Berna"

msgid "Fribourg"
msgstr "Friburgo"

msgid "Geneva"
msgstr "Ginevra"

msgid "Glarus"
msgstr "Glarona"

msgid "Grisons"
msgstr "Grigioni"

msgid "Jura"
msgstr "Jura"

msgid "Lucerne"
msgstr "Lucerna"

msgid "Neuchâtel"
msgstr "Neuchâtel"

msgid "Nidwalden"
msgstr "Nidvaldo"

msgid "Obwalden"
msgstr "Obvaldo"

msgid "Schaffhausen"
msgstr "Sciaffusa"

msgid "Schwyz"
msgstr "Svitto"

msgid "Solothurn"
msgstr "Soletta"

msgid "St. Gallen"
msgstr "San Gallo"

msgid "Thurgau"
msgstr "Turgovia"

msgid "Ticino"
msgstr "Ticino"

msgid "Uri"
msgstr "Uri"

msgid "Valais"
msgstr "Vallese"

msgid "Vaud"
msgstr "Vaud"

msgid "Zug"
msgstr "Zugo"

msgid "Zürich"
msgstr "Zurigo"

msgid "Other holidays"
msgstr "Altre feste"

msgid "Preview"
msgstr "Anteprima"

msgid "School holidays"
msgstr "Vacanze scolastiche"

msgid "Format: Day.Month - Description"
msgstr "Formato: Giorno.Mese - Descrizione"

msgid "Please enter one date per line"
msgstr "Inserisci una data per riga"

msgid "Please enter only day and month"
msgstr "Inserisci solo giorno e mese"

#, python-format
msgid "${date} is not a valid date"
msgstr "${date} non è una data valida"

msgid "Format: Day.Month.Year - Day.Month.Year"
msgstr "Formato: Giorno.Mese.Anno - Giorno.Mese.Anno"

msgid "Please enter one date pair per line"
msgstr "Inserisci una coppia di date per riga"

msgid "End date needs to be after start date"
msgstr "La data di fine deve essere successiva alla data di inizio"

msgid "Email adress for notifications about newly opened tickets"
msgstr "Indirizzo e-mail per le notifiche dei biglietti aperti"

msgid "Accept request and close ticket automatically based on:"
msgstr "Accetta la richiesta e chiudi il ticket automaticamente in base a:"

msgid "Ticket category"
msgstr "Categoria del biglietto"

msgid "User role"
msgstr "Ruolo utente"

msgid ""
"Accept request and close ticket automatically for these ticket categories"
msgstr ""
"Accetta la richiesta e chiudi il biglietto automaticamente per queste "
"categorie di biglietti"

msgid ""
"If auto-accepting is not possible, the ticket will be in state pending. Also "
"note, that after the ticket is closed, the submitter can't send any messages."
msgstr ""
"Se l'accettazione automatica non è possibile, il biglietto sarà posto in "
"stato di attesa. Nata inoltre che, dopo la chiusura del biglietto, il "
"mittente non può inviare alcun messaggio."

msgid "Accept request and close ticket automatically for these user roles"
msgstr ""
"Accetta la richiesta e chiudi automaticamente il ticket per questi ruoli "
"utente"

msgid "User used to auto-accept tickets"
msgstr "Utente abituato ad accettare automaticamente i biglietti"

msgid "Block email confirmation when this ticket category is opened"
msgstr ""
"Blocca l'e-mail di conferma all'apertura di questa categoria di biglietti"

msgid "This is enabled by default for tickets that get accepted automatically"
msgstr ""
"Questo è abilitato per impostazione predefinita per i biglietti che vengono "
"accettati automaticamente"

msgid "Block email confirmation when this ticket category is closed"
msgstr ""
"Blocca l'e-mail di conferma quando questa categoria di biglietti è chiusa"

msgid "Mute all tickets"
msgstr "Annulla le notifiche di tutti i biglietti"

msgid "Always send email notification if a new ticket message is sent"
msgstr ""
"Invia sempre una notifica tramite e-mail se viene inviato un nuovo messaggio "
"per il biglietto"

msgid "Categories restricted by user group settings"
msgstr "Categorie limitate dalle impostazioni del gruppo di utenti"

msgid "Mute tickets individually if the auto-accept feature is enabled."
msgstr ""
"Disattiva i biglietti singolarmente se la funzione di accettazione "
"automatica è abilitata."

msgid "Enable newsletter"
msgstr "Attiva la newsletter"

msgid "Allow secret content in newsletter"
msgstr "Consentire contenuti segreti nella newsletter"

msgid "Newsletter categories"
msgstr "Categorie di newsletter"

msgid ""
"Example for newsletter topics with subtopics in yaml format. Note: Deeper "
"structures are not supported.\n"
"```\n"
"Organisation:\n"
"  - Topic 1:\n"
"    - Subtopic 1.1\n"
"    - Subtopic 1.2\n"
"  - Topic 2\n"
"  - Topic 3:\n"
"    - Subtopic 3.1\n"
"```"
msgstr ""
"Esempio di argomenti di newsletter con sottoargomenti in formato yaml. Nota: "
"Le strutture più profonde non sono supportate.\n"
"```\n"
"Organizzazione:\n"
" - Argomento 1:\n"
"   - Sottotema 1.1\n"
"   - Sottotema 1.2\n"
" - Argomento 2\n"
" - Argomento 3:\n"
"   - Sottotema 3.1\n"
"```"

msgid "Notify on newsletter unsubscription"
msgstr "Notifica di annullamento dell'iscrizione alla newsletter"

msgid ""
"Send an email notification to the following users when a recipient "
"unsubscribes from the newsletter"
msgstr ""
"Inviare una notifica via e-mail ai seguenti utenti quando un destinatario si "
"cancella dalla newsletter"

msgid "Invalid YAML format. Please refer to the example."
msgstr "Formato YAML non valido. Fare riferimento all'esempio."

msgid ""
"Invalid format. Please define an organisation name with topics and subtopics "
"according the example."
msgstr ""
"Formato non valido. Definire un nome di organizzazione con argomenti e "
"sottoargomenti secondo l'esempio."

msgid ""
"Invalid format. Please define topics and subtopics according to the example."
msgstr ""
"Formato non valido. Definire gli argomenti e i sottoargomenti secondo "
"l'esempio."

msgid ""
"Invalid format. Only topics and subtopics are allowed - no deeper structures "
"supported."
msgstr ""
"Formato non valido. Sono ammessi solo argomenti e sottoargomenti, non sono "
"supportate strutture più profonde."

msgid "Old domain"
msgstr "Vecchio dominio"

msgid "Test migration"
msgstr "Migrazione di prova"

msgid "Compares links to the current domain"
msgstr "Confronta i collegamenti al dominio corrente"

msgid "Use a domain name without http(s)"
msgstr "Usa un nome di dominio senza http(s)"

msgid "Domain must contain a dot"
msgstr "Il dominio deve contenere un punto"

msgid "Choose which links to check"
msgstr "Scegli quali collegamento controllare"

msgid "External links only"
msgstr "Solo collegamenti esterni"

msgid "Internal links only"
msgstr "Solo collegamenti interni"

msgid "Link must start with 'https'"
msgstr "Il link deve iniziare con 'https'"

msgid "Username"
msgstr "Nome utente"

msgid "Username for the associated Gever account"
msgstr "Nome utente per l'account Gever associato"

msgid "Password"
msgstr "Password"

msgid "Password for the associated Gever account"
msgstr "Password per l'account Gever associato"

msgid "Gever API Endpoint where the documents are uploaded."
msgstr "Endpoint API di Gever dove vengono caricati i documenti."

msgid "Website address including https://"
msgstr "Indirizzo del sito web incluso https://"

msgid "API Key"
msgstr "Chiave API"

msgid "Read only"
msgstr "Sola lettura"

msgid "Submit your event"
msgstr "Invia il tuo evento"

msgid "Enables website visitors to submit their own events"
msgstr "Consente ai visitatori del sito web di presentare i propri eventi"

msgid "Delete events in the past"
msgstr "Cancellare gli eventi del passato"

msgid "Events are automatically deleted once they have occurred"
msgstr ""
"Gli eventi vengono cancellati automaticamente una volta che si sono "
"verificati"

msgid "Values of the location filter"
msgstr "Valori del filtro posizione"

msgid "Choose the filter type for events (default is 'Tags')"
msgstr ""
"Scegliere il tipo di filtro per gli eventi (l'impostazione predefinita è "
"'tag')"

msgid "A predefined set of tags"
msgstr "Un insieme predefinito di tag"

msgid "Manually configurable filters"
msgstr "Filtri configurabili manualmente"

msgid "Both, predefined tags as well as configurable filters"
msgstr "Entrambi, tag predefiniti e filtri configurabili"

msgid "Documents"
msgstr "Documenti"

msgid "General event documents"
msgstr "Documenti generali dell'evento"

msgid "Duration from opening a ticket to its automatic archival"
msgstr "Durata dall'apertura di un ticket alla sua archiviazione automatica"

msgid "Duration from archived state until deleted automatically"
msgstr "Durata dello stato di archiviazione fino alla cancellazione automatica"

<<<<<<< HEAD
=======
msgid "Firebase adminsdk credentials (JSON)"
msgstr "Credenziali Firebase Adminsdk (JSON)"

msgid "Topics"
msgstr "Argomenti"

msgid "Defines the firebase topic id"
msgstr "Definisce l'id dell'argomento Firebase"

msgid "Invalid Firebase credentials format - must be a JSON object"
msgstr ""
"Formato delle credenziali Firebase non valido: deve essere un oggetto JSON"

#, python-format
msgid "Missing required keys in Firebase credentials: {0}"
msgstr "Chiavi obbligatorie mancanti nelle credenziali Firebase: {0}"

msgid "Invalid JSON format in Firebase credentials"
msgstr "Formato JSON non valido nelle credenziali Firebase"

#, python-format
msgid "Error validating Firebase credentials: {0}"
msgstr "Errore durante la convalida delle credenziali Firebase: {0}"

msgid "E-Mail Address"
msgstr "Indirizzo e-mail"

>>>>>>> f8e15118
msgid ""
"Select newsletter categories your are interested in. You will receive the "
"newsletter if it reports on at least one of the subscribed categories."
msgstr ""
"Selezionate le categorie di newsletter a cui siete interessati. Riceverete "
"la newsletter se riporta almeno una delle categorie sottoscritte"

msgid "E-Mail Address"
msgstr "Indirizzo e-mail"

msgid "The subscriber has given consent to receive the newsletter."
msgstr "Il sottoscrittore ha dato il consenso a ricevere la newsletter."

msgid "Submission Window"
msgstr "Finestra di presentazione"

msgid "A submission window with this title already exists."
msgstr "Esiste già una finestra di presentazione con questo titolo."

#, python-format
msgid ""
"The date range overlaps with an existing submission window (${range}). "
"Either choose a different date range or give this window a title to "
"differenciate it from other windows."
msgstr ""
"L'intervallo di date si sovrappone a una finestra di presentazione esistente "
"(${range}). Scegliere un intervallo di date diverso o dare a questa finestra "
"un titolo per differenziarla dalle altre finestre."

msgid "Short name to identify the text module"
msgstr "Nome breve per identificare il modulo di testo"

msgid "Your note about this ticket"
msgstr "La tua nota su questo biglietto"

msgid "Attachment"
msgstr "Allegato"

msgid "Message"
msgstr "Messaggio"

msgid "The message is empty"
msgstr "Il messaggio è vuoto"

msgid "Notify me about replies"
msgstr "Avvisami delle risposte"

msgid "Setting \"Always notify\" is active"
msgstr "L'impostazione \"Notifica sempre\" è attiva"

msgid "BCC"
msgstr "BCC"

msgid "You can send a copy of the message to one or more recipients"
msgstr "È possibile inviare una copia del messaggio a uno o più destinatari"

msgid "Email"
msgstr "Email"

msgid "User"
msgstr "Utente"

msgid "Admin"
msgstr "Amministratore"

msgid "Editor"
msgstr "Redattore"

msgid "Member"
msgstr "Membro"

msgid "State"
msgstr "Stato"

msgid "Active"
msgstr "Attivo"

msgid "Inactive"
msgstr "Inattivo"

msgid "Role"
msgstr "Ruolo"

#, fuzzy
msgid "Yubikey"
msgstr "Yubikey"

msgid "Plug your YubiKey into a USB slot and press it."
msgstr "Collega il dispositivo YubiKey a una porta USB e premi."

#, fuzzy
msgid "Administrators and editors must use a Yubikey"
msgstr "Gli amministratori e i redattori devono utilizzare una Yubikey"

#, fuzzy
msgid "Invalid Yubikey"
msgstr "Yubikey non valida"

#, fuzzy, python-format
msgid "This Yubikey is already used by ${username}"
msgstr "Questa Yubikey è già utilizzata da ${username}"

msgid "The users e-mail address (a.k.a. username)"
msgstr "L'indirizzo e-mail dell'utente (noto anche come nome utente)"

msgid "Send Activation E-Mail with Instructions"
msgstr "Invia e-mail di attivazione con le istruzioni"

msgid "A user with this e-mail address exists already"
msgstr "Esiste già un utente con questo indirizzo e-mail"

msgid ""
"Users can only be in one group. If they already belong to another group and "
"get added here, they will automatically get removed from the other group."
msgstr ""
"Gli utenti possono essere solo in un gruppo. Se appartengono già ad un altro "
"gruppo e vengono aggiunti qui, verranno automaticamente rimossi dall'altro "
"gruppo. "

msgid "Ticket permissions"
msgstr "Permessi sul biglietto"

msgid "Restricts access and gives permission to these ticket categories"
msgstr "Limita l'accesso e autorizza queste categorie di biglietti"

msgid "Directories"
msgstr "Cartelle"

msgid ""
"Directories for which this user group is responsible. If activated, ticket "
"notifications for this group are only sent for these directories"
msgstr ""
"Directory per le quali questo gruppo di utenti è responsabile. Se attivata, "
"le notifiche di ticket le notifiche per questo Gruppo vengono inviate solo "
"per queste directory"

msgid "Send a periodic status e-mail."
msgstr "Invia un'e-mail di stato periodica."

msgid "Daily (exluding the weekend)"
msgstr "Giornaliera (escluso il fine settimana)"

msgid "Weekly (on mondays)"
msgstr "Settimanale (di lunedì)"

msgid "Monthly (on first monday of the month)"
msgstr "Mensile (il primo lunedì del mese)"

msgid "Never"
msgstr "Mai"

msgid "Disabled"
msgstr "Disattivato"

msgid "6 months"
msgstr "6 mesi"

msgid "1 year"
msgstr "1 anno"

msgid "2 years"
msgstr "2 anni"

msgid "3 years"
msgstr "3 anni"

msgid "Linked file"
msgstr "File collegato"

msgid "Keep link"
msgstr "Conservare collegamento"

msgid "Delete link"
msgstr "Elimina collegamento"

msgid "Replace link"
msgstr "Sostituire collegamento"

msgid "Choose existing file"
msgstr "Scegliere tra i file esistenti"

msgid "Link additional files"
msgstr "Collegare file aggiuntivi"

msgid "All directories"
msgstr "Tutte le cartelle"

msgid "All events"
msgstr "Tutti gli eventi"

msgid "Daypass"
msgstr "Biglietto giornaliero"

msgid "Conference room"
msgstr "Sala conferenze"

#, python-format
msgid "150 years {organisation}"
msgstr "150 anni di {organisation}"

msgid "Sports facility"
msgstr "Impianto sportivo"

msgid "We celebrate our 150th anniversary."
msgstr "Celebriamo il nostro 150° anniversario."

msgid "General Assembly"
msgstr "Assemblea generale"

msgid "Communal hall"
msgstr "Sala comune"

msgid "As every year."
msgstr "Come ogni anno."

msgid "Community Gymnastics"
msgstr "Ginnastica comunitaria"

msgid "Gymnasium"
msgstr "Palestra"

msgid "Get fit together."
msgstr "Mettiamoci in forma insieme."

msgid "Women's Club"
msgstr "Club femminile"

msgid "Football Tournament"
msgstr "Torneo di calcio"

msgid "Amateurs welcome!"
msgstr "I dilettanti sono i benvenuti!"

msgid "Sports Association"
msgstr "Associazione sportiva"

msgid "all day"
msgstr "tutto il giorno"

msgid "Homepage"
msgstr "Pagina principale"

msgid "Save"
msgstr "Risparmiare"

msgid "Edit"
msgstr "Modifica"

msgid "QR"
msgstr "QR"

msgid "Delete"
msgstr "Elimina"

msgid "This form can't be deleted."
msgstr "Questo modulo non può essere eliminato."

msgid ""
"There are submissions associated with the form. Those need to be removed "
"first."
msgstr ""
"Sono presenti invii associati al modulo. Questi devono essere rimossi prima "
"di tutto."

msgid "Do you really want to delete this form?"
msgstr "Vuoi davvero eliminare questo modulo?"

msgid "This cannot be undone."
msgstr "L'operazione non può essere annullata."

msgid "Delete form"
msgstr "Elimina modulo"

msgid "Export"
msgstr "Esporta"

msgid "Change URL"
msgstr "Modifica URL"

msgid "Registration Windows"
msgstr "Finestre di registrazione"

msgid "Form"
msgstr "Modulo"

msgid "External form"
msgstr "Modulo esterno"

msgid "New external form"
msgstr "Nuovo modulo esterno"

msgid "Document form"
msgstr "Modulo documento"

msgid "Do you really want to delete this submission window?"
msgstr "Vuoi davvero eliminare questa finestra di invio?"

msgid ""
"Submissions associated with this submission window will be deleted as well."
msgstr ""
"Gli invii associati a questa finestra di invio verranno eliminati anche."

msgid "Delete submission window"
msgstr "Elimina la finestra di invio"

msgid "Results"
msgstr "Risultati"

msgid "Do you really want to delete this survey?"
msgstr "Vuoi davvero eliminare questo sondaggio?"

msgid "This cannot be undone. And all submissions will be deleted with it."
msgstr "Questa operazione non può essere annullata. E tutti gli invii saranno "

msgid "Delete survey"
msgstr "Elimina sondaggio"

msgid "Submission Windows"
msgstr "Finestre di invio"

msgid "Survey"
msgstr "Sondaggio"

msgid "Person"
msgstr "Persona"

msgid "Do you really want to delete this person?"
msgstr "Vuoi davvero eliminare questa persona?"

msgid "Delete person"
msgstr "Elimina persona"

msgid "Delete archived tickets"
msgstr "Cancellare i biglietti archiviati"

msgid "Do you really want to delete all archived tickets?"
msgstr "Volete davvero cancellare tutti i biglietti archiviati?"

msgid "Accept ticket"
msgstr "Accetta il biglietto"

msgid "This ticket can't be closed."
msgstr "Questo biglietto non può essere chiuso."

msgid "This ticket requires a decision, but no decision has been made yet."
msgstr ""
"Questo biglietto richiede una decisione, ma nessuna decisione è stata ancora "
"presa."

msgid "Close ticket"
msgstr "Chiudi il biglietto"

msgid "Reopen ticket"
msgstr "Riapri il biglietto"

msgid "Archive ticket"
msgstr "Archivia il biglietto"

msgid "Recover from archive"
msgstr "Recupera dall'archivio"

msgid "Delete Ticket"
msgstr "Cancella biglietto"

msgid "Assign ticket"
msgstr "Assegna il biglietto"

msgid "New Note"
msgstr "Nuova nota"

msgid "PDF"
msgstr "PDF"

msgid "Download files"
msgstr "Scarica i file"

msgid "New Message"
msgstr "Nuovo messaggio"

msgid "Ticket Status"
msgstr "Stato del biglietto"

msgid "Text module"
msgstr "Modulo di testo"

msgid "Do you really want to delete this text module?"
msgstr "Confermi di voler eliminare questo modulo di testo?"

msgid "Delete text module"
msgstr "Elimina modulo di testo"

msgid "Reservations"
msgstr "Prenotazioni"

msgid "Recipients"
msgstr "Destinatari"

msgid "Room"
msgstr "Camera"

msgid "Resource Item"
msgstr "Elemento risorsa"

msgid "External resource link"
msgstr "Link a risorse esterne"

msgid "New external resource"
msgstr "Nuova risorsa esterna"

msgid "Export All"
msgstr "Esporta tutte"

msgid "iFrame"
msgstr "iFrame"

msgid "Find Your Spot"
msgstr "Cerca le date"

msgid "E-Mail Recipient"
msgstr "E-mail del destinatario"

msgid "Do you really want to delete this resource?"
msgstr "Vuoi davvero eliminare questa risorsa?"

msgid ""
"This cannot be undone and will take a while depending on the number of "
"reservations."
msgstr ""
"Questa operazione non può essere annullata e richiederà un po' di tempo, a "
"seconda del numero di prenotazioni."

msgid "Delete resource"
msgstr "Elimina risorsa"

msgid ""
"There are future reservations associated with this resource that will also "
"be deleted. This cannot be undone and will take a while depending on the "
"number of reservations."
msgstr ""
"Anche le prenotazioni future associate a questa risorsa saranno cancellate. "
"Questa operazione non può essere annullata e richiederà un certo tempo, a "
"seconda del numero di prenotazioni."

msgid "Clean up"
msgstr "Ripulisci"

msgid "Occupancy"
msgstr "Occupazione"

msgid "Subscribe"
msgstr "Iscriviti"

msgid "Rules"
msgstr "Regole"

msgid "Edit allocation"
msgstr "Modifica allocazione"

msgid "Do you really want to delete this allocation?"
msgstr "Vuoi davvero eliminare questa allocazione?"

msgid "Delete allocation"
msgstr "Elimina allocazione"

msgid "This resource can't be deleted."
msgstr "Non può essere eliminata."

msgid "There are existing reservations associated with this resource"
msgstr "Sono presenti delle prenotazioni associate a questa risorsa"

#, python-format
msgid "Every ${days} until ${end}"
msgstr "Ogni ${days} fino al ${end}"

msgid "Configure"
msgstr "Configura"

msgid "This event can't be edited."
msgstr "Questo evento non può essere modificato."

msgid "Imported events can not be edited."
msgstr "Gli eventi importati non possono essere modificati."

msgid "Do you really want to delete this event?"
msgstr "Desideri davvero eliminare questo evento?"

msgid "Delete event"
msgstr "Elimina evento"

msgid "This event can't be deleted."
msgstr "Questo evento non può essere eliminato."

msgid "To remove this event, go to the ticket and reject it."
msgstr "Per rimuovere questo evento, vai al biglietto e rifiutalo."

msgid "Withdraw event"
msgstr "Ritira evento"

msgid "Do you really want to withdraw this event?"
msgstr "Vuoi davvero ritirare questo evento?"

msgid "You can re-publish an imported event later."
msgstr "Puoi ripubblicare un evento importato in un secondo momento."

msgid "Re-publish event"
msgstr "Ripubblica l'evento"

msgid "Newsletter"
msgstr "Newsletter"

msgid "New"
msgstr "Nuovo"

msgid "Subscribers"
msgstr "Iscritti"

msgid "Test"
msgstr "Test"

msgid "Delete newsletter"
msgstr "Elimina newsletter"

msgid "Photo Albums"
msgstr "Album fotografici"

msgid "Manage images"
msgstr "Gestisci immagini"

msgid "Photo Album"
msgstr "Album fotografico"

msgid "Choose images"
msgstr "Scegli le immagini"

msgid "Delete photo album"
msgstr "Elimina l'album fotografico"

msgid "Usermanagement"
msgstr "Gestione utenti"

msgid "Create Signup Link"
msgstr "Crea collegamento di iscrizione"

msgid "User group"
msgstr "Gruppo di utenti"

msgid "Do you really want to delete this user group?"
msgstr "Vuoi davvero eliminare questo gruppo di utenti?"

msgid "Delete user group"
msgstr "Elimina gruppo di utenti"

msgid "Exports"
msgstr "Esportazioni"

msgid "Payment Providers"
msgstr "Provider di servizi di pagamento"

msgid "Datatrans"
msgstr "Datatrans"

msgid "Worldline Saferpay"
msgstr "Worldline Saferpay"

msgid "Synchronise"
msgstr "Sincronizza"

msgid "Directory"
msgstr "Cartella"

#, python-format
msgid "Do you really want to delete \"${title}\"?"
msgstr "Desideri davvero eliminare \"${title}\"?"

msgid "All entries will be deleted as well!"
msgstr "Anche tutti gli elementi verranno eliminati!"

msgid "Delete directory"
msgstr "Elimina la cartella"

msgid "Entry"
msgstr "Elemento"

msgid "Published"
msgstr "Pubblicato"

msgid "Upcoming"
msgstr "In arrivo"

msgid "Past"
msgstr "Passato"

msgid "Choose filter"
msgstr "Scegli filtro"

msgid "Delete entry"
msgstr "Elimina elemento"

msgid "Do you really want to delete this external link?"
msgstr "Vuoi davvero eliminare questo collegamento esterno?"

msgid "Delete external link"
msgstr "Elimina collegamento esterno"

msgid "Sort"
msgstr "Ordinare"

msgid "The submission was adopted"
msgstr "L'iscrizione è stata adottata"

msgid "The entry is not valid, please adjust it"
msgstr "L'elemento non è valido, modificalo"

msgid "An entry with this name already exists"
msgstr "Esiste già un elemento con questo nome"

msgid "Your directory submission has been adopted"
msgstr "L'invio della cartella è stato adottato"

msgid "Your change request has been applied"
msgstr "La richiesta di modifica è stata applicata"

msgid "The change request was applied"
msgstr "La richiesta di modifica è stata applicata"

msgid "The submission was rejected"
msgstr "L'iscrizione è stata rifiutata"

msgid "Your directory entry submission has been rejected"
msgstr "L'inserimento nella directory è stato rifiutato"

msgid "The entry submission has been rejected"
msgstr "L'iscrizione è stata rifiutata"

msgid "Your directory change submission has been rejected"
msgstr "L'invio di una modifica alla directory è stato rifiutato"

msgid "The change submission has been rejected"
msgstr "'invio della modifica è stato rifiutato"

msgid "The rejection was already withdrawn"
msgstr "Il rifiuto è già stato ritirato"

msgid "The directory entry submission rejection has been withdrawn"
msgstr "Il rifiuto dell'inserimento nell'elenco è stato ritirato"

msgid "The rejection of the entry has been withdrawn"
msgstr "Il rifiuto della voce è stato ritirato"

msgid "The directory change submission rejection has been withdrawn"
msgstr "Il rifiuto dell'invio della modifica è stato ritirato"

msgid "The rejection of the change has been withdrawn"
msgstr "Il rifiuto della modifica è stato ritirato"

msgid "Through URL only (not listed)"
msgstr "Solo tramite URL (non elencato)"

msgid "Only by privileged users or after submitting a mTAN"
msgstr "Solo da utenti autorizzati o dopo l'invio di un mTAN."

msgid "Through URL only after submitting a mTAN (not listed)"
msgstr "Solo tramite URL e dopo l'invio di un mTAN (non elencato)"

msgid "Members may view occupancy"
msgstr "I membri possono visualizzare l'occupazione"

msgid ""
"The occupancy view shows the e-mail addresses submitted with the "
"reservations, so we only recommend enabling this for internal resources "
"unless all members are sworn to uphold data privacy."
msgstr ""
"La visualizzazione dell'occupazione mostra gli indirizzi e-mail inviati con "
"le prenotazioni, pertanto si consiglia di attivarla solo per le risorse "
"interne, a meno che tutti i membri non abbiano giurato di rispettare la "
"privacy dei dati."

msgid "Visible on homepage"
msgstr "Visibile sulla pagina principale"

msgid "Visibility"
msgstr "Visibilità"

msgid ""
"- '-' will be converted to a bulleted list\n"
"- Urls will be transformed into links\n"
"- Emails and phone numbers as well"
msgstr ""
"- \"-\" verrà convertito in un elenco puntato\n"
" - Le URL verranno trasformate in collegamenti\n"
" - Anche e-mail e numeri di telefono"

msgid "Inherit address from another topic"
msgstr "Ereditare l'indirizzo da un altro argomento"

msgid "Topic to inherit from"
msgstr "Argomento da cui ereditare"

msgid "Hide contact info in sidebar"
msgstr "Nascondi le informazioni di contatto nella sidebar"

msgid "Show people on bottom of main page (instead of sidebar)"
msgstr ""
"Mostra le persone in fondo alla pagina principale (invece che nella barra "
"laterale)"

msgid "Use text instead of lead in the newsletter"
msgstr "Usa il testo invece dell'estratto nella newsletter"

msgid "Select additional person"
msgstr "Selezionare una persona aggiuntiva"

msgid "No results match"
msgstr "Nessun risultato corrisponde"

msgid "List this function in the page of this person"
msgstr "Mostra questa funzione nella pagina di questa persona"

msgid "Use Western ordered names"
msgstr "Utilizzare nomi ordinati all'occidentale"

msgid "For instance Franz Müller instead of Müller Franz"
msgstr "Per esempio Franz Müller invece di Müller Franz"

msgid "A resource with this name already exists"
msgstr "Esiste già una risorsa con questo nome"

msgid "Enable honey pot"
msgstr "Abilita l'honey pot"

msgid "Spam protection"
msgstr "Protezione contro lo spam"

msgid "Show image on preview on the parent page"
msgstr "Mostra l'immagine in anteprima nella pagina madre"

msgid "Show image on page"
msgstr "Mostra l'immagine nella pagina"

msgid "As first element of the content"
msgstr "En tant que premier élément du contenu"

msgid "As a full width header"
msgstr "En tant qu'image d'en-tête pleine largeur"

msgid "Show file links in sidebar"
msgstr "Mostra i link ai file nella barra laterale"

msgid ""
"Files linked in text and uploaded files are no longer displayed in the "
"sidebar if this option is deselected."
msgstr ""
"I file collegati nel testo e i file caricati non vengono più visualizzati "
"nella barra laterale se questa opzione è deselezionata."

msgid "Sidebar links"
msgstr "Collegamenti della barra laterale"

msgid "Contact link"
msgstr "Link di contatto"

msgid "Sidebar contact"
msgstr "Contatto laterale"

msgid "Please provide a URL if contact link text is set"
msgstr ""
"Si prega di fornire un URL se il testo del link di contatto è impostato"

msgid "Please provide link text if contact URL is set"
msgstr "Fornire il testo del link se l'URL di contatto è impostato"

msgid "Contact Text"
msgstr "Testo di contatto"

msgid "Contact URL"
msgstr "URL di contatto"

msgid "Delete content when expired"
msgstr "Eliminare il contenuto quando è scaduto"

msgid "This content is automatically deleted if the end date is in the past"
msgstr ""
"Questo contenuto viene eliminato automaticamente quando la data di fine è "
"passata"

msgid "Delete content"
msgstr "Cancellare il contenuto"

msgid "Photo album"
msgstr "Album fotografico"

msgid "In future"
msgstr "in futuro"

msgid "This month"
msgstr "Questo mese"

msgid "Last month"
msgstr "Lo scorso mese"

msgid "This year"
msgstr "Quest'anno"

msgid "Last year"
msgstr "Lo scorso anno"

msgid "Older"
msgstr "Più vecchia"

msgid "Do you really want to delete this note?"
msgstr "Vuoi davvero eliminare questa nota?"

msgid "Delete Note"
msgstr "Elimina nota"

msgid "Always visible on homepage"
msgstr "Sempre visibile sulla pagina principale"

msgid "Search for available dates"
msgstr "Cerca le date disponibili"

msgid "Neujahrestag"
msgstr "Neujahrestag"

msgid "Berchtoldstag"
msgstr "Berchtoldstag"

msgid "Heilige Drei Könige"
msgstr "Heilige Drei Könige"

msgid "Jahrestag der Ausrufung der Republik"
msgstr "Jahrestag der Ausrufung der Republik"

msgid "Josefstag"
msgstr "Josefstag"

msgid "Näfelser Fahrt"
msgstr "Näfelser Fahrt"

msgid "Ostern"
msgstr "Ostern"

msgid "Karfreitag"
msgstr "Karfreitag"

msgid "Ostermontag"
msgstr "Ostermontag"

msgid "Tag der Arbeit"
msgstr "Tag der Arbeit"

msgid "Auffahrt"
msgstr "Auffahrt"

msgid "Pfingsten"
msgstr "Pfingsten"

msgid "Pfingstmontag"
msgstr "Pfingstmontag"

msgid "Fronleichnam"
msgstr "Fronleichnam"

msgid "Fest der Unabhängigkeit"
msgstr "Fest der Unabhängigkeit"

msgid "Peter und Paul"
msgstr "Peter und Paul"

msgid "Nationalfeiertag"
msgstr "Nationalfeiertag"

msgid "Mariä Himmelfahrt"
msgstr "Mariä Himmelfahrt"

msgid "Bruder Klaus"
msgstr "Bruder Klaus"

msgid "Allerheiligen"
msgstr "Allerheiligen"

msgid "Mariä Empfängnis"
msgstr "Mariä Empfängnis"

msgid "Escalade de Genève"
msgstr "Escalade de Genève"

msgid "Weihnachten"
msgstr "Weihnachten"

msgid "Stephanstag"
msgstr "Stephanstag"

msgid "Wiederherstellung der Republik"
msgstr "Wiederherstellung der Republik"

msgid "Form Submissions"
msgstr "Invii dei moduli"

msgid ""
"This is not the oldest undecided submission of this registration window. Do "
"you really want to confirm this submission?"
msgstr ""
"Questo non è l'iscrizione indecisa più vecchia di questa finestra di "
"registrazione. Vuoi davvero confermare questa iscrizione?"

msgid ""
"By confirming this submission, you will prefer this over a submission that "
"came in earlier."
msgstr ""
"Confermando questa iscrizione, la preferirai a un'iscrizione arrivata in "
"precedenza."

msgid "Confirm registration"
msgstr "Conferma la registrazione"

msgid "Deny registration"
msgstr "Nega registrazione"

msgid "Cancel registration"
msgstr "Annulla registrazione"

msgid "Edit submission"
msgstr "Modifica iscrizione"

msgid "Accept all reservations"
msgstr "Accetta tutte le prenotazioni"

msgid "Details about the reservation"
msgstr "Dettagli sulla prenotazione"

msgid "Edit details"
msgstr "Modifica dettagli"

msgid "Accept all with message"
msgstr "Accetta tutto con messaggio"

msgid "Reject all"
msgstr "Rifiuta tutto"

msgid "Do you really want to reject all reservations?"
msgstr "Vuoi davvero rifiutare tutte le prenotazioni?"

msgid "Rejecting these reservations can't be undone."
msgstr "Il rifiuto di queste prenotazioni non può essere annullato."

msgid "Reject reservations"
msgstr "Rifiuta le prenotazioni"

msgid "Reject all with message"
msgstr "Rifiuta tutto con messaggio"

#, python-format
msgid "Reject ${title}"
msgstr "Rifiuta ${title}"

msgid "Do you really want to reject this reservation?"
msgstr "Vuoi davvero rifiutare questa prenotazione?"

#, python-format
msgid "Rejecting ${title} can't be undone."
msgstr "Il rifiuto di ${title} non può essere annullato."

msgid "Reject reservation"
msgstr "Rifiuta prenotazione"

#. Used in sentence: "${event} published."
#.
msgid "Event"
msgstr "Evento"

msgid "Accept event"
msgstr "Accetta evento"

msgid "Edit event"
msgstr "Modifica evento"

msgid "Reject event"
msgstr "Rifiuta evento"

msgid "Do you really want to reject this event?"
msgstr "Vuoi davvero rifiutare questo evento?"

msgid "Rejecting this event can't be undone."
msgstr "Il rifiuto di questo evento non può essere annullato."

msgid "Directory Entry Submissions"
msgstr "Invii di elementi di cartella"

msgid "Adopt"
msgstr "Adotta"

msgid "View directory entry"
msgstr "Visualizza elemento della cartella"

msgid "Withdraw rejection"
msgstr "Ritiro del rifiuto"

msgid ""
"This directory entry has been rejected. Do you want to withdraw the "
"rejection?"
msgstr "Questa voce dell'elenco è stata rifiutata. Volete ritirare il rifiuto?"

msgid ""
"This directory change has been rejected. Do you want to withdraw the "
"rejection?"
msgstr ""
"Questa modifica della cartella è stata respinta. Volete ritirare il rifiuto?"

msgid "Reject change request"
msgstr "Rifiuta la richiesta di modifica"

msgid "Do you really want to reject this change?"
msgstr "Volete davvero rifiutare questa modifica?"

msgid "Reject change"
msgstr "Rifiutare la modifica"

msgid "Reject entry"
msgstr "Rifiuta elemento"

msgid "Do you really want to reject this entry?"
msgstr "Vuoi davvero rifiutare questo elemento?"

msgid "Chats"
msgstr "Chat"

msgid "Link"
msgstr "Collegamento"

msgid "New Link"
msgstr "Nuovo collegamento"

msgid "Added a new link"
msgstr "Aggiunto un nuovo collegamento"

msgid "Edit Link"
msgstr "Modifica collegamento"

msgid "Move Link"
msgstr "Spostare il collegamento"

msgid "The link was deleted"
msgstr "Il collegamento è stato cancellato"

#, python-format
msgid "Do you really want to delete the link \"${title}\"?"
msgstr "Desideri davvero eliminare il collegamento \"${title}\"?"

msgid "Topic"
msgstr "Argomento"

msgid "New Topic"
msgstr "Nuovo argomento"

msgid "Added a new topic"
msgstr "Aggiunto un nuovo argomento"

msgid "Edit Topic"
msgstr "Modifica argomento"

msgid "Move Topic"
msgstr "Spostare argomento"

msgid "The topic was deleted"
msgstr "L'argomento è stato eliminato"

msgid "Delete topic"
msgstr "Elimina argomento"

#, python-format
msgid "Do you really want to delete the topic \"${title}\"?"
msgstr "Desideri davvero eliminare l'argomento \"${title}\"?"

msgid "News"
msgstr "Notizie"

msgid "Add News"
msgstr "Aggiungi notizie"

msgid "Added news"
msgstr "Notizie aggiunte"

msgid "Edit News"
msgstr "Modifica notizie"

msgid "The news was deleted"
msgstr "La notizia è stata eliminata"

msgid "Delete news"
msgstr "Elimina notizie"

#, python-format
msgid "Do you really want to delete the news \"${title}\"?"
msgstr "Desideri davvero eliminare la notizia \"${title}\"?"

msgid "Add iFrame"
msgstr "Aggiungere iFrame"

msgid "Added iFrame"
msgstr "Aggiunto iFrame"

msgid "Edit iFrame"
msgstr "Modifica iFrame"

msgid "The iFrame was deleted"
msgstr "L'iFrame è stato eliminato"

msgid "Delete iFrame"
msgstr "Eliminare iFrame"

#, python-format
msgid "Do you really want to delete the iFrame \"${title}\"?"
msgstr "Si vuole davvero eliminare l'iFrame \"${title}\"?"

msgid "Copy"
msgstr "Copia"

msgid "Paste"
msgstr "Incolla"

msgid "Please note that this page has subpages which will also be deleted!"
msgstr ""
"Nota che questa pagina contiene delle sottopagine che verranno anch'esse "
"eliminate!"

msgid "This page can't be deleted."
msgstr "Questa pagina non può essere eliminata."

msgid ""
"This page has subpages. Only administrators can delete pages with subpages. "
"To delete this page, delete all subpages first or ask an administrator to do "
"it for you."
msgstr ""
"Questa pagina contiene delle sottopagine. Solo gli amministratori possono "
"eliminare le pagine con sottopagine. Per eliminare questa pagina, elimina "
"prima tutte le sottopagine o chiedi a un amministratore di farlo per te."

msgid "Source"
msgstr "Fonte"

msgid "Subject"
msgstr "Oggetto"

msgid "Owner"
msgstr "Proprietario"

msgid "Created"
msgstr "Creato"

msgid "Reaction Time"
msgstr "Tempo di reazione"

msgid "Process Time"
msgstr "Tempo di elaborazione"

msgid "Event Source"
msgstr "Origine evento"

msgid "Payment"
msgstr "Pagamento"

msgid "Total Amount"
msgstr "Importo totale"

msgid ""
"The record behind this ticket was removed. The following information is a "
"snapshot kept for future reference."
msgstr ""
"Il record su cui è basato questo biglietto è stato rimosso. Le seguenti "
"informazioni sono un'istantanea conservata per riferimento futuro."

msgid "Summary"
msgstr "Riepilogo"

msgid "No rules defined."
msgstr "Nessuna regola definita."

msgid ""
"Api keys can be used to ensure you're not being rate limited. They are not "
"required to use the API."
msgstr ""
"Le chiavi API possono essere utilizzate per assicurarti di non essere "
"soggetto a limiti di velocità. Non sono obbligati ad utilizzare l'API."

msgid "Application Keys"
msgstr "Chiavi dell'applicazione"

msgid "Key"
msgstr "Chiave"

msgid "Last used"
msgstr "Ultimo utilizzo"

msgid "Add Key"
msgstr "Aggiungi chiave"

msgid "State:"
msgstr "Stato:"

msgid "Owner:"
msgstr "Proprietario:"

msgid "Kind:"
msgstr "Tipo:"

msgid "No directories defined yet."
msgstr "Nessuna cartella ancora definita."

msgid "No entries found."
msgstr "Non è stato trovato nessun risultato."

msgid "Propose entry"
msgstr "Proponi un elemento"

msgid "Something missing? Propose a new entry."
msgstr "Manca qualcosa? Proponi un nuovo elemento."

msgid "Actions"
msgstr "Azioni"

msgid "Get notifications on new entries"
msgstr "Ricevi notifiche su nuovi elementi"

msgid "External link"
msgstr "Collegamento esterno"

msgid "More information"
msgstr "Ulteriori informazioni"

msgid "Change Request"
msgstr "Richiesta di modifica"

msgid "Found an error? Propose a change to this entry."
msgstr "Trovato un errore? Proponi una modifica a questo elemento."

msgid ""
"Subscribers may always unsubscribe themselves through a link shown at the "
"bottom of the newsletter. If you unsubscribe them here, they will not be "
"notified."
msgstr ""
"Gli abbonati possono sempre annullare l'iscrizione tramite un collegamento "
"mostrato in fondo alla newsletter. Se annulli qui la loro iscrizione, questi "
"non riceveranno alcun avviso."

msgid "Unsubscribe"
msgstr "Annulla iscrizione"

msgid "unsubscribe"
msgstr "annulla l'iscrizione"

msgid ""
"Your edit requires a migration of existing entries. Please confirm the "
"following changes."
msgstr ""
"La tua modifica richiede una migrazione degli elementi esistenti. Conferma "
"le seguenti modifiche."

msgid ""
"Changes are detected using a heuristic. Therefore it is possible that your "
"changes were misdetected. If in doubt, press cancel and try to change the "
"directory in small increments."
msgstr ""
"Le modifiche vengono rilevate utilizzando un'euristica. Pertanto è possibile "
"che le modifiche siano state rilevate erroneamente. In caso di dubbio, premi "
"annulla e prova a modificare la cartella in incrementi di dimensioni ridotte."

msgid "For additional safety you can also download a backup before continuing:"
msgstr ""
"Per maggiore sicurezza puoi anche scaricare un backup prima di proseguire:"

msgid "Download backup"
msgstr "Scarica il backup"

msgid ""
"There was an error while migrating your directory! You can fix the displayed "
"entries in a separate window and then continue here."
msgstr ""
"Si è verificato un errore durante la migrazione della cartella! Puoi "
"correggere gli elementi visualizzati in una finestra separata e poi "
"proseguire qui."

msgid "Added:"
msgstr "Aggiunto:"

msgid "Removed:"
msgstr "Rimosso:"

msgid "Renamed:"
msgstr "Rinominato:"

msgid "Changed:"
msgstr "Modificato:"

msgid "Confirm"
msgstr "Conferma"

msgid "There was an error while importing your directory!"
msgstr "Si è verificato un errore durante l'importazione della cartella!"

msgid "Download Form"
msgstr "Scarica modulo"

msgid "Embed iFrame"
msgstr "Incorpora iFrame"

msgid "You can copy the following code to embed this page as an iFrame:"
msgstr ""
"Puoi copiare il seguente codice per incorporare questa pagina come iFrame:"

msgid ""
"Please review your data and press \"Complete\" to finalize the process. If "
"there's anything you'd like to change, click on \"Edit\" to return to the "
"filled-out form."
msgstr ""
"Esamina di nuovo i dati e premi \"Completa\" per finalizzare il processo. Se "
"c'è qualcosa che desideri modificare, fai clic su \"Modifica\" per tornare "
"al modulo compilato."

msgid ""
"The image shown in the list view is a square. To have your image shown fully "
"in the list view, you need to use a square image."
msgstr ""
"L'immagine mostrata nella visualizzazione elenco è un quadrato. Per "
"visualizzare l'immagine nella sua interezza nella visualizzazione elenco, è "
"necessario utilizzare un'immagine quadrata."

msgid "Complete"
msgstr "Completato"

msgid "Entries in export: ${count}"
msgstr "Elementi nell'esportazione: ${count}"

msgid "No exports available."
msgstr "Nessuna esportazione disponibile."

msgid "Upload"
msgstr "Carica"

msgid "Just Uploaded"
msgstr "Appena caricato"

msgid "Extension"
msgstr "Estensione"

msgid "Upload Date"
msgstr "Data di caricamento"

msgid "All Files"
msgstr "Tutti i file"

msgid "No files uploaded yet"
msgstr "Nessun file caricato"

msgid "All dates"
msgstr "Tutte le date"

msgid ""
"By default we assume that you only want to select a single time slot and "
"room per day. If you want to select more than one time slot or room on a "
"given day, you may hold and press any one of your Shift, Alt or Ctrl keys "
"while clicking the time slots you want to reserve."
msgstr ""
"Per impostazione predefinita, si presume che si voglia selezionare una sola "
"fascia oraria e una sola stanza al giorno. Se si desidera selezionare più di "
"una fascia oraria o di una stanza in un determinato giorno, è possibile "
"tenere premuto uno dei tasti Shift, Alt o Ctrl mentre si fa clic sulle fasce "
"orarie che si desidera prenotare."

msgid "Unavailable"
msgstr "Non disponibile"

msgid "No dates found"
msgstr "Nessuna data trovata"

msgid "You are trying to open a page for which you are not authorized."
msgstr "Stai cercando di aprire una pagina per la quale non sei autorizzato."

msgid "Please follow this link to login with a different user."
msgstr "Segui questo collegamento per accedere con un altro utente."

msgid "Please follow this link to login."
msgstr "Segui questo collegamento per accedere."

msgid "No forms defined yet."
msgstr "Nessun modulo ancora definito."

msgid ""
"To edit the image descriptions, click on one, enter your descrption and "
"press return. To abort press escape."
msgstr ""
"Per modificare le descrizioni delle immagini, fai clic su una di esse, "
"inserisci la descrizione e premi Invio. Per interrompere premere Esc."

msgid "No images uploaded yet"
msgstr "Nessuna immagine caricata"

msgid "This album does not contain any images yet."
msgstr "Questo album non contiene ancora nessuna immagine."

msgid "No photo albums defined yet."
msgstr "Nessun album fotografico ancora definito."

msgid "Skip navigation"
msgstr "Ignora navigazione"

msgid "Straight to ..."
msgstr "Direttamente a ..."

msgid "Back to the homepage"
msgstr "Torna alla pagina principale"

msgid "Search"
msgstr "Cerca"

msgid "The form contains errors. Please check the marked fields."
msgstr "Il modulo contiene errori. Controlli per favore i campi evidenziati."

msgid "Copied to Clipboard!"
msgstr "Copiato negli appunti!"

msgid "Total"
msgstr "Totale"

msgid "Healthy"
msgstr "In stato corretto"

msgid "Errors"
msgstr "Errori"

msgid "Duration [s]"
msgstr "Durata [s]"

msgid "Alternatives"
msgstr "Alternative"

msgid "Don't have an account yet?"
msgstr "Non hai ancora un account?"

msgid "Register now"
msgstr "Iscriviti subito"

msgid "Forgot your password?"
msgstr "Hai dimenticato la password?"

msgid "Reset password"
msgstr "Reimposta la password"

msgid "You are here"
msgstr "Ti trovi qui"

msgid "Privacy Protection"
msgstr "Tutela della privacy"

msgid "About"
msgstr "Chi Siamo"

msgid "Partner"
msgstr "Partner"

msgid "more…"
msgstr "altro..."

msgid "Submit"
msgstr "Invia"

msgid "Selected Topics"
msgstr "Argomenti selezionati"

msgid "Drop files to upload"
msgstr "Trascina e rilascia il file da caricare"

msgid "All news"
msgstr "Tutte le notizie"

msgid "This site is private but can also be seen by members"
msgstr "Questo sito è privato ma può essere visto dai membri"

msgid "This site is public but requires submitting an mTAN"
msgstr "Questo sito è pubblico ma richiede l'invio di un mTAN"

msgid "This site is secret and requires submitting an mTAN"
msgstr "Questo sito è segreto e richiede l'invio di un mTAN"

msgid "This site is not published."
msgstr "Questo sito non è pubblicato."

msgid "This site is not public."
msgstr "Questo sito non è pubblico."

msgid "This site is not public but it can be seen by members."
msgstr "Questo sito non è pubblico ma può essere visto dai membri."

msgid ""
"This site contains no lead. Leads are used for lists and search results."
msgstr ""
"Questo sito non contiene estratti. Per gli elenchi e i risultati di ricerca "
"vengono utilizzati gli estratti."

msgid "Links"
msgstr "Collegamenti"

msgid "Item(s)"
msgstr "Elemento(i)"

msgid "Change request"
msgstr "Richiesta di modifica"

msgid "New Entry"
msgstr "Nuovo elemento"

msgid "Previous Page"
msgstr "Pagina precedente"

msgid "Next Page"
msgstr "Pagina successiva"

msgid ""
"Persons living outside the following zipcodes may only reserve this "
"allocation on the ${date}: ${zipcodes}"
msgstr ""
"Le persone che vivono al di fuori dei seguenti codici postali possono "
"prenotare questa allocazione solo il ${date}: ${zipcodes}"

msgid "Quota"
msgstr "Quota"

msgid "Initiated"
msgstr "Avviato"

msgid "Submitted"
msgstr "Inviato"

msgid "Withdrawn"
msgstr "Ritirato"

msgid "List Preview"
msgstr "Anteprima elenco"

msgid "Additional Information"
msgstr "Informazioni aggiuntive"

msgid "Location"
msgstr "Luogo"

msgid "Date and time"
msgstr "Data e ora"

msgid "Recurrence"
msgstr "Ricorrenza"

msgid "No events found."
msgstr "Nessun evento trovato."

msgid "Past events"
msgstr "Eventi passate"

msgid "Filter by date"
msgstr "Filtro per data"

msgid "Administrator"
msgstr "Amministratore"

msgid "Administrators"
msgstr "Amministratori"

msgid "Editors"
msgstr "Redattori"

msgid "Members"
msgstr "Membri"

msgid "Close (Esc)"
msgstr "Chiudi (Esc)"

msgid "Share"
msgstr "Condividi"

msgid "Toggle fullscreen"
msgstr "Attiva/disattiva schermo intero"

msgid "Zoom in/out"
msgstr "Ingrandisci/riduci"

msgid ""
"This space holds images from your photo-albums. To show photos add a few "
"photos to an album and mark it as available for the homepage."
msgstr ""
"Questo spazio contiene le immagini dei tuoi album fotografici. Per mostrare "
"le foto, aggiungi alcune foto a un album e contrassegnalo come disponibile "
"per la home page."

msgid "Has a digital seal"
msgstr "Ha un sigillo digitale"

msgid "${count} page"
msgstr "${count} pagina"

msgid "${count} pages"
msgstr "${count} pagine"

msgid "Further occurrences:"
msgstr "Ulteriori occorrenze:"

msgid ""
"Your request will be processed shortly. To see the state of your process "
"your may return to this page at any time. All information on this page has "
"been sent to your e-mail address."
msgstr ""
"La tua richiesta sarà elaborata a breve. Puoi tornare a questa pagina in "
"qualsiasi momento per visualizzare lo stato del processo. Tutte le "
"informazioni su questa pagina sono state inviate al tuo indirizzo e-mail."

msgid ""
"Your request will be processed shortly. To see the state of your process "
"your may return to this page at any time."
msgstr ""
"La tua richiesta sarà elaborata a breve. Puoi tornare a questa pagina in "
"qualsiasi momento per visualizzare lo stato del processo."

msgid "Your request has been completed."
msgstr "La tua richiesta è stata completata."

msgid "Privacy"
msgstr "Privacy"

msgid "Send me my entered data by e-mail."
msgstr "Inviami i dati inseriti tramite e-mail."

msgid "Pay Online Now"
msgstr "Paga ora online"

msgid "Credit Card Fee"
msgstr "Commissione sulla carta di credito"

msgid "Pay Offline later"
msgstr "Paga offline successivamente"

msgid "Show more"
msgstr "Mostra di più"

msgid "at ${time}"
msgstr "alle ${time}"

msgid "Object"
msgstr "Oggetto"

msgid "Disbursed"
msgstr "Erogato"

msgid "Digital seal"
msgstr "Sigillo digitale"

msgid "Private"
msgstr "Privata"

msgid "Will be published on:"
msgstr "Verrà pubblicato il:"

msgid "Publication date:"
msgstr "Data di pubblicazione:"

msgid "Reset"
msgstr "Ripristina"

msgid "Not a publication"
msgstr "Non una pubblicazione"

msgid "Content"
msgstr "Contenuto"

msgid "1 page"
msgstr "1 pagina"

msgid "Contains no readable text"
msgstr "Non contiene testo leggibile"

msgid "1 word"
msgstr "1 parola"

msgid "${count} words"
msgstr "${count} parole"

msgid "Do you really want to delete this file?"
msgstr "Vuoi davvero eliminare questo file?"

msgid "Delete File"
msgstr "Elimina file"

msgid "Please provide the new name for the file"
msgstr "Indica il nuovo nome del file"

msgid "Rename"
msgstr "Rinomina"

msgid "Download"
msgstr "Scaricare"

msgid "Digital seal applied by ${signee} on ${date}"
msgstr "Sigillo digitale applicato da ${signee} il ${date}"

msgid "Please enter your yubikey to apply a digital seal to this file"
msgstr ""
"Inserisci il tuo yubikey per applicare un sigillo digitale a questo file"

msgid "Sign"
msgstr "Firma"

msgid ""
"Published documents with a digital seal can be discovered through the site-"
"search and in the list of documents with a digital seal. This action will be "
"logged and cannot be undone."
msgstr ""
"Documenti pubblicati con sigillo digitale possono essere individuati tramite "
"la ricerca nel sito e nell'elenco dei documenti con sigillo digitale. Questa "
"operazione verrà registrata e non può essere annullata."

msgid "Without digital seal"
msgstr "Senza sigillo digitale"

msgid "Apply digital seal now"
msgstr "Applica ora il sigillo digitale"

msgid "You are not authorised to apply digital seals to documents"
msgstr "Non sei autorizzati ad applicare sigilli digitali ai documenti"

msgid "Click to add a description"
msgstr "Clicca per aggiungere una descrizione"

msgid "Do you really want to delete the image?"
msgstr "Vuoi davvero eliminare l'immagine?"

msgid "Delete Image"
msgstr "Elimina immagine"

msgid "${name} was provided with a digital seal on ${date}"
msgstr "${name} è stato dotato di sigillo digitale il ${date}"

msgid "${name} is not in our database"
msgstr "${name} non è contenuto nel nostro database"

msgid "Accept"
msgstr "Accetta"

msgid "Close"
msgstr "Chiudi"

msgid "Copy to clipboard"
msgstr "Copia negli appunti"

msgid "No submissions yet."
msgstr "Ancora nessuna iscrizione."

msgid "Number of participants"
msgstr "Numero di partecipanti"

msgid "Hello!"
msgstr "Ciao!"

msgid "Your e-mail address was just used to create an account on ${homepage}."
msgstr ""
"Il tuo indirizzo e-mail è stato appena utilizzato per creare un account su "
"${homepage}."

msgid "To activate your account, click confirm below:"
msgstr "Per attivare il tuo account, fai clic su conferma qui di seguito:"

msgid "Confirm my account"
msgstr "Conferma il mio account"

msgid ""
"If you believe this is an error, ignore this message and we'll never bother "
"you again."
msgstr ""
"Se ritieni che si tratti di un errore, ignora questo messaggio e non ti "
"disturberemo mai più."

msgid "Hello"
msgstr "Ciao"

msgid ""
"You are receiving this mail because you subscribed to the following "
"newsletter:"
msgstr "Ricevi questa mail perché sei iscritto alla seguente newsletter:"

msgid "You subscribed to the following newsletter categories:"
msgstr "Ti sei iscritto alle seguenti categorie di newsletter:"

msgid "Please click the following link to confirm your subscription:"
msgstr "Fai clic sul seguente collegamento per confermare l'iscrizione:"

msgid "Confirm subscription"
msgstr "Conferma l'Iscrizione"

msgid "To update your subscription categories click here:"
msgstr "Per aggiornare le categorie di abbonamento, fare clic qui:"

msgid "Update subscription"
msgstr "Aggiornare l' iscrizione"

msgid ""
"If you did not subscribe to this newsletter you can simply ignore this e-"
"mail."
msgstr ""
"Se non ti sei iscritto a questa newsletter puoi semplicemente ignorare "
"questa e-mail."

msgid "Click here to unsubscribe."
msgstr "Clicca qui per annullare l'iscrizione."

msgid ""
"You are receiving this mail because you subscribed to getting notifications "
"on new entries in the following directory:"
msgstr ""
"Ricevi questa mail perché ti sei iscritto a ricevere notifiche su nuovi "
"elementi nella seguente cartella:"

msgid ""
"If you did not subscribe to this notifications you can simply ignore this e-"
"mail."
msgstr ""
"Se non ti sei iscritto a queste notifiche puoi semplicemente ignorare questa "
"e-mail."

msgid "Good morning,"
msgstr "Buongiorno,"

msgid "The following reservations are scheduled for today."
msgstr "Per oggi sono previste le seguenti prenotazioni."

msgid "No reservations today."
msgstr "Nessuna prenotazione oggi."

msgid "Have a great day!"
msgstr "Ti auguro una buona giornata!"

msgid ""
"This is the daily reservation overview for ${organisation}. If you no longer "
"want to receive this e-mail please contact an administrator so they can "
"remove you from the recipients list."
msgstr ""
"Questa è la panoramica delle prenotazioni giornaliere per ${organisation}. "
"Se non desideri più ricevere questa e-mail, contatta un amministratore in "
"modo che possa rimuoverti dall'elenco dei destinatari."

msgid "This is what happend on the ${org} website yesterday:"
msgstr "Questo è quello che è successo ieri sul sito web di ${org}:"

msgid "This is what happend on the ${org} website over the weekend:"
msgstr ""
"Questo è quello che è successo sul sito web ${org} durante il fine settimana:"

msgid "tickets were opened."
msgstr "biglietti sono stati aperti."

msgid "ticket was opened."
msgstr "biglietto è stato aperto."

msgid "tickets were accepted."
msgstr "biglietti sono stati accettati."

msgid "ticket was accepted."
msgstr "biglietto è stato accettato."

msgid "tickets were closed."
msgstr "biglietti sono stati chiusi."

msgid "ticket was closed."
msgstr "biglietto è stato chiuso."

#. Default: open
#. Used in sentence: "There are currently ${currently_open} tickets ${open_n}
#. and"
msgid "open_n"
msgstr "aperti"

#. Canonical text for ${open_n} is: "open"
msgid "There are currently ${currently_open} tickets ${open_n} and"
msgstr "Al momento ci sono ${currently_open} biglietti ${open_n} e"

#. Default: open
#. Used in sentence: "There is currently 1 ticket ${open_1} and"
msgid "open_1"
msgstr "aperto"

#. Canonical text for ${open_1} is: "open"
msgid "There is currently 1 ticket ${open_1} and"
msgstr "Al momento c'è 1 biglietto ${open_1} e"

#. Default: pending
#. Used in sentence: "tickets are ${pending_n}."
msgid "pending_n"
msgstr "sospeso"

#. Canonical text for ${pending_n} is: "pending"
msgid "tickets are ${pending_n}."
msgstr "biglietti sono in ${pending_n}."

#. Default: pending
#. Used in sentence: "1 ticket is ${pending_1}."
msgid "pending_1"
msgstr "sospeso"

#. Canonical text for ${pending_1} is: "pending"
msgid "1 ticket is ${pending_1}."
msgstr "1 biglietto è in ${pending_1}."

msgid "Have a great week!"
msgstr "Ti auguro una buona settimana!"

msgid ""
"This is the daily OneGov Cloud status e-mail. If you don't want to receive "
"this e-mail you may deactivate it by clicking on"
msgstr ""
"Questa è l'e-mail di stato quotidiana di OneGov Cloud. Se non vuoi ricevere "
"questa e-mail puoi disattivarla cliccando su"

msgid ""
"Or you can receive it less frequently by changing the settings in your user "
"profile."
msgstr ""
"Oppure puoi riceverla con frequenza minore modificando le impostazioni nel "
"tuo profilo utente."

msgid "Your directory submission has been adopted:"
msgstr "L'invio della cartella è stato adottato:"

msgid "Check request status"
msgstr "Controlla lo stato della richiesta"

msgid "Your change request has been applied:"
msgstr "La richiesta di modifica è stata applicata:"

msgid "Your directory submission has unfortunately been rejected:"
msgstr "L'invio della cartella è stato rifiutato:"

msgid "The rejection of your directory application has been withdrawn:"
msgstr ""
"Il rifiuto della vostra domanda di iscrizione all'elenco è stato ritirato:"

msgid "Your event has been accepted:"
msgstr "L'evento è stato accettato:"

msgid "Your event has unfortunately been rejected:"
msgstr "Purtroppo l'evento è stato rifiutato:"

msgid "New note in Ticket ${link}"
msgstr "Nuova nota nel ticket ${link}"

msgid "${author} wrote"
msgstr "${author} ha scritto"

msgid ""
"This is the notification for notes on reservations for ${request.app.org."
"title}. If you no longer want to receive this e-mail please contact an "
"administrator so they can remove you from the recipients list."
msgstr ""
"Questa è la notifica per le note sulle prenotazioni per ${request.app.org."
"title}. Se non si desidera più ricevere questo messaggio di posta "
"elettronica si prega di contattare un amministratore in modo che possa "
"rimuovervi dall'elenco dei destinatari lista"

msgid "This is what happend on the ${org} website over the past month:"
msgstr "Questo è quello che è successo sul sito web ${org} nell'ultimo mese:"

msgid ""
"This is the monthly OneGov Cloud status e-mail. If you don't want to receive "
"this e-mail you may deactivate it by clicking on"
msgstr ""
"Questa è l'e-mail di stato mensile di OneGov Cloud. Se non vuoi ricevere "
"questa e-mail puoi disattivarla cliccando su"

msgid "Or by changing the settings in your user profile."
msgstr "Oppure modificando le impostazioni nel tuo profilo utente."

msgid "A new entry has been added to the \"${directory}\" directory:"
msgstr "Un nuovo elemento è stato aggiunto alla cartella \"${directory}\":"

msgid "Do you no longer wish to receive these notifications?"
msgstr "Non desideri più ricevere queste notifiche?"

msgid "The following reservations have been accepted:"
msgstr "Sono state accettate le seguenti prenotazioni:"

msgid ""
"This is the notification for reservations for ${request.app.org.title}. If "
"you no longer want to receive this e-mail please contact an administrator so "
"they can remove you from the recipients list."
msgstr ""
"Questa è la notifica per le prenotazioni per ${request.app.org.title}. Se "
"non si desidera più ricevere questa e-mail, contattare un amministratore per "
"farsi rimuovere dall'elenco dei destinatari."

msgid "An administrator just created a new account on ${org} for you."
msgstr "Un amministratore ha appena creato per te un nuovo account su ${org}."

msgid "Your username is ${email}."
msgstr "Il tuo nome utente è ${email}."

msgid "Click on the following link to set your account password:"
msgstr "Fai clic sul seguente link per impostare la password dell'account:"

msgid "Set Account Password"
msgstr "Imposta la password dell'account"

msgid ""
"If the password link has expired, you can also request a new password here:"
msgstr ""
"Se il collegamento della password è scaduto, puoi richiedere una nuova "
"password qui:"

#, fuzzy
msgid "To use your account you need the Yubikey with the serial ${number}"
msgstr ""
"Per utilizzare il tuo account hai bisogno della Yubikey con il numero di "
"serie ${number}"

msgid ""
"You are receiving this e-mail because you signed up for the ${org} "
"newsletter."
msgstr ""
"Ricevi questa e-mail perché ti sei registrato alla newsletter di ${org}."

msgid "Click here to view web version."
msgstr "Clicca qui per visualizzare la versione web."

msgid "You no longer wish to receive the newsletter?"
msgstr "Non desideri più ricevere la newsletter?"

msgid ""
"The user with the address ${address} just unsubscribed from the newsletter "
"subscriber list."
msgstr ""
"L'utente con l'indirizzo ${indirizzo} si è appena cancellato dalla lista "
"degli iscritti alla newsletter."

msgid "Click the following link to set a new password:"
msgstr "Clicca sul collegamento seguente per impostare una nuova password:"

msgid "If you don't want to change your password, you can ignore this email."
msgstr "Se non desideri modificare la password, ignora questa e-mail."

msgid "Your request has received a payment."
msgstr "La tua richiesta ha ricevuto un pagamento."

msgid "Your request was marked as unpaid."
msgstr "La tua richiesta è stata contrassegnata come non pagata."

msgid ""
"Your request's payment has been refunded. Note that it might take a few days "
"until your refunded amount is shown on your credit card bill."
msgstr ""
"Il pagamento della tua richiesta è stato rimborsato. Tieni presente che "
"potrebbero essere necessari alcuni giorni prima che l'importo rimborsato "
"venga visualizzato sull'estratto conto della carta di credito."

msgid "Amount:"
msgstr "Importo:"

msgid "Your registration for \"${title}\" has been confirmed."
msgstr "La tua registrazione per \"${title}\" è stata confermata."

msgid "Your registration for \"${title}\" has been denied."
msgstr "La tua registrazione per \"${title}\" è stata rifiutata."

msgid "Your registration for \"${title}\" has been cancelled."
msgstr "La tua registrazione per \"${title}\" è stata annullata."

msgid "Registration"
msgstr "Registrazione"

msgid "The ticket number is"
msgstr "Il numero del biglietto è"

msgid "The following reservations have been rejected:"
msgstr "Le seguenti prenotazioni sono state rifiutate:"

msgid ""
"This is a notification for the rejected reservations for ${organisation}. If "
"you no longer wish to receive these notifications, please contact an "
"administrator so they can remove you from the recipients list."
msgstr ""
"Questa è una notifica per le prenotazioni rifiutate per ${organization}. Se "
"non desideri più ricevere queste notifiche, contatta un amministratore in "
"modo che possa rimuoverti dall'elenco dei destinatari."

msgid "The following reservations have unfortunately been cancelled:"
msgstr "Purtroppo le seguenti prenotazioni sono state annullate:"

msgid "You have a new ticket"
msgstr "Hai un nuovo biglietto"

msgid "A message has been sent regarding ${ref}:"
msgstr "È stato inviato un messaggio relativo a ${ref}:"

#. Canonical text for ${link} is: "visit the request status page"
#. Canonical text for ${link} is: "visit the request page"
msgid "Please ${link} to reply."
msgstr "Per favore ${link} per rispondere."

#. Used in sentence: "Please ${link} to reply."
msgid "visit the request status page"
msgstr "visita la pagina di richiesta dello stato"

#. Used in sentence: "Please ${link} to reply."
msgid "visit the request page"
msgstr "visita la pagina di richiesta"

msgid "Your request has been closed."
msgstr "La richiesta è stata chiusa."

msgid "Your requests's timeline has been archived for future reference:"
msgstr ""
"La cronologia delle richieste è stata archiviata per riferimento futuro:"

msgid "Request Timeline"
msgstr "Cronologia delle richieste"

msgid "Thank you for your request."
msgstr "Ti ringraziamo per la tua richiesta."

msgid "Your request has been registered with the following reference:"
msgstr "La tua richiesta è stata registrata con il seguente riferimento:"

msgid ""
"We will send another e-mail once your ticket has been completed. In the "
"meantime you can check the status of your ticket at any time:"
msgstr ""
"Ti invieremo un'altra e-mail una volta che il tuo biglietto sarà stato "
"completato. Nel frattempo puoi controllare in qualsiasi momento lo stato del "
"tuo biglietto:"

msgid "The following ticket has just been opened:"
msgstr "Il seguente biglietto è stato appena aperto:"

msgid "View the ticket"
msgstr "Visualizza il biglietto"

msgid "Your request has been reopened"
msgstr "La tua richiesta è stata riaperta"

msgid ""
"Your chat has been turned into a ticket. We will take care of your request "
"and get back to you as soon as new information is available."
msgstr ""
"La tua chat è stata trasformata in un ticket. Ci occuperemo della sua "
"richiesta e la ricontatteremo non appena saranno disponibili nuove "
"informazioni."

msgid "Below you can see your chat conversation:"
msgstr "Qui di seguito potete vedere la vostra conversazione in chat:"

msgid "This is what happend on the ${org} website over the past week:"
msgstr ""
"Questo è quello che è successo sul sito web ${org} nell'ultimo settimana:"

msgid ""
"This is the weekly OneGov Cloud status e-mail. If you don't want to receive "
"this e-mail you may deactivate it by clicking on"
msgstr ""
"Questa è l'e-mail di stato settimanale di OneGov Cloud. Se non vuoi ricevere "
"questa e-mail puoi disattivarla cliccando su"

msgid "Directory entry adopted."
msgstr "Elemento della cartella adottato."

msgid "Change request applied."
msgstr "Richiesta di modifica applicata."

msgid "Directory entry rejected."
msgstr "Elemento della cartella rifiutato."

msgid "Directory change rejected."
msgstr "Modifica della directory rifiutata"

msgid "Entry rejection withdrawn."
msgstr "Rifiuto di iscrizione ritirato"

msgid "Change rejection withdrawn."
msgstr "Rifiuto di modifica ritirato"

msgid "Event edited."
msgstr "Evento montato."

#. Canonical text for ${event} is: "Event"
msgid "${event} published."
msgstr "${event} pubblicato."

msgid "Event deleted."
msgstr "Evento eliminato."

msgid "Event withdrawn."
msgstr "Evento ritirato."

msgid "File signed."
msgstr "File firmato."

msgid "File with digital seal removed."
msgstr "File con sigillo digitale cancellato."

msgid "${amount} marked as paid."
msgstr "${amount} contrassegnato come pagato."

msgid "${amount} marked as unpaid."
msgstr "${amount} contrassegnato come non pagato."

msgid "${amount} captured."
msgstr "${amount} acquisito."

msgid "${amount} refunded."
msgstr "${amount} rimborsato."

msgid "1 reservation accepted."
msgstr "1 prenotazione accettata."

msgid "${count} reservations accepted."
msgstr "${count} prenotazioni accettate."

msgid "1 reservation rejected."
msgstr "1 prenotazione rifiutata."

msgid "${count} reservations rejected."
msgstr "${count} prenotazioni rifiutate."

msgid "Registration confirmed."
msgstr "Iscrizione confermata."

msgid "Registration denied."
msgstr "Iscrizione negata."

msgid "Registration cancelled."
msgstr "Registrazione annullata."

msgid "Ticket opened."
msgstr "Biglietto aperto."

msgid "Ticket accepted."
msgstr "Biglietto accettato."

msgid "Ticket closed."
msgstr "Biglietto chiuso."

msgid "Ticket reopened."
msgstr "Biglietto riaperto."

msgid "Ticket assigned"
msgstr "Biglietto assegnato"

msgid "Ticket e-mails disabled."
msgstr "E-mail dei biglietti disabilitate."

msgid "Ticket e-mails enabled."
msgstr "E-mail dei biglietti abilitate."

msgid "Payment amount changed."
msgstr "Importo del pagamento modificato."

msgid "Ticket archived."
msgstr "Biglietto archiviato."

msgid "Ticket recovered from archive."
msgstr "Biglietto recuperato dall'archivio."

msgid "Warning secret content"
msgstr "Avviso contenuto segreto"

msgid ""
"You selected 'secret' content for your newsletter. Secret content will not "
"be visible unless you enable it in"
msgstr ""
"Avete selezionato un contenuto 'segreto' per la vostra newsletter. I "
"contenuti segreti non saranno visibili a meno che non vengano abilitati nelle"

msgid "newsletter settings"
msgstr "impostazioni della newsletter"

msgid "Warning private content"
msgstr "Avviso contenuto privato"

msgid ""
"You selected 'private' content for your newsletter. Private content cannot "
"be part of a newsletter."
msgstr ""
"Avete selezionato un contenuto 'privato' per la vostra newsletter. I "
"contenuti privati non possono far parte di una newsletter."

msgid ""
"The newsletter is disabled. You can only see this page because you are "
"logged in."
msgstr ""
"La newsletter è disabilitata. Puoi vedere questa pagina solo perché hai "
"fatto il login."

msgid "There are currently ${count} recipients registered."
msgstr "Al momento ci sono ${count} destinatari registrati."

msgid "To update your subscription, please use this ${Link}"
msgstr "Per aggiornare la tua iscrizione, utilizza questo ${Link}"

msgid "Archive"
msgstr "Archivia"

msgid "No newsletters yet."
msgstr "Ancora nessuna newsletter."

msgid "Not yet sent."
msgstr "Non ancora inviato."

msgid ""
"The user ${username} was created successfully. Please write down the user's "
"password, as it won't be shown to you again:"
msgstr ""
"L'utente ${username} è stato creato correttamente. Annota la password "
"dell'utente, poiché non ti verrà più mostrata:"

msgid "Password:"
msgstr "Password:"

msgid ""
"The user ${username} was created successfully. An e-mail has been sent to "
"the user with login instructions."
msgstr ""
"L'utente ${username} è stato creato correttamente. Una e-mail con le "
"istruzioni per l'accesso è stata inviata all'utente."

msgid "Back to usermanagement"
msgstr "Torna alla gestione degli utenti"

msgid ""
"Sorry, the page you are looking for could not be found. Try checking the URL "
"for errors or use the search box on the top."
msgstr ""
"Spiacenti, la pagina che stai cercando non è stata trovata. Prova a "
"controllare l'URL per eventuali errori o utilizza la casella di ricerca in "
"alto."

msgid "Back"
msgstr "Indietro"

msgid "Link to organizers page"
msgstr "Link alla pagina dell'organizzatore"

msgid "Link to registration"
msgstr "Link alla registrazione"

msgid "Export this event"
msgstr "Esporta questo evento"

msgid "Export all occurrences of this event"
msgstr "Esporta tutte le occorrenze di questo evento"

msgid "All occurrences of this event"
msgstr "Tutte le occorrenze di questo evento"

msgid "Origin"
msgstr "Origine"

msgid "This is an imported event"
msgstr "Questo è un evento importato"

msgid "Search in Events"
msgstr "Ricerca negli eventi"

msgid "Tag"
msgstr "Tag"

msgid "Export these events"
msgstr "Esporta questi eventi"

msgid "Submit your own event"
msgstr "Invia il tuo evento"

msgid "No payment providers defined."
msgstr "Nessun fornitore di servizi di pagamento definito."

msgid "Connected:"
msgstr "Connesso:"

msgid "Default:"
msgstr "Predefinito:"

msgid "Enabled:"
msgstr "Abilitato:"

msgid "Fee:"
msgstr "Imposta:"

msgid "No payments yet."
msgstr "Nessun pagamento ancora."

msgid ""
"The following requests have been submitted. To see the state of process you "
"may return to the invidual request's page at any time. All information on "
"this page has been sent to your e-mail address."
msgstr ""
"Sono state inviate le seguenti richieste. Per vedere lo stato dell'iter puoi "
"tornare in qualsiasi momento alla pagina della singola richiesta. Tutte le "
"informazioni presenti in questa pagina sono state inviate al tuo indirizzo e-"
"mail."

msgid "Request Reference"
msgstr "Riferimento della richiesta"

msgid "No people added yet."
msgstr "Nessuna persona aggiunta ancora."

msgid "No people found for current filter selection."
msgstr "Non sono state trovate persone per la selezione del filtro corrente."

msgid "Select organisation"
msgstr "Selezionare l'organizzazione"

msgid "Select sub organisation"
msgstr "Selezionare la sotto-organizzazione"

msgid "Export a vCard of this person"
msgstr "Esporta una vCard di questa persona"

msgid "No publications"
msgstr "Nessuna pubblicazione"

msgid "Years"
msgstr "Anni"

msgid ""
"You can search through the content of all listed files by using the search "
"on the top right."
msgstr ""
"Puoi cercare all'interno del contenuto di tutti i file elencati utilizzando "
"la ricerca in alto a destra."

msgid ""
"All files have a digital seal. The digital seal of a downloaded file can be "
"viewed in Adobe Acrobat Reader or by dragging an already downloaded file "
"into the field below:"
msgstr ""
"Tutti i file hanno un sigillo digitale. Il sigillo digitale di un file "
"scaricato può essere visualizzata in Adobe Acrobat Reader oppure trascinando "
"un file già scaricato nel campo sottostante:"

msgid "Drop files to verify them"
msgstr "Rilascia i file per verificarli"

msgid "Sent Notifications"
msgstr "Notifiche inviate"

msgid "Sent At"
msgstr "Inviato a"

msgid "No notifications"
msgstr "Nessuna notifica"

msgid "No subscribers yet"
msgstr "Non ci sono ancora abbonati"

msgid ""
"This recipient has delivery failures, including hard bounces, invalid email "
"addresses, spam complaints, manual deactivations, or being blocked. We "
"recommend unsubscribing it from the list."
msgstr ""
"Questo destinatario presenta errori di consegna, tra cui rimbalzi, indirizzi "
"e-mail non validi, reclami per spam, disattivazioni manuali o blocco. Si "
"consiglia di cancellarlo dall'elenco."

msgid "submitted"
msgstr "inviato"

msgid "No dates found, please select dates in the calendar first"
msgstr "Nessuna data trovata, seleziona prima le date nel calendario"

msgid "Go to calendar"
msgstr "Vai al calendario"

msgid ""
"The following link can be used to subscribe to the reservations of this "
"calendar. It can be used by anyone that knows the link in multiple calendar "
"applications."
msgstr ""
"Il seguente collegamento può essere utilizzato per iscriversi alle "
"prenotazioni di questo calendario. Può essere utilizzato da chiunque conosca "
"il collegamento in più applicazioni di calendario."

msgid ""
"Note that we have no control over how often calendar applications update the "
"calendars they are subscribed to (if they update at all). Therefore the "
"information shown in the calendar may be wrong or out of date. Use it at "
"your own risk."
msgstr ""
"Tieni presente che non abbiamo alcun controllo sulla frequenza con cui le "
"applicazioni di calendario aggiornano i calendari a cui sono iscritte (né "
"sul fatto che si aggiornino). Pertanto, le informazioni mostrate nel "
"calendario potrebbero essere errate o non aggiornate. Usale tuo rischio."

msgid "Reservations must be made at least one day in advance."
msgstr ""
"Le prenotazioni devono essere effettuate con almeno un giorno di anticipo."

msgid "Reservations must be made at least one hour in advance."
msgstr ""
"Le prenotazioni devono essere effettuate con almeno un'ora di anticipo."

msgid "Reservations must be made at least ${n} days in advance."
msgstr ""
"Le prenotazioni devono essere effettuate con almeno ${n} giorni di anticipo."

msgid "Reservations must be made at least ${n} hours in advance."
msgstr ""
"Le prenotazioni devono essere effettuate con almeno ${n} ore di anticipo."

msgid "Select a free time span in the calendar below to create an allocation."
msgstr ""
"Seleziona un periodo di tempo libero nel calendario sottostante per creare "
"un'allocazione."

msgid "Removes all unreserved allocations between the start and end date."
msgstr ""
"Rimuove tutte le allocazioni non riservate tra la data di inizio e di fine."

msgid "Reservation is pending approval"
msgstr "La prenotazione è in attesa di approvazione"

msgid "(${num_pending} pending approval)"
msgstr "(${num_pending} in attesa di approvazione)"

msgid "Utilised"
msgstr "Utilizzato"

msgid "No recipients defined yet."
msgstr "Nessun destinatario ancora definito."

msgid ""
"Receives notifications for reservations of the day on the following days:"
msgstr ""
"Riceve le notifiche per le prenotazioni del giorno nei giorni successivi:"

msgid "Receives notifications for internal notes on reservations."
msgstr "Riceve le notifiche per le note interne sulle prenotazioni."

msgid "Receives notifications for rejected reservations."
msgstr "Riceve le notifiche per le prenotazioni rifiutate."

msgid "Receives notifications for new reservations."
msgstr "Riceve le notifiche per le nuove prenotazioni."

msgid "Notifications for following Resources"
msgstr "Notifiche per le seguenti risorse"

msgid "No reservation resources defined yet."
msgstr "Nessuna risorsa di prenotazione ancora definita."

msgid ""
"Searching is currently unavailable due to technical difficulties. Please "
"excuse the inconvenience and try again later."
msgstr ""
"La ricerca non è attualmente disponibile a causa di difficoltà tecniche. Ci "
"scusiamo dell'inconveniente, riprova più tardi."

msgid "Your search returned no results."
msgstr "La tua ricerca non ha restituito alcun risultato."

msgid "Select the images that should be shown inside this album."
msgstr ""
"Seleziona le immagini che dovrebbero essere mostrate all'interno di questo "
"album."

msgid "Confirm selection"
msgstr "Conferma la selezione"

msgid "This newsletter has not been sent yet."
msgstr "Questa newsletter non è stata ancora inviata."

msgid "First sent ${time_ago}."
msgstr "Inviato per la prima volta ${time_ago}."

msgid "This newsletter was sent to ${n} subscribers."
msgstr "Questa newsletter è stata inviata a ${n} iscritti."

msgid "All subscribers have already received this newsletter."
msgstr "Tutti gli iscritti hanno già ricevuto questa newsletter."

msgid "The newsletter is scheduled to be sent on ${time}"
msgstr "L'invio della newsletter è programmato per le ${time}"

msgid ""
"Check the email text. You can use the full news text instead of the leading "
"if you want. You will find this setting in the edit menu of the news item."
msgstr ""
"Controlla il testo dell'email. Se lo desideri, puoi utilizzare il testo "
"completo delle notizie anziché l'estratto. Troverai questa impostazione nel "
"menu di modifica della notizia."

msgid "Delivery"
msgstr "Distribuzione"

msgid "The newsletter was already sent to the following addresses:"
msgstr "La newsletter è già stata inviata ai seguenti indirizzi:"

msgid ""
"A signup link allows anyone to sign up with a specific role. Those signups "
"are limited by time and count but they still present a security risk. Be "
"sure to only share this link with people you trust."
msgstr ""
"Un collegamento di registrazione consente a chiunque di iscriversi con un "
"ruolo specifico. Queste registrazioni sono limitate nel tempo e nel numero, "
"ma presentano comunque un rischio per la sicurezza. Assicurati di "
"condividere questo collegamento solo con persone di cui ti fidi."

msgid ""
"Your signup link has been created as follows. Please copy it before "
"continuing, it won't be shown to you again:"
msgstr ""
"Il tuo collegamento di registrazione è stato creato come segue. Copialo "
"prima di proseguire, non ti verrà più mostrato:"

msgid ""
"Sort the items using drag and drop. The new positions are automatically "
"saved directly after moving."
msgstr ""
"Ordina gli elementi trascinandoli e rilasciandoli. Le nuove posizioni "
"vengono salvate automaticamente subito dopo lo spostamento."

msgid "Back to page"
msgstr "Torna alla pagina"

msgid "Fields"
msgstr "Campi"

msgid ""
"Thank you for filling out this survey. If there's anything you'd like to "
"change, click on the \"Edit\"-Button below."
msgstr ""
"Grazie per aver compilato questo sondaggio. Se c'è qualcosa che desideri "
"cambiare, fai clic sul pulsante \"Modifica\" qui sotto."

msgid "No surveys defined yet."
msgstr "Ancora nessun sondaggio definito."

msgid "No activities yet."
msgstr "Ancora nessuna attività."

msgid "Ticket updates by e-mail"
msgstr "Il biglietto si aggiorna tramite e-mail"

msgid "Disable E-Mails"
msgstr "Disabilita i messaggi e-mail"

msgid ""
"No ticket updates via e-mail. An e-mail is still sent when a ticket is "
"assigned."
msgstr ""
"Nessun aggiornamento dei biglietti tramite e-mail. Viene comunque inviata "
"un'e-mail quando viene assegnato un ticket."

msgid "Enable E-Mails"
msgstr "Abilita i messaggi e-mail"

msgid "E-Mails can not be sent for tickets of imported events"
msgstr "Non è possibile inviare e-mail per biglietti di eventi importati"

msgid "Send Message"
msgstr "Invia messaggio"

msgid "Messages cannot be sent when the ticket is closed"
msgstr "I messaggi non possono essere inviati quando il biglietto è chiuso"

msgid "Please reopen the ticket to send a message"
msgstr "Riapri il biglietto per inviare un messaggio"

msgid "Messages cannot be sent for imported events"
msgstr "Non è possibile inviare messaggi per eventi importati"

msgid "${count} received"
msgstr "${count} ricevuti"

msgid "${count} sent"
msgstr "${count} inviati"

msgid "${count} note"
msgstr "${count} nota"

msgid "${count} notes"
msgstr "${count} note"

msgid ""
"You are editing a note created by someone else. By saving your changes you "
"will become the author of the whole note."
msgstr ""
"Stai modificando una nota creata da qualcun altro. Salvando le modifiche "
"diventerai l'autore dell'intera nota."

msgid ""
"Notes are private and only shown to logged-in members. URLs and e-mail "
"addresses are turned into links."
msgstr ""
"Le note sono private e vengono mostrate solo ai membri che hanno effettuato "
"l'accesso. Gli URL e gli indirizzi e-mail vengono trasformati in "
"collegamenti."

msgid "Would you like to make corrections to the event?"
msgstr "Volete apportare correzioni all'evento?"

msgid "Edit this event."
msgstr "Modificare questo evento."

msgid "Forgot something or have a special request?"
msgstr "Hai dimenticato qualcosa o hai una richiesta speciale?"

msgid "Add a message to the ticket."
msgstr "Aggiungi un messaggio al biglietto."

msgid "New messages have been disabled because the ticket has been closed."
msgstr ""
"I nuovi messaggi sono stati disabilitati perché il biglietto è stato chiuso."

msgid ""
"Enable notifications about new tickets. Only works when being logged in and "
"having the browser with the site open."
msgstr ""
"Abilita le notifiche sui nuovi ticket. Funziona solo quando si è connessi e "
"si ha il browser con il sito aperto."

msgid "Archive all selected tickets?"
msgstr "Archiviare tutti i biglietti selezionati?"

msgid "Do archive"
msgstr "Archivia"

msgid "Archive selected"
msgstr "Archivio selezionato"

msgid ""
"You've reached this site because you are logged in. Visitors are "
"automatically redirected to the following link:"
msgstr ""
"Hai raggiunto questo sito perché sei autenticato. I visitatori vengono "
"reindirizzati automaticamente al seguente collegamento:"

msgid ""
"You are not automatically redirected so you have a chance to edit or delete "
"this link."
msgstr ""
"Non vieni reindirizzato automaticamente, quindi hai la possibilità di "
"modificare o eliminare questo collegamento."

msgid "You have been successfully unsubscribed from all regular emails."
msgstr ""
"L'iscrizione da tutte le e-mail periodiche è stata annullata correttamente."

msgid "local"
msgstr "locale"

msgid "No links found."
msgstr "Nessun collegamento trovato."

msgid "Select an item to view it"
msgstr "Seleziona un elemento per visualizzarlo"

msgid "mTAN"
msgstr "mTAN"

msgid "Identicon"
msgstr "Icona identificativa"

msgid "Not a valid color."
msgstr "Colore non valido."

msgid "Not a valid choice"
msgstr "Scelta non valida"

msgid "Admins"
msgstr "Amministratori"

#, python-format
msgid ""
"You can only reserve this allocation before ${date} if you live in the "
"following zipcodes: ${zipcodes}"
msgstr ""
"Puoi prenotare questa allocazione prima del ${date} solo se la tua residenza "
"rientra nei seguenti codici postali: ${zipcodes}"

#, python-format
msgid "${percent}% Available"
msgstr "${percent}% disponibile"

msgid "Available"
msgstr "Disponibile"

#, python-format
msgid "${num} Available"
msgstr "${num} disponibile"

msgid ""
"This allocation can't be deleted because there are existing reservations "
"associated with it."
msgstr ""
"Questa allocazione non può essere eliminata perché ci sono prenotazioni "
"esistenti ad essa associate."

msgid ""
"To delete this allocation, all existing reservations need to be cancelled "
"first."
msgstr ""
"Per eliminare questa allocazione, è necessario prima annullare tutte le "
"prenotazioni esistenti."

msgid "A conflicting allocation exists for the requested time period."
msgstr "Esiste un'allocazione in conflitto per il periodo di tempo richiesto."

msgid "A conflicting reservation exists for the requested time period."
msgstr ""
"Esiste una prenotazione in conflitto per il periodo di tempo richiesto."

msgid "An existing reservation would be affected by the requested change."
msgstr ""
"Una prenotazione esistente sarebbe interessata dalla modifica richiesta."

msgid "A pending reservation would be affected by the requested change."
msgstr ""
"Una prenotazione in sospeso sarebbe interessata dalla modifica richiesta."

msgid "The requested period is no longer available."
msgstr "Il periodo richiesto non è più disponibile."

msgid "No reservable slot found."
msgstr "Nessuno slot prenotabile trovato."

msgid "Reservations can't be made for more than 24 hours at a time."
msgstr ""
"Le prenotazioni non possono essere effettuate per più di 24 ore consecutive."

msgid "The given reservation paramters are invalid."
msgstr "I parametri di prenotazione forniti non sono validi."

msgid "The given reservation token is invalid."
msgstr "Il token di prenotazione fornito non è valido."

msgid "The requested number of reservations is higher than allowed."
msgstr "Il numero di prenotazioni richiesto è superiore a quello consentito."

msgid "The requested quota is invalid (must be at least one)."
msgstr "La quota richiesta non è valida (deve essere almeno una)."

msgid "The allocation does not have enough free spots."
msgstr "L'assegnazione non dispone di abbastanza posti liberi."

msgid "The resulting allocation would be invalid."
msgstr "L'allocazione risultante non sarebbe valida."

msgid "No reservations to confirm."
msgstr "Nessuna prenotazione da confermare."

msgid "The given timerange is longer than the existing allocation."
msgstr ""
"L'intervallo di tempo specificato è più esteso dell'allocazione esistente."

msgid "Reservation too short. A reservation must last at least 5 minutes."
msgstr ""
"Prenotazione troppo breve. Una prenotazione deve durare almeno 5 minuti."

msgid "Stop"
msgstr "Arresta"

#, python-format
msgid "Do you really want to stop \"${title}\"?"
msgstr "Vuoi davvero fermare \"${title}\"?"

msgid "The rule will be removed without affecting existing allocations."
msgstr "La regola sarà rimossa senza influire sulle allocazioni esistenti."

msgid "Stop rule"
msgstr "Arresta la regola"

msgid ""
"All allocations created by the rule will be removed, if they haven't been "
"reserved yet."
msgstr ""
"Se non sono state ancora prenotate, tutte le allocazioni create dalla regola "
"verranno rimosse."

msgid "Delete rule"
msgstr "Elimina la regola"

msgid "No allocations to add"
msgstr "Nessuna allocazione da aggiungere"

#, python-format
msgid "Successfully added ${n} allocations"
msgstr "${n} allocazioni aggiunte correttamente"

msgid "New allocation"
msgstr "Nuova allocazione"

msgid "Your changes were saved"
msgstr "Le modifiche sono state salvate"

#, python-format
msgid "New rule active, ${n} allocations created"
msgstr "Nuova regola attiva, ${n} allocazioni create"

msgid "New Rule"
msgstr "Nuova regola"

msgid ""
"Rules ensure that the allocations between start/end exist and that they are "
"extended beyond those dates at the given intervals. "
msgstr ""
"Le regole assicurano che le allocazioni tra inizio/fine esistano e che siano "
"estese oltre tali date agli intervalli indicati. "

#, python-format
msgid ""
"Rule updated. ${deleted} allocations removed, ${created} new allocations "
"created."
msgstr ""
"La regola è stata aggiornata. ${deleted} allocazioni rimosse, ${created} "
"nuove allocazioni create."

msgid "Rule not found"
msgstr "Regola non trovata"

msgid "Edit Rule"
msgstr "Modifica regola"

msgid "The rule was stopped"
msgstr "La regola è stata arrestata"

#, python-format
msgid "The rule was deleted, along with ${n} allocations"
msgstr "La regola è stata eliminata, insieme ${n} allocazioni"

msgid "Topics A-Z"
msgstr "Argomenti A-Z"

msgid "Your userprofile is incomplete. Please update it before you continue."
msgstr "Il tuo profilo utente è incompleto. Aggiornalo prima di proseguire."

msgid "You have been logged in."
msgstr "Hai effettuato l'accesso."

#, fuzzy
msgid "Wrong e-mail address, password or yubikey."
msgstr "Indirizzo e-mail, password o Yubikey errati."

#, python-format
msgid "Login to ${org}"
msgstr "Accedi a ${org}"

msgid "A user with this address already exists"
msgstr "Esiste già un utente con questo indirizzo"

msgid "This signup link has expired"
msgstr "Questo collegamento di registrazione è scaduto"

#, python-format
msgid "Your ${org} Registration"
msgstr "La tua registrazione a ${org}"

msgid ""
"Thank you for registering. Please follow the instructions on the activiation "
"e-mail sent to you. Please check your spam folder if you have not received "
"the email."
msgstr ""
"Grazie per esserti registrato. Segui le istruzioni sull'e-mail di "
"attivazione che ti è stata inviata. Se non avete ricevuto l'e-mail, "
"controllate la cartella spam."

msgid "Account Registration"
msgstr "Registrazione dell'account"

msgid "Unknown user"
msgstr "Utente sconosciuto"

msgid "Invalid activation token"
msgstr "Token di attivazione non valido"

msgid "Your account has already been activated."
msgstr "Il tuo account è stato già attivato."

msgid ""
"Your account has been activated. You may now log in with your credentials"
msgstr ""
"Il tuo account è stato attivato. Ora puoi accedere con le tue credenziali"

msgid "You have been logged out."
msgstr "Sei stato disconnesso."

msgid "Password reset"
msgstr "Ripristina password"

#, python-format
msgid ""
"A password reset link has been sent to ${email}, provided an active account "
"exists for this email address."
msgstr ""
"Il collegamento per reimpostare la password è stato inviato all'indirizzo "
"${email} (se si tratta di un account attivo esistente)."

msgid "Password changed."
msgstr "Password modificata."

msgid "Wrong username or password reset link not valid any more."
msgstr ""
"Il collegamento per reimpostare il nome utente o la password errati non è "
"più valido."

msgid "Failed to continue login, please ensure cookies are allowed."
msgstr "Accesso fallito, assicurarsi che i cookie siano consentiti."

msgid "Invalid or expired mTAN provided."
msgstr "È stato fornito un mTAN non valido o scaduto."

msgid "Request mTAN"
msgstr "Richiesta mTAN"

msgid "Enter mTAN"
msgstr "Immettre mTAN"

msgid "Setup mTAN"
msgstr "Setup mTAN"

msgid "Invalid or expired TOTP provided."
msgstr "È stato fornito un TOTP non valido o scaduto."

msgid "Please enter the six digit code from your authenticator app"
msgstr "Immettere il codice a sei cifre dall'app Autenticatore"

msgid "Enter TOTP"
msgstr "Immettre TOTP"

msgid ""
"The requested resource is protected. To obtain time-limited access, please "
"enter your mobile phone number in the field below. You will receive an mTAN "
"via SMS, which will grant you access after correct entry."
msgstr ""
"La risorsa richiesta è protetta. Per ottenere un accesso a tempo limitato, "
"inserite il vostro numero di cellulare nel campo sottostante. Riceverete un "
"mTAN via SMS, che vi consentirà l'accesso dopo il suo corretto inserimento."

msgid "Successfully authenticated via mTAN."
msgstr "Autenticazione tramite mTAN riuscita."

msgid "A link was added to the clipboard"
msgstr "È stato aggiunto un collegamento agli appunti"

msgid "Administrative"
msgstr "Administrativo"

#, python-format
msgid "The entry ${name} exists twice"
msgstr "L'elemento ${name} è duplicato"

msgid "Added a new directory"
msgstr "Aggiunta una nuova cartella"

msgid "New Directory"
msgstr "Nuova cartella"

msgid ""
"The requested change cannot be performed, as it is incompatible with "
"existing entries"
msgstr ""
"La modifica richiesta non può essere eseguita, in quanto è incompatibile con "
"gli elementi esistenti"

#, python-format
msgid "Syntax Error in line ${line}"
msgstr "Errore di sintassi alla riga ${line}"

msgid "Syntax error in form"
msgstr "Errore di sintassi nel modulo"

#, python-format
msgid "Syntax error in field ${field_name}"
msgstr "Errore di sintassi nel campo ${field_name}"

#, python-format
msgid "Error: Duplicate label ${label}"
msgstr "Errore: etichetta ${label} duplicata"

msgid "The directory was deleted"
msgstr "La cartella è stata cancellata"

msgid ""
"Stable URLs are important. Here you can change the path to your site "
"independently from the title."
msgstr ""
"Gli URL stabili sono importanti. Qui puoi modificare il percorso del tuo "
"sito indipendentemente dal titolo."

#, python-format
msgid "${org}: New Entry in \"${directory}\""
msgstr "${org}: Nuovo elemento in \"${directory}\""

msgid "Added a new directory entry"
msgstr "Aggiunta un nuovo elemento della cartella"

msgid "New Directory Entry"
msgstr "Nuovo elemento della cartella"

msgid "Submit a New Directory Entry"
msgstr "Invia un nuovo elemento della cartella"

msgid "Continue"
msgstr "Continua"

msgid "Propose a change"
msgstr "Proponi un cambiamento"

msgid ""
"To request a change, edit the fields you would like to change, leaving the "
"other fields intact. Then submit your request."
msgstr ""
"Per richiedere una modifica, modifica i campi che desideri modificare, "
"lasciando intatti gli altri. Quindi invia la tua richiesta."

msgid "The entry was deleted"
msgstr "L'elemento è stato eliminato:"

msgid ""
"On the right side, you can filter the entries of this directory to export."
msgstr ""
"sul lato destro, puoi filtrare gli elementi di questa cartella da esportare."

msgid "Exports all entries of this directory."
msgstr "Esporta tutti gli elementi di questa cartella."

msgid ""
"The resulting zipfile contains the selected format as well as metadata and "
"images/files if the directory contains any."
msgstr ""
"Il file zip risultante contiene il formato selezionato, nonché metadati e "
"immagini/file se la cartella ne contiene."

#, python-format
msgid ""
"You have been redirect to this entry because it could not be exported due to "
"missing file ${name}. Please re-upload them and try again"
msgstr ""
"Sei stato reindirizzato a questo elemento perché non è stato possibile "
"esportarlo a causa del file ${name} mancante. Ricaricali e riprova"

#, python-format
msgid "The column ${name} is missing"
msgstr "La colonna ${name} è mancante"

#, python-format
msgid "The file ${name} is missing"
msgstr "Il file ${name} è mancante"

msgid ""
"The given file is invalid, does it include a metadata.json with a data.xlsx, "
"data.csv, or data.json?"
msgstr ""
"Il file specificato non è valido, include un metadata.json con un data.xlsx, "
"data.csv o data.json?"

#, python-format
msgid "Imported ${count} entries"
msgstr "${count} elementi importati"

msgid ""
"Updates the directory configuration and imports all entries given in the ZIP "
"file. The format is the same as produced by the export function. Note that "
"only 100 items are imported at a time. To import more items repeat the "
"import accordingly."
msgstr ""
"Aggiorna la configurazione della cartella e importa tutti gli elementi "
"forniti nel file ZIP. Il formato è lo stesso generato dalla funzione di "
"esportazione. Tieni presente che vengono importati solo 100 elementi alla "
"volta. Per importare più elementi, ripeti l'importazione finché necessario."

msgid "New Recipient"
msgstr "Nuovo destinatario"

#, python-format
msgid ""
"Registration for notifications on new entries in the directory "
"\"${directory}\""
msgstr ""
"Registrazione per le notifiche sui nuovi elementi nella cartella "
"\"${directory}\""

#, python-format
msgid ""
"Success! We have sent a confirmation link to ${address}, if we didn't send "
"you one already."
msgstr ""
"La richiesta ha avuto esito positivo! Abbiamo inviato un collegamento di "
"conferma a ${address}, se non te ne abbiamo già inviato uno."

msgid "Notification for new entries"
msgstr "Notifica per nuovi elementi"

#, python-format
msgid "Do you really want to unsubscribe \"{}\"?"
msgstr "Vuoi davvero annullare l'iscrizione a \"{}\"?"

msgid "Recipients of new entry updates"
msgstr "Destinatari degli aggiornamenti dei nuovi elementi"

#, python-format
msgid "the subscription for ${address} was successfully confirmed"
msgstr "l'abbonamento di ${address} è stato correttamente confermato"

#, python-format
msgid "the subscription for ${address} could not be confirmed, wrong token"
msgstr ""
"non è stato possibile confermare l'abbonamento di ${address}, token errato"

#, python-format
msgid "${address} successfully unsubscribed"
msgstr "${address} disiscritto con successo"

#, python-format
msgid "${address} could not be unsubscribed, wrong token"
msgstr "Impossibile annullare l'iscrizione di ${address}, token errato"

msgid "A form with this name already exists"
msgstr "Un modulo con questo nome esiste già"

msgid "Added a new form"
msgstr "Aggiunto un nuovo modulo"

msgid "New Document Form"
msgstr "Nuovo modulo documento"

msgid "Edit Document Form"
msgstr "Modifica modulo documento"

msgid "Moves the topic and all its sub topics to the given destination."
msgstr ""
"Sposta l'argomento e tutti i suoi sottoargomenti nella destinazione indicata."

#, python-format
msgid "A total of ${number} subpages are affected."
msgstr "Sono interessate un totale di ${number} sottopagine."

#, python-format
msgid "${count} links will be replaced by this action."
msgstr "${count} collegamenti saranno sostituiti da questa operazione."

msgid "The event submitter has not yet completed his submission"
msgstr "Il presentatore dell'evento non ha ancora completato la sua iscrizione"

msgid "This event has already been published"
msgstr "Questo evento è stato pubblicato"

#, python-format
msgid "Successfully created the event '${title}'"
msgstr "Creato con successo l'evento '${titolo}'"

#, python-format
msgid "You have accepted the event ${title}"
msgstr "Hai accettato l'evento ${title}"

msgid "Your event was accepted"
msgstr "Il tuo evento è stato accettato"

msgid "Submit an event"
msgstr "Invia un evento"

msgid ""
"Only events taking place inside the town or events related to town societies "
"are published. Events which are purely commercial are not published. There's "
"no right to be published and already published events may be removed from "
"the page without notification or reason."
msgstr ""
"Vengono pubblicati solo gli eventi che si svolgono all'interno della città o "
"gli eventi relativi alle società cittadine. Gli eventi puramente commerciali "
"non vengono pubblicati. Non c'è alcun diritto alla pubblicazione e gli "
"eventi già pubblicati possono essere rimossi dalla pagina senza preavviso o "
"motivo."

msgid "Add event"
msgstr "Aggiungi evento"

msgid "Your request has been registered"
msgstr "La tua richiesta è stata registrata"

msgid "New ticket"
msgstr "Nuovo biglietto"

msgid "Your request could not be accepted automatically!"
msgstr "La tua richiesta non può essere accettata automaticamente!"

msgid "Thank you for your submission!"
msgstr "Ti ringraziamo per l'iscrizione!"

msgid "Your event was rejected"
msgstr "Il tuo evento è stato rifiutato"

msgid "Access Denied"
msgstr "Accesso negato"

msgid "Not Found"
msgstr "Non trovato"

msgid "Added a new external link"
msgstr "Aggiunto un nuovo link esterno"

msgid "New external link"
msgstr "Nuovo collegamento esterno"

msgid "Edit external link"
msgstr "Modifica il collegamento esterno"

msgid "Manage Photo Albums"
msgstr "Gestisci album fotografici"

msgid "This file type is not supported"
msgstr "Questo tipo di file non è supportato"

msgid "The file name is too long"
msgstr "Il nome del file è troppo lungo"

msgid "The file cannot be processed"
msgstr "Il file non può essere elaborato"

#, fuzzy
msgid "Please submit your yubikey"
msgstr "Invia la tua Yubikey"

#, fuzzy
msgid "Your account is not linked to a Yubikey"
msgstr "Il tuo account non è collegato a Yubikey"

#, fuzzy
msgid "The used Yubikey is not linked to your account"
msgstr "La Yubikey usata non è collegata al tuo account"

msgid "This file already has a digital seal"
msgstr "Questo file include già un sigillo digitale"

#, fuzzy
msgid "Your Yubikey could not be validated"
msgstr "Non è stato possibile convalidare la tua Yubikey"

msgid "Edit external form"
msgstr "Modifica il modulo esterno"

msgid "The registration has ended"
msgstr "La registrazione è terminata"

msgid "The registration is closed"
msgstr "La registrazione è chiusa"

#, python-format
msgid "The registration opens on ${day}, ${date}"
msgstr "La registrazione si apre ${day}, ${date}"

#, python-format
msgid "The registration closes on ${day}, ${date}"
msgstr "La registrazione si chiude ${day}, ${date}"

#, python-format
msgid "There's a limit of ${count} attendees"
msgstr "C'è un limite di ${count} partecipanti"

msgid "There are no spots left"
msgstr "Non ci sono più posti disponibili"

msgid "There is one spot left"
msgstr "È rimasto un posto disponibile"

#, python-format
msgid "There are ${count} spots left"
msgstr "Sono rimasti ${count} posti disponibili"

msgid "New Form"
msgstr "Nuovo modulo"

msgid "Exports the submissions of the given date range."
msgstr "Esporta gli invii dell'intervallo di date specificato."

msgid "New Registration Window"
msgstr "Nuova finestra di registrazione"

msgid "The registration window was added successfully"
msgstr "La finestra di registrazione è stata aggiunta con successo"

msgid ""
"Registration windows limit forms to a set number of submissions and a "
"specific time-range."
msgstr ""
"Le finestre di registrazione limitano i moduli a un determinato numero di "
"invii e a uno specifico intervallo di tempo."

msgid "General Message"
msgstr "Messaggio generale"

#, python-format
msgid "New e-mail: ${message}"
msgstr "Nuova e-mail: ${message}"

#, python-format
msgid "Successfully sent ${count} emails"
msgstr "${count} e-mail inviate correttamente"

msgid "Send E-Mail to attendees"
msgstr "Invia e-mail ai partecipanti"

msgid "Email attendees"
msgstr "E-mail partecipanti"

msgid "Cancel Registration Window"
msgstr "Annulla la finestra di registrazione"

msgid ""
"You really want to cancel all confirmed and deny all open submissions for "
"this registration window?"
msgstr ""
"Vuoi davvero cancellare tutte le iscrizioni confermate e negare tutte le "
"iscrizioni aperte per questa finestra di registrazione?"

msgid ""
"Each attendee will receive a ticket email unless ticket messages are not "
"muted."
msgstr ""
"Ogni partecipante riceverà un'e-mail del biglietto a meno che i messaggi dei "
"biglietti non siano disattivati."

msgid "Do you really want to delete this registration window?"
msgstr "Vuoi davvero eliminare questa finestra di registrazione?"

msgid "Existing submissions will be disassociated."
msgstr "Le iscrizioni esistenti verranno dissociate."

msgid "Delete registration window"
msgstr "Elimina la finestra di registrazione"

msgid "This registration window can't be deleted."
msgstr "Questa finestra di registrazione non può essere eliminata."

msgid ""
"There are confirmed or open submissions associated with it. Cancel the "
"registration window first."
msgstr ""
"Ad essa sono associate iscrizioni confermate o aperte. Annulla prima la "
"finestra di registrazione."

msgid "Edit Registration Window"
msgstr "Modifica la finestra di registrazione"

#, python-format
msgid "${count} submissions cancelled / denied over the ticket system"
msgstr ""
"${count} iscrizioni annullate/negate tramite il sistema di gestione dei "
"biglietti"

msgid "The registration window was deleted"
msgstr "La finestra di registrazione è stata cancellata"

#, python-format
msgid ""
"The total amount for the currently entered data is ${total} but has to be at "
"least ${minimum}. Please adjust your inputs."
msgstr ""
"L'importo totale per i dati attualmente inseriti è ${total} ma deve essere "
"almeno ${minimum}. Si prega di modificare i dati inseriti."

msgid "Registrations are no longer possible"
msgstr "Le iscrizioni non sono più possibili"

msgid "Pay Online and Complete"
msgstr "Paga online e completa"

msgid "Your payment could not be processed"
msgstr "Non è stato possibile elaborare Il tuo pagamento"

msgid "Your registration has been confirmed"
msgstr "La tua registrazione è stata confermata"

msgid "The registration has been confirmed"
msgstr "La registrazione è stata confermata"

msgid ""
"The registration could not be confirmed because the maximum number of "
"participants has been reached"
msgstr ""
"Non è stato possibile confermare la registrazione perché è stato raggiunto "
"il numero massimo di partecipanti."

msgid "Your registration has been denied"
msgstr "La tua registrazione è stata rifiutata"

msgid "The registration has been denied"
msgstr "La registrazione è stata rifiutata"

msgid "The registration could not be denied"
msgstr "La registrazione non può essere rifiutata"

msgid "Your registration has been cancelled"
msgstr "La tua registrazione è stata annullata"

msgid "The registration has been cancelled"
msgstr "La registrazione è stata annullata"

msgid "The registration could not be cancelled"
msgstr "La registrazione non può essere annullata"

msgid "Select"
msgstr "Seleziona"

msgid "Select images"
msgstr "Seleziona immagini"

msgid "Added a new photo album"
msgstr "Aggiunto un nuovo album fotografico"

msgid "New Photo Album"
msgstr "Nuovo album fotografico"

#, python-format
msgid "Welcome to the ${org} Newsletter"
msgstr "Benvenuto nella newsletter di ${org}"

#, python-format
msgid ""
"Success! We have added ${address} to the list of recipients. Subscribed "
"categories are ${subscribed}."
msgstr ""
"Successo! Abbiamo aggiunto ${indirizzo} alla lista dei destinatari. Le "
"categorie sottoscritte sono ${subscribed}."

#, python-format
msgid "Success! We have added ${address} to the list of recipients."
msgstr "Successo! Abbiamo aggiunto ${indirizzo} alla lista dei destinatari."

#, python-format
msgid ""
"Success! We have sent a confirmation link to ${address}, if we didn't send "
"you one already. Your subscribed categories are ${subscribed}."
msgstr ""
"La richiesta ha avuto esito positivo! Abbiamo inviato un collegamento di "
"conferma a ${address}, se non te ne abbiamo già inviato uno. Le categorie "
"sottoscritte sono ${subscribed}."

# python-format
#, python-format
msgid "Success! We have updated your subscribed categories to ${subscribed}."
msgstr ""
"Successo! Abbiamo aggiornato le categorie sottoscritte a ${subscribed}."

msgid "Update your newsletter subscription categories:"
msgstr "Aggiorna le categorie del tuo abbonamento alla newsletter:"

msgid "Update"
msgstr "Aggiorna"

msgid "Sign up to our newsletter to always stay up to date:"
msgstr "Iscriviti alla nostra newsletter per rimanere sempre aggiornato:"

msgid "Sign up"
msgstr "Iscriviti"

msgid "Update Newsletter Subscription"
msgstr "Aggiornare l'abbonamento alla newsletter "

msgid "A newsletter with this name already exists"
msgstr "Esiste già una newsletter con questo nome"

msgid "Added a new newsletter"
msgstr "Aggiunta una nuova newsletter"

msgid "New Newsletter"
msgstr "Nuova newsletter"

msgid "Edit Newsletter"
msgstr "Modifica la newsletter"

msgid "The newsletter was deleted"
msgstr "La newsletter è stata cancellata"

#, python-format
msgid "Sent \"${title}\" to ${n} recipients"
msgstr "Inviato \"${title}\" a ${n} destinatari"

#, python-format
msgid "Scheduled \"${title}\" to be sent on ${date}"
msgstr "\"${title}\" programmato per l'invio il ${date}"

#, python-format
msgid "Sent \"${title}\" to ${recipient}"
msgstr "Inviato \"${title}\" a ${recipient}"

msgid "Sends a test newsletter to the given address"
msgstr "Invia una newsletter di prova all'indirizzo indicato"

msgid "Newsletter Recipients"
msgstr "Destinatari della newsletter"

msgid "Newsletter recipient Export"
msgstr "Destinatario della newsletter Esportazione"

msgid "Exports all newsletter recipients."
msgstr "Esporta tutti i destinatari della newsletter."

#, python-format
msgid "Import completed with errors: ${results}"
msgstr "Importazione completata con errori: ${results}"

#, python-format
msgid "Import preview: ${result}"
msgstr "Anteprima dell'importazione: ${result}"

#, python-format
msgid "Import completed: ${result}"
msgstr "Importazione completata: ${result}"

msgid "The same format as the export (XLSX) can be used for the import."
msgstr ""
"Lo stesso formato dell'esportazione (XLSX) può essere usato per "
"l'importazione."

msgid "Today"
msgstr "Oggi"

msgid "Tomorrow"
msgstr "Domani"

msgid "This weekend"
msgstr "Questo fine settimana"

msgid "This week"
msgstr "Questa settimana"

msgid "Event Export"
msgstr "Esportazione degli eventi"

msgid "Exports all future events."
msgstr "Esporta tutti gli eventi futuri."

#, python-format
msgid "The following line(s) contain invalid data: ${lines}"
msgstr "La seguente riga (o righe) contiene dati non validi: ${lines}"

#, python-format
msgid "${count} events will be imported"
msgstr "Gli eventi ${count} saranno importati"

#, python-format
msgid "${count} events imported"
msgstr "${conteggio} eventi sono stati importati"

msgid "Move"
msgstr "Spostare"

msgid "Your payment has been received"
msgstr "Abbiamo ricevuto il tuo pagamento"

msgid "Your payment has been withdrawn"
msgstr "Il tuo pagamento è stato ritirato"

msgid "Your payment has been refunded"
msgstr "Il tuo pagamento è stato rimborsato"

msgid "The ticket was marked as paid"
msgstr "Il biglietto è stato contrassegnato come pagato"

msgid "The ticket was marked as unpaid"
msgstr "Il biglietto è stato contrassegnato come non pagato"

msgid "The payment was captured"
msgstr "Il pagamento è stato acquisito"

msgid "The payment was refunded"
msgstr "Il pagamento è stato rimborsato"

msgid "The payment is already captured but is still processing"
msgstr ""
"Il pagamento è già stato acquisito ma è ancora in fase di elaborazione."

msgid "Could not refund the payment"
msgstr "Impossibile rimborsare il pagamento"

msgid "Could not capture the payment"
msgstr "Impossibile acquisire il pagamento"

msgid "As default"
msgstr "Valore predefinito"

msgid "Should this provider really be the new default?"
msgstr "Questo provider dovrebbe davvero essere il nuovo predefinito?"

msgid "All future payments will be redirected."
msgstr "Tutti i pagamenti futuri verranno reindirizzati."

msgid "Make Default"
msgstr "Imposta come predefinito"

msgid "Enable"
msgstr "Attivare"

msgid "Should this provider really be enabled?"
msgstr "Questo fornitore deve essere abilitato?"

msgid "Disable"
msgstr "Disattivare"

msgid "Should this provider really be disabled?"
msgstr "Questo fornitore dovrebbe davvero essere disabilitato?"

msgid "Do you really want to delete this provider?"
msgstr "Vuoi davvero eliminare questo fornitore?"

msgid "Your Stripe account was connected successfully."
msgstr "Il tuo account Stripe è stato connesso correttamente."

msgid "Your Stripe account could not be connected."
msgstr "Impossibile connettere il tuo account Stripe."

msgid "Changed the default payment provider."
msgstr "Provider di pagamento predefinito modificato."

msgid "Provider enabled."
msgstr "Fornitore abilitato."

msgid "Provider disabled."
msgstr "Fornitore disabilitato."

msgid "The payment provider was deleted."
msgstr "Il fornitore di servizi di pagamento è stato eliminato."

msgid "Successfully synchronised payments"
msgstr "Pagamenti sincronizzati correttamente"

msgid "Merchant Name"
msgstr "Nome dell'esercente"

msgid "UPP Username"
msgstr "UPP Username"

msgid "UPP Password"
msgstr "UPP Password"

msgid "Webhook Signing Key"
msgstr "Chiave di firma Webhook"

msgid "Charge fees to customer"
msgstr "Addebita commissioni al cliente"

msgid "Use sandbox environment (for testing)"
msgstr "Utilizzare l'ambiente sandbox (per i test)"

msgid "Customer Name"
msgstr "Nome del cliente"

msgid "Customer ID"
msgstr "ID cliente"

msgid "Terminal ID"
msgstr "ID terminali"

msgid "API Username"
msgstr "Nome utente API"

msgid "API Password"
msgstr "Password API"

msgid "Datatrans has been added"
msgstr "È stato aggiunto Datatrans"

msgid "Add Datatrans"
msgstr "Aggiungi Datatrans"

msgid "Worldline Saferpay has been added"
msgstr "È stato aggiunto Worldline Saferpay"

msgid "Add Worldline Saferpay"
msgstr "Aggiungi Worldline Saferpay"

msgid "Added a new person"
msgstr "Aggiunta una nuova persona"

msgid "New person"
msgstr "Nuova persona"

msgid "January"
msgstr "Gennaio"

msgid "Feburary"
msgstr "Febbraio"

msgid "March"
msgstr "Marzo"

msgid "April"
msgstr "Aprile"

msgid "May"
msgstr "Maggio"

msgid "June"
msgstr "Giugno"

msgid "July"
msgstr "Luglio"

msgid "August"
msgstr "Agosto"

msgid "September"
msgstr "Settembre"

msgid "October"
msgstr "Ottobre"

msgid "November"
msgstr "Novembre"

msgid "December"
msgstr "Dicembre"

msgid "Push Notifications"
msgstr "Notifiche push"

msgid ""
"The selected time does not exist on this date due to the switch from "
"standard time to daylight saving time."
msgstr ""
"In questa data, l'ora selezionata non esiste a causa del passaggio dall'ora "
"solare all'ora legale."

msgid "hour"
msgstr "ora"

msgid "hours"
msgstr "ore"

msgid "day"
msgstr "giorno"

msgid "days"
msgstr "giorni"

#, python-format
msgid "Reservations must be made ${n} ${unit} in advance"
msgstr "Le prenotazioni devono essere effettuate con ${n} ${unit} di anticipo"

msgid "This date lies in the past"
msgstr "Questa data è nel passato"

msgid "Reserve"
msgstr "Prenota"

#, python-format
msgid "New dates for ${title}"
msgstr "Nuove date per ${title}"

msgid "Confirm your reservation"
msgstr "Conferma la prenotazione"

msgid "Thank you for your reservation!"
msgstr "Grazie per la tua prenotazione!"

#, python-format
msgid ""
"Your reservation for ${room} has been submitted. Please continue with your "
"reservation for ${next_room}."
msgstr ""
"La tua prenotazione per ${room} è stata inviata. Continua con la tua "
"prenotazione per ${next_room}."

msgid "Your reservations were accepted"
msgstr "Le tue prenotazioni sono state accettate"

#, python-format
msgid "${org} New Reservation(s)"
msgstr "${org} Nuova/e prenotazione/i"

msgid "The reservations were accepted"
msgstr "Le prenotazioni sono state accettate"

msgid "The reservations have already been accepted"
msgstr "Le prenotazioni sono già state accettate"

msgid "The submitter email is not available"
msgstr "L'e-mail del mittente non è disponibile"

msgid "Accept all reservation with message"
msgstr "Accetta tutte le prenotazioni con messaggio"

#, python-format
msgid ""
"The following message will be sent to ${address} and it will be recorded for "
"future reference."
msgstr ""
"Il seguente messaggio verrà inviato a ${address} e sarà registrato per "
"riferimento futuro."

msgid ""
"The payment associated with this reservation needs to be refunded before the "
"reservation can be rejected"
msgstr ""
"Il pagamento associato a questa prenotazione deve essere rimborsato prima "
"che la prenotazione possa essere rifiutata"

msgid "The following reservations were rejected"
msgstr "Le seguenti prenotazioni sono state rifiutate"

#, python-format
msgid "${org} Rejected Reservation"
msgstr "${org} Prenotazione rifiutata"

msgid "The reservations were rejected"
msgstr "Le prenotazioni sono state rifiutate"

msgid "The reservation was rejected"
msgstr "La prenotazione è stata rifiutata"

msgid "Reject all reservations with message"
msgstr "Rifiuta tutte le prenotazioni con messaggio"

msgid "Added a new daypass"
msgstr "Aggiunto un nuovo biglietto giornaliero"

msgid "New daypass"
msgstr "Nuovo biglietto giornaliero"

msgid "Added a new room"
msgstr "Aggiunta una nuova stanza"

msgid "New room"
msgstr "Nuova stanza"

msgid "Added a new item"
msgstr "Aggiunto un nuovo elemento"

msgid "New Item"
msgstr "Nuovo elemento"

msgid "Edit resource"
msgstr "Modifica risorsa"

#, python-format
msgid "Successfully removed ${count} unused allocations"
msgstr "Rimosse correttamente ${count} allocazioni inutilizzate"

msgid "Exports the reservations of the given date range."
msgstr "Esporta le prenotazioni dell'intervallo di date specificato."

msgid "No reservations found for the given date range."
msgstr "Non sono state trovate prenotazioni per l'intervallo di date indicato."

msgid "Exports the reservations of all resources in a given date range."
msgstr "Esporta tutte le prenotazioni in un intervallo di date specifico"

#, python-format
msgid "Do you really want to delete \"${name}\"?"
msgstr "Vuoi davvero cancellare \"${name}\"?"

msgid "Delete Recipient"
msgstr "Elimina destinatario"

msgid "Added a new recipient"
msgstr "Aggiunto un nuovo destinatario"

msgid "Edit Recipient"
msgstr "Modifica il destinatario"

#, python-format
msgid "Search through ${count} indexed documents"
msgstr "Cerca tra ${count} documenti indicizzati"

#, python-format
msgid "${count} Results"
msgstr "${count} risultati"

msgid "Search Unavailable"
msgstr "Ricerca non disponibile"

msgid "Favicon"
msgstr "Favicon"

msgid "Header"
msgstr "Intestazione"

msgid "Footer"
msgstr "Piè di pagina"

msgid "Modules"
msgstr "Moduli"

msgid "Analytics"
msgstr "Analitica"

msgid "Holidays"
msgstr "Festività / Vacanze scolastiche"

msgid "No holidays defined"
msgstr "Nessuna festività definita"

msgid "Link Migration"
msgstr "Migrazione dei collegamenti"

msgid "Migrate"
msgstr "Migra"

#, python-format
msgid "Migrated ${number} links"
msgstr "${number} collegamenti migrati"

#, python-format
msgid "Total of ${number} links found."
msgstr "Totale di ${number} collegamenti trovati."

#, python-format
msgid ""
"Migrates links from the given domain to the current domain \"${domain}\"."
msgstr ""
"Migra i collegamenti dal dominio specificato al dominio corrente "
"\"${domain}\"."

msgid "OneGov API"
msgstr "API OneGov"

msgid "Do you really want to delete this API key?"
msgstr "Vuoi davvero eliminare questa chiave API?"

msgid "This action cannot be undone."
msgstr "Questa azione non può essere annullata."

msgid "ApiKey deleted."
msgstr "Chiave API eliminata."

msgid "Data Retention Policy"
msgstr "Politica di Conservazione dei Dati"

msgid ""
"Proceed with caution. Tickets and the data they contain may be irrevocable "
"deleted."
msgstr ""
"Procedere con cautela. I biglietti e i dati in essi contenuti possono essere "
"irrevocabilmente cancellati."

msgid "Chat"
msgstr "Chat"

#, python-format
msgid "You have successfully unsubscribed from the newsletter at ${address}"
msgstr ""
"L'iscrizione alla newsletter di ${address} è stata annullata con successo."

msgid "Unsubscription from newsletter"
msgstr "Cancellazione dalla newsletter"

msgid "A survey with this name already exists"
msgstr "Esiste già un'indagine con questo nome"

msgid "Added a new survey"
msgstr "Aggiunta una nuova indagine"

msgid "New Survey"
msgstr "Nuova indagine"

msgid "Please choose a submission window"
msgstr "Scegliere una finestra di invio"

msgid ""
"This field cannot be edited because there are submissions associated with "
"this survey. If you want to edit the definition please delete all "
"submissions."
msgstr ""
"Questo campo non può essere modificato perché ci sono invii associati a "
"questa indagine. Se si desidera modificare la definizione, eliminare tutti "
"gli invii."

msgid "Delete Submissions"
msgstr "Elimina invii"

msgid "Do you really want to delete all submissions?"
msgstr "Vuoi davvero eliminare tutti gli invii?"

msgid "All submissions associated with this survey will be deleted."
msgstr "Tutti gli invii associati a questa indagine verranno eliminati."

msgid "Delete submissions"
msgstr "Elimina invii"

msgid "Exports the submissions of the survey."
msgstr "Esporta gli invii dell'indagine."

msgid "The survey timeframe has ended"
msgstr "Il periodo di indagine è terminato"

#, python-format
msgid "The survey timeframe opens on ${day}, ${date}"
msgstr "Il periodo di indagine si apre il giorno ${day}, ${date}"

#, python-format
msgid "The survey timeframe closes on ${day}, ${date}"
msgstr "Il periodo di indagine si chiude il giorno ${day}, ${date}"

msgid "New Submission Window"
msgstr "Nuova finestra di invio"

msgid "Submissions windows limit survey submissions to a specific time-range."
msgstr ""
"Le finestre di invio limitano l'invio delle indagini a un intervallo di "
"tempo specifico."

msgid "Edit Submission Window"
msgstr "Modifica la finestra di invio"

msgid "The submission window and all associated submissions were deleted"
msgstr "La finestra di invio e tutti gli invii associati sono stati eliminati"

msgid "Added a new text module"
msgstr "Aggiunto un nuovo modulo di testo"

msgid "New text module"
msgstr "Nuovo modulo di testo"

msgid "Edit text module"
msgstr "Modifica modulo di testo"

msgid "The text module was deleted"
msgstr "Il modulo di testo è stato eliminato"

msgid "This ticket is not deletable."
msgstr "Questo biglietto non è cancellabile."

msgid "Ticket successfully deleted"
msgstr "Biglietto cancellato correttamente"

msgid ""
"Do you really want to delete this ticket? All data associated with this "
"ticket will be deleted. This cannot be undone."
msgstr ""
"Vuoi davvero eliminare questo biglietto? Tutti i dati associati a questo "
"biglietto saranno eliminati. L'operazione non può essere annullata."

msgid "Mark as paid"
msgstr "Contrassegna come pagato"

msgid "Mark as unpaid"
msgstr "Contrassegna come non pagato"

msgid "Capture Payment"
msgstr "Acquisisci pagamento"

msgid "Do you really want capture the payment?"
msgstr "Vuoi davvero acquisire il pagamento?"

msgid ""
"This usually happens automatically, so there is no reason not do capture the "
"payment."
msgstr ""
"Questo di solito accade automaticamente, quindi non c'è motivo per non "
"acquisire il pagamento."

msgid "Capture payment"
msgstr "Acquisisci pagamento"

msgid "Refund Payment"
msgstr "Rimborsa pagamento"

#, python-format
msgid "Do you really want to refund ${amount}?"
msgstr "Vuoi davvero rimborsare ${amount}?"

#, python-format
msgid "Refund ${amount}"
msgstr "Rimborsa ${amount}"

msgid "Your ticket has a new message"
msgstr "Il tuo biglietto ha un nuovo messaggio"

#, python-format
msgid "${org} New Note in Reservation for ${resource_title}"
msgstr "${org} Nuova nota nella prenotazione per ${resource_title}"

msgid "Your note was added"
msgstr "La tua nota è stata aggiunta"

msgid "The note was deleted"
msgstr "La nota è stata cancellata"

msgid "Edit Note"
msgstr "Modifica la nota"

msgid "The ticket cannot be accepted because it's not open"
msgstr "Il biglietto non può essere accettato perché non è aperto"

#, python-format
msgid "You have accepted ticket ${number}"
msgstr "Hai accettato il biglietto ${number}"

msgid "The ticket cannot be closed because it's not pending"
msgstr "Il biglietto non può essere chiuso perché non è in sospeso"

#, python-format
msgid "You have closed ticket ${number}"
msgstr "Hai chiuso il biglietto ${number}"

msgid "The ticket cannot be re-opened because it's not closed"
msgstr "Il biglietto non può essere riaperto perché non è chiuso"

#, python-format
msgid "You have reopened ticket ${number}"
msgstr "Hai riaperto il biglietto ${number}"

msgid "Your ticket has been reopened"
msgstr "Il biglietto è stato riaperto"

#, python-format
msgid "You have disabled e-mails for ticket ${number}"
msgstr "Hai disabilitato le e-mail per il biglietto ${number}"

#, python-format
msgid "You have enabled e-mails for ticket ${number}"
msgstr "Hai abilitato le e-mail per il biglietto ${number}"

msgid "The ticket cannot be archived because it's not closed"
msgstr "Il biglietto non può essere archiviato perché non è chiuso"

#, python-format
msgid "You archived ticket ${number}"
msgstr "Hai archiviato il biglietto ${number}"

msgid ""
"The ticket cannot be recovered from the archive because it's not archived"
msgstr ""
"Il biglietto non può essere recuperato dall'archivio perché non è archiviato"

#, python-format
msgid "You recovered ticket ${number} from the archive"
msgstr "Hai recuperato il biglietto ${number} dall'archivio"

msgid "The ticket has already been closed"
msgstr "Il biglietto è già stato chiuso"

msgid "Your message has been sent"
msgstr "Il tuo messaggio è stato inviato"

msgid "Zip archive created successfully"
msgstr "Archivio zip creato con successo"

msgid "Your request has been submitted"
msgstr "La tua richiesta è stata inviata"

msgid "Your request is currently pending"
msgstr "La tua richiesta è attualmente in sospeso"

msgid "Your request has been processed"
msgstr "La tua richiesta è stata elaborata"

msgid "Request Status"
msgstr "Stato della richiesta"

msgid "The request has already been closed"
msgstr "La richiesta è già stata chiusa"

msgid "Your message has been received"
msgstr "Il tuo messaggio è stato ricevuto"

msgid ""
"Could not find valid credentials. You can set them in Gever API Settings."
msgstr ""
"Impossibile trovare credenziali valide. È possibile impostarle nelle "
"Impostazioni API di Gever"

msgid "Encountered an error while uploading to Gever."
msgstr "Si è verificato un errore durante il caricamento su Gever."

#, python-format
msgid ""
"Encountered an error while uploading to Gever. Response status code is "
"${status}."
msgstr ""
"Si è verificato un errore durante il caricamento su Gever.Il codice di stato "
"della risposta è ${status}."

msgid "Successfully uploaded the PDF of this ticket to Gever"
msgstr "Il PDF di questo biglietto è stato caricato con successo su Gever."

msgid "My"
msgstr "Il mio"

msgid "All Tickets"
msgstr "Tutti i biglietti"

msgid "All Users"
msgstr "Tutti gli utenti"

#, python-format
msgid "${success_count} tickets deleted, ${error_count} are not deletable"
msgstr ""
"I biglietti ${success_count} cancellati, ${error_count} non sono "
"completamente cancellabili, ma i dati sono stati resi irriconoscibili."

#, python-format
msgid "${success_count} tickets deleted."
msgstr "${success_count} biglietti eliminati."

msgid "Submitted Requests"
msgstr "Richieste inoltrate"

msgid "Added a new user group"
msgstr "Aggiunto un nuovo gruppo di utenti"

msgid "New user group"
msgstr "Nuovo gruppo di utenti"

msgid "Edit user group"
msgstr "Modifica il gruppo di utenti"

msgid "User Management"
msgstr "Gestione utente"

msgid "New Signup Link"
msgstr "Nuovo collegamento di registrazione"

msgid "New User"
msgstr "Nuovo utente"

msgid "A user with this e-mail address already exists"
msgstr "Esiste già un utente con questo indirizzo e-mail"

msgid "An account was created for you"
msgstr "È stato creato un account per te"

msgid "The user was created successfully"
msgstr "Utente creato correttamente"

msgid "Unique Visitors in the Last Month"
msgstr "Visitatori unici nell'ultimo mese"

msgid "Total Visits in the Last Month"
msgstr "Visite totali nell'ultimo mese"

msgid "Total Page Views in the Last Month"
msgstr "Visualizzazioni totali di pagine nell'ultimo mese"

msgid "Number of Page Views per Visit"
msgstr "Numero di visualizzazioni di pagine per visita"

msgid "Average Visit Duration in Minutes"
msgstr "Durata media della visita in minuti"<|MERGE_RESOLUTION|>--- conflicted
+++ resolved
@@ -2,11 +2,7 @@
 msgid ""
 msgstr ""
 "Project-Id-Version: \n"
-<<<<<<< HEAD
-"POT-Creation-Date: 2025-02-24 15:55+0100\n"
-=======
 "POT-Creation-Date: 2025-03-03 17:43+0100\n"
->>>>>>> f8e15118
 "PO-Revision-Date: 2022-03-15 10:52+0100\n"
 "Last-Translator: \n"
 "Language-Team: \n"
@@ -2126,8 +2122,6 @@
 msgid "Duration from archived state until deleted automatically"
 msgstr "Durata dello stato di archiviazione fino alla cancellazione automatica"
 
-<<<<<<< HEAD
-=======
 msgid "Firebase adminsdk credentials (JSON)"
 msgstr "Credenziali Firebase Adminsdk (JSON)"
 
@@ -2155,7 +2149,9 @@
 msgid "E-Mail Address"
 msgstr "Indirizzo e-mail"
 
->>>>>>> f8e15118
+msgid "The subscriber has given consent to receive the newsletter."
+msgstr "Il sottoscrittore ha dato il consenso a ricevere la newsletter."
+
 msgid ""
 "Select newsletter categories your are interested in. You will receive the "
 "newsletter if it reports on at least one of the subscribed categories."
