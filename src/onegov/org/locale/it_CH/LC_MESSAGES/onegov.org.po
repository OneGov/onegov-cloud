--- conflicted
+++ resolved
@@ -2,11 +2,7 @@
 msgid ""
 msgstr ""
 "Project-Id-Version: \n"
-<<<<<<< HEAD
 "POT-Creation-Date: 2023-01-23 15:13+0100\n"
-=======
-"POT-Creation-Date: 2022-12-21 08:33+0100\n"
->>>>>>> c2706107
 "PO-Revision-Date: 2022-03-15 10:52+0100\n"
 "Last-Translator: \n"
 "Language-Team: \n"
@@ -1514,11 +1510,7 @@
 msgstr "Includi il logo nella newsletter"
 
 msgid "Old domain"
-<<<<<<< HEAD
-msgstr ""
-=======
 msgstr "Vecchio dominio"
->>>>>>> c2706107
 
 msgid "Test migration"
 msgstr "Migrazione di prova"
