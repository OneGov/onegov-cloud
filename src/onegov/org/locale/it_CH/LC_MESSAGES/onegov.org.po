# This file was generated from translations.onegov.org_it.xlsx
msgid ""
msgstr ""
"Project-Id-Version: \n"
"POT-Creation-Date: 2024-07-03 13:25+0200\n"
"PO-Revision-Date: 2022-03-15 10:52+0100\n"
"Last-Translator: \n"
"Language-Team: \n"
"Language: it_CH\n"
"MIME-Version: 1.0\n"
"Content-Type: text/plain; charset=UTF-8\n"
"Content-Transfer-Encoding: 8bit\n"
"Generated-By: xls-to-po 1.0\n"
"X-Generator: Poedit 3.0.1\n"

#, python-format
msgid ""
"${mtan} - mTAN for ${organisation}.\n"
"Or continue here: ${url}"
msgstr ""
"${mtan}: mTAN per ${organizzazione}\n"
"O continua qui: ${url}"

msgid ""
"We sent an mTAN to the specified number. Please enter it below or follow the "
"instructions in the SMS."
msgstr ""
"Abbiamo inviato un mTAN al numero indicato. Inseritelo nello spazio "
"sottostante o seguite le istruzioni dell'SMS."

msgid "Open"
msgstr "Aperto"

msgid "Pending"
msgstr "In attesa"

msgid "Closed"
msgstr "Chiuso"

msgid "Archived"
msgstr "Archiviato"

msgid "All"
msgstr "Tutti"

msgid "Paid"
msgstr "Pagato"

msgid "Failed"
msgstr "Fallito"

msgid "Refunded"
msgstr "Rimborsato"

msgid "Manual"
msgstr "Manuale"

msgid "Stripe Connect"
msgstr "Stripe Connect"

#, python-format
msgid "${org} OneGov Cloud Status"
msgstr "${org} OneGov Cloud Status"

msgid "General"
msgstr "Generale"

#, python-format
msgid "${org} Reservation Overview"
msgstr "Panoramica della prenotazione di ${org}"

msgid "Your Chat has been turned into a ticket"
msgstr "È stato creato un ticket dalla loro chat"

msgid "Account"
msgstr "Conto"

msgid "User Profile"
msgstr "Profilo utente"

msgid "Logout"
msgstr "Esci"

msgid "Login"
msgstr "Accedi"

msgid "Register"
msgstr "Registrati"

msgid "Timeline"
msgstr "Timeline"

msgid "Files"
msgstr "File"

msgid "Images"
msgstr "Immagini"

msgid "Payment Provider"
msgstr "Elaboratore dei pagamenti"

msgid "Payments"
msgstr "Pagamenti"

msgid "Text modules"
msgstr "Moduli di testo"

msgid "Settings"
msgstr "Impostazioni"

msgid "Users"
msgstr "Utenti"

msgid "User groups"
msgstr "Gruppi di utenti"

msgid "Link Check"
msgstr "Controllo del collegamento"

msgid "Archived Tickets"
msgstr "Biglietto archiviati"

msgid "Forms"
msgstr "Moduli"

msgid "Surveys"
msgstr "Sondaggi"

msgid "Management"
msgstr "Gestione"

msgid "My Tickets"
msgstr "I miei biglietti"

msgid "Open Tickets"
msgstr "Biglietti aperti"

msgid "Pending Tickets"
msgstr "Biglietti in attesa"

msgid "Closed Tickets"
msgstr "Biglietti chiusi"

msgid "Tickets"
msgstr "Biglietti"

msgid "Ticket"
msgstr "Biglietto"

msgid "This site is private"
msgstr "Questo sito è privato"

msgid "This site is secret"
msgstr "Questo sito è segreto"

msgid "Cancel"
msgstr "Annulla"

msgid "ID Payment Provider"
msgstr "ID elaboratore dei pagamenti"

msgid "Status"
msgstr "Stato"

msgid "Currency"
msgstr "Valuta"

msgid "Amount"
msgstr "Importo"

msgid "Net Amount"
msgstr "Importo netto"

msgid "Fee"
msgstr "Tariffa"

msgid "Date Paid"
msgstr "Data di pagamento"

msgid "References"
msgstr "Riferimenti"

msgid "Created Date"
msgstr "Data di creazione"

msgid "Reference Ticket"
msgstr "Biglietto di riferimento"

msgid "Submitter Email"
msgstr "E-mail del mittente"

msgid "Category Ticket"
msgstr "Categoria del biglietto"

msgid "Status Ticket"
msgstr "Stato del biglietto"

msgid "Ticket decided"
msgstr "Biglietto risolto"

msgid "Yes"
msgstr "Sì"

msgid "No"
msgstr "No"

msgid "Credit card payments"
msgstr "Pagamenti carta di credito"

msgid "Exports payments and tickets"
msgstr "Esporta pagamenti e biglietti"

msgid "Title"
msgstr "Titolo"

msgid "General availability"
msgstr "Disponibilità generale"

msgid "Rule"
msgstr "Regola"

msgid "Extend"
msgstr "Prolunga"

msgid "Extend by one day at midnight"
msgstr "Prolunga di un giorno a mezzanotte"

msgid "Extend by one month at the end of the month"
msgstr "Prolunga di un mese alla fine del mese"

msgid "Extend by one year at the end of the year"
msgstr "Prolunga di un anno alla fine dell'anno"

msgid "Start"
msgstr "Inizio"

msgid "Date"
msgstr "Data"

msgid "End"
msgstr "Fine"

msgid "Except for"
msgstr "Eccetto per"

msgid "On holidays"
msgstr "Nei giorni festivi"

msgid "During school holidays"
msgstr "Durante le vacanze scolastiche"

msgid "Access"
msgstr "Accesso"

msgid "Public"
msgstr "Pubblico"

msgid "Only by privileged users"
msgstr "Solo da utenti privilegiati"

msgid "Only by privileged users and members"
msgstr "Solo da membri e da utenti privilegiati"

msgid "Security"
msgstr "Sicurezza"

msgid "Start date before end date"
msgstr "Data di inizio precedente la data di fine"

msgid "Daypasses"
msgstr "Biglietti giornalieri"

msgid "Daypasses Limit"
msgstr "Limite di biglietti giornalieri"

msgid "Whole day"
msgstr "Giorno intero"

msgid "Time"
msgstr "Orario"

msgid "Each starting at"
msgstr "Ognuno a partire dalle"

msgid "HH:MM"
msgstr "HH:MM"

msgid "Each ending at"
msgstr "Ognuno fino alle"

msgid "May be partially reserved"
msgstr "Può essere parzialmente prenotato"

msgid "Options"
msgstr "Opzioni"

msgid "Reservations per time slot"
msgstr "Prenotazioni per fascia oraria"

msgid "Available items"
msgstr "Elementi disponibili"

msgid "Reservations per time slot and person"
msgstr "Prenotazioni per fascia oraria e persona"

msgid "From"
msgstr "Dalle"

msgid "Until"
msgstr "Alle"

msgid "Slots per Reservation"
msgstr "Slot per prenotazione"

msgid "Start time before end time"
msgstr "Ora di inizio precedente l'ora di fine"

msgid "Lead"
msgstr "Principale"

msgid "Describes what this directory is about"
msgstr "Descrive il contenuto di questa cartella"

msgid "Further Information"
msgstr "Ulteriori informazioni"

msgid "If left empty \"Further Information\" will be used as title"
msgstr "Se lasciato vuoto, il titolo sarà \"Ulteriori informazioni\"."

msgid "Text"
msgstr "Testo"

msgid "Position"
msgstr "Posizione"

msgid "Above the entries"
msgstr "Sopra le entrate"

msgid "Below the entries"
msgstr "Sotto le entrate"

msgid "Definition"
msgstr "Definizione"

msgid "Coordinates"
msgstr "Coordinate"

msgid "Entries have no coordinates"
msgstr "Gli elementi non hanno coordinate"

msgid "Coordinates are shown on each entry"
msgstr "Le coordinate sono mostrate in corrispondenza di ogni elemento"

msgid "Coordinates are shown on the directory and on each entry"
msgstr ""
"Le coordinate sono mostrate sulla rubrica e in corrispondenza di ogni "
"elemento"

msgid "Title-Format"
msgstr "Formato del titolo"

msgid "Display"
msgstr "Visualizza"

msgid "Lead-Format"
msgstr "Formato principale"

msgid "Empty Directory Notice"
msgstr "Avviso di cartella vuota"

msgid ""
"This text will be displayed when the directory contains no (visible) "
"entries. When left empty a generic default text will be shown instead."
msgstr ""
"Questo testo viene visualizzato quando la cartella non contiene voci "
"(visibili). Se lasciato vuoto, verrà visualizzato un testo generico "
"predefinito."

msgid "Numbering"
msgstr "Numerazione"

msgid "None"
msgstr "Nessuno"

msgid "Standard"
msgstr "Standard"

msgid "Custom"
msgstr "Personalizzato"

msgid "Custom Numbering"
msgstr "Numerazione personalizzata"

msgid "Main view"
msgstr "Vista principale"

msgid "Hide these labels on the main view"
msgstr "Nascondi queste etichette nella vista principale"

msgid "Address"
msgstr "Indirizzo"

msgid "Filters"
msgstr "Filtri"

msgid "Thumbnail"
msgstr "Anteprima immagine"

msgid "Pictures to be displayed as thumbnails on an entry"
msgstr "Immagini da visualizzare come anteprima su un elemento"

msgid "Overview layout with tiles"
msgstr "Panoramica con le piastrelle"

msgid "Address Block Title"
msgstr "Titolo blocco indirizzi"

msgid "Address Block"
msgstr "Blocco indirizzi"

msgid "The first line of the address"
msgstr "La prima riga dell'indirizzo"

msgid "Static title"
msgstr "Titolo statico"

msgid "Icon"
msgstr "Icona"

msgid "Marker"
msgstr "Indicatore"

msgid "Marker Color"
msgstr "Colore indicatore"

msgid "Default"
msgstr "Predefinito"

msgid "Color"
msgstr "Colore"

msgid "Order"
msgstr "Ordine"

msgid "By title"
msgstr "Per titolo"

msgid "By format"
msgstr "Per formato"

msgid "Order-Format"
msgstr "Formato dell'ordine"

msgid "Direction"
msgstr "Direzione"

msgid "Ascending"
msgstr "Crescente"

msgid "Descending"
msgstr "Decrescente"

msgid "Pattern"
msgstr "Motivo"

msgid "External Link"
msgstr "Collegamento esterno"

msgid "Visible"
msgstr "Visibile"

msgid "Users may propose new entries"
msgstr "Gli utenti possono proporre nuovi elementi"

msgid "New entries"
msgstr "Nuovi elementi"

msgid "Guideline"
msgstr "Linee guida"

msgid "Price"
msgstr "Prezzo"

msgid "Free of charge"
msgstr "Gratuito"

msgid "Price per submission"
msgstr "Prezzo per iscrizione"

msgid "Users may send change requests"
msgstr "Gli utenti possono inviare richieste di modifica"

msgid "Change requests"
msgstr "Richieste di modifica"

msgid "Enable publication dates"
msgstr "Abilita le date di pubblicazione"

msgid ""
"Users may suggest publication start and/or end of the entry on submissions "
"and change requests"
msgstr ""
"Gli utenti possono suggerire l'inizio e/o la fine della pubblicazione "
"dell'elemento negli invii e nelle richieste di modifica"

msgid "Publication"
msgstr "Pubblicazione"

msgid "Enable registering for update notifications"
msgstr "Attivare la registrazione per le notifiche"

msgid "Users can register for updates on new entries"
msgstr ""
"Gli utenti possono registrarsi per ricevere notifiche di nuovi inserimenti"

msgid "Notifications"
msgstr "Notifiche"

msgid "Required publication dates"
msgstr "Date di pubblicazione obbligatorie"

msgid "Information to be provided in addition to the E-mail"
msgstr "Informazioni da fornire in aggiunta all'e-mail"

msgid "Name"
msgstr "Nome"

msgid "Phone"
msgstr "Telefono"

msgid "Submitter"
msgstr "Mittente"

msgid "Layout"
msgstr "Layout"

msgid "Accordion"
msgstr "Fisarmonica"

#, python-format
msgid "The following fields are unknown: ${fields}"
msgstr "I seguenti campi sono sconosciuti: ${fields}"

msgid "Please select at most one thumbnail field"
msgstr "Seleziona al massimo un campo anteprima"

msgid "Please select exactly one numbering field"
msgstr "Selezionare esattamente un campo di numerazione"

#, python-format
msgid ""
"User submissions are not possible, because «${field}» is not visible. Only "
"if all fields are visible are user submission possible - otherwise users may "
"see data that they are not intended to see. "
msgstr ""
"Gli invii da parte degli utenti non sono possibili perché \"${field}\" non è "
"visibile. L'iscrizione da parte dell'utente è possibile solo se tutti i "
"campi sono visibili, altrimenti gli utenti potrebbero visualizzare dati a "
"cui non sono autorizzati ad accedere. "

msgid "Apply directory configuration"
msgstr "Applica la configurazione della cartella"

msgid "Yes, import configuration and entries"
msgstr "Sì, importa la configurazione e gli elementi"

msgid "No, only import entries"
msgstr "No, importa solo gli elementi"

msgid "Mode"
msgstr "Modalità"

msgid "Only import new entries"
msgstr "Importa solo i nuovi elementi"

msgid "Replace all entries"
msgstr "Sostituisci tutti gli elementi"

msgid "Import"
msgstr "Importa"

msgid "The name field cannot be empty."
msgstr "Il campo del nome non può essere vuoto."

msgid "Please fill out a new name"
msgstr "Inserisci un nuovo nome"

#, python-format
msgid "Invalid name. A valid suggestion is: ${name}"
msgstr "Nome non valido. Un suggerimento valido è: ${name}"

msgid "An entry with the same name exists"
msgstr "Esiste già un elemento con lo stesso nome"

msgid "E-Mail"
msgstr "E-mail"

msgid "Art"
msgstr "Arte"

msgid "Cinema"
msgstr "Cinema"

msgid "Concert"
msgstr "Concerto"

msgid "Congress"
msgstr "Congresso"

msgid "Culture"
msgstr "Cultura"

msgid "Dancing"
msgstr "Danza"

msgid "Education"
msgstr "Istruzione"

msgid "Exhibition"
msgstr "Mostra"

msgid "Gastronomy"
msgstr "Gastronomia"

msgid "Health"
msgstr "Salute"

msgid "Library"
msgstr "Biblioteca"

msgid "Literature"
msgstr "Letteratura"

msgid "Market"
msgstr "Mercato"

msgid "Meetup"
msgstr "Incontro"

msgid "Misc"
msgstr "Vari"

msgid "Music School"
msgstr "Scuola di musica"

msgid "Nature"
msgstr "Natura"

msgid "Music"
msgstr "Musica"

msgid "Party"
msgstr "Festa"

msgid "Politics"
msgstr "Politica"

msgid "Reading"
msgstr "Lettura"

msgid "Religion"
msgstr "Religione"

msgid "Sports"
msgstr "Sport"

msgid "Talk"
msgstr "Dibattito"

msgid "Theater"
msgstr "Teatro"

msgid "Tourism"
msgstr "Turismo"

msgid "Toy Library"
msgstr "Ludoteca"

msgid "Tradition"
msgstr "Tradizione"

msgid "Youth"
msgstr "Giovane"

msgid "Elderly"
msgstr "Anziani"

msgid "Mo"
msgstr "Lu"

msgid "Tu"
msgstr "Ma"

msgid "We"
msgstr "Me"

msgid "Th"
msgstr "Gi"

msgid "Fr"
msgstr "Ve"

msgid "Sa"
msgstr "Sa"

msgid "Su"
msgstr "Do"

msgid "Concerto in the castle garden"
msgstr "Concerto nel giardino del castello"

msgid "Description"
msgstr "Descrizione"

msgid "Enjoy a concerto in the castle garden."
msgstr "Goditi un concerto nel giardino del castello."

msgid "Image"
msgstr "Immagine"

msgid "Additional Information (PDF)"
msgstr "Informazioni aggiuntive (PDF)"

msgid "Venue"
msgstr "Sede"

msgid "10 CHF for adults"
msgstr "10 CHF per gli adulti"

msgid "Organizer"
msgstr "Organizzatore"

msgid "Music society"
msgstr "Società musicale"

msgid "Organizer E-Mail address"
msgstr "Indirizzo e-mail dell'organizzatore"

msgid "Shown as contact E-Mail address"
msgstr "Indicato come indirizzo email di contatto"

msgid "Organizer phone number"
msgstr "Numero di telefono dell'organizzatore"

msgid "Shown as contact phone number"
msgstr "Indicato come numero di telefono di contatto"

msgid "External event URL"
msgstr "URL evento esterno"

msgid "Event Registration URL"
msgstr "URL di registrazione all'evento"

msgid "The marker can be moved by dragging it with the mouse"
msgstr "L'indicatore può essere spostato trascinandolo con il mouse"

msgid "Tags"
msgstr "Tag"

msgid "To"
msgstr "A"

msgid "Repeat"
msgstr "Ripeti"

msgid "Without"
msgstr "Senza"

msgid "Weekly"
msgstr "Una volta a settimana"

msgid "On additional dates"
msgstr "Nelle date aggiuntive"

msgid "Repeats itself every"
msgstr "Si ripete ogni"

msgid "Until date"
msgstr "Fino al giorno"

msgid "Dates"
msgstr "Date"

msgid "The end date must be later than the start date."
msgstr "La data di fine deve essere successiva alla data di inizio."

msgid "The weekday of the start date must be selected."
msgstr ""
"È necessario selezionare il giorno della settimana della data di inizio."

msgid "Please set and end date if the event is recurring."
msgstr "Se l'evento è ricorrente, imposta una data di fine."

msgid "Please select a weekday if the event is recurring."
msgstr "Se l'evento è ricorrente, seleziona un giorno della settimana."

msgid "Invalid dates."
msgstr "Date non valide."

msgid "Add"
msgstr "Aggiungi"

msgid "Remove"
msgstr "Rimuovi"

msgid "Clear"
msgstr "Cancella"

msgid ""
"Delete imported events before importing. This does not delete otherwise "
"imported events and submitted events."
msgstr ""
"Cancella gli eventi importati prima dell'importazione. Questo non cancella "
"gli eventi altrimenti importati e gli eventi inviati."

msgid "Dry Run"
msgstr "Esecuzione del test"

msgid "Do not actually import the events."
msgstr "Gli eventi non vengono salvati."

msgid "Expected header line with the following columns:"
msgstr "La prima riga deve avere i seguenti nomi di colonna:"

msgid "Documents"
msgstr "Documenti"

msgid "Map"
msgstr "Mappa"

msgid "Comment"
msgstr "Commento"

msgid "Please provide at least one change"
msgstr "Indica almeno una modifica"

msgid "Publication end must be in the future"
msgstr "La fine della pubblicazione deve essere una data futura"

msgid "Publication start must be prior to end"
msgstr "L'inizio della pubblicazione deve essere precedente alla fine"

msgid "Describes briefly what this entry is about"
msgstr "Descrive brevemente il contenuto di questo elemento"

msgid "URL"
msgstr "URL"

msgid "Url pointing to another website"
msgstr "URL che punta a un altro sito web"

msgid "Group"
msgstr "Gruppo"

msgid "Used to group this link in the overview"
msgstr "Utilizzato per raggruppare questo collegamento nella panoramica"

msgid "Name of the list view this link will be shown"
msgstr ""
"Nome della visualizzazione elenco in cui questo collegamento sarà mostrato"

msgid "Describes what this form is about"
msgstr "Descrive il contenuto di questo modulo"

msgid "Used to group the form in the overview"
msgstr "Utilizzato per raggruppare il modulo nella panoramica"

msgid "Pick-Up"
msgstr "Prelievo"

msgid ""
"Describes how this resource can be picked up. This text is used on the "
"ticket status page to inform the user"
msgstr ""
"Descrive il modo in cui questa risorsa può essere prelevata. Questo testo "
"viene utilizzato nella pagina di stato del biglietto per informare l'utente"

msgid "Short description of the survey"
msgstr "Breve descrizione del sondaggio"

msgid "URL path"
msgstr "Percorso URL"

msgid "Selection"
msgstr "Selezione"

msgid "By date"
msgstr "Per data"

msgid "By registration window"
msgstr "Per finestra di registrazione"

msgid "Registration Window"
msgstr "Finestra di registrazione"

msgid "Your message"
msgstr "Il tuo messaggio"

msgid "Send to attendees with status"
msgstr "Invia ai partecipanti con stato"

msgid "Confirmed"
msgstr "Confermato"

msgid "Cancelled"
msgstr "Annullato"

msgid "No email receivers found for the selection"
msgstr "Nessun destinatario e-mail trovato per la selezione"

msgid "Limit the number of attendees"
msgstr "Limita il numero di partecipanti"

msgid "Attendees"
msgstr "Partecipanti"

msgid "Yes, limit the number of attendees"
msgstr "Sì, limita il numero di partecipanti"

msgid "No, allow an unlimited number of attendees"
msgstr "No, consenti un numero illimitato di partecipanti"

msgid "Number of attendees"
msgstr "Numero di partecipanti"

msgid "Waitinglist"
msgstr "Lista di attesa"

msgid "Yes, allow for more submissions than available spots"
msgstr "Sì, consenti più invii rispetto ai posti disponibili"

msgid "No, ensure that all submissions can be confirmed"
msgstr "No, assicurati che tutti gli invii possano essere confermati"

msgid "Do not accept any submissions"
msgstr "Non accettare nessuna iscrizione"

msgid "Advanced"
msgstr "Avanzato"

msgid "Please use a stop date after the start"
msgstr "Utilizza una data di fine successiva a quella di inizio"

#, python-format
msgid ""
"The date range overlaps with an existing registration window (${range})."
msgstr ""
"L'intervallo di date si sovrappone a una finestra di registrazione esistente "
"(${range})."

#, python-format
msgid ""
"The limit cannot be lower than the already confirmed number of attendees "
"(${claimed_spots})"
msgstr ""
"Il limite non può essere inferiore numero di partecipanti già confermato "
"(${claimed_spots})"

#, python-format
msgid ""
"The limit cannot be lower than the already confirmed number attendees "
"(${claimed_spots}) and the number of pending requests (${pending_requests}). "
"Either enable the waiting list, process the pending requests or increase the "
"limit. "
msgstr ""
"Il limite non può essere inferiore al numero di partecipanti già confermato "
"(${claimed_spots}) e al numero di richieste in sospeso "
"(${pending_requests}). Abilita la lista d'attesa, elabora le richieste in "
"sospeso o aumenta il limite. "

msgid "The end date must be later than the start date"
msgstr "La data di fine deve essere successiva alla data di inizio"

msgid "Format"
msgstr "Formato"

msgid "CSV File"
msgstr "File CSV"

msgid "Excel File"
msgstr "File Excel"

msgid "JSON File"
msgstr "File JSON"

msgid "XML File"
msgstr "File XML"

msgid "Minimum price total"
msgstr "Prezzo minimo totale"

msgid "Payment Method"
msgstr "Modalità di pagamento"

msgid "No credit card payments"
msgstr "Pagamenti con carta di credito non disponibili"

msgid "Credit card payments optional"
msgstr "Pagamenti con carta di credito opzionali"

msgid "Credit card payments required"
msgstr "Pagamenti con carta di credito obbligatori"

msgid "The price must be larger than zero"
msgstr "Il prezzo deve essere maggiore di zero"

msgid ""
"You need to setup a default payment provider to enable credit card payments"
msgstr ""
"Per abilitare i pagamenti con carta di credito è necessario impostare un "
"provider di pagamento predefinito"

msgid "Test run"
msgstr "Esecuzione di prova"

msgid "Describes what this photo album is about"
msgstr "Descrive il contenuto di questo album fotografico"

msgid "View"
msgstr "Visualizza"

msgid "Full size images"
msgstr "Immagini a grandezza naturale"

msgid "Grid layout"
msgstr "Disposizione a griglia"

msgid "Show images on homepage"
msgstr "Mostra le immagini sulla pagina principale"

msgid "mTAN"
msgstr "mTAN"

msgid "Phone number"
msgstr "Numero di telefono"

msgid "Used in the overview and the e-mail subject"
msgstr "Utilizzato nella panoramica e nell'oggetto dell'e-mail"

msgid "Editorial"
msgstr "Editoriale"

msgid "A few words about this edition of the newsletter"
msgstr "Qualche parola su questa edizione della newsletter"

msgid "Latest news"
msgstr "Ultime notizie"

msgid "Show news as tiles"
msgstr "Mostra le notizie come piastrelle"

msgid ""
"If checked, news are displayed as tiles. Otherwise, news are listed in full "
"length."
msgstr ""
"Se questa opzione è attivata, i notizie vengono visualizzati come tessere. "
"Altrimenti, i notizie sono elencati per intero."

msgid "Events"
msgstr "Eventi"

msgid "Publications"
msgstr "Pubblicazioni"

msgid "Send"
msgstr "Invia"

msgid "Now"
msgstr "Adesso"

msgid "At a specified time"
msgstr "Alla data/ora specificate"

msgid "Scheduled time must be at least 5 minutes in the future"
msgstr "L'orario programmato deve essere di almeno 5 minuti nel futuro"

msgid "Newsletters can only be sent on the hour (10:00, 11:00, etc.)"
msgstr ""
"Le newsletter possono essere inviate solo ogni ora (10:00, 11:00, ecc.)"

msgid "Recipient"
msgstr "Destinatario"

msgid "Do not actually import the newsletter subscribers"
msgstr "Non importare effettivamente gli iscritti alla newsletter"

msgid ": (Address already exists)"
msgstr ": (L'indirizzo esiste già)"

msgid "Will be used as image in the page overview on the parent page"
msgstr ""
"Verrà utilizzato come immagine nella panoramica della pagina sulla pagina "
"padre"

msgid "Describes what this page is about"
msgstr "Descrive il contenuto di questa pagina"

msgid "Show the lead if accessing the parent page"
msgstr "Mostra l'estratto se accedi alla pagina principale"

msgid "(Redesign only)"
msgstr "(Solo riprogettazione)"

msgid ""
"There are currently no allowed domains for iFrames. To enable domains for "
"iFrames, please contact info@seantis.ch."
msgstr ""
"Attualmente non ci sono domini consentiti per gli iFrame. Per abilitare i "
"domini per gli iFrame, contattare info@seantis.ch."

msgid "Height"
msgstr "Altezza"

msgid ""
"The height of the iFrame in pixels. If not set, the iFrame will have a "
"standard height of 800px."
msgstr ""
"L'altezza dell'iFrame in pixel. Se non viene impostato, l'iframe avrà "
"un'altezza standard di 800px."

msgid "Display as card"
msgstr "Visualizzazione come scheda"

msgid "Display the iFrame as a card with a border"
msgstr "Visualizzare l'iFrame come una scheda con un bordo"

msgid "The following domains are allowed for iFrames:"
msgstr "I seguenti domini sono consentiti per gli iFrame:"

msgid "To allow more domains for iFrames, please contact info@seantis.ch."
msgstr ""
"Per consentire l'utilizzo di altri domini per iFrame, contattare "
"info@seantis.ch."

msgid "The domain of the URL is not allowed for iFrames."
msgstr "Il dominio dell'URL non è consentito per gli iFrames."

msgid "Destination"
msgstr "Destinazione"

msgid "- Root -"
msgstr "- Principale -"

msgid "Invalid destination selected"
msgstr "Destinazione non valida selezionata"

msgid "Salutation"
msgstr "Formula di saluto"

msgid "Academic Title"
msgstr "Titolo accademico"

msgid "First name"
msgstr "Nome"

msgid "Last name"
msgstr "Cognome"

msgid "Function"
msgstr "Funzione"

msgid "Direct Phone Number or Mobile"
msgstr "Numero di telefono diretto o cellulare"

msgid "Born"
msgstr "Cognome da nubile"

msgid "Profession"
msgstr "Professione"

msgid "Political Party"
msgstr "Partito politico"

msgid "Parliamentary Group"
msgstr "Gruppo parlamentare"

msgid "Website"
msgstr "Sito web"

msgid "Website 2"
msgstr "Sito web 2"

msgid "Location address"
msgstr "indirizzo della sede"

msgid "Location Code and City"
msgstr "Codice della località e città"

msgid "Postal address"
msgstr "Indirizzo postale"

msgid "Postal Code and City"
msgstr "Codice postale e città"

msgid "Picture"
msgstr "Immagine"

msgid "URL pointing to the picture"
msgstr "URL che punta all'immagine"

msgid "Notes"
msgstr "Note"

msgid "Public extra information about this person"
msgstr "Informazioni pubbliche aggiuntive su questa persona"

msgid "Rooms"
msgstr "Camere"

msgid "Weekdays"
msgstr "Giorni della settimana"

msgid "Start date in past"
msgstr "Data di inizio nel passato"

msgid "Describes what this reservation resource is about"
msgstr "Descrive il contenuto di questa risorsa di prenotazione"

msgid "Used to group the resource in the overview"
msgstr "Utilizzato per raggruppare la risorsa nella panoramica"

msgid "Extra Fields Definition"
msgstr "Definizione dei campi aggiuntivi"

msgid "Closing date for the public"
msgstr "Data di chiusura per il pubblico"

msgid "Closing date"
msgstr "Data di chiusura"

msgid "No closing date"
msgstr "Nessuna data di chiusura"

msgid "Stop accepting reservations days before the allocation"
msgstr "Smetti di accettare prenotazioni giorni prima dell'assegnazione"

msgid "Stop accepting reservations hours before the allocation"
msgstr ""
"Interrompi l'accettazione delle prenotazioni ore prima dell'assegnazione"

msgid "Hours"
msgstr "Ore"

msgid "Days"
msgstr "Giorni"

msgid "Limit reservations to certain zip-codes"
msgstr "Limita le prenotazioni a specifici codici postali"

msgid "Zip-code limit"
msgstr "Limite di codice postale"

msgid "Zip-code field"
msgstr "Campo codice postale"

msgid "Allowed zip-codes (one per line)"
msgstr "Codici postali ammessi (uno per riga)"

msgid "Days before an allocation may be reserved by anyone"
msgstr "Giorni prima che un'assegnazione possa essere prenotata da chiunque"

msgid "Default view"
msgstr "Visualizzazione predefinita"

msgid "Week view"
msgstr "Visualizzazione settimanale"

msgid "Month view"
msgstr "Visualizzazione mensile"

msgid "Per item"
msgstr "Per elemento"

msgid "Per hour"
msgstr "Per ora"

msgid "Price per item"
msgstr "Prezzo per elemento"

msgid "Price per hour"
msgstr "Tariffa oraria"

msgid "Please select the form field that holds the zip-code"
msgstr "Seleziona il campo del modulo che contiene il codice postale"

msgid "Please enter at least one zip-code"
msgstr "Inserisci almeno un codice postale"

msgid "Please enter one zip-code per line, without spaces or commas"
msgstr "Inserisci un codice postale per riga, senza spazi o virgole"

msgid "New Reservations"
msgstr "Nuove prenotazioni"

msgid "Notifications *"
msgstr "Notifiche *"

msgid ""
"For each new reservation, a notification will be sent to the above recipient."
msgstr ""
"Per ogni nuova prenotazione, verrà inviata una notifica al suddetto "
"destinatario."

msgid "Daily Reservations"
msgstr "Prenotazioni giornaliere"

msgid ""
"On each day selected below, a notification with the day's reservations will "
"be sent to the recipient above at 06:00."
msgstr ""
"Alle ore 6:00 di ogni giorno selezionato qui sotto, al suddetto destinatario "
"verrà inviata una notifica con le prenotazioni del giorno."

msgid "Internal Notes"
msgstr "Note interne"

msgid ""
"Each time a new note is added to the ticket for a reservation, a "
"notification is sent to the recipient above."
msgstr ""
"Ogni volta in cui sarà aggiunta una nuova nota al biglietto di una "
"prenotazione, verrà inviata una notifica al suddetto destinatario."

msgid "Rejected Reservations"
msgstr "Prenotazioni rifiutate"

msgid ""
"If a reservation is cancelled, a notification will be sent to the above "
"recipient."
msgstr ""
"Se una prenotazione viene annullata, una notifica verrà inviata al "
"destinatario sopra indicato."

msgid "Send on"
msgstr "Invia il"

msgid "Resources"
msgstr "Risorse"

msgid "Please add at least one notification."
msgstr "Aggiungere almeno una notifica."

msgid "Logo"
msgstr "Logo"

msgid "URL pointing to the logo"
msgstr "URL che punta al logo"

msgid "Logo (Square)"
msgstr "Logo (quadrato)"

msgid "E-Mail Reply Address (Reply-To)"
msgstr "Indirizzo di risposta dell'e-mail (Rispondi a)"

msgid "Replies to automated e-mails go to this address."
msgstr "Le risposte alle e-mail automatizzate sono inviate a questo indirizzo."

msgid "Primary Color"
msgstr "Colore primario"

msgid "Default Font Family"
msgstr "Famiglia di font predefinita"

msgid "Languages"
msgstr "Lingue"

msgid "German"
msgstr "Tedesco"

msgid "French"
msgstr "Francese"

msgid "Italian"
msgstr "Italiano"

msgid "Additional CSS"
msgstr "CSS aggiuntivo"

msgid "Will be used if an image is needed, but none has been set"
msgstr ""
"Verrà utilizzato se è necessaria un'immagine, ma non è stata impostata "
"alcuna immagine."

msgid "Standard Image"
msgstr "Immagine standard"

msgid "Column width left side"
msgstr "Larghezza colonna lato sinistro"

msgid "Footer Division"
msgstr "Divisione piè di pagina"

msgid "Column width for the center"
msgstr "Larghezza della colonna per il centro"

msgid "Column width right side"
msgstr "Larghezza colonna lato destro"

msgid "Contact"
msgstr "Contatto"

msgid "The address and phone number of the municipality"
msgstr "L'indirizzo e il numero di telefono del comune"

msgid "Information"
msgstr "Informazioni"

msgid "Contact Link"
msgstr "Collegamento ai contatti"

msgid "URL pointing to a contact page"
msgstr "URL che punta a una pagina di contatto"

msgid "Opening Hours"
msgstr "Orari di Apertura"

msgid "The opening hours of the municipality"
msgstr "Gli orari di apertura del comune"

msgid "Opening Hours Link"
msgstr "Collegamento agli orari di apertura"

msgid "URL pointing to an opening hours page"
msgstr "URL che punta a una pagina degli orari di apertura"

msgid "Hide OneGov Cloud information"
msgstr "Nascondi le informazioni su OneGov Cloud"

msgid ""
"This includes the link to the marketing page, and the link to the privacy "
"policy."
msgstr ""
"Ciò include il collegamento alla pagina di marketing e il collegamento "
"all'informativa sulla privacy."

msgid "Facebook"
msgstr "Facebook"

msgid "URL pointing to the Facebook site"
msgstr "URL che punta al sito di Facebook"

msgid "Social Media"
msgstr "Social media"

msgid "Twitter"
msgstr "Twitter"

msgid "URL pointing to the Twitter site"
msgstr "URL che punta al sito di Twitter"

msgid "YouTube"
msgstr "YouTube"

msgid "URL pointing to the YouTube site"
msgstr "URL che punta al sito di YouTube"

msgid "Instagram"
msgstr "Instagram"

msgid "URL pointing to the Instagram site"
msgstr "URL che punta al sito di Instagram"

msgid "Custom Link 1"
msgstr "Collegamento personalizzato 1"

msgid "URL to internal/external site"
msgstr "URL del sito interno/esterno"

msgid "Custom Link 2"
msgstr "Collegamento personalizzato 2"

msgid "Custom Link 3"
msgstr "Collegamento personalizzato 3"

msgid "Name of the partner"
msgstr "Nome del partner"

msgid "First Partner"
msgstr "Primo partner"

msgid "Logo of the partner"
msgstr "Logo del partner"

msgid "The partner's website"
msgstr "Il sito web del partner"

msgid "Second Partner"
msgstr "Secondo partner"

msgid "Third Partner"
msgstr "Terzo partner"

msgid "Fourth Partner"
msgstr "Quarto partner"

msgid "The width of the column must be greater than 0"
msgstr "La larghezza della colonna deve essere maggiore di 0"

msgid "The sum of all the footer columns must be equal to 12"
msgstr "La somma di tutte le colonne del piè di pagina deve essere pari a 12"

msgid ""
"Default social media preview image for rich link previews. Optimal size is "
"1200:630 px."
msgstr ""
"Immagine di anteprima dei social media predefinita per le anteprime dei "
"collegamenti avanzati. La dimensione ottimale è 1200x630 px."

msgid "Icon 16x16 PNG (Windows)"
msgstr "Icona 16x16 PNG (Windows)"

msgid "URL pointing to the icon"
msgstr "URL che punta all'icona"

msgid "Icon 32x32 PNG (Mac)"
msgstr "Icona 32x32 PNG (Mac)"

msgid "Icon 57x57 PNG (iPhone, iPod, iPad)"
msgstr "Icona 57x57 PNG (iPhone, iPod, iPad)"

msgid "Icon SVG 20x20 (Safari)"
msgstr "Icona SVG 20x20 (Safari)"

msgid "Disable page references"
msgstr "Disabilita i riferimenti alle pagine"

msgid ""
"Disable showing the copy link '#' for the site reference. The references "
"themselves will still work. Those references are only showed for logged in "
"users."
msgstr ""
"Disabilita la visualizzazione del link di copia \"#\" per il riferimento al "
"sito. I riferimenti stessi continueranno a funzionare. Questi riferimenti "
"sono mostrati solo agli utenti che hanno effettuato l'accesso."

msgid "Open files in separate window"
msgstr "Apri i file in una finestra separata"

msgid "Announcement"
msgstr "Annuncio"

msgid "Announcement URL"
msgstr "URL per l'annuncio"

msgid "Announcement bg color"
msgstr "Colore di sfondo dell'annuncio"

msgid "Announcement font color"
msgstr "Colore del carattere dell'annuncio"

msgid "Only show Announcement for logged-in users"
msgstr "Mostra solo gli annunci per gli utenti connessi"

msgid "Header links"
msgstr "Collegamenti di intestazione"

msgid "Text header left side"
msgstr "Intestazione testo a sinistra"

msgid "Optional"
msgstr "Facoltativo"

msgid "Font color"
msgstr "Colore del carattere"

msgid "Relative font size"
msgstr "Dimensione relativa del carattere"

msgid "Keep header links and/or header text fixed to top on scrolling"
msgstr ""
"Mantenere i link dell'intestazione e/o il testo dell'intestazione fissi in "
"alto durante lo scorrimento"

msgid "Header fixation"
msgstr "Fissare gli elementi dell'intestazione"

msgid "Please add an url to each link"
msgstr "Aggiungere un url a ciascun link"

msgid "Your URLs must start with http://, https:// or / (for internal links)"
msgstr ""
"Gli URL devono iniziare con http://, https:// o / (per i link interni)."

msgid "Homepage Cover"
msgstr "Copertina della pagina principale"

msgid "Structure"
msgstr "Struttura"

msgid "Homepage Structure (for advanced users only)"
msgstr "Struttura della pagina principale (solo per utenti avanzati)"

msgid "The structure of the homepage"
msgstr "La struttura della pagina principale"

msgid "Homepage redirect"
msgstr "Reindirizzamento della home page"

msgid "Yes, to directories"
msgstr "Sì, alle cartelle"

msgid "Yes, to events"
msgstr "Sì, agli eventi"

msgid "Yes, to forms"
msgstr "Sì, ai moduli"

msgid "Yes, to publications"
msgstr "Sì, alle pubblicazioni"

msgid "Yes, to reservations"
msgstr "Sì, alle prenotazioni"

msgid "Yes, to a non-listed path"
msgstr "Sì, a un percorso non elencato"

msgid "Path"
msgstr "Percorso"

msgid "Please enter a path without schema or host"
msgstr "Inserisci un percorso senza schema o host"

msgid "Hide these fields for non-logged-in users"
msgstr "Nascondi questi campi per gli utenti non registrati"

msgid "People"
msgstr "Persone"

msgid "Values of the location filter"
msgstr "Valori del filtro posizione"

msgid "Choose the filter type for events (default is 'tags')"
msgstr ""
"Scegliere il tipo di filtro per gli eventi (l'impostazione predefinita è "
"'tag')"

msgid "A predefined set of tags"
msgstr "Un insieme predefinito di tag"

msgid "Manually configurable filters"
msgstr "Filtri configurabili manualmente"

msgid "Both, predefined tags as well as configurable filters"
msgstr "Entrambi, tag predefiniti e filtri configurabili"

msgid "Duration of mTAN session"
msgstr "Durata della sessione mTAN"

msgid "Specify in number of seconds"
msgstr "Indicate il numero di secondi"

msgid "mTAN Access"
msgstr "Accesso mTAN"

msgid ""
"Prevent further accesses to protected resources after this many have been "
"accessed"
msgstr ""
"Impedite ulteriori accessi alle risorse protette dopo che ne sono stati "
"effettuati molti"

msgid "Leave empty to disable limiting requests"
msgstr "Lasciate vuoto per disabilitare la limitazione delle richieste"

msgid "Prevent further accesses to protected resources in this time frame"
msgstr ""
"Impedite ulteriori accessi alle risorse protette in questo lasso di tempo."

msgid "The default map view. This should show the whole town"
msgstr ""
"La visualizzazione predefinita della mappa. Questo dovrebbe mostrare "
"l'intera città"

msgid "Geo provider"
msgstr "Fornitore di dati geografici"

msgid "Swisstopo (Default)"
msgstr "Swisstopo (predefinito)"

msgid "Swisstopo Aerial"
msgstr "Swisstopo fotografia aerea"

msgid "Analytics Code"
msgstr "Codice Analytics"

msgid "JavaScript for web statistics support"
msgstr "JavaScript per il supporto delle statistiche web"

msgid "Cantonal holidays"
msgstr "Festività cantonali"

msgid "Aargau"
msgstr "Argovia"

msgid "Appenzell Ausserrhoden"
msgstr "Appenzello Esterno"

msgid "Appenzell Innerrhoden"
msgstr "Appenzello Interno"

msgid "Basel-Landschaft"
msgstr "Basilea Campagna"

msgid "Basel-Stadt"
msgstr "Basilea Città"

msgid "Berne"
msgstr "Berna"

msgid "Fribourg"
msgstr "Friburgo"

msgid "Geneva"
msgstr "Ginevra"

msgid "Glarus"
msgstr "Glarona"

msgid "Grisons"
msgstr "Grigioni"

msgid "Jura"
msgstr "Jura"

msgid "Lucerne"
msgstr "Lucerna"

msgid "Neuchâtel"
msgstr "Neuchâtel"

msgid "Nidwalden"
msgstr "Nidvaldo"

msgid "Obwalden"
msgstr "Obvaldo"

msgid "Schaffhausen"
msgstr "Sciaffusa"

msgid "Schwyz"
msgstr "Svitto"

msgid "Solothurn"
msgstr "Soletta"

msgid "St. Gallen"
msgstr "San Gallo"

msgid "Thurgau"
msgstr "Turgovia"

msgid "Ticino"
msgstr "Ticino"

msgid "Uri"
msgstr "Uri"

msgid "Valais"
msgstr "Vallese"

msgid "Vaud"
msgstr "Vaud"

msgid "Zug"
msgstr "Zugo"

msgid "Zürich"
msgstr "Zurigo"

msgid "Other holidays"
msgstr "Altre feste"

msgid "Preview"
msgstr "Anteprima"

msgid "School holidays"
msgstr "Vacanze scolastiche"

msgid "Format: Day.Month - Description"
msgstr "Formato: Giorno.Mese - Descrizione"

msgid "Please enter one date per line"
msgstr "Inserisci una data per riga"

msgid "Please enter only day and month"
msgstr "Inserisci solo giorno e mese"

#, python-format
msgid "${date} is not a valid date"
msgstr "${date} non è una data valida"

msgid "Format: Day.Month.Year - Day.Month.Year"
msgstr "Formato: Giorno.Mese.Anno - Giorno.Mese.Anno"

msgid "Please enter one date pair per line"
msgstr "Inserisci una coppia di date per riga"

msgid "End date needs to be after start date"
msgstr "La data di fine deve essere successiva alla data di inizio"

msgid "Email adress for notifications about newly opened tickets"
msgstr "Indirizzo e-mail per le notifiche dei biglietti aperti"

msgid "Accept request and close ticket automatically based on:"
msgstr "Accetta la richiesta e chiudi il ticket automaticamente in base a:"

msgid "Ticket category"
msgstr "Categoria del biglietto"

msgid "User role"
msgstr "Ruolo utente"

msgid ""
"Accept request and close ticket automatically for these ticket categories"
msgstr ""
"Accetta la richiesta e chiudi il biglietto automaticamente per queste "
"categorie di biglietti"

msgid ""
"If auto-accepting is not possible, the ticket will be in state pending. Also "
"note, that after the ticket is closed, the submitter can't send any messages."
msgstr ""
"Se l'accettazione automatica non è possibile, il biglietto sarà posto in "
"stato di attesa. Nata inoltre che, dopo la chiusura del biglietto, il "
"mittente non può inviare alcun messaggio."

msgid "Accept request and close ticket automatically for these user roles"
msgstr ""
"Accetta la richiesta e chiudi automaticamente il ticket per questi ruoli "
"utente"

msgid "User used to auto-accept tickets"
msgstr "Utente abituato ad accettare automaticamente i biglietti"

msgid "Block email confirmation when this ticket category is opened"
msgstr ""
"Blocca l'e-mail di conferma all'apertura di questa categoria di biglietti"

msgid "This is enabled by default for tickets that get accepted automatically"
msgstr ""
"Questo è abilitato per impostazione predefinita per i biglietti che vengono "
"accettati automaticamente"

msgid "Block email confirmation when this ticket category is closed"
msgstr ""
"Blocca l'e-mail di conferma quando questa categoria di biglietti è chiusa"

msgid "Mute all tickets"
msgstr "Annulla le notifiche di tutti i biglietti"

msgid "Always send email notification if a new ticket message is sent"
msgstr ""
"Invia sempre una notifica tramite e-mail se viene inviato un nuovo messaggio "
"per il biglietto"

msgid "Categories restriced by user group settings"
msgstr "Categorie limitate dalle impostazioni del gruppo di utenti"

msgid "Mute tickets individually if the auto-accept feature is enabled."
msgstr ""
"Disattiva i biglietti singolarmente se la funzione di accettazione "
"automatica è abilitata."

msgid "Enable newsletter"
msgstr "Attiva la newsletter"

msgid "Include logo in newsletter"
msgstr "Includi il logo nella newsletter"

msgid "Allow secret content in newsletter"
msgstr "Consentire contenuti segreti nella newsletter"

msgid "Old domain"
msgstr "Vecchio dominio"

msgid "Test migration"
msgstr "Migrazione di prova"

msgid "Compares links to the current domain"
msgstr "Confronta i collegamenti al dominio corrente"

msgid "Use a domain name without http(s)"
msgstr "Usa un nome di dominio senza http(s)"

msgid "Domain must contain a dot"
msgstr "Il dominio deve contenere un punto"

msgid "Choose which links to check"
msgstr "Scegli quali collegamento controllare"

msgid "External links only"
msgstr "Solo collegamenti esterni"

msgid "Internal links only"
msgstr "Solo collegamenti interni"

msgid "Link must start with 'https'"
msgstr "Il link deve iniziare con 'https'"

msgid "Username"
msgstr "Nome utente"

msgid "Username for the associated Gever account"
msgstr "Nome utente per l'account Gever associato"

msgid "Password"
msgstr "Password"

msgid "Password for the associated Gever account"
msgstr "Password per l'account Gever associato"

msgid "Gever API Endpoint where the documents are uploaded."
msgstr "Endpoint API di Gever dove vengono caricati i documenti."

msgid "Website address including https://"
msgstr "Indirizzo del sito web incluso https://"

msgid "API Key"
msgstr "Chiave API"

msgid "Submit your event"
msgstr "Invia il tuo evento"

msgid "Enables website visitors to submit their own events"
msgstr "Consente ai visitatori del sito web di presentare i propri eventi"

msgid "Delete events in the past"
msgstr "Cancellare gli eventi del passato"

msgid "Events are automatically deleted once they have occurred"
msgstr ""
"Gli eventi vengono cancellati automaticamente una volta che si sono "
"verificati"

msgid "Duration from opening a ticket to its automatic archival"
msgstr "Durata dall'apertura di un ticket alla sua archiviazione automatica"

msgid "Duration from archived state until deleted automatically"
msgstr "Durata dello stato di archiviazione fino alla cancellazione automatica"

msgid "E-Mail Address"
msgstr "Indirizzo e-mail"

msgid "Submission Window"
msgstr "Finestra di presentazione"

#, python-format
msgid "The date range overlaps with an existing submission window (${range})."
msgstr ""
"L'intervallo di date si sovrappone a una finestra di presentazione esistente "
"(${range})."

msgid "Short name to identify the text module"
msgstr "Nome breve per identificare il modulo di testo"

msgid "Your note about this ticket"
msgstr "La tua nota su questo biglietto"

msgid "Attachment"
msgstr "Allegato"

msgid "Message"
msgstr "Messaggio"

msgid "The message is empty"
msgstr "Il messaggio è vuoto"

msgid "Notify me about replies"
msgstr "Avvisami delle risposte"

msgid "Setting \"Always notify\" is active"
msgstr "L'impostazione \"Notifica sempre\" è attiva"

msgid "BCC"
msgstr "BCC"

msgid "You can send a copy of the message to one or more recipients"
msgstr "È possibile inviare una copia del messaggio a uno o più destinatari"

msgid "Email"
msgstr "Email"

msgid "User"
msgstr "Utente"

msgid "Admin"
msgstr "Amministratore"

msgid "Editor"
msgstr "Redattore"

msgid "Member"
msgstr "Membro"

msgid "State"
msgstr "Stato"

msgid "Active"
msgstr "Attivo"

msgid "Inactive"
msgstr "Inattivo"

msgid "Role"
msgstr "Ruolo"

#, fuzzy
msgid "Yubikey"
msgstr "Yubikey"

msgid "Plug your YubiKey into a USB slot and press it."
msgstr "Collega il dispositivo YubiKey a una porta USB e premi."

#, fuzzy
msgid "Administrators and editors must use a Yubikey"
msgstr "Gli amministratori e i redattori devono utilizzare una Yubikey"

#, fuzzy
msgid "Invalid Yubikey"
msgstr "Yubikey non valida"

#, fuzzy, python-format
msgid "This Yubikey is already used by ${username}"
msgstr "Questa Yubikey è già utilizzata da ${username}"

msgid "The users e-mail address (a.k.a. username)"
msgstr "L'indirizzo e-mail dell'utente (noto anche come nome utente)"

msgid "Send Activation E-Mail with Instructions"
msgstr "Invia e-mail di attivazione con le istruzioni"

msgid "A user with this e-mail address exists already"
msgstr "Esiste già un utente con questo indirizzo e-mail"

msgid ""
"Users can only be in one group. If they already belong to another group and "
"get added here, they will automatically get removed from the other group."
msgstr ""
"Gli utenti possono essere solo in un gruppo. Se appartengono già ad un altro "
"gruppo e vengono aggiunti qui, verranno automaticamente rimossi dall'altro "
"gruppo. "

msgid "Ticket permissions"
msgstr "Permessi sul biglietto"

msgid "Restricts access and gives permission to these ticket categories"
msgstr "Limita l'accesso e autorizza queste categorie di biglietti"

msgid "Directories"
msgstr "Cartelle"

msgid ""
"Directories for which this user group is responsible. If activated, ticket "
"notifications for this group are only sent for these directories"
msgstr ""
"Directory per le quali questo gruppo di utenti è responsabile. Se attivata, "
"le notifiche di ticket le notifiche per questo Gruppo vengono inviate solo "
"per queste directory"

msgid "Send a periodic status e-mail."
msgstr "Invia un'e-mail di stato periodica."

msgid "Daily (exluding the weekend)"
msgstr "Giornaliera (escluso il fine settimana)"

msgid "Weekly (on mondays)"
msgstr "Settimanale (di lunedì)"

msgid "Monthly (on first monday of the month)"
msgstr "Mensile (il primo lunedì del mese)"

msgid "Never"
msgstr "Mai"

msgid "Disabled"
msgstr "Disattivato"

msgid "6 months"
msgstr "6 mesi"

msgid "1 year"
msgstr "1 anno"

msgid "2 years"
msgstr "2 anni"

msgid "3 years"
msgstr "3 anni"

msgid "Linked file"
msgstr "File collegato"

msgid "Keep link"
msgstr "Conservare collegamento"

msgid "Delete link"
msgstr "Elimina collegamento"

msgid "Replace link"
msgstr "Sostituire collegamento"

msgid "Choose existing file"
msgstr "Scegliere tra i file esistenti"

msgid "Link additional files"
msgstr "Collegare file aggiuntivi"

msgid "All directories"
msgstr "Tutte le cartelle"

msgid "All events"
msgstr "Tutti gli eventi"

msgid "Daypass"
msgstr "Biglietto giornaliero"

msgid "Conference room"
msgstr "Sala conferenze"

#, python-format
msgid "150 years {organisation}"
msgstr "150 anni di {organisation}"

msgid "Sports facility"
msgstr "Impianto sportivo"

msgid "We celebrate our 150th anniversary."
msgstr "Celebriamo il nostro 150° anniversario."

msgid "General Assembly"
msgstr "Assemblea generale"

msgid "Communal hall"
msgstr "Sala comune"

msgid "As every year."
msgstr "Come ogni anno."

msgid "Community Gymnastics"
msgstr "Ginnastica comunitaria"

msgid "Gymnasium"
msgstr "Palestra"

msgid "Get fit together."
msgstr "Mettiamoci in forma insieme."

msgid "Women's Club"
msgstr "Club femminile"

msgid "Football Tournament"
msgstr "Torneo di calcio"

msgid "Amateurs welcome!"
msgstr "I dilettanti sono i benvenuti!"

msgid "Sports Association"
msgstr "Associazione sportiva"

msgid "all day"
msgstr "tutto il giorno"

msgid "Homepage"
msgstr "Pagina principale"

msgid "Save"
msgstr "Risparmiare"

msgid "Edit"
msgstr "Modifica"

msgid "QR"
msgstr "QR"

msgid "Delete"
msgstr "Elimina"

msgid "This form can't be deleted."
msgstr "Questo modulo non può essere eliminato."

msgid ""
"There are submissions associated with the form. Those need to be removed "
"first."
msgstr ""
"Sono presenti invii associati al modulo. Questi devono essere rimossi prima "
"di tutto."

msgid "Do you really want to delete this form?"
msgstr "Vuoi davvero eliminare questo modulo?"

msgid "This cannot be undone."
msgstr "L'operazione non può essere annullata."

msgid "Delete form"
msgstr "Elimina modulo"

msgid "Export"
msgstr "Esporta"

msgid "Change URL"
msgstr "Modifica URL"

msgid "Registration Windows"
msgstr "Finestre di registrazione"

msgid "Form"
msgstr "Modulo"

msgid "External form"
msgstr "Modulo esterno"

msgid "New external form"
msgstr "Nuovo modulo esterno"

msgid "Do you really want to delete this survey?"
msgstr "Vuoi davvero eliminare questo sondaggio?"

msgid "This cannot be undone. And all submissions will be deleted with it."
msgstr "Questa operazione non può essere annullata. E tutti gli invii saranno "

msgid "Delete survey"
msgstr "Elimina sondaggio"

msgid "Results"
msgstr "Risultati"

msgid "Submission Windows"
msgstr "Finestre di invio"

msgid "Survey"
msgstr "Sondaggio"

msgid "Person"
msgstr "Persona"

msgid "Do you really want to delete this person?"
msgstr "Vuoi davvero eliminare questa persona?"

msgid "Delete person"
msgstr "Elimina persona"

msgid "Delete archived tickets"
msgstr "Cancellare i biglietti archiviati"

msgid "Do you really want to delete all archived tickets?"
msgstr "Volete davvero cancellare tutti i biglietti archiviati?"

msgid "Accept ticket"
msgstr "Accetta il biglietto"

msgid "This ticket can't be closed."
msgstr "Questo biglietto non può essere chiuso."

msgid "This ticket requires a decision, but no decision has been made yet."
msgstr ""
"Questo biglietto richiede una decisione, ma nessuna decisione è stata ancora "
"presa."

msgid "Close ticket"
msgstr "Chiudi il biglietto"

msgid "Reopen ticket"
msgstr "Riapri il biglietto"

msgid "Archive ticket"
msgstr "Archivia il biglietto"

msgid "Recover from archive"
msgstr "Recupera dall'archivio"

msgid "Delete Ticket"
msgstr "Cancella biglietto"

msgid "Assign ticket"
msgstr "Assegna il biglietto"

msgid "New Note"
msgstr "Nuova nota"

msgid "PDF"
msgstr "PDF"

msgid "Download files"
msgstr "Scarica i file"

msgid "New Message"
msgstr "Nuovo messaggio"

msgid "Ticket Status"
msgstr "Stato del biglietto"

msgid "Text module"
msgstr "Modulo di testo"

msgid "Do you really want to delete this text module?"
msgstr "Confermi di voler eliminare questo modulo di testo?"

msgid "Delete text module"
msgstr "Elimina modulo di testo"

msgid "Reservations"
msgstr "Prenotazioni"

msgid "Recipients"
msgstr "Destinatari"

msgid "Room"
msgstr "Camera"

msgid "Resource Item"
msgstr "Elemento risorsa"

msgid "External resource link"
msgstr "Link a risorse esterne"

msgid "New external resource"
msgstr "Nuova risorsa esterna"

msgid "Export All"
msgstr "Esporta tutte"

msgid "iFrame"
msgstr "iFrame"

msgid "Find Your Spot"
msgstr "Cerca le date"

msgid "E-Mail Recipient"
msgstr "E-mail del destinatario"

msgid "Do you really want to delete this resource?"
msgstr "Vuoi davvero eliminare questa risorsa?"

msgid "Delete resource"
msgstr "Elimina risorsa"

msgid "This resource can't be deleted."
msgstr "Non può essere eliminata."

msgid "There are existing reservations associated with this resource"
msgstr "Sono presenti delle prenotazioni associate a questa risorsa"

msgid "There are existing reservations associated with this resource that will "
"be deleted as well. This cannot be undone and will take a while depending on "
"the number of reservations."
msgstr "Ci sono prenotazioni future associate a questa risorsa che saranno "
"anch'esse cancellate. Questa operazione non può essere annullata e richiederà "
"un certo tempo, a seconda del numero di prenotazioni."

msgid "This cannot be undone and will take a while depending on the number "
"of reservations."
msgstr "Questa operazione non può essere annullata e richiederà un po' di "
"tempo, a seconda del numero di prenotazioni."

msgid "Clean up"
msgstr "Ripulisci"

msgid "Occupancy"
msgstr "Occupazione"

msgid "Subscribe"
msgstr "Iscriviti"

msgid "Rules"
msgstr "Regole"

msgid "Edit allocation"
msgstr "Modifica allocazione"

msgid "Do you really want to delete this allocation?"
msgstr "Vuoi davvero eliminare questa allocazione?"

msgid "Delete allocation"
msgstr "Elimina allocazione"

#, python-format
msgid "Every ${days} until ${end}"
msgstr "Ogni ${days} fino al ${end}"

msgid "Configure"
msgstr "Configura"

msgid "This event can't be edited."
msgstr "Questo evento non può essere modificato."

msgid "Imported events can not be edited."
msgstr "Gli eventi importati non possono essere modificati."

msgid "Do you really want to delete this event?"
msgstr "Desideri davvero eliminare questo evento?"

msgid "Delete event"
msgstr "Elimina evento"

msgid "This event can't be deleted."
msgstr "Questo evento non può essere eliminato."

msgid "To remove this event, go to the ticket and reject it."
msgstr "Per rimuovere questo evento, vai al biglietto e rifiutalo."

msgid "Withdraw event"
msgstr "Ritira evento"

msgid "Do you really want to withdraw this event?"
msgstr "Vuoi davvero ritirare questo evento?"

msgid "You can re-publish an imported event later."
msgstr "Puoi ripubblicare un evento importato in un secondo momento."

msgid "Re-publish event"
msgstr "Ripubblica l'evento"

msgid "Newsletter"
msgstr "Newsletter"

msgid "New"
msgstr "Nuovo"

msgid "Subscribers"
msgstr "Iscritti"

msgid "Test"
msgstr "Test"

msgid "Delete newsletter"
msgstr "Elimina newsletter"

msgid "Photo Albums"
msgstr "Album fotografici"

msgid "Manage images"
msgstr "Gestisci immagini"

msgid "Photo Album"
msgstr "Album fotografico"

msgid "Choose images"
msgstr "Scegli le immagini"

msgid "Delete photo album"
msgstr "Elimina l'album fotografico"

msgid "Usermanagement"
msgstr "Gestione utenti"

msgid "Create Signup Link"
msgstr "Crea collegamento di iscrizione"

msgid "User group"
msgstr "Gruppo di utenti"

msgid "Do you really want to delete this user group?"
msgstr "Vuoi davvero eliminare questo gruppo di utenti?"

msgid "Delete user group"
msgstr "Elimina gruppo di utenti"

msgid "Exports"
msgstr "Esportazioni"

msgid "Payment Providers"
msgstr "Provider di servizi di pagamento"

msgid "Synchronise"
msgstr "Sincronizza"

msgid "Directory"
msgstr "Cartella"

#, python-format
msgid "Do you really want to delete \"${title}\"?"
msgstr "Desideri davvero eliminare \"${title}\"?"

msgid "All entries will be deleted as well!"
msgstr "Anche tutti gli elementi verranno eliminati!"

msgid "Delete directory"
msgstr "Elimina la cartella"

msgid "Entry"
msgstr "Elemento"

msgid "Published"
msgstr "Pubblicato"

msgid "Upcoming"
msgstr "In arrivo"

msgid "Past"
msgstr "Passato"

msgid "Choose filter"
msgstr "Scegli filtro"

msgid "Delete entry"
msgstr "Elimina elemento"

msgid "Dashboard"
msgstr "Pannello di controllo"

msgid "Do you really want to delete this external link?"
msgstr "Vuoi davvero eliminare questo collegamento esterno?"

msgid "Delete external link"
msgstr "Elimina collegamento esterno"

msgid "Sort"
msgstr "Ordinare"

msgid "The submission was adopted"
msgstr "L'iscrizione è stata adottata"

msgid "The entry is not valid, please adjust it"
msgstr "L'elemento non è valido, modificalo"

msgid "An entry with this name already exists"
msgstr "Esiste già un elemento con questo nome"

msgid "Your directory submission has been adopted"
msgstr "L'invio della cartella è stato adottato"

msgid "Your change request has been applied"
msgstr "La richiesta di modifica è stata applicata"

msgid "The change request was applied"
msgstr "La richiesta di modifica è stata applicata"

msgid "The submission was rejected"
msgstr "L'iscrizione è stata rifiutata"

msgid "Your directory submission has been rejected"
msgstr "L'invio della cartella è stato rifiutato"

msgid "Through URL only (not listed)"
msgstr "Solo tramite URL (non elencato)"

msgid "Only by privileged users or after submitting a mTAN"
msgstr "Solo da utenti autorizzati o dopo l'invio di un mTAN."

msgid "Through URL only after submitting a mTAN (not listed)"
msgstr "Solo tramite URL e dopo l'invio di un mTAN (non elencato)"

msgid "Members may view occupancy"
msgstr "I membri possono visualizzare l'occupazione"

msgid ""
"The occupancy view shows the e-mail addresses submitted with the "
"reservations, so we only recommend enabling this for internal resources "
"unless all members are sworn to uphold data privacy."
msgstr ""
"La visualizzazione dell'occupazione mostra gli indirizzi e-mail inviati con "
"le prenotazioni, pertanto si consiglia di attivarla solo per le risorse "
"interne, a meno che tutti i membri non abbiano giurato di rispettare la "
"privacy dei dati."

msgid "Visible on homepage"
msgstr "Visibile sulla pagina principale"

msgid "Visibility"
msgstr "Visibilità"

msgid ""
"- '-' will be converted to a bulleted list\n"
"- Urls will be transformed into links\n"
"- Emails and phone numbers as well"
msgstr ""
"- \"-\" verrà convertito in un elenco puntato\n"
" - Le URL verranno trasformate in collegamenti\n"
" - Anche e-mail e numeri di telefono"

msgid "Hide contact info in sidebar"
msgstr "Nascondi le informazioni di contatto nella sidebar"

msgid "Show people on bottom of main page (instead of sidebar)"
msgstr ""
"Mostra le persone in fondo alla pagina principale (invece che nella barra "
"laterale)"

msgid "Use text instead of lead in the newsletter"
msgstr "Usa il testo invece dell'estratto nella newsletter"

msgid "Use Western ordered names"
msgstr "Utilizzare nomi ordinati all'occidentale"

msgid "For instance Franz Müller instead of Müller Franz"
msgstr "Per esempio Franz Müller invece di Müller Franz"

#, python-format
msgid "List this function in the page of ${name}"
msgstr "Mostra questa funzione nella pagina di ${name}"

msgid "A resource with this name already exists"
msgstr "Esiste già una risorsa con questo nome"

msgid "Enable honey pot"
msgstr "Abilita l'honey pot"

msgid "Spam protection"
msgstr "Protezione contro lo spam"

msgid "Show image on preview on the parent page"
msgstr "Mostra l'immagine in anteprima nella pagina madre"

msgid "Show image on page"
msgstr "Mostra l'immagine nella pagina"

msgid "As first element of the content"
msgstr "En tant que premier élément du contenu"

msgid "As a full width header"
msgstr "En tant qu'image d'en-tête pleine largeur"

msgid "Show file links in sidebar"
msgstr "Mostra i link ai file nella barra laterale"

msgid ""
"Files linked in text and uploaded files are no longer displayed in the "
"sidebar if this option is deselected."
msgstr ""
"I file collegati nel testo e i file caricati non vengono più visualizzati "
"nella barra laterale se questa opzione è deselezionata."

msgid "Sidebar links"
msgstr "Collegamenti della barra laterale"

msgid "Delete content when expired"
msgstr ""

msgid "This content is automatically deleted if the end date is in the past"
msgstr ""
"Questo contenuto viene eliminato automaticamente quando la data di fine è "
"passata"

msgid "Delete content"
msgstr "Cancellare il contenuto"

msgid "In future"
msgstr "in futuro"

msgid "This month"
msgstr "Questo mese"

msgid "Last month"
msgstr "Lo scorso mese"

msgid "This year"
msgstr "Quest'anno"

msgid "Last year"
msgstr "Lo scorso anno"

msgid "Older"
msgstr "Più vecchia"

msgid "Do you really want to delete this note?"
msgstr "Vuoi davvero eliminare questa nota?"

msgid "Delete Note"
msgstr "Elimina nota"

msgid "Always visible on homepage"
msgstr "Sempre visibile sulla pagina principale"

msgid "Search for available dates"
msgstr "Cerca le date disponibili"

msgid "Neujahrestag"
msgstr "Neujahrestag"

msgid "Berchtoldstag"
msgstr "Berchtoldstag"

msgid "Heilige Drei Könige"
msgstr "Heilige Drei Könige"

msgid "Jahrestag der Ausrufung der Republik"
msgstr "Jahrestag der Ausrufung der Republik"

msgid "Josefstag"
msgstr "Josefstag"

msgid "Näfelser Fahrt"
msgstr "Näfelser Fahrt"

msgid "Ostern"
msgstr "Ostern"

msgid "Karfreitag"
msgstr "Karfreitag"

msgid "Ostermontag"
msgstr "Ostermontag"

msgid "Tag der Arbeit"
msgstr "Tag der Arbeit"

msgid "Auffahrt"
msgstr "Auffahrt"

msgid "Pfingsten"
msgstr "Pfingsten"

msgid "Pfingstmontag"
msgstr "Pfingstmontag"

msgid "Fronleichnam"
msgstr "Fronleichnam"

msgid "Fest der Unabhängigkeit"
msgstr "Fest der Unabhängigkeit"

msgid "Peter und Paul"
msgstr "Peter und Paul"

msgid "Nationalfeiertag"
msgstr "Nationalfeiertag"

msgid "Mariä Himmelfahrt"
msgstr "Mariä Himmelfahrt"

msgid "Bruder Klaus"
msgstr "Bruder Klaus"

msgid "Allerheiligen"
msgstr "Allerheiligen"

msgid "Mariä Empfängnis"
msgstr "Mariä Empfängnis"

msgid "Escalade de Genève"
msgstr "Escalade de Genève"

msgid "Weihnachten"
msgstr "Weihnachten"

msgid "Stephanstag"
msgstr "Stephanstag"

msgid "Wiederherstellung der Republik"
msgstr "Wiederherstellung der Republik"

msgid "Form Submissions"
msgstr "Invii dei moduli"

msgid ""
"This is not the oldest undecided submission of this registration window. Do "
"you really want to confirm this submission?"
msgstr ""
"Questo non è l'iscrizione indecisa più vecchia di questa finestra di "
"registrazione. Vuoi davvero confermare questa iscrizione?"

msgid ""
"By confirming this submission, you will prefer this over a submission that "
"came in earlier."
msgstr ""
"Confermando questa iscrizione, la preferirai a un'iscrizione arrivata in "
"precedenza."

msgid "Confirm registration"
msgstr "Conferma la registrazione"

msgid "Deny registration"
msgstr "Nega registrazione"

msgid "Cancel registration"
msgstr "Annulla registrazione"

msgid "Edit submission"
msgstr "Modifica iscrizione"

msgid "Accept all reservations"
msgstr "Accetta tutte le prenotazioni"

msgid "Details about the reservation"
msgstr "Dettagli sulla prenotazione"

msgid "Edit details"
msgstr "Modifica dettagli"

msgid "Accept all with message"
msgstr "Accetta tutto con messaggio"

msgid "Reject all"
msgstr "Rifiuta tutto"

msgid "Do you really want to reject all reservations?"
msgstr "Vuoi davvero rifiutare tutte le prenotazioni?"

msgid "Rejecting these reservations can't be undone."
msgstr "Il rifiuto di queste prenotazioni non può essere annullato."

msgid "Reject reservations"
msgstr "Rifiuta le prenotazioni"

msgid "Reject all with message"
msgstr "Rifiuta tutto con messaggio"

#, python-format
msgid "Reject ${title}"
msgstr "Rifiuta ${title}"

msgid "Do you really want to reject this reservation?"
msgstr "Vuoi davvero rifiutare questa prenotazione?"

#, python-format
msgid "Rejecting ${title} can't be undone."
msgstr "Il rifiuto di ${title} non può essere annullato."

msgid "Reject reservation"
msgstr "Rifiuta prenotazione"

#. Used in sentence: "${event} published."
#.
msgid "Event"
msgstr "Evento"

msgid "Accept event"
msgstr "Accetta evento"

msgid "Edit event"
msgstr "Modifica evento"

msgid "Reject event"
msgstr "Rifiuta evento"

msgid "Do you really want to reject this event?"
msgstr "Vuoi davvero rifiutare questo evento?"

msgid "Rejecting this event can't be undone."
msgstr "Il rifiuto di questo evento non può essere annullato."

msgid "Directory Entry Submissions"
msgstr "Invii di elementi di cartella"

msgid "Adopt"
msgstr "Adotta"

msgid "View directory entry"
msgstr "Visualizza elemento della cartella"

msgid "Reject"
msgstr "Rifiuta"

msgid "Do you really want to reject this entry?"
msgstr "Vuoi davvero rifiutare questo elemento?"

msgid "Reject entry"
msgstr "Rifiuta elemento"

msgid "Chats"
msgstr "Chat"

msgid "Link"
msgstr "Collegamento"

msgid "New Link"
msgstr "Nuovo collegamento"

msgid "Added a new link"
msgstr "Aggiunto un nuovo collegamento"

msgid "Edit Link"
msgstr "Modifica collegamento"

msgid "Move Link"
msgstr ""

msgid "The link was deleted"
msgstr "Il collegamento è stato cancellato"

#, python-format
msgid "Do you really want to delete the link \"${title}\"?"
msgstr "Desideri davvero eliminare il collegamento \"${title}\"?"

msgid "Topic"
msgstr "Argomento"

msgid "New Topic"
msgstr "Nuovo argomento"

msgid "Added a new topic"
msgstr "Aggiunto un nuovo argomento"

msgid "Edit Topic"
msgstr "Modifica argomento"

msgid "Move Topic"
msgstr "Spostare argomento"

msgid "The topic was deleted"
msgstr "L'argomento è stato eliminato"

msgid "Delete topic"
msgstr "Elimina argomento"

#, python-format
msgid "Do you really want to delete the topic \"${title}\"?"
msgstr "Desideri davvero eliminare l'argomento \"${title}\"?"

msgid "News"
msgstr "Notizie"

msgid "Add News"
msgstr "Aggiungi notizie"

msgid "Added news"
msgstr "Notizie aggiunte"

msgid "Edit News"
msgstr "Modifica notizie"

msgid "The news was deleted"
msgstr "La notizia è stata eliminata"

msgid "Delete news"
msgstr "Elimina notizie"

#, python-format
msgid "Do you really want to delete the news \"${title}\"?"
msgstr "Desideri davvero eliminare la notizia \"${title}\"?"

msgid "Add iFrame"
msgstr "Aggiungere iFrame"

msgid "Added iFrame"
msgstr "Aggiunto iFrame"

msgid "Edit iFrame"
msgstr "Modifica iFrame"

msgid "The iFrame was deleted"
msgstr "L'iFrame è stato eliminato"

msgid "Delete iFrame"
msgstr "Eliminare iFrame"

#, python-format
msgid "Do you really want to delete the iFrame \"${title}\"?"
msgstr "Si vuole davvero eliminare l'iFrame \"${title}\"?"

msgid "Copy"
msgstr "Copia"

msgid "Paste"
msgstr "Incolla"

msgid "Please note that this page has subpages which will also be deleted!"
msgstr ""
"Nota che questa pagina contiene delle sottopagine che verranno anch'esse "
"eliminate!"

msgid "This page can't be deleted."
msgstr "Questa pagina non può essere eliminata."

msgid ""
"This page has subpages. Only administrators can delete pages with subpages. "
"To delete this page, delete all subpages first or ask an administrator to do "
"it for you."
msgstr ""
"Questa pagina contiene delle sottopagine. Solo gli amministratori possono "
"eliminare le pagine con sottopagine. Per eliminare questa pagina, elimina "
"prima tutte le sottopagine o chiedi a un amministratore di farlo per te."

msgid "Source"
msgstr "Fonte"

msgid "Subject"
msgstr "Oggetto"

msgid "Owner"
msgstr "Proprietario"

msgid "Created"
msgstr "Creato"

msgid "Reaction Time"
msgstr "Tempo di reazione"

msgid "Process Time"
msgstr "Tempo di elaborazione"

msgid "Event Source"
msgstr "Origine evento"

msgid "Payment"
msgstr "Pagamento"

msgid "Total Amount"
msgstr "Importo totale"

msgid ""
"The record behind this ticket was removed. The following information is a "
"snapshot kept for future reference."
msgstr ""
"Il record su cui è basato questo biglietto è stato rimosso. Le seguenti "
"informazioni sono un'istantanea conservata per riferimento futuro."

msgid "Summary"
msgstr "Riepilogo"

msgid "No rules defined."
msgstr "Nessuna regola definita."

msgid ""
"Api keys can be used to ensure you're not being rate limited. They are not "
"required to use the API."
msgstr ""
"Le chiavi API possono essere utilizzate per assicurarti di non essere "
"soggetto a limiti di velocità. Non sono obbligati ad utilizzare l'API."

msgid "Application Keys"
msgstr "Chiavi dell'applicazione"

msgid "Key"
msgstr "Chiave"

msgid "Read only"
msgstr "Sola lettura"

msgid "Last used"
msgstr "Ultimo utilizzo"

msgid "Add Key"
msgstr "Aggiungi chiave"

msgid "State:"
msgstr "Stato:"

msgid "Owner:"
msgstr "Proprietario:"

msgid "Kind:"
msgstr "Tipo:"

msgid "No directories defined yet."
msgstr "Nessuna cartella ancora definita."

msgid "No entries found."
msgstr "Non è stato trovato nessun risultato."

msgid "Propose entry"
msgstr "Proponi un elemento"

msgid "Something missing? Propose a new entry."
msgstr "Manca qualcosa? Proponi un nuovo elemento."

msgid "Actions"
msgstr "Azioni"

msgid "Get notifications on new entries"
msgstr "Ricevi notifiche su nuovi elementi"

msgid "External link"
msgstr "Collegamento esterno"

msgid "More information"
msgstr "Ulteriori informazioni"

msgid "Change Request"
msgstr "Richiesta di modifica"

msgid "Found an error? Propose a change to this entry."
msgstr "Trovato un errore? Proponi una modifica a questo elemento."

msgid ""
"Subscribers may always unsubscribe themselves through a link shown at the "
"bottom of the newsletter. If you unsubscribe them here, they will not be "
"notified."
msgstr ""
"Gli abbonati possono sempre annullare l'iscrizione tramite un collegamento "
"mostrato in fondo alla newsletter. Se annulli qui la loro iscrizione, questi "
"non riceveranno alcun avviso."

msgid "Unsubscribe"
msgstr "Annulla iscrizione"

msgid "unsubscribe"
msgstr "annulla l'iscrizione"

msgid ""
"Your edit requires a migration of existing entries. Please confirm the "
"following changes."
msgstr ""
"La tua modifica richiede una migrazione degli elementi esistenti. Conferma "
"le seguenti modifiche."

msgid ""
"Changes are detected using a heuristic. Therefore it is possible that your "
"changes were misdetected. If in doubt, press cancel and try to change the "
"directory in small increments."
msgstr ""
"Le modifiche vengono rilevate utilizzando un'euristica. Pertanto è possibile "
"che le modifiche siano state rilevate erroneamente. In caso di dubbio, premi "
"annulla e prova a modificare la cartella in incrementi di dimensioni ridotte."

msgid "For additional safety you can also download a backup before continuing:"
msgstr ""
"Per maggiore sicurezza puoi anche scaricare un backup prima di proseguire:"

msgid "Download backup"
msgstr "Scarica il backup"

msgid ""
"There was an error while migrating your directory! You can fix the displayed "
"entries in a separate window and then continue here."
msgstr ""
"Si è verificato un errore durante la migrazione della cartella! Puoi "
"correggere gli elementi visualizzati in una finestra separata e poi "
"proseguire qui."

msgid "Added:"
msgstr "Aggiunto:"

msgid "Removed:"
msgstr "Rimosso:"

msgid "Renamed:"
msgstr "Rinominato:"

msgid "Changed:"
msgstr "Modificato:"

msgid "Confirm"
msgstr "Conferma"

msgid "There was an error while importing your directory!"
msgstr "Si è verificato un errore durante l'importazione della cartella!"

msgid "Embed iFrame"
msgstr "Incorpora iFrame"

msgid "You can copy the following code to embed this page as an iFrame:"
msgstr ""
"Puoi copiare il seguente codice per incorporare questa pagina come iFrame:"

msgid ""
"Please review your data and press \"Complete\" to finalize the process. If "
"there's anything you'd like to change, click on \"Edit\" to return to the "
"filled-out form."
msgstr ""
"Esamina di nuovo i dati e premi \"Completa\" per finalizzare il processo. Se "
"c'è qualcosa che desideri modificare, fai clic su \"Modifica\" per tornare "
"al modulo compilato."

msgid ""
"The image shown in the list view is a square. To have your image shown fully "
"in the list view, you need to use a square image."
msgstr ""
"L'immagine mostrata nella visualizzazione elenco è un quadrato. Per "
"visualizzare l'immagine nella sua interezza nella visualizzazione elenco, è "
"necessario utilizzare un'immagine quadrata."

msgid "Complete"
msgstr "Completato"

msgid "Entries in export: ${count}"
msgstr "Elementi nell'esportazione: ${count}"

msgid "No exports available."
msgstr "Nessuna esportazione disponibile."

msgid "Upload"
msgstr "Carica"

msgid "Just Uploaded"
msgstr "Appena caricato"

msgid "Extension"
msgstr "Estensione"

msgid "Upload Date"
msgstr "Data di caricamento"

msgid "All Files"
msgstr "Tutti i file"

msgid "No files uploaded yet"
msgstr "Nessun file caricato"

msgid "All dates"
msgstr "Tutte le date"

msgid "Unavailable"
msgstr "Non disponibile"

msgid "No dates found"
msgstr "Nessuna data trovata"

msgid "You are trying to open a page for which you are not authorized."
msgstr "Stai cercando di aprire una pagina per la quale non sei autorizzato."

msgid "Please follow this link to login with a different user."
msgstr "Segui questo collegamento per accedere con un altro utente."

msgid "Please follow this link to login."
msgstr "Segui questo collegamento per accedere."

msgid "No forms defined yet."
msgstr "Nessun modulo ancora definito."

msgid "Categories"
msgstr "Categorie"

msgid ""
"To edit the image descriptions, click on one, enter your descrption and "
"press return. To abort press escape."
msgstr ""
"Per modificare le descrizioni delle immagini, fai clic su una di esse, "
"inserisci la descrizione e premi Invio. Per interrompere premere Esc."

msgid "No images uploaded yet"
msgstr "Nessuna immagine caricata"

msgid "This album does not contain any images yet."
msgstr "Questo album non contiene ancora nessuna immagine."

msgid "No photo albums defined yet."
msgstr "Nessun album fotografico ancora definito."

msgid "Skip navigation"
msgstr "Ignora navigazione"

msgid "Straight to ..."
msgstr "Direttamente a ..."

msgid "Back to the homepage"
msgstr "Torna alla pagina principale"

msgid "Search"
msgstr "Cerca"

msgid "The form contains errors. Please check the marked fields."
msgstr "Il modulo contiene errori. Controlli per favore i campi evidenziati."

msgid "Copied to Clipboard!"
msgstr "Copiato negli appunti!"

msgid "Total"
msgstr "Totale"

msgid "Healthy"
msgstr "In stato corretto"

msgid "Errors"
msgstr "Errori"

msgid "Duration [s]"
msgstr "Durata [s]"

msgid "Alternatives"
msgstr "Alternative"

msgid "Don't have an account yet?"
msgstr "Non hai ancora un account?"

msgid "Register now"
msgstr "Iscriviti subito"

msgid "Forgot your password?"
msgstr "Hai dimenticato la password?"

msgid "Reset password"
msgstr "Reimposta la password"

msgid "You are here"
msgstr "Ti trovi qui"

msgid "Privacy Protection"
msgstr "Tutela della privacy"

msgid "About"
msgstr "Chi Siamo"

msgid "Partner"
msgstr "Partner"

msgid "more…"
msgstr "altro..."

msgid "Submit"
msgstr "Invia"

msgid "Selected Topics"
msgstr "Argomenti selezionati"

msgid "Drop files to upload"
msgstr "Trascina e rilascia il file da caricare"

msgid "All news"
msgstr "Tutte le notizie"

msgid "This site is private but can also be seen by members"
msgstr "Questo sito è privato ma può essere visto dai membri"

msgid "This site is public but requires submitting an mTAN"
msgstr "Questo sito è pubblico ma richiede l'invio di un mTAN"

msgid "This site is secret and requires submitting an mTAN"
msgstr "Questo sito è segreto e richiede l'invio di un mTAN"

msgid "This site is not published."
msgstr "Questo sito non è pubblicato."

msgid "This site is not public."
msgstr "Questo sito non è pubblico."

msgid "This site is not public but it can be seen by members."
msgstr "Questo sito non è pubblico ma può essere visto dai membri."

msgid ""
"This site contains no lead. Leads are used for lists and search results."
msgstr ""
"Questo sito non contiene estratti. Per gli elenchi e i risultati di ricerca "
"vengono utilizzati gli estratti."

msgid "Links"
msgstr "Collegamenti"

msgid "Change request"
msgstr "Richiesta di modifica"

msgid "New Entry"
msgstr "Nuovo elemento"

msgid "Previous Page"
msgstr "Pagina precedente"

msgid "Next Page"
msgstr "Pagina successiva"

msgid ""
"Persons living outside the following zipcodes may only reserve this "
"allocation on the ${date}: ${zipcodes}"
msgstr ""
"Le persone che vivono al di fuori dei seguenti codici postali possono "
"prenotare questa allocazione solo il ${date}: ${zipcodes}"

msgid "Quota"
msgstr "Quota"

msgid "Initiated"
msgstr "Avviato"

msgid "Submitted"
msgstr "Inviato"

msgid "Withdrawn"
msgstr "Ritirato"

msgid "List Preview"
msgstr "Anteprima elenco"

msgid "Additional Information"
msgstr "Informazioni aggiuntive"

msgid "Location"
msgstr "Luogo"

msgid "Date and time"
msgstr "Data e ora"

msgid "Recurrence"
msgstr "Ricorrenza"

msgid "No events found."
msgstr "Nessun evento trovato."

msgid "Past events"
msgstr "Eventi passate"

msgid "Filter by date"
msgstr "Filtro per data"

msgid "Administrator"
msgstr "Amministratore"

msgid "Administrators"
msgstr "Amministratori"

msgid "Editors"
msgstr "Redattori"

msgid "Members"
msgstr "Membri"

msgid "Close (Esc)"
msgstr "Chiudi (Esc)"

msgid "Share"
msgstr "Condividi"

msgid "Toggle fullscreen"
msgstr "Attiva/disattiva schermo intero"

msgid "Zoom in/out"
msgstr "Ingrandisci/riduci"

msgid ""
"This space holds images from your photo-albums. To show photos add a few "
"photos to an album and mark it as available for the homepage."
msgstr ""
"Questo spazio contiene le immagini dei tuoi album fotografici. Per mostrare "
"le foto, aggiungi alcune foto a un album e contrassegnalo come disponibile "
"per la home page."

msgid "Has a digital seal"
msgstr "Ha un sigillo digitale"

msgid "${count} page"
msgstr "${count} pagina"

msgid "${count} pages"
msgstr "${count} pagine"

msgid "Further occurrences:"
msgstr "Ulteriori occorrenze:"

msgid ""
"Your request will be processed shortly. To see the state of your process "
"your may return to this page at any time. All information on this page has "
"been sent to your e-mail address."
msgstr ""
"La tua richiesta sarà elaborata a breve. Puoi tornare a questa pagina in "
"qualsiasi momento per visualizzare lo stato del processo. Tutte le "
"informazioni su questa pagina sono state inviate al tuo indirizzo e-mail."

msgid ""
"Your request will be processed shortly. To see the state of your process "
"your may return to this page at any time."
msgstr ""
"La tua richiesta sarà elaborata a breve. Puoi tornare a questa pagina in "
"qualsiasi momento per visualizzare lo stato del processo."

msgid "Your request has been completed."
msgstr "La tua richiesta è stata completata."

msgid "Privacy"
msgstr "Privacy"

msgid "Send me my entered data by e-mail."
msgstr "Inviami i dati inseriti tramite e-mail."

msgid "Pay Online Now"
msgstr "Paga ora online"

msgid "Credit Card Fee"
msgstr "Commissione sulla carta di credito"

msgid "Pay Offline later"
msgstr "Paga offline successivamente"

msgid "Show more"
msgstr "Mostra di più"

msgid "at ${time}"
msgstr "alle ${time}"

msgid "Object"
msgstr "Oggetto"

msgid "Disbursed"
msgstr "Erogato"

msgid "Digital seal"
msgstr "Sigillo digitale"

msgid "Private"
msgstr "Privata"

msgid "Will be published on:"
msgstr "Verrà pubblicato il:"

msgid "Publication date:"
msgstr "Data di pubblicazione:"

msgid "Reset"
msgstr "Ripristina"

msgid "Not a publication"
msgstr "Non una pubblicazione"

msgid "Content"
msgstr "Contenuto"

msgid "1 page"
msgstr "1 pagina"

msgid "Contains no readable text"
msgstr "Non contiene testo leggibile"

msgid "1 word"
msgstr "1 parola"

msgid "${count} words"
msgstr "${count} parole"

msgid "Do you really want to delete this file?"
msgstr "Vuoi davvero eliminare questo file?"

msgid "Delete File"
msgstr "Elimina file"

msgid "Please provide the new name for the file"
msgstr "Indica il nuovo nome del file"

msgid "Rename"
msgstr "Rinomina"

msgid "Download"
msgstr "Scaricare"

msgid "Digital seal applied by ${signee} on ${date}"
msgstr "Sigillo digitale applicato da ${signee} il ${date}"

msgid "Please enter your yubikey to apply a digital seal to this file"
msgstr ""
"Inserisci il tuo yubikey per applicare un sigillo digitale a questo file"

msgid "Sign"
msgstr "Firma"

msgid ""
"Published documents with a digital seal can be discovered through the site-"
"search and in the list of documents with a digital seal. This action will be "
"logged and cannot be undone."
msgstr ""
"Documenti pubblicati con sigillo digitale possono essere individuati tramite "
"la ricerca nel sito e nell'elenco dei documenti con sigillo digitale. Questa "
"operazione verrà registrata e non può essere annullata."

msgid "Without digital seal"
msgstr "Senza sigillo digitale"

msgid "Apply digital seal now"
msgstr "Applica ora il sigillo digitale"

msgid "You are not authorised to apply digital seals to documents"
msgstr "Non sei autorizzati ad applicare sigilli digitali ai documenti"

msgid "Click to add a description"
msgstr "Clicca per aggiungere una descrizione"

msgid "Do you really want to delete the image?"
msgstr "Vuoi davvero eliminare l'immagine?"

msgid "Delete Image"
msgstr "Elimina immagine"

msgid "${name} was provided with a digital seal on ${date}"
msgstr "${name} è stato dotato di sigillo digitale il ${date}"

msgid "${name} is not in our database"
msgstr "${name} non è contenuto nel nostro database"

msgid "Accept"
msgstr "Accetta"

msgid "Close"
msgstr "Chiudi"

msgid "Copy to clipboard"
msgstr "Copia negli appunti"

msgid "No submissions yet."
msgstr "Ancora nessuna iscrizione."

msgid "Number of participants"
msgstr "Numero di partecipanti"

msgid "Hello!"
msgstr "Ciao!"

msgid "Your e-mail address was just used to create an account on ${homepage}."
msgstr ""
"Il tuo indirizzo e-mail è stato appena utilizzato per creare un account su "
"${homepage}."

msgid "To activate your account, click confirm below:"
msgstr "Per attivare il tuo account, fai clic su conferma qui di seguito:"

msgid "Confirm my account"
msgstr "Conferma il mio account"

msgid ""
"If you believe this is an error, ignore this message and we'll never bother "
"you again."
msgstr ""
"Se ritieni che si tratti di un errore, ignora questo messaggio e non ti "
"disturberemo mai più."

msgid "Hello"
msgstr "Ciao"

msgid ""
"You are recieving this mail because you subscribed to the following "
"newsletter:"
msgstr "Ricevi questa mail perché sei iscritto alla seguente newsletter:"

msgid "Plese click the following link to confirm your subscription:"
msgstr "Fai clic sul seguente collegamento per confermare l'iscrizione:"

msgid "Confirm subscription"
msgstr "Conferma l'Iscrizione"

msgid ""
"If you did not subscribe to this newsletter you can simply ignore this e-"
"mail."
msgstr ""
"Se non ti sei iscritto a questa newsletter puoi semplicemente ignorare "
"questa e-mail."

msgid "Click here to unsubscribe."
msgstr "Clicca qui per annullare l'iscrizione."

msgid ""
"You are recieving this mail because you subscribed to getting notifications "
"on new entries in the following directory:"
msgstr ""
"Ricevi questa mail perché ti sei iscritto a ricevere notifiche su nuovi "
"elementi nella seguente cartella:"

msgid ""
"If you did not subscribe to this notifications you can simply ignore this e-"
"mail."
msgstr ""
"Se non ti sei iscritto a queste notifiche puoi semplicemente ignorare questa "
"e-mail."

msgid "Good morning,"
msgstr "Buongiorno,"

msgid "The following reservations are scheduled for today."
msgstr "Per oggi sono previste le seguenti prenotazioni."

msgid "No reservations today."
msgstr "Nessuna prenotazione oggi."

msgid "Have a great day!"
msgstr "Ti auguro una buona giornata!"

msgid ""
"This is the daily reservation overview for ${organisation}. If you no longer "
"want to receive this e-mail please contact an administrator so they can "
"remove you from the recipients list."
msgstr ""
"Questa è la panoramica delle prenotazioni giornaliere per ${organisation}. "
"Se non desideri più ricevere questa e-mail, contatta un amministratore in "
"modo che possa rimuoverti dall'elenco dei destinatari."

msgid "This is what happend on the ${org} website yesterday:"
msgstr "Questo è quello che è successo ieri sul sito web di ${org}:"

msgid "This is what happend on the ${org} website over the weekend:"
msgstr ""
"Questo è quello che è successo sul sito web ${org} durante il fine settimana:"

msgid "tickets were opened."
msgstr "biglietti sono stati aperti."

msgid "ticket was opened."
msgstr "biglietto è stato aperto."

msgid "tickets were accepted."
msgstr "biglietti sono stati accettati."

msgid "ticket was accepted."
msgstr "biglietto è stato accettato."

msgid "tickets were closed."
msgstr "biglietti sono stati chiusi."

msgid "ticket was closed."
msgstr "biglietto è stato chiuso."

#. Default: open
#. Used in sentence: "There are currently ${currently_open} tickets ${open_n}
#. and"
msgid "open_n"
msgstr "aperti"

#. Canonical text for ${open_n} is: "open"
msgid "There are currently ${currently_open} tickets ${open_n} and"
msgstr "Al momento ci sono ${currently_open} biglietti ${open_n} e"

#. Default: open
#. Used in sentence: "There is currently 1 ticket ${open_1} and"
msgid "open_1"
msgstr "aperto"

#. Canonical text for ${open_1} is: "open"
msgid "There is currently 1 ticket ${open_1} and"
msgstr "Al momento c'è 1 biglietto ${open_1} e"

#. Default: pending
#. Used in sentence: "tickets are ${pending_n}."
msgid "pending_n"
msgstr "sospeso"

#. Canonical text for ${pending_n} is: "pending"
msgid "tickets are ${pending_n}."
msgstr "biglietti sono in ${pending_n}."

#. Default: pending
#. Used in sentence: "1 ticket is ${pending_1}."
msgid "pending_1"
msgstr "sospeso"

#. Canonical text for ${pending_1} is: "pending"
msgid "1 ticket is ${pending_1}."
msgstr "1 biglietto è in ${pending_1}."

msgid "Have a great week!"
msgstr "Ti auguro una buona settimana!"

msgid ""
"This is the daily OneGov Cloud status e-mail. If you don't want to receive "
"this e-mail you may deactivate it by clicking on"
msgstr ""
"Questa è l'e-mail di stato quotidiana di OneGov Cloud. Se non vuoi ricevere "
"questa e-mail puoi disattivarla cliccando su"

msgid ""
"Or you can receive it less frequently by changing the settings in your user "
"profile."
msgstr ""
"Oppure puoi riceverla con frequenza minore modificando le impostazioni nel "
"tuo profilo utente."

msgid "Your directory submission has been adopted:"
msgstr "L'invio della cartella è stato adottato:"

msgid "Check request status"
msgstr "Controlla lo stato della richiesta"

msgid "Your change request has been applied:"
msgstr "La richiesta di modifica è stata applicata:"

msgid "Your directory submission has unfortunately been rejected:"
msgstr "L'invio della cartella è stato rifiutato:"

msgid "Your event has been accepted:"
msgstr "L'evento è stato accettato:"

msgid "Your event has unfortunately been rejected:"
msgstr "Purtroppo l'evento è stato rifiutato:"

msgid "New note in Ticket ${link}"
msgstr "Nuova nota nel ticket ${link}"

msgid "${author} wrote"
msgstr "${author} ha scritto"

msgid ""
"This is the notification for notes on reservations for ${request.app.org."
"title}. If you no longer want to receive this e-mail please contact an "
"administrator so they can remove you from the recipients list."
msgstr ""
"Questa è la notifica per le note sulle prenotazioni per ${request.app.org."
"title}. Se non si desidera più ricevere questo messaggio di posta "
"elettronica si prega di contattare un amministratore in modo che possa "
"rimuovervi dall'elenco dei destinatari lista"

msgid "This is what happend on the ${org} website over the past month:"
msgstr "Questo è quello che è successo sul sito web ${org} nell'ultimo mese:"

msgid ""
"This is the monthly OneGov Cloud status e-mail. If you don't want to receive "
"this e-mail you may deactivate it by clicking on"
msgstr ""
"Questa è l'e-mail di stato mensile di OneGov Cloud. Se non vuoi ricevere "
"questa e-mail puoi disattivarla cliccando su"

msgid "Or by changing the settings in your user profile."
msgstr "Oppure modificando le impostazioni nel tuo profilo utente."

msgid "A new entry has been added to the \"${directory}\" directory:"
msgstr "Un nuovo elemento è stato aggiunto alla cartella \"${directory}\":"

msgid "Do you no longer wish to receive these notifications?"
msgstr "Non desideri più ricevere queste notifiche?"

msgid "The following reservations have been accepted:"
msgstr "Sono state accettate le seguenti prenotazioni:"

msgid ""
"This is the notification for reservations for ${request.app.org.title}. If "
"you no longer want to receive this e-mail please contact an administrator so "
"they can remove you from the recipients list."
msgstr ""
"Questa è la notifica per le prenotazioni per ${request.app.org.title}. Se "
"non si desidera più ricevere questa e-mail, contattare un amministratore per "
"farsi rimuovere dall'elenco dei destinatari."

msgid "An administrator just created a new account on ${org} for you."
msgstr "Un amministratore ha appena creato per te un nuovo account su ${org}."

msgid "Your username is ${email}."
msgstr "Il tuo nome utente è ${email}."

msgid "Click on the following link to set your account password:"
msgstr "Fai clic sul seguente link per impostare la password dell'account:"

msgid "Set Account Password"
msgstr "Imposta la password dell'account"

msgid ""
"If the password link has expired, you can also request a new password here:"
msgstr ""
"Se il collegamento della password è scaduto, puoi richiedere una nuova "
"password qui:"

#, fuzzy
msgid "To use your account you need the Yubikey with the serial ${number}"
msgstr ""
"Per utilizzare il tuo account hai bisogno della Yubikey con il numero di "
"serie ${number}"

msgid ""
"You are receiving this e-mail because you signed up for the ${org} "
"newsletter."
msgstr ""
"Ricevi questa e-mail perché ti sei registrato alla newsletter di ${org}."

msgid "Click here to view web version."
msgstr "Clicca qui per visualizzare la versione web."

msgid "Click the following link to set a new password:"
msgstr "Clicca sul collegamento seguente per impostare una nuova password:"

msgid "If you don't want to change your password, you can ignore this email."
msgstr "Se non desideri modificare la password, ignora questa e-mail."

msgid "Your request has received a payment."
msgstr "La tua richiesta ha ricevuto un pagamento."

msgid "Your request was marked as unpaid."
msgstr "La tua richiesta è stata contrassegnata come non pagata."

msgid ""
"Your request's payment has been refunded. Note that it might take a few days "
"until your refunded amount is shown on your credit card bill."
msgstr ""
"Il pagamento della tua richiesta è stato rimborsato. Tieni presente che "
"potrebbero essere necessari alcuni giorni prima che l'importo rimborsato "
"venga visualizzato sull'estratto conto della carta di credito."

msgid "Amount:"
msgstr "Importo:"

msgid "Your registration for \"${title}\" has been confirmed."
msgstr "La tua registrazione per \"${title}\" è stata confermata."

msgid "Your registration for \"${title}\" has been denied."
msgstr "La tua registrazione per \"${title}\" è stata rifiutata."

msgid "Your registration for \"${title}\" has been cancelled."
msgstr "La tua registrazione per \"${title}\" è stata annullata."

msgid "Registration"
msgstr "Registrazione"

msgid "The ticket number is"
msgstr "Il numero del biglietto è"

msgid "The following reservations have been rejected:"
msgstr "Le seguenti prenotazioni sono state rifiutate:"

msgid ""
"This is a notification for the rejected reservations for ${organisation}. If "
"you no longer wish to receive these notifications, please contact an "
"administrator so they can remove you from the recipients list."
msgstr ""
"Questa è una notifica per le prenotazioni rifiutate per ${organization}. Se "
"non desideri più ricevere queste notifiche, contatta un amministratore in "
"modo che possa rimuoverti dall'elenco dei destinatari."

msgid "The following reservations have unfortunately been cancelled:"
msgstr "Purtroppo le seguenti prenotazioni sono state annullate:"

msgid "You have a new ticket"
msgstr "Hai un nuovo biglietto"

msgid "A message has been sent regarding ${ref}:"
msgstr "È stato inviato un messaggio relativo a ${ref}:"

#. Canonical text for ${link} is: "visit the request status page"
#. Canonical text for ${link} is: "visit the request page"
msgid "Please ${link} to reply."
msgstr "Per favore ${link} per rispondere."

#. Used in sentence: "Please ${link} to reply."
msgid "visit the request status page"
msgstr "visita la pagina di richiesta dello stato"

#. Used in sentence: "Please ${link} to reply."
msgid "visit the request page"
msgstr "visita la pagina di richiesta"

msgid "Your request has been closed."
msgstr "La richiesta è stata chiusa."

msgid "Your requests's timeline has been archived for future reference:"
msgstr ""
"La cronologia delle richieste è stata archiviata per riferimento futuro:"

msgid "Request Timeline"
msgstr "Cronologia delle richieste"

msgid "Thank you for your request."
msgstr "Ti ringraziamo per la tua richiesta."

msgid "Your request has been registered with the following reference:"
msgstr "La tua richiesta è stata registrata con il seguente riferimento:"

msgid ""
"We will send another e-mail once your ticket has been completed. In the "
"meantime you can check the status of your ticket at any time:"
msgstr ""
"Ti invieremo un'altra e-mail una volta che il tuo biglietto sarà stato "
"completato. Nel frattempo puoi controllare in qualsiasi momento lo stato del "
"tuo biglietto:"

msgid "The following ticket has just been opened:"
msgstr "Il seguente biglietto è stato appena aperto:"

msgid "View the ticket"
msgstr "Visualizza il biglietto"

msgid "Your request has been reopened"
msgstr "La tua richiesta è stata riaperta"

msgid ""
"Your chat has been turned into a ticket. We will take care of your request "
"and get back to you as soon as new information is available."
msgstr ""
"La tua chat è stata trasformata in un ticket. Ci occuperemo della sua "
"richiesta e la ricontatteremo non appena saranno disponibili nuove "
"informazioni."

msgid "Below you can see your chat conversation:"
msgstr "Qui di seguito potete vedere la vostra conversazione in chat:"

msgid "This is what happend on the ${org} website over the past week:"
msgstr ""
"Questo è quello che è successo sul sito web ${org} nell'ultimo settimana:"

msgid ""
"This is the weekly OneGov Cloud status e-mail. If you don't want to receive "
"this e-mail you may deactivate it by clicking on"
msgstr ""
"Questa è l'e-mail di stato settimanale di OneGov Cloud. Se non vuoi ricevere "
"questa e-mail puoi disattivarla cliccando su"

msgid "Directory entry adopted."
msgstr "Elemento della cartella adottato."

msgid "Change request applied."
msgstr "Richiesta di modifica applicata."

msgid "Directory entry rejected."
msgstr "Elemento della cartella rifiutato."

msgid "Event edited."
msgstr "Evento montato."

#. Canonical text for ${event} is: "Event"
msgid "${event} published."
msgstr "${event} pubblicato."

msgid "Event deleted."
msgstr "Evento eliminato."

msgid "Event withdrawn."
msgstr "Evento ritirato."

msgid "File signed."
msgstr "File firmato."

msgid "File with digital seal removed."
msgstr "File con sigillo digitale cancellato."

msgid "${amount} marked as paid."
msgstr "${amount} contrassegnato come pagato."

msgid "${amount} marked as unpaid."
msgstr "${amount} contrassegnato come non pagato."

msgid "${amount} captured."
msgstr "${amount} acquisito."

msgid "${amount} refunded."
msgstr "${amount} rimborsato."

msgid "1 reservation accepted."
msgstr "1 prenotazione accettata."

msgid "${count} reservations accepted."
msgstr "${count} prenotazioni accettate."

msgid "1 reservation rejected."
msgstr "1 prenotazione rifiutata."

msgid "${count} reservations rejected."
msgstr "${count} prenotazioni rifiutate."

msgid "Registration confirmed."
msgstr "Iscrizione confermata."

msgid "Registration denied."
msgstr "Iscrizione negata."

msgid "Registration cancelled."
msgstr "Registrazione annullata."

msgid "Ticket opened."
msgstr "Biglietto aperto."

msgid "Ticket accepted."
msgstr "Biglietto accettato."

msgid "Ticket closed."
msgstr "Biglietto chiuso."

msgid "Ticket reopened."
msgstr "Biglietto riaperto."

msgid "Ticket assigned"
msgstr "Biglietto assegnato"

msgid "Ticket e-mails disabled."
msgstr "E-mail dei biglietti disabilitate."

msgid "Ticket e-mails enabled."
msgstr "E-mail dei biglietti abilitate."

msgid "Payment amount changed."
msgstr "Importo del pagamento modificato."

msgid "Ticket archived."
msgstr "Biglietto archiviato."

msgid "Ticket recovered from archive."
msgstr "Biglietto recuperato dall'archivio."

msgid "Warning secret content"
msgstr "Avviso contenuto segreto"

msgid ""
"You selected 'secret' content for your newsletter. Secret content will not "
"be visible unless you enable it in"
msgstr ""
"Avete selezionato un contenuto 'segreto' per la vostra newsletter. I "
"contenuti segreti non saranno visibili a meno che non vengano abilitati nelle"

msgid "newsletter settings"
msgstr "impostazioni della newsletter"

msgid "Warning private content"
msgstr "Avviso contenuto privato"

msgid ""
"You selected 'private' content for your newsletter. Private content cannot "
"be part of a newsletter."
msgstr ""
"Avete selezionato un contenuto 'privato' per la vostra newsletter. I "
"contenuti privati non possono far parte di una newsletter."

msgid ""
"The newsletter is disabled. You can only see this page because you are "
"logged in."
msgstr ""
"La newsletter è disabilitata. Puoi vedere questa pagina solo perché hai "
"fatto il login."

msgid "Sign up to our newsletter to always stay up to date:"
msgstr "Iscriviti alla nostra newsletter per rimanere sempre aggiornato:"

msgid "Signup"
msgstr "Registrati"

msgid "There are currently ${count} recipients registered."
msgstr "Al momento ci sono ${count} destinatari registrati."

msgid "Archive"
msgstr "Archivia"

msgid "No newsletters yet."
msgstr "Ancora nessuna newsletter."

msgid "Not yet sent."
msgstr "Non ancora inviato."

msgid ""
"The user ${username} was created successfully. Please write down the user's "
"password, as it won't be shown to you again:"
msgstr ""
"L'utente ${username} è stato creato correttamente. Annota la password "
"dell'utente, poiché non ti verrà più mostrata:"

msgid "Password:"
msgstr "Password:"

msgid ""
"The user ${username} was created successfully. An e-mail has been sent to "
"the user with login instructions."
msgstr ""
"L'utente ${username} è stato creato correttamente. Una e-mail con le "
"istruzioni per l'accesso è stata inviata all'utente."

msgid "Back to usermanagement"
msgstr "Torna alla gestione degli utenti"

msgid ""
"Sorry, the page you are looking for could not be found. Try checking the URL "
"for errors or use the search box on the top."
msgstr ""
"Spiacenti, la pagina che stai cercando non è stata trovata. Prova a "
"controllare l'URL per eventuali errori o utilizza la casella di ricerca in "
"alto."

msgid "Back"
msgstr "Indietro"

msgid "Link to organizers page"
msgstr "Link alla pagina dell'organizzatore"

msgid "Link to registration"
msgstr "Link alla registrazione"

msgid "Export this event"
msgstr "Esporta questo evento"

msgid "Export all occurrences of this event"
msgstr "Esporta tutte le occorrenze di questo evento"

msgid "All occurrences of this event"
msgstr "Tutte le occorrenze di questo evento"

msgid "Origin"
msgstr "Origine"

msgid "This is an imported event"
msgstr "Questo è un evento importato"

msgid "Search in Events"
msgstr "Ricerca negli eventi"

msgid "Tag"
msgstr "Tag"

msgid "Export these events"
msgstr "Esporta questi eventi"

msgid "Submit your own event"
msgstr "Invia il tuo evento"

msgid "No payment providers defined."
msgstr "Nessun fornitore di servizi di pagamento definito."

msgid "Connected:"
msgstr "Connesso:"

msgid "Default:"
msgstr "Predefinito:"

msgid "Enabled:"
msgstr "Abilitato:"

msgid "Fee:"
msgstr "Imposta:"

msgid "No payments yet."
msgstr "Nessun pagamento ancora."

msgid ""
"The following requests have been submitted. To see the state of process you "
"may return to the invidual request's page at any time. All information on "
"this page has been sent to your e-mail address."
msgstr ""
"Sono state inviate le seguenti richieste. Per vedere lo stato dell'iter puoi "
"tornare in qualsiasi momento alla pagina della singola richiesta. Tutte le "
"informazioni presenti in questa pagina sono state inviate al tuo indirizzo e-"
"mail."

msgid "Request Reference"
msgstr "Riferimento della richiesta"

msgid "No people added yet."
msgstr "Nessuna persona aggiunta ancora."

msgid "No people found for current filter selection."
msgstr "Non sono state trovate persone per la selezione del filtro corrente."

msgid "Export a vCard of this person"
msgstr "Esporta una vCard di questa persona"

msgid "No publications"
msgstr "Nessuna pubblicazione"

msgid "Years"
msgstr "Anni"

msgid ""
"You can search through the content of all listed files by using the search "
"on the top right."
msgstr ""
"Puoi cercare all'interno del contenuto di tutti i file elencati utilizzando "
"la ricerca in alto a destra."

msgid ""
"All files have a digital seal. The digital seal of a downloaded file can be "
"viewed in Adobe Acrobat Reader or by dragging an already downloaded file "
"into the field below:"
msgstr ""
"Tutti i file hanno un sigillo digitale. Il sigillo digitale di un file "
"scaricato può essere visualizzata in Adobe Acrobat Reader oppure trascinando "
"un file già scaricato nel campo sottostante:"

msgid "Drop files to verify them"
msgstr "Rilascia i file per verificarli"

msgid "No subscribers yet"
msgstr "Non ci sono ancora abbonati"

msgid "submitted"
msgstr "inviato"

msgid "No dates found, please select dates in the calendar first"
msgstr "Nessuna data trovata, seleziona prima le date nel calendario"

msgid "Go to calendar"
msgstr "Vai al calendario"

msgid ""
"The following link can be used to subscribe to the reservations of this "
"calendar. It can be used by anyone that knows the link in multiple calendar "
"applications."
msgstr ""
"Il seguente collegamento può essere utilizzato per iscriversi alle "
"prenotazioni di questo calendario. Può essere utilizzato da chiunque conosca "
"il collegamento in più applicazioni di calendario."

msgid ""
"Note that we have no control over how often calendar applications update the "
"calendars they are subscribed to (if they update at all). Therefore the "
"information shown in the calendar may be wrong or out of date. Use it at "
"your own risk."
msgstr ""
"Tieni presente che non abbiamo alcun controllo sulla frequenza con cui le "
"applicazioni di calendario aggiornano i calendari a cui sono iscritte (né "
"sul fatto che si aggiornino). Pertanto, le informazioni mostrate nel "
"calendario potrebbero essere errate o non aggiornate. Usale tuo rischio."

msgid "Reservations must be made at least one day in advance."
msgstr ""
"Le prenotazioni devono essere effettuate con almeno un giorno di anticipo."

msgid "Reservations must be made at least one hour in advance."
msgstr ""
"Le prenotazioni devono essere effettuate con almeno un'ora di anticipo."

msgid "Reservations must be made at least ${n} days in advance."
msgstr ""
"Le prenotazioni devono essere effettuate con almeno ${n} giorni di anticipo."

msgid "Reservations must be made at least ${n} hours in advance."
msgstr ""
"Le prenotazioni devono essere effettuate con almeno ${n} ore di anticipo."

msgid "Select a free time span in the calendar below to create an allocation."
msgstr ""
"Seleziona un periodo di tempo libero nel calendario sottostante per creare "
"un'allocazione."

msgid "Removes all unreserved allocations between the start and end date."
msgstr ""
"Rimuove tutte le allocazioni non riservate tra la data di inizio e di fine."

msgid "Reservation is pending approval"
msgstr "La prenotazione è in attesa di approvazione"

msgid "(${num_pending} pending approval)"
msgstr "(${num_pending} in attesa di approvazione)"

msgid "Utilised"
msgstr "Utilizzato"

msgid "No recipients defined yet."
msgstr "Nessun destinatario ancora definito."

msgid ""
"Receives notifications for reservations of the day on the following days:"
msgstr ""
"Riceve le notifiche per le prenotazioni del giorno nei giorni successivi:"

msgid "Receives notifications for internal notes on reservations."
msgstr "Riceve le notifiche per le note interne sulle prenotazioni."

msgid "Receives notifications for rejected reservations."
msgstr "Riceve le notifiche per le prenotazioni rifiutate."

msgid "Receives notifications for new reservations."
msgstr "Riceve le notifiche per le nuove prenotazioni."

msgid "Notifications for following Resources"
msgstr "Notifiche per le seguenti risorse"

msgid "No reservation resources defined yet."
msgstr "Nessuna risorsa di prenotazione ancora definita."

msgid ""
"Searching is currently unavailable due to technical difficulties. Please "
"excuse the inconvenience and try again later."
msgstr ""
"La ricerca non è attualmente disponibile a causa di difficoltà tecniche. Ci "
"scusiamo dell'inconveniente, riprova più tardi."

msgid "Your search returned no results."
msgstr "La tua ricerca non ha restituito alcun risultato."

msgid "Select the images that should be shown inside this album."
msgstr ""
"Seleziona le immagini che dovrebbero essere mostrate all'interno di questo "
"album."

msgid "Confirm selection"
msgstr "Conferma la selezione"

msgid "This newsletter has not been sent yet."
msgstr "Questa newsletter non è stata ancora inviata."

msgid "First sent ${time_ago}."
msgstr "Inviato per la prima volta ${time_ago}."

msgid "This newsletter was sent to ${n} subscribers."
msgstr "Questa newsletter è stata inviata a ${n} iscritti."

msgid "All subscribers have already received this newsletter."
msgstr "Tutti gli iscritti hanno già ricevuto questa newsletter."

msgid "The newsletter is scheduled to be sent on ${time}"
msgstr "L'invio della newsletter è programmato per le ${time}"

msgid ""
"Check the email text. You can use the full news text instead of the leading "
"if you want. You will find this setting in the edit menu of the news item."
msgstr ""
"Controlla il testo dell'email. Se lo desideri, puoi utilizzare il testo "
"completo delle notizie anziché l'estratto. Troverai questa impostazione nel "
"menu di modifica della notizia."

msgid "Delivery"
msgstr "Distribuzione"

msgid "The newsletter was already sent to the following addresses:"
msgstr "La newsletter è già stata inviata ai seguenti indirizzi:"

msgid ""
"A signup link allows anyone to sign up with a specific role. Those signups "
"are limited by time and count but they still present a security risk. Be "
"sure to only share this link with people you trust."
msgstr ""
"Un collegamento di registrazione consente a chiunque di iscriversi con un "
"ruolo specifico. Queste registrazioni sono limitate nel tempo e nel numero, "
"ma presentano comunque un rischio per la sicurezza. Assicurati di "
"condividere questo collegamento solo con persone di cui ti fidi."

msgid ""
"Your signup link has been created as follows. Please copy it before "
"continuing, it won't be shown to you again:"
msgstr ""
"Il tuo collegamento di registrazione è stato creato come segue. Copialo "
"prima di proseguire, non ti verrà più mostrato:"

msgid ""
"Sort the items using drag and drop. The new positions are automatically "
"saved directly after moving."
msgstr ""
"Ordina gli elementi trascinandoli e rilasciandoli. Le nuove posizioni "
"vengono salvate automaticamente subito dopo lo spostamento."

msgid "Back to page"
msgstr "Torna alla pagina"

msgid "Fields"
msgstr "Campi"

msgid ""
"Please review your answers and press \"Complete\" to complete the survey. If "
"there's anything you'd like to change, click on \"Edit\" to return to the "
"filled-out survey."
msgstr ""
"Rivedi le tue risposte e premi \"Completa\" per completare il sondaggio. Se "
"desideri apportare modifiche, fai clic su \"Modifica\" per tornare al "
"sondaggio compilato."

msgid "No surveys defined yet."
msgstr "Ancora nessun sondaggio definito."

msgid "No activities yet."
msgstr "Ancora nessuna attività."

msgid "Ticket updates by e-mail"
msgstr "Il biglietto si aggiorna tramite e-mail"

msgid "Disable E-Mails"
msgstr "Disabilita i messaggi e-mail"

msgid ""
"No ticket updates via e-mail. An e-mail is still sent when a ticket is "
"assigned."
msgstr ""
"Nessun aggiornamento dei biglietti tramite e-mail. Viene comunque inviata "
"un'e-mail quando viene assegnato un ticket."

msgid "Enable E-Mails"
msgstr "Abilita i messaggi e-mail"

msgid "E-Mails can not be sent for tickets of imported events"
msgstr "Non è possibile inviare e-mail per biglietti di eventi importati"

msgid "Send Message"
msgstr "Invia messaggio"

msgid "Messages cannot be sent when the ticket is closed"
msgstr "I messaggi non possono essere inviati quando il biglietto è chiuso"

msgid "Please reopen the ticket to send a message"
msgstr "Riapri il biglietto per inviare un messaggio"

msgid "Messages cannot be sent for imported events"
msgstr "Non è possibile inviare messaggi per eventi importati"

msgid "${count} received"
msgstr "${count} ricevuti"

msgid "${count} sent"
msgstr "${count} inviati"

msgid "${count} note"
msgstr "${count} nota"

msgid "${count} notes"
msgstr "${count} note"

msgid ""
"You are editing a note created by someone else. By saving your changes you "
"will become the author of the whole note."
msgstr ""
"Stai modificando una nota creata da qualcun altro. Salvando le modifiche "
"diventerai l'autore dell'intera nota."

msgid ""
"Notes are private and only shown to logged-in members. URLs and e-mail "
"addresses are turned into links."
msgstr ""
"Le note sono private e vengono mostrate solo ai membri che hanno effettuato "
"l'accesso. Gli URL e gli indirizzi e-mail vengono trasformati in "
"collegamenti."

msgid "Would you like to make corrections to the event?"
msgstr "Volete apportare correzioni all'evento?"

msgid "Edit this event."
msgstr "Modificare questo evento."

msgid "Forgot something or have a special request?"
msgstr "Hai dimenticato qualcosa o hai una richiesta speciale?"

msgid "Add a message to the ticket."
msgstr "Aggiungi un messaggio al biglietto."

msgid "New messages have been disabled because the ticket has been closed."
msgstr ""
"I nuovi messaggi sono stati disabilitati perché il biglietto è stato chiuso."

msgid ""
"Enable notifications about new tickets. Only works when being logged in and "
"having the browser with the site open."
msgstr ""
"Abilita le notifiche sui nuovi ticket. Funziona solo quando si è connessi e "
"si ha il browser con il sito aperto."

msgid "Archive all selected tickets?"
msgstr "Archiviare tutti i biglietti selezionati?"

msgid "Do archive"
msgstr "Archivia"

msgid "Archive selected"
msgstr "Archivio selezionato"

msgid ""
"You've reached this site because you are logged in. Visitors are "
"automatically redirected to the following link:"
msgstr ""
"Hai raggiunto questo sito perché sei autenticato. I visitatori vengono "
"reindirizzati automaticamente al seguente collegamento:"

msgid ""
"You are not automatically redirected so you have a chance to edit or delete "
"this link."
msgstr ""
"Non vieni reindirizzato automaticamente, quindi hai la possibilità di "
"modificare o eliminare questo collegamento."

msgid "You have been successfully unsubscribed from all regular emails."
msgstr ""
"L'iscrizione da tutte le e-mail periodiche è stata annullata correttamente."

msgid "local"
msgstr "locale"

msgid "No links found."
msgstr "Nessun collegamento trovato."

msgid "Select an item to view it"
msgstr "Seleziona un elemento per visualizzarlo"

msgid "Identicon"
msgstr "Icona identificativa"

msgid "Not a valid color."
msgstr "Colore non valido."

msgid "Not a valid choice"
msgstr "Scelta non valida"

msgid "Admins"
msgstr "Amministratori"

#, python-format
msgid ""
"You can only reserve this allocation before ${date} if you live in the "
"following zipcodes: ${zipcodes}"
msgstr ""
"Puoi prenotare questa allocazione prima del ${date} solo se la tua residenza "
"rientra nei seguenti codici postali: ${zipcodes}"

#, python-format
msgid "${percent}% Available"
msgstr "${percent}% disponibile"

msgid "Available"
msgstr "Disponibile"

#, python-format
msgid "${num} Available"
msgstr "${num} disponibile"

msgid ""
"This allocation can't be deleted because there are existing reservations "
"associated with it."
msgstr ""
"Questa allocazione non può essere eliminata perché ci sono prenotazioni "
"esistenti ad essa associate."

msgid ""
"To delete this allocation, all existing reservations need to be cancelled "
"first."
msgstr ""
"Per eliminare questa allocazione, è necessario prima annullare tutte le "
"prenotazioni esistenti."

msgid "A conflicting allocation exists for the requested time period."
msgstr "Esiste un'allocazione in conflitto per il periodo di tempo richiesto."

msgid "A conflicting reservation exists for the requested time period."
msgstr ""
"Esiste una prenotazione in conflitto per il periodo di tempo richiesto."

msgid "An existing reservation would be affected by the requested change."
msgstr ""
"Una prenotazione esistente sarebbe interessata dalla modifica richiesta."

msgid "A pending reservation would be affected by the requested change."
msgstr ""
"Una prenotazione in sospeso sarebbe interessata dalla modifica richiesta."

msgid "The requested period is no longer available."
msgstr "Il periodo richiesto non è più disponibile."

msgid "No reservable slot found."
msgstr "Nessuno slot prenotabile trovato."

msgid "Reservations can't be made for more than 24 hours at a time."
msgstr ""
"Le prenotazioni non possono essere effettuate per più di 24 ore consecutive."

msgid "The given reservation paramters are invalid."
msgstr "I parametri di prenotazione forniti non sono validi."

msgid "The given reservation token is invalid."
msgstr "Il token di prenotazione fornito non è valido."

msgid "The requested number of reservations is higher than allowed."
msgstr "Il numero di prenotazioni richiesto è superiore a quello consentito."

msgid "The requested quota is invalid (must be at least one)."
msgstr "La quota richiesta non è valida (deve essere almeno una)."

msgid "The allocation does not have enough free spots."
msgstr "L'assegnazione non dispone di abbastanza posti liberi."

msgid "The resulting allocation would be invalid."
msgstr "L'allocazione risultante non sarebbe valida."

msgid "No reservations to confirm."
msgstr "Nessuna prenotazione da confermare."

msgid "The given timerange is longer than the existing allocation."
msgstr ""
"L'intervallo di tempo specificato è più esteso dell'allocazione esistente."

msgid "Reservation too short. A reservation must last at least 5 minutes."
msgstr ""
"Prenotazione troppo breve. Una prenotazione deve durare almeno 5 minuti."

msgid "Stop"
msgstr "Arresta"

#, python-format
msgid "Do you really want to stop \"${title}\"?"
msgstr "Vuoi davvero fermare \"${title}\"?"

msgid "The rule will be removed without affecting existing allocations."
msgstr "La regola sarà rimossa senza influire sulle allocazioni esistenti."

msgid "Stop rule"
msgstr "Arresta la regola"

msgid ""
"All allocations created by the rule will be removed, if they haven't been "
"reserved yet."
msgstr ""
"Se non sono state ancora prenotate, tutte le allocazioni create dalla regola "
"verranno rimosse."

msgid "Delete rule"
msgstr "Elimina la regola"

msgid "No allocations to add"
msgstr "Nessuna allocazione da aggiungere"

#, python-format
msgid "Successfully added ${n} allocations"
msgstr "${n} allocazioni aggiunte correttamente"

msgid "New allocation"
msgstr "Nuova allocazione"

msgid "Your changes were saved"
msgstr "Le modifiche sono state salvate"

#, python-format
msgid "New rule active, ${n} allocations created"
msgstr "Nuova regola attiva, ${n} allocazioni create"

msgid "New Rule"
msgstr "Nuova regola"

msgid ""
"Rules ensure that the allocations between start/end exist and that they are "
"extended beyond those dates at the given intervals. "
msgstr ""
"Le regole assicurano che le allocazioni tra inizio/fine esistano e che siano "
"estese oltre tali date agli intervalli indicati. "

msgid "The rule was stopped"
msgstr "La regola è stata arrestata"

#, python-format
msgid "The rule was deleted, along with ${n} allocations"
msgstr "La regola è stata eliminata, insieme ${n} allocazioni"

msgid "Topics A-Z"
msgstr "Argomenti A-Z"

msgid "Your userprofile is incomplete. Please update it before you continue."
msgstr "Il tuo profilo utente è incompleto. Aggiornalo prima di proseguire."

msgid "You have been logged in."
msgstr "Hai effettuato l'accesso."

#, fuzzy
msgid "Wrong e-mail address, password or yubikey."
msgstr "Indirizzo e-mail, password o Yubikey errati."

#, python-format
msgid "Login to ${org}"
msgstr "Accedi a ${org}"

msgid "A user with this address already exists"
msgstr "Esiste già un utente con questo indirizzo"

msgid "This signup link has expired"
msgstr "Questo collegamento di registrazione è scaduto"

#, python-format
msgid "Your ${org} Registration"
msgstr "La tua registrazione a ${org}"

msgid ""
"Thank you for registering. Please follow the instructions on the activiation "
"e-mail sent to you. Please check your spam folder if you have not received "
"the email."
msgstr ""
"Grazie per esserti registrato. Segui le istruzioni sull'e-mail di "
"attivazione che ti è stata inviata. Se non avete ricevuto l'e-mail, "
"controllate la cartella spam."

msgid "Account Registration"
msgstr "Registrazione dell'account"

msgid "Unknown user"
msgstr "Utente sconosciuto"

msgid "Invalid activation token"
msgstr "Token di attivazione non valido"

msgid "Your account has already been activated."
msgstr "Il tuo account è stato già attivato."

msgid ""
"Your account has been activated. You may now log in with your credentials"
msgstr ""
"Il tuo account è stato attivato. Ora puoi accedere con le tue credenziali"

msgid "You have been logged out."
msgstr "Sei stato disconnesso."

msgid "Password reset"
msgstr "Ripristina password"

#, python-format
msgid ""
"A password reset link has been sent to ${email}, provided an active account "
"exists for this email address."
msgstr ""
"Il collegamento per reimpostare la password è stato inviato all'indirizzo "
"${email} (se si tratta di un account attivo esistente)."

msgid "Password changed."
msgstr "Password modificata."

msgid "Wrong username or password reset link not valid any more."
msgstr ""
"Il collegamento per reimpostare il nome utente o la password errati non è "
"più valido."

msgid "Enter mTAN"
msgstr "Immettre mTAN"

msgid ""
"The requested resource is protected. To obtain time-limited access, please "
"enter your mobile phone number in the field below. You will receive an mTAN "
"via SMS, which will grant you access after correct entry."
msgstr ""
"La risorsa richiesta è protetta. Per ottenere un accesso a tempo limitato, "
"inserite il vostro numero di cellulare nel campo sottostante. Riceverete un "
"mTAN via SMS, che vi consentirà l'accesso dopo il suo corretto inserimento."

msgid "Request mTAN"
msgstr "Richiesta mTAN"

msgid "Successfully authenticated via mTAN."
msgstr "Autenticazione tramite mTAN riuscita."

msgid "Invalid or expired mTAN provided."
msgstr "È stato fornito un mTAN non valido o scaduto."

msgid "A link was added to the clipboard"
msgstr "È stato aggiunto un collegamento agli appunti"

msgid "Administrative"
msgstr "Administrativo"

#, python-format
msgid "The entry ${name} exists twice"
msgstr "L'elemento ${name} è duplicato"

msgid "Added a new directory"
msgstr "Aggiunta una nuova cartella"

msgid "New Directory"
msgstr "Nuova cartella"

msgid ""
"The requested change cannot be performed, as it is incompatible with "
"existing entries"
msgstr ""
"La modifica richiesta non può essere eseguita, in quanto è incompatibile con "
"gli elementi esistenti"

#, python-format
msgid "Syntax Error in line ${line}"
msgstr "Errore di sintassi alla riga ${line}"

msgid "Syntax error in form"
msgstr "Errore di sintassi nel modulo"

#, python-format
msgid "Syntax error in field ${field_name}"
msgstr "Errore di sintassi nel campo ${field_name}"

#, python-format
msgid "Error: Duplicate label ${label}"
msgstr "Errore: etichetta ${label} duplicata"

msgid "The directory was deleted"
msgstr "La cartella è stata cancellata"

msgid ""
"Stable URLs are important. Here you can change the path to your site "
"independently from the title."
msgstr ""
"Gli URL stabili sono importanti. Qui puoi modificare il percorso del tuo "
"sito indipendentemente dal titolo."

#, python-format
msgid "${org}: New Entry in \"${directory}\""
msgstr "${org}: Nuovo elemento in \"${directory}\""

msgid "Added a new directory entry"
msgstr "Aggiunta un nuovo elemento della cartella"

msgid "New Directory Entry"
msgstr "Nuovo elemento della cartella"

msgid "Submit a New Directory Entry"
msgstr "Invia un nuovo elemento della cartella"

msgid "Continue"
msgstr "Continua"

msgid "Propose a change"
msgstr "Proponi un cambiamento"

msgid ""
"To request a change, edit the fields you would like to change, leaving the "
"other fields intact. Then submit your request."
msgstr ""
"Per richiedere una modifica, modifica i campi che desideri modificare, "
"lasciando intatti gli altri. Quindi invia la tua richiesta."

msgid "The entry was deleted"
msgstr "L'elemento è stato eliminato:"

msgid ""
"On the right side, you can filter the entries of this directory to export."
msgstr ""
"sul lato destro, puoi filtrare gli elementi di questa cartella da esportare."

msgid "Exports all entries of this directory."
msgstr "Esporta tutti gli elementi di questa cartella."

msgid ""
"The resulting zipfile contains the selected format as well as metadata and "
"images/files if the directory contains any."
msgstr ""
"Il file zip risultante contiene il formato selezionato, nonché metadati e "
"immagini/file se la cartella ne contiene."

#, python-format
msgid ""
"You have been redirect to this entry because it could not be exported due to "
"missing file ${name}. Please re-upload them and try again"
msgstr ""
"Sei stato reindirizzato a questo elemento perché non è stato possibile "
"esportarlo a causa del file ${name} mancante. Ricaricali e riprova"

#, python-format
msgid "The column ${name} is missing"
msgstr "La colonna ${name} è mancante"

#, python-format
msgid "The file ${name} is missing"
msgstr "Il file ${name} è mancante"

msgid ""
"The given file is invalid, does it include a metadata.json with a data.xlsx, "
"data.csv, or data.json?"
msgstr ""
"Il file specificato non è valido, include un metadata.json con un data.xlsx, "
"data.csv o data.json?"

#, python-format
msgid "Imported ${count} entries"
msgstr "${count} elementi importati"

msgid ""
"Updates the directory configuration and imports all entries given in the ZIP "
"file. The format is the same as produced by the export function. Note that "
"only 100 items are imported at a time. To import more items repeat the "
"import accordingly."
msgstr ""
"Aggiorna la configurazione della cartella e importa tutti gli elementi "
"forniti nel file ZIP. Il formato è lo stesso generato dalla funzione di "
"esportazione. Tieni presente che vengono importati solo 100 elementi alla "
"volta. Per importare più elementi, ripeti l'importazione finché necessario."

msgid "New Recipient"
msgstr "Nuovo destinatario"

#, python-format
msgid ""
"Registration for notifications on new entries in the directory "
"\"${directory}\""
msgstr ""
"Registrazione per le notifiche sui nuovi elementi nella cartella "
"\"${directory}\""

#, python-format
msgid ""
"Success! We have sent a confirmation link to ${address}, if we didn't send "
"you one already."
msgstr ""
"La richiesta ha avuto esito positivo! Abbiamo inviato un collegamento di "
"conferma a ${address}, se non te ne abbiamo già inviato uno."

msgid "Notification for new entries"
msgstr "Notifica per nuovi elementi"

#, python-format
msgid "Do you really want to unsubscribe \"{}\"?"
msgstr "Vuoi davvero annullare l'iscrizione a \"{}\"?"

msgid "Recipients of new entry updates"
msgstr "Destinatari degli aggiornamenti dei nuovi elementi"

#, python-format
msgid "the subscription for ${address} was successfully confirmed"
msgstr "l'abbonamento di ${address} è stato correttamente confermato"

#, python-format
msgid "the subscription for ${address} could not be confirmed, wrong token"
msgstr ""
"non è stato possibile confermare l'abbonamento di ${address}, token errato"

#, python-format
msgid "${address} successfully unsubscribed"
msgstr "Iscrizione di ${address} annullata correttamente"

#, python-format
msgid "${address} could not be unsubscribed, wrong token"
msgstr "Impossibile annullare l'iscrizione di ${address}, token errato"

msgid "Moves the topic and all its sub topics to the given destination."
msgstr ""
"Sposta l'argomento e tutti i suoi sottoargomenti nella destinazione indicata."

#, python-format
msgid "A total of ${number} subpages are affected."
msgstr "Sono interessate un totale di ${number} sottopagine."

#, python-format
msgid "${count} links will be replaced by this action."
msgstr "${count} collegamenti saranno sostituiti da questa operazione."

msgid "The event submitter has not yet completed his submission"
msgstr "Il presentatore dell'evento non ha ancora completato la sua iscrizione"

msgid "This event has already been published"
msgstr "Questo evento è stato pubblicato"

#, python-format
msgid "Successfully created the event '${title}'"
msgstr "Creato con successo l'evento '${titolo}'"

#, python-format
msgid "You have accepted the event ${title}"
msgstr "Hai accettato l'evento ${title}"

msgid "Your event was accepted"
msgstr "Il tuo evento è stato accettato"

msgid "Submit an event"
msgstr "Invia un evento"

msgid ""
"Only events taking place inside the town or events related to town societies "
"are published. Events which are purely commercial are not published. There's "
"no right to be published and already published events may be removed from "
"the page without notification or reason."
msgstr ""
"Vengono pubblicati solo gli eventi che si svolgono all'interno della città o "
"gli eventi relativi alle società cittadine. Gli eventi puramente commerciali "
"non vengono pubblicati. Non c'è alcun diritto alla pubblicazione e gli "
"eventi già pubblicati possono essere rimossi dalla pagina senza preavviso o "
"motivo."

msgid "Add event"
msgstr "Aggiungi evento"

msgid "Your request has been registered"
msgstr "La tua richiesta è stata registrata"

msgid "New ticket"
msgstr "Nuovo biglietto"

msgid "Your request could not be accepted automatically!"
msgstr "La tua richiesta non può essere accettata automaticamente!"

msgid "Thank you for your submission!"
msgstr "Ti ringraziamo per l'iscrizione!"

msgid "Your event was rejected"
msgstr "Il tuo evento è stato rifiutato"

msgid "Access Denied"
msgstr "Accesso negato"

msgid "Not Found"
msgstr "Non trovato"

msgid "Added a new external link"
msgstr "Aggiunto un nuovo link esterno"

msgid "New external link"
msgstr "Nuovo collegamento esterno"

msgid "Edit external link"
msgstr "Modifica il collegamento esterno"

msgid "Manage Photo Albums"
msgstr "Gestisci album fotografici"

msgid "This file type is not supported"
msgstr "Questo tipo di file non è supportato"

msgid "The file name is too long"
msgstr "Il nome del file è troppo lungo"

msgid "The file cannot be processed"
msgstr "Il file non può essere elaborato"

#, fuzzy
msgid "Please submit your yubikey"
msgstr "Invia la tua Yubikey"

#, fuzzy
msgid "Your account is not linked to a Yubikey"
msgstr "Il tuo account non è collegato a Yubikey"

#, fuzzy
msgid "The used Yubikey is not linked to your account"
msgstr "La Yubikey usata non è collegata al tuo account"

msgid "This file already has a digital seal"
msgstr "Questo file include già un sigillo digitale"

#, fuzzy
msgid "Your Yubikey could not be validated"
msgstr "Non è stato possibile convalidare la tua Yubikey"

msgid "Edit external form"
msgstr "Modifica il modulo esterno"

msgid "The registration has ended"
msgstr "La registrazione è terminata"

msgid "The registration is closed"
msgstr "La registrazione è chiusa"

#, python-format
msgid "The registration opens on ${day}, ${date}"
msgstr "La registrazione si apre ${day}, ${date}"

#, python-format
msgid "The registration closes on ${day}, ${date}"
msgstr "La registrazione si chiude ${day}, ${date}"

#, python-format
msgid "There's a limit of ${count} attendees"
msgstr "C'è un limite di ${count} partecipanti"

msgid "There are no spots left"
msgstr "Non ci sono più posti disponibili"

msgid "There is one spot left"
msgstr "È rimasto un posto disponibile"

#, python-format
msgid "There are ${count} spots left"
msgstr "Sono rimasti ${count} posti disponibili"

msgid "A form with this name already exists"
msgstr "Un modulo con questo nome esiste già"

msgid "Added a new form"
msgstr "Aggiunto un nuovo modulo"

msgid "New Form"
msgstr "Nuovo modulo"

msgid "Exports the submissions of the given date range."
msgstr "Esporta gli invii dell'intervallo di date specificato."

msgid "New Registration Window"
msgstr "Nuova finestra di registrazione"

msgid "The registration window was added successfully"
msgstr "La finestra di registrazione è stata aggiunta con successo"

msgid ""
"Registration windows limit forms to a set number of submissions and a "
"specific time-range."
msgstr ""
"Le finestre di registrazione limitano i moduli a un determinato numero di "
"invii e a uno specifico intervallo di tempo."

msgid "General Message"
msgstr "Messaggio generale"

#, python-format
msgid "New e-mail: ${message}"
msgstr "Nuova e-mail: ${message}"

#, python-format
msgid "Successfully sent ${count} emails"
msgstr "${count} e-mail inviate correttamente"

msgid "Send E-Mail to attendees"
msgstr "Invia e-mail ai partecipanti"

msgid "Email attendees"
msgstr "E-mail partecipanti"

msgid "Cancel Registration Window"
msgstr "Annulla la finestra di registrazione"

msgid ""
"You really want to cancel all confirmed and deny all open submissions for "
"this registration window?"
msgstr ""
"Vuoi davvero cancellare tutte le iscrizioni confermate e negare tutte le "
"iscrizioni aperte per questa finestra di registrazione?"

msgid ""
"Each attendee will receive a ticket email unless ticket messages are not "
"muted."
msgstr ""
"Ogni partecipante riceverà un'e-mail del biglietto a meno che i messaggi dei "
"biglietti non siano disattivati."

msgid "Do you really want to delete this registration window?"
msgstr "Vuoi davvero eliminare questa finestra di registrazione?"

msgid "Existing submissions will be disassociated."
msgstr "Le iscrizioni esistenti verranno dissociate."

msgid "Delete registration window"
msgstr "Elimina la finestra di registrazione"

msgid "This registration window can't be deleted."
msgstr "Questa finestra di registrazione non può essere eliminata."

msgid ""
"There are confirmed or open submissions associated with it. Cancel the "
"registration window first."
msgstr ""
"Ad essa sono associate iscrizioni confermate o aperte. Annulla prima la "
"finestra di registrazione."

msgid "Edit Registration Window"
msgstr "Modifica la finestra di registrazione"

#, python-format
msgid "${count} submissions cancelled / denied over the ticket system"
msgstr ""
"${count} iscrizioni annullate/negate tramite il sistema di gestione dei "
"biglietti"

msgid "The registration window was deleted"
msgstr "La finestra di registrazione è stata cancellata"

#, python-format
msgid ""
"The total amount for the currently entered data is ${total} but has to be at "
"least ${minimum}. Please adjust your inputs."
msgstr ""
"L'importo totale per i dati attualmente inseriti è ${total} ma deve essere "
"almeno ${minimum}. Si prega di modificare i dati inseriti."

msgid "Pay Online and Complete"
msgstr "Paga online e completa"

msgid "Your payment could not be processed"
msgstr "Non è stato possibile elaborare Il tuo pagamento"

msgid "Registrations are no longer possible"
msgstr "Le iscrizioni non sono più possibili"

msgid "Your registration has been confirmed"
msgstr "La tua registrazione è stata confermata"

msgid "The registration has been confirmed"
msgstr "La registrazione è stata confermata"

msgid ""
"The registration could not be confirmed because the maximum number of "
"participants has been reached"
msgstr ""
"Non è stato possibile confermare la registrazione perché è stato raggiunto "
"il numero massimo di partecipanti."

msgid "Your registration has been denied"
msgstr "La tua registrazione è stata rifiutata"

msgid "The registration has been denied"
msgstr "La registrazione è stata rifiutata"

msgid "The registration could not be denied"
msgstr "La registrazione non può essere rifiutata"

msgid "Your registration has been cancelled"
msgstr "La tua registrazione è stata annullata"

msgid "The registration has been cancelled"
msgstr "La registrazione è stata annullata"

msgid "The registration could not be cancelled"
msgstr "La registrazione non può essere annullata"

msgid "Select"
msgstr "Seleziona"

msgid "Select images"
msgstr "Seleziona immagini"

msgid "Added a new photo album"
msgstr "Aggiunto un nuovo album fotografico"

msgid "New Photo Album"
msgstr "Nuovo album fotografico"

#, python-format
msgid "Welcome to the ${org} Newsletter"
msgstr "Benvenuto nella newsletter di ${org}"

#, python-format
msgid "Success! We have added ${address} to the list of recipients."
msgstr "Successo! Abbiamo aggiunto ${indirizzo} alla lista dei destinatari."

msgid "A newsletter with this name already exists"
msgstr "Esiste già una newsletter con questo nome"

msgid "Added a new newsletter"
msgstr "Aggiunta una nuova newsletter"

msgid "New Newsletter"
msgstr "Nuova newsletter"

msgid "Edit Newsletter"
msgstr "Modifica la newsletter"

msgid "The newsletter was deleted"
msgstr "La newsletter è stata cancellata"

#, python-format
msgid "Sent \"${title}\" to ${n} recipients"
msgstr "Inviato \"${title}\" a ${n} destinatari"

#, python-format
msgid "Scheduled \"${title}\" to be sent on ${date}"
msgstr "\"${title}\" programmato per l'invio il ${date}"

#, python-format
msgid "Sent \"${title}\" to ${recipient}"
msgstr "Inviato \"${title}\" a ${recipient}"

msgid "Sends a test newsletter to the given address"
msgstr "Invia una newsletter di prova all'indirizzo indicato"

msgid "Newsletter Recipients"
msgstr "Destinatari della newsletter"

msgid "Newsletter recipient Export"
msgstr "Destinatario della newsletter Esportazione"

msgid "Exports all newsletter recipients."
msgstr "Esporta tutti i destinatari della newsletter."

#, python-format
msgid "The following line(s) contain invalid data: ${lines}"
msgstr "La seguente riga (o righe) contiene dati non validi: ${lines}"

#, python-format
msgid "${count} newsletter subscribers will be imported"
msgstr "Gli iscritti alla newsletter di ${count} verranno importati"

#, python-format
msgid "${count} newsletter subscribers imported"
msgstr "${count} iscritti alla newsletter importati"

msgid "The same format as the export (XLSX) can be used for the import."
msgstr ""
"Lo stesso formato dell'esportazione (XLSX) può essere usato per "
"l'importazione."

msgid "Today"
msgstr "Oggi"

msgid "Tomorrow"
msgstr "Domani"

msgid "This weekend"
msgstr "Questo fine settimana"

msgid "This week"
msgstr "Questa settimana"

msgid "Event Export"
msgstr "Esportazione degli eventi"

msgid "Exports all future events."
msgstr "Esporta tutti gli eventi futuri."

#, python-format
msgid "${count} events will be imported"
msgstr "Gli eventi ${count} saranno importati"

#, python-format
msgid "${count} events imported"
msgstr "${conteggio} eventi sono stati importati"

msgid "Move"
msgstr "Spostare"

msgid "Your payment has been received"
msgstr "Abbiamo ricevuto il tuo pagamento"

msgid "Your payment has been withdrawn"
msgstr "Il tuo pagamento è stato ritirato"

msgid "Your payment has been refunded"
msgstr "Il tuo pagamento è stato rimborsato"

msgid "The ticket was marked as paid"
msgstr "Il biglietto è stato contrassegnato come pagato"

msgid "The ticket was marked as unpaid"
msgstr "Il biglietto è stato contrassegnato come non pagato"

msgid "The payment was captured"
msgstr "Il pagamento è stato acquisito"

msgid "The payment was refunded"
msgstr "Il pagamento è stato rimborsato"

msgid "As default"
msgstr "Valore predefinito"

msgid "Should this provider really be the new default?"
msgstr "Questo provider dovrebbe davvero essere il nuovo predefinito?"

msgid "All future payments will be redirected."
msgstr "Tutti i pagamenti futuri verranno reindirizzati."

msgid "Make Default"
msgstr "Imposta come predefinito"

msgid "Enable"
msgstr "Attivare"

msgid "Should this provider really be enabled?"
msgstr "Questo fornitore deve essere abilitato?"

msgid "Disable"
msgstr "Disattivare"

msgid "Should this provider really be disabled?"
msgstr "Questo fornitore dovrebbe davvero essere disabilitato?"

msgid "Do you really want to delete this provider?"
msgstr "Vuoi davvero eliminare questo fornitore?"

msgid "Your Stripe account was connected successfully."
msgstr "Il tuo account Stripe è stato connesso correttamente."

msgid "Your Stripe account could not be connected."
msgstr "Impossibile connettere il tuo account Stripe."

msgid "Changed the default payment provider."
msgstr "Provider di pagamento predefinito modificato."

msgid "Provider enabled."
msgstr "Fornitore abilitato."

msgid "Provider disabled."
msgstr "Fornitore disabilitato."

msgid "The payment provider was deleted."
msgstr "Il fornitore di servizi di pagamento è stato eliminato."

msgid "Successfully synchronised payments"
msgstr "Pagamenti sincronizzati correttamente"

msgid "Charge fees to customer"
msgstr "Addebita commissioni al cliente"

msgid "Added a new person"
msgstr "Aggiunta una nuova persona"

msgid "New person"
msgstr "Nuova persona"

msgid "January"
msgstr "Gennaio"

msgid "Feburary"
msgstr "Febbraio"

msgid "March"
msgstr "Marzo"

msgid "April"
msgstr "Aprile"

msgid "May"
msgstr "Maggio"

msgid "June"
msgstr "Giugno"

msgid "July"
msgstr "Luglio"

msgid "August"
msgstr "Agosto"

msgid "September"
msgstr "Settembre"

msgid "October"
msgstr "Ottobre"

msgid "November"
msgstr "Novembre"

msgid "December"
msgstr "Dicembre"

msgid ""
"The selected time does not exist on this date due to the switch from "
"standard time to daylight saving time."
msgstr ""
"In questa data, l'ora selezionata non esiste a causa del passaggio dall'ora "
"solare all'ora legale."

msgid "hour"
msgstr "ora"

msgid "hours"
msgstr "ore"

msgid "day"
msgstr "giorno"

msgid "days"
msgstr "giorni"

#, python-format
msgid "Reservations must be made ${n} ${unit} in advance"
msgstr "Le prenotazioni devono essere effettuate con ${n} ${unit} di anticipo"

msgid "This date lies in the past"
msgstr "Questa data è nel passato"

msgid "Reserve"
msgstr "Prenota"

#, python-format
msgid "New dates for ${title}"
msgstr "Nuove date per ${title}"

msgid "Confirm your reservation"
msgstr "Conferma la prenotazione"

msgid "Thank you for your reservation!"
msgstr "Grazie per la tua prenotazione!"

#, python-format
msgid ""
"Your reservation for ${room} has been submitted. Please continue with your "
"reservation for ${next_room}."
msgstr ""
"La tua prenotazione per ${room} è stata inviata. Continua con la tua "
"prenotazione per ${next_room}."

msgid "Your reservations were accepted"
msgstr "Le tue prenotazioni sono state accettate"

#, python-format
msgid "${org} New Reservation(s)"
msgstr "${org} Nuova/e prenotazione/i"

msgid "The reservations were accepted"
msgstr "Le prenotazioni sono state accettate"

msgid "The reservations have already been accepted"
msgstr "Le prenotazioni sono già state accettate"

msgid "The submitter email is not available"
msgstr "L'e-mail del mittente non è disponibile"

msgid "Accept all reservation with message"
msgstr "Accetta tutte le prenotazioni con messaggio"

#, python-format
msgid ""
"The following message will be sent to ${address} and it will be recorded for "
"future reference."
msgstr ""
"Il seguente messaggio verrà inviato a ${address} e sarà registrato per "
"riferimento futuro."

msgid ""
"The payment associated with this reservation needs to be refunded before the "
"reservation can be rejected"
msgstr ""
"Il pagamento associato a questa prenotazione deve essere rimborsato prima "
"che la prenotazione possa essere rifiutata"

msgid "The following reservations were rejected"
msgstr "Le seguenti prenotazioni sono state rifiutate"

#, python-format
msgid "${org} Rejected Reservation"
msgstr "${org} Prenotazione rifiutata"

msgid "The reservations were rejected"
msgstr "Le prenotazioni sono state rifiutate"

msgid "The reservation was rejected"
msgstr "La prenotazione è stata rifiutata"

msgid "Reject all reservations with message"
msgstr "Rifiuta tutte le prenotazioni con messaggio"

msgid "Added a new daypass"
msgstr "Aggiunto un nuovo biglietto giornaliero"

msgid "New daypass"
msgstr "Nuovo biglietto giornaliero"

msgid "Added a new room"
msgstr "Aggiunta una nuova stanza"

msgid "New room"
msgstr "Nuova stanza"

msgid "Added a new item"
msgstr "Aggiunto un nuovo elemento"

msgid "New Item"
msgstr "Nuovo elemento"

msgid "Edit resource"
msgstr "Modifica risorsa"

#, python-format
msgid "Successfully removed ${count} unused allocations"
msgstr "Rimosse correttamente ${count} allocazioni inutilizzate"

msgid "Exports the reservations of the given date range."
msgstr "Esporta le prenotazioni dell'intervallo di date specificato."

msgid "No reservations found for the given date range."
msgstr "Non sono state trovate prenotazioni per l'intervallo di date indicato."

msgid "Exports the reservations of all resources in a given date range."
msgstr "Esporta tutte le prenotazioni in un intervallo di date specifico"

#, python-format
msgid "Do you really want to delete \"${name}\"?"
msgstr "Vuoi davvero cancellare \"${name}\"?"

msgid "Delete Recipient"
msgstr "Elimina destinatario"

msgid "Added a new recipient"
msgstr "Aggiunto un nuovo destinatario"

msgid "Edit Recipient"
msgstr "Modifica il destinatario"

#, python-format
msgid "Search through ${count} indexed documents"
msgstr "Cerca tra ${count} documenti indicizzati"

#, python-format
msgid "${count} Results"
msgstr "${count} risultati"

msgid "Search Unavailable"
msgstr "Ricerca non disponibile"

msgid "Favicon"
msgstr "Favicon"

msgid "Header"
msgstr "Intestazione"

msgid "Footer"
msgstr "Piè di pagina"

msgid "Modules"
msgstr "Moduli"

msgid "Analytics"
msgstr "Analitica"

msgid "Holidays"
msgstr "Festività / Vacanze scolastiche"

msgid "No holidays defined"
msgstr "Nessuna festività definita"

msgid "Link Migration"
msgstr "Migrazione dei collegamenti"

msgid "Migrate"
msgstr "Migra"

#, python-format
msgid "Migrated ${number} links"
msgstr "${number} collegamenti migrati"

#, python-format
msgid "Total of ${number} links found."
msgstr "Totale di ${number} collegamenti trovati."

#, python-format
msgid ""
"Migrates links from the given domain to the current domain \"${domain}\"."
msgstr ""
"Migra i collegamenti dal dominio specificato al dominio corrente "
"\"${domain}\"."

msgid "OneGov API"
msgstr "API OneGov"

msgid "Do you really want to delete this API key?"
msgstr "Vuoi davvero eliminare questa chiave API?"

msgid "This action cannot be undone."
msgstr "Questa azione non può essere annullata."

msgid "ApiKey deleted."
msgstr "Chiave API eliminata."

msgid "Data Retention Policy"
msgstr "Politica di Conservazione dei Dati"

msgid ""
"Proceed with caution. Tickets and the data they contain may be irrevocable "
"deleted."
msgstr ""
"Procedere con cautela. I biglietti e i dati in essi contenuti possono essere "
"irrevocabilmente cancellati."

msgid "Chat"
msgstr "Chat"

msgid "Topics"
msgstr "Argomenti"

msgid "The survey timeframe has ended"
msgstr "Il periodo di indagine è terminato"

#, python-format
msgid "The survey timeframe opens on ${day}, ${date}"
msgstr "Il periodo di indagine si apre il giorno ${day}, ${date}"

#, python-format
msgid "The survey timeframe closes on ${day}, ${date}"
msgstr "Il periodo di indagine si chiude il giorno ${day}, ${date}"

msgid "A survey with this name already exists"
msgstr "Esiste già un'indagine con questo nome"

msgid "Added a new survey"
msgstr "Aggiunta una nuova indagine"

msgid "New Survey"
msgstr "Nuova indagine"

msgid "Exports the submissions of the survey."
msgstr "Esporta gli invii dell'indagine."

msgid "New Submission Window"
msgstr "Nuova finestra di invio"

msgid "Submissions windows limit survey submissions to a specific time-range."
msgstr ""
"Le finestre di invio limitano l'invio delle indagini a un intervallo di "
"tempo specifico."

msgid "Do you really want to delete this submission window?"
msgstr "Vuoi davvero eliminare questa finestra di invio?"

msgid "Delete submission window"
msgstr "Elimina la finestra di invio"

msgid "Edit Submission Window"
msgstr "Modifica la finestra di invio"

msgid "The submission window was deleted"
msgstr "La finestra di invio è stata cancellata"

msgid "Added a new text module"
msgstr "Aggiunto un nuovo modulo di testo"

msgid "New text module"
msgstr "Nuovo modulo di testo"

msgid "Edit text module"
msgstr "Modifica modulo di testo"

msgid "The text module was deleted"
msgstr "Il modulo di testo è stato eliminato"

msgid "This ticket is not deletable."
msgstr "Questo biglietto non è cancellabile."

msgid "Ticket successfully deleted"
msgstr "Biglietto cancellato correttamente"

msgid ""
"Do you really want to delete this ticket? All data associated with this "
"ticket will be deleted. This cannot be undone."
msgstr ""
"Vuoi davvero eliminare questo biglietto? Tutti i dati associati a questo "
"biglietto saranno eliminati. L'operazione non può essere annullata."

msgid "Mark as paid"
msgstr "Contrassegna come pagato"

msgid "Mark as unpaid"
msgstr "Contrassegna come non pagato"

msgid "Capture Payment"
msgstr "Acquisisci pagamento"

msgid "Do you really want capture the payment?"
msgstr "Vuoi davvero acquisire il pagamento?"

msgid ""
"This usually happens automatically, so there is no reason not do capture the "
"payment."
msgstr ""
"Questo di solito accade automaticamente, quindi non c'è motivo per non "
"acquisire il pagamento."

msgid "Capture payment"
msgstr "Acquisisci pagamento"

msgid "Refund Payment"
msgstr "Rimborsa pagamento"

#, python-format
msgid "Do you really want to refund ${amount}?"
msgstr "Vuoi davvero rimborsare ${amount}?"

#, python-format
msgid "Refund ${amount}"
msgstr "Rimborsa ${amount}"

msgid "Your ticket has a new message"
msgstr "Il tuo biglietto ha un nuovo messaggio"

#, python-format
msgid "${org} New Note in Reservation for ${resource_title}"
msgstr "${org} Nuova nota nella prenotazione per ${resource_title}"

msgid "Your note was added"
msgstr "La tua nota è stata aggiunta"

msgid "The note was deleted"
msgstr "La nota è stata cancellata"

msgid "Edit Note"
msgstr "Modifica la nota"

msgid "The ticket cannot be accepted because it's not open"
msgstr "Il biglietto non può essere accettato perché non è aperto"

#, python-format
msgid "You have accepted ticket ${number}"
msgstr "Hai accettato il biglietto ${number}"

msgid "The ticket cannot be closed because it's not pending"
msgstr "Il biglietto non può essere chiuso perché non è in sospeso"

#, python-format
msgid "You have closed ticket ${number}"
msgstr "Hai chiuso il biglietto ${number}"

msgid "The ticket cannot be re-opened because it's not closed"
msgstr "Il biglietto non può essere riaperto perché non è chiuso"

#, python-format
msgid "You have reopened ticket ${number}"
msgstr "Hai riaperto il biglietto ${number}"

msgid "Your ticket has been reopened"
msgstr "Il biglietto è stato riaperto"

#, python-format
msgid "You have disabled e-mails for ticket ${number}"
msgstr "Hai disabilitato le e-mail per il biglietto ${number}"

#, python-format
msgid "You have enabled e-mails for ticket ${number}"
msgstr "Hai abilitato le e-mail per il biglietto ${number}"

msgid "The ticket cannot be archived because it's not closed"
msgstr "Il biglietto non può essere archiviato perché non è chiuso"

#, python-format
msgid "You archived ticket ${number}"
msgstr "Hai archiviato il biglietto ${number}"

msgid ""
"The ticket cannot be recovered from the archive because it's not archived"
msgstr ""
"Il biglietto non può essere recuperato dall'archivio perché non è archiviato"

#, python-format
msgid "You recovered ticket ${number} from the archive"
msgstr "Hai recuperato il biglietto ${number} dall'archivio"

msgid "The ticket has already been closed"
msgstr "Il biglietto è già stato chiuso"

msgid "Your message has been sent"
msgstr "Il tuo messaggio è stato inviato"

msgid "Zip archive created successfully"
msgstr "Archivio zip creato con successo"

msgid "Your request has been submitted"
msgstr "La tua richiesta è stata inviata"

msgid "Your request is currently pending"
msgstr "La tua richiesta è attualmente in sospeso"

msgid "Your request has been processed"
msgstr "La tua richiesta è stata elaborata"

msgid "Request Status"
msgstr "Stato della richiesta"

msgid "The request has already been closed"
msgstr "La richiesta è già stata chiusa"

msgid "Your message has been received"
msgstr "Il tuo messaggio è stato ricevuto"

msgid ""
"Could not find valid credentials. You can set them in Gever API Settings."
msgstr ""
"Impossibile trovare credenziali valide. È possibile impostarle nelle "
"Impostazioni API di Gever"

msgid "Encountered an error while uploading to Gever."
msgstr "Si è verificato un errore durante il caricamento su Gever."

#, python-format
msgid ""
"Encountered an error while uploading to Gever. Response status code is "
"${status}."
msgstr ""
"Si è verificato un errore durante il caricamento su Gever.Il codice di stato "
"della risposta è ${status}."

msgid "Successfully uploaded the PDF of this ticket to Gever"
msgstr "Il PDF di questo biglietto è stato caricato con successo su Gever."

msgid "My"
msgstr "Il mio"

msgid "All Tickets"
msgstr "Tutti i biglietti"

msgid "All Users"
msgstr "Tutti gli utenti"

#, python-format
msgid "${success_count} tickets deleted, ${error_count} are not deletable"
msgstr ""
"I biglietti ${success_count} cancellati, ${error_count} non sono "
"completamente cancellabili, ma i dati sono stati resi irriconoscibili."

#, python-format
msgid "${success_count} tickets deleted."
msgstr "${success_count} biglietti eliminati."

msgid "Submitted Requests"
msgstr "Richieste inoltrate"

msgid "Added a new user group"
msgstr "Aggiunto un nuovo gruppo di utenti"

msgid "New user group"
msgstr "Nuovo gruppo di utenti"

msgid "Edit user group"
msgstr "Modifica il gruppo di utenti"

msgid "User Management"
msgstr "Gestione utente"

msgid "New Signup Link"
msgstr "Nuovo collegamento di registrazione"

msgid "New User"
msgstr "Nuovo utente"

msgid "A user with this e-mail address already exists"
msgstr "Esiste già un utente con questo indirizzo e-mail"

msgid "An account was created for you"
msgstr "È stato creato un account per te"

msgid "The user was created successfully"
msgstr "Utente creato correttamente"

<<<<<<< HEAD
#~ msgid "Exports the submissions of the given submission windows."
#~ msgstr "Esporta gli invii delle finestre di invio specificate."
=======
msgid "Organisation"
msgstr "Organizzazione"

msgid "Sub organisation"
msgstr "Sotto organizzazione"

msgid "Select organisation"
msgstr "Selezionare l'organizzazione"

msgid "Select sub organisation"
msgstr "Selezionare la sotto-organizzazione"

#~ msgid "A new entry has been added to the \"${directory.title}\" directory:"
#~ msgstr ""
#~ "Un nuovo elemento è stato aggiunto alla cartella \"${directory.title}\":"
>>>>>>> dbf8a6af

#~ msgid "New entry in directory"
#~ msgstr "Nuovo elemento nella cartella"

#~ msgid "has a new entry:"
#~ msgstr "ha un nuovo elemento:"

#, python-format
#~ msgid ""
#~ "Registration for notifications on updates in the directory "
#~ "\"${directory}\""
#~ msgstr ""
#~ "Registrazione per le notifiche sugli aggiornamenti nella cartella "
#~ "\"${directory}\""

#~ msgid "The following entry have been added to the directory"
#~ msgstr "I seguenti elementi sono stati aggiunti alla cartella"

#~ msgid ""
#~ "This is a notification for the new entries in \"${organisation}\". If you "
#~ "no longer wish to receive these notifications, please contact an "
#~ "administrator so they can remove you from the recipients list."
#~ msgstr ""
#~ "Questa è una notifica per i nuovi elementi in \"${organization}\". Se non "
#~ "desideri più ricevere queste notifiche, contatta un amministratore in "
#~ "modo che possa rimuoverti dall'elenco dei destinatari."

#, python-format
#~ msgid "${org} New Entry in ${directory}"
#~ msgstr "Nuovo elemento in ${directory} di ${org}"

#~ msgid "The email adress has been added to the recipients"
#~ msgstr "L'indirizzo e-mail è stato aggiunto ai destinatari"

#~ msgid ""
#~ "This content is automatically deleted when the end date has passed. If no "
#~ "end date is set, it will be deleted one day after start date."
#~ msgstr ""
#~ "Questo contenuto viene eliminato automaticamente quando la data di fine è "
#~ "passata. Se non è stata impostata una data di fine, verrà eliminato un "
#~ "giorno dopo la data di inizio."

#~ msgid ""
#~ "There are currently no allowed domains for iframes. To enable domains for "
#~ "iframes, please contact info@seantis.ch."
#~ msgstr ""
#~ "Attualmente non ci sono domini consentiti per gli iframe. Per abilitare i "
#~ "domini per gli iframe, contattare info@seantis.ch."

#~ msgid ""
#~ "The height of the iFrame in pixels. If not set, the iframe will have a "
#~ "standard height of 800px."
#~ msgstr ""
#~ "L'altezza dell'iframe in pixel. Se non viene impostato, l'iframe avrà "
#~ "un'altezza standard di 800px."

#~ msgid "Chat with"
#~ msgstr "Chat con"

#, python-format
#~ msgid "{success_count} tickets deleted."
#~ msgstr "{success_count} biglietti cancellati."<|MERGE_RESOLUTION|>--- conflicted
+++ resolved
@@ -5927,10 +5927,6 @@
 msgid "The user was created successfully"
 msgstr "Utente creato correttamente"
 
-<<<<<<< HEAD
-#~ msgid "Exports the submissions of the given submission windows."
-#~ msgstr "Esporta gli invii delle finestre di invio specificate."
-=======
 msgid "Organisation"
 msgstr "Organizzazione"
 
@@ -5946,7 +5942,6 @@
 #~ msgid "A new entry has been added to the \"${directory.title}\" directory:"
 #~ msgstr ""
 #~ "Un nuovo elemento è stato aggiunto alla cartella \"${directory.title}\":"
->>>>>>> dbf8a6af
 
 #~ msgid "New entry in directory"
 #~ msgstr "Nuovo elemento nella cartella"
