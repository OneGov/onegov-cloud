--- conflicted
+++ resolved
@@ -2,11 +2,7 @@
 msgid ""
 msgstr ""
 "Project-Id-Version: \n"
-<<<<<<< HEAD
-"POT-Creation-Date: 2025-11-05 10:21+0100\n"
-=======
 "POT-Creation-Date: 2025-11-05 14:16+0100\n"
->>>>>>> 3d045dbd
 "PO-Revision-Date: 2022-03-15 10:52+0100\n"
 "Last-Translator: \n"
 "Language-Team: \n"
@@ -7606,9 +7602,6 @@
 msgid "Please enter your e-mail address in order to continue"
 msgstr "Inserisci il tuo indirizzo e-mail per continuare"
 
-<<<<<<< HEAD
-#~ msgid "A pending reservation would be affected by the requested change."
-=======
 #~ msgid "Dashboard"
 #~ msgstr "Pannello di controllo"
 
@@ -7627,7 +7620,6 @@
 #~ msgid ""
 #~ "If checked, news are displayed as tiles. Otherwise, news are listed in "
 #~ "full length."
->>>>>>> 3d045dbd
 #~ msgstr ""
 #~ "Una prenotazione in sospeso sarebbe interessata dalla modifica richiesta."
 
