--- conflicted
+++ resolved
@@ -3413,16 +3413,10 @@
 "title}. If you no longer want to receive this e-mail please contact an "
 "administrator so they can remove you from the recipients list."
 msgstr ""
-<<<<<<< HEAD
-"Dies ist die Benachrichtigung für Notiz zu Reservierungen für ${request.app."
-"org.title}. Wenn Sie diese E-Mail nicht mehr erhalten möchten, kontaktieren "
-"Sie bitte einen Administrator, damit dieser Sie aus der Liste entfernen kann."
-=======
 "Questa è la notifica per le note sulle prenotazioni per ${request.app.org."
 "title}. Se non si desidera più ricevere questo messaggio di posta "
 "elettronica si prega di contattare un amministratore in modo che possa "
 "rimuovervi dall'elenco dei destinatari lista"
->>>>>>> ce7a7558
 
 msgid "This is what happend on the ${org} website over the past month:"
 msgstr "Questo è quello che è successo sul sito web ${org} nell'ultimo mese:"
@@ -3764,11 +3758,7 @@
 msgstr "Questo è un evento importato"
 
 msgid "Search in Events"
-<<<<<<< HEAD
-msgstr ""
-=======
 msgstr "Ricerca negli eventi"
->>>>>>> ce7a7558
 
 msgid "Tag"
 msgstr "Tag"
