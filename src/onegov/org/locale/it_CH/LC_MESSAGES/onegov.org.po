# This file was generated from translations.onegov.org_it.xlsx
msgid ""
msgstr ""
"Project-Id-Version: \n"
<<<<<<< HEAD
"POT-Creation-Date: 2025-03-31 13:22+0200\n"
=======
"POT-Creation-Date: 2025-03-27 09:48+0100\n"
>>>>>>> 1615b9b2
"PO-Revision-Date: 2022-03-15 10:52+0100\n"
"Last-Translator: \n"
"Language-Team: \n"
"Language: it_CH\n"
"MIME-Version: 1.0\n"
"Content-Type: text/plain; charset=UTF-8\n"
"Content-Transfer-Encoding: 8bit\n"
"Generated-By: xls-to-po 1.0\n"
"gengo-order-id: 7629694\n"
"X-Generator: Poedit 3.0.1\n"

#, python-format
msgid ""
"${mtan} - mTAN for ${organisation}.\n"
"Or continue here: ${url}"
msgstr ""
"${mtan} - mTAN per ${organisation}.\n"
"O continua qui: ${url}"

msgid ""
"We sent an mTAN to the specified number. Please enter it below or follow the "
"instructions in the SMS."
msgstr ""
"Abbiamo inviato un mTAN al numero indicato. Inseritelo nello spazio "
"sottostante o seguite le istruzioni dell'SMS."

msgid "Tickets"
msgstr "Biglietti"

msgid "Open Tickets"
msgstr "Biglietti aperti"

msgid "Pending Tickets"
msgstr "Biglietti in attesa"

msgid "New Tickets in the Last Month"
msgstr "Nuovi biglietti nell'ultimo mese"

msgid "Closed Tickets in the Last Month"
msgstr "Biglietti chiusi nell'ultimo mese"

msgid "Lead Time from opening to closing in Days over the Last Month"
msgstr ""
"Tempo di gestione dall'apertura alla chiusura in giorni nell'ultimo mese"

msgid "Lead Time from pending to closing in Days over the Last Month"
msgstr ""
"Tempo di gestione dall'in sospeso alla chiusura in giorni nell'ultimo mese"

msgid "Access"
msgstr "Accesso"

msgid "Last Edited Topics"
msgstr "Argomenti modificati di recente"

msgid "Last Edited News"
msgstr "Notizie modificate di recente"

msgid "Web Statistics"
msgstr "Statistiche Web"

msgid "Unique Visitors in the Last Month"
msgstr "Visitatori unici nell'ultimo mese"

msgid "Total Visits in the Last Month"
msgstr "Visite totali nell'ultimo mese"

msgid "Total Page Views in the Last Month"
msgstr "Visualizzazioni totali di pagine nell'ultimo mese"

msgid "Number of Page Views per Visit"
msgstr "Numero di visualizzazioni di pagine per visita"

msgid "Average Visit Duration in Minutes"
msgstr "Durata media della visita in minuti"

msgid "No data available"
msgstr "Nessun dato disponibile"

msgid "Most Popular Pages"
msgstr "Pagine più popolari"

msgid "Open"
msgstr "Aperto"

msgid "Pending"
msgstr "In attesa"

msgid "Closed"
msgstr "Chiuso"

msgid "Archived"
msgstr "Archiviato"

msgid "All"
msgstr "Tutti"

msgid "Paid"
msgstr "Pagato"

msgid "Failed"
msgstr "Fallito"

msgid "Refunded"
msgstr "Rimborsato"

msgid "Manual"
msgstr "Manuale"

msgid "Stripe Connect"
msgstr "Stripe Connect"

#, python-format
msgid "${org} OneGov Cloud Status"
msgstr "${org} OneGov Cloud Status"

msgid "General"
msgstr "Generale"

#, python-format
msgid "${org} Reservation Overview"
msgstr "Panoramica della prenotazione di ${org}"

msgid "Your Chat has been turned into a ticket"
msgstr "È stato creato un ticket dalla loro chat"

msgid "Account"
msgstr "Conto"

msgid "User Profile"
msgstr "Profilo utente"

msgid "Logout"
msgstr "Esci"

msgid "Login"
msgstr "Accedi"

msgid "Register"
msgstr "Registrati"

msgid "Dashboard"
msgstr "Pannello di controllo"

msgid "Timeline"
msgstr "Timeline"

msgid "Files"
msgstr "File"

msgid "Images"
msgstr "Immagini"

msgid "Payment Provider"
msgstr "Elaboratore dei pagamenti"

msgid "Payments"
msgstr "Pagamenti"

msgid "Text modules"
msgstr "Moduli di testo"

msgid "Settings"
msgstr "Impostazioni"

msgid "Users"
msgstr "Utenti"

msgid "User groups"
msgstr "Gruppi di utenti"

msgid "Link Check"
msgstr "Controllo del collegamento"

msgid "Archived Tickets"
msgstr "Biglietto archiviati"

msgid "Forms"
msgstr "Moduli"

msgid "Surveys"
msgstr "Sondaggi"

msgid "Management"
msgstr "Gestione"

msgid "My Tickets"
msgstr "I miei biglietti"

msgid "Closed Tickets"
msgstr "Biglietti chiusi"

msgid "Ticket"
msgstr "Biglietto"

msgid "This site is private"
msgstr "Questo sito è privato"

msgid "This site is secret"
msgstr "Questo sito è segreto"

msgid "Cancel"
msgstr "Annulla"

msgid "mTAN Access Limit Exceeded"
msgstr "Limite di accesso mTAN superato"

msgid ""
"You have exceeded the maximum number of unique accesses to protected "
"resources. Please try again at a later date."
msgstr ""
"È stato superato il numero massimo di accessi unici alle risorse protette. "
"Riprovare in un secondo momento."

msgid "ID Payment Provider"
msgstr "ID elaboratore dei pagamenti"

msgid "Status"
msgstr "Stato"

msgid "Currency"
msgstr "Valuta"

msgid "Amount"
msgstr "Importo"

msgid "Net Amount"
msgstr "Importo netto"

msgid "Fee"
msgstr "Tariffa"

msgid "Date Paid"
msgstr "Data di pagamento"

msgid "References"
msgstr "Riferimenti"

msgid "Created Date"
msgstr "Data di creazione"

msgid "Reference Ticket"
msgstr "Biglietto di riferimento"

msgid "Submitter Email"
msgstr "E-mail del mittente"

msgid "Category Ticket"
msgstr "Categoria del biglietto"

msgid "Status Ticket"
msgstr "Stato del biglietto"

msgid "Ticket decided"
msgstr "Biglietto risolto"

msgid "Yes"
msgstr "Sì"

msgid "No"
msgstr "No"

msgid "Credit card payments"
msgstr "Pagamenti carta di credito"

msgid "Exports payments and tickets"
msgstr "Esporta pagamenti e biglietti"

msgid "Title"
msgstr "Titolo"

msgid "General availability"
msgstr "Disponibilità generale"

msgid "Rule"
msgstr "Regola"

msgid "Extend"
msgstr "Prolunga"

msgid "Extend by one day at midnight"
msgstr "Prolunga di un giorno a mezzanotte"

msgid "Extend by one month at the end of the month"
msgstr "Prolunga di un mese alla fine del mese"

msgid "Extend by one year at the end of the year"
msgstr "Prolunga di un anno alla fine dell'anno"

msgid "Start"
msgstr "Inizio"

msgid "Date"
msgstr "Data"

msgid "End"
msgstr "Fine"

msgid "Except for"
msgstr "Eccetto per"

msgid "On holidays"
msgstr "Nei giorni festivi"

msgid "During school holidays"
msgstr "Durante le vacanze scolastiche"

msgid "Public"
msgstr "Pubblico"

msgid "Only by privileged users"
msgstr "Solo da utenti privilegiati"

msgid "Only by privileged users and members"
msgstr "Solo da membri e da utenti privilegiati"

msgid "Security"
msgstr "Sicurezza"

msgid "Start date before end date"
msgstr "Data di inizio precedente la data di fine"

msgid "Daypasses"
msgstr "Biglietti giornalieri"

msgid "Daypasses Limit"
msgstr "Limite di biglietti giornalieri"

msgid "Whole day"
msgstr "Giorno intero"

msgid "Time"
msgstr "Orario"

msgid "Each starting at"
msgstr "Ognuno a partire dalle"

msgid "HH:MM"
msgstr "HH:MM"

msgid "Each ending at"
msgstr "Ognuno fino alle"

msgid "May be partially reserved"
msgstr "Può essere parzialmente prenotato"

msgid "Options"
msgstr "Opzioni"

msgid "Reservations per time slot"
msgstr "Prenotazioni per fascia oraria"

msgid "Available items"
msgstr "Elementi disponibili"

msgid "Reservations per time slot and person"
msgstr "Prenotazioni per fascia oraria e persona"

msgid "From"
msgstr "Dalle"

msgid "Until"
msgstr "Alle"

msgid "Slots per Reservation"
msgstr "Slot per prenotazione"

msgid "Start time before end time"
msgstr "Ora di inizio precedente l'ora di fine"

msgid "Lead"
msgstr "Principale"

msgid "Describes what this directory is about"
msgstr "Descrive il contenuto di questa cartella"

msgid "Further Information"
msgstr "Ulteriori informazioni"

msgid "If left empty \"Further Information\" will be used as title"
msgstr "Se lasciato vuoto, il titolo sarà \"Ulteriori informazioni\"."

msgid "Text"
msgstr "Testo"

msgid "Position"
msgstr "Posizione"

msgid "Above the entries"
msgstr "Sopra le entrate"

msgid "Below the entries"
msgstr "Sotto le entrate"

msgid "Definition"
msgstr "Definizione"

msgid "Coordinates"
msgstr "Coordinate"

msgid "Entries have no coordinates"
msgstr "Gli elementi non hanno coordinate"

msgid "Coordinates are shown on each entry"
msgstr "Le coordinate sono mostrate in corrispondenza di ogni elemento"

msgid "Coordinates are shown on the directory and on each entry"
msgstr ""
"Le coordinate sono mostrate sulla rubrica e in corrispondenza di ogni "
"elemento"

msgid "Title-Format"
msgstr "Formato del titolo"

msgid "Display"
msgstr "Visualizza"

msgid "Lead-Format"
msgstr "Formato principale"

msgid "Empty Directory Notice"
msgstr "Avviso di cartella vuota"

msgid ""
"This text will be displayed when the directory contains no (visible) "
"entries. When left empty a generic default text will be shown instead."
msgstr ""
"Questo testo viene visualizzato quando la cartella non contiene voci "
"(visibili). Se lasciato vuoto, verrà visualizzato un testo generico "
"predefinito."

msgid "Numbering"
msgstr "Numerazione"

msgid "None"
msgstr "Nessuno"

msgid "Standard"
msgstr "Standard"

msgid "Custom"
msgstr "Personalizzato"

msgid "Custom Numbering"
msgstr "Numerazione personalizzata"

msgid "Main view"
msgstr "Vista principale"

msgid "Hide these labels on the main view"
msgstr "Nascondi queste etichette nella vista principale"

msgid "Address"
msgstr "Indirizzo"

msgid "Filters"
msgstr "Filtri"

msgid "Thumbnail"
msgstr "Anteprima immagine"

msgid "Pictures to be displayed as thumbnails on an entry"
msgstr "Immagini da visualizzare come anteprima su un elemento"

msgid "Overview layout with tiles"
msgstr "Panoramica con le piastrelle"

msgid "Address Block Title"
msgstr "Titolo blocco indirizzi"

msgid "Address Block"
msgstr "Blocco indirizzi"

msgid "The first line of the address"
msgstr "La prima riga dell'indirizzo"

msgid "Static title"
msgstr "Titolo statico"

msgid "Icon"
msgstr "Icona"

msgid "Marker"
msgstr "Indicatore"

msgid "Marker Color"
msgstr "Colore indicatore"

msgid "Default"
msgstr "Predefinito"

msgid "Color"
msgstr "Colore"

msgid "Order"
msgstr "Ordine"

msgid "By title"
msgstr "Per titolo"

msgid "By format"
msgstr "Per formato"

msgid "Order-Format"
msgstr "Formato dell'ordine"

msgid "Direction"
msgstr "Direzione"

msgid "Ascending"
msgstr "Crescente"

msgid "Descending"
msgstr "Decrescente"

msgid "Pattern"
msgstr "Motivo"

msgid "External Link"
msgstr "Collegamento esterno"

msgid "Visible"
msgstr "Visibile"

msgid "Users may propose new entries"
msgstr "Gli utenti possono proporre nuovi elementi"

msgid "New entries"
msgstr "Nuovi elementi"

msgid "Guideline"
msgstr "Linee guida"

msgid "Price"
msgstr "Prezzo"

msgid "Free of charge"
msgstr "Gratuito"

msgid "Price per submission"
msgstr "Prezzo per iscrizione"

msgid "Users may send change requests"
msgstr "Gli utenti possono inviare richieste di modifica"

msgid "Change requests"
msgstr "Richieste di modifica"

msgid "Enable publication dates"
msgstr "Abilita le date di pubblicazione"

msgid ""
"Users may suggest publication start and/or end of the entry on submissions "
"and change requests"
msgstr ""
"Gli utenti possono suggerire l'inizio e/o la fine della pubblicazione "
"dell'elemento negli invii e nelle richieste di modifica"

msgid "Publication"
msgstr "Pubblicazione"

msgid "Enable registering for update notifications"
msgstr "Attivare la registrazione per le notifiche"

msgid "Users can register for updates on new entries"
msgstr ""
"Gli utenti possono registrarsi per ricevere notifiche di nuovi inserimenti"

msgid "Notifications"
msgstr "Notifiche"

msgid "Required publication dates"
msgstr "Date di pubblicazione obbligatorie"

msgid "Information to be provided in addition to the E-mail"
msgstr "Informazioni da fornire in aggiunta all'e-mail"

msgid "Name"
msgstr "Nome"

msgid "Phone"
msgstr "Telefono"

msgid "Submitter"
msgstr "Mittente"

msgid "Layout"
msgstr "Layout"

msgid "Accordion"
msgstr "Fisarmonica"

#, python-format
msgid "The following fields are unknown: ${fields}"
msgstr "I seguenti campi sono sconosciuti: ${fields}"

msgid "Please select at most one thumbnail field"
msgstr "Seleziona al massimo un campo anteprima"

msgid "Please select exactly one numbering field"
msgstr "Selezionare esattamente un campo di numerazione"

#, python-format
msgid ""
"User submissions are not possible, because «${field}» is not visible. Only "
"if all fields are visible are user submission possible - otherwise users may "
"see data that they are not intended to see. "
msgstr ""
"Gli invii da parte degli utenti non sono possibili perché \"${field}\" non è "
"visibile. L'iscrizione da parte dell'utente è possibile solo se tutti i "
"campi sono visibili, altrimenti gli utenti potrebbero visualizzare dati a "
"cui non sono autorizzati ad accedere. "

msgid "Apply directory configuration"
msgstr "Applica la configurazione della cartella"

msgid "Yes, import configuration and entries"
msgstr "Sì, importa la configurazione e gli elementi"

msgid "No, only import entries"
msgstr "No, importa solo gli elementi"

msgid "Mode"
msgstr "Modalità"

msgid "Only import new entries"
msgstr "Importa solo i nuovi elementi"

msgid "Replace all entries"
msgstr "Sostituisci tutti gli elementi"

msgid "Import"
msgstr "Importa"

msgid "The name field cannot be empty."
msgstr "Il campo del nome non può essere vuoto."

msgid "Please fill out a new name"
msgstr "Inserisci un nuovo nome"

#, python-format
msgid "Invalid name. A valid suggestion is: ${name}"
msgstr "Nome non valido. Un suggerimento valido è: ${name}"

msgid "An entry with the same name exists"
msgstr "Esiste già un elemento con lo stesso nome"

msgid "E-Mail"
msgstr "E-mail"

msgid "Describes briefly what this form is about"
msgstr "Descrive brevemente il contenuto di questo modulo"

msgid "Detailed Explanation"
msgstr "Spiegazione dettagliata"

msgid "Describes in detail how this form is to be filled"
msgstr "Descrive dettagliatamente come compilare questo modulo"

msgid "Form PDF"
msgstr "Modulo PDF"

msgid "Group"
msgstr "Gruppo"

msgid "Used to group this form in the overview"
msgstr "Utilizzato per raggruppare questo modulo nella panoramica"

msgid "Art"
msgstr "Arte"

msgid "Cinema"
msgstr "Cinema"

msgid "Concert"
msgstr "Concerto"

msgid "Congress"
msgstr "Congresso"

msgid "Culture"
msgstr "Cultura"

msgid "Dancing"
msgstr "Danza"

msgid "Education"
msgstr "Istruzione"

msgid "Exhibition"
msgstr "Mostra"

msgid "Gastronomy"
msgstr "Gastronomia"

msgid "Health"
msgstr "Salute"

msgid "Library"
msgstr "Biblioteca"

msgid "Literature"
msgstr "Letteratura"

msgid "Market"
msgstr "Mercato"

msgid "Meetup"
msgstr "Incontro"

msgid "Misc"
msgstr "Vari"

msgid "Music School"
msgstr "Scuola di musica"

msgid "Nature"
msgstr "Natura"

msgid "Music"
msgstr "Musica"

msgid "Party"
msgstr "Festa"

msgid "Politics"
msgstr "Politica"

msgid "Reading"
msgstr "Lettura"

msgid "Religion"
msgstr "Religione"

msgid "Sports"
msgstr "Sport"

msgid "Talk"
msgstr "Dibattito"

msgid "Theater"
msgstr "Teatro"

msgid "Tourism"
msgstr "Turismo"

msgid "Toy Library"
msgstr "Ludoteca"

msgid "Tradition"
msgstr "Tradizione"

msgid "Youth"
msgstr "Giovane"

msgid "Elderly"
msgstr "Anziani"

msgid "Mo"
msgstr "Lu"

msgid "Tu"
msgstr "Ma"

msgid "We"
msgstr "Me"

msgid "Th"
msgstr "Gi"

msgid "Fr"
msgstr "Ve"

msgid "Sa"
msgstr "Sa"

msgid "Su"
msgstr "Do"

msgid "Concerto in the castle garden"
msgstr "Concerto nel giardino del castello"

msgid "Description"
msgstr "Descrizione"

msgid "Enjoy a concerto in the castle garden."
msgstr "Goditi un concerto nel giardino del castello."

msgid "Image"
msgstr "Immagine"

msgid "Additional Information (PDF)"
msgstr "Informazioni aggiuntive (PDF)"

msgid "Venue"
msgstr "Sede"

msgid "10 CHF for adults"
msgstr "10 CHF per gli adulti"

msgid "Organizer"
msgstr "Organizzatore"

msgid "Music society"
msgstr "Società musicale"

msgid "Organizer E-Mail address"
msgstr "Indirizzo e-mail dell'organizzatore"

msgid "Shown as contact E-Mail address"
msgstr "Indicato come indirizzo email di contatto"

msgid "Organizer phone number"
msgstr "Numero di telefono dell'organizzatore"

msgid "Shown as contact phone number"
msgstr "Indicato come numero di telefono di contatto"

msgid "External event URL"
msgstr "URL evento esterno"

msgid "Event Registration URL"
msgstr "URL di registrazione all'evento"

msgid "The marker can be moved by dragging it with the mouse"
msgstr "L'indicatore può essere spostato trascinandolo con il mouse"

msgid "Tags"
msgstr "Tag"

msgid "To"
msgstr "A"

msgid "Repeat"
msgstr "Ripeti"

msgid "Without"
msgstr "Senza"

msgid "Weekly"
msgstr "Una volta a settimana"

msgid "On additional dates"
msgstr "Nelle date aggiuntive"

msgid "Repeats itself every"
msgstr "Si ripete ogni"

msgid "Until date"
msgstr "Fino al giorno"

msgid "Dates"
msgstr "Date"

msgid "The end date must be later than the start date."
msgstr "La data di fine deve essere successiva alla data di inizio."

msgid "The weekday of the start date must be selected."
msgstr ""
"È necessario selezionare il giorno della settimana della data di inizio."

msgid "Please set and end date if the event is recurring."
msgstr "Se l'evento è ricorrente, imposta una data di fine."

msgid "Please select a weekday if the event is recurring."
msgstr "Se l'evento è ricorrente, seleziona un giorno della settimana."

msgid "Invalid dates."
msgstr "Date non valide."

msgid "Add"
msgstr "Aggiungi"

msgid "Remove"
msgstr "Rimuovi"

msgid "Clear"
msgstr "Cancella"

msgid ""
"Delete imported events before importing. This does not delete otherwise "
"imported events and submitted events."
msgstr ""
"Cancella gli eventi importati prima dell'importazione. Questo non cancella "
"gli eventi altrimenti importati e gli eventi inviati."

msgid "Dry Run"
msgstr "Esecuzione del test"

msgid "Do not actually import the events."
msgstr "Gli eventi non vengono salvati."

msgid "Expected header line with the following columns:"
msgstr "La prima riga deve avere i seguenti nomi di colonna:"

msgid "Map"
msgstr "Mappa"

msgid "Comment"
msgstr "Commento"

msgid "Please provide at least one change"
msgstr "Indica almeno una modifica"

msgid "Publication end must be in the future"
msgstr "La fine della pubblicazione deve essere una data futura"

msgid "Publication start must be prior to end"
msgstr "L'inizio della pubblicazione deve essere precedente alla fine"

msgid "Send push notifications to app"
msgstr "Invia notifiche push all'app"

msgid "You must set a publication start date first."
msgstr "Per prima cosa devi impostare una data di inizio della pubblicazione."

msgid "Please select at least one topic for push notifications."
msgstr "Seleziona almeno un argomento per le notifiche push."

msgid "Describes briefly what this entry is about"
msgstr "Descrive brevemente il contenuto di questo elemento"

msgid "URL"
msgstr "URL"

msgid "Url pointing to another website"
msgstr "URL che punta a un altro sito web"

msgid "Used to group this link in the overview"
msgstr "Utilizzato per raggruppare questo collegamento nella panoramica"

msgid "Name of the list view this link will be shown"
msgstr ""
"Nome della visualizzazione elenco in cui questo collegamento sarà mostrato"

msgid "Describes what this form is about"
msgstr "Descrive il contenuto di questo modulo"

msgid "Used to group the form in the overview"
msgstr "Utilizzato per raggruppare il modulo nella panoramica"

msgid "Form Definition"
msgstr "Definizione del modulo"

msgid "Link to Formcode Documentation"
msgstr "Collegamento alla documentazione del Formcode"

msgid "Pick-Up"
msgstr "Prelievo"

msgid ""
"Describes how this resource can be picked up. This text is used on the "
"ticket status page to inform the user"
msgstr ""
"Descrive il modo in cui questa risorsa può essere prelevata. Questo testo "
"viene utilizzato nella pagina di stato del biglietto per informare l'utente"

msgid "Short description of the survey"
msgstr "Breve descrizione del sondaggio"

msgid "URL path"
msgstr "Percorso URL"

msgid "Selection"
msgstr "Selezione"

msgid "By date"
msgstr "Per data"

msgid "By registration window"
msgstr "Per finestra di registrazione"

msgid "Registration Window"
msgstr "Finestra di registrazione"

msgid "Your message"
msgstr "Il tuo messaggio"

msgid "Send to attendees with status"
msgstr "Invia ai partecipanti con stato"

msgid "Confirmed"
msgstr "Confermato"

msgid "Cancelled"
msgstr "Annullato"

msgid "No email receivers found for the selection"
msgstr "Nessun destinatario e-mail trovato per la selezione"

msgid "Limit the number of attendees"
msgstr "Limita il numero di partecipanti"

msgid "Attendees"
msgstr "Partecipanti"

msgid "Yes, limit the number of attendees"
msgstr "Sì, limita il numero di partecipanti"

msgid "No, allow an unlimited number of attendees"
msgstr "No, consenti un numero illimitato di partecipanti"

msgid "Number of attendees"
msgstr "Numero di partecipanti"

msgid "Waitinglist"
msgstr "Lista di attesa"

msgid "Yes, allow for more submissions than available spots"
msgstr "Sì, consenti più invii rispetto ai posti disponibili"

msgid "No, ensure that all submissions can be confirmed"
msgstr "No, assicurati che tutti gli invii possano essere confermati"

msgid "Do not accept any submissions"
msgstr "Non accettare nessuna iscrizione"

msgid "Advanced"
msgstr "Avanzato"

msgid "Please use a stop date after the start"
msgstr "Utilizza una data di fine successiva a quella di inizio"

#, python-format
msgid ""
"The date range overlaps with an existing registration window (${range})."
msgstr ""
"L'intervallo di date si sovrappone a una finestra di registrazione esistente "
"(${range})."

#, python-format
msgid ""
"The limit cannot be lower than the already confirmed number of attendees "
"(${claimed_spots})"
msgstr ""
"Il limite non può essere inferiore numero di partecipanti già confermato "
"(${claimed_spots})"

#, python-format
msgid ""
"The limit cannot be lower than the already confirmed number attendees "
"(${claimed_spots}) and the number of pending requests (${pending_requests}). "
"Either enable the waiting list, process the pending requests or increase the "
"limit. "
msgstr ""
"Il limite non può essere inferiore al numero di partecipanti già confermato "
"(${claimed_spots}) e al numero di richieste in sospeso "
"(${pending_requests}). Abilita la lista d'attesa, elabora le richieste in "
"sospeso o aumenta il limite. "

msgid "The end date must be later than the start date"
msgstr "La data di fine deve essere successiva alla data di inizio"

msgid "Format"
msgstr "Formato"

msgid "CSV File"
msgstr "File CSV"

msgid "Excel File"
msgstr "File Excel"

msgid "JSON File"
msgstr "File JSON"

msgid "XML File"
msgstr "File XML"

msgid "Minimum price total"
msgstr "Prezzo minimo totale"

msgid "Payment Method"
msgstr "Modalità di pagamento"

msgid "No credit card payments"
msgstr "Pagamenti con carta di credito non disponibili"

msgid "Credit card payments optional"
msgstr "Pagamenti con carta di credito opzionali"

msgid "Credit card payments required"
msgstr "Pagamenti con carta di credito obbligatori"

msgid "The price must be larger than zero"
msgstr "Il prezzo deve essere maggiore di zero"

msgid ""
"You need to setup a default payment provider to enable credit card payments"
msgstr ""
"Per abilitare i pagamenti con carta di credito è necessario impostare un "
"provider di pagamento predefinito"

msgid "Test run"
msgstr "Esecuzione di prova"

msgid "Describes what this photo album is about"
msgstr "Descrive il contenuto di questo album fotografico"

msgid "View"
msgstr "Visualizza"

msgid "Full size images"
msgstr "Immagini a grandezza naturale"

msgid "Grid layout"
msgstr "Disposizione a griglia"

msgid "Show images on homepage"
msgstr "Mostra le immagini sulla pagina principale"

msgid "By filename"
msgstr "Per nome del file"

msgid "By caption"
msgstr "Per didascalia"

msgid "By last change"
msgstr "Per data dell'ultima modifica"

msgid "Used in the overview and the e-mail subject"
msgstr "Utilizzato nella panoramica e nell'oggetto dell'e-mail"

msgid "Editorial"
msgstr "Editoriale"

msgid "A few words about this edition of the newsletter"
msgstr "Qualche parola su questa edizione della newsletter"

msgid "Closing remark"
msgstr "Osservazione finale"

msgid "Closing remark at the end of the newsletter"
msgstr "Osservazione finale alla fine della newsletter"

msgid "Latest news"
msgstr "Ultime notizie"

msgid "Show news as tiles"
msgstr "Mostra le notizie come piastrelle"

msgid ""
"If checked, news are displayed as tiles. Otherwise, news are listed in full "
"length."
msgstr ""
"Se questa opzione è attivata, i notizie vengono visualizzati come tessere. "
"Altrimenti, i notizie sono elencati per intero."

msgid "Events"
msgstr "Eventi"

msgid "Publications"
msgstr "Pubblicazioni"

msgid "Categories"
msgstr "Categorie"

msgid ""
"Select categories the newsletter reports on. The users will receive the "
"newsletter only if it reports on at least one of the categories the user "
"subscribed to."
msgstr ""
"Selezionare le categorie per le quali viene segnalata la newsletter. Gli "
"utenti riceveranno la newsletter solo se si riferisce ad almeno una delle "
"categorie a cui l'utente si è iscritto."

msgid "Send"
msgstr "Invia"

msgid "Now"
msgstr "Adesso"

msgid "At a specified time"
msgstr "Alla data/ora specificate"

msgid "Scheduled time must be at least 5 minutes in the future"
msgstr "L'orario programmato deve essere di almeno 5 minuti nel futuro"

msgid "Newsletters can only be sent on the hour (10:00, 11:00, etc.)"
msgstr ""
"Le newsletter possono essere inviate solo ogni ora (10:00, 11:00, ecc.)"

msgid "Recipient"
msgstr "Destinatario"

msgid "Do not actually import the newsletter subscribers"
msgstr "Non importare effettivamente gli iscritti alla newsletter"

msgid "Subscribed on"
msgstr "Iscritto il"

msgid "Will be used as image in the page overview on the parent page"
msgstr ""
"Verrà utilizzato come immagine nella panoramica della pagina sulla pagina "
"padre"

msgid "Describes what this page is about"
msgstr "Descrive il contenuto di questa pagina"

msgid "Show the lead if accessing the parent page"
msgstr "Mostra l'estratto se accedi alla pagina principale"

msgid "(Redesign only)"
msgstr "(Solo riprogettazione)"

msgid ""
"There are currently no allowed domains for iFrames. To enable domains for "
"iFrames, please contact info@seantis.ch."
msgstr ""
"Attualmente non ci sono domini consentiti per gli iFrame. Per abilitare i "
"domini per gli iFrame, contattare info@seantis.ch."

msgid "Height"
msgstr "Altezza"

msgid ""
"The height of the iFrame in pixels. If not set, the iFrame will have a "
"standard height of 800px."
msgstr ""
"L'altezza dell'iFrame in pixel. Se non viene impostato, l'iframe avrà "
"un'altezza standard di 800px."

msgid "Display as card"
msgstr "Visualizzazione come scheda"

msgid "Display the iFrame as a card with a border"
msgstr "Visualizzare l'iFrame come una scheda con un bordo"

msgid "The following domains are allowed for iFrames:"
msgstr "I seguenti domini sono consentiti per gli iFrame:"

msgid "To allow more domains for iFrames, please contact info@seantis.ch."
msgstr ""
"Per consentire l'utilizzo di altri domini per iFrame, contattare "
"info@seantis.ch."

msgid "The domain of the URL is not allowed for iFrames."
msgstr "Il dominio dell'URL non è consentito per gli iFrames."

msgid "Destination"
msgstr "Destinazione"

msgid "- Root -"
msgstr "- Principale -"

msgid "Invalid destination selected"
msgstr "Destinazione non valida selezionata"

msgid "Salutation"
msgstr "Formula di saluto"

msgid "Academic Title"
msgstr "Titolo accademico"

msgid "First name"
msgstr "Nome"

msgid "Last name"
msgstr "Cognome"

msgid "Function"
msgstr "Funzione"

msgid "Organisation"
msgstr "Organizzazione"

msgid "Sub organisation"
msgstr "Sotto organizzazione"

msgid "Direct Phone Number or Mobile"
msgstr "Numero di telefono diretto o cellulare"

msgid "Born"
msgstr "Cognome da nubile"

msgid "Profession"
msgstr "Professione"

msgid "Political Party"
msgstr "Partito politico"

msgid "Parliamentary Group"
msgstr "Gruppo parlamentare"

msgid "Website"
msgstr "Sito web"

msgid "Website 2"
msgstr "Sito web 2"

msgid "Location address"
msgstr "indirizzo della sede"

msgid "Location Code and City"
msgstr "Codice della località e città"

msgid "Postal address"
msgstr "Indirizzo postale"

msgid "Postal Code and City"
msgstr "Codice postale e città"

msgid "Picture"
msgstr "Immagine"

msgid "URL pointing to the picture"
msgstr "URL che punta all'immagine"

msgid "Notes"
msgstr "Note"

msgid "Public extra information about this person"
msgstr "Informazioni pubbliche aggiuntive su questa persona"

msgid "I am looking to make a reservation lasting"
msgstr "Voglio fare una prenotazione di"

msgid "On Weekday(s)"
msgstr "In giorno/i feriale/i"

msgid "Earliest Start"
msgstr "Inizio più precoce"

msgid "Latest End"
msgstr "Ultima fine"

msgid "Rooms"
msgstr "Camere"

msgid "Start date in past"
msgstr "Data di inizio nel passato"

msgid "Duration is longer than the range between start and end time"
msgstr ""
"La durata è superiore all'intervallo tra l'ora di inizio e l'ora di fine"

msgid "Describes what this reservation resource is about"
msgstr "Descrive il contenuto di questa risorsa di prenotazione"

msgid "Used to group the resource in the overview"
msgstr "Utilizzato per raggruppare la risorsa nella panoramica"

msgid "Extra Fields Definition"
msgstr "Definizione dei campi aggiuntivi"

msgid "Closing date for the public"
msgstr "Data di chiusura per il pubblico"

msgid "Closing date"
msgstr "Data di chiusura"

msgid "No closing date"
msgstr "Nessuna data di chiusura"

msgid "Stop accepting reservations days before the allocation"
msgstr "Smetti di accettare prenotazioni giorni prima dell'assegnazione"

msgid "Stop accepting reservations hours before the allocation"
msgstr ""
"Interrompi l'accettazione delle prenotazioni ore prima dell'assegnazione"

msgid "Hours"
msgstr "Ore"

msgid "Days"
msgstr "Giorni"

msgid "Limit reservations to certain zip-codes"
msgstr "Limita le prenotazioni a specifici codici postali"

msgid "Zip-code limit"
msgstr "Limite di codice postale"

msgid "Zip-code field"
msgstr "Campo codice postale"

msgid "Allowed zip-codes (one per line)"
msgstr "Codici postali ammessi (uno per riga)"

msgid "Days before an allocation may be reserved by anyone"
msgstr "Giorni prima che un'assegnazione possa essere prenotata da chiunque"

msgid "Default view"
msgstr "Visualizzazione predefinita"

msgid "Week view"
msgstr "Visualizzazione settimanale"

msgid "Month view"
msgstr "Visualizzazione mensile"

msgid "Per item"
msgstr "Per elemento"

msgid "Per hour"
msgstr "Per ora"

msgid "Price per item"
msgstr "Prezzo per elemento"

msgid "Price per hour"
msgstr "Tariffa oraria"

msgid "Please select the form field that holds the zip-code"
msgstr "Seleziona il campo del modulo che contiene il codice postale"

msgid "Please enter at least one zip-code"
msgstr "Inserisci almeno un codice postale"

msgid "Please enter one zip-code per line, without spaces or commas"
msgstr "Inserisci un codice postale per riga, senza spazi o virgole"

msgid "Weekdays"
msgstr "Giorni della settimana"

msgid "New Reservations"
msgstr "Nuove prenotazioni"

msgid "Notifications *"
msgstr "Notifiche *"

msgid ""
"For each new reservation, a notification will be sent to the above recipient."
msgstr ""
"Per ogni nuova prenotazione, verrà inviata una notifica al suddetto "
"destinatario."

msgid "Daily Reservations"
msgstr "Prenotazioni giornaliere"

msgid ""
"On each day selected below, a notification with the day's reservations will "
"be sent to the recipient above at 06:00."
msgstr ""
"Alle ore 6:00 di ogni giorno selezionato qui sotto, al suddetto destinatario "
"verrà inviata una notifica con le prenotazioni del giorno."

msgid "Internal Notes"
msgstr "Note interne"

msgid ""
"Each time a new note is added to the ticket for a reservation, a "
"notification is sent to the recipient above."
msgstr ""
"Ogni volta in cui sarà aggiunta una nuova nota al biglietto di una "
"prenotazione, verrà inviata una notifica al suddetto destinatario."

msgid "Rejected Reservations"
msgstr "Prenotazioni rifiutate"

msgid ""
"If a reservation is cancelled, a notification will be sent to the above "
"recipient."
msgstr ""
"Se una prenotazione viene annullata, una notifica verrà inviata al "
"destinatario sopra indicato."

msgid "Send on"
msgstr "Invia il"

msgid "Resources"
msgstr "Risorse"

msgid "Please add at least one notification."
msgstr "Aggiungere almeno una notifica."

msgid "Logo"
msgstr "Logo"

msgid "URL pointing to the logo"
msgstr "URL che punta al logo"

msgid "Logo (Square)"
msgstr "Logo (quadrato)"

msgid "E-Mail Reply Address (Reply-To)"
msgstr "Indirizzo di risposta dell'e-mail (Rispondi a)"

msgid "Replies to automated e-mails go to this address."
msgstr "Le risposte alle e-mail automatizzate sono inviate a questo indirizzo."

msgid "Primary Color"
msgstr "Colore primario"

msgid "Default Font Family"
msgstr "Famiglia di font predefinita"

msgid "Languages"
msgstr "Lingue"

msgid "German"
msgstr "Tedesco"

msgid "French"
msgstr "Francese"

msgid "Italian"
msgstr "Italiano"

msgid "Additional CSS"
msgstr "CSS aggiuntivo"

msgid "Will be used if an image is needed, but none has been set"
msgstr ""
"Verrà utilizzato se è necessaria un'immagine, ma non è stata impostata "
"alcuna immagine."

msgid "Standard Image"
msgstr "Immagine standard"

msgid "Column width left side"
msgstr "Larghezza colonna lato sinistro"

msgid "Footer Division"
msgstr "Divisione piè di pagina"

msgid "Column width for the center"
msgstr "Larghezza della colonna per il centro"

msgid "Column width right side"
msgstr "Larghezza colonna lato destro"

msgid "Contact"
msgstr "Contatto"

msgid "The address and phone number of the municipality"
msgstr "L'indirizzo e il numero di telefono del comune"

msgid "Information"
msgstr "Informazioni"

msgid "Contact Link"
msgstr "Collegamento ai contatti"

msgid "URL pointing to a contact page"
msgstr "URL che punta a una pagina di contatto"

msgid "Opening Hours"
msgstr "Orari di Apertura"

msgid "The opening hours of the municipality"
msgstr "Gli orari di apertura del comune"

msgid "Opening Hours Link"
msgstr "Collegamento agli orari di apertura"

msgid "URL pointing to an opening hours page"
msgstr "URL che punta a una pagina degli orari di apertura"

msgid "Hide OneGov Cloud information"
msgstr "Nascondi le informazioni su OneGov Cloud"

msgid ""
"This includes the link to the marketing page, and the link to the privacy "
"policy."
msgstr ""
"Ciò include il collegamento alla pagina di marketing e il collegamento "
"all'informativa sulla privacy."

msgid "Facebook"
msgstr "Facebook"

msgid "URL pointing to the Facebook site"
msgstr "URL che punta al sito di Facebook"

msgid "Social Media"
msgstr "Social media"

msgid "Twitter"
msgstr "Twitter"

msgid "URL pointing to the Twitter site"
msgstr "URL che punta al sito di Twitter"

msgid "YouTube"
msgstr "YouTube"

msgid "URL pointing to the YouTube site"
msgstr "URL che punta al sito di YouTube"

msgid "Instagram"
msgstr "Instagram"

msgid "URL pointing to the Instagram site"
msgstr "URL che punta al sito di Instagram"

msgid "Linkedin"
msgstr "LinkedIn"

msgid "URL pointing to the LinkedIn site"
msgstr "URL che punta al sito di LinkedIn"

msgid "TikTok"
msgstr "TikTok"

msgid "URL pointing to the TikTok site"
msgstr "URL che punta al sito di TikTok"

msgid "Custom Link 1"
msgstr "Collegamento personalizzato 1"

msgid "URL to internal/external site"
msgstr "URL del sito interno/esterno"

msgid "Custom Link 2"
msgstr "Collegamento personalizzato 2"

msgid "Custom Link 3"
msgstr "Collegamento personalizzato 3"

msgid "Name of the partner"
msgstr "Nome del partner"

msgid "First Partner"
msgstr "Primo partner"

msgid "Logo of the partner"
msgstr "Logo del partner"

msgid "The partner's website"
msgstr "Il sito web del partner"

msgid "Second Partner"
msgstr "Secondo partner"

msgid "Third Partner"
msgstr "Terzo partner"

msgid "Fourth Partner"
msgstr "Quarto partner"

msgid "The width of the column must be greater than 0"
msgstr "La larghezza della colonna deve essere maggiore di 0"

msgid "The sum of all the footer columns must be equal to 12"
msgstr "La somma di tutte le colonne del piè di pagina deve essere pari a 12"

msgid ""
"Default social media preview image for rich link previews. Optimal size is "
"1200:630 px."
msgstr ""
"Immagine di anteprima dei social media predefinita per le anteprime dei "
"collegamenti avanzati. La dimensione ottimale è 1200x630 px."

msgid "Icon 16x16 PNG (Windows)"
msgstr "Icona 16x16 PNG (Windows)"

msgid "URL pointing to the icon"
msgstr "URL che punta all'icona"

msgid "Icon 32x32 PNG (Mac)"
msgstr "Icona 32x32 PNG (Mac)"

msgid "Icon 57x57 PNG (iPhone, iPod, iPad)"
msgstr "Icona 57x57 PNG (iPhone, iPod, iPad)"

msgid "Icon SVG 20x20 (Safari)"
msgstr "Icona SVG 20x20 (Safari)"

msgid "Disable page references"
msgstr "Disabilita i riferimenti alle pagine"

msgid ""
"Disable showing the copy link '#' for the site reference. The references "
"themselves will still work. Those references are only showed for logged in "
"users."
msgstr ""
"Disabilita la visualizzazione del link di copia \"#\" per il riferimento al "
"sito. I riferimenti stessi continueranno a funzionare. Questi riferimenti "
"sono mostrati solo agli utenti che hanno effettuato l'accesso."

msgid "Open files in separate window"
msgstr "Apri i file in una finestra separata"

msgid "Announcement"
msgstr "Annuncio"

msgid "Announcement URL"
msgstr "URL per l'annuncio"

msgid "Announcement bg color"
msgstr "Colore di sfondo dell'annuncio"

msgid "Announcement font color"
msgstr "Colore del carattere dell'annuncio"

msgid "Only show Announcement for logged-in users"
msgstr "Mostra solo gli annunci per gli utenti connessi"

msgid "Header links"
msgstr "Collegamenti di intestazione"

msgid "Text header left side"
msgstr "Intestazione testo a sinistra"

msgid "Optional"
msgstr "Facoltativo"

msgid "Font color"
msgstr "Colore del carattere"

msgid "Relative font size"
msgstr "Dimensione relativa del carattere"

msgid "Keep header links and/or header text fixed to top on scrolling"
msgstr ""
"Mantenere i link dell'intestazione e/o il testo dell'intestazione fissi in "
"alto durante lo scorrimento"

msgid "Header fixation"
msgstr "Fissare gli elementi dell'intestazione"

msgid "Please add an url to each link"
msgstr "Aggiungere un url a ciascun link"

msgid "Your URLs must start with http://, https:// or / (for internal links)"
msgstr ""
"Gli URL devono iniziare con http://, https:// o / (per i link interni)."

msgid "Homepage Cover"
msgstr "Copertina della pagina principale"

msgid "Structure"
msgstr "Struttura"

msgid "Homepage Structure (for advanced users only)"
msgstr "Struttura della pagina principale (solo per utenti avanzati)"

msgid "The structure of the homepage"
msgstr "La struttura della pagina principale"

msgid "Homepage redirect"
msgstr "Reindirizzamento della home page"

msgid "Yes, to directories"
msgstr "Sì, alle cartelle"

msgid "Yes, to events"
msgstr "Sì, agli eventi"

msgid "Yes, to forms"
msgstr "Sì, ai moduli"

msgid "Yes, to publications"
msgstr "Sì, alle pubblicazioni"

msgid "Yes, to reservations"
msgstr "Sì, alle prenotazioni"

msgid "Yes, to a non-listed path"
msgstr "Sì, a un percorso non elencato"

msgid "Path"
msgstr "Percorso"

msgid "Please enter a path without schema or host"
msgstr "Inserisci un percorso senza schema o host"

msgid "Hide these fields for non-logged-in users"
msgstr "Nascondi questi campi per gli utenti non registrati"

msgid "People"
msgstr "Persone"

msgid "External ID"
msgstr "ID esterno"

msgid "Duration of mTAN session"
msgstr "Durata della sessione mTAN"

msgid "Specify in number of seconds"
msgstr "Indicate il numero di secondi"

msgid "mTAN Access"
msgstr "Accesso mTAN"

msgid ""
"Prevent further accesses to protected resources after this many have been "
"accessed"
msgstr ""
"Impedite ulteriori accessi alle risorse protette dopo che ne sono stati "
"effettuati molti"

msgid "Leave empty to disable limiting requests"
msgstr "Lasciate vuoto per disabilitare la limitazione delle richieste"

msgid "Prevent further accesses to protected resources in this time frame"
msgstr ""
"Impedite ulteriori accessi alle risorse protette in questo lasso di tempo."

msgid "The default map view. This should show the whole town"
msgstr ""
"La visualizzazione predefinita della mappa. Questo dovrebbe mostrare "
"l'intera città"

msgid "Geo provider"
msgstr "Fornitore di dati geografici"

msgid "Swisstopo (Default)"
msgstr "Swisstopo (predefinito)"

msgid "Swisstopo Aerial"
msgstr "Swisstopo fotografia aerea"

msgid "Analytics Code"
msgstr "Codice Analytics"

msgid "JavaScript for web statistics support"
msgstr "JavaScript per il supporto delle statistiche web"

msgid "Analytics URL"
msgstr "URL Analytics"

msgid "URL pointing to the analytics page"
msgstr "URL che punta alla pagina di analisi"

msgid "Cantonal holidays"
msgstr "Festività cantonali"

msgid "Aargau"
msgstr "Argovia"

msgid "Appenzell Ausserrhoden"
msgstr "Appenzello Esterno"

msgid "Appenzell Innerrhoden"
msgstr "Appenzello Interno"

msgid "Basel-Landschaft"
msgstr "Basilea Campagna"

msgid "Basel-Stadt"
msgstr "Basilea Città"

msgid "Berne"
msgstr "Berna"

msgid "Fribourg"
msgstr "Friburgo"

msgid "Geneva"
msgstr "Ginevra"

msgid "Glarus"
msgstr "Glarona"

msgid "Grisons"
msgstr "Grigioni"

msgid "Jura"
msgstr "Jura"

msgid "Lucerne"
msgstr "Lucerna"

msgid "Neuchâtel"
msgstr "Neuchâtel"

msgid "Nidwalden"
msgstr "Nidvaldo"

msgid "Obwalden"
msgstr "Obvaldo"

msgid "Schaffhausen"
msgstr "Sciaffusa"

msgid "Schwyz"
msgstr "Svitto"

msgid "Solothurn"
msgstr "Soletta"

msgid "St. Gallen"
msgstr "San Gallo"

msgid "Thurgau"
msgstr "Turgovia"

msgid "Ticino"
msgstr "Ticino"

msgid "Uri"
msgstr "Uri"

msgid "Valais"
msgstr "Vallese"

msgid "Vaud"
msgstr "Vaud"

msgid "Zug"
msgstr "Zugo"

msgid "Zürich"
msgstr "Zurigo"

msgid "Other holidays"
msgstr "Altre feste"

msgid "Preview"
msgstr "Anteprima"

msgid "School holidays"
msgstr "Vacanze scolastiche"

msgid "Format: Day.Month - Description"
msgstr "Formato: Giorno.Mese - Descrizione"

msgid "Please enter one date per line"
msgstr "Inserisci una data per riga"

msgid "Please enter only day and month"
msgstr "Inserisci solo giorno e mese"

#, python-format
msgid "${date} is not a valid date"
msgstr "${date} non è una data valida"

msgid "Format: Day.Month.Year - Day.Month.Year"
msgstr "Formato: Giorno.Mese.Anno - Giorno.Mese.Anno"

msgid "Please enter one date pair per line"
msgstr "Inserisci una coppia di date per riga"

msgid "End date needs to be after start date"
msgstr "La data di fine deve essere successiva alla data di inizio"

msgid "Hide personal email addresses"
msgstr "Nascondi gli indirizzi e-mail personali"

msgid "Hide personal email addresses in the ticket system"
msgstr "Nascondi gli indirizzi e-mail personali nel sistema di ticket"

msgid "General email address"
msgstr "Indirizzo e-mail generale"

msgid "Email address that is displayed instead of the personal email address"
msgstr ""
"Indirizzo e-mail che viene visualizzato invece dell'indirizzo e-mail "
"personale"

msgid "Accept request and close ticket automatically based on:"
msgstr "Accetta la richiesta e chiudi il ticket automaticamente in base a:"

msgid "Ticket category"
msgstr "Categoria del biglietto"

msgid "User role"
msgstr "Ruolo utente"

msgid "Auto-accept and auto-close"
msgstr "Accettazione e chiusura automatica"

msgid ""
"Accept request and close ticket automatically for these ticket categories"
msgstr ""
"Accetta la richiesta e chiudi il biglietto automaticamente per queste "
"categorie di biglietti"

msgid ""
"If auto-accepting is not possible, the ticket will be in state pending. Also "
"note, that after the ticket is closed, the submitter can't send any messages."
msgstr ""
"Se l'accettazione automatica non è possibile, il biglietto sarà posto in "
"stato di attesa. Nata inoltre che, dopo la chiusura del biglietto, il "
"mittente non può inviare alcun messaggio."

msgid "Accept request and close ticket automatically for these user roles"
msgstr ""
"Accetta la richiesta e chiudi automaticamente il ticket per questi ruoli "
"utente"

msgid "User used to auto-accept tickets"
msgstr "Utente abituato ad accettare automaticamente i biglietti"

msgid "Email address for notifications about newly opened tickets"
msgstr "Indirizzo e-mail per le notifiche dei biglietti aperti"

msgid "Block email confirmation when this ticket category is opened"
msgstr ""
"Blocca l'e-mail di conferma all'apertura di questa categoria di biglietti"

msgid "This is enabled by default for tickets that get accepted automatically"
msgstr ""
"Questo è abilitato per impostazione predefinita per i biglietti che vengono "
"accettati automaticamente"

msgid "Block email confirmation when this ticket category is closed"
msgstr ""
"Blocca l'e-mail di conferma quando questa categoria di biglietti è chiusa"

msgid "Mute all tickets"
msgstr "Annulla le notifiche di tutti i biglietti"

msgid "Always send email notification if a new ticket message is sent"
msgstr ""
"Invia sempre una notifica tramite e-mail se viene inviato un nuovo messaggio "
"per il biglietto"

msgid "Categories restricted by user group settings"
msgstr "Categorie limitate dalle impostazioni del gruppo di utenti"

msgid "Mute tickets individually if the auto-accept feature is enabled."
msgstr ""
"Disattiva i biglietti singolarmente se la funzione di accettazione "
"automatica è abilitata."

msgid "Enable newsletter"
msgstr "Attiva la newsletter"

msgid "Allow secret content in newsletter"
msgstr "Consentire contenuti segreti nella newsletter"

msgid "Newsletter categories"
msgstr "Categorie di newsletter"

msgid ""
"Example for newsletter topics with subtopics in yaml format. Note: Deeper "
"structures are not supported.\n"
"```\n"
"- Topic 1\n"
"- Topic 2:\n"
"  - Subtopic 2.1\n"
"- Topic 3:\n"
"  - Subtopic 3.1\n"
"  - Subtopic 3.2\n"
"```"
msgstr ""
"Esempio di argomenti di newsletter con sottoargomenti in formato yaml. Nota: "
"Le strutture più profonde non sono supportate.\n"
"```\n"
"- Argomento 1\n"
"- Argomento 2:\n"
"  - Sottotema 2.1\n"
"- Argomento 3:\n"
"  - Sottotema 3.1\n"
"  - Sottotema 3.2\n"
"```"

msgid "Notify on newsletter unsubscription"
msgstr "Notifica di annullamento dell'iscrizione alla newsletter"

msgid ""
"Send an email notification to the following users when a recipient "
"unsubscribes from the newsletter"
msgstr ""
"Inviare una notifica via e-mail ai seguenti utenti quando un destinatario si "
"cancella dalla newsletter"

msgid "Invalid YAML format. Please refer to the example."
msgstr "Formato YAML non valido. Fare riferimento all'esempio."

msgid ""
"Invalid format. Please define topics and subtopics according to the example."
msgstr ""
"Formato non valido. Definire gli argomenti e i sottoargomenti secondo "
"l'esempio."

msgid ""
"Invalid format. Only topics and subtopics are allowed - no deeper structures "
"supported."
msgstr ""
"Formato non valido. Sono ammessi solo argomenti e sottoargomenti, non sono "
"supportate strutture più profonde."

msgid "Old domain"
msgstr "Vecchio dominio"

msgid "Test migration"
msgstr "Migrazione di prova"

msgid "Compares links to the current domain"
msgstr "Confronta i collegamenti al dominio corrente"

msgid "Use a domain name without http(s)"
msgstr "Usa un nome di dominio senza http(s)"

msgid "Domain must contain a dot"
msgstr "Il dominio deve contenere un punto"

msgid "Choose which links to check"
msgstr "Scegli quali collegamento controllare"

msgid "External links only"
msgstr "Solo collegamenti esterni"

msgid "Internal links only"
msgstr "Solo collegamenti interni"

msgid "Link must start with 'https'"
msgstr "Il link deve iniziare con 'https'"

msgid "Username"
msgstr "Nome utente"

msgid "Username for the associated Gever account"
msgstr "Nome utente per l'account Gever associato"

msgid "Password"
msgstr "Password"

msgid "Password for the associated Gever account"
msgstr "Password per l'account Gever associato"

msgid "Gever API Endpoint where the documents are uploaded."
msgstr "Endpoint API di Gever dove vengono caricati i documenti."

msgid "Website address including https://"
msgstr "Indirizzo del sito web incluso https://"

msgid "API Key"
msgstr "Chiave API"

msgid "Read only"
msgstr "Sola lettura"

msgid "Submit your event"
msgstr "Invia il tuo evento"

msgid "Enables website visitors to submit their own events"
msgstr "Consente ai visitatori del sito web di presentare i propri eventi"

msgid "Delete events in the past"
msgstr "Cancellare gli eventi del passato"

msgid "Events are automatically deleted once they have occurred"
msgstr ""
"Gli eventi vengono cancellati automaticamente una volta che si sono "
"verificati"

msgid "Values of the location filter"
msgstr "Valori del filtro posizione"

msgid "Choose the filter type for events (default is 'Tags')"
msgstr ""
"Scegliere il tipo di filtro per gli eventi (l'impostazione predefinita è "
"'tag')"

msgid "A predefined set of tags"
msgstr "Un insieme predefinito di tag"

msgid "Manually configurable filters"
msgstr "Filtri configurabili manualmente"

msgid "Both, predefined tags as well as configurable filters"
msgstr "Entrambi, tag predefiniti e filtri configurabili"

msgid "Documents"
msgstr "Documenti"

msgid "General event documents"
msgstr "Documenti generali dell'evento"

msgid "Duration from opening a ticket to its automatic archival"
msgstr "Durata dall'apertura di un ticket alla sua archiviazione automatica"

msgid "Duration from archived state until deleted automatically"
msgstr "Durata dello stato di archiviazione fino alla cancellazione automatica"

msgid "Firebase adminsdk credentials (JSON)"
msgstr "Credenziali Firebase Adminsdk (JSON)"

msgid "Topics"
msgstr "Argomenti"

msgid "Defines the firebase topic id"
msgstr "Definisce l'id dell'argomento Firebase"

msgid "Invalid Firebase credentials format - must be a JSON object"
msgstr ""
"Formato delle credenziali Firebase non valido: deve essere un oggetto JSON"

#, python-format
msgid "Missing required keys in Firebase credentials: {0}"
msgstr "Chiavi obbligatorie mancanti nelle credenziali Firebase: {0}"

msgid "Invalid JSON format in Firebase credentials"
msgstr "Formato JSON non valido nelle credenziali Firebase"

#, python-format
msgid "Error validating Firebase credentials: {0}"
msgstr "Errore durante la convalida delle credenziali Firebase: {0}"

msgid "VAT Rate"
msgstr "Aliquota IVA"

msgid ""
"This is the VAT rate in percent. The VAT rate will apply to all prices in "
"the forms."
msgstr ""
"Si tratta del tasso di IVA in percentuale. Il tasso di IVA si applicherà a "
"tutti i prezzi nei moduli."

msgid ""
"Select newsletter categories your are interested in. You will receive the "
"newsletter if it reports on at least one of the subscribed categories."
msgstr ""
"Selezionate le categorie di newsletter a cui siete interessati. Riceverete "
"la newsletter se riporta almeno una delle categorie sottoscritte"

msgid "E-Mail Address"
msgstr "Indirizzo e-mail"

msgid "The subscriber has given consent to receive the newsletter."
msgstr "Il sottoscrittore ha dato il consenso a ricevere la newsletter."

msgid "Submission Window"
msgstr "Finestra di presentazione"

msgid "A submission window with this title already exists."
msgstr "Esiste già una finestra di presentazione con questo titolo."

#, python-format
msgid ""
"The date range overlaps with an existing submission window (${range}). "
"Either choose a different date range or give this window a title to "
"differenciate it from other windows."
msgstr ""
"L'intervallo di date si sovrappone a una finestra di presentazione esistente "
"(${range}). Scegliere un intervallo di date diverso o dare a questa finestra "
"un titolo per differenziarla dalle altre finestre."

msgid "Short name to identify the text module"
msgstr "Nome breve per identificare il modulo di testo"

msgid "Your note about this ticket"
msgstr "La tua nota su questo biglietto"

msgid "Attachment"
msgstr "Allegato"

msgid "Message"
msgstr "Messaggio"

msgid "The message is empty"
msgstr "Il messaggio è vuoto"

msgid "Notify me about replies"
msgstr "Avvisami delle risposte"

msgid "Setting \"Always notify\" is active"
msgstr "L'impostazione \"Notifica sempre\" è attiva"

msgid "BCC"
msgstr "BCC"

msgid "You can send a copy of the message to one or more recipients"
msgstr "È possibile inviare una copia del messaggio a uno o più destinatari"

msgid "Email"
msgstr "Email"

msgid "User"
msgstr "Utente"

msgid "Admin"
msgstr "Amministratore"

msgid "Editor"
msgstr "Redattore"

msgid "Supporter"
msgstr "Sostenitore"

msgid "Member"
msgstr "Membro"

msgid "State"
msgstr "Stato"

msgid "Active"
msgstr "Attivo"

msgid "Inactive"
msgstr "Inattivo"

msgid "Role"
msgstr "Ruolo"

#, fuzzy
msgid "Yubikey"
msgstr "Yubikey"

msgid "Plug your YubiKey into a USB slot and press it."
msgstr "Collega il dispositivo YubiKey a una porta USB e premi."

#, fuzzy
msgid "Administrators and editors must use a Yubikey"
msgstr "Gli amministratori e i redattori devono utilizzare una Yubikey"

#, fuzzy
msgid "Invalid Yubikey"
msgstr "Yubikey non valida"

#, fuzzy, python-format
msgid "This Yubikey is already used by ${username}"
msgstr "Questa Yubikey è già utilizzata da ${username}"

msgid "The users e-mail address (a.k.a. username)"
msgstr "L'indirizzo e-mail dell'utente (noto anche come nome utente)"

msgid "Send Activation E-Mail with Instructions"
msgstr "Invia e-mail di attivazione con le istruzioni"

msgid "A user with this e-mail address exists already"
msgstr "Esiste già un utente con questo indirizzo e-mail"

msgid "Ticket permissions"
msgstr "Permessi sul biglietto"

msgid "Restricts access and gives permission to these ticket categories"
msgstr "Limita l'accesso e autorizza queste categorie di biglietti"

msgid "Directories"
msgstr "Cartelle"

msgid ""
"Directories for which this user group is responsible. If activated, ticket "
"notifications for this group are only sent for these directories"
msgstr ""
"Directory per le quali questo gruppo di utenti è responsabile. Se attivata, "
"le notifiche di ticket le notifiche per questo Gruppo vengono inviate solo "
"per queste directory"

msgid "Send a periodic status e-mail."
msgstr "Invia un'e-mail di stato periodica."

msgid "Daily (exluding the weekend)"
msgstr "Giornaliera (escluso il fine settimana)"

msgid "Weekly (on mondays)"
msgstr "Settimanale (di lunedì)"

msgid "Monthly (on first monday of the month)"
msgstr "Mensile (il primo lunedì del mese)"

msgid "Never"
msgstr "Mai"

msgid "Disabled"
msgstr "Disattivato"

msgid "6 months"
msgstr "6 mesi"

msgid "1 year"
msgstr "1 anno"

msgid "2 years"
msgstr "2 anni"

msgid "3 years"
msgstr "3 anni"

msgid "Linked file"
msgstr "File collegato"

msgid "Keep link"
msgstr "Conservare collegamento"

msgid "Delete link"
msgstr "Elimina collegamento"

msgid "Replace link"
msgstr "Sostituire collegamento"

msgid "Choose existing file"
msgstr "Scegliere tra i file esistenti"

msgid "Link additional files"
msgstr "Collegare file aggiuntivi"

msgid "All directories"
msgstr "Tutte le cartelle"

msgid "All events"
msgstr "Tutti gli eventi"

msgid "Daypass"
msgstr "Biglietto giornaliero"

msgid "Conference room"
msgstr "Sala conferenze"

#, python-format
msgid "150 years {organisation}"
msgstr "150 anni di {organisation}"

msgid "Sports facility"
msgstr "Impianto sportivo"

msgid "We celebrate our 150th anniversary."
msgstr "Celebriamo il nostro 150° anniversario."

msgid "General Assembly"
msgstr "Assemblea generale"

msgid "Communal hall"
msgstr "Sala comune"

msgid "As every year."
msgstr "Come ogni anno."

msgid "Community Gymnastics"
msgstr "Ginnastica comunitaria"

msgid "Gymnasium"
msgstr "Palestra"

msgid "Get fit together."
msgstr "Mettiamoci in forma insieme."

msgid "Women's Club"
msgstr "Club femminile"

msgid "Football Tournament"
msgstr "Torneo di calcio"

msgid "Amateurs welcome!"
msgstr "I dilettanti sono i benvenuti!"

msgid "Sports Association"
msgstr "Associazione sportiva"

msgid "all day"
msgstr "tutto il giorno"

msgid "VAT"
msgstr "IVA"

msgid "Homepage"
msgstr "Pagina principale"

msgid "Save"
msgstr "Risparmiare"

msgid "Edit"
msgstr "Modifica"

msgid "QR"
msgstr "QR"

msgid "Delete"
msgstr "Elimina"

msgid "This form can't be deleted."
msgstr "Questo modulo non può essere eliminato."

msgid ""
"There are submissions associated with the form. Those need to be removed "
"first."
msgstr ""
"Sono presenti invii associati al modulo. Questi devono essere rimossi prima "
"di tutto."

msgid "Do you really want to delete this form?"
msgstr "Vuoi davvero eliminare questo modulo?"

msgid "This cannot be undone."
msgstr "L'operazione non può essere annullata."

msgid "Delete form"
msgstr "Elimina modulo"

msgid "Export"
msgstr "Esporta"

msgid "Change URL"
msgstr "Modifica URL"

msgid "Registration Windows"
msgstr "Finestre di registrazione"

msgid "Form"
msgstr "Modulo"

msgid "External form"
msgstr "Modulo esterno"

msgid "New external form"
msgstr "Nuovo modulo esterno"

msgid "Document form"
msgstr "Modulo documento"

msgid "Do you really want to delete this submission window?"
msgstr "Vuoi davvero eliminare questa finestra di invio?"

msgid ""
"Submissions associated with this submission window will be deleted as well."
msgstr ""
"Gli invii associati a questa finestra di invio verranno eliminati anche."

msgid "Delete submission window"
msgstr "Elimina la finestra di invio"

msgid "Results"
msgstr "Risultati"

msgid "Do you really want to delete this survey?"
msgstr "Vuoi davvero eliminare questo sondaggio?"

msgid "This cannot be undone. And all submissions will be deleted with it."
msgstr "Questa operazione non può essere annullata. E tutti gli invii saranno "

msgid "Delete survey"
msgstr "Elimina sondaggio"

msgid "Submission Windows"
msgstr "Finestre di invio"

msgid "Survey"
msgstr "Sondaggio"

msgid "Person"
msgstr "Persona"

msgid "Do you really want to delete this person?"
msgstr "Vuoi davvero eliminare questa persona?"

msgid "Delete person"
msgstr "Elimina persona"

msgid "Delete archived tickets"
msgstr "Cancellare i biglietti archiviati"

msgid "Do you really want to delete all archived tickets?"
msgstr "Volete davvero cancellare tutti i biglietti archiviati?"

msgid "Accept ticket"
msgstr "Accetta il biglietto"

msgid "This ticket can't be closed."
msgstr "Questo biglietto non può essere chiuso."

msgid "This ticket requires a decision, but no decision has been made yet."
msgstr ""
"Questo biglietto richiede una decisione, ma nessuna decisione è stata ancora "
"presa."

msgid "Close ticket"
msgstr "Chiudi il biglietto"

msgid "Reopen ticket"
msgstr "Riapri il biglietto"

msgid "Archive ticket"
msgstr "Archivia il biglietto"

msgid "Recover from archive"
msgstr "Recupera dall'archivio"

msgid "Delete Ticket"
msgstr "Cancella biglietto"

msgid "Assign ticket"
msgstr "Assegna il biglietto"

msgid "New Note"
msgstr "Nuova nota"

msgid "PDF"
msgstr "PDF"

msgid "Download files"
msgstr "Scarica i file"

msgid "New Message"
msgstr "Nuovo messaggio"

msgid "Ticket Status"
msgstr "Stato del biglietto"

msgid "Text module"
msgstr "Modulo di testo"

msgid "Do you really want to delete this text module?"
msgstr "Confermi di voler eliminare questo modulo di testo?"

msgid "Delete text module"
msgstr "Elimina modulo di testo"

msgid "Reservations"
msgstr "Prenotazioni"

msgid "Recipients"
msgstr "Destinatari"

msgid "Room"
msgstr "Camera"

msgid "Resource Item"
msgstr "Elemento risorsa"

msgid "External resource link"
msgstr "Link a risorse esterne"

msgid "New external resource"
msgstr "Nuova risorsa esterna"

msgid "Export All"
msgstr "Esporta tutte"

msgid "iFrame"
msgstr "iFrame"

msgid "Find Your Spot"
msgstr "Cerca le date"

msgid "E-Mail Recipient"
msgstr "E-mail del destinatario"

msgid "Do you really want to delete this resource?"
msgstr "Vuoi davvero eliminare questa risorsa?"

msgid ""
"This cannot be undone and will take a while depending on the number of "
"reservations."
msgstr ""
"Questa operazione non può essere annullata e richiederà un po' di tempo, a "
"seconda del numero di prenotazioni."

msgid "Delete resource"
msgstr "Elimina risorsa"

msgid ""
"There are future reservations associated with this resource that will also "
"be deleted. This cannot be undone and will take a while depending on the "
"number of reservations."
msgstr ""
"Anche le prenotazioni future associate a questa risorsa saranno cancellate. "
"Questa operazione non può essere annullata e richiederà un certo tempo, a "
"seconda del numero di prenotazioni."

msgid "Clean up"
msgstr "Ripulisci"

msgid "Occupancy"
msgstr "Occupazione"

msgid "Subscribe"
msgstr "Iscriviti"

msgid "Rules"
msgstr "Regole"

msgid "Edit allocation"
msgstr "Modifica allocazione"

msgid "Do you really want to delete this allocation?"
msgstr "Vuoi davvero eliminare questa allocazione?"

msgid "Delete allocation"
msgstr "Elimina allocazione"

msgid "This resource can't be deleted."
msgstr "Non può essere eliminata."

msgid "There are existing reservations associated with this resource"
msgstr "Sono presenti delle prenotazioni associate a questa risorsa"

#, python-format
msgid "Every ${days} until ${end}"
msgstr "Ogni ${days} fino al ${end}"

msgid "Configure"
msgstr "Configura"

msgid "This event can't be edited."
msgstr "Questo evento non può essere modificato."

msgid "Imported events can not be edited."
msgstr "Gli eventi importati non possono essere modificati."

msgid "Do you really want to delete this event?"
msgstr "Desideri davvero eliminare questo evento?"

msgid "Delete event"
msgstr "Elimina evento"

msgid "This event can't be deleted."
msgstr "Questo evento non può essere eliminato."

msgid "To remove this event, go to the ticket and reject it."
msgstr "Per rimuovere questo evento, vai al biglietto e rifiutalo."

msgid "Withdraw event"
msgstr "Ritira evento"

msgid "Do you really want to withdraw this event?"
msgstr "Vuoi davvero ritirare questo evento?"

msgid "You can re-publish an imported event later."
msgstr "Puoi ripubblicare un evento importato in un secondo momento."

msgid "Re-publish event"
msgstr "Ripubblica l'evento"

msgid "Newsletter"
msgstr "Newsletter"

msgid "New"
msgstr "Nuovo"

msgid "Subscribers"
msgstr "Iscritti"

msgid "Test"
msgstr "Test"

msgid "Delete newsletter"
msgstr "Elimina newsletter"

msgid "Photo Albums"
msgstr "Album fotografici"

msgid "Manage images"
msgstr "Gestisci immagini"

msgid "Photo Album"
msgstr "Album fotografico"

msgid "Choose images"
msgstr "Scegli le immagini"

msgid "Delete photo album"
msgstr "Elimina l'album fotografico"

msgid "Usermanagement"
msgstr "Gestione utenti"

msgid "Create Signup Link"
msgstr "Crea collegamento di iscrizione"

msgid "User group"
msgstr "Gruppo di utenti"

msgid "Do you really want to delete this user group?"
msgstr "Vuoi davvero eliminare questo gruppo di utenti?"

msgid "Delete user group"
msgstr "Elimina gruppo di utenti"

msgid "Exports"
msgstr "Esportazioni"

msgid "Payment Providers"
msgstr "Provider di servizi di pagamento"

msgid "Datatrans"
msgstr "Datatrans"

msgid "Worldline Saferpay"
msgstr "Worldline Saferpay"

msgid "Synchronise"
msgstr "Sincronizza"

msgid "Directory"
msgstr "Cartella"

#, python-format
msgid "Do you really want to delete \"${title}\"?"
msgstr "Desideri davvero eliminare \"${title}\"?"

msgid "All entries will be deleted as well!"
msgstr "Anche tutti gli elementi verranno eliminati!"

msgid "Delete directory"
msgstr "Elimina la cartella"

msgid "Entry"
msgstr "Elemento"

msgid "Published"
msgstr "Pubblicato"

msgid "Upcoming"
msgstr "In arrivo"

msgid "Past"
msgstr "Passato"

msgid "Choose filter"
msgstr "Scegli filtro"

msgid "Delete entry"
msgstr "Elimina elemento"

msgid "Do you really want to delete this external link?"
msgstr "Vuoi davvero eliminare questo collegamento esterno?"

msgid "Delete external link"
msgstr "Elimina collegamento esterno"

msgid "Sort"
msgstr "Ordinare"

msgid "The submission was adopted"
msgstr "L'iscrizione è stata adottata"

msgid "The entry is not valid, please adjust it"
msgstr "L'elemento non è valido, modificalo"

msgid "An entry with this name already exists"
msgstr "Esiste già un elemento con questo nome"

msgid "Your directory submission has been adopted"
msgstr "L'invio della cartella è stato adottato"

msgid "Your change request has been applied"
msgstr "La richiesta di modifica è stata applicata"

msgid "The change request was applied"
msgstr "La richiesta di modifica è stata applicata"

msgid "The submission was rejected"
msgstr "L'iscrizione è stata rifiutata"

msgid "Your directory entry submission has been rejected"
msgstr "L'inserimento nella directory è stato rifiutato"

msgid "The entry submission has been rejected"
msgstr "L'iscrizione è stata rifiutata"

msgid "Your directory change submission has been rejected"
msgstr "L'invio di una modifica alla directory è stato rifiutato"

msgid "The change submission has been rejected"
msgstr "'invio della modifica è stato rifiutato"

msgid "The rejection was already withdrawn"
msgstr "Il rifiuto è già stato ritirato"

msgid "The directory entry submission rejection has been withdrawn"
msgstr "Il rifiuto dell'inserimento nell'elenco è stato ritirato"

msgid "The rejection of the entry has been withdrawn"
msgstr "Il rifiuto della voce è stato ritirato"

msgid "The directory change submission rejection has been withdrawn"
msgstr "Il rifiuto dell'invio della modifica è stato ritirato"

msgid "The rejection of the change has been withdrawn"
msgstr "Il rifiuto della modifica è stato ritirato"

msgid "Through URL only (not listed)"
msgstr "Solo tramite URL (non elencato)"

msgid "Only by privileged users or after submitting a mTAN"
msgstr "Solo da utenti autorizzati o dopo l'invio di un mTAN."

msgid "Through URL only after submitting a mTAN (not listed)"
msgstr "Solo tramite URL e dopo l'invio di un mTAN (non elencato)"

msgid "Members may view occupancy"
msgstr "I membri possono visualizzare l'occupazione"

msgid ""
"The occupancy view shows the e-mail addresses submitted with the "
"reservations, so we only recommend enabling this for internal resources "
"unless all members are sworn to uphold data privacy."
msgstr ""
"La visualizzazione dell'occupazione mostra gli indirizzi e-mail inviati con "
"le prenotazioni, pertanto si consiglia di attivarla solo per le risorse "
"interne, a meno che tutti i membri non abbiano giurato di rispettare la "
"privacy dei dati."

msgid "Visible on homepage"
msgstr "Visibile sulla pagina principale"

msgid "Visibility"
msgstr "Visibilità"

msgid ""
"- '-' will be converted to a bulleted list\n"
"- Urls will be transformed into links\n"
"- Emails and phone numbers as well"
msgstr ""
"- \"-\" verrà convertito in un elenco puntato\n"
" - Le URL verranno trasformate in collegamenti\n"
" - Anche e-mail e numeri di telefono"

msgid "Inherit address from another topic"
msgstr "Ereditare l'indirizzo da un altro argomento"

msgid "Topic to inherit from"
msgstr "Argomento da cui ereditare"

msgid "Hide contact info in sidebar"
msgstr "Nascondi le informazioni di contatto nella sidebar"

msgid "Show people on bottom of main page (instead of sidebar)"
msgstr ""
"Mostra le persone in fondo alla pagina principale (invece che nella barra "
"laterale)"

msgid "Use text instead of lead in the newsletter"
msgstr "Usa il testo invece dell'estratto nella newsletter"

msgid "Select additional person"
msgstr "Selezionare una persona aggiuntiva"

msgid "No results match"
msgstr "Nessun risultato corrisponde"

msgid "List this function in the page of this person"
msgstr "Mostra questa funzione nella pagina di questa persona"

msgid "Use Western ordered names"
msgstr "Utilizzare nomi ordinati all'occidentale"

msgid "For instance Franz Müller instead of Müller Franz"
msgstr "Per esempio Franz Müller invece di Müller Franz"

msgid "A resource with this name already exists"
msgstr "Esiste già una risorsa con questo nome"

msgid "Enable honey pot"
msgstr "Abilita l'honey pot"

msgid "Spam protection"
msgstr "Protezione contro lo spam"

msgid "Show image on preview on the parent page"
msgstr "Mostra l'immagine in anteprima nella pagina madre"

msgid "Show image on page"
msgstr "Mostra l'immagine nella pagina"

msgid "As first element of the content"
msgstr "En tant que premier élément du contenu"

msgid "As a full width header"
msgstr "En tant qu'image d'en-tête pleine largeur"

msgid "Show file links in sidebar"
msgstr "Mostra i link ai file nella barra laterale"

msgid ""
"Files linked in text and uploaded files are no longer displayed in the "
"sidebar if this option is deselected."
msgstr ""
"I file collegati nel testo e i file caricati non vengono più visualizzati "
"nella barra laterale se questa opzione è deselezionata."

msgid "Sidebar links"
msgstr "Collegamenti della barra laterale"

msgid "Contact link"
msgstr "Link di contatto"

msgid "Sidebar contact"
msgstr "Contatto laterale"

msgid "Please provide a URL if contact link text is set"
msgstr ""
"Si prega di fornire un URL se il testo del link di contatto è impostato"

msgid "Please provide link text if contact URL is set"
msgstr "Fornire il testo del link se l'URL di contatto è impostato"

msgid "Contact Text"
msgstr "Testo di contatto"

msgid "Contact URL"
msgstr "URL di contatto"

msgid "Delete content when expired"
msgstr "Eliminare il contenuto quando è scaduto"

msgid "This content is automatically deleted if the end date is in the past"
msgstr ""
"Questo contenuto viene eliminato automaticamente quando la data di fine è "
"passata"

msgid "Delete content"
msgstr "Cancellare il contenuto"

msgid "Photo album"
msgstr "Album fotografico"

msgid "In future"
msgstr "in futuro"

msgid "This month"
msgstr "Questo mese"

msgid "Last month"
msgstr "Lo scorso mese"

msgid "This year"
msgstr "Quest'anno"

msgid "Last year"
msgstr "Lo scorso anno"

msgid "Older"
msgstr "Più vecchia"

msgid "Do you really want to delete this note?"
msgstr "Vuoi davvero eliminare questa nota?"

msgid "Delete Note"
msgstr "Elimina nota"

msgid "Always visible on homepage"
msgstr "Sempre visibile sulla pagina principale"

msgid "Search for available dates"
msgstr "Cerca le date disponibili"

msgid "Neujahrestag"
msgstr "Neujahrestag"

msgid "Berchtoldstag"
msgstr "Berchtoldstag"

msgid "Heilige Drei Könige"
msgstr "Heilige Drei Könige"

msgid "Jahrestag der Ausrufung der Republik"
msgstr "Jahrestag der Ausrufung der Republik"

msgid "Josefstag"
msgstr "Josefstag"

msgid "Näfelser Fahrt"
msgstr "Näfelser Fahrt"

msgid "Ostern"
msgstr "Ostern"

msgid "Karfreitag"
msgstr "Karfreitag"

msgid "Ostermontag"
msgstr "Ostermontag"

msgid "Tag der Arbeit"
msgstr "Tag der Arbeit"

msgid "Auffahrt"
msgstr "Auffahrt"

msgid "Pfingsten"
msgstr "Pfingsten"

msgid "Pfingstmontag"
msgstr "Pfingstmontag"

msgid "Fronleichnam"
msgstr "Fronleichnam"

msgid "Fest der Unabhängigkeit"
msgstr "Fest der Unabhängigkeit"

msgid "Peter und Paul"
msgstr "Peter und Paul"

msgid "Nationalfeiertag"
msgstr "Nationalfeiertag"

msgid "Mariä Himmelfahrt"
msgstr "Mariä Himmelfahrt"

msgid "Bruder Klaus"
msgstr "Bruder Klaus"

msgid "Allerheiligen"
msgstr "Allerheiligen"

msgid "Mariä Empfängnis"
msgstr "Mariä Empfängnis"

msgid "Escalade de Genève"
msgstr "Escalade de Genève"

msgid "Weihnachten"
msgstr "Weihnachten"

msgid "Stephanstag"
msgstr "Stephanstag"

msgid "Wiederherstellung der Republik"
msgstr "Wiederherstellung der Republik"

msgid "Form Submissions"
msgstr "Invii dei moduli"

msgid ""
"This is not the oldest undecided submission of this registration window. Do "
"you really want to confirm this submission?"
msgstr ""
"Questo non è l'iscrizione indecisa più vecchia di questa finestra di "
"registrazione. Vuoi davvero confermare questa iscrizione?"

msgid ""
"By confirming this submission, you will prefer this over a submission that "
"came in earlier."
msgstr ""
"Confermando questa iscrizione, la preferirai a un'iscrizione arrivata in "
"precedenza."

msgid "Confirm registration"
msgstr "Conferma la registrazione"

msgid "Deny registration"
msgstr "Nega registrazione"

msgid "Cancel registration"
msgstr "Annulla registrazione"

msgid "Edit submission"
msgstr "Modifica iscrizione"

msgid "Accept all reservations"
msgstr "Accetta tutte le prenotazioni"

msgid "Details about the reservation"
msgstr "Dettagli sulla prenotazione"

msgid "Edit details"
msgstr "Modifica dettagli"

msgid "Accept all with message"
msgstr "Accetta tutto con messaggio"

msgid "Reject all"
msgstr "Rifiuta tutto"

msgid "Do you really want to reject all reservations?"
msgstr "Vuoi davvero rifiutare tutte le prenotazioni?"

msgid "Rejecting these reservations can't be undone."
msgstr "Il rifiuto di queste prenotazioni non può essere annullato."

msgid "Reject reservations"
msgstr "Rifiuta le prenotazioni"

msgid "Reject all with message"
msgstr "Rifiuta tutto con messaggio"

#, python-format
msgid "Reject ${title}"
msgstr "Rifiuta ${title}"

msgid "Do you really want to reject this reservation?"
msgstr "Vuoi davvero rifiutare questa prenotazione?"

#, python-format
msgid "Rejecting ${title} can't be undone."
msgstr "Il rifiuto di ${title} non può essere annullato."

msgid "Reject reservation"
msgstr "Rifiuta prenotazione"

#. Used in sentence: "${event} published."
#.
msgid "Event"
msgstr "Evento"

msgid "Accept event"
msgstr "Accetta evento"

msgid "Edit event"
msgstr "Modifica evento"

msgid "Reject event"
msgstr "Rifiuta evento"

msgid "Do you really want to reject this event?"
msgstr "Vuoi davvero rifiutare questo evento?"

msgid "Rejecting this event can't be undone."
msgstr "Il rifiuto di questo evento non può essere annullato."

msgid "Directory Entry Submissions"
msgstr "Invii di elementi di cartella"

msgid "Adopt"
msgstr "Adotta"

msgid "View directory entry"
msgstr "Visualizza elemento della cartella"

msgid "Withdraw rejection"
msgstr "Ritiro del rifiuto"

msgid ""
"This directory entry has been rejected. Do you want to withdraw the "
"rejection?"
msgstr "Questa voce dell'elenco è stata rifiutata. Volete ritirare il rifiuto?"

msgid ""
"This directory change has been rejected. Do you want to withdraw the "
"rejection?"
msgstr ""
"Questa modifica della cartella è stata respinta. Volete ritirare il rifiuto?"

msgid "Reject change request"
msgstr "Rifiuta la richiesta di modifica"

msgid "Do you really want to reject this change?"
msgstr "Volete davvero rifiutare questa modifica?"

msgid "Reject change"
msgstr "Rifiutare la modifica"

msgid "Reject entry"
msgstr "Rifiuta elemento"

msgid "Do you really want to reject this entry?"
msgstr "Vuoi davvero rifiutare questo elemento?"

msgid "Chats"
msgstr "Chat"

msgid "Link"
msgstr "Collegamento"

msgid "New Link"
msgstr "Nuovo collegamento"

msgid "Added a new link"
msgstr "Aggiunto un nuovo collegamento"

msgid "Edit Link"
msgstr "Modifica collegamento"

msgid "Move Link"
msgstr "Spostare il collegamento"

msgid "The link was deleted"
msgstr "Il collegamento è stato cancellato"

#, python-format
msgid "Do you really want to delete the link \"${title}\"?"
msgstr "Desideri davvero eliminare il collegamento \"${title}\"?"

msgid "Topic"
msgstr "Argomento"

msgid "New Topic"
msgstr "Nuovo argomento"

msgid "Added a new topic"
msgstr "Aggiunto un nuovo argomento"

msgid "Edit Topic"
msgstr "Modifica argomento"

msgid "Move Topic"
msgstr "Spostare argomento"

msgid "The topic was deleted"
msgstr "L'argomento è stato eliminato"

msgid "Delete topic"
msgstr "Elimina argomento"

#, python-format
msgid "Do you really want to delete the topic \"${title}\"?"
msgstr "Desideri davvero eliminare l'argomento \"${title}\"?"

msgid "News"
msgstr "Notizie"

msgid "Add News"
msgstr "Aggiungi notizie"

msgid "Added news"
msgstr "Notizie aggiunte"

msgid "Edit News"
msgstr "Modifica notizie"

msgid "The news was deleted"
msgstr "La notizia è stata eliminata"

msgid "Delete news"
msgstr "Elimina notizie"

#, python-format
msgid "Do you really want to delete the news \"${title}\"?"
msgstr "Desideri davvero eliminare la notizia \"${title}\"?"

msgid "Add iFrame"
msgstr "Aggiungere iFrame"

msgid "Added iFrame"
msgstr "Aggiunto iFrame"

msgid "Edit iFrame"
msgstr "Modifica iFrame"

msgid "The iFrame was deleted"
msgstr "L'iFrame è stato eliminato"

msgid "Delete iFrame"
msgstr "Eliminare iFrame"

#, python-format
msgid "Do you really want to delete the iFrame \"${title}\"?"
msgstr "Si vuole davvero eliminare l'iFrame \"${title}\"?"

msgid "Copy"
msgstr "Copia"

msgid "A News cannot be pasted as Topic"
msgstr "Una notizia non può essere incollata come argomento"

msgid "A Topic cannot be pasted as News"
msgstr "Un argomento non può essere incollato come notizia"

msgid "Paste"
msgstr "Incolla"

msgid "Please note that this page has subpages which will also be deleted!"
msgstr ""
"Nota che questa pagina contiene delle sottopagine che verranno anch'esse "
"eliminate!"

msgid "This page can't be deleted."
msgstr "Questa pagina non può essere eliminata."

msgid ""
"This page has subpages. Only administrators can delete pages with subpages. "
"To delete this page, delete all subpages first or ask an administrator to do "
"it for you."
msgstr ""
"Questa pagina contiene delle sottopagine. Solo gli amministratori possono "
"eliminare le pagine con sottopagine. Per eliminare questa pagina, elimina "
"prima tutte le sottopagine o chiedi a un amministratore di farlo per te."

msgid "Source"
msgstr "Fonte"

msgid "Subject"
msgstr "Oggetto"

msgid "Owner"
msgstr "Proprietario"

msgid "Created"
msgstr "Creato"

msgid "Reaction Time"
msgstr "Tempo di reazione"

msgid "Process Time"
msgstr "Tempo di elaborazione"

msgid "Event Source"
msgstr "Origine evento"

msgid "Payment"
msgstr "Pagamento"

msgid "Total Amount"
msgstr "Importo totale"

msgid ""
"The record behind this ticket was removed. The following information is a "
"snapshot kept for future reference."
msgstr ""
"Il record su cui è basato questo biglietto è stato rimosso. Le seguenti "
"informazioni sono un'istantanea conservata per riferimento futuro."

msgid "Summary"
msgstr "Riepilogo"

msgid "No rules defined."
msgstr "Nessuna regola definita."

msgid ""
"Api keys can be used to ensure you're not being rate limited. They are not "
"required to use the API."
msgstr ""
"Le chiavi API possono essere utilizzate per assicurarti di non essere "
"soggetto a limiti di velocità. Non sono obbligati ad utilizzare l'API."

msgid "Application Keys"
msgstr "Chiavi dell'applicazione"

msgid "Key"
msgstr "Chiave"

msgid "Last used"
msgstr "Ultimo utilizzo"

msgid "Add Key"
msgstr "Aggiungi chiave"

msgid "State:"
msgstr "Stato:"

msgid "Owner:"
msgstr "Proprietario:"

msgid "Kind:"
msgstr "Tipo:"

msgid "No directories defined yet."
msgstr "Nessuna cartella ancora definita."

msgid "No entries found."
msgstr "Non è stato trovato nessun risultato."

msgid "Propose entry"
msgstr "Proponi un elemento"

msgid "Something missing? Propose a new entry."
msgstr "Manca qualcosa? Proponi un nuovo elemento."

msgid "Actions"
msgstr "Azioni"

msgid "Get notifications on new entries"
msgstr "Ricevi notifiche su nuovi elementi"

msgid "External link"
msgstr "Collegamento esterno"

msgid "More information"
msgstr "Ulteriori informazioni"

msgid "Change Request"
msgstr "Richiesta di modifica"

msgid "Found an error? Propose a change to this entry."
msgstr "Trovato un errore? Proponi una modifica a questo elemento."

msgid "No subscribers yet"
msgstr "Non ci sono ancora abbonati"

msgid "There are currently ${count} recipients registered."
msgstr "Al momento ci sono ${count} destinatari registrati."

msgid ""
"Subscribers may always unsubscribe themselves through a link shown at the "
"bottom of the newsletter. If you unsubscribe them here, they will not be "
"notified."
msgstr ""
"Gli abbonati possono sempre annullare l'iscrizione tramite un collegamento "
"mostrato in fondo alla newsletter. Se annulli qui la loro iscrizione, questi "
"non riceveranno alcun avviso."

msgid "Unsubscribe"
msgstr "Annulla iscrizione"

msgid "unsubscribe"
msgstr "annulla l'iscrizione"

msgid ""
"This recipient has delivery failures, including hard bounces, invalid email "
"addresses, spam complaints, manual deactivations, or being blocked. We "
"recommend unsubscribing it from the list."
msgstr ""
"Questo destinatario presenta errori di consegna, tra cui rimbalzi, indirizzi "
"e-mail non validi, reclami per spam, disattivazioni manuali o blocco. Si "
"consiglia di cancellarlo dall'elenco."

msgid ""
"Your edit requires a migration of existing entries. Please confirm the "
"following changes."
msgstr ""
"La tua modifica richiede una migrazione degli elementi esistenti. Conferma "
"le seguenti modifiche."

msgid ""
"Changes are detected using a heuristic. Therefore it is possible that your "
"changes were misdetected. If in doubt, press cancel and try to change the "
"directory in small increments."
msgstr ""
"Le modifiche vengono rilevate utilizzando un'euristica. Pertanto è possibile "
"che le modifiche siano state rilevate erroneamente. In caso di dubbio, premi "
"annulla e prova a modificare la cartella in incrementi di dimensioni ridotte."

msgid "For additional safety you can also download a backup before continuing:"
msgstr ""
"Per maggiore sicurezza puoi anche scaricare un backup prima di proseguire:"

msgid "Download backup"
msgstr "Scarica il backup"

msgid ""
"There was an error while migrating your directory! You can fix the displayed "
"entries in a separate window and then continue here."
msgstr ""
"Si è verificato un errore durante la migrazione della cartella! Puoi "
"correggere gli elementi visualizzati in una finestra separata e poi "
"proseguire qui."

msgid "Added:"
msgstr "Aggiunto:"

msgid "Removed:"
msgstr "Rimosso:"

msgid "Renamed:"
msgstr "Rinominato:"

msgid "Changed:"
msgstr "Modificato:"

msgid "Confirm"
msgstr "Conferma"

msgid "There was an error while importing your directory!"
msgstr "Si è verificato un errore durante l'importazione della cartella!"

msgid "Download Form"
msgstr "Scarica modulo"

msgid "Embed iFrame"
msgstr "Incorpora iFrame"

msgid "You can copy the following code to embed this page as an iFrame:"
msgstr ""
"Puoi copiare il seguente codice per incorporare questa pagina come iFrame:"

msgid ""
"Please review your data and press \"Complete\" to finalize the process. If "
"there's anything you'd like to change, click on \"Edit\" to return to the "
"filled-out form."
msgstr ""
"Esamina di nuovo i dati e premi \"Completa\" per finalizzare il processo. Se "
"c'è qualcosa che desideri modificare, fai clic su \"Modifica\" per tornare "
"al modulo compilato."

msgid ""
"The image shown in the list view is a square. To have your image shown fully "
"in the list view, you need to use a square image."
msgstr ""
"L'immagine mostrata nella visualizzazione elenco è un quadrato. Per "
"visualizzare l'immagine nella sua interezza nella visualizzazione elenco, è "
"necessario utilizzare un'immagine quadrata."

msgid "Complete"
msgstr "Completato"

msgid "Entries in export: ${count}"
msgstr "Elementi nell'esportazione: ${count}"

msgid "No exports available."
msgstr "Nessuna esportazione disponibile."

msgid "Upload"
msgstr "Carica"

msgid "Just Uploaded"
msgstr "Appena caricato"

msgid "Extension"
msgstr "Estensione"

msgid "Upload Date"
msgstr "Data di caricamento"

msgid "All Files"
msgstr "Tutti i file"

msgid "No files uploaded yet"
msgstr "Nessun file caricato"

msgid "All dates"
msgstr "Tutte le date"

msgid ""
"By default we assume that you only want to select a single time slot and "
"room per day. If you want to select more than one time slot or room on a "
"given day, you may hold and press any one of your Shift, Alt or Ctrl keys "
"while clicking the time slots you want to reserve."
msgstr ""
"Per impostazione predefinita, si presume che si voglia selezionare una sola "
"fascia oraria e una sola stanza al giorno. Se si desidera selezionare più di "
"una fascia oraria o di una stanza in un determinato giorno, è possibile "
"tenere premuto uno dei tasti Shift, Alt o Ctrl mentre si fa clic sulle fasce "
"orarie che si desidera prenotare."

msgid "Unavailable"
msgstr "Non disponibile"

msgid "No dates found"
msgstr "Nessuna data trovata"

msgid "You are trying to open a page for which you are not authorized."
msgstr "Stai cercando di aprire una pagina per la quale non sei autorizzato."

msgid "Please follow this link to login with a different user."
msgstr "Segui questo collegamento per accedere con un altro utente."

msgid "Please follow this link to login."
msgstr "Segui questo collegamento per accedere."

msgid "No forms defined yet."
msgstr "Nessun modulo ancora definito."

msgid ""
"To edit the image descriptions, click on one, enter your descrption and "
"press return. To abort press escape."
msgstr ""
"Per modificare le descrizioni delle immagini, fai clic su una di esse, "
"inserisci la descrizione e premi Invio. Per interrompere premere Esc."

msgid "No images uploaded yet"
msgstr "Nessuna immagine caricata"

msgid "This album does not contain any images yet."
msgstr "Questo album non contiene ancora nessuna immagine."

msgid "No photo albums defined yet."
msgstr "Nessun album fotografico ancora definito."

msgid "Skip navigation"
msgstr "Ignora navigazione"

msgid "Straight to ..."
msgstr "Direttamente a ..."

msgid "Back to the homepage"
msgstr "Torna alla pagina principale"

msgid "Search"
msgstr "Cerca"

msgid "The form contains errors. Please check the marked fields."
msgstr "Il modulo contiene errori. Controlli per favore i campi evidenziati."

msgid "Copied to Clipboard!"
msgstr "Copiato negli appunti!"

msgid "Total"
msgstr "Totale"

msgid "Healthy"
msgstr "In stato corretto"

msgid "Errors"
msgstr "Errori"

msgid "Duration [s]"
msgstr "Durata [s]"

msgid "Alternatives"
msgstr "Alternative"

msgid "Don't have an account yet?"
msgstr "Non hai ancora un account?"

msgid "Register now"
msgstr "Iscriviti subito"

msgid "Forgot your password?"
msgstr "Hai dimenticato la password?"

msgid "Reset password"
msgstr "Reimposta la password"

msgid "You are here"
msgstr "Ti trovi qui"

msgid "Privacy Protection"
msgstr "Tutela della privacy"

msgid "About"
msgstr "Chi Siamo"

msgid "Partner"
msgstr "Partner"

msgid "more…"
msgstr "altro..."

msgid "Submit"
msgstr "Invia"

msgid "Selected Topics"
msgstr "Argomenti selezionati"

msgid "Drop files to upload"
msgstr "Trascina e rilascia il file da caricare"

msgid "All news"
msgstr "Tutte le notizie"

msgid "This site is private but can also be seen by members"
msgstr "Questo sito è privato ma può essere visto dai membri"

msgid "This site is public but requires submitting an mTAN"
msgstr "Questo sito è pubblico ma richiede l'invio di un mTAN"

msgid "This site is secret and requires submitting an mTAN"
msgstr "Questo sito è segreto e richiede l'invio di un mTAN"

msgid "This site is not published."
msgstr "Questo sito non è pubblicato."

msgid "This site is not public."
msgstr "Questo sito non è pubblico."

msgid "This site is not public but it can be seen by members."
msgstr "Questo sito non è pubblico ma può essere visto dai membri."

msgid ""
"This site contains no lead. Leads are used for lists and search results."
msgstr ""
"Questo sito non contiene estratti. Per gli elenchi e i risultati di ricerca "
"vengono utilizzati gli estratti."

msgid "Links"
msgstr "Collegamenti"

msgid "Item(s)"
msgstr "Elemento(i)"

msgid "Change request"
msgstr "Richiesta di modifica"

msgid "New Entry"
msgstr "Nuovo elemento"

msgid "Previous Page"
msgstr "Pagina precedente"

msgid "Next Page"
msgstr "Pagina successiva"

msgid ""
"Persons living outside the following zipcodes may only reserve this "
"allocation on the ${date}: ${zipcodes}"
msgstr ""
"Le persone che vivono al di fuori dei seguenti codici postali possono "
"prenotare questa allocazione solo il ${date}: ${zipcodes}"

msgid "Quota"
msgstr "Quota"

msgid "Initiated"
msgstr "Avviato"

msgid "Submitted"
msgstr "Inviato"

msgid "Withdrawn"
msgstr "Ritirato"

msgid "List Preview"
msgstr "Anteprima elenco"

msgid "Additional Information"
msgstr "Informazioni aggiuntive"

msgid "Location"
msgstr "Luogo"

msgid "Date and time"
msgstr "Data e ora"

msgid "Recurrence"
msgstr "Ricorrenza"

msgid "No events found."
msgstr "Nessun evento trovato."

msgid "Past events"
msgstr "Eventi passate"

msgid "Filter by date"
msgstr "Filtro per data"

msgid "Administrator"
msgstr "Amministratore"

msgid "Administrators"
msgstr "Amministratori"

msgid "Editors"
msgstr "Redattori"

msgid "Supporters"
msgstr "Sostenitori"

msgid "Members"
msgstr "Membri"

msgid "Close (Esc)"
msgstr "Chiudi (Esc)"

msgid "Share"
msgstr "Condividi"

msgid "Toggle fullscreen"
msgstr "Attiva/disattiva schermo intero"

msgid "Zoom in/out"
msgstr "Ingrandisci/riduci"

msgid ""
"This space holds images from your photo-albums. To show photos add a few "
"photos to an album and mark it as available for the homepage."
msgstr ""
"Questo spazio contiene le immagini dei tuoi album fotografici. Per mostrare "
"le foto, aggiungi alcune foto a un album e contrassegnalo come disponibile "
"per la home page."

msgid "Has a digital seal"
msgstr "Ha un sigillo digitale"

msgid "${count} page"
msgstr "${count} pagina"

msgid "${count} pages"
msgstr "${count} pagine"

msgid "Further occurrences:"
msgstr "Ulteriori occorrenze:"

msgid ""
"Your request will be processed shortly. To see the state of your process "
"your may return to this page at any time. All information on this page has "
"been sent to your e-mail address."
msgstr ""
"La tua richiesta sarà elaborata a breve. Puoi tornare a questa pagina in "
"qualsiasi momento per visualizzare lo stato del processo. Tutte le "
"informazioni su questa pagina sono state inviate al tuo indirizzo e-mail."

msgid ""
"Your request will be processed shortly. To see the state of your process "
"your may return to this page at any time."
msgstr ""
"La tua richiesta sarà elaborata a breve. Puoi tornare a questa pagina in "
"qualsiasi momento per visualizzare lo stato del processo."

msgid "Your request has been completed."
msgstr "La tua richiesta è stata completata."

msgid "Privacy"
msgstr "Privacy"

msgid "Send me my entered data by e-mail."
msgstr "Inviami i dati inseriti tramite e-mail."

msgid "Pay Online Now"
msgstr "Paga ora online"

msgid "Credit Card Fee"
msgstr "Commissione sulla carta di credito"

msgid "Pay Offline later"
msgstr "Paga offline successivamente"

msgid "Show more"
msgstr "Mostra di più"

msgid "at ${time}"
msgstr "alle ${time}"

msgid "Object"
msgstr "Oggetto"

msgid "Disbursed"
msgstr "Erogato"

msgid "Digital seal"
msgstr "Sigillo digitale"

msgid "Private"
msgstr "Privata"

msgid "Will be published on:"
msgstr "Verrà pubblicato il:"

msgid "Publication date:"
msgstr "Data di pubblicazione:"

msgid "Reset"
msgstr "Ripristina"

msgid "Not a publication"
msgstr "Non una pubblicazione"

msgid "Content"
msgstr "Contenuto"

msgid "1 page"
msgstr "1 pagina"

msgid "Contains no readable text"
msgstr "Non contiene testo leggibile"

msgid "1 word"
msgstr "1 parola"

msgid "${count} words"
msgstr "${count} parole"

msgid "Do you really want to delete this file?"
msgstr "Vuoi davvero eliminare questo file?"

msgid "Delete File"
msgstr "Elimina file"

msgid "Please provide the new name for the file"
msgstr "Indica il nuovo nome del file"

msgid "Rename"
msgstr "Rinomina"

msgid "Download"
msgstr "Scaricare"

msgid "Linked Pages"
msgstr "Collegamenti"

msgid "Links to ${filename}"
msgstr "Collegamenti a ${filename}"

msgid "Digital seal applied by ${signee} on ${date}"
msgstr "Sigillo digitale applicato da ${signee} il ${date}"

msgid "Please enter your yubikey to apply a digital seal to this file"
msgstr ""
"Inserisci il tuo yubikey per applicare un sigillo digitale a questo file"

msgid "Sign"
msgstr "Firma"

msgid ""
"Published documents with a digital seal can be discovered through the site-"
"search and in the list of documents with a digital seal. This action will be "
"logged and cannot be undone."
msgstr ""
"Documenti pubblicati con sigillo digitale possono essere individuati tramite "
"la ricerca nel sito e nell'elenco dei documenti con sigillo digitale. Questa "
"operazione verrà registrata e non può essere annullata."

msgid "Without digital seal"
msgstr "Senza sigillo digitale"

msgid "Apply digital seal now"
msgstr "Applica ora il sigillo digitale"

msgid "You are not authorised to apply digital seals to documents"
msgstr "Non sei autorizzati ad applicare sigilli digitali ai documenti"

msgid "Click to add a description"
msgstr "Clicca per aggiungere una descrizione"

msgid "Do you really want to delete the image?"
msgstr "Vuoi davvero eliminare l'immagine?"

msgid "Delete Image"
msgstr "Elimina immagine"

msgid "${name} was provided with a digital seal on ${date}"
msgstr "${name} è stato dotato di sigillo digitale il ${date}"

msgid "${name} is not in our database"
msgstr "${name} non è contenuto nel nostro database"

msgid "Accept"
msgstr "Accetta"

msgid "Close"
msgstr "Chiudi"

msgid "Copy to clipboard"
msgstr "Copia negli appunti"

msgid "No submissions yet."
msgstr "Ancora nessuna iscrizione."

msgid "Number of participants"
msgstr "Numero di partecipanti"

msgid "Hello!"
msgstr "Ciao!"

msgid "Your e-mail address was just used to create an account on ${homepage}."
msgstr ""
"Il tuo indirizzo e-mail è stato appena utilizzato per creare un account su "
"${homepage}."

msgid "To activate your account, click confirm below:"
msgstr "Per attivare il tuo account, fai clic su conferma qui di seguito:"

msgid "Confirm my account"
msgstr "Conferma il mio account"

msgid ""
"If you believe this is an error, ignore this message and we'll never bother "
"you again."
msgstr ""
"Se ritieni che si tratti di un errore, ignora questo messaggio e non ti "
"disturberemo mai più."

msgid "Hello"
msgstr "Ciao"

msgid ""
"You are receiving this mail because you subscribed to the following "
"newsletter:"
msgstr "Ricevi questa mail perché sei iscritto alla seguente newsletter:"

msgid "You subscribed to the following newsletter categories:"
msgstr "Ti sei iscritto alle seguenti categorie di newsletter:"

msgid "Please click the following link to confirm your subscription:"
msgstr "Fai clic sul seguente collegamento per confermare l'iscrizione:"

msgid "Confirm subscription"
msgstr "Conferma l'Iscrizione"

msgid "To update your subscription categories click here:"
msgstr "Per aggiornare le categorie di abbonamento, fare clic qui:"

msgid "Update subscription"
msgstr "Aggiornare l' iscrizione"

msgid ""
"If you did not subscribe to this newsletter you can simply ignore this e-"
"mail."
msgstr ""
"Se non ti sei iscritto a questa newsletter puoi semplicemente ignorare "
"questa e-mail."

msgid "Click here to unsubscribe."
msgstr "Clicca qui per annullare l'iscrizione."

msgid ""
"You are receiving this mail because you subscribed to getting notifications "
"on new entries in the following directory:"
msgstr ""
"Ricevi questa mail perché ti sei iscritto a ricevere notifiche su nuovi "
"elementi nella seguente cartella:"

msgid ""
"If you did not subscribe to this notifications you can simply ignore this e-"
"mail."
msgstr ""
"Se non ti sei iscritto a queste notifiche puoi semplicemente ignorare questa "
"e-mail."

msgid "Good morning,"
msgstr "Buongiorno,"

msgid "The following reservations are scheduled for today."
msgstr "Per oggi sono previste le seguenti prenotazioni."

msgid "No reservations today."
msgstr "Nessuna prenotazione oggi."

msgid "Have a great day!"
msgstr "Ti auguro una buona giornata!"

msgid ""
"This is the daily reservation overview for ${organisation}. If you no longer "
"want to receive this e-mail please contact an administrator so they can "
"remove you from the recipients list."
msgstr ""
"Questa è la panoramica delle prenotazioni giornaliere per ${organisation}. "
"Se non desideri più ricevere questa e-mail, contatta un amministratore in "
"modo che possa rimuoverti dall'elenco dei destinatari."

msgid "This is what happend on the ${org} website yesterday:"
msgstr "Questo è quello che è successo ieri sul sito web di ${org}:"

msgid "This is what happend on the ${org} website over the weekend:"
msgstr ""
"Questo è quello che è successo sul sito web ${org} durante il fine settimana:"

msgid "tickets were opened."
msgstr "biglietti sono stati aperti."

msgid "ticket was opened."
msgstr "biglietto è stato aperto."

msgid "tickets were accepted."
msgstr "biglietti sono stati accettati."

msgid "ticket was accepted."
msgstr "biglietto è stato accettato."

msgid "tickets were closed."
msgstr "biglietti sono stati chiusi."

msgid "ticket was closed."
msgstr "biglietto è stato chiuso."

#. Default: open
#. Used in sentence: "There are currently ${currently_open} tickets ${open_n}
#. and"
msgid "open_n"
msgstr "aperti"

#. Canonical text for ${open_n} is: "open"
msgid "There are currently ${currently_open} tickets ${open_n} and"
msgstr "Al momento ci sono ${currently_open} biglietti ${open_n} e"

#. Default: open
#. Used in sentence: "There is currently 1 ticket ${open_1} and"
msgid "open_1"
msgstr "aperto"

#. Canonical text for ${open_1} is: "open"
msgid "There is currently 1 ticket ${open_1} and"
msgstr "Al momento c'è 1 biglietto ${open_1} e"

#. Default: pending
#. Used in sentence: "tickets are ${pending_n}."
msgid "pending_n"
msgstr "sospeso"

#. Canonical text for ${pending_n} is: "pending"
msgid "tickets are ${pending_n}."
msgstr "biglietti sono in ${pending_n}."

#. Default: pending
#. Used in sentence: "1 ticket is ${pending_1}."
msgid "pending_1"
msgstr "sospeso"

#. Canonical text for ${pending_1} is: "pending"
msgid "1 ticket is ${pending_1}."
msgstr "1 biglietto è in ${pending_1}."

msgid "Have a great week!"
msgstr "Ti auguro una buona settimana!"

msgid ""
"This is the daily OneGov Cloud status e-mail. If you don't want to receive "
"this e-mail you may deactivate it by clicking on"
msgstr ""
"Questa è l'e-mail di stato quotidiana di OneGov Cloud. Se non vuoi ricevere "
"questa e-mail puoi disattivarla cliccando su"

msgid ""
"Or you can receive it less frequently by changing the settings in your user "
"profile."
msgstr ""
"Oppure puoi riceverla con frequenza minore modificando le impostazioni nel "
"tuo profilo utente."

msgid "Your directory submission has been adopted:"
msgstr "L'invio della cartella è stato adottato:"

msgid "Check request status"
msgstr "Controlla lo stato della richiesta"

msgid "Your change request has been applied:"
msgstr "La richiesta di modifica è stata applicata:"

msgid "Your directory submission has unfortunately been rejected:"
msgstr "L'invio della cartella è stato rifiutato:"

msgid "The rejection of your directory application has been withdrawn:"
msgstr ""
"Il rifiuto della vostra domanda di iscrizione all'elenco è stato ritirato:"

msgid "Your event has been accepted:"
msgstr "L'evento è stato accettato:"

msgid "Your event has unfortunately been rejected:"
msgstr "Purtroppo l'evento è stato rifiutato:"

msgid "New note in Ticket ${link}"
msgstr "Nuova nota nel ticket ${link}"

msgid "${author} wrote"
msgstr "${author} ha scritto"

msgid ""
"This is the notification for notes on reservations for ${request.app.org."
"title}. If you no longer want to receive this e-mail please contact an "
"administrator so they can remove you from the recipients list."
msgstr ""
"Questa è la notifica per le note sulle prenotazioni per ${request.app.org."
"title}. Se non si desidera più ricevere questo messaggio di posta "
"elettronica si prega di contattare un amministratore in modo che possa "
"rimuovervi dall'elenco dei destinatari lista"

msgid "This is what happend on the ${org} website over the past month:"
msgstr "Questo è quello che è successo sul sito web ${org} nell'ultimo mese:"

msgid ""
"This is the monthly OneGov Cloud status e-mail. If you don't want to receive "
"this e-mail you may deactivate it by clicking on"
msgstr ""
"Questa è l'e-mail di stato mensile di OneGov Cloud. Se non vuoi ricevere "
"questa e-mail puoi disattivarla cliccando su"

msgid "Or by changing the settings in your user profile."
msgstr "Oppure modificando le impostazioni nel tuo profilo utente."

msgid "A new entry has been added to the \"${directory}\" directory:"
msgstr "Un nuovo elemento è stato aggiunto alla cartella \"${directory}\":"

msgid "Do you no longer wish to receive these notifications?"
msgstr "Non desideri più ricevere queste notifiche?"

msgid "The following reservations have been accepted:"
msgstr "Sono state accettate le seguenti prenotazioni:"

msgid ""
"This is the notification for reservations for ${request.app.org.title}. If "
"you no longer want to receive this e-mail please contact an administrator so "
"they can remove you from the recipients list."
msgstr ""
"Questa è la notifica per le prenotazioni per ${request.app.org.title}. Se "
"non si desidera più ricevere questa e-mail, contattare un amministratore per "
"farsi rimuovere dall'elenco dei destinatari."

msgid "An administrator just created a new account on ${org} for you."
msgstr "Un amministratore ha appena creato per te un nuovo account su ${org}."

msgid "Your username is ${email}."
msgstr "Il tuo nome utente è ${email}."

msgid "Click on the following link to set your account password:"
msgstr "Fai clic sul seguente link per impostare la password dell'account:"

msgid "Set Account Password"
msgstr "Imposta la password dell'account"

msgid ""
"If the password link has expired, you can also request a new password here:"
msgstr ""
"Se il collegamento della password è scaduto, puoi richiedere una nuova "
"password qui:"

#, fuzzy
msgid "To use your account you need the Yubikey with the serial ${number}"
msgstr ""
"Per utilizzare il tuo account hai bisogno della Yubikey con il numero di "
"serie ${number}"

msgid ""
"You are receiving this e-mail because you signed up for the ${org} "
"newsletter."
msgstr ""
"Ricevi questa e-mail perché ti sei registrato alla newsletter di ${org}."

msgid "Click here to view web version."
msgstr "Clicca qui per visualizzare la versione web."

msgid "You no longer wish to receive the newsletter?"
msgstr "Non desideri più ricevere la newsletter?"

msgid ""
"The user with the address ${address} just unsubscribed from the newsletter "
"subscriber list."
msgstr ""
"L'utente con l'indirizzo ${indirizzo} si è appena cancellato dalla lista "
"degli iscritti alla newsletter."

msgid "Click the following link to set a new password:"
msgstr "Clicca sul collegamento seguente per impostare una nuova password:"

msgid "If you don't want to change your password, you can ignore this email."
msgstr "Se non desideri modificare la password, ignora questa e-mail."

msgid "Your request has received a payment."
msgstr "La tua richiesta ha ricevuto un pagamento."

msgid "Your request was marked as unpaid."
msgstr "La tua richiesta è stata contrassegnata come non pagata."

msgid ""
"Your request's payment has been refunded. Note that it might take a few days "
"until your refunded amount is shown on your credit card bill."
msgstr ""
"Il pagamento della tua richiesta è stato rimborsato. Tieni presente che "
"potrebbero essere necessari alcuni giorni prima che l'importo rimborsato "
"venga visualizzato sull'estratto conto della carta di credito."

msgid "Amount:"
msgstr "Importo:"

msgid "Your registration for \"${title}\" has been confirmed."
msgstr "La tua registrazione per \"${title}\" è stata confermata."

msgid "Your registration for \"${title}\" has been denied."
msgstr "La tua registrazione per \"${title}\" è stata rifiutata."

msgid "Your registration for \"${title}\" has been cancelled."
msgstr "La tua registrazione per \"${title}\" è stata annullata."

msgid "Registration"
msgstr "Registrazione"

msgid "The ticket number is"
msgstr "Il numero del biglietto è"

msgid "The following reservations have been rejected:"
msgstr "Le seguenti prenotazioni sono state rifiutate:"

msgid ""
"This is a notification for the rejected reservations for ${organisation}. If "
"you no longer wish to receive these notifications, please contact an "
"administrator so they can remove you from the recipients list."
msgstr ""
"Questa è una notifica per le prenotazioni rifiutate per ${organization}. Se "
"non desideri più ricevere queste notifiche, contatta un amministratore in "
"modo che possa rimuoverti dall'elenco dei destinatari."

msgid "The following reservations have unfortunately been cancelled:"
msgstr "Purtroppo le seguenti prenotazioni sono state annullate:"

msgid "You have a new ticket"
msgstr "Hai un nuovo biglietto"

msgid "A message has been sent regarding ${ref}:"
msgstr "È stato inviato un messaggio relativo a ${ref}:"

#. Canonical text for ${link} is: "visit the request status page"
#. Canonical text for ${link} is: "visit the request page"
msgid "Please ${link} to reply."
msgstr "Per favore ${link} per rispondere."

#. Used in sentence: "Please ${link} to reply."
msgid "visit the request status page"
msgstr "visita la pagina di richiesta dello stato"

#. Used in sentence: "Please ${link} to reply."
msgid "visit the request page"
msgstr "visita la pagina di richiesta"

msgid "Your request has been closed."
msgstr "La richiesta è stata chiusa."

msgid "Your requests's timeline has been archived for future reference:"
msgstr ""
"La cronologia delle richieste è stata archiviata per riferimento futuro:"

msgid "Request Timeline"
msgstr "Cronologia delle richieste"

msgid "Thank you for your request."
msgstr "Ti ringraziamo per la tua richiesta."

msgid "Your request has been registered with the following reference:"
msgstr "La tua richiesta è stata registrata con il seguente riferimento:"

msgid ""
"We will send another e-mail once your ticket has been completed. In the "
"meantime you can check the status of your ticket at any time:"
msgstr ""
"Ti invieremo un'altra e-mail una volta che il tuo biglietto sarà stato "
"completato. Nel frattempo puoi controllare in qualsiasi momento lo stato del "
"tuo biglietto:"

msgid "The following ticket has just been opened:"
msgstr "Il seguente biglietto è stato appena aperto:"

msgid "View the ticket"
msgstr "Visualizza il biglietto"

msgid "Your request has been reopened"
msgstr "La tua richiesta è stata riaperta"

msgid ""
"Your chat has been turned into a ticket. We will take care of your request "
"and get back to you as soon as new information is available."
msgstr ""
"La tua chat è stata trasformata in un ticket. Ci occuperemo della sua "
"richiesta e la ricontatteremo non appena saranno disponibili nuove "
"informazioni."

msgid "Below you can see your chat conversation:"
msgstr "Qui di seguito potete vedere la vostra conversazione in chat:"

msgid "This is what happend on the ${org} website over the past week:"
msgstr ""
"Questo è quello che è successo sul sito web ${org} nell'ultimo settimana:"

msgid ""
"This is the weekly OneGov Cloud status e-mail. If you don't want to receive "
"this e-mail you may deactivate it by clicking on"
msgstr ""
"Questa è l'e-mail di stato settimanale di OneGov Cloud. Se non vuoi ricevere "
"questa e-mail puoi disattivarla cliccando su"

msgid "Directory entry adopted."
msgstr "Elemento della cartella adottato."

msgid "Change request applied."
msgstr "Richiesta di modifica applicata."

msgid "Directory entry rejected."
msgstr "Elemento della cartella rifiutato."

msgid "Directory change rejected."
msgstr "Modifica della directory rifiutata"

msgid "Entry rejection withdrawn."
msgstr "Rifiuto di iscrizione ritirato"

msgid "Change rejection withdrawn."
msgstr "Rifiuto di modifica ritirato"

msgid "Event edited."
msgstr "Evento montato."

#. Canonical text for ${event} is: "Event"
msgid "${event} published."
msgstr "${event} pubblicato."

msgid "Event deleted."
msgstr "Evento eliminato."

msgid "Event withdrawn."
msgstr "Evento ritirato."

msgid "File signed."
msgstr "File firmato."

msgid "File with digital seal removed."
msgstr "File con sigillo digitale cancellato."

msgid "${amount} marked as paid."
msgstr "${amount} contrassegnato come pagato."

msgid "${amount} marked as unpaid."
msgstr "${amount} contrassegnato come non pagato."

msgid "${amount} captured."
msgstr "${amount} acquisito."

msgid "${amount} refunded."
msgstr "${amount} rimborsato."

msgid "1 reservation accepted."
msgstr "1 prenotazione accettata."

msgid "${count} reservations accepted."
msgstr "${count} prenotazioni accettate."

msgid "1 reservation rejected."
msgstr "1 prenotazione rifiutata."

msgid "${count} reservations rejected."
msgstr "${count} prenotazioni rifiutate."

msgid "Registration confirmed."
msgstr "Iscrizione confermata."

msgid "Registration denied."
msgstr "Iscrizione negata."

msgid "Registration cancelled."
msgstr "Registrazione annullata."

msgid "Ticket opened."
msgstr "Biglietto aperto."

msgid "Ticket accepted."
msgstr "Biglietto accettato."

msgid "Ticket closed."
msgstr "Biglietto chiuso."

msgid "Ticket reopened."
msgstr "Biglietto riaperto."

msgid "Ticket assigned"
msgstr "Biglietto assegnato"

msgid "Ticket e-mails disabled."
msgstr "E-mail dei biglietti disabilitate."

msgid "Ticket e-mails enabled."
msgstr "E-mail dei biglietti abilitate."

msgid "Payment amount changed."
msgstr "Importo del pagamento modificato."

msgid "Ticket archived."
msgstr "Biglietto archiviato."

msgid "Ticket recovered from archive."
msgstr "Biglietto recuperato dall'archivio."

msgid "Warning secret content"
msgstr "Avviso contenuto segreto"

msgid ""
"You selected 'secret' content for your newsletter. Secret content will not "
"be visible unless you enable it in"
msgstr ""
"Avete selezionato un contenuto 'segreto' per la vostra newsletter. I "
"contenuti segreti non saranno visibili a meno che non vengano abilitati nelle"

msgid "newsletter settings"
msgstr "impostazioni della newsletter"

msgid "Warning private content"
msgstr "Avviso contenuto privato"

msgid ""
"You selected 'private' content for your newsletter. Private content cannot "
"be part of a newsletter."
msgstr ""
"Avete selezionato un contenuto 'privato' per la vostra newsletter. I "
"contenuti privati non possono far parte di una newsletter."

msgid ""
"The newsletter is disabled. You can only see this page because you are "
"logged in."
msgstr ""
"La newsletter è disabilitata. Puoi vedere questa pagina solo perché hai "
"fatto il login."

msgid "To update your subscription, please use this ${Link}"
msgstr "Per aggiornare la tua iscrizione, utilizza questo ${Link}"

msgid "Archive"
msgstr "Archivia"

msgid "No newsletters yet."
msgstr "Ancora nessuna newsletter."

msgid "Not yet sent."
msgstr "Non ancora inviato."

msgid ""
"The user ${username} was created successfully. Please write down the user's "
"password, as it won't be shown to you again:"
msgstr ""
"L'utente ${username} è stato creato correttamente. Annota la password "
"dell'utente, poiché non ti verrà più mostrata:"

msgid "Password:"
msgstr "Password:"

msgid ""
"The user ${username} was created successfully. An e-mail has been sent to "
"the user with login instructions."
msgstr ""
"L'utente ${username} è stato creato correttamente. Una e-mail con le "
"istruzioni per l'accesso è stata inviata all'utente."

msgid "Back to usermanagement"
msgstr "Torna alla gestione degli utenti"

msgid ""
"Sorry, the page you are looking for could not be found. Try checking the URL "
"for errors or use the search box on the top."
msgstr ""
"Spiacenti, la pagina che stai cercando non è stata trovata. Prova a "
"controllare l'URL per eventuali errori o utilizza la casella di ricerca in "
"alto."

msgid "Back"
msgstr "Indietro"

msgid "Link to organizers page"
msgstr "Link alla pagina dell'organizzatore"

msgid "Link to registration"
msgstr "Link alla registrazione"

msgid "Export this event"
msgstr "Esporta questo evento"

msgid "Export all occurrences of this event"
msgstr "Esporta tutte le occorrenze di questo evento"

msgid "All occurrences of this event"
msgstr "Tutte le occorrenze di questo evento"

msgid "Origin"
msgstr "Origine"

msgid "This is an imported event"
msgstr "Questo è un evento importato"

msgid "Search in Events"
msgstr "Ricerca negli eventi"

msgid "Tag"
msgstr "Tag"

msgid "Export these events"
msgstr "Esporta questi eventi"

msgid "Submit your own event"
msgstr "Invia il tuo evento"

msgid "No payment providers defined."
msgstr "Nessun fornitore di servizi di pagamento definito."

msgid "Connected:"
msgstr "Connesso:"

msgid "Default:"
msgstr "Predefinito:"

msgid "Enabled:"
msgstr "Abilitato:"

msgid "Fee:"
msgstr "Imposta:"

msgid "No payments yet."
msgstr "Nessun pagamento ancora."

msgid ""
"The following requests have been submitted. To see the state of process you "
"may return to the invidual request's page at any time. All information on "
"this page has been sent to your e-mail address."
msgstr ""
"Sono state inviate le seguenti richieste. Per vedere lo stato dell'iter puoi "
"tornare in qualsiasi momento alla pagina della singola richiesta. Tutte le "
"informazioni presenti in questa pagina sono state inviate al tuo indirizzo e-"
"mail."

msgid "Request Reference"
msgstr "Riferimento della richiesta"

msgid "No people added yet."
msgstr "Nessuna persona aggiunta ancora."

msgid "No people found for current filter selection."
msgstr "Non sono state trovate persone per la selezione del filtro corrente."

msgid "Select organisation"
msgstr "Selezionare l'organizzazione"

msgid "Select sub organisation"
msgstr "Selezionare la sotto-organizzazione"

msgid "Export a vCard of this person"
msgstr "Esporta una vCard di questa persona"

msgid "No publications"
msgstr "Nessuna pubblicazione"

msgid "Years"
msgstr "Anni"

msgid ""
"You can search through the content of all listed files by using the search "
"on the top right."
msgstr ""
"Puoi cercare all'interno del contenuto di tutti i file elencati utilizzando "
"la ricerca in alto a destra."

msgid ""
"All files have a digital seal. The digital seal of a downloaded file can be "
"viewed in Adobe Acrobat Reader or by dragging an already downloaded file "
"into the field below:"
msgstr ""
"Tutti i file hanno un sigillo digitale. Il sigillo digitale di un file "
"scaricato può essere visualizzata in Adobe Acrobat Reader oppure trascinando "
"un file già scaricato nel campo sottostante:"

msgid "Drop files to verify them"
msgstr "Rilascia i file per verificarli"

msgid "Sent Notifications"
msgstr "Notifiche inviate"

msgid "Sent At"
msgstr "Inviato a"

msgid "Response Data"
msgstr "Response Data"

msgid "No notifications"
msgstr "Nessuna notifica"

msgid "submitted"
msgstr "inviato"

msgid "No dates found, please select dates in the calendar first"
msgstr "Nessuna data trovata, seleziona prima le date nel calendario"

msgid "Go to calendar"
msgstr "Vai al calendario"

msgid ""
"The following link can be used to subscribe to the reservations of this "
"calendar. It can be used by anyone that knows the link in multiple calendar "
"applications."
msgstr ""
"Il seguente collegamento può essere utilizzato per iscriversi alle "
"prenotazioni di questo calendario. Può essere utilizzato da chiunque conosca "
"il collegamento in più applicazioni di calendario."

msgid ""
"Note that we have no control over how often calendar applications update the "
"calendars they are subscribed to (if they update at all). Therefore the "
"information shown in the calendar may be wrong or out of date. Use it at "
"your own risk."
msgstr ""
"Tieni presente che non abbiamo alcun controllo sulla frequenza con cui le "
"applicazioni di calendario aggiornano i calendari a cui sono iscritte (né "
"sul fatto che si aggiornino). Pertanto, le informazioni mostrate nel "
"calendario potrebbero essere errate o non aggiornate. Usale tuo rischio."

msgid "Reservations must be made at least one day in advance."
msgstr ""
"Le prenotazioni devono essere effettuate con almeno un giorno di anticipo."

msgid "Reservations must be made at least one hour in advance."
msgstr ""
"Le prenotazioni devono essere effettuate con almeno un'ora di anticipo."

msgid "Reservations must be made at least ${n} days in advance."
msgstr ""
"Le prenotazioni devono essere effettuate con almeno ${n} giorni di anticipo."

msgid "Reservations must be made at least ${n} hours in advance."
msgstr ""
"Le prenotazioni devono essere effettuate con almeno ${n} ore di anticipo."

msgid "Select a free time span in the calendar below to create an allocation."
msgstr ""
"Seleziona un periodo di tempo libero nel calendario sottostante per creare "
"un'allocazione."

msgid "Removes all unreserved allocations between the start and end date."
msgstr ""
"Rimuove tutte le allocazioni non riservate tra la data di inizio e di fine."

msgid "Reservation is pending approval"
msgstr "La prenotazione è in attesa di approvazione"

msgid "(${num_pending} pending approval)"
msgstr "(${num_pending} in attesa di approvazione)"

msgid "Utilised"
msgstr "Utilizzato"

msgid "No recipients defined yet."
msgstr "Nessun destinatario ancora definito."

msgid ""
"Receives notifications for reservations of the day on the following days:"
msgstr ""
"Riceve le notifiche per le prenotazioni del giorno nei giorni successivi:"

msgid "Receives notifications for internal notes on reservations."
msgstr "Riceve le notifiche per le note interne sulle prenotazioni."

msgid "Receives notifications for rejected reservations."
msgstr "Riceve le notifiche per le prenotazioni rifiutate."

msgid "Receives notifications for new reservations."
msgstr "Riceve le notifiche per le nuove prenotazioni."

msgid "Notifications for following Resources"
msgstr "Notifiche per le seguenti risorse"

msgid "No reservation resources defined yet."
msgstr "Nessuna risorsa di prenotazione ancora definita."

msgid ""
"Searching is currently unavailable due to technical difficulties. Please "
"excuse the inconvenience and try again later."
msgstr ""
"La ricerca non è attualmente disponibile a causa di difficoltà tecniche. Ci "
"scusiamo dell'inconveniente, riprova più tardi."

msgid "Your search returned no results."
msgstr "La tua ricerca non ha restituito alcun risultato."

msgid "Select the images that should be shown inside this album."
msgstr ""
"Seleziona le immagini che dovrebbero essere mostrate all'interno di questo "
"album."

msgid "Confirm selection"
msgstr "Conferma la selezione"

msgid "This newsletter has not been sent yet."
msgstr "Questa newsletter non è stata ancora inviata."

msgid "First sent ${time_ago}."
msgstr "Inviato per la prima volta ${time_ago}."

msgid "This newsletter was sent to ${n} subscribers."
msgstr "Questa newsletter è stata inviata a ${n} iscritti."

msgid "All subscribers have already received this newsletter."
msgstr "Tutti gli iscritti hanno già ricevuto questa newsletter."

msgid "The newsletter is scheduled to be sent on ${time}"
msgstr "L'invio della newsletter è programmato per le ${time}"

msgid ""
"Check the email text. You can use the full news text instead of the leading "
"if you want. You will find this setting in the edit menu of the news item."
msgstr ""
"Controlla il testo dell'email. Se lo desideri, puoi utilizzare il testo "
"completo delle notizie anziché l'estratto. Troverai questa impostazione nel "
"menu di modifica della notizia."

msgid "Delivery"
msgstr "Distribuzione"

msgid "The newsletter was already sent to the following addresses:"
msgstr "La newsletter è già stata inviata ai seguenti indirizzi:"

msgid ""
"A signup link allows anyone to sign up with a specific role. Those signups "
"are limited by time and count but they still present a security risk. Be "
"sure to only share this link with people you trust."
msgstr ""
"Un collegamento di registrazione consente a chiunque di iscriversi con un "
"ruolo specifico. Queste registrazioni sono limitate nel tempo e nel numero, "
"ma presentano comunque un rischio per la sicurezza. Assicurati di "
"condividere questo collegamento solo con persone di cui ti fidi."

msgid ""
"Your signup link has been created as follows. Please copy it before "
"continuing, it won't be shown to you again:"
msgstr ""
"Il tuo collegamento di registrazione è stato creato come segue. Copialo "
"prima di proseguire, non ti verrà più mostrato:"

msgid ""
"Sort the items using drag and drop. The new positions are automatically "
"saved directly after moving."
msgstr ""
"Ordina gli elementi trascinandoli e rilasciandoli. Le nuove posizioni "
"vengono salvate automaticamente subito dopo lo spostamento."

msgid "Back to page"
msgstr "Torna alla pagina"

msgid "Fields"
msgstr "Campi"

msgid ""
"Thank you for filling out this survey. If there's anything you'd like to "
"change, click on the \"Edit\"-Button below."
msgstr ""
"Grazie per aver compilato questo sondaggio. Se c'è qualcosa che desideri "
"cambiare, fai clic sul pulsante \"Modifica\" qui sotto."

msgid "No surveys defined yet."
msgstr "Ancora nessun sondaggio definito."

msgid "No activities yet."
msgstr "Ancora nessuna attività."

msgid "Ticket updates by e-mail"
msgstr "Il biglietto si aggiorna tramite e-mail"

msgid "Disable E-Mails"
msgstr "Disabilita i messaggi e-mail"

msgid ""
"No ticket updates via e-mail. An e-mail is still sent when a ticket is "
"assigned."
msgstr ""
"Nessun aggiornamento dei biglietti tramite e-mail. Viene comunque inviata "
"un'e-mail quando viene assegnato un ticket."

msgid "Enable E-Mails"
msgstr "Abilita i messaggi e-mail"

msgid "E-Mails can not be sent for tickets of imported events"
msgstr "Non è possibile inviare e-mail per biglietti di eventi importati"

msgid "Send Message"
msgstr "Invia messaggio"

msgid "Messages cannot be sent when the ticket is closed"
msgstr "I messaggi non possono essere inviati quando il biglietto è chiuso"

msgid "Please reopen the ticket to send a message"
msgstr "Riapri il biglietto per inviare un messaggio"

msgid "Messages cannot be sent for imported events"
msgstr "Non è possibile inviare messaggi per eventi importati"

msgid "${count} received"
msgstr "${count} ricevuti"

msgid "${count} sent"
msgstr "${count} inviati"

msgid "${count} note"
msgstr "${count} nota"

msgid "${count} notes"
msgstr "${count} note"

msgid ""
"You are editing a note created by someone else. By saving your changes you "
"will become the author of the whole note."
msgstr ""
"Stai modificando una nota creata da qualcun altro. Salvando le modifiche "
"diventerai l'autore dell'intera nota."

msgid ""
"Notes are private and only shown to logged-in members. URLs and e-mail "
"addresses are turned into links."
msgstr ""
"Le note sono private e vengono mostrate solo ai membri che hanno effettuato "
"l'accesso. Gli URL e gli indirizzi e-mail vengono trasformati in "
"collegamenti."

msgid "Would you like to make corrections to the event?"
msgstr "Volete apportare correzioni all'evento?"

msgid "Edit this event."
msgstr "Modificare questo evento."

msgid "Forgot something or have a special request?"
msgstr "Hai dimenticato qualcosa o hai una richiesta speciale?"

msgid "Add a message to the ticket."
msgstr "Aggiungi un messaggio al biglietto."

msgid "New messages have been disabled because the ticket has been closed."
msgstr ""
"I nuovi messaggi sono stati disabilitati perché il biglietto è stato chiuso."

msgid ""
"Enable notifications about new tickets. Only works when being logged in and "
"having the browser with the site open."
msgstr ""
"Abilita le notifiche sui nuovi ticket. Funziona solo quando si è connessi e "
"si ha il browser con il sito aperto."

msgid "Archive all selected tickets?"
msgstr "Archiviare tutti i biglietti selezionati?"

msgid "Do archive"
msgstr "Archivia"

msgid "Archive selected"
msgstr "Archivio selezionato"

msgid ""
"You've reached this site because you are logged in. Visitors are "
"automatically redirected to the following link:"
msgstr ""
"Hai raggiunto questo sito perché sei autenticato. I visitatori vengono "
"reindirizzati automaticamente al seguente collegamento:"

msgid ""
"You are not automatically redirected so you have a chance to edit or delete "
"this link."
msgstr ""
"Non vieni reindirizzato automaticamente, quindi hai la possibilità di "
"modificare o eliminare questo collegamento."

msgid "You have been successfully unsubscribed from all regular emails."
msgstr ""
"L'iscrizione da tutte le e-mail periodiche è stata annullata correttamente."

msgid "local"
msgstr "locale"

msgid "No links found."
msgstr "Nessun collegamento trovato."

msgid "Select an item to view it"
msgstr "Seleziona un elemento per visualizzarlo"

msgid "mTAN"
msgstr "mTAN"

msgid "Identicon"
msgstr "Icona identificativa"

msgid "Not a valid color."
msgstr "Colore non valido."

msgid "CSRF failed."
msgstr ""
"CSRF non riuscito. Si prega di aggiornare la pagina. Se il problema "
"persiste, disconnettersi, riconnettersi e riprovare."

msgid "CSRF token missing."
msgstr ""
"Token CSRF mancante. Si prega di aggiornare la pagina. Se il problema "
"persiste, disconnettersi, riconnettersi e riprovare."

msgid "CSRF token expired."
msgstr ""
"Token CSRF scaduto. Si prega di aggiornare la pagina. Se il problema "
"persiste, disconnettersi, riconnettersi e riprovare."

msgid "Not a valid choice"
msgstr "Scelta non valida"

msgid "Admins"
msgstr "Amministratori"

#, python-format
msgid ""
"You can only reserve this allocation before ${date} if you live in the "
"following zipcodes: ${zipcodes}"
msgstr ""
"Puoi prenotare questa allocazione prima del ${date} solo se la tua residenza "
"rientra nei seguenti codici postali: ${zipcodes}"

#, python-format
msgid "${percent}% Available"
msgstr "${percent}% disponibile"

msgid "Available"
msgstr "Disponibile"

#, python-format
msgid "${num} Available"
msgstr "${num} disponibile"

msgid ""
"This allocation can't be deleted because there are existing reservations "
"associated with it."
msgstr ""
"Questa allocazione non può essere eliminata perché ci sono prenotazioni "
"esistenti ad essa associate."

msgid ""
"To delete this allocation, all existing reservations need to be cancelled "
"first."
msgstr ""
"Per eliminare questa allocazione, è necessario prima annullare tutte le "
"prenotazioni esistenti."

msgid "A conflicting allocation exists for the requested time period."
msgstr "Esiste un'allocazione in conflitto per il periodo di tempo richiesto."

msgid "A conflicting reservation exists for the requested time period."
msgstr ""
"Esiste una prenotazione in conflitto per il periodo di tempo richiesto."

msgid "An existing reservation would be affected by the requested change."
msgstr ""
"Una prenotazione esistente sarebbe interessata dalla modifica richiesta."

msgid "A pending reservation would be affected by the requested change."
msgstr ""
"Una prenotazione in sospeso sarebbe interessata dalla modifica richiesta."

msgid "The requested period is no longer available."
msgstr "Il periodo richiesto non è più disponibile."

msgid "No reservable slot found."
msgstr "Nessuno slot prenotabile trovato."

msgid "Reservations can't be made for more than 24 hours at a time."
msgstr ""
"Le prenotazioni non possono essere effettuate per più di 24 ore consecutive."

msgid "The given reservation paramters are invalid."
msgstr "I parametri di prenotazione forniti non sono validi."

msgid "The given reservation token is invalid."
msgstr "Il token di prenotazione fornito non è valido."

msgid "The requested number of reservations is higher than allowed."
msgstr "Il numero di prenotazioni richiesto è superiore a quello consentito."

msgid "The requested quota is invalid (must be at least one)."
msgstr "La quota richiesta non è valida (deve essere almeno una)."

msgid "The allocation does not have enough free spots."
msgstr "L'assegnazione non dispone di abbastanza posti liberi."

msgid "The resulting allocation would be invalid."
msgstr "L'allocazione risultante non sarebbe valida."

msgid "No reservations to confirm."
msgstr "Nessuna prenotazione da confermare."

msgid "The given timerange is longer than the existing allocation."
msgstr ""
"L'intervallo di tempo specificato è più esteso dell'allocazione esistente."

msgid "Reservation too short. A reservation must last at least 5 minutes."
msgstr ""
"Prenotazione troppo breve. Una prenotazione deve durare almeno 5 minuti."

msgid "Stop"
msgstr "Arresta"

#, python-format
msgid "Do you really want to stop \"${title}\"?"
msgstr "Vuoi davvero fermare \"${title}\"?"

msgid "The rule will be removed without affecting existing allocations."
msgstr "La regola sarà rimossa senza influire sulle allocazioni esistenti."

msgid "Stop rule"
msgstr "Arresta la regola"

msgid ""
"All allocations created by the rule will be removed, if they haven't been "
"reserved yet."
msgstr ""
"Se non sono state ancora prenotate, tutte le allocazioni create dalla regola "
"verranno rimosse."

msgid "Delete rule"
msgstr "Elimina la regola"

msgid "No allocations to add"
msgstr "Nessuna allocazione da aggiungere"

#, python-format
msgid "Successfully added ${n} allocations"
msgstr "${n} allocazioni aggiunte correttamente"

msgid "New allocation"
msgstr "Nuova allocazione"

msgid "Your changes were saved"
msgstr "Le modifiche sono state salvate"

#, python-format
msgid "New rule active, ${n} allocations created"
msgstr "Nuova regola attiva, ${n} allocazioni create"

msgid "New Rule"
msgstr "Nuova regola"

msgid ""
"Rules ensure that the allocations between start/end exist and that they are "
"extended beyond those dates at the given intervals. "
msgstr ""
"Le regole assicurano che le allocazioni tra inizio/fine esistano e che siano "
"estese oltre tali date agli intervalli indicati. "

#, python-format
msgid ""
"Rule updated. ${deleted} allocations removed, ${created} new allocations "
"created."
msgstr ""
"La regola è stata aggiornata. ${deleted} allocazioni rimosse, ${created} "
"nuove allocazioni create."

msgid "Rule not found"
msgstr "Regola non trovata"

msgid "Edit Rule"
msgstr "Modifica regola"

msgid "The rule was stopped"
msgstr "La regola è stata arrestata"

#, python-format
msgid "The rule was deleted, along with ${n} allocations"
msgstr "La regola è stata eliminata, insieme ${n} allocazioni"

msgid "Topics A-Z"
msgstr "Argomenti A-Z"

msgid "Your userprofile is incomplete. Please update it before you continue."
msgstr "Il tuo profilo utente è incompleto. Aggiornalo prima di proseguire."

msgid "You have been logged in."
msgstr "Hai effettuato l'accesso."

#, fuzzy
msgid "Wrong e-mail address, password or yubikey."
msgstr "Indirizzo e-mail, password o Yubikey errati."

#, python-format
msgid "Login to ${org}"
msgstr "Accedi a ${org}"

msgid "A user with this address already exists"
msgstr "Esiste già un utente con questo indirizzo"

msgid "This signup link has expired"
msgstr "Questo collegamento di registrazione è scaduto"

#, python-format
msgid "Your ${org} Registration"
msgstr "La tua registrazione a ${org}"

msgid ""
"Thank you for registering. Please follow the instructions on the activiation "
"e-mail sent to you. Please check your spam folder if you have not received "
"the email."
msgstr ""
"Grazie per esserti registrato. Segui le istruzioni sull'e-mail di "
"attivazione che ti è stata inviata. Se non avete ricevuto l'e-mail, "
"controllate la cartella spam."

msgid "Account Registration"
msgstr "Registrazione dell'account"

msgid "Unknown user"
msgstr "Utente sconosciuto"

msgid "Invalid activation token"
msgstr "Token di attivazione non valido"

msgid "Your account has already been activated."
msgstr "Il tuo account è stato già attivato."

msgid ""
"Your account has been activated. You may now log in with your credentials"
msgstr ""
"Il tuo account è stato attivato. Ora puoi accedere con le tue credenziali"

msgid "You have been logged out."
msgstr "Sei stato disconnesso."

msgid "Password reset"
msgstr "Ripristina password"

#, python-format
msgid ""
"A password reset link has been sent to ${email}, provided an active account "
"exists for this email address."
msgstr ""
"Il collegamento per reimpostare la password è stato inviato all'indirizzo "
"${email} (se si tratta di un account attivo esistente)."

msgid "Password changed."
msgstr "Password modificata."

msgid "Wrong username or password reset link not valid any more."
msgstr ""
"Il collegamento per reimpostare il nome utente o la password errati non è "
"più valido."

msgid "Failed to continue login, please ensure cookies are allowed."
msgstr "Accesso fallito, assicurarsi che i cookie siano consentiti."

msgid "Invalid or expired mTAN provided."
msgstr "È stato fornito un mTAN non valido o scaduto."

msgid "Request mTAN"
msgstr "Richiesta mTAN"

msgid "Enter mTAN"
msgstr "Immettre mTAN"

msgid "Setup mTAN"
msgstr "Setup mTAN"

msgid "Invalid or expired TOTP provided."
msgstr "È stato fornito un TOTP non valido o scaduto."

msgid "Please enter the six digit code from your authenticator app"
msgstr "Immettere il codice a sei cifre dall'app Autenticatore"

msgid "Enter TOTP"
msgstr "Immettre TOTP"

msgid ""
"The requested resource is protected. To obtain time-limited access, please "
"enter your mobile phone number in the field below. You will receive an mTAN "
"via SMS, which will grant you access after correct entry."
msgstr ""
"La risorsa richiesta è protetta. Per ottenere un accesso a tempo limitato, "
"inserite il vostro numero di cellulare nel campo sottostante. Riceverete un "
"mTAN via SMS, che vi consentirà l'accesso dopo il suo corretto inserimento."

msgid "Successfully authenticated via mTAN."
msgstr "Autenticazione tramite mTAN riuscita."

msgid "A link was added to the clipboard"
msgstr "È stato aggiunto un collegamento agli appunti"

msgid "Administrative"
msgstr "Administrativo"

#, python-format
msgid "The entry ${name} exists twice"
msgstr "L'elemento ${name} è duplicato"

msgid "Added a new directory"
msgstr "Aggiunta una nuova cartella"

msgid "New Directory"
msgstr "Nuova cartella"

msgid ""
"The requested change cannot be performed, as it is incompatible with "
"existing entries"
msgstr ""
"La modifica richiesta non può essere eseguita, in quanto è incompatibile con "
"gli elementi esistenti"

#, python-format
msgid "Syntax Error in line ${line}"
msgstr "Errore di sintassi alla riga ${line}"

msgid "Syntax error in form"
msgstr "Errore di sintassi nel modulo"

#, python-format
msgid "Syntax error in field ${field_name}"
msgstr "Errore di sintassi nel campo ${field_name}"

#, python-format
msgid "Error: Duplicate label ${label}"
msgstr "Errore: etichetta ${label} duplicata"

msgid "The directory was deleted"
msgstr "La cartella è stata cancellata"

msgid ""
"Stable URLs are important. Here you can change the path to your site "
"independently from the title."
msgstr ""
"Gli URL stabili sono importanti. Qui puoi modificare il percorso del tuo "
"sito indipendentemente dal titolo."

#, python-format
msgid "${org}: New Entry in \"${directory}\""
msgstr "${org}: Nuovo elemento in \"${directory}\""

msgid "Added a new directory entry"
msgstr "Aggiunta un nuovo elemento della cartella"

msgid "New Directory Entry"
msgstr "Nuovo elemento della cartella"

msgid "Submit a New Directory Entry"
msgstr "Invia un nuovo elemento della cartella"

msgid "Continue"
msgstr "Continua"

msgid "Propose a change"
msgstr "Proponi un cambiamento"

msgid ""
"To request a change, edit the fields you would like to change, leaving the "
"other fields intact. Then submit your request."
msgstr ""
"Per richiedere una modifica, modifica i campi che desideri modificare, "
"lasciando intatti gli altri. Quindi invia la tua richiesta."

msgid "The entry was deleted"
msgstr "L'elemento è stato eliminato:"

msgid ""
"On the right side, you can filter the entries of this directory to export."
msgstr ""
"sul lato destro, puoi filtrare gli elementi di questa cartella da esportare."

msgid "Exports all entries of this directory."
msgstr "Esporta tutti gli elementi di questa cartella."

msgid ""
"The resulting zipfile contains the selected format as well as metadata and "
"images/files if the directory contains any."
msgstr ""
"Il file zip risultante contiene il formato selezionato, nonché metadati e "
"immagini/file se la cartella ne contiene."

#, python-format
msgid ""
"You have been redirect to this entry because it could not be exported due to "
"missing file ${name}. Please re-upload them and try again"
msgstr ""
"Sei stato reindirizzato a questo elemento perché non è stato possibile "
"esportarlo a causa del file ${name} mancante. Ricaricali e riprova"

#, python-format
msgid "The column ${name} is missing"
msgstr "La colonna ${name} è mancante"

#, python-format
msgid "The file ${name} is missing"
msgstr "Il file ${name} è mancante"

msgid ""
"The given file is invalid, does it include a metadata.json with a data.xlsx, "
"data.csv, or data.json?"
msgstr ""
"Il file specificato non è valido, include un metadata.json con un data.xlsx, "
"data.csv o data.json?"

#, python-format
msgid "Imported ${count} entries"
msgstr "${count} elementi importati"

msgid ""
"Updates the directory configuration and imports all entries given in the ZIP "
"file. The format is the same as produced by the export function. Note that "
"only 100 items are imported at a time. To import more items repeat the "
"import accordingly."
msgstr ""
"Aggiorna la configurazione della cartella e importa tutti gli elementi "
"forniti nel file ZIP. Il formato è lo stesso generato dalla funzione di "
"esportazione. Tieni presente che vengono importati solo 100 elementi alla "
"volta. Per importare più elementi, ripeti l'importazione finché necessario."

msgid "New Recipient"
msgstr "Nuovo destinatario"

#, python-format
msgid ""
"Registration for notifications on new entries in the directory "
"\"${directory}\""
msgstr ""
"Registrazione per le notifiche sui nuovi elementi nella cartella "
"\"${directory}\""

#, python-format
msgid ""
"Success! We have sent a confirmation link to ${address}, if we didn't send "
"you one already."
msgstr ""
"La richiesta ha avuto esito positivo! Abbiamo inviato un collegamento di "
"conferma a ${address}, se non te ne abbiamo già inviato uno."

msgid "Notification for new entries"
msgstr "Notifica per nuovi elementi"

#, python-format
msgid "Do you really want to unsubscribe \"{}\"?"
msgstr "Vuoi davvero annullare l'iscrizione a \"{}\"?"

msgid "Recipients of new entry updates"
msgstr "Destinatari degli aggiornamenti dei nuovi elementi"

#, python-format
msgid "the subscription for ${address} was successfully confirmed"
msgstr "l'abbonamento di ${address} è stato correttamente confermato"

#, python-format
msgid "the subscription for ${address} could not be confirmed, wrong token"
msgstr ""
"non è stato possibile confermare l'abbonamento di ${address}, token errato"

#, python-format
msgid "${address} successfully unsubscribed"
msgstr "${address} disiscritto con successo"

#, python-format
msgid "${address} could not be unsubscribed, wrong token"
msgstr "Impossibile annullare l'iscrizione di ${address}, token errato"

msgid "A form with this name already exists"
msgstr "Un modulo con questo nome esiste già"

msgid "Added a new form"
msgstr "Aggiunto un nuovo modulo"

msgid "New Document Form"
msgstr "Nuovo modulo documento"

msgid "Edit Document Form"
msgstr "Modifica modulo documento"

msgid ""
"Notifications have already been sent for this news item. A new notification "
"will not be sent, even if the publication date is changed."
msgstr ""
"Des notifications ont déjà été envoyées pour cette actualité. Une nouvelle "
"notification ne sera pas envoyé, même si la date de publication est modifiée."

msgid "Moves the topic and all its sub topics to the given destination."
msgstr ""
"Sposta l'argomento e tutti i suoi sottoargomenti nella destinazione indicata."

#, python-format
msgid "A total of ${number} subpages are affected."
msgstr "Sono interessate un totale di ${number} sottopagine."

#, python-format
msgid "${count} links will be replaced by this action."
msgstr "${count} collegamenti saranno sostituiti da questa operazione."

msgid "The event submitter has not yet completed his submission"
msgstr "Il presentatore dell'evento non ha ancora completato la sua iscrizione"

msgid "This event has already been published"
msgstr "Questo evento è stato pubblicato"

#, python-format
msgid "Successfully created the event '${title}'"
msgstr "Creato con successo l'evento '${titolo}'"

#, python-format
msgid "You have accepted the event ${title}"
msgstr "Hai accettato l'evento ${title}"

msgid "Your event was accepted"
msgstr "Il tuo evento è stato accettato"

msgid "Submit an event"
msgstr "Invia un evento"

msgid ""
"Only events taking place inside the town or events related to town societies "
"are published. Events which are purely commercial are not published. There's "
"no right to be published and already published events may be removed from "
"the page without notification or reason."
msgstr ""
"Vengono pubblicati solo gli eventi che si svolgono all'interno della città o "
"gli eventi relativi alle società cittadine. Gli eventi puramente commerciali "
"non vengono pubblicati. Non c'è alcun diritto alla pubblicazione e gli "
"eventi già pubblicati possono essere rimossi dalla pagina senza preavviso o "
"motivo."

msgid "Add event"
msgstr "Aggiungi evento"

msgid "Your request has been registered"
msgstr "La tua richiesta è stata registrata"

msgid "New ticket"
msgstr "Nuovo biglietto"

msgid "Your request could not be accepted automatically!"
msgstr "La tua richiesta non può essere accettata automaticamente!"

msgid "Thank you for your submission!"
msgstr "Ti ringraziamo per l'iscrizione!"

msgid "Your event was rejected"
msgstr "Il tuo evento è stato rifiutato"

msgid "Access Denied"
msgstr "Accesso negato"

msgid "Not Found"
msgstr "Non trovato"

msgid "Added a new external link"
msgstr "Aggiunto un nuovo link esterno"

msgid "New external link"
msgstr "Nuovo collegamento esterno"

msgid "Edit external link"
msgstr "Modifica il collegamento esterno"

msgid "Manage Photo Albums"
msgstr "Gestisci album fotografici"

msgid "This file type is not supported"
msgstr "Questo tipo di file non è supportato"

msgid "The file name is too long"
msgstr "Il nome del file è troppo lungo"

msgid "The file cannot be processed"
msgstr "Il file non può essere elaborato"

#, fuzzy
msgid "Please submit your yubikey"
msgstr "Invia la tua Yubikey"

#, fuzzy
msgid "Your account is not linked to a Yubikey"
msgstr "Il tuo account non è collegato a Yubikey"

#, fuzzy
msgid "The used Yubikey is not linked to your account"
msgstr "La Yubikey usata non è collegata al tuo account"

msgid "This file already has a digital seal"
msgstr "Questo file include già un sigillo digitale"

#, fuzzy
msgid "Your Yubikey could not be validated"
msgstr "Non è stato possibile convalidare la tua Yubikey"

msgid "Edit external form"
msgstr "Modifica il modulo esterno"

msgid "The registration has ended"
msgstr "La registrazione è terminata"

msgid "The registration is closed"
msgstr "La registrazione è chiusa"

#, python-format
msgid "The registration opens on ${day}, ${date}"
msgstr "La registrazione si apre ${day}, ${date}"

#, python-format
msgid "The registration closes on ${day}, ${date}"
msgstr "La registrazione si chiude ${day}, ${date}"

#, python-format
msgid "There's a limit of ${count} attendees"
msgstr "C'è un limite di ${count} partecipanti"

msgid "There are no spots left"
msgstr "Non ci sono più posti disponibili"

msgid "There is one spot left"
msgstr "È rimasto un posto disponibile"

#, python-format
msgid "There are ${count} spots left"
msgstr "Sono rimasti ${count} posti disponibili"

msgid "New Form"
msgstr "Nuovo modulo"

msgid "Exports the submissions of the given date range."
msgstr "Esporta gli invii dell'intervallo di date specificato."

msgid "New Registration Window"
msgstr "Nuova finestra di registrazione"

msgid "The registration window was added successfully"
msgstr "La finestra di registrazione è stata aggiunta con successo"

msgid ""
"Registration windows limit forms to a set number of submissions and a "
"specific time-range."
msgstr ""
"Le finestre di registrazione limitano i moduli a un determinato numero di "
"invii e a uno specifico intervallo di tempo."

msgid "General Message"
msgstr "Messaggio generale"

#, python-format
msgid "New e-mail: ${message}"
msgstr "Nuova e-mail: ${message}"

#, python-format
msgid "Successfully sent ${count} emails"
msgstr "${count} e-mail inviate correttamente"

msgid "Send E-Mail to attendees"
msgstr "Invia e-mail ai partecipanti"

msgid "Email attendees"
msgstr "E-mail partecipanti"

msgid "Cancel Registration Window"
msgstr "Annulla la finestra di registrazione"

msgid ""
"You really want to cancel all confirmed and deny all open submissions for "
"this registration window?"
msgstr ""
"Vuoi davvero cancellare tutte le iscrizioni confermate e negare tutte le "
"iscrizioni aperte per questa finestra di registrazione?"

msgid ""
"Each attendee will receive a ticket email unless ticket messages are not "
"muted."
msgstr ""
"Ogni partecipante riceverà un'e-mail del biglietto a meno che i messaggi dei "
"biglietti non siano disattivati."

msgid "Do you really want to delete this registration window?"
msgstr "Vuoi davvero eliminare questa finestra di registrazione?"

msgid "Existing submissions will be disassociated."
msgstr "Le iscrizioni esistenti verranno dissociate."

msgid "Delete registration window"
msgstr "Elimina la finestra di registrazione"

msgid "This registration window can't be deleted."
msgstr "Questa finestra di registrazione non può essere eliminata."

msgid ""
"There are confirmed or open submissions associated with it. Cancel the "
"registration window first."
msgstr ""
"Ad essa sono associate iscrizioni confermate o aperte. Annulla prima la "
"finestra di registrazione."

msgid "Edit Registration Window"
msgstr "Modifica la finestra di registrazione"

#, python-format
msgid "${count} submissions cancelled / denied over the ticket system"
msgstr ""
"${count} iscrizioni annullate/negate tramite il sistema di gestione dei "
"biglietti"

msgid "The registration window was deleted"
msgstr "La finestra di registrazione è stata cancellata"

#, python-format
msgid ""
"The total amount for the currently entered data is ${total} but has to be at "
"least ${minimum}. Please adjust your inputs."
msgstr ""
"L'importo totale per i dati attualmente inseriti è ${total} ma deve essere "
"almeno ${minimum}. Si prega di modificare i dati inseriti."

msgid "Registrations are no longer possible"
msgstr "Le iscrizioni non sono più possibili"

msgid "Pay Online and Complete"
msgstr "Paga online e completa"

msgid "Your payment could not be processed"
msgstr "Non è stato possibile elaborare Il tuo pagamento"

msgid "Your registration has been confirmed"
msgstr "La tua registrazione è stata confermata"

msgid "The registration has been confirmed"
msgstr "La registrazione è stata confermata"

msgid ""
"The registration could not be confirmed because the maximum number of "
"participants has been reached"
msgstr ""
"Non è stato possibile confermare la registrazione perché è stato raggiunto "
"il numero massimo di partecipanti."

msgid "Your registration has been denied"
msgstr "La tua registrazione è stata rifiutata"

msgid "The registration has been denied"
msgstr "La registrazione è stata rifiutata"

msgid "The registration could not be denied"
msgstr "La registrazione non può essere rifiutata"

msgid "Your registration has been cancelled"
msgstr "La tua registrazione è stata annullata"

msgid "The registration has been cancelled"
msgstr "La registrazione è stata annullata"

msgid "The registration could not be cancelled"
msgstr "La registrazione non può essere annullata"

msgid "Select"
msgstr "Seleziona"

msgid "Select images"
msgstr "Seleziona immagini"

msgid "Added a new photo album"
msgstr "Aggiunto un nuovo album fotografico"

msgid "New Photo Album"
msgstr "Nuovo album fotografico"

#, python-format
msgid "Welcome to the ${org} Newsletter"
msgstr "Benvenuto nella newsletter di ${org}"

#, python-format
msgid ""
"Success! We have added ${address} to the list of recipients. Subscribed "
"categories are ${subscribed}."
msgstr ""
"Successo! Abbiamo aggiunto ${indirizzo} alla lista dei destinatari. Le "
"categorie sottoscritte sono ${subscribed}."

#, python-format
msgid "Success! We have added ${address} to the list of recipients."
msgstr "Successo! Abbiamo aggiunto ${indirizzo} alla lista dei destinatari."

#, python-format
msgid ""
"Success! We have sent a confirmation link to ${address}, if we didn't send "
"you one already. Your subscribed categories are ${subscribed}."
msgstr ""
"La richiesta ha avuto esito positivo! Abbiamo inviato un collegamento di "
"conferma a ${address}, se non te ne abbiamo già inviato uno. Le categorie "
"sottoscritte sono ${subscribed}."

# python-format
#, python-format
msgid "Success! We have updated your subscribed categories to ${subscribed}."
msgstr ""
"Successo! Abbiamo aggiornato le categorie sottoscritte a ${subscribed}."

msgid "Update your newsletter subscription categories:"
msgstr "Aggiorna le categorie del tuo abbonamento alla newsletter:"

msgid "Update"
msgstr "Aggiorna"

msgid "Sign up to our newsletter to always stay up to date:"
msgstr "Iscriviti alla nostra newsletter per rimanere sempre aggiornato:"

msgid "Sign up"
msgstr "Iscriviti"

msgid "Update Newsletter Subscription"
msgstr "Aggiornare l'abbonamento alla newsletter "

msgid "A newsletter with this name already exists"
msgstr "Esiste già una newsletter con questo nome"

msgid "Added a new newsletter"
msgstr "Aggiunta una nuova newsletter"

msgid "New Newsletter"
msgstr "Nuova newsletter"

msgid "Edit Newsletter"
msgstr "Modifica la newsletter"

msgid "The newsletter was deleted"
msgstr "La newsletter è stata cancellata"

#, python-format
msgid "Sent \"${title}\" to ${n} recipients"
msgstr "Inviato \"${title}\" a ${n} destinatari"

#, python-format
msgid "Scheduled \"${title}\" to be sent on ${date}"
msgstr "\"${title}\" programmato per l'invio il ${date}"

#, python-format
msgid "Sent \"${title}\" to ${recipient}"
msgstr "Inviato \"${title}\" a ${recipient}"

msgid "Sends a test newsletter to the given address"
msgstr "Invia una newsletter di prova all'indirizzo indicato"

msgid "Newsletter Recipients"
msgstr "Destinatari della newsletter"

msgid "Newsletter recipient Export"
msgstr "Destinatario della newsletter Esportazione"

msgid "Exports all newsletter recipients."
msgstr "Esporta tutti i destinatari della newsletter."

#, python-format
msgid "Import completed with errors: ${results}"
msgstr "Importazione completata con errori: ${results}"

#, python-format
msgid "Import preview: ${result}"
msgstr "Anteprima dell'importazione: ${result}"

#, python-format
msgid "Import completed: ${result}"
msgstr "Importazione completata: ${result}"

msgid "The same format as the export (XLSX) can be used for the import."
msgstr ""
"Lo stesso formato dell'esportazione (XLSX) può essere usato per "
"l'importazione."

msgid "Today"
msgstr "Oggi"

msgid "Tomorrow"
msgstr "Domani"

msgid "This weekend"
msgstr "Questo fine settimana"

msgid "This week"
msgstr "Questa settimana"

msgid "Event Export"
msgstr "Esportazione degli eventi"

msgid "Exports all future events."
msgstr "Esporta tutti gli eventi futuri."

#, python-format
msgid "The following line(s) contain invalid data: ${lines}"
msgstr "La seguente riga (o righe) contiene dati non validi: ${lines}"

#, python-format
msgid "${count} events will be imported"
msgstr "Gli eventi ${count} saranno importati"

#, python-format
msgid "${count} events imported"
msgstr "${conteggio} eventi sono stati importati"

msgid "Move"
msgstr "Spostare"

msgid "Your payment has been received"
msgstr "Abbiamo ricevuto il tuo pagamento"

msgid "Your payment has been withdrawn"
msgstr "Il tuo pagamento è stato ritirato"

msgid "Your payment has been refunded"
msgstr "Il tuo pagamento è stato rimborsato"

msgid "The ticket was marked as paid"
msgstr "Il biglietto è stato contrassegnato come pagato"

msgid "The ticket was marked as unpaid"
msgstr "Il biglietto è stato contrassegnato come non pagato"

msgid "The payment was captured"
msgstr "Il pagamento è stato acquisito"

msgid "The payment was refunded"
msgstr "Il pagamento è stato rimborsato"

msgid "The payment is already captured but is still processing"
msgstr ""
"Il pagamento è già stato acquisito ma è ancora in fase di elaborazione."

msgid "Could not refund the payment"
msgstr "Impossibile rimborsare il pagamento"

msgid "Could not capture the payment"
msgstr "Impossibile acquisire il pagamento"

msgid "As default"
msgstr "Valore predefinito"

msgid "Should this provider really be the new default?"
msgstr "Questo provider dovrebbe davvero essere il nuovo predefinito?"

msgid "All future payments will be redirected."
msgstr "Tutti i pagamenti futuri verranno reindirizzati."

msgid "Make Default"
msgstr "Imposta come predefinito"

msgid "Enable"
msgstr "Attivare"

msgid "Should this provider really be enabled?"
msgstr "Questo fornitore deve essere abilitato?"

msgid "Disable"
msgstr "Disattivare"

msgid "Should this provider really be disabled?"
msgstr "Questo fornitore dovrebbe davvero essere disabilitato?"

msgid "Do you really want to delete this provider?"
msgstr "Vuoi davvero eliminare questo fornitore?"

msgid "Your Stripe account was connected successfully."
msgstr "Il tuo account Stripe è stato connesso correttamente."

msgid "Your Stripe account could not be connected."
msgstr "Impossibile connettere il tuo account Stripe."

msgid "Changed the default payment provider."
msgstr "Provider di pagamento predefinito modificato."

msgid "Provider enabled."
msgstr "Fornitore abilitato."

msgid "Provider disabled."
msgstr "Fornitore disabilitato."

msgid "The payment provider was deleted."
msgstr "Il fornitore di servizi di pagamento è stato eliminato."

msgid "Successfully synchronised payments"
msgstr "Pagamenti sincronizzati correttamente"

msgid "Merchant Name"
msgstr "Nome dell'esercente"

msgid "UPP Username"
msgstr "UPP Username"

msgid "UPP Password"
msgstr "UPP Password"

msgid "Webhook Signing Key"
msgstr "Chiave di firma Webhook"

msgid "Charge fees to customer"
msgstr "Addebita commissioni al cliente"

msgid "Use sandbox environment (for testing)"
msgstr "Utilizzare l'ambiente sandbox (per i test)"

msgid "Customer Name"
msgstr "Nome del cliente"

msgid "Customer ID"
msgstr "ID cliente"

msgid "Terminal ID"
msgstr "ID terminali"

msgid "API Username"
msgstr "Nome utente API"

msgid "API Password"
msgstr "Password API"

msgid "Datatrans has been added"
msgstr "È stato aggiunto Datatrans"

msgid "Add Datatrans"
msgstr "Aggiungi Datatrans"

msgid "Worldline Saferpay has been added"
msgstr "È stato aggiunto Worldline Saferpay"

msgid "Add Worldline Saferpay"
msgstr "Aggiungi Worldline Saferpay"

msgid "Added a new person"
msgstr "Aggiunta una nuova persona"

msgid "New person"
msgstr "Nuova persona"

msgid "January"
msgstr "Gennaio"

msgid "Feburary"
msgstr "Febbraio"

msgid "March"
msgstr "Marzo"

msgid "April"
msgstr "Aprile"

msgid "May"
msgstr "Maggio"

msgid "June"
msgstr "Giugno"

msgid "July"
msgstr "Luglio"

msgid "August"
msgstr "Agosto"

msgid "September"
msgstr "Settembre"

msgid "October"
msgstr "Ottobre"

msgid "November"
msgstr "Novembre"

msgid "December"
msgstr "Dicembre"

msgid "Push Notifications"
msgstr "Notifiche push"

msgid ""
"The selected time does not exist on this date due to the switch from "
"standard time to daylight saving time."
msgstr ""
"In questa data, l'ora selezionata non esiste a causa del passaggio dall'ora "
"solare all'ora legale."

msgid "hour"
msgstr "ora"

msgid "hours"
msgstr "ore"

msgid "day"
msgstr "giorno"

msgid "days"
msgstr "giorni"

#, python-format
msgid "Reservations must be made ${n} ${unit} in advance"
msgstr "Le prenotazioni devono essere effettuate con ${n} ${unit} di anticipo"

msgid "This date lies in the past"
msgstr "Questa data è nel passato"

msgid "Reserve"
msgstr "Prenota"

#, python-format
msgid "New dates for ${title}"
msgstr "Nuove date per ${title}"

msgid "Confirm your reservation"
msgstr "Conferma la prenotazione"

msgid "Thank you for your reservation!"
msgstr "Grazie per la tua prenotazione!"

#, python-format
msgid ""
"Your reservation for ${room} has been submitted. Please continue with your "
"reservation for ${next_room}."
msgstr ""
"La tua prenotazione per ${room} è stata inviata. Continua con la tua "
"prenotazione per ${next_room}."

msgid "Your reservations were accepted"
msgstr "Le tue prenotazioni sono state accettate"

#, python-format
msgid "${org} New Reservation(s)"
msgstr "${org} Nuova/e prenotazione/i"

msgid "The reservations were accepted"
msgstr "Le prenotazioni sono state accettate"

msgid "The reservations have already been accepted"
msgstr "Le prenotazioni sono già state accettate"

msgid "The submitter email is not available"
msgstr "L'e-mail del mittente non è disponibile"

msgid "Accept all reservation with message"
msgstr "Accetta tutte le prenotazioni con messaggio"

#, python-format
msgid ""
"The following message will be sent to ${address} and it will be recorded for "
"future reference."
msgstr ""
"Il seguente messaggio verrà inviato a ${address} e sarà registrato per "
"riferimento futuro."

msgid ""
"The payment associated with this reservation needs to be refunded before the "
"reservation can be rejected"
msgstr ""
"Il pagamento associato a questa prenotazione deve essere rimborsato prima "
"che la prenotazione possa essere rifiutata"

msgid "The following reservations were rejected"
msgstr "Le seguenti prenotazioni sono state rifiutate"

#, python-format
msgid "${org} Rejected Reservation"
msgstr "${org} Prenotazione rifiutata"

msgid "The reservations were rejected"
msgstr "Le prenotazioni sono state rifiutate"

msgid "The reservation was rejected"
msgstr "La prenotazione è stata rifiutata"

msgid "Reject all reservations with message"
msgstr "Rifiuta tutte le prenotazioni con messaggio"

msgid "Added a new daypass"
msgstr "Aggiunto un nuovo biglietto giornaliero"

msgid "New daypass"
msgstr "Nuovo biglietto giornaliero"

msgid "Added a new room"
msgstr "Aggiunta una nuova stanza"

msgid "New room"
msgstr "Nuova stanza"

msgid "Added a new item"
msgstr "Aggiunto un nuovo elemento"

msgid "New Item"
msgstr "Nuovo elemento"

msgid "Edit resource"
msgstr "Modifica risorsa"

#, python-format
msgid "Successfully removed ${count} unused allocations"
msgstr "Rimosse correttamente ${count} allocazioni inutilizzate"

msgid "Exports the reservations of the given date range."
msgstr "Esporta le prenotazioni dell'intervallo di date specificato."

msgid "No reservations found for the given date range."
msgstr "Non sono state trovate prenotazioni per l'intervallo di date indicato."

msgid "Exports the reservations of all resources in a given date range."
msgstr "Esporta tutte le prenotazioni in un intervallo di date specifico"

#, python-format
msgid "Do you really want to delete \"${name}\"?"
msgstr "Vuoi davvero cancellare \"${name}\"?"

msgid "Delete Recipient"
msgstr "Elimina destinatario"

msgid "Added a new recipient"
msgstr "Aggiunto un nuovo destinatario"

msgid "Edit Recipient"
msgstr "Modifica il destinatario"

#, python-format
msgid "Search through ${count} indexed documents"
msgstr "Cerca tra ${count} documenti indicizzati"

#, python-format
msgid "${count} Results"
msgstr "${count} risultati"

msgid "Search Unavailable"
msgstr "Ricerca non disponibile"

msgid "Favicon"
msgstr "Favicon"

msgid "Header"
msgstr "Intestazione"

msgid "Footer"
msgstr "Piè di pagina"

msgid "Modules"
msgstr "Moduli"

msgid "Analytics"
msgstr "Analitica"

msgid "Holidays"
msgstr "Festività / Vacanze scolastiche"

msgid "No holidays defined"
msgstr "Nessuna festività definita"

msgid "Link Migration"
msgstr "Migrazione dei collegamenti"

msgid "Migrate"
msgstr "Migra"

#, python-format
msgid "Migrated ${number} links"
msgstr "${number} collegamenti migrati"

#, python-format
msgid "Total of ${number} links found."
msgstr "Totale di ${number} collegamenti trovati."

#, python-format
msgid ""
"Migrates links from the given domain to the current domain \"${domain}\"."
msgstr ""
"Migra i collegamenti dal dominio specificato al dominio corrente "
"\"${domain}\"."

msgid "OneGov API"
msgstr "API OneGov"

msgid "Do you really want to delete this API key?"
msgstr "Vuoi davvero eliminare questa chiave API?"

msgid "This action cannot be undone."
msgstr "Questa azione non può essere annullata."

msgid "ApiKey deleted."
msgstr "Chiave API eliminata."

msgid "Data Retention Policy"
msgstr "Politica di Conservazione dei Dati"

msgid ""
"Proceed with caution. Tickets and the data they contain may be irrevocable "
"deleted."
msgstr ""
"Procedere con cautela. I biglietti e i dati in essi contenuti possono essere "
"irrevocabilmente cancellati."

msgid "Value Added Tax"
msgstr "Imposta sul valore aggiunto"

msgid "Chat"
msgstr "Chat"

#, python-format
msgid "You have successfully unsubscribed from the newsletter at ${address}"
msgstr ""
"L'iscrizione alla newsletter di ${address} è stata annullata con successo."

msgid "Unsubscription from newsletter"
msgstr "Cancellazione dalla newsletter"

msgid "A survey with this name already exists"
msgstr "Esiste già un'indagine con questo nome"

msgid "Added a new survey"
msgstr "Aggiunta una nuova indagine"

msgid "New Survey"
msgstr "Nuova indagine"

msgid "Please choose a submission window"
msgstr "Scegliere una finestra di invio"

msgid ""
"This field cannot be edited because there are submissions associated with "
"this survey. If you want to edit the definition please delete all "
"submissions."
msgstr ""
"Questo campo non può essere modificato perché ci sono invii associati a "
"questa indagine. Se si desidera modificare la definizione, eliminare tutti "
"gli invii."

msgid "Delete Submissions"
msgstr "Elimina invii"

msgid "Do you really want to delete all submissions?"
msgstr "Vuoi davvero eliminare tutti gli invii?"

msgid "All submissions associated with this survey will be deleted."
msgstr "Tutti gli invii associati a questa indagine verranno eliminati."

msgid "Delete submissions"
msgstr "Elimina invii"

msgid "Exports the submissions of the survey."
msgstr "Esporta gli invii dell'indagine."

msgid "The survey timeframe has ended"
msgstr "Il periodo di indagine è terminato"

#, python-format
msgid "The survey timeframe opens on ${day}, ${date}"
msgstr "Il periodo di indagine si apre il giorno ${day}, ${date}"

#, python-format
msgid "The survey timeframe closes on ${day}, ${date}"
msgstr "Il periodo di indagine si chiude il giorno ${day}, ${date}"

msgid "New Submission Window"
msgstr "Nuova finestra di invio"

msgid "Submissions windows limit survey submissions to a specific time-range."
msgstr ""
"Le finestre di invio limitano l'invio delle indagini a un intervallo di "
"tempo specifico."

msgid "Edit Submission Window"
msgstr "Modifica la finestra di invio"

msgid "The submission window and all associated submissions were deleted"
msgstr "La finestra di invio e tutti gli invii associati sono stati eliminati"

msgid "Added a new text module"
msgstr "Aggiunto un nuovo modulo di testo"

msgid "New text module"
msgstr "Nuovo modulo di testo"

msgid "Edit text module"
msgstr "Modifica modulo di testo"

msgid "The text module was deleted"
msgstr "Il modulo di testo è stato eliminato"

msgid "This ticket is not deletable."
msgstr "Questo biglietto non è cancellabile."

msgid "Ticket successfully deleted"
msgstr "Biglietto cancellato correttamente"

msgid ""
"Do you really want to delete this ticket? All data associated with this "
"ticket will be deleted. This cannot be undone."
msgstr ""
"Vuoi davvero eliminare questo biglietto? Tutti i dati associati a questo "
"biglietto saranno eliminati. L'operazione non può essere annullata."

msgid "Mark as paid"
msgstr "Contrassegna come pagato"

msgid "Mark as unpaid"
msgstr "Contrassegna come non pagato"

msgid "Capture Payment"
msgstr "Acquisisci pagamento"

msgid "Do you really want capture the payment?"
msgstr "Vuoi davvero acquisire il pagamento?"

msgid ""
"This usually happens automatically, so there is no reason not do capture the "
"payment."
msgstr ""
"Questo di solito accade automaticamente, quindi non c'è motivo per non "
"acquisire il pagamento."

msgid "Capture payment"
msgstr "Acquisisci pagamento"

msgid "Refund Payment"
msgstr "Rimborsa pagamento"

#, python-format
msgid "Do you really want to refund ${amount}?"
msgstr "Vuoi davvero rimborsare ${amount}?"

#, python-format
msgid "Refund ${amount}"
msgstr "Rimborsa ${amount}"

msgid "Your ticket has a new message"
msgstr "Il tuo biglietto ha un nuovo messaggio"

#, python-format
msgid "${org} New Note in Reservation for ${resource_title}"
msgstr "${org} Nuova nota nella prenotazione per ${resource_title}"

msgid "Your note was added"
msgstr "La tua nota è stata aggiunta"

msgid "The note was deleted"
msgstr "La nota è stata cancellata"

msgid "Edit Note"
msgstr "Modifica la nota"

msgid "The ticket cannot be accepted because it's not open"
msgstr "Il biglietto non può essere accettato perché non è aperto"

#, python-format
msgid "You have accepted ticket ${number}"
msgstr "Hai accettato il biglietto ${number}"

msgid "The ticket cannot be closed because it's not pending"
msgstr "Il biglietto non può essere chiuso perché non è in sospeso"

#, python-format
msgid "You have closed ticket ${number}"
msgstr "Hai chiuso il biglietto ${number}"

msgid "The ticket cannot be re-opened because it's not closed"
msgstr "Il biglietto non può essere riaperto perché non è chiuso"

#, python-format
msgid "You have reopened ticket ${number}"
msgstr "Hai riaperto il biglietto ${number}"

msgid "Your ticket has been reopened"
msgstr "Il biglietto è stato riaperto"

#, python-format
msgid "You have disabled e-mails for ticket ${number}"
msgstr "Hai disabilitato le e-mail per il biglietto ${number}"

#, python-format
msgid "You have enabled e-mails for ticket ${number}"
msgstr "Hai abilitato le e-mail per il biglietto ${number}"

msgid "The ticket cannot be archived because it's not closed"
msgstr "Il biglietto non può essere archiviato perché non è chiuso"

#, python-format
msgid "You archived ticket ${number}"
msgstr "Hai archiviato il biglietto ${number}"

msgid ""
"The ticket cannot be recovered from the archive because it's not archived"
msgstr ""
"Il biglietto non può essere recuperato dall'archivio perché non è archiviato"

#, python-format
msgid "You recovered ticket ${number} from the archive"
msgstr "Hai recuperato il biglietto ${number} dall'archivio"

msgid "The ticket has already been closed"
msgstr "Il biglietto è già stato chiuso"

msgid "Your message has been sent"
msgstr "Il tuo messaggio è stato inviato"

msgid "Zip archive created successfully"
msgstr "Archivio zip creato con successo"

msgid "Your request has been submitted"
msgstr "La tua richiesta è stata inviata"

msgid "Your request is currently pending"
msgstr "La tua richiesta è attualmente in sospeso"

msgid "Your request has been processed"
msgstr "La tua richiesta è stata elaborata"

msgid "Request Status"
msgstr "Stato della richiesta"

msgid "The request has already been closed"
msgstr "La richiesta è già stata chiusa"

msgid "Your message has been received"
msgstr "Il tuo messaggio è stato ricevuto"

msgid ""
"Could not find valid credentials. You can set them in Gever API Settings."
msgstr ""
"Impossibile trovare credenziali valide. È possibile impostarle nelle "
"Impostazioni API di Gever"

msgid "Encountered an error while uploading to Gever."
msgstr "Si è verificato un errore durante il caricamento su Gever."

#, python-format
msgid ""
"Encountered an error while uploading to Gever. Response status code is "
"${status}."
msgstr ""
"Si è verificato un errore durante il caricamento su Gever.Il codice di stato "
"della risposta è ${status}."

msgid "Successfully uploaded the PDF of this ticket to Gever"
msgstr "Il PDF di questo biglietto è stato caricato con successo su Gever."

msgid "My"
msgstr "Il mio"

msgid "All Tickets"
msgstr "Tutti i biglietti"

msgid "All Users"
msgstr "Tutti gli utenti"

#, python-format
msgid "${success_count} tickets deleted, ${error_count} are not deletable"
msgstr ""
"I biglietti ${success_count} cancellati, ${error_count} non sono "
"completamente cancellabili, ma i dati sono stati resi irriconoscibili."

#, python-format
msgid "${success_count} tickets deleted."
msgstr "${success_count} biglietti eliminati."

msgid "Submitted Requests"
msgstr "Richieste inoltrate"

msgid "Added a new user group"
msgstr "Aggiunto un nuovo gruppo di utenti"

msgid "New user group"
msgstr "Nuovo gruppo di utenti"

msgid "Edit user group"
msgstr "Modifica il gruppo di utenti"

msgid "User Management"
msgstr "Gestione utente"

msgid "New Signup Link"
msgstr "Nuovo collegamento di registrazione"

msgid "New User"
msgstr "Nuovo utente"

msgid "A user with this e-mail address already exists"
msgstr "Esiste già un utente con questo indirizzo e-mail"

msgid "An account was created for you"
msgstr "È stato creato un account per te"

msgid "The user was created successfully"
msgstr "Utente creato correttamente"

<<<<<<< HEAD
#~ msgid "Email adress for notifications about newly opened tickets"
#~ msgstr "Indirizzo e-mail per le notifiche dei biglietti aperti"
=======
#~ msgid ""
#~ "Invalid format. Please define a listwith topics and subtopics according "
#~ "the example."
#~ msgstr ""
#~ "Formato non valido. Definire una lista con argomenti e sottoargomenti "
#~ "secondo l'esempio."

#~ msgid ""
#~ "Invalid format. Please define an organisation name with topics and "
#~ "subtopics according the example."
#~ msgstr ""
#~ "Formato non valido. Definire un nome di organizzazione con argomenti e "
#~ "sottoargomenti secondo l'esempio."
>>>>>>> 1615b9b2
<|MERGE_RESOLUTION|>--- conflicted
+++ resolved
@@ -2,11 +2,7 @@
 msgid ""
 msgstr ""
 "Project-Id-Version: \n"
-<<<<<<< HEAD
-"POT-Creation-Date: 2025-03-31 13:22+0200\n"
-=======
 "POT-Creation-Date: 2025-03-27 09:48+0100\n"
->>>>>>> 1615b9b2
 "PO-Revision-Date: 2022-03-15 10:52+0100\n"
 "Last-Translator: \n"
 "Language-Team: \n"
@@ -6566,21 +6562,5 @@
 msgid "The user was created successfully"
 msgstr "Utente creato correttamente"
 
-<<<<<<< HEAD
 #~ msgid "Email adress for notifications about newly opened tickets"
-#~ msgstr "Indirizzo e-mail per le notifiche dei biglietti aperti"
-=======
-#~ msgid ""
-#~ "Invalid format. Please define a listwith topics and subtopics according "
-#~ "the example."
-#~ msgstr ""
-#~ "Formato non valido. Definire una lista con argomenti e sottoargomenti "
-#~ "secondo l'esempio."
-
-#~ msgid ""
-#~ "Invalid format. Please define an organisation name with topics and "
-#~ "subtopics according the example."
-#~ msgstr ""
-#~ "Formato non valido. Definire un nome di organizzazione con argomenti e "
-#~ "sottoargomenti secondo l'esempio."
->>>>>>> 1615b9b2
+#~ msgstr "Indirizzo e-mail per le notifiche dei biglietti aperti"