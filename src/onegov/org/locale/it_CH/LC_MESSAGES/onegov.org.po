--- conflicted
+++ resolved
@@ -5363,14 +5363,6 @@
 msgid "The user was created successfully"
 msgstr "Utente creato correttamente"
 
-<<<<<<< HEAD
-#~ msgid "Keep header links fixed to top on scrolling"
-#~ msgstr ""
-#~ "Mantenere i link dell'intestazione fissi in alto durante lo scorrimento"
-
-#~ msgid "Title header left side"
-#~ msgstr "Lato sinistro dell'intestazione del titolo"
-=======
 msgid "Choose the filter type for events (default is 'tags')"
 msgstr "Scegliere il tipo di filtro per gli eventi (l'impostazione predefinita è 'tag')"
 
@@ -5381,5 +5373,4 @@
 msgstr "Filtri configurabili manualmente"
 
 msgid "Both, predefined tags as well as configurable filters"
-msgstr "Entrambi, tag predefiniti e filtri configurabili"
->>>>>>> f378d9aa
+msgstr "Entrambi, tag predefiniti e filtri configurabili"