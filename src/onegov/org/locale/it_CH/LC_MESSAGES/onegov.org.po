# This file was generated from translations.onegov.org_it.xlsx
msgid ""
msgstr ""
"Project-Id-Version: \n"
<<<<<<< HEAD
"POT-Creation-Date: 2025-01-28 17:16+0100\n"
=======
"POT-Creation-Date: 2025-01-30 15:51+0100\n"
>>>>>>> 5189b63b
"PO-Revision-Date: 2022-03-15 10:52+0100\n"
"Last-Translator: \n"
"Language-Team: \n"
"Language: it_CH\n"
"MIME-Version: 1.0\n"
"Content-Type: text/plain; charset=UTF-8\n"
"Content-Transfer-Encoding: 8bit\n"
"Generated-By: xls-to-po 1.0\n"
"X-Generator: Poedit 3.0.1\n"

#, python-format
msgid ""
"${mtan} - mTAN for ${organisation}.\n"
"Or continue here: ${url}"
msgstr ""
"${mtan} - mTAN per ${organisation}.\n"
"O continua qui: ${url}"

msgid ""
"We sent an mTAN to the specified number. Please enter it below or follow the "
"instructions in the SMS."
msgstr ""
"Abbiamo inviato un mTAN al numero indicato. Inseritelo nello spazio "
"sottostante o seguite le istruzioni dell'SMS."

msgid "Open"
msgstr "Aperto"

msgid "Pending"
msgstr "In attesa"

msgid "Closed"
msgstr "Chiuso"

msgid "Archived"
msgstr "Archiviato"

msgid "All"
msgstr "Tutti"

msgid "Paid"
msgstr "Pagato"

msgid "Failed"
msgstr "Fallito"

msgid "Refunded"
msgstr "Rimborsato"

msgid "Manual"
msgstr "Manuale"

msgid "Stripe Connect"
msgstr "Stripe Connect"

#, python-format
msgid "${org} OneGov Cloud Status"
msgstr "${org} OneGov Cloud Status"

msgid "General"
msgstr "Generale"

#, python-format
msgid "${org} Reservation Overview"
msgstr "Panoramica della prenotazione di ${org}"

msgid "Your Chat has been turned into a ticket"
msgstr "È stato creato un ticket dalla loro chat"

msgid "Account"
msgstr "Conto"

msgid "User Profile"
msgstr "Profilo utente"

msgid "Logout"
msgstr "Esci"

msgid "Login"
msgstr "Accedi"

msgid "Register"
msgstr "Registrati"

msgid "Timeline"
msgstr "Timeline"

msgid "Files"
msgstr "File"

msgid "Images"
msgstr "Immagini"

msgid "Payment Provider"
msgstr "Elaboratore dei pagamenti"

msgid "Payments"
msgstr "Pagamenti"

msgid "Text modules"
msgstr "Moduli di testo"

msgid "Settings"
msgstr "Impostazioni"

msgid "Users"
msgstr "Utenti"

msgid "User groups"
msgstr "Gruppi di utenti"

msgid "Link Check"
msgstr "Controllo del collegamento"

msgid "Archived Tickets"
msgstr "Biglietto archiviati"

msgid "Forms"
msgstr "Moduli"

msgid "Surveys"
msgstr "Sondaggi"

msgid "Management"
msgstr "Gestione"

msgid "My Tickets"
msgstr "I miei biglietti"

msgid "Open Tickets"
msgstr "Biglietti aperti"

msgid "Pending Tickets"
msgstr "Biglietti in attesa"

msgid "Closed Tickets"
msgstr "Biglietti chiusi"

msgid "Tickets"
msgstr "Biglietti"

msgid "Ticket"
msgstr "Biglietto"

msgid "This site is private"
msgstr "Questo sito è privato"

msgid "This site is secret"
msgstr "Questo sito è segreto"

msgid "Cancel"
msgstr "Annulla"

msgid "ID Payment Provider"
msgstr "ID elaboratore dei pagamenti"

msgid "Status"
msgstr "Stato"

msgid "Currency"
msgstr "Valuta"

msgid "Amount"
msgstr "Importo"

msgid "Net Amount"
msgstr "Importo netto"

msgid "Fee"
msgstr "Tariffa"

msgid "Date Paid"
msgstr "Data di pagamento"

msgid "References"
msgstr "Riferimenti"

msgid "Created Date"
msgstr "Data di creazione"

msgid "Reference Ticket"
msgstr "Biglietto di riferimento"

msgid "Submitter Email"
msgstr "E-mail del mittente"

msgid "Category Ticket"
msgstr "Categoria del biglietto"

msgid "Status Ticket"
msgstr "Stato del biglietto"

msgid "Ticket decided"
msgstr "Biglietto risolto"

msgid "Yes"
msgstr "Sì"

msgid "No"
msgstr "No"

msgid "Credit card payments"
msgstr "Pagamenti carta di credito"

msgid "Exports payments and tickets"
msgstr "Esporta pagamenti e biglietti"

msgid "Title"
msgstr "Titolo"

msgid "General availability"
msgstr "Disponibilità generale"

msgid "Rule"
msgstr "Regola"

msgid "Extend"
msgstr "Prolunga"

msgid "Extend by one day at midnight"
msgstr "Prolunga di un giorno a mezzanotte"

msgid "Extend by one month at the end of the month"
msgstr "Prolunga di un mese alla fine del mese"

msgid "Extend by one year at the end of the year"
msgstr "Prolunga di un anno alla fine dell'anno"

msgid "Start"
msgstr "Inizio"

msgid "Date"
msgstr "Data"

msgid "End"
msgstr "Fine"

msgid "Except for"
msgstr "Eccetto per"

msgid "On holidays"
msgstr "Nei giorni festivi"

msgid "During school holidays"
msgstr "Durante le vacanze scolastiche"

msgid "Access"
msgstr "Accesso"

msgid "Public"
msgstr "Pubblico"

msgid "Only by privileged users"
msgstr "Solo da utenti privilegiati"

msgid "Only by privileged users and members"
msgstr "Solo da membri e da utenti privilegiati"

msgid "Security"
msgstr "Sicurezza"

msgid "Start date before end date"
msgstr "Data di inizio precedente la data di fine"

msgid "Daypasses"
msgstr "Biglietti giornalieri"

msgid "Daypasses Limit"
msgstr "Limite di biglietti giornalieri"

msgid "Whole day"
msgstr "Giorno intero"

msgid "Time"
msgstr "Orario"

msgid "Each starting at"
msgstr "Ognuno a partire dalle"

msgid "HH:MM"
msgstr "HH:MM"

msgid "Each ending at"
msgstr "Ognuno fino alle"

msgid "May be partially reserved"
msgstr "Può essere parzialmente prenotato"

msgid "Options"
msgstr "Opzioni"

msgid "Reservations per time slot"
msgstr "Prenotazioni per fascia oraria"

msgid "Available items"
msgstr "Elementi disponibili"

msgid "Reservations per time slot and person"
msgstr "Prenotazioni per fascia oraria e persona"

msgid "From"
msgstr "Dalle"

msgid "Until"
msgstr "Alle"

msgid "Slots per Reservation"
msgstr "Slot per prenotazione"

msgid "Start time before end time"
msgstr "Ora di inizio precedente l'ora di fine"

msgid "Lead"
msgstr "Principale"

msgid "Describes what this directory is about"
msgstr "Descrive il contenuto di questa cartella"

msgid "Further Information"
msgstr "Ulteriori informazioni"

msgid "If left empty \"Further Information\" will be used as title"
msgstr "Se lasciato vuoto, il titolo sarà \"Ulteriori informazioni\"."

msgid "Text"
msgstr "Testo"

msgid "Position"
msgstr "Posizione"

msgid "Above the entries"
msgstr "Sopra le entrate"

msgid "Below the entries"
msgstr "Sotto le entrate"

msgid "Definition"
msgstr "Definizione"

msgid "Coordinates"
msgstr "Coordinate"

msgid "Entries have no coordinates"
msgstr "Gli elementi non hanno coordinate"

msgid "Coordinates are shown on each entry"
msgstr "Le coordinate sono mostrate in corrispondenza di ogni elemento"

msgid "Coordinates are shown on the directory and on each entry"
msgstr ""
"Le coordinate sono mostrate sulla rubrica e in corrispondenza di ogni "
"elemento"

msgid "Title-Format"
msgstr "Formato del titolo"

msgid "Display"
msgstr "Visualizza"

msgid "Lead-Format"
msgstr "Formato principale"

msgid "Empty Directory Notice"
msgstr "Avviso di cartella vuota"

msgid ""
"This text will be displayed when the directory contains no (visible) "
"entries. When left empty a generic default text will be shown instead."
msgstr ""
"Questo testo viene visualizzato quando la cartella non contiene voci "
"(visibili). Se lasciato vuoto, verrà visualizzato un testo generico "
"predefinito."

msgid "Numbering"
msgstr "Numerazione"

msgid "None"
msgstr "Nessuno"

msgid "Standard"
msgstr "Standard"

msgid "Custom"
msgstr "Personalizzato"

msgid "Custom Numbering"
msgstr "Numerazione personalizzata"

msgid "Main view"
msgstr "Vista principale"

msgid "Hide these labels on the main view"
msgstr "Nascondi queste etichette nella vista principale"

msgid "Address"
msgstr "Indirizzo"

msgid "Filters"
msgstr "Filtri"

msgid "Thumbnail"
msgstr "Anteprima immagine"

msgid "Pictures to be displayed as thumbnails on an entry"
msgstr "Immagini da visualizzare come anteprima su un elemento"

msgid "Overview layout with tiles"
msgstr "Panoramica con le piastrelle"

msgid "Address Block Title"
msgstr "Titolo blocco indirizzi"

msgid "Address Block"
msgstr "Blocco indirizzi"

msgid "The first line of the address"
msgstr "La prima riga dell'indirizzo"

msgid "Static title"
msgstr "Titolo statico"

msgid "Icon"
msgstr "Icona"

msgid "Marker"
msgstr "Indicatore"

msgid "Marker Color"
msgstr "Colore indicatore"

msgid "Default"
msgstr "Predefinito"

msgid "Color"
msgstr "Colore"

msgid "Order"
msgstr "Ordine"

msgid "By title"
msgstr "Per titolo"

msgid "By format"
msgstr "Per formato"

msgid "Order-Format"
msgstr "Formato dell'ordine"

msgid "Direction"
msgstr "Direzione"

msgid "Ascending"
msgstr "Crescente"

msgid "Descending"
msgstr "Decrescente"

msgid "Pattern"
msgstr "Motivo"

msgid "External Link"
msgstr "Collegamento esterno"

msgid "Visible"
msgstr "Visibile"

msgid "Users may propose new entries"
msgstr "Gli utenti possono proporre nuovi elementi"

msgid "New entries"
msgstr "Nuovi elementi"

msgid "Guideline"
msgstr "Linee guida"

msgid "Price"
msgstr "Prezzo"

msgid "Free of charge"
msgstr "Gratuito"

msgid "Price per submission"
msgstr "Prezzo per iscrizione"

msgid "Users may send change requests"
msgstr "Gli utenti possono inviare richieste di modifica"

msgid "Change requests"
msgstr "Richieste di modifica"

msgid "Enable publication dates"
msgstr "Abilita le date di pubblicazione"

msgid ""
"Users may suggest publication start and/or end of the entry on submissions "
"and change requests"
msgstr ""
"Gli utenti possono suggerire l'inizio e/o la fine della pubblicazione "
"dell'elemento negli invii e nelle richieste di modifica"

msgid "Publication"
msgstr "Pubblicazione"

msgid "Enable registering for update notifications"
msgstr "Attivare la registrazione per le notifiche"

msgid "Users can register for updates on new entries"
msgstr ""
"Gli utenti possono registrarsi per ricevere notifiche di nuovi inserimenti"

msgid "Notifications"
msgstr "Notifiche"

msgid "Required publication dates"
msgstr "Date di pubblicazione obbligatorie"

msgid "Information to be provided in addition to the E-mail"
msgstr "Informazioni da fornire in aggiunta all'e-mail"

msgid "Name"
msgstr "Nome"

msgid "Phone"
msgstr "Telefono"

msgid "Submitter"
msgstr "Mittente"

msgid "Layout"
msgstr "Layout"

msgid "Accordion"
msgstr "Fisarmonica"

#, python-format
msgid "The following fields are unknown: ${fields}"
msgstr "I seguenti campi sono sconosciuti: ${fields}"

msgid "Please select at most one thumbnail field"
msgstr "Seleziona al massimo un campo anteprima"

msgid "Please select exactly one numbering field"
msgstr "Selezionare esattamente un campo di numerazione"

#, python-format
msgid ""
"User submissions are not possible, because «${field}» is not visible. Only "
"if all fields are visible are user submission possible - otherwise users may "
"see data that they are not intended to see. "
msgstr ""
"Gli invii da parte degli utenti non sono possibili perché \"${field}\" non è "
"visibile. L'iscrizione da parte dell'utente è possibile solo se tutti i "
"campi sono visibili, altrimenti gli utenti potrebbero visualizzare dati a "
"cui non sono autorizzati ad accedere. "

msgid "Apply directory configuration"
msgstr "Applica la configurazione della cartella"

msgid "Yes, import configuration and entries"
msgstr "Sì, importa la configurazione e gli elementi"

msgid "No, only import entries"
msgstr "No, importa solo gli elementi"

msgid "Mode"
msgstr "Modalità"

msgid "Only import new entries"
msgstr "Importa solo i nuovi elementi"

msgid "Replace all entries"
msgstr "Sostituisci tutti gli elementi"

msgid "Import"
msgstr "Importa"

msgid "The name field cannot be empty."
msgstr "Il campo del nome non può essere vuoto."

msgid "Please fill out a new name"
msgstr "Inserisci un nuovo nome"

#, python-format
msgid "Invalid name. A valid suggestion is: ${name}"
msgstr "Nome non valido. Un suggerimento valido è: ${name}"

msgid "An entry with the same name exists"
msgstr "Esiste già un elemento con lo stesso nome"

msgid "E-Mail"
msgstr "E-mail"

msgid "Describes briefly what this form is about"
msgstr "Descrive brevemente il contenuto di questo modulo"

msgid "Detailed Explanation"
msgstr "Spiegazione dettagliata"

msgid "Describes in detail how this form is to be filled"
msgstr "Descrive dettagliatamente come compilare questo modulo"

msgid "Form PDF"
msgstr "Modulo PDF"

msgid "Group"
msgstr "Gruppo"

msgid "Used to group this form in the overview"
msgstr "Utilizzato per raggruppare questo modulo nella panoramica"

msgid "Art"
msgstr "Arte"

msgid "Cinema"
msgstr "Cinema"

msgid "Concert"
msgstr "Concerto"

msgid "Congress"
msgstr "Congresso"

msgid "Culture"
msgstr "Cultura"

msgid "Dancing"
msgstr "Danza"

msgid "Education"
msgstr "Istruzione"

msgid "Exhibition"
msgstr "Mostra"

msgid "Gastronomy"
msgstr "Gastronomia"

msgid "Health"
msgstr "Salute"

msgid "Library"
msgstr "Biblioteca"

msgid "Literature"
msgstr "Letteratura"

msgid "Market"
msgstr "Mercato"

msgid "Meetup"
msgstr "Incontro"

msgid "Misc"
msgstr "Vari"

msgid "Music School"
msgstr "Scuola di musica"

msgid "Nature"
msgstr "Natura"

msgid "Music"
msgstr "Musica"

msgid "Party"
msgstr "Festa"

msgid "Politics"
msgstr "Politica"

msgid "Reading"
msgstr "Lettura"

msgid "Religion"
msgstr "Religione"

msgid "Sports"
msgstr "Sport"

msgid "Talk"
msgstr "Dibattito"

msgid "Theater"
msgstr "Teatro"

msgid "Tourism"
msgstr "Turismo"

msgid "Toy Library"
msgstr "Ludoteca"

msgid "Tradition"
msgstr "Tradizione"

msgid "Youth"
msgstr "Giovane"

msgid "Elderly"
msgstr "Anziani"

msgid "Mo"
msgstr "Lu"

msgid "Tu"
msgstr "Ma"

msgid "We"
msgstr "Me"

msgid "Th"
msgstr "Gi"

msgid "Fr"
msgstr "Ve"

msgid "Sa"
msgstr "Sa"

msgid "Su"
msgstr "Do"

msgid "Concerto in the castle garden"
msgstr "Concerto nel giardino del castello"

msgid "Description"
msgstr "Descrizione"

msgid "Enjoy a concerto in the castle garden."
msgstr "Goditi un concerto nel giardino del castello."

msgid "Image"
msgstr "Immagine"

msgid "Additional Information (PDF)"
msgstr "Informazioni aggiuntive (PDF)"

msgid "Venue"
msgstr "Sede"

msgid "10 CHF for adults"
msgstr "10 CHF per gli adulti"

msgid "Organizer"
msgstr "Organizzatore"

msgid "Music society"
msgstr "Società musicale"

msgid "Organizer E-Mail address"
msgstr "Indirizzo e-mail dell'organizzatore"

msgid "Shown as contact E-Mail address"
msgstr "Indicato come indirizzo email di contatto"

msgid "Organizer phone number"
msgstr "Numero di telefono dell'organizzatore"

msgid "Shown as contact phone number"
msgstr "Indicato come numero di telefono di contatto"

msgid "External event URL"
msgstr "URL evento esterno"

msgid "Event Registration URL"
msgstr "URL di registrazione all'evento"

msgid "The marker can be moved by dragging it with the mouse"
msgstr "L'indicatore può essere spostato trascinandolo con il mouse"

msgid "Tags"
msgstr "Tag"

msgid "To"
msgstr "A"

msgid "Repeat"
msgstr "Ripeti"

msgid "Without"
msgstr "Senza"

msgid "Weekly"
msgstr "Una volta a settimana"

msgid "On additional dates"
msgstr "Nelle date aggiuntive"

msgid "Repeats itself every"
msgstr "Si ripete ogni"

msgid "Until date"
msgstr "Fino al giorno"

msgid "Dates"
msgstr "Date"

msgid "The end date must be later than the start date."
msgstr "La data di fine deve essere successiva alla data di inizio."

msgid "The weekday of the start date must be selected."
msgstr ""
"È necessario selezionare il giorno della settimana della data di inizio."

msgid "Please set and end date if the event is recurring."
msgstr "Se l'evento è ricorrente, imposta una data di fine."

msgid "Please select a weekday if the event is recurring."
msgstr "Se l'evento è ricorrente, seleziona un giorno della settimana."

msgid "Invalid dates."
msgstr "Date non valide."

msgid "Add"
msgstr "Aggiungi"

msgid "Remove"
msgstr "Rimuovi"

msgid "Clear"
msgstr "Cancella"

msgid ""
"Delete imported events before importing. This does not delete otherwise "
"imported events and submitted events."
msgstr ""
"Cancella gli eventi importati prima dell'importazione. Questo non cancella "
"gli eventi altrimenti importati e gli eventi inviati."

msgid "Dry Run"
msgstr "Esecuzione del test"

msgid "Do not actually import the events."
msgstr "Gli eventi non vengono salvati."

msgid "Expected header line with the following columns:"
msgstr "La prima riga deve avere i seguenti nomi di colonna:"

msgid "Map"
msgstr "Mappa"

msgid "Comment"
msgstr "Commento"

msgid "Please provide at least one change"
msgstr "Indica almeno una modifica"

msgid "Publication end must be in the future"
msgstr "La fine della pubblicazione deve essere una data futura"

msgid "Publication start must be prior to end"
msgstr "L'inizio della pubblicazione deve essere precedente alla fine"

msgid "Describes briefly what this entry is about"
msgstr "Descrive brevemente il contenuto di questo elemento"

msgid "URL"
msgstr "URL"

msgid "Url pointing to another website"
msgstr "URL che punta a un altro sito web"

msgid "Used to group this link in the overview"
msgstr "Utilizzato per raggruppare questo collegamento nella panoramica"

msgid "Name of the list view this link will be shown"
msgstr ""
"Nome della visualizzazione elenco in cui questo collegamento sarà mostrato"

msgid "Describes what this form is about"
msgstr "Descrive il contenuto di questo modulo"

msgid "Used to group the form in the overview"
msgstr "Utilizzato per raggruppare il modulo nella panoramica"

msgid "Form Definition"
msgstr "Definizione del modulo"

msgid "Link to Formcode Documentation"
msgstr "Collegamento alla documentazione del Formcode"

msgid "Pick-Up"
msgstr "Prelievo"

msgid ""
"Describes how this resource can be picked up. This text is used on the "
"ticket status page to inform the user"
msgstr ""
"Descrive il modo in cui questa risorsa può essere prelevata. Questo testo "
"viene utilizzato nella pagina di stato del biglietto per informare l'utente"

msgid "Short description of the survey"
msgstr "Breve descrizione del sondaggio"

msgid "URL path"
msgstr "Percorso URL"

msgid "Selection"
msgstr "Selezione"

msgid "By date"
msgstr "Per data"

msgid "By registration window"
msgstr "Per finestra di registrazione"

msgid "Registration Window"
msgstr "Finestra di registrazione"

msgid "Your message"
msgstr "Il tuo messaggio"

msgid "Send to attendees with status"
msgstr "Invia ai partecipanti con stato"

msgid "Confirmed"
msgstr "Confermato"

msgid "Cancelled"
msgstr "Annullato"

msgid "No email receivers found for the selection"
msgstr "Nessun destinatario e-mail trovato per la selezione"

msgid "Limit the number of attendees"
msgstr "Limita il numero di partecipanti"

msgid "Attendees"
msgstr "Partecipanti"

msgid "Yes, limit the number of attendees"
msgstr "Sì, limita il numero di partecipanti"

msgid "No, allow an unlimited number of attendees"
msgstr "No, consenti un numero illimitato di partecipanti"

msgid "Number of attendees"
msgstr "Numero di partecipanti"

msgid "Waitinglist"
msgstr "Lista di attesa"

msgid "Yes, allow for more submissions than available spots"
msgstr "Sì, consenti più invii rispetto ai posti disponibili"

msgid "No, ensure that all submissions can be confirmed"
msgstr "No, assicurati che tutti gli invii possano essere confermati"

msgid "Do not accept any submissions"
msgstr "Non accettare nessuna iscrizione"

msgid "Advanced"
msgstr "Avanzato"

msgid "Please use a stop date after the start"
msgstr "Utilizza una data di fine successiva a quella di inizio"

#, python-format
msgid ""
"The date range overlaps with an existing registration window (${range})."
msgstr ""
"L'intervallo di date si sovrappone a una finestra di registrazione esistente "
"(${range})."

#, python-format
msgid ""
"The limit cannot be lower than the already confirmed number of attendees "
"(${claimed_spots})"
msgstr ""
"Il limite non può essere inferiore numero di partecipanti già confermato "
"(${claimed_spots})"

#, python-format
msgid ""
"The limit cannot be lower than the already confirmed number attendees "
"(${claimed_spots}) and the number of pending requests (${pending_requests}). "
"Either enable the waiting list, process the pending requests or increase the "
"limit. "
msgstr ""
"Il limite non può essere inferiore al numero di partecipanti già confermato "
"(${claimed_spots}) e al numero di richieste in sospeso "
"(${pending_requests}). Abilita la lista d'attesa, elabora le richieste in "
"sospeso o aumenta il limite. "

msgid "The end date must be later than the start date"
msgstr "La data di fine deve essere successiva alla data di inizio"

msgid "Format"
msgstr "Formato"

msgid "CSV File"
msgstr "File CSV"

msgid "Excel File"
msgstr "File Excel"

msgid "JSON File"
msgstr "File JSON"

msgid "XML File"
msgstr "File XML"

msgid "Minimum price total"
msgstr "Prezzo minimo totale"

msgid "Payment Method"
msgstr "Modalità di pagamento"

msgid "No credit card payments"
msgstr "Pagamenti con carta di credito non disponibili"

msgid "Credit card payments optional"
msgstr "Pagamenti con carta di credito opzionali"

msgid "Credit card payments required"
msgstr "Pagamenti con carta di credito obbligatori"

msgid "The price must be larger than zero"
msgstr "Il prezzo deve essere maggiore di zero"

msgid ""
"You need to setup a default payment provider to enable credit card payments"
msgstr ""
"Per abilitare i pagamenti con carta di credito è necessario impostare un "
"provider di pagamento predefinito"

msgid "Test run"
msgstr "Esecuzione di prova"

msgid "Describes what this photo album is about"
msgstr "Descrive il contenuto di questo album fotografico"

msgid "View"
msgstr "Visualizza"

msgid "Full size images"
msgstr "Immagini a grandezza naturale"

msgid "Grid layout"
msgstr "Disposizione a griglia"

msgid "Show images on homepage"
msgstr "Mostra le immagini sulla pagina principale"

msgid "By filename"
msgstr "Per nome del file"

msgid "By caption"
msgstr "Per didascalia"

msgid "By last change"
msgstr "Per data dell'ultima modifica"

msgid "Used in the overview and the e-mail subject"
msgstr "Utilizzato nella panoramica e nell'oggetto dell'e-mail"

msgid "Editorial"
msgstr "Editoriale"

msgid "A few words about this edition of the newsletter"
msgstr "Qualche parola su questa edizione della newsletter"

msgid "Latest news"
msgstr "Ultime notizie"

msgid "Show news as tiles"
msgstr "Mostra le notizie come piastrelle"

msgid ""
"If checked, news are displayed as tiles. Otherwise, news are listed in full "
"length."
msgstr ""
"Se questa opzione è attivata, i notizie vengono visualizzati come tessere. "
"Altrimenti, i notizie sono elencati per intero."

msgid "Events"
msgstr "Eventi"

msgid "Publications"
msgstr "Pubblicazioni"

msgid "Categories"
msgstr "Categorie"

msgid ""
"Select categories the newsletter reports on. The users will receive the "
"newsletter only if it reports on at least one of the categories the user "
"subscribed to."
msgstr ""
"Selezionare le categorie per le quali viene segnalata la newsletter. Gli "
"utenti riceveranno la newsletter solo se si riferisce ad almeno una delle "
"categorie a cui l'utente si è iscritto."

msgid "Send"
msgstr "Invia"

msgid "Now"
msgstr "Adesso"

msgid "At a specified time"
msgstr "Alla data/ora specificate"

msgid "Scheduled time must be at least 5 minutes in the future"
msgstr "L'orario programmato deve essere di almeno 5 minuti nel futuro"

msgid "Newsletters can only be sent on the hour (10:00, 11:00, etc.)"
msgstr ""
"Le newsletter possono essere inviate solo ogni ora (10:00, 11:00, ecc.)"

msgid "Recipient"
msgstr "Destinatario"

msgid "Do not actually import the newsletter subscribers"
msgstr "Non importare effettivamente gli iscritti alla newsletter"

msgid "Will be used as image in the page overview on the parent page"
msgstr ""
"Verrà utilizzato come immagine nella panoramica della pagina sulla pagina "
"padre"

msgid "Describes what this page is about"
msgstr "Descrive il contenuto di questa pagina"

msgid "Show the lead if accessing the parent page"
msgstr "Mostra l'estratto se accedi alla pagina principale"

msgid "(Redesign only)"
msgstr "(Solo riprogettazione)"

msgid ""
"There are currently no allowed domains for iFrames. To enable domains for "
"iFrames, please contact info@seantis.ch."
msgstr ""
"Attualmente non ci sono domini consentiti per gli iFrame. Per abilitare i "
"domini per gli iFrame, contattare info@seantis.ch."

msgid "Height"
msgstr "Altezza"

msgid ""
"The height of the iFrame in pixels. If not set, the iFrame will have a "
"standard height of 800px."
msgstr ""
"L'altezza dell'iFrame in pixel. Se non viene impostato, l'iframe avrà "
"un'altezza standard di 800px."

msgid "Display as card"
msgstr "Visualizzazione come scheda"

msgid "Display the iFrame as a card with a border"
msgstr "Visualizzare l'iFrame come una scheda con un bordo"

msgid "The following domains are allowed for iFrames:"
msgstr "I seguenti domini sono consentiti per gli iFrame:"

msgid "To allow more domains for iFrames, please contact info@seantis.ch."
msgstr ""
"Per consentire l'utilizzo di altri domini per iFrame, contattare "
"info@seantis.ch."

msgid "The domain of the URL is not allowed for iFrames."
msgstr "Il dominio dell'URL non è consentito per gli iFrames."

msgid "Destination"
msgstr "Destinazione"

msgid "- Root -"
msgstr "- Principale -"

msgid "Invalid destination selected"
msgstr "Destinazione non valida selezionata"

msgid "Salutation"
msgstr "Formula di saluto"

msgid "Academic Title"
msgstr "Titolo accademico"

msgid "First name"
msgstr "Nome"

msgid "Last name"
msgstr "Cognome"

msgid "Function"
msgstr "Funzione"

msgid "Organisation"
msgstr "Organizzazione"

msgid "Sub organisation"
msgstr "Sotto organizzazione"

msgid "Direct Phone Number or Mobile"
msgstr "Numero di telefono diretto o cellulare"

msgid "Born"
msgstr "Cognome da nubile"

msgid "Profession"
msgstr "Professione"

msgid "Political Party"
msgstr "Partito politico"

msgid "Parliamentary Group"
msgstr "Gruppo parlamentare"

msgid "Website"
msgstr "Sito web"

msgid "Website 2"
msgstr "Sito web 2"

msgid "Location address"
msgstr "indirizzo della sede"

msgid "Location Code and City"
msgstr "Codice della località e città"

msgid "Postal address"
msgstr "Indirizzo postale"

msgid "Postal Code and City"
msgstr "Codice postale e città"

msgid "Picture"
msgstr "Immagine"

msgid "URL pointing to the picture"
msgstr "URL che punta all'immagine"

msgid "Notes"
msgstr "Note"

msgid "Public extra information about this person"
msgstr "Informazioni pubbliche aggiuntive su questa persona"

msgid "Rooms"
msgstr "Camere"

msgid "Weekdays"
msgstr "Giorni della settimana"

msgid "Start date in past"
msgstr "Data di inizio nel passato"

msgid "Describes what this reservation resource is about"
msgstr "Descrive il contenuto di questa risorsa di prenotazione"

msgid "Used to group the resource in the overview"
msgstr "Utilizzato per raggruppare la risorsa nella panoramica"

msgid "Extra Fields Definition"
msgstr "Definizione dei campi aggiuntivi"

msgid "Closing date for the public"
msgstr "Data di chiusura per il pubblico"

msgid "Closing date"
msgstr "Data di chiusura"

msgid "No closing date"
msgstr "Nessuna data di chiusura"

msgid "Stop accepting reservations days before the allocation"
msgstr "Smetti di accettare prenotazioni giorni prima dell'assegnazione"

msgid "Stop accepting reservations hours before the allocation"
msgstr ""
"Interrompi l'accettazione delle prenotazioni ore prima dell'assegnazione"

msgid "Hours"
msgstr "Ore"

msgid "Days"
msgstr "Giorni"

msgid "Limit reservations to certain zip-codes"
msgstr "Limita le prenotazioni a specifici codici postali"

msgid "Zip-code limit"
msgstr "Limite di codice postale"

msgid "Zip-code field"
msgstr "Campo codice postale"

msgid "Allowed zip-codes (one per line)"
msgstr "Codici postali ammessi (uno per riga)"

msgid "Days before an allocation may be reserved by anyone"
msgstr "Giorni prima che un'assegnazione possa essere prenotata da chiunque"

msgid "Default view"
msgstr "Visualizzazione predefinita"

msgid "Week view"
msgstr "Visualizzazione settimanale"

msgid "Month view"
msgstr "Visualizzazione mensile"

msgid "Per item"
msgstr "Per elemento"

msgid "Per hour"
msgstr "Per ora"

msgid "Price per item"
msgstr "Prezzo per elemento"

msgid "Price per hour"
msgstr "Tariffa oraria"

msgid "Please select the form field that holds the zip-code"
msgstr "Seleziona il campo del modulo che contiene il codice postale"

msgid "Please enter at least one zip-code"
msgstr "Inserisci almeno un codice postale"

msgid "Please enter one zip-code per line, without spaces or commas"
msgstr "Inserisci un codice postale per riga, senza spazi o virgole"

msgid "New Reservations"
msgstr "Nuove prenotazioni"

msgid "Notifications *"
msgstr "Notifiche *"

msgid ""
"For each new reservation, a notification will be sent to the above recipient."
msgstr ""
"Per ogni nuova prenotazione, verrà inviata una notifica al suddetto "
"destinatario."

msgid "Daily Reservations"
msgstr "Prenotazioni giornaliere"

msgid ""
"On each day selected below, a notification with the day's reservations will "
"be sent to the recipient above at 06:00."
msgstr ""
"Alle ore 6:00 di ogni giorno selezionato qui sotto, al suddetto destinatario "
"verrà inviata una notifica con le prenotazioni del giorno."

msgid "Internal Notes"
msgstr "Note interne"

msgid ""
"Each time a new note is added to the ticket for a reservation, a "
"notification is sent to the recipient above."
msgstr ""
"Ogni volta in cui sarà aggiunta una nuova nota al biglietto di una "
"prenotazione, verrà inviata una notifica al suddetto destinatario."

msgid "Rejected Reservations"
msgstr "Prenotazioni rifiutate"

msgid ""
"If a reservation is cancelled, a notification will be sent to the above "
"recipient."
msgstr ""
"Se una prenotazione viene annullata, una notifica verrà inviata al "
"destinatario sopra indicato."

msgid "Send on"
msgstr "Invia il"

msgid "Resources"
msgstr "Risorse"

msgid "Please add at least one notification."
msgstr "Aggiungere almeno una notifica."

msgid "Logo"
msgstr "Logo"

msgid "URL pointing to the logo"
msgstr "URL che punta al logo"

msgid "Logo (Square)"
msgstr "Logo (quadrato)"

msgid "E-Mail Reply Address (Reply-To)"
msgstr "Indirizzo di risposta dell'e-mail (Rispondi a)"

msgid "Replies to automated e-mails go to this address."
msgstr "Le risposte alle e-mail automatizzate sono inviate a questo indirizzo."

msgid "Primary Color"
msgstr "Colore primario"

msgid "Default Font Family"
msgstr "Famiglia di font predefinita"

msgid "Languages"
msgstr "Lingue"

msgid "German"
msgstr "Tedesco"

msgid "French"
msgstr "Francese"

msgid "Italian"
msgstr "Italiano"

msgid "Additional CSS"
msgstr "CSS aggiuntivo"

msgid "Will be used if an image is needed, but none has been set"
msgstr ""
"Verrà utilizzato se è necessaria un'immagine, ma non è stata impostata "
"alcuna immagine."

msgid "Standard Image"
msgstr "Immagine standard"

msgid "Column width left side"
msgstr "Larghezza colonna lato sinistro"

msgid "Footer Division"
msgstr "Divisione piè di pagina"

msgid "Column width for the center"
msgstr "Larghezza della colonna per il centro"

msgid "Column width right side"
msgstr "Larghezza colonna lato destro"

msgid "Contact"
msgstr "Contatto"

msgid "The address and phone number of the municipality"
msgstr "L'indirizzo e il numero di telefono del comune"

msgid "Information"
msgstr "Informazioni"

msgid "Contact Link"
msgstr "Collegamento ai contatti"

msgid "URL pointing to a contact page"
msgstr "URL che punta a una pagina di contatto"

msgid "Opening Hours"
msgstr "Orari di Apertura"

msgid "The opening hours of the municipality"
msgstr "Gli orari di apertura del comune"

msgid "Opening Hours Link"
msgstr "Collegamento agli orari di apertura"

msgid "URL pointing to an opening hours page"
msgstr "URL che punta a una pagina degli orari di apertura"

msgid "Hide OneGov Cloud information"
msgstr "Nascondi le informazioni su OneGov Cloud"

msgid ""
"This includes the link to the marketing page, and the link to the privacy "
"policy."
msgstr ""
"Ciò include il collegamento alla pagina di marketing e il collegamento "
"all'informativa sulla privacy."

msgid "Facebook"
msgstr "Facebook"

msgid "URL pointing to the Facebook site"
msgstr "URL che punta al sito di Facebook"

msgid "Social Media"
msgstr "Social media"

msgid "Twitter"
msgstr "Twitter"

msgid "URL pointing to the Twitter site"
msgstr "URL che punta al sito di Twitter"

msgid "YouTube"
msgstr "YouTube"

msgid "URL pointing to the YouTube site"
msgstr "URL che punta al sito di YouTube"

msgid "Instagram"
msgstr "Instagram"

msgid "URL pointing to the Instagram site"
msgstr "URL che punta al sito di Instagram"

msgid "Linkedin"
msgstr "LinkedIn"

msgid "URL pointing to the LinkedIn site"
msgstr "URL che punta al sito di LinkedIn"

msgid "TikTok"
msgstr "TikTok"

msgid "URL pointing to the TikTok site"
msgstr "URL che punta al sito di TikTok"

msgid "Custom Link 1"
msgstr "Collegamento personalizzato 1"

msgid "URL to internal/external site"
msgstr "URL del sito interno/esterno"

msgid "Custom Link 2"
msgstr "Collegamento personalizzato 2"

msgid "Custom Link 3"
msgstr "Collegamento personalizzato 3"

msgid "Name of the partner"
msgstr "Nome del partner"

msgid "First Partner"
msgstr "Primo partner"

msgid "Logo of the partner"
msgstr "Logo del partner"

msgid "The partner's website"
msgstr "Il sito web del partner"

msgid "Second Partner"
msgstr "Secondo partner"

msgid "Third Partner"
msgstr "Terzo partner"

msgid "Fourth Partner"
msgstr "Quarto partner"

msgid "The width of the column must be greater than 0"
msgstr "La larghezza della colonna deve essere maggiore di 0"

msgid "The sum of all the footer columns must be equal to 12"
msgstr "La somma di tutte le colonne del piè di pagina deve essere pari a 12"

msgid ""
"Default social media preview image for rich link previews. Optimal size is "
"1200:630 px."
msgstr ""
"Immagine di anteprima dei social media predefinita per le anteprime dei "
"collegamenti avanzati. La dimensione ottimale è 1200x630 px."

msgid "Icon 16x16 PNG (Windows)"
msgstr "Icona 16x16 PNG (Windows)"

msgid "URL pointing to the icon"
msgstr "URL che punta all'icona"

msgid "Icon 32x32 PNG (Mac)"
msgstr "Icona 32x32 PNG (Mac)"

msgid "Icon 57x57 PNG (iPhone, iPod, iPad)"
msgstr "Icona 57x57 PNG (iPhone, iPod, iPad)"

msgid "Icon SVG 20x20 (Safari)"
msgstr "Icona SVG 20x20 (Safari)"

msgid "Disable page references"
msgstr "Disabilita i riferimenti alle pagine"

msgid ""
"Disable showing the copy link '#' for the site reference. The references "
"themselves will still work. Those references are only showed for logged in "
"users."
msgstr ""
"Disabilita la visualizzazione del link di copia \"#\" per il riferimento al "
"sito. I riferimenti stessi continueranno a funzionare. Questi riferimenti "
"sono mostrati solo agli utenti che hanno effettuato l'accesso."

msgid "Open files in separate window"
msgstr "Apri i file in una finestra separata"

msgid "Announcement"
msgstr "Annuncio"

msgid "Announcement URL"
msgstr "URL per l'annuncio"

msgid "Announcement bg color"
msgstr "Colore di sfondo dell'annuncio"

msgid "Announcement font color"
msgstr "Colore del carattere dell'annuncio"

msgid "Only show Announcement for logged-in users"
msgstr "Mostra solo gli annunci per gli utenti connessi"

msgid "Header links"
msgstr "Collegamenti di intestazione"

msgid "Text header left side"
msgstr "Intestazione testo a sinistra"

msgid "Optional"
msgstr "Facoltativo"

msgid "Font color"
msgstr "Colore del carattere"

msgid "Relative font size"
msgstr "Dimensione relativa del carattere"

msgid "Keep header links and/or header text fixed to top on scrolling"
msgstr ""
"Mantenere i link dell'intestazione e/o il testo dell'intestazione fissi in "
"alto durante lo scorrimento"

msgid "Header fixation"
msgstr "Fissare gli elementi dell'intestazione"

msgid "Please add an url to each link"
msgstr "Aggiungere un url a ciascun link"

msgid "Your URLs must start with http://, https:// or / (for internal links)"
msgstr ""
"Gli URL devono iniziare con http://, https:// o / (per i link interni)."

msgid "Homepage Cover"
msgstr "Copertina della pagina principale"

msgid "Structure"
msgstr "Struttura"

msgid "Homepage Structure (for advanced users only)"
msgstr "Struttura della pagina principale (solo per utenti avanzati)"

msgid "The structure of the homepage"
msgstr "La struttura della pagina principale"

msgid "Homepage redirect"
msgstr "Reindirizzamento della home page"

msgid "Yes, to directories"
msgstr "Sì, alle cartelle"

msgid "Yes, to events"
msgstr "Sì, agli eventi"

msgid "Yes, to forms"
msgstr "Sì, ai moduli"

msgid "Yes, to publications"
msgstr "Sì, alle pubblicazioni"

msgid "Yes, to reservations"
msgstr "Sì, alle prenotazioni"

msgid "Yes, to a non-listed path"
msgstr "Sì, a un percorso non elencato"

msgid "Path"
msgstr "Percorso"

msgid "Please enter a path without schema or host"
msgstr "Inserisci un percorso senza schema o host"

msgid "Hide these fields for non-logged-in users"
msgstr "Nascondi questi campi per gli utenti non registrati"

msgid "People"
msgstr "Persone"

msgid "Duration of mTAN session"
msgstr "Durata della sessione mTAN"

msgid "Specify in number of seconds"
msgstr "Indicate il numero di secondi"

msgid "mTAN Access"
msgstr "Accesso mTAN"

msgid ""
"Prevent further accesses to protected resources after this many have been "
"accessed"
msgstr ""
"Impedite ulteriori accessi alle risorse protette dopo che ne sono stati "
"effettuati molti"

msgid "Leave empty to disable limiting requests"
msgstr "Lasciate vuoto per disabilitare la limitazione delle richieste"

msgid "Prevent further accesses to protected resources in this time frame"
msgstr ""
"Impedite ulteriori accessi alle risorse protette in questo lasso di tempo."

msgid "The default map view. This should show the whole town"
msgstr ""
"La visualizzazione predefinita della mappa. Questo dovrebbe mostrare "
"l'intera città"

msgid "Geo provider"
msgstr "Fornitore di dati geografici"

msgid "Swisstopo (Default)"
msgstr "Swisstopo (predefinito)"

msgid "Swisstopo Aerial"
msgstr "Swisstopo fotografia aerea"

msgid "Analytics Code"
msgstr "Codice Analytics"

msgid "JavaScript for web statistics support"
msgstr "JavaScript per il supporto delle statistiche web"

msgid "Analytics URL"
msgstr "URL Analytics"

msgid "URL pointing to the analytics page"
msgstr "URL che punta alla pagina di analisi"

msgid "Cantonal holidays"
msgstr "Festività cantonali"

msgid "Aargau"
msgstr "Argovia"

msgid "Appenzell Ausserrhoden"
msgstr "Appenzello Esterno"

msgid "Appenzell Innerrhoden"
msgstr "Appenzello Interno"

msgid "Basel-Landschaft"
msgstr "Basilea Campagna"

msgid "Basel-Stadt"
msgstr "Basilea Città"

msgid "Berne"
msgstr "Berna"

msgid "Fribourg"
msgstr "Friburgo"

msgid "Geneva"
msgstr "Ginevra"

msgid "Glarus"
msgstr "Glarona"

msgid "Grisons"
msgstr "Grigioni"

msgid "Jura"
msgstr "Jura"

msgid "Lucerne"
msgstr "Lucerna"

msgid "Neuchâtel"
msgstr "Neuchâtel"

msgid "Nidwalden"
msgstr "Nidvaldo"

msgid "Obwalden"
msgstr "Obvaldo"

msgid "Schaffhausen"
msgstr "Sciaffusa"

msgid "Schwyz"
msgstr "Svitto"

msgid "Solothurn"
msgstr "Soletta"

msgid "St. Gallen"
msgstr "San Gallo"

msgid "Thurgau"
msgstr "Turgovia"

msgid "Ticino"
msgstr "Ticino"

msgid "Uri"
msgstr "Uri"

msgid "Valais"
msgstr "Vallese"

msgid "Vaud"
msgstr "Vaud"

msgid "Zug"
msgstr "Zugo"

msgid "Zürich"
msgstr "Zurigo"

msgid "Other holidays"
msgstr "Altre feste"

msgid "Preview"
msgstr "Anteprima"

msgid "School holidays"
msgstr "Vacanze scolastiche"

msgid "Format: Day.Month - Description"
msgstr "Formato: Giorno.Mese - Descrizione"

msgid "Please enter one date per line"
msgstr "Inserisci una data per riga"

msgid "Please enter only day and month"
msgstr "Inserisci solo giorno e mese"

#, python-format
msgid "${date} is not a valid date"
msgstr "${date} non è una data valida"

msgid "Format: Day.Month.Year - Day.Month.Year"
msgstr "Formato: Giorno.Mese.Anno - Giorno.Mese.Anno"

msgid "Please enter one date pair per line"
msgstr "Inserisci una coppia di date per riga"

msgid "End date needs to be after start date"
msgstr "La data di fine deve essere successiva alla data di inizio"

msgid "Email adress for notifications about newly opened tickets"
msgstr "Indirizzo e-mail per le notifiche dei biglietti aperti"

msgid "Accept request and close ticket automatically based on:"
msgstr "Accetta la richiesta e chiudi il ticket automaticamente in base a:"

msgid "Ticket category"
msgstr "Categoria del biglietto"

msgid "User role"
msgstr "Ruolo utente"

msgid ""
"Accept request and close ticket automatically for these ticket categories"
msgstr ""
"Accetta la richiesta e chiudi il biglietto automaticamente per queste "
"categorie di biglietti"

msgid ""
"If auto-accepting is not possible, the ticket will be in state pending. Also "
"note, that after the ticket is closed, the submitter can't send any messages."
msgstr ""
"Se l'accettazione automatica non è possibile, il biglietto sarà posto in "
"stato di attesa. Nata inoltre che, dopo la chiusura del biglietto, il "
"mittente non può inviare alcun messaggio."

msgid "Accept request and close ticket automatically for these user roles"
msgstr ""
"Accetta la richiesta e chiudi automaticamente il ticket per questi ruoli "
"utente"

msgid "User used to auto-accept tickets"
msgstr "Utente abituato ad accettare automaticamente i biglietti"

msgid "Block email confirmation when this ticket category is opened"
msgstr ""
"Blocca l'e-mail di conferma all'apertura di questa categoria di biglietti"

msgid "This is enabled by default for tickets that get accepted automatically"
msgstr ""
"Questo è abilitato per impostazione predefinita per i biglietti che vengono "
"accettati automaticamente"

msgid "Block email confirmation when this ticket category is closed"
msgstr ""
"Blocca l'e-mail di conferma quando questa categoria di biglietti è chiusa"

msgid "Mute all tickets"
msgstr "Annulla le notifiche di tutti i biglietti"

msgid "Always send email notification if a new ticket message is sent"
msgstr ""
"Invia sempre una notifica tramite e-mail se viene inviato un nuovo messaggio "
"per il biglietto"

msgid "Categories restricted by user group settings"
msgstr "Categorie limitate dalle impostazioni del gruppo di utenti"

msgid "Mute tickets individually if the auto-accept feature is enabled."
msgstr ""
"Disattiva i biglietti singolarmente se la funzione di accettazione "
"automatica è abilitata."

msgid "Enable newsletter"
msgstr "Attiva la newsletter"

msgid "Allow secret content in newsletter"
msgstr "Consentire contenuti segreti nella newsletter"

msgid "Newsletter categories"
msgstr "Categorie di newsletter"

msgid ""
"Example for newsletter topics with subtopics in yaml format. Note: Deeper "
"structures are not supported.\n"
"```\n"
"Organisation:\n"
"  - Topic 1:\n"
"    - Subtopic 1.1\n"
"    - Subtopic 1.2\n"
"  - Topic 2\n"
"  - Topic 3:\n"
"    - Subtopic 3.1\n"
"```"
msgstr ""
"Esempio di argomenti di newsletter con sottoargomenti in formato yaml. Nota: "
"Le strutture più profonde non sono supportate.\n"
"```\n"
"Organizzazione:\n"
" - Argomento 1:\n"
"   - Sottotema 1.1\n"
"   - Sottotema 1.2\n"
" - Argomento 2\n"
" - Argomento 3:\n"
"   - Sottotema 3.1\n"
"```"

msgid "Notify on newsletter unsubscription"
msgstr "Notifica di annullamento dell'iscrizione alla newsletter"

msgid ""
"Send an email notification to the following users when a recipient "
"unsubscribes from the newsletter"
msgstr ""
"Inviare una notifica via e-mail ai seguenti utenti quando un destinatario si "
"cancella dalla newsletter"

msgid "Invalid YAML format. Please refer to the example."
msgstr "Formato YAML non valido. Fare riferimento all'esempio."

msgid ""
"Invalid format. Please define an organisation name with topics and subtopics "
"according the example."
msgstr ""
"Formato non valido. Definire un nome di organizzazione con argomenti e "
"sottoargomenti secondo l'esempio."

msgid ""
"Invalid format. Please define topics and subtopics according to the example."
msgstr ""
"Formato non valido. Definire gli argomenti e i sottoargomenti secondo "
"l'esempio."

msgid ""
"Invalid format. Only topics and subtopics are allowed - no deeper structures "
"supported."
msgstr ""
"Formato non valido. Sono ammessi solo argomenti e sottoargomenti, non sono "
"supportate strutture più profonde."

msgid "Old domain"
msgstr "Vecchio dominio"

msgid "Test migration"
msgstr "Migrazione di prova"

msgid "Compares links to the current domain"
msgstr "Confronta i collegamenti al dominio corrente"

msgid "Use a domain name without http(s)"
msgstr "Usa un nome di dominio senza http(s)"

msgid "Domain must contain a dot"
msgstr "Il dominio deve contenere un punto"

msgid "Choose which links to check"
msgstr "Scegli quali collegamento controllare"

msgid "External links only"
msgstr "Solo collegamenti esterni"

msgid "Internal links only"
msgstr "Solo collegamenti interni"

msgid "Link must start with 'https'"
msgstr "Il link deve iniziare con 'https'"

msgid "Username"
msgstr "Nome utente"

msgid "Username for the associated Gever account"
msgstr "Nome utente per l'account Gever associato"

msgid "Password"
msgstr "Password"

msgid "Password for the associated Gever account"
msgstr "Password per l'account Gever associato"

msgid "Gever API Endpoint where the documents are uploaded."
msgstr "Endpoint API di Gever dove vengono caricati i documenti."

msgid "Website address including https://"
msgstr "Indirizzo del sito web incluso https://"

msgid "API Key"
msgstr "Chiave API"

msgid "Read only"
msgstr "Sola lettura"

msgid "Submit your event"
msgstr "Invia il tuo evento"

msgid "Enables website visitors to submit their own events"
msgstr "Consente ai visitatori del sito web di presentare i propri eventi"

msgid "Delete events in the past"
msgstr "Cancellare gli eventi del passato"

msgid "Events are automatically deleted once they have occurred"
msgstr ""
"Gli eventi vengono cancellati automaticamente una volta che si sono "
"verificati"

msgid "Values of the location filter"
msgstr "Valori del filtro posizione"

msgid "Choose the filter type for events (default is 'Tags')"
msgstr ""
"Scegliere il tipo di filtro per gli eventi (l'impostazione predefinita è "
"'tag')"

msgid "A predefined set of tags"
msgstr "Un insieme predefinito di tag"

msgid "Manually configurable filters"
msgstr "Filtri configurabili manualmente"

msgid "Both, predefined tags as well as configurable filters"
msgstr "Entrambi, tag predefiniti e filtri configurabili"

msgid "Documents"
msgstr "Documenti"

msgid "General event documents"
msgstr "Documenti generali dell'evento"

msgid "Duration from opening a ticket to its automatic archival"
msgstr "Durata dall'apertura di un ticket alla sua archiviazione automatica"

msgid "Duration from archived state until deleted automatically"
msgstr "Durata dello stato di archiviazione fino alla cancellazione automatica"

msgid "E-Mail Address"
msgstr "Indirizzo e-mail"

msgid ""
"Select newsletter categories your are interested in. You will receive the "
"newsletter if it reports on at least one of the subscribed categories."
msgstr ""
"Selezionate le categorie di newsletter a cui siete interessati. Riceverete "
"la newsletter se riporta almeno una delle categorie sottoscritte"

msgid "Submission Window"
msgstr "Finestra di presentazione"

msgid "A submission window with this title already exists."
msgstr "Esiste già una finestra di presentazione con questo titolo."

#, python-format
msgid ""
"The date range overlaps with an existing submission window (${range}). "
"Either choose a different date range or give this window a title to "
"differenciate it from other windows."
msgstr ""
"L'intervallo di date si sovrappone a una finestra di presentazione esistente "
"(${range}). Scegliere un intervallo di date diverso o dare a questa finestra "
"un titolo per differenziarla dalle altre finestre."

msgid "Short name to identify the text module"
msgstr "Nome breve per identificare il modulo di testo"

msgid "Your note about this ticket"
msgstr "La tua nota su questo biglietto"

msgid "Attachment"
msgstr "Allegato"

msgid "Message"
msgstr "Messaggio"

msgid "The message is empty"
msgstr "Il messaggio è vuoto"

msgid "Notify me about replies"
msgstr "Avvisami delle risposte"

msgid "Setting \"Always notify\" is active"
msgstr "L'impostazione \"Notifica sempre\" è attiva"

msgid "BCC"
msgstr "BCC"

msgid "You can send a copy of the message to one or more recipients"
msgstr "È possibile inviare una copia del messaggio a uno o più destinatari"

msgid "Email"
msgstr "Email"

msgid "User"
msgstr "Utente"

msgid "Admin"
msgstr "Amministratore"

msgid "Editor"
msgstr "Redattore"

msgid "Member"
msgstr "Membro"

msgid "State"
msgstr "Stato"

msgid "Active"
msgstr "Attivo"

msgid "Inactive"
msgstr "Inattivo"

msgid "Role"
msgstr "Ruolo"

#, fuzzy
msgid "Yubikey"
msgstr "Yubikey"

msgid "Plug your YubiKey into a USB slot and press it."
msgstr "Collega il dispositivo YubiKey a una porta USB e premi."

#, fuzzy
msgid "Administrators and editors must use a Yubikey"
msgstr "Gli amministratori e i redattori devono utilizzare una Yubikey"

#, fuzzy
msgid "Invalid Yubikey"
msgstr "Yubikey non valida"

#, fuzzy, python-format
msgid "This Yubikey is already used by ${username}"
msgstr "Questa Yubikey è già utilizzata da ${username}"

msgid "The users e-mail address (a.k.a. username)"
msgstr "L'indirizzo e-mail dell'utente (noto anche come nome utente)"

msgid "Send Activation E-Mail with Instructions"
msgstr "Invia e-mail di attivazione con le istruzioni"

msgid "A user with this e-mail address exists already"
msgstr "Esiste già un utente con questo indirizzo e-mail"

msgid ""
"Users can only be in one group. If they already belong to another group and "
"get added here, they will automatically get removed from the other group."
msgstr ""
"Gli utenti possono essere solo in un gruppo. Se appartengono già ad un altro "
"gruppo e vengono aggiunti qui, verranno automaticamente rimossi dall'altro "
"gruppo. "

msgid "Ticket permissions"
msgstr "Permessi sul biglietto"

msgid "Restricts access and gives permission to these ticket categories"
msgstr "Limita l'accesso e autorizza queste categorie di biglietti"

msgid "Directories"
msgstr "Cartelle"

msgid ""
"Directories for which this user group is responsible. If activated, ticket "
"notifications for this group are only sent for these directories"
msgstr ""
"Directory per le quali questo gruppo di utenti è responsabile. Se attivata, "
"le notifiche di ticket le notifiche per questo Gruppo vengono inviate solo "
"per queste directory"

msgid "Send a periodic status e-mail."
msgstr "Invia un'e-mail di stato periodica."

msgid "Daily (exluding the weekend)"
msgstr "Giornaliera (escluso il fine settimana)"

msgid "Weekly (on mondays)"
msgstr "Settimanale (di lunedì)"

msgid "Monthly (on first monday of the month)"
msgstr "Mensile (il primo lunedì del mese)"

msgid "Never"
msgstr "Mai"

msgid "Disabled"
msgstr "Disattivato"

msgid "6 months"
msgstr "6 mesi"

msgid "1 year"
msgstr "1 anno"

msgid "2 years"
msgstr "2 anni"

msgid "3 years"
msgstr "3 anni"

msgid "Linked file"
msgstr "File collegato"

msgid "Keep link"
msgstr "Conservare collegamento"

msgid "Delete link"
msgstr "Elimina collegamento"

msgid "Replace link"
msgstr "Sostituire collegamento"

msgid "Choose existing file"
msgstr "Scegliere tra i file esistenti"

msgid "Link additional files"
msgstr "Collegare file aggiuntivi"

msgid "All directories"
msgstr "Tutte le cartelle"

msgid "All events"
msgstr "Tutti gli eventi"

msgid "Daypass"
msgstr "Biglietto giornaliero"

msgid "Conference room"
msgstr "Sala conferenze"

#, python-format
msgid "150 years {organisation}"
msgstr "150 anni di {organisation}"

msgid "Sports facility"
msgstr "Impianto sportivo"

msgid "We celebrate our 150th anniversary."
msgstr "Celebriamo il nostro 150° anniversario."

msgid "General Assembly"
msgstr "Assemblea generale"

msgid "Communal hall"
msgstr "Sala comune"

msgid "As every year."
msgstr "Come ogni anno."

msgid "Community Gymnastics"
msgstr "Ginnastica comunitaria"

msgid "Gymnasium"
msgstr "Palestra"

msgid "Get fit together."
msgstr "Mettiamoci in forma insieme."

msgid "Women's Club"
msgstr "Club femminile"

msgid "Football Tournament"
msgstr "Torneo di calcio"

msgid "Amateurs welcome!"
msgstr "I dilettanti sono i benvenuti!"

msgid "Sports Association"
msgstr "Associazione sportiva"

msgid "all day"
msgstr "tutto il giorno"

msgid "Homepage"
msgstr "Pagina principale"

msgid "Save"
msgstr "Risparmiare"

msgid "Edit"
msgstr "Modifica"

msgid "QR"
msgstr "QR"

msgid "Delete"
msgstr "Elimina"

msgid "This form can't be deleted."
msgstr "Questo modulo non può essere eliminato."

msgid ""
"There are submissions associated with the form. Those need to be removed "
"first."
msgstr ""
"Sono presenti invii associati al modulo. Questi devono essere rimossi prima "
"di tutto."

msgid "Do you really want to delete this form?"
msgstr "Vuoi davvero eliminare questo modulo?"

msgid "This cannot be undone."
msgstr "L'operazione non può essere annullata."

msgid "Delete form"
msgstr "Elimina modulo"

msgid "Export"
msgstr "Esporta"

msgid "Change URL"
msgstr "Modifica URL"

msgid "Registration Windows"
msgstr "Finestre di registrazione"

msgid "Form"
msgstr "Modulo"

msgid "External form"
msgstr "Modulo esterno"

msgid "New external form"
msgstr "Nuovo modulo esterno"

msgid "Document form"
msgstr "Modulo documento"

msgid "Do you really want to delete this submission window?"
msgstr "Vuoi davvero eliminare questa finestra di invio?"

msgid ""
"Submissions associated with this submission window will be deleted as well."
msgstr ""
"Gli invii associati a questa finestra di invio verranno eliminati anche."

msgid "Delete submission window"
msgstr "Elimina la finestra di invio"

msgid "Results"
msgstr "Risultati"

msgid "Do you really want to delete this survey?"
msgstr "Vuoi davvero eliminare questo sondaggio?"

msgid "This cannot be undone. And all submissions will be deleted with it."
msgstr "Questa operazione non può essere annullata. E tutti gli invii saranno "

msgid "Delete survey"
msgstr "Elimina sondaggio"

msgid "Submission Windows"
msgstr "Finestre di invio"

msgid "Survey"
msgstr "Sondaggio"

msgid "Person"
msgstr "Persona"

msgid "Do you really want to delete this person?"
msgstr "Vuoi davvero eliminare questa persona?"

msgid "Delete person"
msgstr "Elimina persona"

msgid "Delete archived tickets"
msgstr "Cancellare i biglietti archiviati"

msgid "Do you really want to delete all archived tickets?"
msgstr "Volete davvero cancellare tutti i biglietti archiviati?"

msgid "Accept ticket"
msgstr "Accetta il biglietto"

msgid "This ticket can't be closed."
msgstr "Questo biglietto non può essere chiuso."

msgid "This ticket requires a decision, but no decision has been made yet."
msgstr ""
"Questo biglietto richiede una decisione, ma nessuna decisione è stata ancora "
"presa."

msgid "Close ticket"
msgstr "Chiudi il biglietto"

msgid "Reopen ticket"
msgstr "Riapri il biglietto"

msgid "Archive ticket"
msgstr "Archivia il biglietto"

msgid "Recover from archive"
msgstr "Recupera dall'archivio"

msgid "Delete Ticket"
msgstr "Cancella biglietto"

msgid "Assign ticket"
msgstr "Assegna il biglietto"

msgid "New Note"
msgstr "Nuova nota"

msgid "PDF"
msgstr "PDF"

msgid "Download files"
msgstr "Scarica i file"

msgid "New Message"
msgstr "Nuovo messaggio"

msgid "Ticket Status"
msgstr "Stato del biglietto"

msgid "Text module"
msgstr "Modulo di testo"

msgid "Do you really want to delete this text module?"
msgstr "Confermi di voler eliminare questo modulo di testo?"

msgid "Delete text module"
msgstr "Elimina modulo di testo"

msgid "Reservations"
msgstr "Prenotazioni"

msgid "Recipients"
msgstr "Destinatari"

msgid "Room"
msgstr "Camera"

msgid "Resource Item"
msgstr "Elemento risorsa"

msgid "External resource link"
msgstr "Link a risorse esterne"

msgid "New external resource"
msgstr "Nuova risorsa esterna"

msgid "Export All"
msgstr "Esporta tutte"

msgid "iFrame"
msgstr "iFrame"

msgid "Find Your Spot"
msgstr "Cerca le date"

msgid "E-Mail Recipient"
msgstr "E-mail del destinatario"

msgid "Do you really want to delete this resource?"
msgstr "Vuoi davvero eliminare questa risorsa?"

msgid ""
"This cannot be undone and will take a while depending on the number of "
"reservations."
msgstr ""
"Questa operazione non può essere annullata e richiederà un po' di tempo, a "
"seconda del numero di prenotazioni."

msgid "Delete resource"
msgstr "Elimina risorsa"

msgid ""
"There are future reservations associated with this resource that will also "
"be deleted. This cannot be undone and will take a while depending on the "
"number of reservations."
msgstr ""
"Anche le prenotazioni future associate a questa risorsa saranno cancellate. "
"Questa operazione non può essere annullata e richiederà un certo tempo, a "
"seconda del numero di prenotazioni."

msgid "Clean up"
msgstr "Ripulisci"

msgid "Occupancy"
msgstr "Occupazione"

msgid "Subscribe"
msgstr "Iscriviti"

msgid "Rules"
msgstr "Regole"

msgid "Edit allocation"
msgstr "Modifica allocazione"

msgid "Do you really want to delete this allocation?"
msgstr "Vuoi davvero eliminare questa allocazione?"

msgid "Delete allocation"
msgstr "Elimina allocazione"

msgid "This resource can't be deleted."
msgstr "Non può essere eliminata."

msgid "There are existing reservations associated with this resource"
msgstr "Sono presenti delle prenotazioni associate a questa risorsa"

#, python-format
msgid "Every ${days} until ${end}"
msgstr "Ogni ${days} fino al ${end}"

msgid "Configure"
msgstr "Configura"

msgid "This event can't be edited."
msgstr "Questo evento non può essere modificato."

msgid "Imported events can not be edited."
msgstr "Gli eventi importati non possono essere modificati."

msgid "Do you really want to delete this event?"
msgstr "Desideri davvero eliminare questo evento?"

msgid "Delete event"
msgstr "Elimina evento"

msgid "This event can't be deleted."
msgstr "Questo evento non può essere eliminato."

msgid "To remove this event, go to the ticket and reject it."
msgstr "Per rimuovere questo evento, vai al biglietto e rifiutalo."

msgid "Withdraw event"
msgstr "Ritira evento"

msgid "Do you really want to withdraw this event?"
msgstr "Vuoi davvero ritirare questo evento?"

msgid "You can re-publish an imported event later."
msgstr "Puoi ripubblicare un evento importato in un secondo momento."

msgid "Re-publish event"
msgstr "Ripubblica l'evento"

msgid "Newsletter"
msgstr "Newsletter"

msgid "New"
msgstr "Nuovo"

msgid "Subscribers"
msgstr "Iscritti"

msgid "Test"
msgstr "Test"

msgid "Delete newsletter"
msgstr "Elimina newsletter"

msgid "Photo Albums"
msgstr "Album fotografici"

msgid "Manage images"
msgstr "Gestisci immagini"

msgid "Photo Album"
msgstr "Album fotografico"

msgid "Choose images"
msgstr "Scegli le immagini"

msgid "Delete photo album"
msgstr "Elimina l'album fotografico"

msgid "Usermanagement"
msgstr "Gestione utenti"

msgid "Create Signup Link"
msgstr "Crea collegamento di iscrizione"

msgid "User group"
msgstr "Gruppo di utenti"

msgid "Do you really want to delete this user group?"
msgstr "Vuoi davvero eliminare questo gruppo di utenti?"

msgid "Delete user group"
msgstr "Elimina gruppo di utenti"

msgid "Exports"
msgstr "Esportazioni"

msgid "Payment Providers"
msgstr "Provider di servizi di pagamento"

msgid "Datatrans"
msgstr "Datatrans"

msgid "Synchronise"
msgstr "Sincronizza"

msgid "Directory"
msgstr "Cartella"

#, python-format
msgid "Do you really want to delete \"${title}\"?"
msgstr "Desideri davvero eliminare \"${title}\"?"

msgid "All entries will be deleted as well!"
msgstr "Anche tutti gli elementi verranno eliminati!"

msgid "Delete directory"
msgstr "Elimina la cartella"

msgid "Entry"
msgstr "Elemento"

msgid "Published"
msgstr "Pubblicato"

msgid "Upcoming"
msgstr "In arrivo"

msgid "Past"
msgstr "Passato"

msgid "Choose filter"
msgstr "Scegli filtro"

msgid "Delete entry"
msgstr "Elimina elemento"

msgid "Dashboard"
msgstr "Pannello di controllo"

msgid "Do you really want to delete this external link?"
msgstr "Vuoi davvero eliminare questo collegamento esterno?"

msgid "Delete external link"
msgstr "Elimina collegamento esterno"

msgid "Sort"
msgstr "Ordinare"

msgid "The submission was adopted"
msgstr "L'iscrizione è stata adottata"

msgid "The entry is not valid, please adjust it"
msgstr "L'elemento non è valido, modificalo"

msgid "An entry with this name already exists"
msgstr "Esiste già un elemento con questo nome"

msgid "Your directory submission has been adopted"
msgstr "L'invio della cartella è stato adottato"

msgid "Your change request has been applied"
msgstr "La richiesta di modifica è stata applicata"

msgid "The change request was applied"
msgstr "La richiesta di modifica è stata applicata"

msgid "The submission was rejected"
msgstr "L'iscrizione è stata rifiutata"

msgid "Your directory entry submission has been rejected"
msgstr "L'inserimento nella directory è stato rifiutato"

msgid "The entry submission has been rejected"
msgstr "L'iscrizione è stata rifiutata"

msgid "Your directory change submission has been rejected"
msgstr "L'invio di una modifica alla directory è stato rifiutato"

msgid "The change submission has been rejected"
msgstr "'invio della modifica è stato rifiutato"

msgid "The rejection was already withdrawn"
msgstr "Il rifiuto è già stato ritirato"

msgid "The directory entry submission rejection has been withdrawn"
msgstr "Il rifiuto dell'inserimento nell'elenco è stato ritirato"

msgid "The rejection of the entry has been withdrawn"
msgstr "Il rifiuto della voce è stato ritirato"

msgid "The directory change submission rejection has been withdrawn"
msgstr "Il rifiuto dell'invio della modifica è stato ritirato"

msgid "The rejection of the change has been withdrawn"
msgstr "Il rifiuto della modifica è stato ritirato"

msgid "Through URL only (not listed)"
msgstr "Solo tramite URL (non elencato)"

msgid "Only by privileged users or after submitting a mTAN"
msgstr "Solo da utenti autorizzati o dopo l'invio di un mTAN."

msgid "Through URL only after submitting a mTAN (not listed)"
msgstr "Solo tramite URL e dopo l'invio di un mTAN (non elencato)"

msgid "Members may view occupancy"
msgstr "I membri possono visualizzare l'occupazione"

msgid ""
"The occupancy view shows the e-mail addresses submitted with the "
"reservations, so we only recommend enabling this for internal resources "
"unless all members are sworn to uphold data privacy."
msgstr ""
"La visualizzazione dell'occupazione mostra gli indirizzi e-mail inviati con "
"le prenotazioni, pertanto si consiglia di attivarla solo per le risorse "
"interne, a meno che tutti i membri non abbiano giurato di rispettare la "
"privacy dei dati."

msgid "Visible on homepage"
msgstr "Visibile sulla pagina principale"

msgid "Visibility"
msgstr "Visibilità"

msgid ""
"- '-' will be converted to a bulleted list\n"
"- Urls will be transformed into links\n"
"- Emails and phone numbers as well"
msgstr ""
"- \"-\" verrà convertito in un elenco puntato\n"
" - Le URL verranno trasformate in collegamenti\n"
" - Anche e-mail e numeri di telefono"

msgid "Inherit address from another topic"
msgstr "Ereditare l'indirizzo da un altro argomento"

msgid "Topic to inherit from"
msgstr "Argomento da cui ereditare"

msgid "Hide contact info in sidebar"
msgstr "Nascondi le informazioni di contatto nella sidebar"

msgid "Show people on bottom of main page (instead of sidebar)"
msgstr ""
"Mostra le persone in fondo alla pagina principale (invece che nella barra "
"laterale)"

msgid "Use text instead of lead in the newsletter"
msgstr "Usa il testo invece dell'estratto nella newsletter"

msgid "Select additional person"
msgstr "Selezionare una persona aggiuntiva"

msgid "No results match"
msgstr "Nessun risultato corrisponde"

msgid "List this function in the page of this person"
msgstr "Mostra questa funzione nella pagina di questa persona"

msgid "Use Western ordered names"
msgstr "Utilizzare nomi ordinati all'occidentale"

msgid "For instance Franz Müller instead of Müller Franz"
msgstr "Per esempio Franz Müller invece di Müller Franz"

msgid "A resource with this name already exists"
msgstr "Esiste già una risorsa con questo nome"

msgid "Enable honey pot"
msgstr "Abilita l'honey pot"

msgid "Spam protection"
msgstr "Protezione contro lo spam"

msgid "Show image on preview on the parent page"
msgstr "Mostra l'immagine in anteprima nella pagina madre"

msgid "Show image on page"
msgstr "Mostra l'immagine nella pagina"

msgid "As first element of the content"
msgstr "En tant que premier élément du contenu"

msgid "As a full width header"
msgstr "En tant qu'image d'en-tête pleine largeur"

msgid "Show file links in sidebar"
msgstr "Mostra i link ai file nella barra laterale"

msgid ""
"Files linked in text and uploaded files are no longer displayed in the "
"sidebar if this option is deselected."
msgstr ""
"I file collegati nel testo e i file caricati non vengono più visualizzati "
"nella barra laterale se questa opzione è deselezionata."

msgid "Sidebar links"
msgstr "Collegamenti della barra laterale"

msgid "Contact link"
msgstr "Link di contatto"

msgid "Sidebar contact"
msgstr "Contatto laterale"

msgid "Please provide a URL if contact link text is set"
msgstr "Si prega di fornire un URL se il testo del link di contatto è impostato"

msgid "Please provide link text if contact URL is set"
msgstr "Fornire il testo del link se l'URL di contatto è impostato"

msgid "Contact Text"
msgstr "Testo di contatto"

msgid "Contact URL"
msgstr "URL di contatto"

msgid "Delete content when expired"
msgstr "Eliminare il contenuto quando è scaduto"

msgid "This content is automatically deleted if the end date is in the past"
msgstr ""
"Questo contenuto viene eliminato automaticamente quando la data di fine è "
"passata"

msgid "Delete content"
msgstr "Cancellare il contenuto"

msgid "Photo album"
msgstr "Album fotografico"

msgid "In future"
msgstr "in futuro"

msgid "This month"
msgstr "Questo mese"

msgid "Last month"
msgstr "Lo scorso mese"

msgid "This year"
msgstr "Quest'anno"

msgid "Last year"
msgstr "Lo scorso anno"

msgid "Older"
msgstr "Più vecchia"

msgid "Do you really want to delete this note?"
msgstr "Vuoi davvero eliminare questa nota?"

msgid "Delete Note"
msgstr "Elimina nota"

msgid "Always visible on homepage"
msgstr "Sempre visibile sulla pagina principale"

msgid "Search for available dates"
msgstr "Cerca le date disponibili"

msgid "Neujahrestag"
msgstr "Neujahrestag"

msgid "Berchtoldstag"
msgstr "Berchtoldstag"

msgid "Heilige Drei Könige"
msgstr "Heilige Drei Könige"

msgid "Jahrestag der Ausrufung der Republik"
msgstr "Jahrestag der Ausrufung der Republik"

msgid "Josefstag"
msgstr "Josefstag"

msgid "Näfelser Fahrt"
msgstr "Näfelser Fahrt"

msgid "Ostern"
msgstr "Ostern"

msgid "Karfreitag"
msgstr "Karfreitag"

msgid "Ostermontag"
msgstr "Ostermontag"

msgid "Tag der Arbeit"
msgstr "Tag der Arbeit"

msgid "Auffahrt"
msgstr "Auffahrt"

msgid "Pfingsten"
msgstr "Pfingsten"

msgid "Pfingstmontag"
msgstr "Pfingstmontag"

msgid "Fronleichnam"
msgstr "Fronleichnam"

msgid "Fest der Unabhängigkeit"
msgstr "Fest der Unabhängigkeit"

msgid "Peter und Paul"
msgstr "Peter und Paul"

msgid "Nationalfeiertag"
msgstr "Nationalfeiertag"

msgid "Mariä Himmelfahrt"
msgstr "Mariä Himmelfahrt"

msgid "Bruder Klaus"
msgstr "Bruder Klaus"

msgid "Allerheiligen"
msgstr "Allerheiligen"

msgid "Mariä Empfängnis"
msgstr "Mariä Empfängnis"

msgid "Escalade de Genève"
msgstr "Escalade de Genève"

msgid "Weihnachten"
msgstr "Weihnachten"

msgid "Stephanstag"
msgstr "Stephanstag"

msgid "Wiederherstellung der Republik"
msgstr "Wiederherstellung der Republik"

msgid "Form Submissions"
msgstr "Invii dei moduli"

msgid ""
"This is not the oldest undecided submission of this registration window. Do "
"you really want to confirm this submission?"
msgstr ""
"Questo non è l'iscrizione indecisa più vecchia di questa finestra di "
"registrazione. Vuoi davvero confermare questa iscrizione?"

msgid ""
"By confirming this submission, you will prefer this over a submission that "
"came in earlier."
msgstr ""
"Confermando questa iscrizione, la preferirai a un'iscrizione arrivata in "
"precedenza."

msgid "Confirm registration"
msgstr "Conferma la registrazione"

msgid "Deny registration"
msgstr "Nega registrazione"

msgid "Cancel registration"
msgstr "Annulla registrazione"

msgid "Edit submission"
msgstr "Modifica iscrizione"

msgid "Accept all reservations"
msgstr "Accetta tutte le prenotazioni"

msgid "Details about the reservation"
msgstr "Dettagli sulla prenotazione"

msgid "Edit details"
msgstr "Modifica dettagli"

msgid "Accept all with message"
msgstr "Accetta tutto con messaggio"

msgid "Reject all"
msgstr "Rifiuta tutto"

msgid "Do you really want to reject all reservations?"
msgstr "Vuoi davvero rifiutare tutte le prenotazioni?"

msgid "Rejecting these reservations can't be undone."
msgstr "Il rifiuto di queste prenotazioni non può essere annullato."

msgid "Reject reservations"
msgstr "Rifiuta le prenotazioni"

msgid "Reject all with message"
msgstr "Rifiuta tutto con messaggio"

#, python-format
msgid "Reject ${title}"
msgstr "Rifiuta ${title}"

msgid "Do you really want to reject this reservation?"
msgstr "Vuoi davvero rifiutare questa prenotazione?"

#, python-format
msgid "Rejecting ${title} can't be undone."
msgstr "Il rifiuto di ${title} non può essere annullato."

msgid "Reject reservation"
msgstr "Rifiuta prenotazione"

#.
#. Used in sentence: "${event} published."
msgid "Event"
msgstr "Evento"

msgid "Accept event"
msgstr "Accetta evento"

msgid "Edit event"
msgstr "Modifica evento"

msgid "Reject event"
msgstr "Rifiuta evento"

msgid "Do you really want to reject this event?"
msgstr "Vuoi davvero rifiutare questo evento?"

msgid "Rejecting this event can't be undone."
msgstr "Il rifiuto di questo evento non può essere annullato."

msgid "Directory Entry Submissions"
msgstr "Invii di elementi di cartella"

msgid "Adopt"
msgstr "Adotta"

msgid "View directory entry"
msgstr "Visualizza elemento della cartella"

msgid "Withdraw rejection"
msgstr "Ritiro del rifiuto"

msgid ""
"This directory entry has been rejected. Do you want to withdraw the "
"rejection?"
msgstr "Questa voce dell'elenco è stata rifiutata. Volete ritirare il rifiuto?"

msgid ""
"This directory change has been rejected. Do you want to withdraw the "
"rejection?"
msgstr ""
"Questa modifica della cartella è stata respinta. Volete ritirare il rifiuto?"

msgid "Reject change request"
msgstr "Rifiuta la richiesta di modifica"

msgid "Do you really want to reject this change?"
msgstr "Volete davvero rifiutare questa modifica?"

msgid "Reject change"
msgstr "Rifiutare la modifica"

msgid "Reject entry"
msgstr "Rifiuta elemento"

msgid "Do you really want to reject this entry?"
msgstr "Vuoi davvero rifiutare questo elemento?"

msgid "Chats"
msgstr "Chat"

msgid "Link"
msgstr "Collegamento"

msgid "New Link"
msgstr "Nuovo collegamento"

msgid "Added a new link"
msgstr "Aggiunto un nuovo collegamento"

msgid "Edit Link"
msgstr "Modifica collegamento"

msgid "Move Link"
msgstr "Spostare il collegamento"

msgid "The link was deleted"
msgstr "Il collegamento è stato cancellato"

#, python-format
msgid "Do you really want to delete the link \"${title}\"?"
msgstr "Desideri davvero eliminare il collegamento \"${title}\"?"

msgid "Topic"
msgstr "Argomento"

msgid "New Topic"
msgstr "Nuovo argomento"

msgid "Added a new topic"
msgstr "Aggiunto un nuovo argomento"

msgid "Edit Topic"
msgstr "Modifica argomento"

msgid "Move Topic"
msgstr "Spostare argomento"

msgid "The topic was deleted"
msgstr "L'argomento è stato eliminato"

msgid "Delete topic"
msgstr "Elimina argomento"

#, python-format
msgid "Do you really want to delete the topic \"${title}\"?"
msgstr "Desideri davvero eliminare l'argomento \"${title}\"?"

msgid "News"
msgstr "Notizie"

msgid "Add News"
msgstr "Aggiungi notizie"

msgid "Added news"
msgstr "Notizie aggiunte"

msgid "Edit News"
msgstr "Modifica notizie"

msgid "The news was deleted"
msgstr "La notizia è stata eliminata"

msgid "Delete news"
msgstr "Elimina notizie"

#, python-format
msgid "Do you really want to delete the news \"${title}\"?"
msgstr "Desideri davvero eliminare la notizia \"${title}\"?"

msgid "Add iFrame"
msgstr "Aggiungere iFrame"

msgid "Added iFrame"
msgstr "Aggiunto iFrame"

msgid "Edit iFrame"
msgstr "Modifica iFrame"

msgid "The iFrame was deleted"
msgstr "L'iFrame è stato eliminato"

msgid "Delete iFrame"
msgstr "Eliminare iFrame"

#, python-format
msgid "Do you really want to delete the iFrame \"${title}\"?"
msgstr "Si vuole davvero eliminare l'iFrame \"${title}\"?"

msgid "Copy"
msgstr "Copia"

msgid "Paste"
msgstr "Incolla"

msgid "Please note that this page has subpages which will also be deleted!"
msgstr ""
"Nota che questa pagina contiene delle sottopagine che verranno anch'esse "
"eliminate!"

msgid "This page can't be deleted."
msgstr "Questa pagina non può essere eliminata."

msgid ""
"This page has subpages. Only administrators can delete pages with subpages. "
"To delete this page, delete all subpages first or ask an administrator to do "
"it for you."
msgstr ""
"Questa pagina contiene delle sottopagine. Solo gli amministratori possono "
"eliminare le pagine con sottopagine. Per eliminare questa pagina, elimina "
"prima tutte le sottopagine o chiedi a un amministratore di farlo per te."

msgid "Source"
msgstr "Fonte"

msgid "Subject"
msgstr "Oggetto"

msgid "Owner"
msgstr "Proprietario"

msgid "Created"
msgstr "Creato"

msgid "Reaction Time"
msgstr "Tempo di reazione"

msgid "Process Time"
msgstr "Tempo di elaborazione"

msgid "Event Source"
msgstr "Origine evento"

msgid "Payment"
msgstr "Pagamento"

msgid "Total Amount"
msgstr "Importo totale"

msgid ""
"The record behind this ticket was removed. The following information is a "
"snapshot kept for future reference."
msgstr ""
"Il record su cui è basato questo biglietto è stato rimosso. Le seguenti "
"informazioni sono un'istantanea conservata per riferimento futuro."

msgid "Summary"
msgstr "Riepilogo"

msgid "No rules defined."
msgstr "Nessuna regola definita."

msgid ""
"Api keys can be used to ensure you're not being rate limited. They are not "
"required to use the API."
msgstr ""
"Le chiavi API possono essere utilizzate per assicurarti di non essere "
"soggetto a limiti di velocità. Non sono obbligati ad utilizzare l'API."

msgid "Application Keys"
msgstr "Chiavi dell'applicazione"

msgid "Key"
msgstr "Chiave"

msgid "Last used"
msgstr "Ultimo utilizzo"

msgid "Add Key"
msgstr "Aggiungi chiave"

msgid "State:"
msgstr "Stato:"

msgid "Owner:"
msgstr "Proprietario:"

msgid "Kind:"
msgstr "Tipo:"

msgid "No directories defined yet."
msgstr "Nessuna cartella ancora definita."

msgid "No entries found."
msgstr "Non è stato trovato nessun risultato."

msgid "Propose entry"
msgstr "Proponi un elemento"

msgid "Something missing? Propose a new entry."
msgstr "Manca qualcosa? Proponi un nuovo elemento."

msgid "Actions"
msgstr "Azioni"

msgid "Get notifications on new entries"
msgstr "Ricevi notifiche su nuovi elementi"

msgid "External link"
msgstr "Collegamento esterno"

msgid "More information"
msgstr "Ulteriori informazioni"

msgid "Change Request"
msgstr "Richiesta di modifica"

msgid "Found an error? Propose a change to this entry."
msgstr "Trovato un errore? Proponi una modifica a questo elemento."

msgid ""
"Subscribers may always unsubscribe themselves through a link shown at the "
"bottom of the newsletter. If you unsubscribe them here, they will not be "
"notified."
msgstr ""
"Gli abbonati possono sempre annullare l'iscrizione tramite un collegamento "
"mostrato in fondo alla newsletter. Se annulli qui la loro iscrizione, questi "
"non riceveranno alcun avviso."

msgid "Unsubscribe"
msgstr "Annulla iscrizione"

msgid "unsubscribe"
msgstr "annulla l'iscrizione"

msgid ""
"Your edit requires a migration of existing entries. Please confirm the "
"following changes."
msgstr ""
"La tua modifica richiede una migrazione degli elementi esistenti. Conferma "
"le seguenti modifiche."

msgid ""
"Changes are detected using a heuristic. Therefore it is possible that your "
"changes were misdetected. If in doubt, press cancel and try to change the "
"directory in small increments."
msgstr ""
"Le modifiche vengono rilevate utilizzando un'euristica. Pertanto è possibile "
"che le modifiche siano state rilevate erroneamente. In caso di dubbio, premi "
"annulla e prova a modificare la cartella in incrementi di dimensioni ridotte."

msgid "For additional safety you can also download a backup before continuing:"
msgstr ""
"Per maggiore sicurezza puoi anche scaricare un backup prima di proseguire:"

msgid "Download backup"
msgstr "Scarica il backup"

msgid ""
"There was an error while migrating your directory! You can fix the displayed "
"entries in a separate window and then continue here."
msgstr ""
"Si è verificato un errore durante la migrazione della cartella! Puoi "
"correggere gli elementi visualizzati in una finestra separata e poi "
"proseguire qui."

msgid "Added:"
msgstr "Aggiunto:"

msgid "Removed:"
msgstr "Rimosso:"

msgid "Renamed:"
msgstr "Rinominato:"

msgid "Changed:"
msgstr "Modificato:"

msgid "Confirm"
msgstr "Conferma"

msgid "There was an error while importing your directory!"
msgstr "Si è verificato un errore durante l'importazione della cartella!"

msgid "Download Form"
msgstr "Scarica modulo"

msgid "Embed iFrame"
msgstr "Incorpora iFrame"

msgid "You can copy the following code to embed this page as an iFrame:"
msgstr ""
"Puoi copiare il seguente codice per incorporare questa pagina come iFrame:"

msgid ""
"Please review your data and press \"Complete\" to finalize the process. If "
"there's anything you'd like to change, click on \"Edit\" to return to the "
"filled-out form."
msgstr ""
"Esamina di nuovo i dati e premi \"Completa\" per finalizzare il processo. Se "
"c'è qualcosa che desideri modificare, fai clic su \"Modifica\" per tornare "
"al modulo compilato."

msgid ""
"The image shown in the list view is a square. To have your image shown fully "
"in the list view, you need to use a square image."
msgstr ""
"L'immagine mostrata nella visualizzazione elenco è un quadrato. Per "
"visualizzare l'immagine nella sua interezza nella visualizzazione elenco, è "
"necessario utilizzare un'immagine quadrata."

msgid "Complete"
msgstr "Completato"

msgid "Entries in export: ${count}"
msgstr "Elementi nell'esportazione: ${count}"

msgid "No exports available."
msgstr "Nessuna esportazione disponibile."

msgid "Upload"
msgstr "Carica"

msgid "Just Uploaded"
msgstr "Appena caricato"

msgid "Extension"
msgstr "Estensione"

msgid "Upload Date"
msgstr "Data di caricamento"

msgid "All Files"
msgstr "Tutti i file"

msgid "No files uploaded yet"
msgstr "Nessun file caricato"

msgid "All dates"
msgstr "Tutte le date"

msgid "Unavailable"
msgstr "Non disponibile"

msgid "No dates found"
msgstr "Nessuna data trovata"

msgid "You are trying to open a page for which you are not authorized."
msgstr "Stai cercando di aprire una pagina per la quale non sei autorizzato."

msgid "Please follow this link to login with a different user."
msgstr "Segui questo collegamento per accedere con un altro utente."

msgid "Please follow this link to login."
msgstr "Segui questo collegamento per accedere."

msgid "No forms defined yet."
msgstr "Nessun modulo ancora definito."

msgid ""
"To edit the image descriptions, click on one, enter your descrption and "
"press return. To abort press escape."
msgstr ""
"Per modificare le descrizioni delle immagini, fai clic su una di esse, "
"inserisci la descrizione e premi Invio. Per interrompere premere Esc."

msgid "No images uploaded yet"
msgstr "Nessuna immagine caricata"

msgid "This album does not contain any images yet."
msgstr "Questo album non contiene ancora nessuna immagine."

msgid "No photo albums defined yet."
msgstr "Nessun album fotografico ancora definito."

msgid "Skip navigation"
msgstr "Ignora navigazione"

msgid "Straight to ..."
msgstr "Direttamente a ..."

msgid "Back to the homepage"
msgstr "Torna alla pagina principale"

msgid "Search"
msgstr "Cerca"

msgid "The form contains errors. Please check the marked fields."
msgstr "Il modulo contiene errori. Controlli per favore i campi evidenziati."

msgid "Copied to Clipboard!"
msgstr "Copiato negli appunti!"

msgid "Total"
msgstr "Totale"

msgid "Healthy"
msgstr "In stato corretto"

msgid "Errors"
msgstr "Errori"

msgid "Duration [s]"
msgstr "Durata [s]"

msgid "Alternatives"
msgstr "Alternative"

msgid "Don't have an account yet?"
msgstr "Non hai ancora un account?"

msgid "Register now"
msgstr "Iscriviti subito"

msgid "Forgot your password?"
msgstr "Hai dimenticato la password?"

msgid "Reset password"
msgstr "Reimposta la password"

msgid "You are here"
msgstr "Ti trovi qui"

msgid "Privacy Protection"
msgstr "Tutela della privacy"

msgid "About"
msgstr "Chi Siamo"

msgid "Partner"
msgstr "Partner"

msgid "more…"
msgstr "altro..."

msgid "Submit"
msgstr "Invia"

msgid "Selected Topics"
msgstr "Argomenti selezionati"

msgid "Drop files to upload"
msgstr "Trascina e rilascia il file da caricare"

msgid "All news"
msgstr "Tutte le notizie"

msgid "This site is private but can also be seen by members"
msgstr "Questo sito è privato ma può essere visto dai membri"

msgid "This site is public but requires submitting an mTAN"
msgstr "Questo sito è pubblico ma richiede l'invio di un mTAN"

msgid "This site is secret and requires submitting an mTAN"
msgstr "Questo sito è segreto e richiede l'invio di un mTAN"

msgid "This site is not published."
msgstr "Questo sito non è pubblicato."

msgid "This site is not public."
msgstr "Questo sito non è pubblico."

msgid "This site is not public but it can be seen by members."
msgstr "Questo sito non è pubblico ma può essere visto dai membri."

msgid ""
"This site contains no lead. Leads are used for lists and search results."
msgstr ""
"Questo sito non contiene estratti. Per gli elenchi e i risultati di ricerca "
"vengono utilizzati gli estratti."

msgid "Links"
msgstr "Collegamenti"

msgid "Change request"
msgstr "Richiesta di modifica"

msgid "New Entry"
msgstr "Nuovo elemento"

msgid "Previous Page"
msgstr "Pagina precedente"

msgid "Next Page"
msgstr "Pagina successiva"

msgid ""
"Persons living outside the following zipcodes may only reserve this "
"allocation on the ${date}: ${zipcodes}"
msgstr ""
"Le persone che vivono al di fuori dei seguenti codici postali possono "
"prenotare questa allocazione solo il ${date}: ${zipcodes}"

msgid "Quota"
msgstr "Quota"

msgid "Initiated"
msgstr "Avviato"

msgid "Submitted"
msgstr "Inviato"

msgid "Withdrawn"
msgstr "Ritirato"

msgid "List Preview"
msgstr "Anteprima elenco"

msgid "Additional Information"
msgstr "Informazioni aggiuntive"

msgid "Location"
msgstr "Luogo"

msgid "Date and time"
msgstr "Data e ora"

msgid "Recurrence"
msgstr "Ricorrenza"

msgid "No events found."
msgstr "Nessun evento trovato."

msgid "Past events"
msgstr "Eventi passate"

msgid "Filter by date"
msgstr "Filtro per data"

msgid "Administrator"
msgstr "Amministratore"

msgid "Administrators"
msgstr "Amministratori"

msgid "Editors"
msgstr "Redattori"

msgid "Members"
msgstr "Membri"

msgid "Close (Esc)"
msgstr "Chiudi (Esc)"

msgid "Share"
msgstr "Condividi"

msgid "Toggle fullscreen"
msgstr "Attiva/disattiva schermo intero"

msgid "Zoom in/out"
msgstr "Ingrandisci/riduci"

msgid ""
"This space holds images from your photo-albums. To show photos add a few "
"photos to an album and mark it as available for the homepage."
msgstr ""
"Questo spazio contiene le immagini dei tuoi album fotografici. Per mostrare "
"le foto, aggiungi alcune foto a un album e contrassegnalo come disponibile "
"per la home page."

msgid "Has a digital seal"
msgstr "Ha un sigillo digitale"

msgid "${count} page"
msgstr "${count} pagina"

msgid "${count} pages"
msgstr "${count} pagine"

msgid "Further occurrences:"
msgstr "Ulteriori occorrenze:"

msgid ""
"Your request will be processed shortly. To see the state of your process "
"your may return to this page at any time. All information on this page has "
"been sent to your e-mail address."
msgstr ""
"La tua richiesta sarà elaborata a breve. Puoi tornare a questa pagina in "
"qualsiasi momento per visualizzare lo stato del processo. Tutte le "
"informazioni su questa pagina sono state inviate al tuo indirizzo e-mail."

msgid ""
"Your request will be processed shortly. To see the state of your process "
"your may return to this page at any time."
msgstr ""
"La tua richiesta sarà elaborata a breve. Puoi tornare a questa pagina in "
"qualsiasi momento per visualizzare lo stato del processo."

msgid "Your request has been completed."
msgstr "La tua richiesta è stata completata."

msgid "Privacy"
msgstr "Privacy"

msgid "Send me my entered data by e-mail."
msgstr "Inviami i dati inseriti tramite e-mail."

msgid "Pay Online Now"
msgstr "Paga ora online"

msgid "Credit Card Fee"
msgstr "Commissione sulla carta di credito"

msgid "Pay Offline later"
msgstr "Paga offline successivamente"

msgid "Show more"
msgstr "Mostra di più"

msgid "at ${time}"
msgstr "alle ${time}"

msgid "Object"
msgstr "Oggetto"

msgid "Disbursed"
msgstr "Erogato"

msgid "Digital seal"
msgstr "Sigillo digitale"

msgid "Private"
msgstr "Privata"

msgid "Will be published on:"
msgstr "Verrà pubblicato il:"

msgid "Publication date:"
msgstr "Data di pubblicazione:"

msgid "Reset"
msgstr "Ripristina"

msgid "Not a publication"
msgstr "Non una pubblicazione"

msgid "Content"
msgstr "Contenuto"

msgid "1 page"
msgstr "1 pagina"

msgid "Contains no readable text"
msgstr "Non contiene testo leggibile"

msgid "1 word"
msgstr "1 parola"

msgid "${count} words"
msgstr "${count} parole"

msgid "Do you really want to delete this file?"
msgstr "Vuoi davvero eliminare questo file?"

msgid "Delete File"
msgstr "Elimina file"

msgid "Please provide the new name for the file"
msgstr "Indica il nuovo nome del file"

msgid "Rename"
msgstr "Rinomina"

msgid "Download"
msgstr "Scaricare"

msgid "Digital seal applied by ${signee} on ${date}"
msgstr "Sigillo digitale applicato da ${signee} il ${date}"

msgid "Please enter your yubikey to apply a digital seal to this file"
msgstr ""
"Inserisci il tuo yubikey per applicare un sigillo digitale a questo file"

msgid "Sign"
msgstr "Firma"

msgid ""
"Published documents with a digital seal can be discovered through the site-"
"search and in the list of documents with a digital seal. This action will be "
"logged and cannot be undone."
msgstr ""
"Documenti pubblicati con sigillo digitale possono essere individuati tramite "
"la ricerca nel sito e nell'elenco dei documenti con sigillo digitale. Questa "
"operazione verrà registrata e non può essere annullata."

msgid "Without digital seal"
msgstr "Senza sigillo digitale"

msgid "Apply digital seal now"
msgstr "Applica ora il sigillo digitale"

msgid "You are not authorised to apply digital seals to documents"
msgstr "Non sei autorizzati ad applicare sigilli digitali ai documenti"

msgid "Click to add a description"
msgstr "Clicca per aggiungere una descrizione"

msgid "Do you really want to delete the image?"
msgstr "Vuoi davvero eliminare l'immagine?"

msgid "Delete Image"
msgstr "Elimina immagine"

msgid "${name} was provided with a digital seal on ${date}"
msgstr "${name} è stato dotato di sigillo digitale il ${date}"

msgid "${name} is not in our database"
msgstr "${name} non è contenuto nel nostro database"

msgid "Accept"
msgstr "Accetta"

msgid "Close"
msgstr "Chiudi"

msgid "Copy to clipboard"
msgstr "Copia negli appunti"

msgid "No submissions yet."
msgstr "Ancora nessuna iscrizione."

msgid "Number of participants"
msgstr "Numero di partecipanti"

msgid "Hello!"
msgstr "Ciao!"

msgid "Your e-mail address was just used to create an account on ${homepage}."
msgstr ""
"Il tuo indirizzo e-mail è stato appena utilizzato per creare un account su "
"${homepage}."

msgid "To activate your account, click confirm below:"
msgstr "Per attivare il tuo account, fai clic su conferma qui di seguito:"

msgid "Confirm my account"
msgstr "Conferma il mio account"

msgid ""
"If you believe this is an error, ignore this message and we'll never bother "
"you again."
msgstr ""
"Se ritieni che si tratti di un errore, ignora questo messaggio e non ti "
"disturberemo mai più."

msgid "Hello"
msgstr "Ciao"

msgid ""
"You are receiving this mail because you subscribed to the following "
"newsletter:"
msgstr "Ricevi questa mail perché sei iscritto alla seguente newsletter:"

msgid "You subscribed to the following newsletter categories:"
msgstr "Ti sei iscritto alle seguenti categorie di newsletter:"

msgid "Please click the following link to confirm your subscription:"
msgstr "Fai clic sul seguente collegamento per confermare l'iscrizione:"

msgid "Confirm subscription"
msgstr "Conferma l'Iscrizione"

msgid "To update your subscription categories click here:"
msgstr "Per aggiornare le categorie di abbonamento, fare clic qui:"

msgid "Update subscription"
msgstr "Aggiornare l' iscrizione"

msgid ""
"If you did not subscribe to this newsletter you can simply ignore this e-"
"mail."
msgstr ""
"Se non ti sei iscritto a questa newsletter puoi semplicemente ignorare "
"questa e-mail."

msgid "Click here to unsubscribe."
msgstr "Clicca qui per annullare l'iscrizione."

msgid ""
"You are receiving this mail because you subscribed to getting notifications "
"on new entries in the following directory:"
msgstr ""
"Ricevi questa mail perché ti sei iscritto a ricevere notifiche su nuovi "
"elementi nella seguente cartella:"

msgid ""
"If you did not subscribe to this notifications you can simply ignore this e-"
"mail."
msgstr ""
"Se non ti sei iscritto a queste notifiche puoi semplicemente ignorare questa "
"e-mail."

msgid "Good morning,"
msgstr "Buongiorno,"

msgid "The following reservations are scheduled for today."
msgstr "Per oggi sono previste le seguenti prenotazioni."

msgid "No reservations today."
msgstr "Nessuna prenotazione oggi."

msgid "Have a great day!"
msgstr "Ti auguro una buona giornata!"

msgid ""
"This is the daily reservation overview for ${organisation}. If you no longer "
"want to receive this e-mail please contact an administrator so they can "
"remove you from the recipients list."
msgstr ""
"Questa è la panoramica delle prenotazioni giornaliere per ${organisation}. "
"Se non desideri più ricevere questa e-mail, contatta un amministratore in "
"modo che possa rimuoverti dall'elenco dei destinatari."

msgid "This is what happend on the ${org} website yesterday:"
msgstr "Questo è quello che è successo ieri sul sito web di ${org}:"

msgid "This is what happend on the ${org} website over the weekend:"
msgstr ""
"Questo è quello che è successo sul sito web ${org} durante il fine settimana:"

msgid "tickets were opened."
msgstr "biglietti sono stati aperti."

msgid "ticket was opened."
msgstr "biglietto è stato aperto."

msgid "tickets were accepted."
msgstr "biglietti sono stati accettati."

msgid "ticket was accepted."
msgstr "biglietto è stato accettato."

msgid "tickets were closed."
msgstr "biglietti sono stati chiusi."

msgid "ticket was closed."
msgstr "biglietto è stato chiuso."

#. Default: open
#. Used in sentence: "There are currently ${currently_open} tickets ${open_n}
#. and"
msgid "open_n"
msgstr "aperti"

#. Canonical text for ${open_n} is: "open"
msgid "There are currently ${currently_open} tickets ${open_n} and"
msgstr "Al momento ci sono ${currently_open} biglietti ${open_n} e"

#. Default: open
#. Used in sentence: "There is currently 1 ticket ${open_1} and"
msgid "open_1"
msgstr "aperto"

#. Canonical text for ${open_1} is: "open"
msgid "There is currently 1 ticket ${open_1} and"
msgstr "Al momento c'è 1 biglietto ${open_1} e"

#. Default: pending
#. Used in sentence: "tickets are ${pending_n}."
msgid "pending_n"
msgstr "sospeso"

#. Canonical text for ${pending_n} is: "pending"
msgid "tickets are ${pending_n}."
msgstr "biglietti sono in ${pending_n}."

#. Default: pending
#. Used in sentence: "1 ticket is ${pending_1}."
msgid "pending_1"
msgstr "sospeso"

#. Canonical text for ${pending_1} is: "pending"
msgid "1 ticket is ${pending_1}."
msgstr "1 biglietto è in ${pending_1}."

msgid "Have a great week!"
msgstr "Ti auguro una buona settimana!"

msgid ""
"This is the daily OneGov Cloud status e-mail. If you don't want to receive "
"this e-mail you may deactivate it by clicking on"
msgstr ""
"Questa è l'e-mail di stato quotidiana di OneGov Cloud. Se non vuoi ricevere "
"questa e-mail puoi disattivarla cliccando su"

msgid ""
"Or you can receive it less frequently by changing the settings in your user "
"profile."
msgstr ""
"Oppure puoi riceverla con frequenza minore modificando le impostazioni nel "
"tuo profilo utente."

msgid "Your directory submission has been adopted:"
msgstr "L'invio della cartella è stato adottato:"

msgid "Check request status"
msgstr "Controlla lo stato della richiesta"

msgid "Your change request has been applied:"
msgstr "La richiesta di modifica è stata applicata:"

msgid "Your directory submission has unfortunately been rejected:"
msgstr "L'invio della cartella è stato rifiutato:"

msgid "The rejection of your directory application has been withdrawn:"
msgstr ""
"Il rifiuto della vostra domanda di iscrizione all'elenco è stato ritirato:"

msgid "Your event has been accepted:"
msgstr "L'evento è stato accettato:"

msgid "Your event has unfortunately been rejected:"
msgstr "Purtroppo l'evento è stato rifiutato:"

msgid "New note in Ticket ${link}"
msgstr "Nuova nota nel ticket ${link}"

msgid "${author} wrote"
msgstr "${author} ha scritto"

msgid ""
"This is the notification for notes on reservations for ${request.app.org."
"title}. If you no longer want to receive this e-mail please contact an "
"administrator so they can remove you from the recipients list."
msgstr ""
"Questa è la notifica per le note sulle prenotazioni per ${request.app.org."
"title}. Se non si desidera più ricevere questo messaggio di posta "
"elettronica si prega di contattare un amministratore in modo che possa "
"rimuovervi dall'elenco dei destinatari lista"

msgid "This is what happend on the ${org} website over the past month:"
msgstr "Questo è quello che è successo sul sito web ${org} nell'ultimo mese:"

msgid ""
"This is the monthly OneGov Cloud status e-mail. If you don't want to receive "
"this e-mail you may deactivate it by clicking on"
msgstr ""
"Questa è l'e-mail di stato mensile di OneGov Cloud. Se non vuoi ricevere "
"questa e-mail puoi disattivarla cliccando su"

msgid "Or by changing the settings in your user profile."
msgstr "Oppure modificando le impostazioni nel tuo profilo utente."

msgid "A new entry has been added to the \"${directory}\" directory:"
msgstr "Un nuovo elemento è stato aggiunto alla cartella \"${directory}\":"

msgid "Do you no longer wish to receive these notifications?"
msgstr "Non desideri più ricevere queste notifiche?"

msgid "The following reservations have been accepted:"
msgstr "Sono state accettate le seguenti prenotazioni:"

msgid ""
"This is the notification for reservations for ${request.app.org.title}. If "
"you no longer want to receive this e-mail please contact an administrator so "
"they can remove you from the recipients list."
msgstr ""
"Questa è la notifica per le prenotazioni per ${request.app.org.title}. Se "
"non si desidera più ricevere questa e-mail, contattare un amministratore per "
"farsi rimuovere dall'elenco dei destinatari."

msgid "An administrator just created a new account on ${org} for you."
msgstr "Un amministratore ha appena creato per te un nuovo account su ${org}."

msgid "Your username is ${email}."
msgstr "Il tuo nome utente è ${email}."

msgid "Click on the following link to set your account password:"
msgstr "Fai clic sul seguente link per impostare la password dell'account:"

msgid "Set Account Password"
msgstr "Imposta la password dell'account"

msgid ""
"If the password link has expired, you can also request a new password here:"
msgstr ""
"Se il collegamento della password è scaduto, puoi richiedere una nuova "
"password qui:"

#, fuzzy
msgid "To use your account you need the Yubikey with the serial ${number}"
msgstr ""
"Per utilizzare il tuo account hai bisogno della Yubikey con il numero di "
"serie ${number}"

msgid ""
"You are receiving this e-mail because you signed up for the ${org} "
"newsletter."
msgstr ""
"Ricevi questa e-mail perché ti sei registrato alla newsletter di ${org}."

msgid "Click here to view web version."
msgstr "Clicca qui per visualizzare la versione web."

msgid "You no longer wish to receive the newsletter?"
msgstr "Non desideri più ricevere la newsletter?"

msgid ""
"The user with the address ${address} just unsubscribed from the newsletter "
"subscriber list."
msgstr ""
"L'utente con l'indirizzo ${indirizzo} si è appena cancellato dalla lista "
"degli iscritti alla newsletter."

msgid "Click the following link to set a new password:"
msgstr "Clicca sul collegamento seguente per impostare una nuova password:"

msgid "If you don't want to change your password, you can ignore this email."
msgstr "Se non desideri modificare la password, ignora questa e-mail."

msgid "Your request has received a payment."
msgstr "La tua richiesta ha ricevuto un pagamento."

msgid "Your request was marked as unpaid."
msgstr "La tua richiesta è stata contrassegnata come non pagata."

msgid ""
"Your request's payment has been refunded. Note that it might take a few days "
"until your refunded amount is shown on your credit card bill."
msgstr ""
"Il pagamento della tua richiesta è stato rimborsato. Tieni presente che "
"potrebbero essere necessari alcuni giorni prima che l'importo rimborsato "
"venga visualizzato sull'estratto conto della carta di credito."

msgid "Amount:"
msgstr "Importo:"

msgid "Your registration for \"${title}\" has been confirmed."
msgstr "La tua registrazione per \"${title}\" è stata confermata."

msgid "Your registration for \"${title}\" has been denied."
msgstr "La tua registrazione per \"${title}\" è stata rifiutata."

msgid "Your registration for \"${title}\" has been cancelled."
msgstr "La tua registrazione per \"${title}\" è stata annullata."

msgid "Registration"
msgstr "Registrazione"

msgid "The ticket number is"
msgstr "Il numero del biglietto è"

msgid "The following reservations have been rejected:"
msgstr "Le seguenti prenotazioni sono state rifiutate:"

msgid ""
"This is a notification for the rejected reservations for ${organisation}. If "
"you no longer wish to receive these notifications, please contact an "
"administrator so they can remove you from the recipients list."
msgstr ""
"Questa è una notifica per le prenotazioni rifiutate per ${organization}. Se "
"non desideri più ricevere queste notifiche, contatta un amministratore in "
"modo che possa rimuoverti dall'elenco dei destinatari."

msgid "The following reservations have unfortunately been cancelled:"
msgstr "Purtroppo le seguenti prenotazioni sono state annullate:"

msgid "You have a new ticket"
msgstr "Hai un nuovo biglietto"

msgid "A message has been sent regarding ${ref}:"
msgstr "È stato inviato un messaggio relativo a ${ref}:"

#. Canonical text for ${link} is: "visit the request status page"
#. Canonical text for ${link} is: "visit the request page"
msgid "Please ${link} to reply."
msgstr "Per favore ${link} per rispondere."

#. Used in sentence: "Please ${link} to reply."
msgid "visit the request status page"
msgstr "visita la pagina di richiesta dello stato"

#. Used in sentence: "Please ${link} to reply."
msgid "visit the request page"
msgstr "visita la pagina di richiesta"

msgid "Your request has been closed."
msgstr "La richiesta è stata chiusa."

msgid "Your requests's timeline has been archived for future reference:"
msgstr ""
"La cronologia delle richieste è stata archiviata per riferimento futuro:"

msgid "Request Timeline"
msgstr "Cronologia delle richieste"

msgid "Thank you for your request."
msgstr "Ti ringraziamo per la tua richiesta."

msgid "Your request has been registered with the following reference:"
msgstr "La tua richiesta è stata registrata con il seguente riferimento:"

msgid ""
"We will send another e-mail once your ticket has been completed. In the "
"meantime you can check the status of your ticket at any time:"
msgstr ""
"Ti invieremo un'altra e-mail una volta che il tuo biglietto sarà stato "
"completato. Nel frattempo puoi controllare in qualsiasi momento lo stato del "
"tuo biglietto:"

msgid "The following ticket has just been opened:"
msgstr "Il seguente biglietto è stato appena aperto:"

msgid "View the ticket"
msgstr "Visualizza il biglietto"

msgid "Your request has been reopened"
msgstr "La tua richiesta è stata riaperta"

msgid ""
"Your chat has been turned into a ticket. We will take care of your request "
"and get back to you as soon as new information is available."
msgstr ""
"La tua chat è stata trasformata in un ticket. Ci occuperemo della sua "
"richiesta e la ricontatteremo non appena saranno disponibili nuove "
"informazioni."

msgid "Below you can see your chat conversation:"
msgstr "Qui di seguito potete vedere la vostra conversazione in chat:"

msgid "This is what happend on the ${org} website over the past week:"
msgstr ""
"Questo è quello che è successo sul sito web ${org} nell'ultimo settimana:"

msgid ""
"This is the weekly OneGov Cloud status e-mail. If you don't want to receive "
"this e-mail you may deactivate it by clicking on"
msgstr ""
"Questa è l'e-mail di stato settimanale di OneGov Cloud. Se non vuoi ricevere "
"questa e-mail puoi disattivarla cliccando su"

msgid "Directory entry adopted."
msgstr "Elemento della cartella adottato."

msgid "Change request applied."
msgstr "Richiesta di modifica applicata."

msgid "Directory entry rejected."
msgstr "Elemento della cartella rifiutato."

msgid "Directory change rejected."
msgstr "Modifica della directory rifiutata"

msgid "Entry rejection withdrawn."
msgstr "Rifiuto di iscrizione ritirato"

msgid "Change rejection withdrawn."
msgstr "Rifiuto di modifica ritirato"

msgid "Event edited."
msgstr "Evento montato."

#. Canonical text for ${event} is: "Event"
msgid "${event} published."
msgstr "${event} pubblicato."

msgid "Event deleted."
msgstr "Evento eliminato."

msgid "Event withdrawn."
msgstr "Evento ritirato."

msgid "File signed."
msgstr "File firmato."

msgid "File with digital seal removed."
msgstr "File con sigillo digitale cancellato."

msgid "${amount} marked as paid."
msgstr "${amount} contrassegnato come pagato."

msgid "${amount} marked as unpaid."
msgstr "${amount} contrassegnato come non pagato."

msgid "${amount} captured."
msgstr "${amount} acquisito."

msgid "${amount} refunded."
msgstr "${amount} rimborsato."

msgid "1 reservation accepted."
msgstr "1 prenotazione accettata."

msgid "${count} reservations accepted."
msgstr "${count} prenotazioni accettate."

msgid "1 reservation rejected."
msgstr "1 prenotazione rifiutata."

msgid "${count} reservations rejected."
msgstr "${count} prenotazioni rifiutate."

msgid "Registration confirmed."
msgstr "Iscrizione confermata."

msgid "Registration denied."
msgstr "Iscrizione negata."

msgid "Registration cancelled."
msgstr "Registrazione annullata."

msgid "Ticket opened."
msgstr "Biglietto aperto."

msgid "Ticket accepted."
msgstr "Biglietto accettato."

msgid "Ticket closed."
msgstr "Biglietto chiuso."

msgid "Ticket reopened."
msgstr "Biglietto riaperto."

msgid "Ticket assigned"
msgstr "Biglietto assegnato"

msgid "Ticket e-mails disabled."
msgstr "E-mail dei biglietti disabilitate."

msgid "Ticket e-mails enabled."
msgstr "E-mail dei biglietti abilitate."

msgid "Payment amount changed."
msgstr "Importo del pagamento modificato."

msgid "Ticket archived."
msgstr "Biglietto archiviato."

msgid "Ticket recovered from archive."
msgstr "Biglietto recuperato dall'archivio."

msgid "Warning secret content"
msgstr "Avviso contenuto segreto"

msgid ""
"You selected 'secret' content for your newsletter. Secret content will not "
"be visible unless you enable it in"
msgstr ""
"Avete selezionato un contenuto 'segreto' per la vostra newsletter. I "
"contenuti segreti non saranno visibili a meno che non vengano abilitati nelle"

msgid "newsletter settings"
msgstr "impostazioni della newsletter"

msgid "Warning private content"
msgstr "Avviso contenuto privato"

msgid ""
"You selected 'private' content for your newsletter. Private content cannot "
"be part of a newsletter."
msgstr ""
"Avete selezionato un contenuto 'privato' per la vostra newsletter. I "
"contenuti privati non possono far parte di una newsletter."

msgid ""
"The newsletter is disabled. You can only see this page because you are "
"logged in."
msgstr ""
"La newsletter è disabilitata. Puoi vedere questa pagina solo perché hai "
"fatto il login."

msgid "There are currently ${count} recipients registered."
msgstr "Al momento ci sono ${count} destinatari registrati."

msgid "To update your subscription, please use this ${Link}"
msgstr "Per aggiornare la tua iscrizione, utilizza questo ${Link}"

msgid "Archive"
msgstr "Archivia"

msgid "No newsletters yet."
msgstr "Ancora nessuna newsletter."

msgid "Not yet sent."
msgstr "Non ancora inviato."

msgid ""
"The user ${username} was created successfully. Please write down the user's "
"password, as it won't be shown to you again:"
msgstr ""
"L'utente ${username} è stato creato correttamente. Annota la password "
"dell'utente, poiché non ti verrà più mostrata:"

msgid "Password:"
msgstr "Password:"

msgid ""
"The user ${username} was created successfully. An e-mail has been sent to "
"the user with login instructions."
msgstr ""
"L'utente ${username} è stato creato correttamente. Una e-mail con le "
"istruzioni per l'accesso è stata inviata all'utente."

msgid "Back to usermanagement"
msgstr "Torna alla gestione degli utenti"

msgid ""
"Sorry, the page you are looking for could not be found. Try checking the URL "
"for errors or use the search box on the top."
msgstr ""
"Spiacenti, la pagina che stai cercando non è stata trovata. Prova a "
"controllare l'URL per eventuali errori o utilizza la casella di ricerca in "
"alto."

msgid "Back"
msgstr "Indietro"

msgid "Link to organizers page"
msgstr "Link alla pagina dell'organizzatore"

msgid "Link to registration"
msgstr "Link alla registrazione"

msgid "Export this event"
msgstr "Esporta questo evento"

msgid "Export all occurrences of this event"
msgstr "Esporta tutte le occorrenze di questo evento"

msgid "All occurrences of this event"
msgstr "Tutte le occorrenze di questo evento"

msgid "Origin"
msgstr "Origine"

msgid "This is an imported event"
msgstr "Questo è un evento importato"

msgid "Search in Events"
msgstr "Ricerca negli eventi"

msgid "Tag"
msgstr "Tag"

msgid "Export these events"
msgstr "Esporta questi eventi"

msgid "Submit your own event"
msgstr "Invia il tuo evento"

msgid "No payment providers defined."
msgstr "Nessun fornitore di servizi di pagamento definito."

msgid "Connected:"
msgstr "Connesso:"

msgid "Default:"
msgstr "Predefinito:"

msgid "Enabled:"
msgstr "Abilitato:"

msgid "Fee:"
msgstr "Imposta:"

msgid "No payments yet."
msgstr "Nessun pagamento ancora."

msgid ""
"The following requests have been submitted. To see the state of process you "
"may return to the invidual request's page at any time. All information on "
"this page has been sent to your e-mail address."
msgstr ""
"Sono state inviate le seguenti richieste. Per vedere lo stato dell'iter puoi "
"tornare in qualsiasi momento alla pagina della singola richiesta. Tutte le "
"informazioni presenti in questa pagina sono state inviate al tuo indirizzo e-"
"mail."

msgid "Request Reference"
msgstr "Riferimento della richiesta"

msgid "No people added yet."
msgstr "Nessuna persona aggiunta ancora."

msgid "No people found for current filter selection."
msgstr "Non sono state trovate persone per la selezione del filtro corrente."

msgid "Select organisation"
msgstr "Selezionare l'organizzazione"

msgid "Select sub organisation"
msgstr "Selezionare la sotto-organizzazione"

msgid "Export a vCard of this person"
msgstr "Esporta una vCard di questa persona"

msgid "No publications"
msgstr "Nessuna pubblicazione"

msgid "Years"
msgstr "Anni"

msgid ""
"You can search through the content of all listed files by using the search "
"on the top right."
msgstr ""
"Puoi cercare all'interno del contenuto di tutti i file elencati utilizzando "
"la ricerca in alto a destra."

msgid ""
"All files have a digital seal. The digital seal of a downloaded file can be "
"viewed in Adobe Acrobat Reader or by dragging an already downloaded file "
"into the field below:"
msgstr ""
"Tutti i file hanno un sigillo digitale. Il sigillo digitale di un file "
"scaricato può essere visualizzata in Adobe Acrobat Reader oppure trascinando "
"un file già scaricato nel campo sottostante:"

msgid "Drop files to verify them"
msgstr "Rilascia i file per verificarli"

msgid "No subscribers yet"
msgstr "Non ci sono ancora abbonati"

msgid ""
"This recipient has delivery failures, including hard bounces, invalid email "
"addresses, spam complaints, manual deactivations, or being blocked. We "
"recommend unsubscribing it from the list."
msgstr ""
"Questo destinatario presenta errori di consegna, tra cui rimbalzi, indirizzi "
"e-mail non validi, reclami per spam, disattivazioni manuali o blocco. Si "
"consiglia di cancellarlo dall'elenco."

msgid "submitted"
msgstr "inviato"

msgid "No dates found, please select dates in the calendar first"
msgstr "Nessuna data trovata, seleziona prima le date nel calendario"

msgid "Go to calendar"
msgstr "Vai al calendario"

msgid ""
"The following link can be used to subscribe to the reservations of this "
"calendar. It can be used by anyone that knows the link in multiple calendar "
"applications."
msgstr ""
"Il seguente collegamento può essere utilizzato per iscriversi alle "
"prenotazioni di questo calendario. Può essere utilizzato da chiunque conosca "
"il collegamento in più applicazioni di calendario."

msgid ""
"Note that we have no control over how often calendar applications update the "
"calendars they are subscribed to (if they update at all). Therefore the "
"information shown in the calendar may be wrong or out of date. Use it at "
"your own risk."
msgstr ""
"Tieni presente che non abbiamo alcun controllo sulla frequenza con cui le "
"applicazioni di calendario aggiornano i calendari a cui sono iscritte (né "
"sul fatto che si aggiornino). Pertanto, le informazioni mostrate nel "
"calendario potrebbero essere errate o non aggiornate. Usale tuo rischio."

msgid "Reservations must be made at least one day in advance."
msgstr ""
"Le prenotazioni devono essere effettuate con almeno un giorno di anticipo."

msgid "Reservations must be made at least one hour in advance."
msgstr ""
"Le prenotazioni devono essere effettuate con almeno un'ora di anticipo."

msgid "Reservations must be made at least ${n} days in advance."
msgstr ""
"Le prenotazioni devono essere effettuate con almeno ${n} giorni di anticipo."

msgid "Reservations must be made at least ${n} hours in advance."
msgstr ""
"Le prenotazioni devono essere effettuate con almeno ${n} ore di anticipo."

msgid "Select a free time span in the calendar below to create an allocation."
msgstr ""
"Seleziona un periodo di tempo libero nel calendario sottostante per creare "
"un'allocazione."

msgid "Removes all unreserved allocations between the start and end date."
msgstr ""
"Rimuove tutte le allocazioni non riservate tra la data di inizio e di fine."

msgid "Reservation is pending approval"
msgstr "La prenotazione è in attesa di approvazione"

msgid "(${num_pending} pending approval)"
msgstr "(${num_pending} in attesa di approvazione)"

msgid "Utilised"
msgstr "Utilizzato"

msgid "No recipients defined yet."
msgstr "Nessun destinatario ancora definito."

msgid ""
"Receives notifications for reservations of the day on the following days:"
msgstr ""
"Riceve le notifiche per le prenotazioni del giorno nei giorni successivi:"

msgid "Receives notifications for internal notes on reservations."
msgstr "Riceve le notifiche per le note interne sulle prenotazioni."

msgid "Receives notifications for rejected reservations."
msgstr "Riceve le notifiche per le prenotazioni rifiutate."

msgid "Receives notifications for new reservations."
msgstr "Riceve le notifiche per le nuove prenotazioni."

msgid "Notifications for following Resources"
msgstr "Notifiche per le seguenti risorse"

msgid "No reservation resources defined yet."
msgstr "Nessuna risorsa di prenotazione ancora definita."

msgid ""
"Searching is currently unavailable due to technical difficulties. Please "
"excuse the inconvenience and try again later."
msgstr ""
"La ricerca non è attualmente disponibile a causa di difficoltà tecniche. Ci "
"scusiamo dell'inconveniente, riprova più tardi."

msgid "Your search returned no results."
msgstr "La tua ricerca non ha restituito alcun risultato."

msgid "Select the images that should be shown inside this album."
msgstr ""
"Seleziona le immagini che dovrebbero essere mostrate all'interno di questo "
"album."

msgid "Confirm selection"
msgstr "Conferma la selezione"

msgid "This newsletter has not been sent yet."
msgstr "Questa newsletter non è stata ancora inviata."

msgid "First sent ${time_ago}."
msgstr "Inviato per la prima volta ${time_ago}."

msgid "This newsletter was sent to ${n} subscribers."
msgstr "Questa newsletter è stata inviata a ${n} iscritti."

msgid "All subscribers have already received this newsletter."
msgstr "Tutti gli iscritti hanno già ricevuto questa newsletter."

msgid "The newsletter is scheduled to be sent on ${time}"
msgstr "L'invio della newsletter è programmato per le ${time}"

msgid ""
"Check the email text. You can use the full news text instead of the leading "
"if you want. You will find this setting in the edit menu of the news item."
msgstr ""
"Controlla il testo dell'email. Se lo desideri, puoi utilizzare il testo "
"completo delle notizie anziché l'estratto. Troverai questa impostazione nel "
"menu di modifica della notizia."

msgid "Delivery"
msgstr "Distribuzione"

msgid "The newsletter was already sent to the following addresses:"
msgstr "La newsletter è già stata inviata ai seguenti indirizzi:"

msgid ""
"A signup link allows anyone to sign up with a specific role. Those signups "
"are limited by time and count but they still present a security risk. Be "
"sure to only share this link with people you trust."
msgstr ""
"Un collegamento di registrazione consente a chiunque di iscriversi con un "
"ruolo specifico. Queste registrazioni sono limitate nel tempo e nel numero, "
"ma presentano comunque un rischio per la sicurezza. Assicurati di "
"condividere questo collegamento solo con persone di cui ti fidi."

msgid ""
"Your signup link has been created as follows. Please copy it before "
"continuing, it won't be shown to you again:"
msgstr ""
"Il tuo collegamento di registrazione è stato creato come segue. Copialo "
"prima di proseguire, non ti verrà più mostrato:"

msgid ""
"Sort the items using drag and drop. The new positions are automatically "
"saved directly after moving."
msgstr ""
"Ordina gli elementi trascinandoli e rilasciandoli. Le nuove posizioni "
"vengono salvate automaticamente subito dopo lo spostamento."

msgid "Back to page"
msgstr "Torna alla pagina"

msgid "Fields"
msgstr "Campi"

msgid ""
"Thank you for filling out this survey. If there's anything you'd like to "
"change, click on the \"Edit\"-Button below."
msgstr ""
"Grazie per aver compilato questo sondaggio. Se c'è qualcosa che desideri "
"cambiare, fai clic sul pulsante \"Modifica\" qui sotto."

msgid "No surveys defined yet."
msgstr "Ancora nessun sondaggio definito."

msgid "No activities yet."
msgstr "Ancora nessuna attività."

msgid "Ticket updates by e-mail"
msgstr "Il biglietto si aggiorna tramite e-mail"

msgid "Disable E-Mails"
msgstr "Disabilita i messaggi e-mail"

msgid ""
"No ticket updates via e-mail. An e-mail is still sent when a ticket is "
"assigned."
msgstr ""
"Nessun aggiornamento dei biglietti tramite e-mail. Viene comunque inviata "
"un'e-mail quando viene assegnato un ticket."

msgid "Enable E-Mails"
msgstr "Abilita i messaggi e-mail"

msgid "E-Mails can not be sent for tickets of imported events"
msgstr "Non è possibile inviare e-mail per biglietti di eventi importati"

msgid "Send Message"
msgstr "Invia messaggio"

msgid "Messages cannot be sent when the ticket is closed"
msgstr "I messaggi non possono essere inviati quando il biglietto è chiuso"

msgid "Please reopen the ticket to send a message"
msgstr "Riapri il biglietto per inviare un messaggio"

msgid "Messages cannot be sent for imported events"
msgstr "Non è possibile inviare messaggi per eventi importati"

msgid "${count} received"
msgstr "${count} ricevuti"

msgid "${count} sent"
msgstr "${count} inviati"

msgid "${count} note"
msgstr "${count} nota"

msgid "${count} notes"
msgstr "${count} note"

msgid ""
"You are editing a note created by someone else. By saving your changes you "
"will become the author of the whole note."
msgstr ""
"Stai modificando una nota creata da qualcun altro. Salvando le modifiche "
"diventerai l'autore dell'intera nota."

msgid ""
"Notes are private and only shown to logged-in members. URLs and e-mail "
"addresses are turned into links."
msgstr ""
"Le note sono private e vengono mostrate solo ai membri che hanno effettuato "
"l'accesso. Gli URL e gli indirizzi e-mail vengono trasformati in "
"collegamenti."

msgid "Would you like to make corrections to the event?"
msgstr "Volete apportare correzioni all'evento?"

msgid "Edit this event."
msgstr "Modificare questo evento."

msgid "Forgot something or have a special request?"
msgstr "Hai dimenticato qualcosa o hai una richiesta speciale?"

msgid "Add a message to the ticket."
msgstr "Aggiungi un messaggio al biglietto."

msgid "New messages have been disabled because the ticket has been closed."
msgstr ""
"I nuovi messaggi sono stati disabilitati perché il biglietto è stato chiuso."

msgid ""
"Enable notifications about new tickets. Only works when being logged in and "
"having the browser with the site open."
msgstr ""
"Abilita le notifiche sui nuovi ticket. Funziona solo quando si è connessi e "
"si ha il browser con il sito aperto."

msgid "Archive all selected tickets?"
msgstr "Archiviare tutti i biglietti selezionati?"

msgid "Do archive"
msgstr "Archivia"

msgid "Archive selected"
msgstr "Archivio selezionato"

msgid ""
"You've reached this site because you are logged in. Visitors are "
"automatically redirected to the following link:"
msgstr ""
"Hai raggiunto questo sito perché sei autenticato. I visitatori vengono "
"reindirizzati automaticamente al seguente collegamento:"

msgid ""
"You are not automatically redirected so you have a chance to edit or delete "
"this link."
msgstr ""
"Non vieni reindirizzato automaticamente, quindi hai la possibilità di "
"modificare o eliminare questo collegamento."

msgid "You have been successfully unsubscribed from all regular emails."
msgstr ""
"L'iscrizione da tutte le e-mail periodiche è stata annullata correttamente."

msgid "local"
msgstr "locale"

msgid "No links found."
msgstr "Nessun collegamento trovato."

msgid "Select an item to view it"
msgstr "Seleziona un elemento per visualizzarlo"

msgid "mTAN"
msgstr "mTAN"

msgid "Identicon"
msgstr "Icona identificativa"

msgid "Not a valid color."
msgstr "Colore non valido."

msgid "Not a valid choice"
msgstr "Scelta non valida"

msgid "Admins"
msgstr "Amministratori"

#, python-format
msgid ""
"You can only reserve this allocation before ${date} if you live in the "
"following zipcodes: ${zipcodes}"
msgstr ""
"Puoi prenotare questa allocazione prima del ${date} solo se la tua residenza "
"rientra nei seguenti codici postali: ${zipcodes}"

#, python-format
msgid "${percent}% Available"
msgstr "${percent}% disponibile"

msgid "Available"
msgstr "Disponibile"

#, python-format
msgid "${num} Available"
msgstr "${num} disponibile"

msgid ""
"This allocation can't be deleted because there are existing reservations "
"associated with it."
msgstr ""
"Questa allocazione non può essere eliminata perché ci sono prenotazioni "
"esistenti ad essa associate."

msgid ""
"To delete this allocation, all existing reservations need to be cancelled "
"first."
msgstr ""
"Per eliminare questa allocazione, è necessario prima annullare tutte le "
"prenotazioni esistenti."

msgid "A conflicting allocation exists for the requested time period."
msgstr "Esiste un'allocazione in conflitto per il periodo di tempo richiesto."

msgid "A conflicting reservation exists for the requested time period."
msgstr ""
"Esiste una prenotazione in conflitto per il periodo di tempo richiesto."

msgid "An existing reservation would be affected by the requested change."
msgstr ""
"Una prenotazione esistente sarebbe interessata dalla modifica richiesta."

msgid "A pending reservation would be affected by the requested change."
msgstr ""
"Una prenotazione in sospeso sarebbe interessata dalla modifica richiesta."

msgid "The requested period is no longer available."
msgstr "Il periodo richiesto non è più disponibile."

msgid "No reservable slot found."
msgstr "Nessuno slot prenotabile trovato."

msgid "Reservations can't be made for more than 24 hours at a time."
msgstr ""
"Le prenotazioni non possono essere effettuate per più di 24 ore consecutive."

msgid "The given reservation paramters are invalid."
msgstr "I parametri di prenotazione forniti non sono validi."

msgid "The given reservation token is invalid."
msgstr "Il token di prenotazione fornito non è valido."

msgid "The requested number of reservations is higher than allowed."
msgstr "Il numero di prenotazioni richiesto è superiore a quello consentito."

msgid "The requested quota is invalid (must be at least one)."
msgstr "La quota richiesta non è valida (deve essere almeno una)."

msgid "The allocation does not have enough free spots."
msgstr "L'assegnazione non dispone di abbastanza posti liberi."

msgid "The resulting allocation would be invalid."
msgstr "L'allocazione risultante non sarebbe valida."

msgid "No reservations to confirm."
msgstr "Nessuna prenotazione da confermare."

msgid "The given timerange is longer than the existing allocation."
msgstr ""
"L'intervallo di tempo specificato è più esteso dell'allocazione esistente."

msgid "Reservation too short. A reservation must last at least 5 minutes."
msgstr ""
"Prenotazione troppo breve. Una prenotazione deve durare almeno 5 minuti."

msgid "Stop"
msgstr "Arresta"

#, python-format
msgid "Do you really want to stop \"${title}\"?"
msgstr "Vuoi davvero fermare \"${title}\"?"

msgid "The rule will be removed without affecting existing allocations."
msgstr "La regola sarà rimossa senza influire sulle allocazioni esistenti."

msgid "Stop rule"
msgstr "Arresta la regola"

msgid ""
"All allocations created by the rule will be removed, if they haven't been "
"reserved yet."
msgstr ""
"Se non sono state ancora prenotate, tutte le allocazioni create dalla regola "
"verranno rimosse."

msgid "Delete rule"
msgstr "Elimina la regola"

msgid "No allocations to add"
msgstr "Nessuna allocazione da aggiungere"

#, python-format
msgid "Successfully added ${n} allocations"
msgstr "${n} allocazioni aggiunte correttamente"

msgid "New allocation"
msgstr "Nuova allocazione"

msgid "Your changes were saved"
msgstr "Le modifiche sono state salvate"

#, python-format
msgid "New rule active, ${n} allocations created"
msgstr "Nuova regola attiva, ${n} allocazioni create"

msgid "New Rule"
msgstr "Nuova regola"

msgid ""
"Rules ensure that the allocations between start/end exist and that they are "
"extended beyond those dates at the given intervals. "
msgstr ""
"Le regole assicurano che le allocazioni tra inizio/fine esistano e che siano "
"estese oltre tali date agli intervalli indicati. "

#, python-format
msgid ""
"Rule updated. ${deleted} allocations removed, ${created} new allocations "
"created."
msgstr ""
"La regola è stata aggiornata. ${deleted} allocazioni rimosse, ${created} "
"nuove allocazioni create."

msgid "Rule not found"
msgstr "Regola non trovata"

msgid "Edit Rule"
msgstr "Modifica regola"

msgid "The rule was stopped"
msgstr "La regola è stata arrestata"

#, python-format
msgid "The rule was deleted, along with ${n} allocations"
msgstr "La regola è stata eliminata, insieme ${n} allocazioni"

msgid "Topics A-Z"
msgstr "Argomenti A-Z"

msgid "Your userprofile is incomplete. Please update it before you continue."
msgstr "Il tuo profilo utente è incompleto. Aggiornalo prima di proseguire."

msgid "You have been logged in."
msgstr "Hai effettuato l'accesso."

#, fuzzy
msgid "Wrong e-mail address, password or yubikey."
msgstr "Indirizzo e-mail, password o Yubikey errati."

#, python-format
msgid "Login to ${org}"
msgstr "Accedi a ${org}"

msgid "A user with this address already exists"
msgstr "Esiste già un utente con questo indirizzo"

msgid "This signup link has expired"
msgstr "Questo collegamento di registrazione è scaduto"

#, python-format
msgid "Your ${org} Registration"
msgstr "La tua registrazione a ${org}"

msgid ""
"Thank you for registering. Please follow the instructions on the activiation "
"e-mail sent to you. Please check your spam folder if you have not received "
"the email."
msgstr ""
"Grazie per esserti registrato. Segui le istruzioni sull'e-mail di "
"attivazione che ti è stata inviata. Se non avete ricevuto l'e-mail, "
"controllate la cartella spam."

msgid "Account Registration"
msgstr "Registrazione dell'account"

msgid "Unknown user"
msgstr "Utente sconosciuto"

msgid "Invalid activation token"
msgstr "Token di attivazione non valido"

msgid "Your account has already been activated."
msgstr "Il tuo account è stato già attivato."

msgid ""
"Your account has been activated. You may now log in with your credentials"
msgstr ""
"Il tuo account è stato attivato. Ora puoi accedere con le tue credenziali"

msgid "You have been logged out."
msgstr "Sei stato disconnesso."

msgid "Password reset"
msgstr "Ripristina password"

#, python-format
msgid ""
"A password reset link has been sent to ${email}, provided an active account "
"exists for this email address."
msgstr ""
"Il collegamento per reimpostare la password è stato inviato all'indirizzo "
"${email} (se si tratta di un account attivo esistente)."

msgid "Password changed."
msgstr "Password modificata."

msgid "Wrong username or password reset link not valid any more."
msgstr ""
"Il collegamento per reimpostare il nome utente o la password errati non è "
"più valido."

msgid "Failed to continue login, please ensure cookies are allowed."
msgstr "Accesso fallito, assicurarsi che i cookie siano consentiti."

msgid "Invalid or expired mTAN provided."
msgstr "È stato fornito un mTAN non valido o scaduto."

msgid "Request mTAN"
msgstr "Richiesta mTAN"

msgid "Enter mTAN"
msgstr "Immettre mTAN"

msgid "Setup mTAN"
msgstr "Setup mTAN"

msgid "Invalid or expired TOTP provided."
msgstr "È stato fornito un TOTP non valido o scaduto."

msgid "Please enter the six digit code from your authenticator app"
msgstr "Immettere il codice a sei cifre dall'app Autenticatore"

msgid "Enter TOTP"
msgstr "Immettre TOTP"

msgid ""
"The requested resource is protected. To obtain time-limited access, please "
"enter your mobile phone number in the field below. You will receive an mTAN "
"via SMS, which will grant you access after correct entry."
msgstr ""
"La risorsa richiesta è protetta. Per ottenere un accesso a tempo limitato, "
"inserite il vostro numero di cellulare nel campo sottostante. Riceverete un "
"mTAN via SMS, che vi consentirà l'accesso dopo il suo corretto inserimento."

msgid "Successfully authenticated via mTAN."
msgstr "Autenticazione tramite mTAN riuscita."

msgid "A link was added to the clipboard"
msgstr "È stato aggiunto un collegamento agli appunti"

msgid "Administrative"
msgstr "Administrativo"

#, python-format
msgid "The entry ${name} exists twice"
msgstr "L'elemento ${name} è duplicato"

msgid "Added a new directory"
msgstr "Aggiunta una nuova cartella"

msgid "New Directory"
msgstr "Nuova cartella"

msgid ""
"The requested change cannot be performed, as it is incompatible with "
"existing entries"
msgstr ""
"La modifica richiesta non può essere eseguita, in quanto è incompatibile con "
"gli elementi esistenti"

#, python-format
msgid "Syntax Error in line ${line}"
msgstr "Errore di sintassi alla riga ${line}"

msgid "Syntax error in form"
msgstr "Errore di sintassi nel modulo"

#, python-format
msgid "Syntax error in field ${field_name}"
msgstr "Errore di sintassi nel campo ${field_name}"

#, python-format
msgid "Error: Duplicate label ${label}"
msgstr "Errore: etichetta ${label} duplicata"

msgid "The directory was deleted"
msgstr "La cartella è stata cancellata"

msgid ""
"Stable URLs are important. Here you can change the path to your site "
"independently from the title."
msgstr ""
"Gli URL stabili sono importanti. Qui puoi modificare il percorso del tuo "
"sito indipendentemente dal titolo."

#, python-format
msgid "${org}: New Entry in \"${directory}\""
msgstr "${org}: Nuovo elemento in \"${directory}\""

msgid "Added a new directory entry"
msgstr "Aggiunta un nuovo elemento della cartella"

msgid "New Directory Entry"
msgstr "Nuovo elemento della cartella"

msgid "Submit a New Directory Entry"
msgstr "Invia un nuovo elemento della cartella"

msgid "Continue"
msgstr "Continua"

msgid "Propose a change"
msgstr "Proponi un cambiamento"

msgid ""
"To request a change, edit the fields you would like to change, leaving the "
"other fields intact. Then submit your request."
msgstr ""
"Per richiedere una modifica, modifica i campi che desideri modificare, "
"lasciando intatti gli altri. Quindi invia la tua richiesta."

msgid "The entry was deleted"
msgstr "L'elemento è stato eliminato:"

msgid ""
"On the right side, you can filter the entries of this directory to export."
msgstr ""
"sul lato destro, puoi filtrare gli elementi di questa cartella da esportare."

msgid "Exports all entries of this directory."
msgstr "Esporta tutti gli elementi di questa cartella."

msgid ""
"The resulting zipfile contains the selected format as well as metadata and "
"images/files if the directory contains any."
msgstr ""
"Il file zip risultante contiene il formato selezionato, nonché metadati e "
"immagini/file se la cartella ne contiene."

#, python-format
msgid ""
"You have been redirect to this entry because it could not be exported due to "
"missing file ${name}. Please re-upload them and try again"
msgstr ""
"Sei stato reindirizzato a questo elemento perché non è stato possibile "
"esportarlo a causa del file ${name} mancante. Ricaricali e riprova"

#, python-format
msgid "The column ${name} is missing"
msgstr "La colonna ${name} è mancante"

#, python-format
msgid "The file ${name} is missing"
msgstr "Il file ${name} è mancante"

msgid ""
"The given file is invalid, does it include a metadata.json with a data.xlsx, "
"data.csv, or data.json?"
msgstr ""
"Il file specificato non è valido, include un metadata.json con un data.xlsx, "
"data.csv o data.json?"

#, python-format
msgid "Imported ${count} entries"
msgstr "${count} elementi importati"

msgid ""
"Updates the directory configuration and imports all entries given in the ZIP "
"file. The format is the same as produced by the export function. Note that "
"only 100 items are imported at a time. To import more items repeat the "
"import accordingly."
msgstr ""
"Aggiorna la configurazione della cartella e importa tutti gli elementi "
"forniti nel file ZIP. Il formato è lo stesso generato dalla funzione di "
"esportazione. Tieni presente che vengono importati solo 100 elementi alla "
"volta. Per importare più elementi, ripeti l'importazione finché necessario."

msgid "New Recipient"
msgstr "Nuovo destinatario"

#, python-format
msgid ""
"Registration for notifications on new entries in the directory "
"\"${directory}\""
msgstr ""
"Registrazione per le notifiche sui nuovi elementi nella cartella "
"\"${directory}\""

#, python-format
msgid ""
"Success! We have sent a confirmation link to ${address}, if we didn't send "
"you one already."
msgstr ""
"La richiesta ha avuto esito positivo! Abbiamo inviato un collegamento di "
"conferma a ${address}, se non te ne abbiamo già inviato uno."

msgid "Notification for new entries"
msgstr "Notifica per nuovi elementi"

#, python-format
msgid "Do you really want to unsubscribe \"{}\"?"
msgstr "Vuoi davvero annullare l'iscrizione a \"{}\"?"

msgid "Recipients of new entry updates"
msgstr "Destinatari degli aggiornamenti dei nuovi elementi"

#, python-format
msgid "the subscription for ${address} was successfully confirmed"
msgstr "l'abbonamento di ${address} è stato correttamente confermato"

#, python-format
msgid "the subscription for ${address} could not be confirmed, wrong token"
msgstr ""
"non è stato possibile confermare l'abbonamento di ${address}, token errato"

#, python-format
msgid "${address} successfully unsubscribed"
msgstr "${address} disiscritto con successo"

#, python-format
msgid "${address} could not be unsubscribed, wrong token"
msgstr "Impossibile annullare l'iscrizione di ${address}, token errato"

msgid "A form with this name already exists"
msgstr "Un modulo con questo nome esiste già"

msgid "Added a new form"
msgstr "Aggiunto un nuovo modulo"

msgid "New Document Form"
msgstr "Nuovo modulo documento"

msgid "Edit Document Form"
msgstr "Modifica modulo documento"

msgid "Moves the topic and all its sub topics to the given destination."
msgstr ""
"Sposta l'argomento e tutti i suoi sottoargomenti nella destinazione indicata."

#, python-format
msgid "A total of ${number} subpages are affected."
msgstr "Sono interessate un totale di ${number} sottopagine."

#, python-format
msgid "${count} links will be replaced by this action."
msgstr "${count} collegamenti saranno sostituiti da questa operazione."

msgid "The event submitter has not yet completed his submission"
msgstr "Il presentatore dell'evento non ha ancora completato la sua iscrizione"

msgid "This event has already been published"
msgstr "Questo evento è stato pubblicato"

#, python-format
msgid "Successfully created the event '${title}'"
msgstr "Creato con successo l'evento '${titolo}'"

#, python-format
msgid "You have accepted the event ${title}"
msgstr "Hai accettato l'evento ${title}"

msgid "Your event was accepted"
msgstr "Il tuo evento è stato accettato"

msgid "Submit an event"
msgstr "Invia un evento"

msgid ""
"Only events taking place inside the town or events related to town societies "
"are published. Events which are purely commercial are not published. There's "
"no right to be published and already published events may be removed from "
"the page without notification or reason."
msgstr ""
"Vengono pubblicati solo gli eventi che si svolgono all'interno della città o "
"gli eventi relativi alle società cittadine. Gli eventi puramente commerciali "
"non vengono pubblicati. Non c'è alcun diritto alla pubblicazione e gli "
"eventi già pubblicati possono essere rimossi dalla pagina senza preavviso o "
"motivo."

msgid "Add event"
msgstr "Aggiungi evento"

msgid "Your request has been registered"
msgstr "La tua richiesta è stata registrata"

msgid "New ticket"
msgstr "Nuovo biglietto"

msgid "Your request could not be accepted automatically!"
msgstr "La tua richiesta non può essere accettata automaticamente!"

msgid "Thank you for your submission!"
msgstr "Ti ringraziamo per l'iscrizione!"

msgid "Your event was rejected"
msgstr "Il tuo evento è stato rifiutato"

msgid "Access Denied"
msgstr "Accesso negato"

msgid "Not Found"
msgstr "Non trovato"

msgid "Added a new external link"
msgstr "Aggiunto un nuovo link esterno"

msgid "New external link"
msgstr "Nuovo collegamento esterno"

msgid "Edit external link"
msgstr "Modifica il collegamento esterno"

msgid "Manage Photo Albums"
msgstr "Gestisci album fotografici"

msgid "This file type is not supported"
msgstr "Questo tipo di file non è supportato"

msgid "The file name is too long"
msgstr "Il nome del file è troppo lungo"

msgid "The file cannot be processed"
msgstr "Il file non può essere elaborato"

#, fuzzy
msgid "Please submit your yubikey"
msgstr "Invia la tua Yubikey"

#, fuzzy
msgid "Your account is not linked to a Yubikey"
msgstr "Il tuo account non è collegato a Yubikey"

#, fuzzy
msgid "The used Yubikey is not linked to your account"
msgstr "La Yubikey usata non è collegata al tuo account"

msgid "This file already has a digital seal"
msgstr "Questo file include già un sigillo digitale"

#, fuzzy
msgid "Your Yubikey could not be validated"
msgstr "Non è stato possibile convalidare la tua Yubikey"

msgid "Edit external form"
msgstr "Modifica il modulo esterno"

msgid "The registration has ended"
msgstr "La registrazione è terminata"

msgid "The registration is closed"
msgstr "La registrazione è chiusa"

#, python-format
msgid "The registration opens on ${day}, ${date}"
msgstr "La registrazione si apre ${day}, ${date}"

#, python-format
msgid "The registration closes on ${day}, ${date}"
msgstr "La registrazione si chiude ${day}, ${date}"

#, python-format
msgid "There's a limit of ${count} attendees"
msgstr "C'è un limite di ${count} partecipanti"

msgid "There are no spots left"
msgstr "Non ci sono più posti disponibili"

msgid "There is one spot left"
msgstr "È rimasto un posto disponibile"

#, python-format
msgid "There are ${count} spots left"
msgstr "Sono rimasti ${count} posti disponibili"

msgid "New Form"
msgstr "Nuovo modulo"

msgid "Exports the submissions of the given date range."
msgstr "Esporta gli invii dell'intervallo di date specificato."

msgid "New Registration Window"
msgstr "Nuova finestra di registrazione"

msgid "The registration window was added successfully"
msgstr "La finestra di registrazione è stata aggiunta con successo"

msgid ""
"Registration windows limit forms to a set number of submissions and a "
"specific time-range."
msgstr ""
"Le finestre di registrazione limitano i moduli a un determinato numero di "
"invii e a uno specifico intervallo di tempo."

msgid "General Message"
msgstr "Messaggio generale"

#, python-format
msgid "New e-mail: ${message}"
msgstr "Nuova e-mail: ${message}"

#, python-format
msgid "Successfully sent ${count} emails"
msgstr "${count} e-mail inviate correttamente"

msgid "Send E-Mail to attendees"
msgstr "Invia e-mail ai partecipanti"

msgid "Email attendees"
msgstr "E-mail partecipanti"

msgid "Cancel Registration Window"
msgstr "Annulla la finestra di registrazione"

msgid ""
"You really want to cancel all confirmed and deny all open submissions for "
"this registration window?"
msgstr ""
"Vuoi davvero cancellare tutte le iscrizioni confermate e negare tutte le "
"iscrizioni aperte per questa finestra di registrazione?"

msgid ""
"Each attendee will receive a ticket email unless ticket messages are not "
"muted."
msgstr ""
"Ogni partecipante riceverà un'e-mail del biglietto a meno che i messaggi dei "
"biglietti non siano disattivati."

msgid "Do you really want to delete this registration window?"
msgstr "Vuoi davvero eliminare questa finestra di registrazione?"

msgid "Existing submissions will be disassociated."
msgstr "Le iscrizioni esistenti verranno dissociate."

msgid "Delete registration window"
msgstr "Elimina la finestra di registrazione"

msgid "This registration window can't be deleted."
msgstr "Questa finestra di registrazione non può essere eliminata."

msgid ""
"There are confirmed or open submissions associated with it. Cancel the "
"registration window first."
msgstr ""
"Ad essa sono associate iscrizioni confermate o aperte. Annulla prima la "
"finestra di registrazione."

msgid "Edit Registration Window"
msgstr "Modifica la finestra di registrazione"

#, python-format
msgid "${count} submissions cancelled / denied over the ticket system"
msgstr ""
"${count} iscrizioni annullate/negate tramite il sistema di gestione dei "
"biglietti"

msgid "The registration window was deleted"
msgstr "La finestra di registrazione è stata cancellata"

#, python-format
msgid ""
"The total amount for the currently entered data is ${total} but has to be at "
"least ${minimum}. Please adjust your inputs."
msgstr ""
"L'importo totale per i dati attualmente inseriti è ${total} ma deve essere "
"almeno ${minimum}. Si prega di modificare i dati inseriti."

msgid "Registrations are no longer possible"
msgstr "Le iscrizioni non sono più possibili"

msgid "Pay Online and Complete"
msgstr "Paga online e completa"

msgid "Your payment could not be processed"
msgstr "Non è stato possibile elaborare Il tuo pagamento"

msgid "Your registration has been confirmed"
msgstr "La tua registrazione è stata confermata"

msgid "The registration has been confirmed"
msgstr "La registrazione è stata confermata"

msgid ""
"The registration could not be confirmed because the maximum number of "
"participants has been reached"
msgstr ""
"Non è stato possibile confermare la registrazione perché è stato raggiunto "
"il numero massimo di partecipanti."

msgid "Your registration has been denied"
msgstr "La tua registrazione è stata rifiutata"

msgid "The registration has been denied"
msgstr "La registrazione è stata rifiutata"

msgid "The registration could not be denied"
msgstr "La registrazione non può essere rifiutata"

msgid "Your registration has been cancelled"
msgstr "La tua registrazione è stata annullata"

msgid "The registration has been cancelled"
msgstr "La registrazione è stata annullata"

msgid "The registration could not be cancelled"
msgstr "La registrazione non può essere annullata"

msgid "Select"
msgstr "Seleziona"

msgid "Select images"
msgstr "Seleziona immagini"

msgid "Added a new photo album"
msgstr "Aggiunto un nuovo album fotografico"

msgid "New Photo Album"
msgstr "Nuovo album fotografico"

#, python-format
msgid "Welcome to the ${org} Newsletter"
msgstr "Benvenuto nella newsletter di ${org}"

#, python-format
msgid ""
"Success! We have added ${address} to the list of recipients. Subscribed "
"categories are ${subscribed}."
msgstr ""
"Successo! Abbiamo aggiunto ${indirizzo} alla lista dei destinatari. Le "
"categorie sottoscritte sono ${subscribed}."

#, python-format
msgid "Success! We have added ${address} to the list of recipients."
msgstr "Successo! Abbiamo aggiunto ${indirizzo} alla lista dei destinatari."

#, python-format
msgid ""
"Success! We have sent a confirmation link to ${address}, if we didn't send "
"you one already. Your subscribed categories are ${subscribed}."
msgstr ""
"La richiesta ha avuto esito positivo! Abbiamo inviato un collegamento di "
"conferma a ${address}, se non te ne abbiamo già inviato uno. Le categorie "
"sottoscritte sono ${subscribed}."

# python-format
#, python-format
msgid "Success! We have updated your subscribed categories to ${subscribed}."
msgstr ""
"Successo! Abbiamo aggiornato le categorie sottoscritte a ${subscribed}."

msgid "Update Newsletter Subscription"
msgstr "Aggiornare l'abbonamento alla newsletter "

msgid "A newsletter with this name already exists"
msgstr "Esiste già una newsletter con questo nome"

msgid "Added a new newsletter"
msgstr "Aggiunta una nuova newsletter"

msgid "New Newsletter"
msgstr "Nuova newsletter"

msgid "Edit Newsletter"
msgstr "Modifica la newsletter"

msgid "The newsletter was deleted"
msgstr "La newsletter è stata cancellata"

#, python-format
msgid "Sent \"${title}\" to ${n} recipients"
msgstr "Inviato \"${title}\" a ${n} destinatari"

#, python-format
msgid "Scheduled \"${title}\" to be sent on ${date}"
msgstr "\"${title}\" programmato per l'invio il ${date}"

#, python-format
msgid "Sent \"${title}\" to ${recipient}"
msgstr "Inviato \"${title}\" a ${recipient}"

msgid "Sends a test newsletter to the given address"
msgstr "Invia una newsletter di prova all'indirizzo indicato"

msgid "Newsletter Recipients"
msgstr "Destinatari della newsletter"

msgid "Newsletter recipient Export"
msgstr "Destinatario della newsletter Esportazione"

msgid "Exports all newsletter recipients."
msgstr "Esporta tutti i destinatari della newsletter."

#, python-format
msgid "Import completed with errors: ${results}"
msgstr "Importazione completata con errori: ${results}"

#, python-format
msgid "Import preview: ${result}"
msgstr "Anteprima dell'importazione: ${result}"

#, python-format
msgid "Import completed: ${result}"
msgstr "Importazione completata: ${result}"

msgid "The same format as the export (XLSX) can be used for the import."
msgstr ""
"Lo stesso formato dell'esportazione (XLSX) può essere usato per "
"l'importazione."

msgid "Today"
msgstr "Oggi"

msgid "Tomorrow"
msgstr "Domani"

msgid "This weekend"
msgstr "Questo fine settimana"

msgid "This week"
msgstr "Questa settimana"

msgid "Event Export"
msgstr "Esportazione degli eventi"

msgid "Exports all future events."
msgstr "Esporta tutti gli eventi futuri."

#, python-format
msgid "The following line(s) contain invalid data: ${lines}"
msgstr "La seguente riga (o righe) contiene dati non validi: ${lines}"

#, python-format
msgid "${count} events will be imported"
msgstr "Gli eventi ${count} saranno importati"

#, python-format
msgid "${count} events imported"
msgstr "${conteggio} eventi sono stati importati"

msgid "Move"
msgstr "Spostare"

msgid "Your payment has been received"
msgstr "Abbiamo ricevuto il tuo pagamento"

msgid "Your payment has been withdrawn"
msgstr "Il tuo pagamento è stato ritirato"

msgid "Your payment has been refunded"
msgstr "Il tuo pagamento è stato rimborsato"

msgid "The ticket was marked as paid"
msgstr "Il biglietto è stato contrassegnato come pagato"

msgid "The ticket was marked as unpaid"
msgstr "Il biglietto è stato contrassegnato come non pagato"

msgid "The payment was captured"
msgstr "Il pagamento è stato acquisito"

msgid "The payment was refunded"
msgstr "Il pagamento è stato rimborsato"

msgid "The payment is already captured but is still processing"
msgstr "Il pagamento è già stato acquisito ma è ancora in fase di elaborazione."

msgid "Could not refund the payment"
msgstr "Impossibile rimborsare il pagamento"

msgid "As default"
msgstr "Valore predefinito"

msgid "Should this provider really be the new default?"
msgstr "Questo provider dovrebbe davvero essere il nuovo predefinito?"

msgid "All future payments will be redirected."
msgstr "Tutti i pagamenti futuri verranno reindirizzati."

msgid "Make Default"
msgstr "Imposta come predefinito"

msgid "Enable"
msgstr "Attivare"

msgid "Should this provider really be enabled?"
msgstr "Questo fornitore deve essere abilitato?"

msgid "Disable"
msgstr "Disattivare"

msgid "Should this provider really be disabled?"
msgstr "Questo fornitore dovrebbe davvero essere disabilitato?"

msgid "Do you really want to delete this provider?"
msgstr "Vuoi davvero eliminare questo fornitore?"

msgid "Your Stripe account was connected successfully."
msgstr "Il tuo account Stripe è stato connesso correttamente."

msgid "Your Stripe account could not be connected."
msgstr "Impossibile connettere il tuo account Stripe."

msgid "Changed the default payment provider."
msgstr "Provider di pagamento predefinito modificato."

msgid "Provider enabled."
msgstr "Fornitore abilitato."

msgid "Provider disabled."
msgstr "Fornitore disabilitato."

msgid "The payment provider was deleted."
msgstr "Il fornitore di servizi di pagamento è stato eliminato."

msgid "Successfully synchronised payments"
msgstr "Pagamenti sincronizzati correttamente"

msgid "Merchant Name"
msgstr "Nome dell'esercente"

msgid "UPP Username"
msgstr "UPP Username"

msgid "UPP Password"
msgstr "UPP Password"

msgid "Webhook Signing Key"
msgstr "Chiave di firma Webhook"

msgid "Charge fees to customer"
msgstr "Addebita commissioni al cliente"

msgid "Use sandbox environment (for testing)"
msgstr "Utilizzare l'ambiente sandbox (per i test)"

msgid "Datatrans has been added"
msgstr "È stato aggiunto Datatrans"

msgid "Add Datatrans"
msgstr "Aggiungi Datatrans"

msgid "Added a new person"
msgstr "Aggiunta una nuova persona"

msgid "New person"
msgstr "Nuova persona"

msgid "January"
msgstr "Gennaio"

msgid "Feburary"
msgstr "Febbraio"

msgid "March"
msgstr "Marzo"

msgid "April"
msgstr "Aprile"

msgid "May"
msgstr "Maggio"

msgid "June"
msgstr "Giugno"

msgid "July"
msgstr "Luglio"

msgid "August"
msgstr "Agosto"

msgid "September"
msgstr "Settembre"

msgid "October"
msgstr "Ottobre"

msgid "November"
msgstr "Novembre"

msgid "December"
msgstr "Dicembre"

msgid ""
"The selected time does not exist on this date due to the switch from "
"standard time to daylight saving time."
msgstr ""
"In questa data, l'ora selezionata non esiste a causa del passaggio dall'ora "
"solare all'ora legale."

msgid "hour"
msgstr "ora"

msgid "hours"
msgstr "ore"

msgid "day"
msgstr "giorno"

msgid "days"
msgstr "giorni"

#, python-format
msgid "Reservations must be made ${n} ${unit} in advance"
msgstr "Le prenotazioni devono essere effettuate con ${n} ${unit} di anticipo"

msgid "This date lies in the past"
msgstr "Questa data è nel passato"

msgid "Reserve"
msgstr "Prenota"

#, python-format
msgid "New dates for ${title}"
msgstr "Nuove date per ${title}"

msgid "Confirm your reservation"
msgstr "Conferma la prenotazione"

msgid "Thank you for your reservation!"
msgstr "Grazie per la tua prenotazione!"

#, python-format
msgid ""
"Your reservation for ${room} has been submitted. Please continue with your "
"reservation for ${next_room}."
msgstr ""
"La tua prenotazione per ${room} è stata inviata. Continua con la tua "
"prenotazione per ${next_room}."

msgid "Your reservations were accepted"
msgstr "Le tue prenotazioni sono state accettate"

#, python-format
msgid "${org} New Reservation(s)"
msgstr "${org} Nuova/e prenotazione/i"

msgid "The reservations were accepted"
msgstr "Le prenotazioni sono state accettate"

msgid "The reservations have already been accepted"
msgstr "Le prenotazioni sono già state accettate"

msgid "The submitter email is not available"
msgstr "L'e-mail del mittente non è disponibile"

msgid "Accept all reservation with message"
msgstr "Accetta tutte le prenotazioni con messaggio"

#, python-format
msgid ""
"The following message will be sent to ${address} and it will be recorded for "
"future reference."
msgstr ""
"Il seguente messaggio verrà inviato a ${address} e sarà registrato per "
"riferimento futuro."

msgid ""
"The payment associated with this reservation needs to be refunded before the "
"reservation can be rejected"
msgstr ""
"Il pagamento associato a questa prenotazione deve essere rimborsato prima "
"che la prenotazione possa essere rifiutata"

msgid "The following reservations were rejected"
msgstr "Le seguenti prenotazioni sono state rifiutate"

#, python-format
msgid "${org} Rejected Reservation"
msgstr "${org} Prenotazione rifiutata"

msgid "The reservations were rejected"
msgstr "Le prenotazioni sono state rifiutate"

msgid "The reservation was rejected"
msgstr "La prenotazione è stata rifiutata"

msgid "Reject all reservations with message"
msgstr "Rifiuta tutte le prenotazioni con messaggio"

msgid "Added a new daypass"
msgstr "Aggiunto un nuovo biglietto giornaliero"

msgid "New daypass"
msgstr "Nuovo biglietto giornaliero"

msgid "Added a new room"
msgstr "Aggiunta una nuova stanza"

msgid "New room"
msgstr "Nuova stanza"

msgid "Added a new item"
msgstr "Aggiunto un nuovo elemento"

msgid "New Item"
msgstr "Nuovo elemento"

msgid "Edit resource"
msgstr "Modifica risorsa"

#, python-format
msgid "Successfully removed ${count} unused allocations"
msgstr "Rimosse correttamente ${count} allocazioni inutilizzate"

msgid "Exports the reservations of the given date range."
msgstr "Esporta le prenotazioni dell'intervallo di date specificato."

msgid "No reservations found for the given date range."
msgstr "Non sono state trovate prenotazioni per l'intervallo di date indicato."

msgid "Exports the reservations of all resources in a given date range."
msgstr "Esporta tutte le prenotazioni in un intervallo di date specifico"

#, python-format
msgid "Do you really want to delete \"${name}\"?"
msgstr "Vuoi davvero cancellare \"${name}\"?"

msgid "Delete Recipient"
msgstr "Elimina destinatario"

msgid "Added a new recipient"
msgstr "Aggiunto un nuovo destinatario"

msgid "Edit Recipient"
msgstr "Modifica il destinatario"

#, python-format
msgid "Search through ${count} indexed documents"
msgstr "Cerca tra ${count} documenti indicizzati"

#, python-format
msgid "${count} Results"
msgstr "${count} risultati"

msgid "Search Unavailable"
msgstr "Ricerca non disponibile"

msgid "Favicon"
msgstr "Favicon"

msgid "Header"
msgstr "Intestazione"

msgid "Footer"
msgstr "Piè di pagina"

msgid "Modules"
msgstr "Moduli"

msgid "Analytics"
msgstr "Analitica"

msgid "Holidays"
msgstr "Festività / Vacanze scolastiche"

msgid "No holidays defined"
msgstr "Nessuna festività definita"

msgid "Link Migration"
msgstr "Migrazione dei collegamenti"

msgid "Migrate"
msgstr "Migra"

#, python-format
msgid "Migrated ${number} links"
msgstr "${number} collegamenti migrati"

#, python-format
msgid "Total of ${number} links found."
msgstr "Totale di ${number} collegamenti trovati."

#, python-format
msgid ""
"Migrates links from the given domain to the current domain \"${domain}\"."
msgstr ""
"Migra i collegamenti dal dominio specificato al dominio corrente "
"\"${domain}\"."

msgid "OneGov API"
msgstr "API OneGov"

msgid "Do you really want to delete this API key?"
msgstr "Vuoi davvero eliminare questa chiave API?"

msgid "This action cannot be undone."
msgstr "Questa azione non può essere annullata."

msgid "ApiKey deleted."
msgstr "Chiave API eliminata."

msgid "Data Retention Policy"
msgstr "Politica di Conservazione dei Dati"

msgid ""
"Proceed with caution. Tickets and the data they contain may be irrevocable "
"deleted."
msgstr ""
"Procedere con cautela. I biglietti e i dati in essi contenuti possono essere "
"irrevocabilmente cancellati."

msgid "Chat"
msgstr "Chat"

msgid "Topics"
msgstr "Argomenti"

#, python-format
msgid "You have successfully unsubscribed from the newsletter at ${address}"
msgstr ""
"L'iscrizione alla newsletter di ${address} è stata annullata con successo."

msgid "Unsubscription from newsletter"
msgstr "Cancellazione dalla newsletter"

msgid "A survey with this name already exists"
msgstr "Esiste già un'indagine con questo nome"

msgid "Added a new survey"
msgstr "Aggiunta una nuova indagine"

msgid "New Survey"
msgstr "Nuova indagine"

msgid "Please choose a submission window"
msgstr "Scegliere una finestra di invio"

msgid ""
"This field cannot be edited because there are submissions associated with "
"this survey. If you want to edit the definition please delete all "
"submissions."
msgstr ""
"Questo campo non può essere modificato perché ci sono invii associati a "
"questa indagine. Se si desidera modificare la definizione, eliminare tutti "
"gli invii."

msgid "Delete Submissions"
msgstr "Elimina invii"

msgid "Do you really want to delete all submissions?"
msgstr "Vuoi davvero eliminare tutti gli invii?"

msgid "All submissions associated with this survey will be deleted."
msgstr "Tutti gli invii associati a questa indagine verranno eliminati."

msgid "Delete submissions"
msgstr "Elimina invii"

msgid "Exports the submissions of the survey."
msgstr "Esporta gli invii dell'indagine."

msgid "The survey timeframe has ended"
msgstr "Il periodo di indagine è terminato"

#, python-format
msgid "The survey timeframe opens on ${day}, ${date}"
msgstr "Il periodo di indagine si apre il giorno ${day}, ${date}"

#, python-format
msgid "The survey timeframe closes on ${day}, ${date}"
msgstr "Il periodo di indagine si chiude il giorno ${day}, ${date}"

msgid "New Submission Window"
msgstr "Nuova finestra di invio"

msgid "Submissions windows limit survey submissions to a specific time-range."
msgstr ""
"Le finestre di invio limitano l'invio delle indagini a un intervallo di "
"tempo specifico."

msgid "Edit Submission Window"
msgstr "Modifica la finestra di invio"

msgid "The submission window and all associated submissions were deleted"
msgstr "La finestra di invio e tutti gli invii associati sono stati eliminati"

msgid "Added a new text module"
msgstr "Aggiunto un nuovo modulo di testo"

msgid "New text module"
msgstr "Nuovo modulo di testo"

msgid "Edit text module"
msgstr "Modifica modulo di testo"

msgid "The text module was deleted"
msgstr "Il modulo di testo è stato eliminato"

msgid "This ticket is not deletable."
msgstr "Questo biglietto non è cancellabile."

msgid "Ticket successfully deleted"
msgstr "Biglietto cancellato correttamente"

msgid ""
"Do you really want to delete this ticket? All data associated with this "
"ticket will be deleted. This cannot be undone."
msgstr ""
"Vuoi davvero eliminare questo biglietto? Tutti i dati associati a questo "
"biglietto saranno eliminati. L'operazione non può essere annullata."

msgid "Mark as paid"
msgstr "Contrassegna come pagato"

msgid "Mark as unpaid"
msgstr "Contrassegna come non pagato"

msgid "Capture Payment"
msgstr "Acquisisci pagamento"

msgid "Do you really want capture the payment?"
msgstr "Vuoi davvero acquisire il pagamento?"

msgid ""
"This usually happens automatically, so there is no reason not do capture the "
"payment."
msgstr ""
"Questo di solito accade automaticamente, quindi non c'è motivo per non "
"acquisire il pagamento."

msgid "Capture payment"
msgstr "Acquisisci pagamento"

msgid "Refund Payment"
msgstr "Rimborsa pagamento"

#, python-format
msgid "Do you really want to refund ${amount}?"
msgstr "Vuoi davvero rimborsare ${amount}?"

#, python-format
msgid "Refund ${amount}"
msgstr "Rimborsa ${amount}"

msgid "Your ticket has a new message"
msgstr "Il tuo biglietto ha un nuovo messaggio"

#, python-format
msgid "${org} New Note in Reservation for ${resource_title}"
msgstr "${org} Nuova nota nella prenotazione per ${resource_title}"

msgid "Your note was added"
msgstr "La tua nota è stata aggiunta"

msgid "The note was deleted"
msgstr "La nota è stata cancellata"

msgid "Edit Note"
msgstr "Modifica la nota"

msgid "The ticket cannot be accepted because it's not open"
msgstr "Il biglietto non può essere accettato perché non è aperto"

#, python-format
msgid "You have accepted ticket ${number}"
msgstr "Hai accettato il biglietto ${number}"

msgid "The ticket cannot be closed because it's not pending"
msgstr "Il biglietto non può essere chiuso perché non è in sospeso"

#, python-format
msgid "You have closed ticket ${number}"
msgstr "Hai chiuso il biglietto ${number}"

msgid "The ticket cannot be re-opened because it's not closed"
msgstr "Il biglietto non può essere riaperto perché non è chiuso"

#, python-format
msgid "You have reopened ticket ${number}"
msgstr "Hai riaperto il biglietto ${number}"

msgid "Your ticket has been reopened"
msgstr "Il biglietto è stato riaperto"

#, python-format
msgid "You have disabled e-mails for ticket ${number}"
msgstr "Hai disabilitato le e-mail per il biglietto ${number}"

#, python-format
msgid "You have enabled e-mails for ticket ${number}"
msgstr "Hai abilitato le e-mail per il biglietto ${number}"

msgid "The ticket cannot be archived because it's not closed"
msgstr "Il biglietto non può essere archiviato perché non è chiuso"

#, python-format
msgid "You archived ticket ${number}"
msgstr "Hai archiviato il biglietto ${number}"

msgid ""
"The ticket cannot be recovered from the archive because it's not archived"
msgstr ""
"Il biglietto non può essere recuperato dall'archivio perché non è archiviato"

#, python-format
msgid "You recovered ticket ${number} from the archive"
msgstr "Hai recuperato il biglietto ${number} dall'archivio"

msgid "The ticket has already been closed"
msgstr "Il biglietto è già stato chiuso"

msgid "Your message has been sent"
msgstr "Il tuo messaggio è stato inviato"

msgid "Zip archive created successfully"
msgstr "Archivio zip creato con successo"

msgid "Your request has been submitted"
msgstr "La tua richiesta è stata inviata"

msgid "Your request is currently pending"
msgstr "La tua richiesta è attualmente in sospeso"

msgid "Your request has been processed"
msgstr "La tua richiesta è stata elaborata"

msgid "Request Status"
msgstr "Stato della richiesta"

msgid "The request has already been closed"
msgstr "La richiesta è già stata chiusa"

msgid "Your message has been received"
msgstr "Il tuo messaggio è stato ricevuto"

msgid ""
"Could not find valid credentials. You can set them in Gever API Settings."
msgstr ""
"Impossibile trovare credenziali valide. È possibile impostarle nelle "
"Impostazioni API di Gever"

msgid "Encountered an error while uploading to Gever."
msgstr "Si è verificato un errore durante il caricamento su Gever."

#, python-format
msgid ""
"Encountered an error while uploading to Gever. Response status code is "
"${status}."
msgstr ""
"Si è verificato un errore durante il caricamento su Gever.Il codice di stato "
"della risposta è ${status}."

msgid "Successfully uploaded the PDF of this ticket to Gever"
msgstr "Il PDF di questo biglietto è stato caricato con successo su Gever."

msgid "My"
msgstr "Il mio"

msgid "All Tickets"
msgstr "Tutti i biglietti"

msgid "All Users"
msgstr "Tutti gli utenti"

#, python-format
msgid "${success_count} tickets deleted, ${error_count} are not deletable"
msgstr ""
"I biglietti ${success_count} cancellati, ${error_count} non sono "
"completamente cancellabili, ma i dati sono stati resi irriconoscibili."

#, python-format
msgid "${success_count} tickets deleted."
msgstr "${success_count} biglietti eliminati."

msgid "Submitted Requests"
msgstr "Richieste inoltrate"

msgid "Added a new user group"
msgstr "Aggiunto un nuovo gruppo di utenti"

msgid "New user group"
msgstr "Nuovo gruppo di utenti"

msgid "Edit user group"
msgstr "Modifica il gruppo di utenti"

msgid "User Management"
msgstr "Gestione utente"

msgid "New Signup Link"
msgstr "Nuovo collegamento di registrazione"

msgid "New User"
msgstr "Nuovo utente"

msgid "A user with this e-mail address already exists"
msgstr "Esiste già un utente con questo indirizzo e-mail"

msgid "An account was created for you"
msgstr "È stato creato un account per te"

msgid "The user was created successfully"
<<<<<<< HEAD
msgstr "Utente creato correttamente"
=======
msgstr "Utente creato correttamente"

#~ msgid "Photo album. Will be shown at the end of content."
#~ msgstr "Album fotografico. Sarà mostrato alla fine del contenuto."
>>>>>>> 5189b63b
<|MERGE_RESOLUTION|>--- conflicted
+++ resolved
@@ -2,11 +2,7 @@
 msgid ""
 msgstr ""
 "Project-Id-Version: \n"
-<<<<<<< HEAD
-"POT-Creation-Date: 2025-01-28 17:16+0100\n"
-=======
 "POT-Creation-Date: 2025-01-30 15:51+0100\n"
->>>>>>> 5189b63b
 "PO-Revision-Date: 2022-03-15 10:52+0100\n"
 "Last-Translator: \n"
 "Language-Team: \n"
@@ -6321,11 +6317,4 @@
 msgstr "È stato creato un account per te"
 
 msgid "The user was created successfully"
-<<<<<<< HEAD
-msgstr "Utente creato correttamente"
-=======
-msgstr "Utente creato correttamente"
-
-#~ msgid "Photo album. Will be shown at the end of content."
-#~ msgstr "Album fotografico. Sarà mostrato alla fine del contenuto."
->>>>>>> 5189b63b
+msgstr "Utente creato correttamente"