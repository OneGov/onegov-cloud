--- conflicted
+++ resolved
@@ -6609,7 +6609,6 @@
 msgid "The user was created successfully"
 msgstr "Utente creato correttamente"
 
-<<<<<<< HEAD
 #~ msgid ""
 #~ "Invalid format. Please define a list with topics and subtopics according "
 #~ "the example."
@@ -6629,8 +6628,4 @@
 #~ "subtopics according the example."
 #~ msgstr ""
 #~ "Formato non valido. Definire un nome di organizzazione con argomenti e "
-#~ "sottoargomenti secondo l'esempio."
-=======
-#~ msgid "Email adress for notifications about newly opened tickets"
-#~ msgstr "Indirizzo e-mail per le notifiche dei biglietti aperti"
->>>>>>> 5360b64c
+#~ "sottoargomenti secondo l'esempio."