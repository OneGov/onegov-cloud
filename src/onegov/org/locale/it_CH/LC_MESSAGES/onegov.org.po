# This file was generated from translations.onegov.org_it.xlsx
msgid ""
msgstr ""
"Project-Id-Version: \n"
"POT-Creation-Date: 2023-08-30 15:12+0200\n"
"PO-Revision-Date: 2022-03-15 10:52+0100\n"
"Last-Translator: \n"
"Language-Team: \n"
"Language: it_CH\n"
"MIME-Version: 1.0\n"
"Content-Type: text/plain; charset=UTF-8\n"
"Content-Transfer-Encoding: 8bit\n"
"Generated-By: xls-to-po 1.0\n"
"X-Generator: Poedit 3.0.1\n"

msgid "Open"
msgstr "Aperto"

msgid "Pending"
msgstr "In attesa"

msgid "Closed"
msgstr "Chiuso"

msgid "Archived"
msgstr "Archiviato"

msgid "All"
msgstr "Tutti"

msgid "Paid"
msgstr "Pagato"

msgid "Failed"
msgstr "Fallito"

msgid "Refunded"
msgstr "Rimborsato"

msgid "Manual"
msgstr "Manuale"

msgid "Stripe Connect"
msgstr "Stripe Connect"

#, python-format
msgid "${org} OneGov Cloud Status"
msgstr "${org} OneGov Cloud Status"

msgid "General"
msgstr "Generale"

#, python-format
msgid "${org} Reservation Overview"
msgstr "Panoramica della prenotazione di ${org}"

msgid "Account"
msgstr "Conto"

msgid "User Profile"
msgstr "Profilo utente"

msgid "Logout"
msgstr "Esci"

msgid "Login"
msgstr "Accedi"

msgid "Register"
msgstr "Registrati"

msgid "Timeline"
msgstr "Timeline"

msgid "Files"
msgstr "File"

msgid "Images"
msgstr "Immagini"

msgid "Payment Provider"
msgstr "Elaboratore dei pagamenti"

msgid "Payments"
msgstr "Pagamenti"

msgid "Text modules"
msgstr "Moduli di testo"

msgid "Settings"
msgstr "Impostazioni"

msgid "Users"
msgstr "Utenti"

msgid "User groups"
msgstr "Gruppi di utenti"

msgid "Link Check"
msgstr "Controllo del collegamento"

msgid "Archived Tickets"
msgstr "Biglietto archiviati"

msgid "Management"
msgstr "Gestione"

msgid "My Tickets"
msgstr "I miei biglietti"

msgid "Open Tickets"
msgstr "Biglietti aperti"

msgid "Pending Tickets"
msgstr "Biglietti in attesa"

msgid "Closed Tickets"
msgstr "Biglietti chiusi"

msgid "Tickets"
msgstr "Biglietti"

msgid "Ticket"
msgstr "Biglietto"

msgid "This site is private"
msgstr "Questo sito è privato"

msgid "This site is secret"
msgstr "Questo sito è segreto"

msgid "Cancel"
msgstr "Annulla"

msgid "ID Payment Provider"
msgstr "ID elaboratore dei pagamenti"

msgid "Status"
msgstr "Stato"

msgid "Currency"
msgstr "Valuta"

msgid "Amount"
msgstr "Importo"

msgid "Net Amount"
msgstr "Importo netto"

msgid "Fee"
msgstr "Tariffa"

msgid "Date Paid"
msgstr "Data di pagamento"

msgid "References"
msgstr "Riferimenti"

msgid "Created Date"
msgstr "Data di creazione"

msgid "Reference Ticket"
msgstr "Biglietto di riferimento"

msgid "Submitter Email"
msgstr "E-mail del mittente"

msgid "Category Ticket"
msgstr "Categoria del biglietto"

msgid "Status Ticket"
msgstr "Stato del biglietto"

msgid "Ticket decided"
msgstr "Biglietto risolto"

msgid "Yes"
msgstr "Sì"

msgid "No"
msgstr "No"

msgid "Credit card payments"
msgstr "Pagamenti carta di credito"

msgid "Exports payments and tickets"
msgstr "Esporta pagamenti e biglietti"

msgid "Title"
msgstr "Titolo"

msgid "General availability"
msgstr "Disponibilità generale"

msgid "Rule"
msgstr "Regola"

msgid "Extend"
msgstr "Prolunga"

msgid "Extend by one day at midnight"
msgstr "Prolunga di un giorno a mezzanotte"

msgid "Extend by one month at the end of the month"
msgstr "Prolunga di un mese alla fine del mese"

msgid "Extend by one year at the end of the year"
msgstr "Prolunga di un anno alla fine dell'anno"

msgid "Start"
msgstr "Inizio"

msgid "Date"
msgstr "Data"

msgid "End"
msgstr "Fine"

msgid "Except for"
msgstr "Eccetto per"

msgid "On holidays"
msgstr "Nei giorni festivi"

msgid "During school holidays"
msgstr "Durante le vacanze scolastiche"

msgid "Access"
msgstr "Accesso"

msgid "Public"
msgstr "Pubblico"

msgid "Only by privileged users"
msgstr "Solo da utenti privilegiati"

msgid "Only by privileged users and members"
msgstr "Solo da membri e da utenti privilegiati"

msgid "Security"
msgstr "Sicurezza"

msgid "Start date before end date"
msgstr "Data di inizio precedente la data di fine"

msgid "Daypasses"
msgstr "Biglietti giornalieri"

msgid "Daypasses Limit"
msgstr "Limite di biglietti giornalieri"

msgid "Whole day"
msgstr "Giorno intero"

msgid "Time"
msgstr "Orario"

msgid "Each starting at"
msgstr "Ognuno a partire dalle"

msgid "HH:MM"
msgstr "HH:MM"

msgid "Each ending at"
msgstr "Ognuno fino alle"

msgid "May be partially reserved"
msgstr "Può essere parzialmente prenotato"

msgid "Options"
msgstr "Opzioni"

msgid "Reservations per time slot"
msgstr "Prenotazioni per fascia oraria"

msgid "Available items"
msgstr "Elementi disponibili"

msgid "Reservations per time slot and person"
msgstr "Prenotazioni per fascia oraria e persona"

msgid "From"
msgstr "Dalle"

msgid "Until"
msgstr "Alle"

msgid "Slots per Reservation"
msgstr "Slot per prenotazione"

msgid "Start time before end time"
msgstr "Ora di inizio precedente l'ora di fine"

msgid "Lead"
msgstr "Principale"

msgid "Describes what this directory is about"
msgstr "Descrive il contenuto di questa cartella"

msgid "Further Information"
msgstr "Ulteriori informazioni"

msgid "If left empty \"Further Information\" will be used as title"
msgstr "Se lasciato vuoto, il titolo sarà \"Ulteriori informazioni\"."

msgid "Text"
msgstr "Testo"

msgid "Position"
msgstr "Posizione"

msgid "Above the entries"
msgstr "Sopra le entrate"

msgid "Below the entries"
msgstr "Sotto le entrate"

msgid "Definition"
msgstr "Definizione"

msgid "Coordinates"
msgstr "Coordinate"

msgid "Entries have no coordinates"
msgstr "Gli elementi non hanno coordinate"

msgid "Coordinates are shown on each entry"
msgstr "Le coordinate sono mostrate in corrispondenza di ogni elemento"

msgid "Coordinates are shown on the directory and on each entry"
msgstr ""
"Le coordinate sono mostrate sulla rubrica e in corrispondenza di ogni "
"elemento"

msgid "Title-Format"
msgstr "Formato del titolo"

msgid "Display"
msgstr "Visualizza"

msgid "Lead-Format"
msgstr "Formato principale"

msgid "Empty Directory Notice"
msgstr "Avviso di cartella vuota"

msgid ""
"This text will be displayed when the directory contains no (visible) "
"entries. When left empty a generic default text will be shown instead."
msgstr ""
"Questo testo viene visualizzato quando la cartella non contiene voci "
"(visibili). Se lasciato vuoto, verrà visualizzato un testo generico "
"predefinito."

msgid "Numbering"
msgstr "Numerazione"

msgid "None"
msgstr "Nessuno"

msgid "Standard"
msgstr "Standard"

msgid "Custom"
msgstr "Personalizzato"

msgid "Custom Numbering"
msgstr "Numerazione personalizzata"

msgid "Main view"
msgstr "Vista principale"

msgid "Hide these labels on the main view"
msgstr "Nascondi queste etichette nella vista principale"

msgid "Address"
msgstr "Indirizzo"

msgid "Filters"
msgstr "Filtri"

msgid "Thumbnail"
msgstr "Anteprima immagine"

msgid "Pictures to be displayed as thumbnails on an entry"
msgstr "Immagini da visualizzare come anteprima su un elemento"

msgid "Overview layout with tiles"
msgstr "Panoramica con le piastrelle"

msgid "Address Block Title"
msgstr "Titolo blocco indirizzi"

msgid "Address Block"
msgstr "Blocco indirizzi"

msgid "The first line of the address"
msgstr "La prima riga dell'indirizzo"

msgid "Static title"
msgstr "Titolo statico"

msgid "Icon"
msgstr "Icona"

msgid "Marker"
msgstr "Indicatore"

msgid "Marker Color"
msgstr "Colore indicatore"

msgid "Default"
msgstr "Predefinito"

msgid "Color"
msgstr "Colore"

msgid "Order"
msgstr "Ordine"

msgid "By title"
msgstr "Per titolo"

msgid "By format"
msgstr "Per formato"

msgid "Order-Format"
msgstr "Formato dell'ordine"

msgid "Direction"
msgstr "Direzione"

msgid "Ascending"
msgstr "Crescente"

msgid "Descending"
msgstr "Decrescente"

msgid "Pattern"
msgstr "Motivo"

msgid "External Link"
msgstr "Collegamento esterno"

msgid "Visible"
msgstr "Visibile"

msgid "Users may propose new entries"
msgstr "Gli utenti possono proporre nuovi elementi"

msgid "New entries"
msgstr "Nuovi elementi"

msgid "Guideline"
msgstr "Linee guida"

msgid "Price"
msgstr "Prezzo"

msgid "Free of charge"
msgstr "Gratuito"

msgid "Price per submission"
msgstr "Prezzo per iscrizione"

msgid "Users may send change requests"
msgstr "Gli utenti possono inviare richieste di modifica"

msgid "Change requests"
msgstr "Richieste di modifica"

msgid "Enable publication dates"
msgstr "Abilita le date di pubblicazione"

msgid ""
"Users may suggest publication start and/or end of the entry on submissions "
"and change requests"
msgstr ""
"Gli utenti possono suggerire l'inizio e/o la fine della pubblicazione "
"dell'elemento negli invii e nelle richieste di modifica"

msgid "Publication"
msgstr "Pubblicazione"

msgid "Required publication dates"
msgstr "Date di pubblicazione obbligatorie"

msgid "Information to be provided in addition to the E-mail"
msgstr "Informazioni da fornire in aggiunta all'e-mail"

msgid "Name"
msgstr "Nome"

msgid "Phone"
msgstr "Telefono"

msgid "Submitter"
msgstr "Mittente"

#, python-format
msgid "The following fields are unknown: ${fields}"
msgstr "I seguenti campi sono sconosciuti: ${fields}"

msgid "Please select at most one thumbnail field"
msgstr "Seleziona al massimo un campo anteprima"

msgid "Please select exactly one numbering field"
msgstr "Selezionare esattamente un campo di numerazione"

#, python-format
msgid ""
"User submissions are not possible, because «${field}» is not visible. Only "
"if all fields are visible are user submission possible - otherwise users may "
"see data that they are not intended to see. "
msgstr ""
"Gli invii da parte degli utenti non sono possibili perché \"${field}\" non è "
"visibile. L'iscrizione da parte dell'utente è possibile solo se tutti i "
"campi sono visibili, altrimenti gli utenti potrebbero visualizzare dati a "
"cui non sono autorizzati ad accedere. "

msgid "Apply directory configuration"
msgstr "Applica la configurazione della cartella"

msgid "Yes, import configuration and entries"
msgstr "Sì, importa la configurazione e gli elementi"

msgid "No, only import entries"
msgstr "No, importa solo gli elementi"

msgid "Mode"
msgstr "Modalità"

msgid "Only import new entries"
msgstr "Importa solo i nuovi elementi"

msgid "Replace all entries"
msgstr "Sostituisci tutti gli elementi"

msgid "Import"
msgstr "Importa"

msgid "Art"
msgstr "Arte"

msgid "Cinema"
msgstr "Cinema"

msgid "Concert"
msgstr "Concerto"

msgid "Congress"
msgstr "Congresso"

msgid "Culture"
msgstr "Cultura"

msgid "Dancing"
msgstr "Danza"

msgid "Education"
msgstr "Istruzione"

msgid "Exhibition"
msgstr "Mostra"

msgid "Gastronomy"
msgstr "Gastronomia"

msgid "Health"
msgstr "Salute"

msgid "Library"
msgstr "Biblioteca"

msgid "Literature"
msgstr "Letteratura"

msgid "Market"
msgstr "Mercato"

msgid "Meetup"
msgstr "Incontro"

msgid "Misc"
msgstr "Vari"

msgid "Music School"
msgstr "Scuola di musica"

msgid "Music"
msgstr "Musica"

msgid "Party"
msgstr "Festa"

msgid "Politics"
msgstr "Politica"

msgid "Reading"
msgstr "Lettura"

msgid "Religion"
msgstr "Religione"

msgid "Sports"
msgstr "Sport"

msgid "Talk"
msgstr "Dibattito"

msgid "Theater"
msgstr "Teatro"

msgid "Tourism"
msgstr "Turismo"

msgid "Toy Library"
msgstr "Ludoteca"

msgid "Tradition"
msgstr "Tradizione"

msgid "Youth"
msgstr "Giovane"

msgid "Elderly"
msgstr "Anziani"

msgid "Mo"
msgstr "Lu"

msgid "Tu"
msgstr "Ma"

msgid "We"
msgstr "Me"

msgid "Th"
msgstr "Gi"

msgid "Fr"
msgstr "Ve"

msgid "Sa"
msgstr "Sa"

msgid "Su"
msgstr "Do"

msgid "Concerto in the castle garden"
msgstr "Concerto nel giardino del castello"

msgid "Description"
msgstr "Descrizione"

msgid "Enjoy a concerto in the castle garden."
msgstr "Goditi un concerto nel giardino del castello."

msgid "Image"
msgstr "Immagine"

msgid "Additional Information (PDF)"
msgstr "Informazioni aggiuntive (PDF)"

msgid "Venue"
msgstr "Sede"

msgid "10 CHF for adults"
msgstr "10 CHF per gli adulti"

msgid "Organizer"
msgstr "Organizzatore"

msgid "Music society"
msgstr "Società musicale"

msgid "Organizer E-Mail address"
msgstr "Indirizzo e-mail dell'organizzatore"

<<<<<<< HEAD
msgid "Organizer phone number"
msgstr "Numero di telefono dell'organizzatore"

msgid "Shown as contact E-Mail address"
msgstr "Indicato come indirizzo email di contatto"

=======
msgid "Shown as contact E-Mail address"
msgstr "Indicato come indirizzo email di contatto"

msgid "Organizer phone number"
msgstr "Numero di telefono dell'organizzatore"

>>>>>>> c52430d8
msgid "Shown as contact phone number"
msgstr "Indicato come numero di telefono di contatto"

msgid "External event URL"
msgstr "URL evento esterno"

msgid "The marker can be moved by dragging it with the mouse"
msgstr "L'indicatore può essere spostato trascinandolo con il mouse"

msgid "Tags"
msgstr "Tag"

msgid "To"
msgstr "A"

msgid "Repeat"
msgstr "Ripeti"

msgid "Without"
msgstr "Senza"

msgid "Weekly"
msgstr "Una volta a settimana"

msgid "On additional dates"
msgstr "Nelle date aggiuntive"

msgid "Repeats itself every"
msgstr "Si ripete ogni"

msgid "Until date"
msgstr "Fino al giorno"

msgid "Dates"
msgstr "Date"

msgid "The end date must be later than the start date."
msgstr "La data di fine deve essere successiva alla data di inizio."

msgid "The weekday of the start date must be selected."
msgstr ""
"È necessario selezionare il giorno della settimana della data di inizio."

msgid "Please set and end date if the event is recurring."
msgstr "Se l'evento è ricorrente, imposta una data di fine."

msgid "Please select a weekday if the event is recurring."
msgstr "Se l'evento è ricorrente, seleziona un giorno della settimana."

msgid "Invalid dates."
msgstr "Date non valide."

msgid "Add"
msgstr "Aggiungi"

msgid "Remove"
msgstr "Rimuovi"

msgid "Clear"
msgstr "Cancella"

msgid ""
"Delete imported events before importing. This does not delete otherwise "
"imported events and submitted events."
msgstr ""
"Cancella gli eventi importati prima dell'importazione. Questo non cancella "
"gli eventi altrimenti importati e gli eventi inviati."

msgid "Dry Run"
msgstr "Esecuzione del test"

msgid "Do not actually import the events."
msgstr "Gli eventi non vengono salvati."

msgid "Expected header line with the following columns:"
msgstr "La prima riga deve avere i seguenti nomi di colonna:"

msgid "Map"
msgstr "Mappa"

msgid "E-Mail"
msgstr "E-mail"

msgid "Comment"
msgstr "Commento"

msgid "Please provide at least one change"
msgstr "Indica almeno una modifica"

msgid "Publication end must be in the future"
msgstr "La fine della pubblicazione deve essere una data futura"

msgid "Publication start must be prior to end"
msgstr "L'inizio della pubblicazione deve essere precedente alla fine"

msgid "Describes briefly what this entry is about"
msgstr "Descrive brevemente il contenuto di questo elemento"

msgid "URL"
msgstr "URL"

msgid "Url pointing to another website"
msgstr "URL che punta a un altro sito web"

msgid "Group"
msgstr "Gruppo"

msgid "Used to group this link in the overview"
msgstr "Utilizzato per raggruppare questo collegamento nella panoramica"

msgid "Name of the list view this link will be shown"
msgstr ""
"Nome della visualizzazione elenco in cui questo collegamento sarà mostrato"

msgid "Describes what this form is about"
msgstr "Descrive il contenuto di questo modulo"

msgid "Used to group the form in the overview"
msgstr "Utilizzato per raggruppare il modulo nella panoramica"

msgid "Pick-Up"
msgstr "Prelievo"

msgid ""
"Describes how this resource can be picked up. This text is used on the "
"ticket status page to inform the user"
msgstr ""
"Descrive il modo in cui questa risorsa può essere prelevata. Questo testo "
"viene utilizzato nella pagina di stato del biglietto per informare l'utente"

msgid "URL path"
msgstr "Percorso URL"

msgid "Please fill out a new name"
msgstr "Inserisci un nuovo nome"

#, python-format
msgid "Invalid name. A valid suggestion is: ${name}"
msgstr "Nome non valido. Un suggerimento valido è: ${name}"

msgid "An entry with the same name exists"
msgstr "Esiste già un elemento con lo stesso nome"

msgid "Selection"
msgstr "Selezione"

msgid "By date"
msgstr "Per data"

msgid "By registration window"
msgstr "Per finestra di registrazione"

msgid "Registration Window"
msgstr "Finestra di registrazione"

msgid "Your message"
msgstr "Il tuo messaggio"

msgid "Send to attendees with status"
msgstr "Invia ai partecipanti con stato"

msgid "Confirmed"
msgstr "Confermato"

msgid "Cancelled"
msgstr "Annullato"

msgid "No email receivers found for the selection"
msgstr "Nessun destinatario e-mail trovato per la selezione"

msgid "Limit the number of attendees"
msgstr "Limita il numero di partecipanti"

msgid "Attendees"
msgstr "Partecipanti"

msgid "Yes, limit the number of attendees"
msgstr "Sì, limita il numero di partecipanti"

msgid "No, allow an unlimited number of attendees"
msgstr "No, consenti un numero illimitato di partecipanti"

msgid "Number of attendees"
msgstr "Numero di partecipanti"

msgid "Waitinglist"
msgstr "Lista di attesa"

msgid "Yes, allow for more submissions than available spots"
msgstr "Sì, consenti più invii rispetto ai posti disponibili"

msgid "No, ensure that all submissions can be confirmed"
msgstr "No, assicurati che tutti gli invii possano essere confermati"

msgid "Do not accept any submissions"
msgstr "Non accettare nessuna iscrizione"

msgid "Advanced"
msgstr "Avanzato"

msgid "Please use a stop date after the start"
msgstr "Utilizza una data di fine successiva a quella di inizio"

#, python-format
msgid ""
"The date range overlaps with an existing registration window (${range})."
msgstr ""
"L'intervallo di date si sovrappone a una finestra di registrazione esistente "
"(${range})."

#, python-format
msgid ""
"The limit cannot be lower than the already confirmed number of attendees "
"(${claimed_spots})"
msgstr ""
"Il limite non può essere inferiore numero di partecipanti già confermato "
"(${claimed_spots})"

#, python-format
msgid ""
"The limit cannot be lower than the already confirmed number attendees "
"(${claimed_spots}) and the number of pending requests (${pending_requests}). "
"Either enable the waiting list, process the pending requests or increase the "
"limit. "
msgstr ""
"Il limite non può essere inferiore al numero di partecipanti già confermato "
"(${claimed_spots}) e al numero di richieste in sospeso "
"(${pending_requests}). Abilita la lista d'attesa, elabora le richieste in "
"sospeso o aumenta il limite. "

msgid "The end date must be later than the start date"
msgstr "La data di fine deve essere successiva alla data di inizio"

msgid "Format"
msgstr "Formato"

msgid "CSV File"
msgstr "File CSV"

msgid "Excel File"
msgstr "File Excel"

msgid "JSON File"
msgstr "File JSON"

msgid "XML File"
msgstr "File XML"

msgid "Minimum price total"
msgstr "Prezzo minimo totale"

msgid "Payment Method"
msgstr "Modalità di pagamento"

msgid "No credit card payments"
msgstr "Pagamenti con carta di credito non disponibili"

msgid "Credit card payments optional"
msgstr "Pagamenti con carta di credito opzionali"

msgid "Credit card payments required"
msgstr "Pagamenti con carta di credito obbligatori"

msgid "The price must be larger than zero"
msgstr "Il prezzo deve essere maggiore di zero"

msgid ""
"You need to setup a default payment provider to enable credit card payments"
msgstr ""
"Per abilitare i pagamenti con carta di credito è necessario impostare un "
"provider di pagamento predefinito"

msgid "Test run"
msgstr "Esecuzione di prova"

msgid "Describes what this photo album is about"
msgstr "Descrive il contenuto di questo album fotografico"

msgid "View"
msgstr "Visualizza"

msgid "Full size images"
msgstr "Immagini a grandezza naturale"

msgid "Grid layout"
msgstr "Disposizione a griglia"

msgid "Show images on homepage"
msgstr "Mostra le immagini sulla pagina principale"

msgid "Used in the overview and the e-mail subject"
msgstr "Utilizzato nella panoramica e nell'oggetto dell'e-mail"

msgid "Editorial"
msgstr "Editoriale"

msgid "A few words about this edition of the newsletter"
msgstr "Qualche parola su questa edizione della newsletter"

msgid "Latest news"
msgstr "Ultime notizie"

msgid "Events"
msgstr "Eventi"

msgid "Publications"
msgstr "Pubblicazioni"

msgid "Send"
msgstr "Invia"

msgid "Now"
msgstr "Adesso"

msgid "At a specified time"
msgstr "Alla data/ora specificate"

msgid "Scheduled time must be at least 5 minutes in the future"
msgstr "L'orario programmato deve essere di almeno 5 minuti nel futuro"

msgid "Newsletters can only be sent on the hour (10:00, 11:00, etc.)"
msgstr ""
"Le newsletter possono essere inviate solo ogni ora (10:00, 11:00, ecc.)"

msgid "Recipient"
msgstr "Destinatario"

msgid "Do not actually import the newsletter subscribers"
msgstr "Non importare effettivamente gli iscritti alla newsletter"

msgid ": (Address already exists)"
msgstr ": (L'indirizzo esiste già)"

msgid "Will be used as image in the page overview on the parent page"
msgstr ""
"Verrà utilizzato come immagine nella panoramica della pagina sulla pagina "
"padre"

msgid "Describes what this page is about"
msgstr "Descrive il contenuto di questa pagina"

msgid "Show the lead if accessing the parent page"
msgstr "Mostra l'estratto se accedi alla pagina principale"

msgid "(Redesign only)"
msgstr "(Solo riprogettazione)"

msgid "Destination"
msgstr "Destinazione"

msgid "- Root -"
msgstr "- Principale -"

msgid "Invalid destination selected"
msgstr "Destinazione non valida selezionata"

msgid "Salutation"
msgstr "Formula di saluto"

msgid "Academic Title"
msgstr "Titolo accademico"

msgid "First name"
msgstr "Nome"

msgid "Last name"
msgstr "Cognome"

msgid "Function"
msgstr "Funzione"

msgid "Direct Phone Number or Mobile"
msgstr "Numero di telefono diretto o cellulare"

msgid "Born"
msgstr "Cognome da nubile"

msgid "Profession"
msgstr "Professione"

msgid "Political Party"
msgstr "Partito politico"

msgid "Parliamentary Group"
msgstr "Gruppo parlamentare"

msgid "Website"
msgstr "Sito web"

msgid "Website 2"
msgstr "Sito web 2"

msgid "Location address"
msgstr "indirizzo della sede"

msgid "Location Code and City"
msgstr "Codice della località e città"

msgid "Postal address"
msgstr "Indirizzo postale"

msgid "Postal Code and City"
msgstr "Codice postale e città"

msgid "Picture"
msgstr "Immagine"

msgid "URL pointing to the picture"
msgstr "URL che punta all'immagine"

msgid "Notes"
msgstr "Note"

msgid "Public extra information about this person"
msgstr "Informazioni pubbliche aggiuntive su questa persona"

msgid "Rooms"
msgstr "Camere"

msgid "Weekdays"
msgstr "Giorni della settimana"

msgid "Start date in past"
msgstr "Data di inizio nel passato"

msgid "Describes what this reservation resource is about"
msgstr "Descrive il contenuto di questa risorsa di prenotazione"

msgid "Used to group the resource in the overview"
msgstr "Utilizzato per raggruppare la risorsa nella panoramica"

msgid "Extra Fields Definition"
msgstr "Definizione dei campi aggiuntivi"

msgid "Closing date for the public"
msgstr "Data di chiusura per il pubblico"

msgid "Closing date"
msgstr "Data di chiusura"

msgid "No closing date"
msgstr "Nessuna data di chiusura"

msgid "Stop accepting reservations days before the allocation"
msgstr "Smetti di accettare prenotazioni giorni prima dell'assegnazione"

msgid "Stop accepting reservations hours before the allocation"
msgstr ""
"Interrompi l'accettazione delle prenotazioni ore prima dell'assegnazione"

msgid "Hours"
msgstr "Ore"

msgid "Days"
msgstr "Giorni"

msgid "Limit reservations to certain zip-codes"
msgstr "Limita le prenotazioni a specifici codici postali"

msgid "Zip-code limit"
msgstr "Limite di codice postale"

msgid "Zip-code field"
msgstr "Campo codice postale"

msgid "Allowed zip-codes (one per line)"
msgstr "Codici postali ammessi (uno per riga)"

msgid "Days before an allocation may be reserved by anyone"
msgstr "Giorni prima che un'assegnazione possa essere prenotata da chiunque"

msgid "Default view"
msgstr "Visualizzazione predefinita"

msgid "Week view"
msgstr "Visualizzazione settimanale"

msgid "Month view"
msgstr "Visualizzazione mensile"

msgid "Per item"
msgstr "Per elemento"

msgid "Per hour"
msgstr "Per ora"

msgid "Price per item"
msgstr "Prezzo per elemento"

msgid "Price per hour"
msgstr "Tariffa oraria"

msgid "Please select the form field that holds the zip-code"
msgstr "Seleziona il campo del modulo che contiene il codice postale"

msgid "Please enter at least one zip-code"
msgstr "Inserisci almeno un codice postale"

msgid "Please enter one zip-code per line, without spaces or commas"
msgstr "Inserisci un codice postale per riga, senza spazi o virgole"

msgid "New Reservations"
msgstr "Nuove prenotazioni"

msgid "Notifications *"
msgstr "Notifiche *"

msgid ""
"For each new reservation, a notification will be sent to the above recipient."
msgstr ""
"Per ogni nuova prenotazione, verrà inviata una notifica al suddetto "
"destinatario."

msgid "Daily Reservations"
msgstr "Prenotazioni giornaliere"

msgid ""
"On each day selected below, a notification with the day's reservations will "
"be sent to the recipient above at 06:00."
msgstr ""
"Alle ore 6:00 di ogni giorno selezionato qui sotto, al suddetto destinatario "
"verrà inviata una notifica con le prenotazioni del giorno."

msgid "Internal Notes"
msgstr "Note interne"

msgid ""
"Each time a new note is added to the ticket for a reservation, a "
"notification is sent to the recipient above."
msgstr ""
"Ogni volta in cui sarà aggiunta una nuova nota al biglietto di una "
"prenotazione, verrà inviata una notifica al suddetto destinatario."

msgid "Rejected Reservations"
msgstr "Prenotazioni rifiutate"

msgid ""
"If a reservation is cancelled, a notification will be sent to the above "
"recipient."
msgstr ""
"Se una prenotazione viene annullata, una notifica verrà inviata al "
"destinatario sopra indicato."

msgid "Send on"
msgstr "Invia il"

msgid "Resources"
msgstr "Risorse"

msgid "Please add at least one notification."
msgstr "Aggiungere almeno una notifica."

msgid "Logo"
msgstr "Logo"

msgid "URL pointing to the logo"
msgstr "URL che punta al logo"

msgid "Logo (Square)"
msgstr "Logo (quadrato)"

msgid "Standard Image"
msgstr "Immagine standard"

msgid "E-Mail Reply Address (Reply-To)"
msgstr "Indirizzo di risposta dell'e-mail (Rispondi a)"

msgid "Replies to automated e-mails go to this address."
msgstr "Le risposte alle e-mail automatizzate sono inviate a questo indirizzo."

msgid "Primary Color"
msgstr "Colore primario"

msgid "Default Font Family"
msgstr "Famiglia di font predefinita"

msgid "Languages"
msgstr "Lingue"

msgid "German"
msgstr "Tedesco"

msgid "French"
msgstr "Francese"

msgid "Italian"
msgstr "Italiano"

msgid "Additional CSS"
msgstr "CSS aggiuntivo"

msgid "Column width left side"
msgstr "Larghezza colonna lato sinistro"

msgid "Footer Division"
msgstr "Divisione piè di pagina"

msgid "Column width for the center"
msgstr "Larghezza della colonna per il centro"

msgid "Column width right side"
msgstr "Larghezza colonna lato destro"

msgid "Contact"
msgstr "Contatto"

msgid "The address and phone number of the municipality"
msgstr "L'indirizzo e il numero di telefono del comune"

msgid "Information"
msgstr "Informazioni"

msgid "Contact Link"
msgstr "Collegamento ai contatti"

msgid "URL pointing to a contact page"
msgstr "URL che punta a una pagina di contatto"

msgid "Opening Hours"
msgstr "Orari di Apertura"

msgid "The opening hours of the municipality"
msgstr "Gli orari di apertura del comune"

msgid "Opening Hours Link"
msgstr "Collegamento agli orari di apertura"

msgid "URL pointing to an opening hours page"
msgstr "URL che punta a una pagina degli orari di apertura"

msgid "Hide OneGov Cloud information"
msgstr "Nascondi le informazioni su OneGov Cloud"

msgid ""
"This includes the link to the marketing page, and the link to the privacy "
"policy."
msgstr ""
"Ciò include il collegamento alla pagina di marketing e il collegamento "
"all'informativa sulla privacy."

msgid "Facebook"
msgstr "Facebook"

msgid "URL pointing to the Facebook site"
msgstr "URL che punta al sito di Facebook"

msgid "Social Media"
msgstr "Social media"

msgid "Twitter"
msgstr "Twitter"

msgid "URL pointing to the Twitter site"
msgstr "URL che punta al sito di Twitter"

msgid "YouTube"
msgstr "YouTube"

msgid "URL pointing to the YouTube site"
msgstr "URL che punta al sito di YouTube"

msgid "Instagram"
msgstr "Instagram"

msgid "URL pointing to the Instagram site"
msgstr "URL che punta al sito di Instagram"

msgid "Custom Link 1"
msgstr "Collegamento personalizzato 1"

msgid "URL to internal/external site"
msgstr "URL del sito interno/esterno"

msgid "Custom Link 2"
msgstr "Collegamento personalizzato 2"

msgid "Custom Link 3"
msgstr "Collegamento personalizzato 3"

msgid "Name of the partner"
msgstr "Nome del partner"

msgid "First Partner"
msgstr "Primo partner"

msgid "Logo of the partner"
msgstr "Logo del partner"

msgid "The partner's website"
msgstr "Il sito web del partner"

msgid "Second Partner"
msgstr "Secondo partner"

msgid "Third Partner"
msgstr "Terzo partner"

msgid "Fourth Partner"
msgstr "Quarto partner"

msgid "The width of the column must be greater than 0"
msgstr "La larghezza della colonna deve essere maggiore di 0"

msgid "The sum of all the footer columns must be equal to 12"
msgstr "La somma di tutte le colonne del piè di pagina deve essere pari a 12"

msgid ""
"Default social media preview image for rich link previews. Optimal size is "
"1200:630 px."
msgstr ""
"Immagine di anteprima dei social media predefinita per le anteprime dei "
"collegamenti avanzati. La dimensione ottimale è 1200x630 px."

msgid "Icon 16x16 PNG (Windows)"
msgstr "Icona 16x16 PNG (Windows)"

msgid "URL pointing to the icon"
msgstr "URL che punta all'icona"

msgid "Icon 32x32 PNG (Mac)"
msgstr "Icona 32x32 PNG (Mac)"

msgid "Icon 57x57 PNG (iPhone, iPod, iPad)"
msgstr "Icona 57x57 PNG (iPhone, iPod, iPad)"

msgid "Icon SVG 20x20 (Safari)"
msgstr "Icona SVG 20x20 (Safari)"

msgid "Disable page references"
msgstr "Disabilita i riferimenti alle pagine"

msgid ""
"Disable showing the copy link '#' for the site reference. The references "
"themselves will still work. Those references are only showed for logged in "
"users."
msgstr ""
"Disabilita la visualizzazione del link di copia \"#\" per il riferimento al "
"sito. I riferimenti stessi continueranno a funzionare. Questi riferimenti "
"sono mostrati solo agli utenti che hanno effettuato l'accesso."

msgid "Open files in separate window"
msgstr "Apri i file in una finestra separata"

msgid "Announcement"
msgstr "Annuncio"

msgid "Announcement URL"
msgstr "URL per l'annuncio"

msgid "Announcement bg color"
msgstr "Colore di sfondo dell'annuncio"

msgid "Announcement font color"
msgstr "Colore del carattere dell'annuncio"

msgid "Only show Announcement for logged-in users"
msgstr "Mostra solo gli annunci per gli utenti connessi"

msgid "Header links"
msgstr "Collegamenti di intestazione"

msgid "Title header left side"
msgstr "Lato sinistro dell'intestazione del titolo"

msgid "Optional"
msgstr "Facoltativo"

msgid "Font color"
msgstr "Colore del carattere"

msgid "Relative font size"
msgstr "Dimensione relativa del carattere"

msgid "Please add an url to each link"
msgstr "Aggiungere un url a ciascun link"

msgid "Homepage Cover"
msgstr "Copertina della pagina principale"

msgid "Structure"
msgstr "Struttura"

msgid "Homepage Structure (for advanced users only)"
msgstr "Struttura della pagina principale (solo per utenti avanzati)"

msgid "The structure of the homepage"
msgstr "La struttura della pagina principale"

msgid "Homepage redirect"
msgstr "Reindirizzamento della home page"

msgid "Yes, to directories"
msgstr "Sì, alle cartelle"

msgid "Yes, to events"
msgstr "Sì, agli eventi"

msgid "Yes, to forms"
msgstr "Sì, ai moduli"

msgid "Yes, to publications"
msgstr "Sì, alle pubblicazioni"

msgid "Yes, to reservations"
msgstr "Sì, alle prenotazioni"

msgid "Yes, to a non-listed path"
msgstr "Sì, a un percorso non elencato"

msgid "Path"
msgstr "Percorso"

msgid "Please enter a path without schema or host"
msgstr "Inserisci un percorso senza schema o host"

msgid "Hide these fields for non-logged-in users"
msgstr "Nascondi questi campi per gli utenti non registrati"

msgid "People"
msgstr "Persone"

msgid "Values of the location filter"
msgstr "Valori del filtro posizione"

msgid "The default map view. This should show the whole town"
msgstr ""
"La visualizzazione predefinita della mappa. Questo dovrebbe mostrare "
"l'intera città"

msgid "Geo provider"
msgstr "Fornitore di dati geografici"

msgid "Swisstopo (Default)"
msgstr "Swisstopo (predefinito)"

msgid "Swisstopo Aerial"
msgstr "Swisstopo fotografia aerea"

msgid "Analytics Code"
msgstr "Codice Analytics"

msgid "JavaScript for web statistics support"
msgstr "JavaScript per il supporto delle statistiche web"

msgid "Cantonal holidays"
msgstr "Festività cantonali"

msgid "Other holidays"
msgstr "Altre feste"

msgid "Preview"
msgstr "Anteprima"

msgid "School holidays"
msgstr "Vacanze scolastiche"

msgid "Format: Day.Month - Description"
msgstr "Formato: Giorno.Mese - Descrizione"

msgid "Please enter one date per line"
msgstr "Inserisci una data per riga"

msgid "Please enter only day and month"
msgstr "Inserisci solo giorno e mese"

#, python-format
msgid "${date} is not a valid date"
msgstr "${date} non è una data valida"

msgid "Format: Day.Month.Year - Day.Month.Year"
msgstr "Formato: Giorno.Mese.Anno - Giorno.Mese.Anno"

msgid "Please enter one date pair per line"
msgstr "Inserisci una coppia di date per riga"

msgid "End date needs to be after start date"
msgstr "La data di fine deve essere successiva alla data di inizio"

msgid "Email adress for notifications about newly opened tickets"
msgstr "Indirizzo e-mail per le notifiche dei biglietti aperti"

msgid "Accept request and close ticket automatically based on:"
msgstr "Accetta la richiesta e chiudi il ticket automaticamente in base a:"

msgid "Ticket category"
msgstr "Categoria del biglietto"

msgid "User role"
msgstr "Ruolo utente"

msgid ""
"Accept request and close ticket automatically for these ticket categories"
msgstr ""
"Accetta la richiesta e chiudi il biglietto automaticamente per queste "
"categorie di biglietti"

msgid ""
"If auto-accepting is not possible, the ticket will be in state pending. Also "
"note, that after the ticket is closed, the submitter can't send any messages."
msgstr ""
"Se l'accettazione automatica non è possibile, il biglietto sarà posto in "
"stato di attesa. Nata inoltre che, dopo la chiusura del biglietto, il "
"mittente non può inviare alcun messaggio."

msgid "Accept request and close ticket automatically for these user roles"
msgstr ""
"Accetta la richiesta e chiudi automaticamente il ticket per questi ruoli "
"utente"

msgid "User used to auto-accept tickets"
msgstr "Utente abituato ad accettare automaticamente i biglietti"

msgid "Block email confirmation when this ticket category is opened"
msgstr ""
"Blocca l'e-mail di conferma all'apertura di questa categoria di biglietti"

msgid "This is enabled by default for tickets that get accepted automatically"
msgstr ""
"Questo è abilitato per impostazione predefinita per i biglietti che vengono "
"accettati automaticamente"

msgid "Block email confirmation when this ticket category is closed"
msgstr ""
"Blocca l'e-mail di conferma quando questa categoria di biglietti è chiusa"

msgid "Mute all tickets"
msgstr "Annulla le notifiche di tutti i biglietti"

msgid "Always send email notification if a new ticket message is sent"
msgstr ""
"Invia sempre una notifica tramite e-mail se viene inviato un nuovo messaggio "
"per il biglietto"

msgid "Categories restriced by user group settings"
msgstr "Categorie limitate dalle impostazioni del gruppo di utenti"

msgid "Mute tickets individually if the auto-accept feature is enabled."
msgstr ""
"Disattiva i biglietti singolarmente se la funzione di accettazione "
"automatica è abilitata."

msgid "Enable newsletter"
msgstr "Attiva la newsletter"

msgid "Include logo in newsletter"
msgstr "Includi il logo nella newsletter"

msgid "Old domain"
msgstr "Vecchio dominio"

msgid "Test migration"
msgstr "Migrazione di prova"

msgid "Compares links to the current domain"
msgstr "Confronta i collegamenti al dominio corrente"

msgid "Use a domain name without http(s)"
msgstr "Usa un nome di dominio senza http(s)"

msgid "Domain must contain a dot"
msgstr "Il dominio deve contenere un punto"

msgid "Choose which links to check"
msgstr "Scegli quali collegamento controllare"

msgid "External links only"
msgstr "Solo collegamenti esterni"

msgid "Internal links only"
msgstr "Solo collegamenti interni"

msgid "Link must start with 'https'"
msgstr "Il link deve iniziare con 'https'"

msgid "Username"
msgstr "Nome utente"

msgid "Username for the associated Gever account"
msgstr "Nome utente per l'account Gever associato"

msgid "Password"
msgstr "Password"

msgid "Password for the associated Gever account"
msgstr "Password per l'account Gever associato"

msgid "Gever API Endpoint where the documents are uploaded."
msgstr "Endpoint API di Gever dove vengono caricati i documenti."

msgid "Website address including https://"
msgstr "Indirizzo del sito web incluso https://"

msgid "API Key"
msgstr "Chiave API"

msgid "Submit your event"
msgstr "Invia il tuo evento"

msgid "Enables website visitors to submit their own events"
msgstr "Consente ai visitatori del sito web di presentare i propri eventi"

msgid "E-Mail Address"
msgstr "Indirizzo e-mail"

msgid "Short name to identify the text module"
msgstr "Nome breve per identificare il modulo di testo"

msgid "Your note about this ticket"
msgstr "La tua nota su questo biglietto"

msgid "Attachment"
msgstr "Allegato"

msgid "Message"
msgstr "Messaggio"

msgid "The message is empty"
msgstr "Il messaggio è vuoto"

msgid "Notify me about replies"
msgstr "Avvisami delle risposte"

msgid "Setting \"Always notify\" is active"
msgstr "L'impostazione \"Notifica sempre\" è attiva"

msgid "User"
msgstr "Utente"

msgid "Admin"
msgstr "Amministratore"

msgid "Editor"
msgstr "Redattore"

msgid "Member"
msgstr "Membro"

msgid "State"
msgstr "Stato"

msgid "Active"
msgstr "Attivo"

msgid "Inactive"
msgstr "Inattivo"

msgid "Role"
msgstr "Ruolo"

#, fuzzy
msgid "Yubikey"
msgstr "Yubikey"

msgid "Plug your YubiKey into a USB slot and press it."
msgstr "Collega il dispositivo YubiKey a una porta USB e premi."

#, fuzzy
msgid "Administrators and editors must use a Yubikey"
msgstr "Gli amministratori e i redattori devono utilizzare una Yubikey"

#, fuzzy
msgid "Invalid Yubikey"
msgstr "Yubikey non valida"

#, fuzzy, python-format
msgid "This Yubikey is already used by ${username}"
msgstr "Questa Yubikey è già utilizzata da ${username}"

msgid "The users e-mail address (a.k.a. username)"
msgstr "L'indirizzo e-mail dell'utente (noto anche come nome utente)"

msgid "Send Activation E-Mail with Instructions"
msgstr "Invia e-mail di attivazione con le istruzioni"

msgid "A user with this e-mail address exists already"
msgstr "Esiste già un utente con questo indirizzo e-mail"

msgid ""
"Users can only be in one group. If they already belong to another group and "
"get added here, they will automatically get removed from the other group."
msgstr ""
"Gli utenti possono essere solo in un gruppo. Se appartengono già ad un altro "
"gruppo e vengono aggiunti qui, verranno automaticamente rimossi dall'altro "
"gruppo. "

msgid "Ticket permissions"
msgstr "Permessi sul biglietto"

msgid "Restricts access and gives permission to these ticket categories"
msgstr "Limita l'accesso e autorizza queste categorie di biglietti"

msgid "Send a periodic status e-mail."
msgstr "Invia un'e-mail di stato periodica."

msgid "Daily (exluding the weekend)"
msgstr "Giornaliera (escluso il fine settimana)"

msgid "Weekly (on mondays)"
msgstr "Settimanale (di lunedì)"

msgid "Monthly (on first monday of the month)"
msgstr "Mensile (il primo lunedì del mese)"

msgid "Never"
msgstr "Mai"

msgid "All directories"
msgstr "Tutte le cartelle"

msgid "Directories"
msgstr "Cartelle"

msgid "All events"
msgstr "Tutti gli eventi"

msgid "Daypass"
msgstr "Biglietto giornaliero"

msgid "Conference room"
msgstr "Sala conferenze"

#, python-format
msgid "150 years {organisation}"
msgstr "150 anni di {organisation}"

msgid "Sports facility"
msgstr "Impianto sportivo"

msgid "We celebrate our 150th anniversary."
msgstr "Celebriamo il nostro 150° anniversario."

msgid "General Assembly"
msgstr "Assemblea generale"

msgid "Communal hall"
msgstr "Sala comune"

msgid "As every year."
msgstr "Come ogni anno."

msgid "Community Gymnastics"
msgstr "Ginnastica comunitaria"

msgid "Gymnasium"
msgstr "Palestra"

msgid "Get fit together."
msgstr "Mettiamoci in forma insieme."

msgid "Women's Club"
msgstr "Club femminile"

msgid "Football Tournament"
msgstr "Torneo di calcio"

msgid "Amateurs welcome!"
msgstr "I dilettanti sono i benvenuti!"

msgid "Sports Association"
msgstr "Associazione sportiva"

msgid "all day"
msgstr "tutto il giorno"

msgid "Homepage"
msgstr "Pagina principale"

msgid "Forms"
msgstr "Moduli"

msgid "Edit"
msgstr "Modifica"

msgid "QR"
msgstr "QR"

msgid "Delete"
msgstr "Elimina"

msgid "This form can't be deleted."
msgstr "Questo modulo non può essere eliminato."

msgid ""
"There are submissions associated with the form. Those need to be removed "
"first."
msgstr ""
"Sono presenti invii associati al modulo. Questi devono essere rimossi prima "
"di tutto."

msgid "Do you really want to delete this form?"
msgstr "Vuoi davvero eliminare questo modulo?"

msgid "This cannot be undone."
msgstr "L'operazione non può essere annullata."

msgid "Delete form"
msgstr "Elimina modulo"

msgid "Export"
msgstr "Esporta"

msgid "Change URL"
msgstr "Modifica URL"

msgid "Registration Windows"
msgstr "Finestre di registrazione"

msgid "Form"
msgstr "Modulo"

msgid "External form"
msgstr "Modulo esterno"

msgid "New external form"
msgstr "Nuovo modulo esterno"

msgid "Person"
msgstr "Persona"

msgid "Do you really want to delete this person?"
msgstr "Vuoi davvero eliminare questa persona?"

msgid "Delete person"
msgstr "Elimina persona"

msgid "Accept ticket"
msgstr "Accetta il biglietto"

msgid "This ticket can't be closed."
msgstr "Questo biglietto non può essere chiuso."

msgid "This ticket requires a decision, but no decision has been made yet."
msgstr ""
"Questo biglietto richiede una decisione, ma nessuna decisione è stata ancora "
"presa."

msgid "Close ticket"
msgstr "Chiudi il biglietto"

msgid "Reopen ticket"
msgstr "Riapri il biglietto"

msgid "Archive ticket"
msgstr "Archivia il biglietto"

msgid "Recover from archive"
msgstr "Recupera dall'archivio"

msgid "Assign ticket"
msgstr "Assegna il biglietto"

msgid "New Note"
msgstr "Nuova nota"

msgid "PDF"
msgstr "PDF"

msgid "New Message"
msgstr "Nuovo messaggio"

msgid "Ticket Status"
msgstr "Stato del biglietto"

msgid "Text module"
msgstr "Modulo di testo"

msgid "Do you really want to delete this text module?"
msgstr "Confermi di voler eliminare questo modulo di testo?"

msgid "Delete text module"
msgstr "Elimina modulo di testo"

msgid "Reservations"
msgstr "Prenotazioni"

msgid "Recipients"
msgstr "Destinatari"

msgid "Room"
msgstr "Camera"

msgid "Resource Item"
msgstr "Elemento risorsa"

msgid "External resource link"
msgstr "Link a risorse esterne"

msgid "New external resource"
msgstr "Nuova risorsa esterna"

msgid "Export All"
msgstr "Esporta tutte"

msgid "Find Your Spot"
msgstr "Cerca le date"

msgid "Notifications"
msgstr "Notifiche"

msgid "E-Mail Recipient"
msgstr "E-mail del destinatario"

msgid "Do you really want to delete this resource?"
msgstr "Vuoi davvero eliminare questa risorsa?"

msgid "Delete resource"
msgstr "Elimina risorsa"

msgid "This resource can't be deleted."
msgstr "Non può essere eliminata."

msgid "There are existing reservations associated with this resource"
msgstr "Sono presenti delle prenotazioni associate a questa risorsa"

msgid "Clean up"
msgstr "Ripulisci"

msgid "Occupancy"
msgstr "Occupazione"

msgid "Subscribe"
msgstr "Iscriviti"

msgid "Rules"
msgstr "Regole"

msgid "Edit allocation"
msgstr "Modifica allocazione"

msgid "Do you really want to delete this allocation?"
msgstr "Vuoi davvero eliminare questa allocazione?"

msgid "Delete allocation"
msgstr "Elimina allocazione"

#, python-format
msgid "Every ${days} until ${end}"
msgstr "Ogni ${days} fino al ${end}"

msgid "This event can't be edited."
msgstr "Questo evento non può essere modificato."

msgid "Imported events can not be edited."
msgstr "Gli eventi importati non possono essere modificati."

msgid "Do you really want to delete this event?"
msgstr "Desideri davvero eliminare questo evento?"

msgid "Delete event"
msgstr "Elimina evento"

msgid "This event can't be deleted."
msgstr "Questo evento non può essere eliminato."

msgid "To remove this event, go to the ticket and reject it."
msgstr "Per rimuovere questo evento, vai al biglietto e rifiutalo."

msgid "Withdraw event"
msgstr "Ritira evento"

msgid "Do you really want to withdraw this event?"
msgstr "Vuoi davvero ritirare questo evento?"

msgid "You can re-publish an imported event later."
msgstr "Puoi ripubblicare un evento importato in un secondo momento."

msgid "Re-publish event"
msgstr "Ripubblica l'evento"

msgid "Newsletter"
msgstr "Newsletter"

msgid "New"
msgstr "Nuovo"

msgid "Subscribers"
msgstr "Iscritti"

msgid "Test"
msgstr "Test"

msgid "Delete newsletter"
msgstr "Elimina newsletter"

msgid "Photo Albums"
msgstr "Album fotografici"

msgid "Manage images"
msgstr "Gestisci immagini"

msgid "Photo Album"
msgstr "Album fotografico"

msgid "Choose images"
msgstr "Scegli le immagini"

msgid "Delete photo album"
msgstr "Elimina l'album fotografico"

msgid "Usermanagement"
msgstr "Gestione utenti"

msgid "Create Signup Link"
msgstr "Crea collegamento di iscrizione"

msgid "User group"
msgstr "Gruppo di utenti"

msgid "Do you really want to delete this user group?"
msgstr "Vuoi davvero eliminare questo gruppo di utenti?"

msgid "Delete user group"
msgstr "Elimina gruppo di utenti"

msgid "Exports"
msgstr "Esportazioni"

msgid "Payment Providers"
msgstr "Provider di servizi di pagamento"

msgid "Synchronise"
msgstr "Sincronizza"

msgid "Directory"
msgstr "Cartella"

msgid "Configure"
msgstr "Configura"

#, python-format
msgid "Do you really want to delete \"${title}\"?"
msgstr "Desideri davvero eliminare \"${title}\"?"

msgid "All entries will be deleted as well!"
msgstr "Anche tutti gli elementi verranno eliminati!"

msgid "Delete directory"
msgstr "Elimina la cartella"

msgid "Entry"
msgstr "Elemento"

msgid "Published"
msgstr "Pubblicato"

msgid "Upcoming"
msgstr "In arrivo"

msgid "Past"
msgstr "Passato"

msgid "Choose filter"
msgstr "Scegli filtro"

msgid "Delete entry"
msgstr "Elimina elemento"

msgid "Dashboard"
msgstr "Pannello di controllo"

msgid "Do you really want to delete this external link?"
msgstr "Vuoi davvero eliminare questo collegamento esterno?"

msgid "Delete external link"
msgstr "Elimina collegamento esterno"

msgid "Sort"
msgstr "Ordinare"

msgid "The submission was adopted"
msgstr "L'iscrizione è stata adottata"

msgid "The entry is not valid, please adjust it"
msgstr "L'elemento non è valido, modificalo"

msgid "An entry with this name already exists"
msgstr "Esiste già un elemento con questo nome"

msgid "Your directory submission has been adopted"
msgstr "L'invio della cartella è stato adottato"

msgid "Your change request has been applied"
msgstr "La richiesta di modifica è stata applicata"

msgid "The change request was applied"
msgstr "La richiesta di modifica è stata applicata"

msgid "The submission was rejected"
msgstr "L'iscrizione è stata rifiutata"

msgid "Your directory submission has been rejected"
msgstr "L'invio della cartella è stato rifiutato"

msgid "Through URL only (not listed)"
msgstr "Solo tramite URL (non elencato)"

msgid "Members may view occupancy"
msgstr "I membri possono visualizzare l'occupazione"

msgid ""
"The occupancy view shows the e-mail addresses submitted with the "
"reservations, so we only recommend enabling this for internal resources "
"unless all members are sworn to uphold data privacy."
msgstr ""
"La visualizzazione dell'occupazione mostra gli indirizzi e-mail inviati con "
"le prenotazioni, pertanto si consiglia di attivarla solo per le risorse "
"interne, a meno che tutti i membri non abbiano giurato di rispettare la "
"privacy dei dati."

msgid "Visible on homepage"
msgstr "Visibile sulla pagina principale"

msgid "Visibility"
msgstr "Visibilità"

msgid ""
"- '-' will be converted to a bulleted list\n"
"- Urls will be transformed into links\n"
"- Emails and phone numbers as well"
msgstr ""
"- \"-\" verrà convertito in un elenco puntato\n"
" - Le URL verranno trasformate in collegamenti\n"
" - Anche e-mail e numeri di telefono"

msgid "Hide contact info in sidebar"
msgstr "Nascondi le informazioni di contatto nella sidebar"

msgid "Use text instead of lead in the newsletter"
msgstr "Usa il testo invece dell'estratto nella newsletter"

#, python-format
msgid "List this function in the page of ${name}"
msgstr "Mostra questa funzione nella pagina di ${name}"

msgid "A resource with this name already exists"
msgstr "Esiste già una risorsa con questo nome"

msgid "Enable honey pot"
msgstr "Abilita l'honey pot"

msgid "Spam protection"
msgstr "Protezione contro lo spam"

msgid "Show image on preview on the parent page"
msgstr "Mostra l'immagine in anteprima nella pagina madre"

msgid "Show image on page"
msgstr "Mostra l'immagine nella pagina"

msgid "This month"
msgstr "Questo mese"

msgid "Last month"
msgstr "Lo scorso mese"

msgid "This year"
msgstr "Quest'anno"

msgid "Last year"
msgstr "Lo scorso anno"

msgid "Older"
msgstr "Più vecchia"

msgid "Do you really want to delete this note?"
msgstr "Vuoi davvero eliminare questa nota?"

msgid "Delete Note"
msgstr "Elimina nota"

msgid "Always visible on homepage"
msgstr "Sempre visibile sulla pagina principale"

msgid "Search for available dates"
msgstr "Cerca le date disponibili"

msgid "Aargau"
msgstr "Argovia"

msgid "Appenzell Ausserrhoden"
msgstr "Appenzello Esterno"

msgid "Appenzell Innerrhoden"
msgstr "Appenzello Interno"

msgid "Basel-Landschaft"
msgstr "Basilea Campagna"

msgid "Basel-Stadt"
msgstr "Basilea Città"

msgid "Berne"
msgstr "Berna"

msgid "Fribourg"
msgstr "Friburgo"

msgid "Geneva"
msgstr "Ginevra"

msgid "Glarus"
msgstr "Glarona"

msgid "Grisons"
msgstr "Grigioni"

msgid "Jura"
msgstr "Jura"

msgid "Lucerne"
msgstr "Lucerna"

msgid "Neuchâtel"
msgstr "Neuchâtel"

msgid "Nidwalden"
msgstr "Nidvaldo"

msgid "Obwalden"
msgstr "Obvaldo"

msgid "Schaffhausen"
msgstr "Sciaffusa"

msgid "Schwyz"
msgstr "Svitto"

msgid "Solothurn"
msgstr "Soletta"

msgid "St. Gallen"
msgstr "San Gallo"

msgid "Thurgau"
msgstr "Turgovia"

msgid "Ticino"
msgstr "Ticino"

msgid "Uri"
msgstr "Uri"

msgid "Valais"
msgstr "Vallese"

msgid "Vaud"
msgstr "Vaud"

msgid "Zug"
msgstr "Zugo"

msgid "Zürich"
msgstr "Zurigo"

msgid "Neujahrestag"
msgstr "Neujahrestag"

msgid "Berchtoldstag"
msgstr "Berchtoldstag"

msgid "Heilige Drei Könige"
msgstr "Heilige Drei Könige"

msgid "Jahrestag der Ausrufung der Republik"
msgstr "Jahrestag der Ausrufung der Republik"

msgid "Josefstag"
msgstr "Josefstag"

msgid "Näfelser Fahrt"
msgstr "Näfelser Fahrt"

msgid "Ostern"
msgstr "Ostern"

msgid "Karfreitag"
msgstr "Karfreitag"

msgid "Ostermontag"
msgstr "Ostermontag"

msgid "Tag der Arbeit"
msgstr "Tag der Arbeit"

msgid "Auffahrt"
msgstr "Auffahrt"

msgid "Pfingsten"
msgstr "Pfingsten"

msgid "Pfingstmontag"
msgstr "Pfingstmontag"

msgid "Fronleichnam"
msgstr "Fronleichnam"

msgid "Fest der Unabhängigkeit"
msgstr "Fest der Unabhängigkeit"

msgid "Peter und Paul"
msgstr "Peter und Paul"

msgid "Nationalfeiertag"
msgstr "Nationalfeiertag"

msgid "Mariä Himmelfahrt"
msgstr "Mariä Himmelfahrt"

msgid "Bruder Klaus"
msgstr "Bruder Klaus"

msgid "Allerheiligen"
msgstr "Allerheiligen"

msgid "Mariä Empfängnis"
msgstr "Mariä Empfängnis"

msgid "Escalade de Genève"
msgstr "Escalade de Genève"

msgid "Weihnachten"
msgstr "Weihnachten"

msgid "Stephanstag"
msgstr "Stephanstag"

msgid "Wiederherstellung der Republik"
msgstr "Wiederherstellung der Republik"

msgid "Form Submissions"
msgstr "Invii dei moduli"

msgid ""
"This is not the oldest undecided submission of this registration window. Do "
"you really want to confirm this submission?"
msgstr ""
"Questo non è l'iscrizione indecisa più vecchia di questa finestra di "
"registrazione. Vuoi davvero confermare questa iscrizione?"

msgid ""
"By confirming this submission, you will prefer this over a submission that "
"came in earlier."
msgstr ""
"Confermando questa iscrizione, la preferirai a un'iscrizione arrivata in "
"precedenza."

msgid "Confirm registration"
msgstr "Conferma la registrazione"

msgid "Deny registration"
msgstr "Nega registrazione"

msgid "Cancel registration"
msgstr "Annulla registrazione"

msgid "Edit submission"
msgstr "Modifica iscrizione"

msgid "Accept all reservations"
msgstr "Accetta tutte le prenotazioni"

msgid "Details about the reservation"
msgstr "Dettagli sulla prenotazione"

msgid "Edit details"
msgstr "Modifica dettagli"

msgid "Accept all with message"
msgstr "Accetta tutto con messaggio"

msgid "Reject all"
msgstr "Rifiuta tutto"

msgid "Do you really want to reject all reservations?"
msgstr "Vuoi davvero rifiutare tutte le prenotazioni?"

msgid "Rejecting these reservations can't be undone."
msgstr "Il rifiuto di queste prenotazioni non può essere annullato."

msgid "Reject reservations"
msgstr "Rifiuta le prenotazioni"

msgid "Reject all with message"
msgstr "Rifiuta tutto con messaggio"

#, python-format
msgid "Reject ${title}"
msgstr "Rifiuta ${title}"

msgid "Do you really want to reject this reservation?"
msgstr "Vuoi davvero rifiutare questa prenotazione?"

#, python-format
msgid "Rejecting ${title} can't be undone."
msgstr "Il rifiuto di ${title} non può essere annullato."

msgid "Reject reservation"
msgstr "Rifiuta prenotazione"

#. Used in sentence: "${event} published."
#.
msgid "Event"
msgstr "Evento"

msgid "Accept event"
msgstr "Accetta evento"

msgid "Edit event"
msgstr "Modifica evento"

msgid "Reject event"
msgstr "Rifiuta evento"

msgid "Do you really want to reject this event?"
msgstr "Vuoi davvero rifiutare questo evento?"

msgid "Rejecting this event can't be undone."
msgstr "Il rifiuto di questo evento non può essere annullato."

msgid "Directory Entry Submissions"
msgstr "Invii di elementi di cartella"

msgid "Adopt"
msgstr "Adotta"

msgid "View directory entry"
msgstr "Visualizza elemento della cartella"

msgid "Reject"
msgstr "Rifiuta"

msgid "Do you really want to reject this entry?"
msgstr "Vuoi davvero rifiutare questo elemento?"

msgid "Reject entry"
msgstr "Rifiuta elemento"

msgid "Link"
msgstr "Collegamento"

msgid "New Link"
msgstr "Nuovo collegamento"

msgid "Added a new link"
msgstr "Aggiunto un nuovo collegamento"

msgid "Edit Link"
msgstr "Modifica collegamento"

msgid "The link was deleted"
msgstr "Il collegamento è stato cancellato"

msgid "Delete link"
msgstr "Elimina collegamento"

#, python-format
msgid "Do you really want to delete the link \"${title}\"?"
msgstr "Desideri davvero eliminare il collegamento \"${title}\"?"

msgid "Topic"
msgstr "Argomento"

msgid "New Topic"
msgstr "Nuovo argomento"

msgid "Added a new topic"
msgstr "Aggiunto un nuovo argomento"

msgid "Edit Topic"
msgstr "Modifica argomento"

msgid "Move Topic"
msgstr "Spostare argomento"

msgid "The topic was deleted"
msgstr "L'argomento è stato eliminato"

msgid "Delete topic"
msgstr "Elimina argomento"

#, python-format
msgid "Do you really want to delete the topic \"${title}\"?"
msgstr "Desideri davvero eliminare l'argomento \"${title}\"?"

msgid "News"
msgstr "Notizie"

msgid "Add News"
msgstr "Aggiungi notizie"

msgid "Added news"
msgstr "Notizie aggiunte"

msgid "Edit News"
msgstr "Modifica notizie"

msgid "The news was deleted"
msgstr "La notizia è stata eliminata"

msgid "Delete news"
msgstr "Elimina notizie"

#, python-format
msgid "Do you really want to delete the news \"${title}\"?"
msgstr "Desideri davvero eliminare la notizia \"${title}\"?"

msgid "Copy"
msgstr "Copia"

msgid "Paste"
msgstr "Incolla"

msgid "Please note that this page has subpages which will also be deleted!"
msgstr ""
"Nota che questa pagina contiene delle sottopagine che verranno anch'esse "
"eliminate!"

msgid "This page can't be deleted."
msgstr "Questa pagina non può essere eliminata."

msgid ""
"This page has subpages. Only administrators can delete pages with subpages. "
"To delete this page, delete all subpages first or ask an administrator to do "
"it for you."
msgstr ""
"Questa pagina contiene delle sottopagine. Solo gli amministratori possono "
"eliminare le pagine con sottopagine. Per eliminare questa pagina, elimina "
"prima tutte le sottopagine o chiedi a un amministratore di farlo per te."

msgid "Source"
msgstr "Fonte"

msgid "Subject"
msgstr "Oggetto"

msgid "Owner"
msgstr "Proprietario"

msgid "Created"
msgstr "Creato"

msgid "Reaction Time"
msgstr "Tempo di reazione"

msgid "Process Time"
msgstr "Tempo di elaborazione"

msgid "Event Source"
msgstr "Origine evento"

msgid "Payment"
msgstr "Pagamento"

msgid "Total Amount"
msgstr "Importo totale"

msgid ""
"The record behind this ticket was removed. The following information is a "
"snapshot kept for future reference."
msgstr ""
"Il record su cui è basato questo biglietto è stato rimosso. Le seguenti "
"informazioni sono un'istantanea conservata per riferimento futuro."

msgid "Summary"
msgstr "Riepilogo"

msgid "No rules defined."
msgstr "Nessuna regola definita."

msgid ""
"Api keys can be used to ensure you're not being rate limited. They are not "
"required to use the API."
msgstr ""
"Le chiavi API possono essere utilizzate per assicurarti di non essere "
"soggetto a limiti di velocità. Non sono obbligati ad utilizzare l'API."

msgid "Application Keys"
msgstr "Chiavi dell'applicazione"

msgid "Key"
msgstr "Chiave"

msgid "Read only"
msgstr "Sola lettura"

msgid "Last used"
msgstr "Ultimo utilizzo"

msgid "Add Key"
msgstr "Aggiungi chiave"

msgid "State:"
msgstr "Stato:"

msgid "Owner:"
msgstr "Proprietario:"

msgid "Kind:"
msgstr "Tipo:"

msgid "No directories defined yet."
msgstr "Nessuna cartella ancora definita."

msgid "No entries found."
msgstr "Non è stato trovato nessun risultato."

msgid "Propose entry"
msgstr "Proponi un elemento"

msgid "Something missing? Propose a new entry."
msgstr "Manca qualcosa? Proponi un nuovo elemento."

msgid "External link"
msgstr "Collegamento esterno"

msgid "More information"
msgstr "Ulteriori informazioni"

msgid "Change Request"
msgstr "Richiesta di modifica"

msgid "Found an error? Propose a change to this entry."
msgstr "Trovato un errore? Proponi una modifica a questo elemento."

msgid ""
"Your edit requires a migration of existing entries. Please confirm the "
"following changes."
msgstr ""
"La tua modifica richiede una migrazione degli elementi esistenti. Conferma "
"le seguenti modifiche."

msgid ""
"Changes are detected using a heuristic. Therefore it is possible that your "
"changes were misdetected. If in doubt, press cancel and try to change the "
"directory in small increments."
msgstr ""
"Le modifiche vengono rilevate utilizzando un'euristica. Pertanto è possibile "
"che le modifiche siano state rilevate erroneamente. In caso di dubbio, premi "
"annulla e prova a modificare la cartella in incrementi di dimensioni ridotte."

msgid "For additional safety you can also download a backup before continuing:"
msgstr ""
"Per maggiore sicurezza puoi anche scaricare un backup prima di proseguire:"

msgid "Download backup"
msgstr "Scarica il backup"

msgid ""
"There was an error while migrating your directory! You can fix the displayed "
"entries in a separate window and then continue here."
msgstr ""
"Si è verificato un errore durante la migrazione della cartella! Puoi "
"correggere gli elementi visualizzati in una finestra separata e poi "
"proseguire qui."

msgid "Added:"
msgstr "Aggiunto:"

msgid "Removed:"
msgstr "Rimosso:"

msgid "Renamed:"
msgstr "Rinominato:"

msgid "Changed:"
msgstr "Modificato:"

msgid "Confirm"
msgstr "Conferma"

msgid "There was an error while importing your directory!"
msgstr "Si è verificato un errore durante l'importazione della cartella!"

msgid ""
"Please review your data and press \"Complete\" to finalize the process. If "
"there's anything you'd like to change, click on \"Edit\" to return to the "
"filled-out form."
msgstr ""
"Esamina di nuovo i dati e premi \"Completa\" per finalizzare il processo. Se "
"c'è qualcosa che desideri modificare, fai clic su \"Modifica\" per tornare "
"al modulo compilato."

msgid ""
"The image shown in the list view is a square. To have your image shown fully "
"in the list view, you need to use a square image."
msgstr ""
"L'immagine mostrata nella visualizzazione elenco è un quadrato. Per "
"visualizzare l'immagine nella sua interezza nella visualizzazione elenco, è "
"necessario utilizzare un'immagine quadrata."

msgid "Complete"
msgstr "Completato"

msgid "Entries in export: ${count}"
msgstr "Elementi nell'esportazione: ${count}"

msgid "No exports available."
msgstr "Nessuna esportazione disponibile."

msgid "Upload"
msgstr "Carica"

msgid "Just Uploaded"
msgstr "Appena caricato"

msgid "Extension"
msgstr "Estensione"

msgid "Upload Date"
msgstr "Data di caricamento"

msgid "All Files"
msgstr "Tutti i file"

msgid "No files uploaded yet"
msgstr "Nessun file caricato"

msgid "All dates"
msgstr "Tutte le date"

msgid "Unavailable"
msgstr "Non disponibile"

msgid "No dates found"
msgstr "Nessuna data trovata"

msgid "You are trying to open a page for which you are not authorized."
msgstr "Stai cercando di aprire una pagina per la quale non sei autorizzato."

msgid "Please follow this link to login with a different user."
msgstr "Segui questo collegamento per accedere con un altro utente."

msgid "Please follow this link to login."
msgstr "Segui questo collegamento per accedere."

msgid "No forms defined yet."
msgstr "Nessun modulo ancora definito."

msgid "Categories"
msgstr "Categorie"

msgid ""
"To edit the image descriptions, click on one, enter your descrption and "
"press return. To abort press escape."
msgstr ""
"Per modificare le descrizioni delle immagini, fai clic su una di esse, "
"inserisci la descrizione e premi Invio. Per interrompere premere Esc."

msgid "No images uploaded yet"
msgstr "Nessuna immagine caricata"

msgid "This album does not contain any images yet."
msgstr "Questo album non contiene ancora nessuna immagine."

msgid "No photo albums defined yet."
msgstr "Nessun album fotografico ancora definito."

msgid "Skip navigation"
msgstr "Ignora navigazione"

msgid "Straight to ..."
msgstr "Direttamente a ..."

msgid "Back to the homepage"
msgstr "Torna alla pagina principale"

msgid "Search"
msgstr "Cerca"

msgid "The form contains errors. Please check the marked fields."
msgstr "Il modulo contiene errori. Controlli per favore i campi evidenziati."

msgid "Copied to Clipboard!"
msgstr "Copiato negli appunti!"

msgid "Total"
msgstr "Totale"

msgid "Healthy"
msgstr "In stato corretto"

msgid "Errors"
msgstr "Errori"

msgid "Duration [s]"
msgstr "Durata [s]"

msgid "Alternatives"
msgstr "Alternative"

msgid "Don't have an account yet?"
msgstr "Non hai ancora un account?"

msgid "Register now"
msgstr "Iscriviti subito"

msgid "Forgot your password?"
msgstr "Hai dimenticato la password?"

msgid "Reset password"
msgstr "Reimposta la password"

msgid "You are here"
msgstr "Ti trovi qui"

msgid "Privacy Protection"
msgstr "Tutela della privacy"

msgid "About"
msgstr "Chi Siamo"

msgid "Partner"
msgstr "Partner"

msgid "more…"
msgstr "altro..."

msgid "Submit"
msgstr "Invia"

msgid "Selected Topics"
msgstr "Argomenti selezionati"

msgid "Drop files to upload"
msgstr "Trascina e rilascia il file da caricare"

msgid "All news"
msgstr "Tutte le notizie"

msgid "This site is private but can also be seen by members"
msgstr "Questo sito è privato ma può essere visto dai membri"

msgid "This site is not published."
msgstr "Questo sito non è pubblicato."

msgid "This site is not public."
msgstr "Questo sito non è pubblico."

msgid "This site is not public but it can be seen by members."
msgstr "Questo sito non è pubblico ma può essere visto dai membri."

msgid ""
"This site contains no lead. Leads are used for lists and search results."
msgstr ""
"Questo sito non contiene estratti. Per gli elenchi e i risultati di ricerca "
"vengono utilizzati gli estratti."

msgid "Change request"
msgstr "Richiesta di modifica"

msgid "New Entry"
msgstr "Nuovo elemento"

msgid "Previous Page"
msgstr "Pagina precedente"

msgid "Next Page"
msgstr "Pagina successiva"

msgid ""
"Persons living outside the following zipcodes may only reserve this "
"allocation on the ${date}: ${zipcodes}"
msgstr ""
"Le persone che vivono al di fuori dei seguenti codici postali possono "
"prenotare questa allocazione solo il ${date}: ${zipcodes}"

msgid "Quota"
msgstr "Quota"

msgid "Initiated"
msgstr "Avviato"

msgid "Submitted"
msgstr "Inviato"

msgid "Withdrawn"
msgstr "Ritirato"

msgid "List Preview"
msgstr "Anteprima elenco"

msgid "Additional Information"
msgstr "Informazioni aggiuntive"

msgid "Location"
msgstr "Luogo"

msgid "Date and time"
msgstr "Data e ora"

msgid "Recurrence"
msgstr "Ricorrenza"

msgid "No events found."
msgstr "Nessun evento trovato."

msgid "Past events"
msgstr "Eventi passate"

msgid "Filter by date"
msgstr "Filtro per data"

msgid "Administrator"
msgstr "Amministratore"

msgid "Administrators"
msgstr "Amministratori"

msgid "Editors"
msgstr "Redattori"

msgid "Members"
msgstr "Membri"

msgid "Close (Esc)"
msgstr "Chiudi (Esc)"

msgid "Share"
msgstr "Condividi"

msgid "Toggle fullscreen"
msgstr "Attiva/disattiva schermo intero"

msgid "Zoom in/out"
msgstr "Ingrandisci/riduci"

msgid ""
"This space holds images from your photo-albums. To show photos add a few "
"photos to an album and mark it as available for the homepage."
msgstr ""
"Questo spazio contiene le immagini dei tuoi album fotografici. Per mostrare "
"le foto, aggiungi alcune foto a un album e contrassegnalo come disponibile "
"per la home page."

msgid "Has a digital seal"
msgstr "Ha un sigillo digitale"

msgid "${count} page"
msgstr "${count} pagina"

msgid "${count} pages"
msgstr "${count} pagine"

msgid "Further occurrences:"
msgstr "Ulteriori occorrenze:"

msgid ""
"Your request will be processed shortly. To see the state of your process "
"your may return to this page at any time. All information on this page has "
"been sent to your e-mail address."
msgstr ""
"La tua richiesta sarà elaborata a breve. Puoi tornare a questa pagina in "
"qualsiasi momento per visualizzare lo stato del processo. Tutte le "
"informazioni su questa pagina sono state inviate al tuo indirizzo e-mail."

msgid ""
"Your request will be processed shortly. To see the state of your process "
"your may return to this page at any time."
msgstr ""
"La tua richiesta sarà elaborata a breve. Puoi tornare a questa pagina in "
"qualsiasi momento per visualizzare lo stato del processo."

msgid ""
"Your request has been completed. If you asked for documents to be sent to "
"your address, they should arrive shortly. If you asked to pick up documents "
"at the municipality, the are now ready to be picked up."
msgstr ""
"La tua richiesta è stata completata. Se hai chiesto di inviare i documenti "
"al tuo indirizzo, dovrebbero arrivare a breve. Se hai chiesto di ritirare i "
"documenti presso il comune, ora sono pronti per essere ritirati."

msgid "Privacy"
msgstr "Privacy"

msgid "Send me my entered data by e-mail."
msgstr "Inviami i dati inseriti tramite e-mail."

msgid "Pay Online Now"
msgstr "Paga ora online"

msgid "Credit Card Fee"
msgstr "Commissione sulla carta di credito"

msgid "Pay Offline later"
msgstr "Paga offline successivamente"

msgid "at ${time}"
msgstr "alle ${time}"

msgid "Object"
msgstr "Oggetto"

msgid "Disbursed"
msgstr "Erogato"

msgid "Digital seal"
msgstr "Sigillo digitale"

msgid "Private"
msgstr "Privata"

msgid "Will be published on:"
msgstr "Verrà pubblicato il:"

msgid "Publication date:"
msgstr "Data di pubblicazione:"

msgid "Reset"
msgstr "Ripristina"

msgid "Not a publication"
msgstr "Non una pubblicazione"

msgid "Content"
msgstr "Contenuto"

msgid "1 page"
msgstr "1 pagina"

msgid "Contains no readable text"
msgstr "Non contiene testo leggibile"

msgid "1 word"
msgstr "1 parola"

msgid "${count} words"
msgstr "${count} parole"

msgid "Do you really want to delete this file?"
msgstr "Vuoi davvero eliminare questo file?"

msgid "Delete File"
msgstr "Elimina file"

msgid "Please provide the new name for the file"
msgstr "Indica il nuovo nome del file"

msgid "Rename"
msgstr "Rinomina"

msgid "Download"
msgstr "Scaricare"

msgid "Digital seal applied by ${signee} on ${date}"
msgstr "Sigillo digitale applicato da ${signee} il ${date}"

msgid "Please enter your yubikey to apply a digital seal to this file"
msgstr ""
"Inserisci il tuo yubikey per applicare un sigillo digitale a questo file"

msgid "Sign"
msgstr "Firma"

msgid ""
"Published documents with a digital seal can be discovered through the site-"
"search and in the list of documents with a digital seal. This action will be "
"logged and cannot be undone."
msgstr ""
"Documenti pubblicati con sigillo digitale possono essere individuati tramite "
"la ricerca nel sito e nell'elenco dei documenti con sigillo digitale. Questa "
"operazione verrà registrata e non può essere annullata."

msgid "Without digital seal"
msgstr "Senza sigillo digitale"

msgid "Apply digital seal now"
msgstr "Applica ora il sigillo digitale"

msgid "You are not authorised to apply digital seals to documents"
msgstr "Non sei autorizzati ad applicare sigilli digitali ai documenti"

msgid "Click to add a description"
msgstr "Clicca per aggiungere una descrizione"

msgid "Do you really want to delete the image?"
msgstr "Vuoi davvero eliminare l'immagine?"

msgid "Delete Image"
msgstr "Elimina immagine"

msgid "${name} was provided with a digital seal on ${date}"
msgstr "${name} è stato dotato di sigillo digitale il ${date}"

msgid "${name} is not in our database"
msgstr "${name} non è contenuto nel nostro database"

msgid "Accept"
msgstr "Accetta"

msgid "Close"
msgstr "Chiudi"

msgid "Copy to clipboard"
msgstr "Copia negli appunti"

msgid "Hello!"
msgstr "Ciao!"

msgid "Your e-mail address was just used to create an account on ${homepage}."
msgstr ""
"Il tuo indirizzo e-mail è stato appena utilizzato per creare un account su "
"${homepage}."

msgid "To activate your account, click confirm below:"
msgstr "Per attivare il tuo account, fai clic su conferma qui di seguito:"

msgid "Confirm my account"
msgstr "Conferma il mio account"

msgid ""
"If you believe this is an error, ignore this message and we'll never bother "
"you again."
msgstr ""
"Se ritieni che si tratti di un errore, ignora questo messaggio e non ti "
"disturberemo mai più."

msgid "Hello"
msgstr "Ciao"

msgid ""
"You are recieving this mail because you subscribed to the following "
"newsletter:"
msgstr "Ricevi questa mail perché sei iscritto alla seguente newsletter:"

msgid "Plese click the following link to confirm your subscription:"
msgstr "Fai clic sul seguente collegamento per confermare l'iscrizione:"

msgid "Confirm subscription"
msgstr "Conferma l'Iscrizione"

msgid ""
"If you did not subscribe to this newsletter you can simply ignore this e-"
"mail."
msgstr ""
"Se non ti sei iscritto a questa newsletter puoi semplicemente ignorare "
"questa e-mail."

msgid "Click here to unsubscribe."
msgstr "Clicca qui per annullare l'iscrizione."

msgid "Good morning,"
msgstr "Buongiorno,"

msgid "The following reservations are scheduled for today."
msgstr "Per oggi sono previste le seguenti prenotazioni."

msgid "No reservations today."
msgstr "Nessuna prenotazione oggi."

msgid "Have a great day!"
msgstr "Ti auguro una buona giornata!"

msgid ""
"This is the daily reservation overview for ${organisation}. If you no longer "
"want to receive this e-mail please contact an administrator so they can "
"remove you from the recipients list."
msgstr ""
"Questa è la panoramica delle prenotazioni giornaliere per ${organisation}. "
"Se non desideri più ricevere questa e-mail, contatta un amministratore in "
"modo che possa rimuoverti dall'elenco dei destinatari."

msgid "This is what happend on the ${org} website yesterday:"
msgstr "Questo è quello che è successo ieri sul sito web di ${org}:"

msgid "This is what happend on the ${org} website over the weekend:"
msgstr ""
"Questo è quello che è successo sul sito web ${org} durante il fine settimana:"

msgid "tickets were opened."
msgstr "biglietti sono stati aperti."

msgid "ticket was opened."
msgstr "biglietto è stato aperto."

msgid "tickets were accepted."
msgstr "biglietti sono stati accettati."

msgid "ticket was accepted."
msgstr "biglietto è stato accettato."

msgid "tickets were closed."
msgstr "biglietti sono stati chiusi."

msgid "ticket was closed."
msgstr "biglietto è stato chiuso."

#. Default: open
#. Used in sentence: "There are currently ${currently_open} tickets ${open_n}
#. and"
msgid "open_n"
msgstr "aperti"

#. Canonical text for ${open_n} is: "open"
msgid "There are currently ${currently_open} tickets ${open_n} and"
msgstr "Al momento ci sono ${currently_open} biglietti ${open_n} e"

#. Default: open
#. Used in sentence: "There is currently 1 ticket ${open_1} and"
msgid "open_1"
msgstr "aperto"

#. Canonical text for ${open_1} is: "open"
msgid "There is currently 1 ticket ${open_1} and"
msgstr "Al momento c'è 1 biglietto ${open_1} e"

#. Default: pending
#. Used in sentence: "tickets are ${pending_n}."
msgid "pending_n"
msgstr "sospeso"

#. Canonical text for ${pending_n} is: "pending"
msgid "tickets are ${pending_n}."
msgstr "biglietti sono in ${pending_n}."

#. Default: pending
#. Used in sentence: "1 ticket is ${pending_1}."
msgid "pending_1"
msgstr "sospeso"

#. Canonical text for ${pending_1} is: "pending"
msgid "1 ticket is ${pending_1}."
msgstr "1 biglietto è in ${pending_1}."

msgid "Have a great week!"
msgstr "Ti auguro una buona settimana!"

msgid ""
"This is the daily OneGov Cloud status e-mail. If you don't want to receive "
"this e-mail you may deactivate it by clicking on"
msgstr ""
"Questa è l'e-mail di stato quotidiana di OneGov Cloud. Se non vuoi ricevere "
"questa e-mail puoi disattivarla cliccando su"

msgid "unsubscribe"
msgstr "annulla l'iscrizione"

msgid ""
"Or you can receive it less frequently by changing the settings in your user "
"profile."
msgstr ""
"Oppure puoi riceverla con frequenza minore modificando le impostazioni nel "
"tuo profilo utente."

msgid "Your directory submission has been adopted:"
msgstr "L'invio della cartella è stato adottato:"

msgid "Check request status"
msgstr "Controlla lo stato della richiesta"

msgid "Your change request has been applied:"
msgstr "La richiesta di modifica è stata applicata:"

msgid "Your directory submission has unfortunately been rejected:"
msgstr "L'invio della cartella è stato rifiutato:"

msgid "Your event has been accepted:"
msgstr "L'evento è stato accettato:"

msgid "Your event has unfortunately been rejected:"
msgstr "Purtroppo l'evento è stato rifiutato:"

msgid "New note in Ticket ${link}"
msgstr "Nuova nota nel ticket ${link}"

msgid "${author} wrote"
msgstr "${author} ha scritto"

msgid ""
"This is the notification for notes on reservations for ${request.app.org."
"title}. If you no longer want to receive this e-mail please contact an "
"administrator so they can remove you from the recipients list."
msgstr ""
"Questa è la notifica per le note sulle prenotazioni per ${request.app.org."
"title}. Se non si desidera più ricevere questo messaggio di posta "
"elettronica si prega di contattare un amministratore in modo che possa "
"rimuovervi dall'elenco dei destinatari lista"

msgid "This is what happend on the ${org} website over the past month:"
msgstr "Questo è quello che è successo sul sito web ${org} nell'ultimo mese:"

msgid ""
"This is the monthly OneGov Cloud status e-mail. If you don't want to receive "
"this e-mail you may deactivate it by clicking on"
msgstr ""
"Questa è l'e-mail di stato mensile di OneGov Cloud. Se non vuoi ricevere "
"questa e-mail puoi disattivarla cliccando su"

msgid "Or by changing the settings in your user profile."
msgstr "Oppure modificando le impostazioni nel tuo profilo utente."

msgid "The following reservations have been accepted:"
msgstr "Sono state accettate le seguenti prenotazioni:"

msgid ""
"This is the notification for reservations for ${request.app.org.title}. If "
"you no longer want to receive this e-mail please contact an administrator so "
"they can remove you from the recipients list."
msgstr ""
"Questa è la notifica per le prenotazioni per ${request.app.org.title}. Se "
"non si desidera più ricevere questa e-mail, contattare un amministratore per "
"farsi rimuovere dall'elenco dei destinatari."

msgid "An administrator just created a new account on ${org} for you."
msgstr "Un amministratore ha appena creato per te un nuovo account su ${org}."

msgid "Your username is ${email}."
msgstr "Il tuo nome utente è ${email}."

msgid "Click on the following link to set your account password:"
msgstr "Fai clic sul seguente link per impostare la password dell'account:"

msgid "Set Account Password"
msgstr "Imposta la password dell'account"

msgid ""
"If the password link has expired, you can also request a new password here:"
msgstr ""
"Se il collegamento della password è scaduto, puoi richiedere una nuova "
"password qui:"

#, fuzzy
msgid "To use your account you need the Yubikey with the serial ${number}"
msgstr ""
"Per utilizzare il tuo account hai bisogno della Yubikey con il numero di "
"serie ${number}"

msgid ""
"You are receiving this e-mail because you signed up for the ${org} "
"newsletter."
msgstr ""
"Ricevi questa e-mail perché ti sei registrato alla newsletter di ${org}."

msgid "Click here to view web version."
msgstr "Clicca qui per visualizzare la versione web."

msgid "Click the following link to set a new password:"
msgstr "Clicca sul collegamento seguente per impostare una nuova password:"

msgid "If you don't want to change your password, you can ignore this email."
msgstr "Se non desideri modificare la password, ignora questa e-mail."

msgid "Your request has received a payment."
msgstr "La tua richiesta ha ricevuto un pagamento."

msgid "Your request was marked as unpaid."
msgstr "La tua richiesta è stata contrassegnata come non pagata."

msgid ""
"Your request's payment has been refunded. Note that it might take a few days "
"until your refunded amount is shown on your credit card bill."
msgstr ""
"Il pagamento della tua richiesta è stato rimborsato. Tieni presente che "
"potrebbero essere necessari alcuni giorni prima che l'importo rimborsato "
"venga visualizzato sull'estratto conto della carta di credito."

msgid "Amount:"
msgstr "Importo:"

msgid "Your registration for \"${title}\" has been confirmed."
msgstr "La tua registrazione per \"${title}\" è stata confermata."

msgid "Your registration for \"${title}\" has been denied."
msgstr "La tua registrazione per \"${title}\" è stata rifiutata."

msgid "Your registration for \"${title}\" has been cancelled."
msgstr "La tua registrazione per \"${title}\" è stata annullata."

msgid "Registration"
msgstr "Registrazione"

msgid "The ticket number is"
msgstr "Il numero del biglietto è"

msgid "The following reservations have been rejected:"
msgstr "Le seguenti prenotazioni sono state rifiutate:"

msgid ""
"This is a notification for the rejected reservations for ${organisation}. If "
"you no longer wish to receive these notifications, please contact an "
"administrator so they can remove you from the recipients list."
msgstr ""
"Questa è una notifica per le prenotazioni rifiutate per ${organization}. Se "
"non desideri più ricevere queste notifiche, contatta un amministratore in "
"modo che possa rimuoverti dall'elenco dei destinatari."

msgid "The following reservations have unfortunately been cancelled:"
msgstr "Purtroppo le seguenti prenotazioni sono state annullate:"

msgid "You have a new ticket"
msgstr "Hai un nuovo biglietto"

msgid "A message has been sent regarding ${ref}:"
msgstr "È stato inviato un messaggio relativo a ${ref}:"

#. Canonical text for ${link} is: "visit the request status page"
#. Canonical text for ${link} is: "visit the request page"
msgid "Please ${link} to reply."
msgstr "Per favore ${link} per rispondere."

#. Used in sentence: "Please ${link} to reply."
msgid "visit the request status page"
msgstr "visita la pagina di richiesta dello stato"

#. Used in sentence: "Please ${link} to reply."
msgid "visit the request page"
msgstr "visita la pagina di richiesta"

msgid "Your request has been closed."
msgstr "La richiesta è stata chiusa."

msgid "Your requests's timeline has been archived for future reference:"
msgstr ""
"La cronologia delle richieste è stata archiviata per riferimento futuro:"

msgid "Request Timeline"
msgstr "Cronologia delle richieste"

msgid "Thank you for your request."
msgstr "Ti ringraziamo per la tua richiesta."

msgid "Your request has been registered with the following reference:"
msgstr "La tua richiesta è stata registrata con il seguente riferimento:"

msgid ""
"We will send another e-mail once your ticket has been completed. In the "
"meantime you can check the status of your ticket at any time:"
msgstr ""
"Ti invieremo un'altra e-mail una volta che il tuo biglietto sarà stato "
"completato. Nel frattempo puoi controllare in qualsiasi momento lo stato del "
"tuo biglietto:"

msgid "The following ticket has just been opened:"
msgstr "Il seguente biglietto è stato appena aperto:"

msgid "View the ticket"
msgstr "Visualizza il biglietto"

msgid "Your request has been reopened"
msgstr "La tua richiesta è stata riaperta"

msgid "This is what happend on the ${org} website over the past week:"
msgstr ""
"Questo è quello che è successo sul sito web ${org} nell'ultimo settimana:"

msgid ""
"This is the weekly OneGov Cloud status e-mail. If you don't want to receive "
"this e-mail you may deactivate it by clicking on"
msgstr ""
"Questa è l'e-mail di stato settimanale di OneGov Cloud. Se non vuoi ricevere "
"questa e-mail puoi disattivarla cliccando su"

msgid "Directory entry adopted."
msgstr "Elemento della cartella adottato."

msgid "Change request applied."
msgstr "Richiesta di modifica applicata."

msgid "Directory entry rejected."
msgstr "Elemento della cartella rifiutato."

msgid "Event edited."
msgstr "Evento montato."

#. Canonical text for ${event} is: "Event"
msgid "${event} published."
msgstr "${event} pubblicato."

msgid "Event deleted."
msgstr "Evento eliminato."

msgid "Event withdrawn."
msgstr "Evento ritirato."

msgid "File signed."
msgstr "File firmato."

msgid "File with digital seal removed."
msgstr "File con sigillo digitale cancellato."

msgid "${amount} marked as paid."
msgstr "${amount} contrassegnato come pagato."

msgid "${amount} marked as unpaid."
msgstr "${amount} contrassegnato come non pagato."

msgid "${amount} captured."
msgstr "${amount} acquisito."

msgid "${amount} refunded."
msgstr "${amount} rimborsato."

msgid "1 reservation accepted."
msgstr "1 prenotazione accettata."

msgid "${count} reservations accepted."
msgstr "${count} prenotazioni accettate."

msgid "1 reservation rejected."
msgstr "1 prenotazione rifiutata."

msgid "${count} reservations rejected."
msgstr "${count} prenotazioni rifiutate."

msgid "Registration confirmed."
msgstr "Iscrizione confermata."

msgid "Registration denied."
msgstr "Iscrizione negata."

msgid "Registration cancelled."
msgstr "Registrazione annullata."

msgid "Ticket opened."
msgstr "Biglietto aperto."

msgid "Ticket accepted."
msgstr "Biglietto accettato."

msgid "Ticket closed."
msgstr "Biglietto chiuso."

msgid "Ticket reopened."
msgstr "Biglietto riaperto."

msgid "Ticket assigned"
msgstr "Biglietto assegnato"

msgid "Ticket e-mails disabled."
msgstr "E-mail dei biglietti disabilitate."

msgid "Ticket e-mails enabled."
msgstr "E-mail dei biglietti abilitate."

msgid "Payment amount changed."
msgstr "Importo del pagamento modificato."

msgid "Ticket archived."
msgstr "Biglietto archiviato."

msgid "Ticket recovered from archive."
msgstr "Biglietto recuperato dall'archivio."

msgid ""
"The newsletter is disabled. You can only see this page because you are "
"logged in."
msgstr ""
"La newsletter è disabilitata. Puoi vedere questa pagina solo perché hai "
"fatto il login."

msgid "Sign up to our newsletter to always stay up to date:"
msgstr "Iscriviti alla nostra newsletter per rimanere sempre aggiornato:"

msgid "Signup"
msgstr "Registrati"

msgid "There are currently ${count} recipients registered."
msgstr "Al momento ci sono ${count} destinatari registrati."

msgid "Archive"
msgstr "Archivia"

msgid "No newsletters yet."
msgstr "Ancora nessuna newsletter."

msgid "Not yet sent."
msgstr "Non ancora inviato."

msgid ""
"The user ${username} was created successfully. Please write down the user's "
"password, as it won't be shown to you again:"
msgstr ""
"L'utente ${username} è stato creato correttamente. Annota la password "
"dell'utente, poiché non ti verrà più mostrata:"

msgid "Password:"
msgstr "Password:"

msgid ""
"The user ${username} was created successfully. An e-mail has been sent to "
"the user with login instructions."
msgstr ""
"L'utente ${username} è stato creato correttamente. Una e-mail con le "
"istruzioni per l'accesso è stata inviata all'utente."

msgid "Back to usermanagement"
msgstr "Torna alla gestione degli utenti"

msgid ""
"Sorry, the page you are looking for could not be found. Try checking the URL "
"for errors or use the search box on the top."
msgstr ""
"Spiacenti, la pagina che stai cercando non è stata trovata. Prova a "
"controllare l'URL per eventuali errori o utilizza la casella di ricerca in "
"alto."

msgid "Back"
msgstr "Indietro"

msgid "Link to organizers page"
msgstr "Link alla pagina dell'organizzatore"

msgid "Export this event"
msgstr "Esporta questo evento"

msgid "Export all occurrences of this event"
msgstr "Esporta tutte le occorrenze di questo evento"

msgid "All occurrences of this event"
msgstr "Tutte le occorrenze di questo evento"

msgid "Origin"
msgstr "Origine"

msgid "This is an imported event"
msgstr "Questo è un evento importato"

msgid "Search in Events"
msgstr "In Events suchen"

msgid "Tag"
msgstr "Tag"

msgid "Export these events"
msgstr "Esporta questi eventi"

msgid "Submit your own event"
msgstr "Invia il tuo evento"

msgid "No payment providers defined."
msgstr "Nessun fornitore di servizi di pagamento definito."

msgid "Connected:"
msgstr "Connesso:"

msgid "Default:"
msgstr "Predefinito:"

msgid "Enabled:"
msgstr "Abilitato:"

msgid "Fee:"
msgstr "Imposta:"

msgid "No payments yet."
msgstr "Nessun pagamento ancora."

msgid ""
"The following requests have been submitted. To see the state of process you "
"may return to the invidual request's page at any time. All information on "
"this page has been sent to your e-mail address."
msgstr ""
"Sono state inviate le seguenti richieste. Per vedere lo stato dell'iter puoi "
"tornare in qualsiasi momento alla pagina della singola richiesta. Tutte le "
"informazioni presenti in questa pagina sono state inviate al tuo indirizzo e-"
"mail."

msgid "Request Reference"
msgstr "Riferimento della richiesta"

msgid "No people added yet."
msgstr "Nessuna persona aggiunta ancora."

msgid "Export a vCard of this person"
msgstr "Esporta una vCard di questa persona"

msgid "No publications"
msgstr "Nessuna pubblicazione"

msgid "Years"
msgstr "Anni"

msgid ""
"You can search through the content of all listed files by using the search "
"on the top right."
msgstr ""
"Puoi cercare all'interno del contenuto di tutti i file elencati utilizzando "
"la ricerca in alto a destra."

msgid ""
"All files have a digital seal. The digital seal of a downloaded file can be "
"viewed in Adobe Acrobat Reader or by dragging an already downloaded file "
"into the field below:"
msgstr ""
"Tutti i file hanno un sigillo digitale. Il sigillo digitale di un file "
"scaricato può essere visualizzata in Adobe Acrobat Reader oppure trascinando "
"un file già scaricato nel campo sottostante:"

msgid "Drop files to verify them"
msgstr "Rilascia i file per verificarli"

msgid ""
"Subscribers may always unsubscribe themselves through a link shown at the "
"bottom of the newsletter. If you unsubscribe them here, they will not be "
"notified."
msgstr ""
"Gli abbonati possono sempre annullare l'iscrizione tramite un collegamento "
"mostrato in fondo alla newsletter. Se annulli qui la loro iscrizione, questi "
"non riceveranno alcun avviso."

msgid "Unsubscribe"
msgstr "Annulla iscrizione"

msgid "No dates found, please select dates in the calendar first"
msgstr "Nessuna data trovata, seleziona prima le date nel calendario"

msgid "Go to calendar"
msgstr "Vai al calendario"

msgid ""
"The following link can be used to subscribe to the reservations of this "
"calendar. It can be used by anyone that knows the link in multiple calendar "
"applications."
msgstr ""
"Il seguente collegamento può essere utilizzato per iscriversi alle "
"prenotazioni di questo calendario. Può essere utilizzato da chiunque conosca "
"il collegamento in più applicazioni di calendario."

msgid ""
"Note that we have no control over how often calendar applications update the "
"calendars they are subscribed to (if they update at all). Therefore the "
"information shown in the calendar may be wrong or out of date. Use it at "
"your own risk."
msgstr ""
"Tieni presente che non abbiamo alcun controllo sulla frequenza con cui le "
"applicazioni di calendario aggiornano i calendari a cui sono iscritte (né "
"sul fatto che si aggiornino). Pertanto, le informazioni mostrate nel "
"calendario potrebbero essere errate o non aggiornate. Usale tuo rischio."

msgid "Reservations must be made at least one day in advance."
msgstr ""
"Le prenotazioni devono essere effettuate con almeno un giorno di anticipo."

msgid "Reservations must be made at least one hour in advance."
msgstr ""
"Le prenotazioni devono essere effettuate con almeno un'ora di anticipo."

msgid "Reservations must be made at least ${n} days in advance."
msgstr ""
"Le prenotazioni devono essere effettuate con almeno ${n} giorni di anticipo."

msgid "Reservations must be made at least ${n} hours in advance."
msgstr ""
"Le prenotazioni devono essere effettuate con almeno ${n} ore di anticipo."

msgid "Select a free time span in the calendar below to create an allocation."
msgstr ""
"Seleziona un periodo di tempo libero nel calendario sottostante per creare "
"un'allocazione."

msgid "Removes all unreserved allocations between the start and end date."
msgstr ""
"Rimuove tutte le allocazioni non riservate tra la data di inizio e di fine."

msgid "Reservation is pending approval"
msgstr "La prenotazione è in attesa di approvazione"

msgid "(${num_pending} pending approval)"
msgstr "(${num_pending} in attesa di approvazione)"

msgid "Utilised"
msgstr "Utilizzato"

msgid "No recipients defined yet."
msgstr "Nessun destinatario ancora definito."

msgid ""
"Receives notifications for reservations of the day on the following days:"
msgstr ""
"Riceve le notifiche per le prenotazioni del giorno nei giorni successivi:"

msgid "Receives notifications for internal notes on reservations."
msgstr "Riceve le notifiche per le note interne sulle prenotazioni."

msgid "Receives notifications for rejected reservations."
msgstr "Riceve le notifiche per le prenotazioni rifiutate."

msgid "Receives notifications for new reservations."
msgstr "Riceve le notifiche per le nuove prenotazioni."

msgid "Notifications for following Resources"
msgstr "Notifiche per le seguenti risorse"

msgid "No reservation resources defined yet."
msgstr "Nessuna risorsa di prenotazione ancora definita."

msgid ""
"Searching is currently unavailable due to technical difficulties. Please "
"excuse the inconvenience and try again later."
msgstr ""
"La ricerca non è attualmente disponibile a causa di difficoltà tecniche. Ci "
"scusiamo dell'inconveniente, riprova più tardi."

msgid "Your search returned no results."
msgstr "La tua ricerca non ha restituito alcun risultato."

msgid "Select the images that should be shown inside this album."
msgstr ""
"Seleziona le immagini che dovrebbero essere mostrate all'interno di questo "
"album."

msgid "Confirm selection"
msgstr "Conferma la selezione"

msgid "This newsletter has not been sent yet."
msgstr "Questa newsletter non è stata ancora inviata."

msgid "First sent ${time_ago}."
msgstr "Inviato per la prima volta ${time_ago}."

msgid "This newsletter was sent to ${n} subscribers."
msgstr "Questa newsletter è stata inviata a ${n} iscritti."

msgid "All subscribers have already received this newsletter."
msgstr "Tutti gli iscritti hanno già ricevuto questa newsletter."

msgid "The newsletter is scheduled to be sent on ${time}"
msgstr "L'invio della newsletter è programmato per le ${time}"

msgid ""
"Check the email text. You can use the full news text instead of the leading "
"if you want. You will find this setting in the edit menu of the news item."
msgstr ""
"Controlla il testo dell'email. Se lo desideri, puoi utilizzare il testo "
"completo delle notizie anziché l'estratto. Troverai questa impostazione nel "
"menu di modifica della notizia."

msgid "Delivery"
msgstr "Distribuzione"

msgid "The newsletter was already sent to the following addresses:"
msgstr "La newsletter è già stata inviata ai seguenti indirizzi:"

msgid ""
"A signup link allows anyone to sign up with a specific role. Those signups "
"are limited by time and count but they still present a security risk. Be "
"sure to only share this link with people you trust."
msgstr ""
"Un collegamento di registrazione consente a chiunque di iscriversi con un "
"ruolo specifico. Queste registrazioni sono limitate nel tempo e nel numero, "
"ma presentano comunque un rischio per la sicurezza. Assicurati di "
"condividere questo collegamento solo con persone di cui ti fidi."

msgid ""
"Your signup link has been created as follows. Please copy it before "
"continuing, it won't be shown to you again:"
msgstr ""
"Il tuo collegamento di registrazione è stato creato come segue. Copialo "
"prima di proseguire, non ti verrà più mostrato:"

msgid ""
"Sort the items using drag and drop. The new positions are automatically "
"saved directly after moving."
msgstr ""
"Ordina gli elementi trascinandoli e rilasciandoli. Le nuove posizioni "
"vengono salvate automaticamente subito dopo lo spostamento."

msgid "Back to page"
msgstr "Torna alla pagina"

msgid "No activities yet."
msgstr "Ancora nessuna attività."

msgid "Ticket updates by e-mail"
msgstr "Il biglietto si aggiorna tramite e-mail"

msgid "Disable E-Mails"
msgstr "Disabilita i messaggi e-mail"

msgid "No ticket updates by e-mail"
msgstr "Nessun aggiornamento dei biglietti tramite e-mail"

msgid "Enable E-Mails"
msgstr "Abilita i messaggi e-mail"

msgid "E-Mails can not be sent for tickets of imported events"
msgstr "Non è possibile inviare e-mail per biglietti di eventi importati"

msgid "Send Message"
msgstr "Invia messaggio"

msgid "Messages cannot be sent when the ticket is closed"
msgstr "I messaggi non possono essere inviati quando il biglietto è chiuso"

msgid "Please reopen the ticket to send a message"
msgstr "Riapri il biglietto per inviare un messaggio"

msgid "Messages cannot be sent for imported events"
msgstr "Non è possibile inviare messaggi per eventi importati"

msgid "${count} received"
msgstr "${count} ricevuti"

msgid "${count} sent"
msgstr "${count} inviati"

msgid "${count} note"
msgstr "${count} nota"

msgid "${count} notes"
msgstr "${count} note"

msgid ""
"You are editing a note created by someone else. By saving your changes you "
"will become the author of the whole note."
msgstr ""
"Stai modificando una nota creata da qualcun altro. Salvando le modifiche "
"diventerai l'autore dell'intera nota."

msgid ""
"Notes are private and only shown to logged-in members. URLs and e-mail "
"addresses are turned into links."
msgstr ""
"Le note sono private e vengono mostrate solo ai membri che hanno effettuato "
"l'accesso. Gli URL e gli indirizzi e-mail vengono trasformati in "
"collegamenti."

msgid "Would you like to make corrections to the event?"
msgstr "Volete apportare correzioni all'evento?"

msgid "Edit this event."
msgstr "Modificare questo evento."

msgid "Forgot something or have a special request?"
msgstr "Hai dimenticato qualcosa o hai una richiesta speciale?"

msgid "Add a message to the ticket."
msgstr "Aggiungi un messaggio al biglietto."

msgid "New messages have been disabled because the ticket has been closed."
msgstr ""
"I nuovi messaggi sono stati disabilitati perché il biglietto è stato chiuso."

msgid ""
"Enable notifications about new tickets. Only works when being logged in and "
"having the browser with the site open."
msgstr ""
"Abilita le notifiche sui nuovi ticket. Funziona solo quando si è connessi e "
"si ha il browser con il sito aperto."

msgid "Archive all selected tickets?"
msgstr "Archiviare tutti i biglietti selezionati?"

msgid "Do archive"
msgstr "Archivia"

msgid "Archive selected"
msgstr "Archivio selezionato"

msgid ""
"You've reached this site because you are logged in. Visitors are "
"automatically redirected to the following link:"
msgstr ""
"Hai raggiunto questo sito perché sei autenticato. I visitatori vengono "
"reindirizzati automaticamente al seguente collegamento:"

msgid ""
"You are not automatically redirected so you have a chance to edit or delete "
"this link."
msgstr ""
"Non vieni reindirizzato automaticamente, quindi hai la possibilità di "
"modificare o eliminare questo collegamento."

msgid "You have been successfully unsubscribed from all regular emails."
msgstr ""
"L'iscrizione da tutte le e-mail periodiche è stata annullata correttamente."

msgid "local"
msgstr "locale"

msgid "No links found."
msgstr "Nessun collegamento trovato."

msgid "Select an item to view it"
msgstr "Seleziona un elemento per visualizzarlo"

msgid "Identicon"
msgstr "Icona identificativa"

msgid "Not a valid color."
msgstr "Colore non valido."

msgid "Not a valid choice"
msgstr "Scelta non valida"

msgid "Admins"
msgstr "Amministratori"

#, python-format
msgid ""
"You can only reserve this allocation before ${date} if you live in the "
"following zipcodes: ${zipcodes}"
msgstr ""
"Puoi prenotare questa allocazione prima del ${date} solo se la tua residenza "
"rientra nei seguenti codici postali: ${zipcodes}"

#, python-format
msgid "${percent}% Available"
msgstr "${percent}% disponibile"

msgid "Available"
msgstr "Disponibile"

#, python-format
msgid "${num} Available"
msgstr "${num} disponibile"

msgid ""
"This allocation can't be deleted because there are existing reservations "
"associated with it."
msgstr ""
"Questa allocazione non può essere eliminata perché ci sono prenotazioni "
"esistenti ad essa associate."

msgid ""
"To delete this allocation, all existing reservations need to be cancelled "
"first."
msgstr ""
"Per eliminare questa allocazione, è necessario prima annullare tutte le "
"prenotazioni esistenti."

msgid "A conflicting allocation exists for the requested time period."
msgstr "Esiste un'allocazione in conflitto per il periodo di tempo richiesto."

msgid "A conflicting reservation exists for the requested time period."
msgstr ""
"Esiste una prenotazione in conflitto per il periodo di tempo richiesto."

msgid "An existing reservation would be affected by the requested change."
msgstr ""
"Una prenotazione esistente sarebbe interessata dalla modifica richiesta."

msgid "A pending reservation would be affected by the requested change."
msgstr ""
"Una prenotazione in sospeso sarebbe interessata dalla modifica richiesta."

msgid "The requested period is no longer available."
msgstr "Il periodo richiesto non è più disponibile."

msgid "No reservable slot found."
msgstr "Nessuno slot prenotabile trovato."

msgid "Reservations can't be made for more than 24 hours at a time."
msgstr ""
"Le prenotazioni non possono essere effettuate per più di 24 ore consecutive."

msgid "The given reservation paramters are invalid."
msgstr "I parametri di prenotazione forniti non sono validi."

msgid "The given reservation token is invalid."
msgstr "Il token di prenotazione fornito non è valido."

msgid "The requested number of reservations is higher than allowed."
msgstr "Il numero di prenotazioni richiesto è superiore a quello consentito."

msgid "The requested quota is invalid (must be at least one)."
msgstr "La quota richiesta non è valida (deve essere almeno una)."

msgid "The allocation does not have enough free spots."
msgstr "L'assegnazione non dispone di abbastanza posti liberi."

msgid "The resulting allocation would be invalid."
msgstr "L'allocazione risultante non sarebbe valida."

msgid "No reservations to confirm."
msgstr "Nessuna prenotazione da confermare."

msgid "The given timerange is longer than the existing allocation."
msgstr ""
"L'intervallo di tempo specificato è più esteso dell'allocazione esistente."

msgid "Reservation too short. A reservation must last at least 5 minutes."
msgstr ""
"Prenotazione troppo breve. Una prenotazione deve durare almeno 5 minuti."

msgid "Stop"
msgstr "Arresta"

#, python-format
msgid "Do you really want to stop \"${title}\"?"
msgstr "Vuoi davvero fermare \"${title}\"?"

msgid "The rule will be removed without affecting existing allocations."
msgstr "La regola sarà rimossa senza influire sulle allocazioni esistenti."

msgid "Stop rule"
msgstr "Arresta la regola"

msgid ""
"All allocations created by the rule will be removed, if they haven't been "
"reserved yet."
msgstr ""
"Se non sono state ancora prenotate, tutte le allocazioni create dalla regola "
"verranno rimosse."

msgid "Delete rule"
msgstr "Elimina la regola"

msgid "No allocations to add"
msgstr "Nessuna allocazione da aggiungere"

#, python-format
msgid "Successfully added ${n} allocations"
msgstr "${n} allocazioni aggiunte correttamente"

msgid "New allocation"
msgstr "Nuova allocazione"

msgid "Your changes were saved"
msgstr "Le modifiche sono state salvate"

#, python-format
msgid "New rule active, ${n} allocations created"
msgstr "Nuova regola attiva, ${n} allocazioni create"

msgid "New Rule"
msgstr "Nuova regola"

msgid ""
"Rules ensure that the allocations between start/end exist and that they are "
"extended beyond those dates at the given intervals. "
msgstr ""
"Le regole assicurano che le allocazioni tra inizio/fine esistano e che siano "
"estese oltre tali date agli intervalli indicati. "

msgid "The rule was stopped"
msgstr "La regola è stata arrestata"

#, python-format
msgid "The rule was deleted, along with ${n} allocations"
msgstr "La regola è stata eliminata, insieme ${n} allocazioni"

msgid "Topics A-Z"
msgstr "Argomenti A-Z"

msgid "Your userprofile is incomplete. Please update it before you continue."
msgstr "Il tuo profilo utente è incompleto. Aggiornalo prima di proseguire."

msgid "You have been logged in."
msgstr "Hai effettuato l'accesso."

#, fuzzy
msgid "Wrong e-mail address, password or yubikey."
msgstr "Indirizzo e-mail, password o Yubikey errati."

#, python-format
msgid "Login to ${org}"
msgstr "Accedi a ${org}"

msgid "A user with this address already exists"
msgstr "Esiste già un utente con questo indirizzo"

msgid "This signup link has expired"
msgstr "Questo collegamento di registrazione è scaduto"

#, python-format
msgid "Your ${org} Registration"
msgstr "La tua registrazione a ${org}"

msgid ""
"Thank you for registering. Please follow the instructions on the activiation "
"e-mail sent to you. Please check your spam folder if you have not received "
"the email."
msgstr ""
"Grazie per esserti registrato. Segui le istruzioni sull'e-mail di "
"attivazione che ti è stata inviata. Se non avete ricevuto l'e-mail, "
"controllate la cartella spam."

msgid "Account Registration"
msgstr "Registrazione dell'account"

msgid "Unknown user"
msgstr "Utente sconosciuto"

msgid "Invalid activation token"
msgstr "Token di attivazione non valido"

msgid "Your account has already been activated."
msgstr "Il tuo account è stato già attivato."

msgid ""
"Your account has been activated. You may now log in with your credentials"
msgstr ""
"Il tuo account è stato attivato. Ora puoi accedere con le tue credenziali"

msgid "You have been logged out."
msgstr "Sei stato disconnesso."

msgid "Password reset"
msgstr "Ripristina password"

#, python-format
msgid ""
"A password reset link has been sent to ${email}, provided an active account "
"exists for this email address."
msgstr ""
"Il collegamento per reimpostare la password è stato inviato all'indirizzo "
"${email} (se si tratta di un account attivo esistente)."

msgid "Password changed."
msgstr "Password modificata."

msgid "Wrong username or password reset link not valid any more."
msgstr ""
"Il collegamento per reimpostare il nome utente o la password errati non è "
"più valido."

msgid "A link was added to the clipboard"
msgstr "È stato aggiunto un collegamento agli appunti"

#, python-format
msgid "The entry ${name} exists twice"
msgstr "L'elemento ${name} è duplicato"

msgid "Added a new directory"
msgstr "Aggiunta una nuova cartella"

msgid "New Directory"
msgstr "Nuova cartella"

msgid ""
"The requested change cannot be performed, as it is incompatible with "
"existing entries"
msgstr ""
"La modifica richiesta non può essere eseguita, in quanto è incompatibile con "
"gli elementi esistenti"

#, python-format
msgid "Syntax Error in line ${line}"
msgstr "Errore di sintassi alla riga ${line}"

msgid "Syntax error in form"
msgstr "Errore di sintassi nel modulo"

#, python-format
msgid "Syntax error in field ${field_name}"
msgstr "Errore di sintassi nel campo ${field_name}"

#, python-format
msgid "Error: Duplicate label ${label}"
msgstr "Errore: etichetta ${label} duplicata"

msgid "The directory was deleted"
msgstr "La cartella è stata cancellata"

msgid "Added a new directory entry"
msgstr "Aggiunta un nuovo elemento della cartella"

msgid "New Directory Entry"
msgstr "Nuovo elemento della cartella"

msgid "Submit a New Directory Entry"
msgstr "Invia un nuovo elemento della cartella"

msgid "Continue"
msgstr "Continua"

msgid "Propose a change"
msgstr "Proponi un cambiamento"

msgid ""
"To request a change, edit the fields you would like to change, leaving the "
"other fields intact. Then submit your request."
msgstr ""
"Per richiedere una modifica, modifica i campi che desideri modificare, "
"lasciando intatti gli altri. Quindi invia la tua richiesta."

msgid "The entry was deleted"
msgstr "L'elemento è stato eliminato:"

msgid ""
"On the right side, you can filter the entries of this directory to export."
msgstr ""
"sul lato destro, puoi filtrare gli elementi di questa cartella da esportare."

msgid "Exports all entries of this directory."
msgstr "Esporta tutti gli elementi di questa cartella."

msgid ""
"The resulting zipfile contains the selected format as well as metadata and "
"images/files if the directory contains any."
msgstr ""
"Il file zip risultante contiene il formato selezionato, nonché metadati e "
"immagini/file se la cartella ne contiene."

#, python-format
msgid ""
"You have been redirect to this entry because it could not be exported due to "
"missing file ${name}. Please re-upload them and try again"
msgstr ""
"Sei stato reindirizzato a questo elemento perché non è stato possibile "
"esportarlo a causa del file ${name} mancante. Ricaricali e riprova"

#, python-format
msgid "The column ${name} is missing"
msgstr "La colonna ${name} è mancante"

#, python-format
msgid "The file ${name} is missing"
msgstr "Il file ${name} è mancante"

msgid ""
"The given file is invalid, does it include a metadata.json with a data.xlsx, "
"data.csv, or data.json?"
msgstr ""
"Il file specificato non è valido, include un metadata.json con un data.xlsx, "
"data.csv o data.json?"

#, python-format
msgid "Imported ${count} entries"
msgstr "${count} elementi importati"

msgid ""
"Updates the directory configuration and imports all entries given in the ZIP "
"file. The format is the same as produced by the export function. Note that "
"only 100 items are imported at a time. To import more items repeat the "
"import accordingly."
msgstr ""
"Aggiorna la configurazione della cartella e importa tutti gli elementi "
"forniti nel file ZIP. Il formato è lo stesso generato dalla funzione di "
"esportazione. Tieni presente che vengono importati solo 100 elementi alla "
"volta. Per importare più elementi, ripeti l'importazione finché necessario."

msgid "Moves the topic and all its sub topics to the given destination."
msgstr ""
"Sposta l'argomento e tutti i suoi sottoargomenti nella destinazione indicata."

msgid ""
"Stable URLs are important. Here you can change the path to your site "
"independently from the title."
msgstr ""
"Gli URL stabili sono importanti. Qui puoi modificare il percorso del tuo "
"sito indipendentemente dal titolo."

#, python-format
msgid "A total of ${number} subpages are affected."
msgstr "Sono interessate un totale di ${number} sottopagine."

#, python-format
msgid "${count} links will be replaced by this action."
msgstr "${count} collegamenti saranno sostituiti da questa operazione."

msgid "The event submitter has not yet completed his submission"
msgstr "Il presentatore dell'evento non ha ancora completato la sua iscrizione"

msgid "This event has already been published"
msgstr "Questo evento è stato pubblicato"

#, python-format
msgid "Successfully created the event '${title}'"
msgstr "Creato con successo l'evento '${titolo}'"

#, python-format
msgid "You have accepted the event ${title}"
msgstr "Hai accettato l'evento ${title}"

msgid "Your event was accepted"
msgstr "Il tuo evento è stato accettato"

msgid "Submit an event"
msgstr "Invia un evento"

msgid ""
"Only events taking place inside the town or events related to town societies "
"are published. Events which are purely commercial are not published. There's "
"no right to be published and already published events may be removed from "
"the page without notification or reason."
msgstr ""
"Vengono pubblicati solo gli eventi che si svolgono all'interno della città o "
"gli eventi relativi alle società cittadine. Gli eventi puramente commerciali "
"non vengono pubblicati. Non c'è alcun diritto alla pubblicazione e gli "
"eventi già pubblicati possono essere rimossi dalla pagina senza preavviso o "
"motivo."

msgid "Add event"
msgstr "Aggiungi evento"

msgid "Your request has been registered"
msgstr "La tua richiesta è stata registrata"

msgid "New ticket"
msgstr "Nuovo biglietto"

msgid "Your request could not be accepted automatically!"
msgstr "La tua richiesta non può essere accettata automaticamente!"

msgid "Thank you for your submission!"
msgstr "Ti ringraziamo per l'iscrizione!"

msgid "Your event was rejected"
msgstr "Il tuo evento è stato rifiutato"

msgid "Access Denied"
msgstr "Accesso negato"

msgid "Not Found"
msgstr "Non trovato"

msgid "Added a new external link"
msgstr "Aggiunto un nuovo link esterno"

msgid "New external link"
msgstr "Nuovo collegamento esterno"

msgid "Edit external link"
msgstr "Modifica il collegamento esterno"

msgid "Manage Photo Albums"
msgstr "Gestisci album fotografici"

msgid "This file type is not supported"
msgstr "Questo tipo di file non è supportato"

msgid "The file name is too long"
msgstr "Il nome del file è troppo lungo"

msgid "The file cannot be processed"
msgstr "Il file non può essere elaborato"

#, fuzzy
msgid "Please submit your yubikey"
msgstr "Invia la tua Yubikey"

#, fuzzy
msgid "Your account is not linked to a Yubikey"
msgstr "Il tuo account non è collegato a Yubikey"

#, fuzzy
msgid "The used Yubikey is not linked to your account"
msgstr "La Yubikey usata non è collegata al tuo account"

msgid "This file already has a digital seal"
msgstr "Questo file include già un sigillo digitale"

#, fuzzy
msgid "Your Yubikey could not be validated"
msgstr "Non è stato possibile convalidare la tua Yubikey"

msgid "Edit external form"
msgstr "Modifica il modulo esterno"

msgid "The registration has ended"
msgstr "La registrazione è terminata"

msgid "The registration is closed"
msgstr "La registrazione è chiusa"

#, python-format
msgid "The registration opens on ${day}, ${date}"
msgstr "La registrazione si apre ${day}, ${date}"

#, python-format
msgid "The registration closes on ${day}, ${date}"
msgstr "La registrazione si chiude ${day}, ${date}"

#, python-format
msgid "There's a limit of ${count} attendees"
msgstr "C'è un limite di ${count} partecipanti"

msgid "There are no spots left"
msgstr "Non ci sono più posti disponibili"

msgid "There is one spot left"
msgstr "È rimasto un posto disponibile"

#, python-format
msgid "There are ${count} spots left"
msgstr "Sono rimasti ${count} posti disponibili"

msgid "A form with this name already exists"
msgstr "Un modulo con questo nome esiste già"

msgid "Added a new form"
msgstr "Aggiunto un nuovo modulo"

msgid "New Form"
msgstr "Nuovo modulo"

msgid "Exports the submissions of the given date range."
msgstr "Esporta gli invii dell'intervallo di date specificato."

msgid "New Registration Window"
msgstr "Nuova finestra di registrazione"

msgid "The registration window was added successfully"
msgstr "La finestra di registrazione è stata aggiunta con successo"

msgid ""
"Registration windows limit forms to a set number of submissions and a "
"specific time-range."
msgstr ""
"Le finestre di registrazione limitano i moduli a un determinato numero di "
"invii e a uno specifico intervallo di tempo."

msgid "General Message"
msgstr "Messaggio generale"

#, python-format
msgid "Successfully sent ${count} emails"
msgstr "${count} e-mail inviate correttamente"

msgid "Send E-Mail to attendees"
msgstr "Invia e-mail ai partecipanti"

msgid "Email attendees"
msgstr "E-mail partecipanti"

msgid "Cancel Registration Window"
msgstr "Annulla la finestra di registrazione"

msgid ""
"You really want to cancel all confirmed and deny all open submissions for "
"this registration window?"
msgstr ""
"Vuoi davvero cancellare tutte le iscrizioni confermate e negare tutte le "
"iscrizioni aperte per questa finestra di registrazione?"

msgid ""
"Each attendee will receive a ticket email unless ticket messages are not "
"muted."
msgstr ""
"Ogni partecipante riceverà un'e-mail del biglietto a meno che i messaggi dei "
"biglietti non siano disattivati."

msgid "Do you really want to delete this registration window?"
msgstr "Vuoi davvero eliminare questa finestra di registrazione?"

msgid "Existing submissions will be disassociated."
msgstr "Le iscrizioni esistenti verranno dissociate."

msgid "Delete registration window"
msgstr "Elimina la finestra di registrazione"

msgid "This registration window can't be deleted."
msgstr "Questa finestra di registrazione non può essere eliminata."

msgid ""
"There are confirmed or open submissions associated with it. Cancel the "
"registration window first."
msgstr ""
"Ad essa sono associate iscrizioni confermate o aperte. Annulla prima la "
"finestra di registrazione."

msgid "Edit Registration Window"
msgstr "Modifica la finestra di registrazione"

#, python-format
msgid "${count} submissions cancelled / denied over the ticket system"
msgstr ""
"${count} iscrizioni annullate/negate tramite il sistema di gestione dei "
"biglietti"

msgid "The registration window was deleted"
msgstr "La finestra di registrazione è stata cancellata"

#, python-format
msgid ""
"The total amount for the currently entered data is ${total} but has to be at "
"least ${minimum}. Please adjust your inputs."
msgstr ""
"L'importo totale per i dati attualmente inseriti è ${total} ma deve essere "
"almeno ${minimum}. Si prega di modificare i dati inseriti."

msgid "Pay Online and Complete"
msgstr "Paga online e completa"

msgid "Your payment could not be processed"
msgstr "Non è stato possibile elaborare Il tuo pagamento"

msgid "Registrations are no longer possible"
msgstr "Le iscrizioni non sono più possibili"

msgid "Your registration has been confirmed"
msgstr "La tua registrazione è stata confermata"

msgid "The registration has been confirmed"
msgstr "La registrazione è stata confermata"

msgid ""
"The registration could not be confirmed because the maximum number of "
"participants has been reached"
msgstr ""
"Non è stato possibile confermare la registrazione perché è stato raggiunto "
"il numero massimo di partecipanti."

msgid "Your registration has been denied"
msgstr "La tua registrazione è stata rifiutata"

msgid "The registration has been denied"
msgstr "La registrazione è stata rifiutata"

msgid "The registration could not be denied"
msgstr "La registrazione non può essere rifiutata"

msgid "Your registration has been cancelled"
msgstr "La tua registrazione è stata annullata"

msgid "The registration has been cancelled"
msgstr "La registrazione è stata annullata"

msgid "The registration could not be cancelled"
msgstr "La registrazione non può essere annullata"

msgid "Select"
msgstr "Seleziona"

msgid "Select images"
msgstr "Seleziona immagini"

msgid "Added a new photo album"
msgstr "Aggiunto un nuovo album fotografico"

msgid "New Photo Album"
msgstr "Nuovo album fotografico"

#, python-format
msgid "Welcome to the ${org} Newsletter"
msgstr "Benvenuto nella newsletter di ${org}"

#, python-format
msgid ""
"Success! We have sent a confirmation link to ${address}, if we didn't send "
"you one already."
msgstr ""
"La richiesta ha avuto esito positivo! Abbiamo inviato un collegamento di "
"conferma a ${address}, se non te ne abbiamo già inviato uno."

#, python-format
msgid "Do you really want to unsubscribe \"{}\"?"
msgstr "Vuoi davvero annullare l'iscrizione a \"{}\"?"

msgid "A newsletter with this name already exists"
msgstr "Esiste già una newsletter con questo nome"

msgid "Added a new newsletter"
msgstr "Aggiunta una nuova newsletter"

msgid "New Newsletter"
msgstr "Nuova newsletter"

msgid "Edit Newsletter"
msgstr "Modifica la newsletter"

msgid "The newsletter was deleted"
msgstr "La newsletter è stata cancellata"

#, python-format
msgid "Sent \"${title}\" to ${n} recipients"
msgstr "Inviato \"${title}\" a ${n} destinatari"

#, python-format
msgid "Scheduled \"${title}\" to be sent on ${date}"
msgstr "\"${title}\" programmato per l'invio il ${date}"

#, python-format
msgid "Sent \"${title}\" to ${recipient}"
msgstr "Inviato \"${title}\" a ${recipient}"

msgid "Sends a test newsletter to the given address"
msgstr "Invia una newsletter di prova all'indirizzo indicato"

msgid "Newsletter Recipients"
msgstr "Destinatari della newsletter"

msgid "Newsletter recipient Export"
msgstr "Destinatario della newsletter Esportazione"

msgid "Exports all newsletter recipients."
msgstr "Esporta tutti i destinatari della newsletter."

#, python-format
msgid "The following line(s) contain invalid data: ${lines}"
msgstr "La seguente riga (o righe) contiene dati non validi: ${lines}"

#, python-format
msgid "${count} newsletter subscribers will be imported"
msgstr "Gli iscritti alla newsletter di ${count} verranno importati"

#, python-format
msgid "${count} newsletter subscribers imported"
msgstr "${count} iscritti alla newsletter importati"

msgid "The same format as the export (XLSX) can be used for the import."
msgstr ""
"Lo stesso formato dell'esportazione (XLSX) può essere usato per "
"l'importazione."

msgid "Today"
msgstr "Oggi"

msgid "Tomorrow"
msgstr "Domani"

msgid "This weekend"
msgstr "Questo fine settimana"

msgid "This week"
msgstr "Questa settimana"

msgid "Event Export"
msgstr "Esportazione degli eventi"

msgid "Exports all future events."
msgstr "Esporta tutti gli eventi futuri."

#, python-format
msgid "${count} events will be imported"
msgstr "Gli eventi ${count} saranno importati"

#, python-format
msgid "${count} events imported"
msgstr "${conteggio} eventi sono stati importati"

msgid "Move"
msgstr "Spostare"

msgid "Your payment has been received"
msgstr "Abbiamo ricevuto il tuo pagamento"

msgid "Your payment has been withdrawn"
msgstr "Il tuo pagamento è stato ritirato"

msgid "Your payment has been refunded"
msgstr "Il tuo pagamento è stato rimborsato"

msgid "The ticket was marked as paid"
msgstr "Il biglietto è stato contrassegnato come pagato"

msgid "The ticket was marked as unpaid"
msgstr "Il biglietto è stato contrassegnato come non pagato"

msgid "The payment was captured"
msgstr "Il pagamento è stato acquisito"

msgid "The payment was refunded"
msgstr "Il pagamento è stato rimborsato"

msgid "As default"
msgstr "Valore predefinito"

msgid "Should this provider really be the new default?"
msgstr "Questo provider dovrebbe davvero essere il nuovo predefinito?"

msgid "All future payments will be redirected."
msgstr "Tutti i pagamenti futuri verranno reindirizzati."

msgid "Make Default"
msgstr "Imposta come predefinito"

msgid "Enable"
msgstr "Attivare"

msgid "Should this provider really be enabled?"
msgstr "Questo fornitore deve essere abilitato?"

msgid "Disable"
msgstr "Disattivare"

msgid "Should this provider really be disabled?"
msgstr "Questo fornitore dovrebbe davvero essere disabilitato?"

msgid "Do you really want to delete this provider?"
msgstr "Vuoi davvero eliminare questo fornitore?"

msgid "Your Stripe account was connected successfully."
msgstr "Il tuo account Stripe è stato connesso correttamente."

msgid "Your Stripe account could not be connected."
msgstr "Impossibile connettere il tuo account Stripe."

msgid "Changed the default payment provider."
msgstr "Provider di pagamento predefinito modificato."

msgid "Provider enabled."
msgstr "Fornitore abilitato."

msgid "Provider disabled."
msgstr "Fornitore disabilitato."

msgid "The payment provider was deleted."
msgstr "Il fornitore di servizi di pagamento è stato eliminato."

msgid "Successfully synchronised payments"
msgstr "Pagamenti sincronizzati correttamente"

msgid "Charge fees to customer"
msgstr "Addebita commissioni al cliente"

msgid "Added a new person"
msgstr "Aggiunta una nuova persona"

msgid "New person"
msgstr "Nuova persona"

msgid "January"
msgstr "Gennaio"

msgid "Feburary"
msgstr "Febbraio"

msgid "March"
msgstr "Marzo"

msgid "April"
msgstr "Aprile"

msgid "May"
msgstr "Maggio"

msgid "June"
msgstr "Giugno"

msgid "July"
msgstr "Luglio"

msgid "August"
msgstr "Agosto"

msgid "September"
msgstr "Settembre"

msgid "October"
msgstr "Ottobre"

msgid "November"
msgstr "Novembre"

msgid "December"
msgstr "Dicembre"

msgid ""
"The selected time does not exist on this date due to the switch from "
"standard time to daylight saving time."
msgstr ""
"In questa data, l'ora selezionata non esiste a causa del passaggio dall'ora "
"solare all'ora legale."

msgid "hour"
msgstr "ora"

msgid "hours"
msgstr "ore"

msgid "day"
msgstr "giorno"

msgid "days"
msgstr "giorni"

#, python-format
msgid "Reservations must be made ${n} ${unit} in advance"
msgstr "Le prenotazioni devono essere effettuate con ${n} ${unit} di anticipo"

msgid "This date lies in the past"
msgstr "Questa data è nel passato"

msgid "Reserve"
msgstr "Prenota"

#, python-format
msgid "New dates for ${title}"
msgstr "Nuove date per ${title}"

msgid "Confirm your reservation"
msgstr "Conferma la prenotazione"

msgid "Thank you for your reservation!"
msgstr "Grazie per la tua prenotazione!"

#, python-format
msgid ""
"Your reservation for ${room} has been submitted. Please continue with your "
"reservation for ${next_room}."
msgstr ""
"La tua prenotazione per ${room} è stata inviata. Continua con la tua "
"prenotazione per ${next_room}."

msgid "Your reservations were accepted"
msgstr "Le tue prenotazioni sono state accettate"

#, python-format
msgid "${org} New Reservation(s)"
msgstr "${org} Nuova/e prenotazione/i"

msgid "The reservations were accepted"
msgstr "Le prenotazioni sono state accettate"

msgid "The reservations have already been accepted"
msgstr "Le prenotazioni sono già state accettate"

msgid "The submitter email is not available"
msgstr "L'e-mail del mittente non è disponibile"

msgid "Accept all reservation with message"
msgstr "Accetta tutte le prenotazioni con messaggio"

#, python-format
msgid ""
"The following message will be sent to ${address} and it will be recorded for "
"future reference."
msgstr ""
"Il seguente messaggio verrà inviato a ${address} e sarà registrato per "
"riferimento futuro."

msgid ""
"The payment associated with this reservation needs to be refunded before the "
"reservation can be rejected"
msgstr ""
"Il pagamento associato a questa prenotazione deve essere rimborsato prima "
"che la prenotazione possa essere rifiutata"

msgid "The following reservations were rejected"
msgstr "Le seguenti prenotazioni sono state rifiutate"

#, python-format
msgid "${org} Rejected Reservation"
msgstr "${org} Prenotazione rifiutata"

msgid "The reservations were rejected"
msgstr "Le prenotazioni sono state rifiutate"

msgid "The reservation was rejected"
msgstr "La prenotazione è stata rifiutata"

msgid "Reject all reservations with message"
msgstr "Rifiuta tutte le prenotazioni con messaggio"

msgid "Added a new daypass"
msgstr "Aggiunto un nuovo biglietto giornaliero"

msgid "New daypass"
msgstr "Nuovo biglietto giornaliero"

msgid "Added a new room"
msgstr "Aggiunta una nuova stanza"

msgid "New room"
msgstr "Nuova stanza"

msgid "Added a new item"
msgstr "Aggiunto un nuovo elemento"

msgid "New Item"
msgstr "Nuovo elemento"

msgid "Edit resource"
msgstr "Modifica risorsa"

#, python-format
msgid "Successfully removed ${count} unused allocations"
msgstr "Rimosse correttamente ${count} allocazioni inutilizzate"

msgid "Exports the reservations of the given date range."
msgstr "Esporta le prenotazioni dell'intervallo di date specificato."

msgid "No reservations found for the given date range."
msgstr "Non sono state trovate prenotazioni per l'intervallo di date indicato."

msgid "Exports the reservations of all resources in a given date range."
msgstr "Esporta tutte le prenotazioni in un intervallo di date specifico"

#, python-format
msgid "Do you really want to delete \"${name}\"?"
msgstr "Vuoi davvero cancellare \"${name}\"?"

msgid "Delete Recipient"
msgstr "Elimina destinatario"

msgid "Added a new recipient"
msgstr "Aggiunto un nuovo destinatario"

msgid "New Recipient"
msgstr "Nuovo destinatario"

msgid "Edit Recipient"
msgstr "Modifica il destinatario"

#, python-format
msgid "Search through ${count} indexed documents"
msgstr "Cerca tra ${count} documenti indicizzati"

#, python-format
msgid "${count} Results"
msgstr "${count} risultati"

msgid "Search Unavailable"
msgstr "Ricerca non disponibile"

msgid "Favicon"
msgstr "Favicon"

msgid "Links"
msgstr "Collegamenti"

msgid "Header"
msgstr "Intestazione"

msgid "Footer"
msgstr "Piè di pagina"

msgid "Modules"
msgstr "Moduli"

msgid "Analytics"
msgstr "Analitica"

msgid "Holidays"
msgstr "Festività / Vacanze scolastiche"

msgid "No holidays defined"
msgstr "Nessuna festività definita"

msgid "Link Migration"
msgstr "Migrazione dei collegamenti"

msgid "Migrate"
msgstr "Migra"

#, python-format
msgid "Migrated ${number} links"
msgstr "${number} collegamenti migrati"

#, python-format
msgid "Total of ${number} links found."
msgstr "Totale di ${number} collegamenti trovati."

#, python-format
msgid ""
"Migrates links from the given domain to the current domain \"${domain}\"."
msgstr ""
"Migra i collegamenti dal dominio specificato al dominio corrente "
"\"${domain}\"."

msgid "OneGov API"
msgstr "API OneGov"

msgid "Do you really want to delete this API key?"
msgstr "Vuoi davvero eliminare questa chiave API?"

msgid "This action cannot be undone."
msgstr "Questa azione non può essere annullata."

msgid "ApiKey deleted."
msgstr "Chiave API eliminata."

msgid "Topics"
msgstr "Argomenti"

#, python-format
msgid "the subscription for ${address} was successfully confirmed"
msgstr "l'abbonamento di ${address} è stato correttamente confermato"

#, python-format
msgid "the subscription for ${address} could not be confirmed, wrong token"
msgstr ""
"non è stato possibile confermare l'abbonamento di ${address}, token errato"

#, python-format
msgid "${address} successfully unsubscribed"
msgstr "Iscrizione di ${address} annullata correttamente"

#, python-format
msgid "${address} could not be unsubscribed, wrong token"
msgstr "Impossibile annullare l'iscrizione di ${address}, token errato"

msgid "Added a new text module"
msgstr "Aggiunto un nuovo modulo di testo"

msgid "New text module"
msgstr "Nuovo modulo di testo"

msgid "Edit text module"
msgstr "Modifica modulo di testo"

msgid "The text module was deleted"
msgstr "Il modulo di testo è stato eliminato"

msgid "Delete Ticket"
msgstr "Cancella biglietto"

msgid "This ticket is not deletable."
msgstr "Questo biglietto non è cancellabile."

msgid "Ticket successfully deleted"
msgstr "Biglietto cancellato correttamente"

msgid ""
"Do you really want to delete this ticket? All data associated with this "
"ticket will be deleted. This cannot be undone."
msgstr ""
"Vuoi davvero eliminare questo biglietto? Tutti i dati associati a questo "
"biglietto saranno eliminati. L'operazione non può essere annullata."

msgid "Mark as paid"
msgstr "Contrassegna come pagato"

msgid "Mark as unpaid"
msgstr "Contrassegna come non pagato"

msgid "Capture Payment"
msgstr "Acquisisci pagamento"

msgid "Do you really want capture the payment?"
msgstr "Vuoi davvero acquisire il pagamento?"

msgid ""
"This usually happens automatically, so there is no reason not do capture the "
"payment."
msgstr ""
"Questo di solito accade automaticamente, quindi non c'è motivo per non "
"acquisire il pagamento."

msgid "Capture payment"
msgstr "Acquisisci pagamento"

msgid "Refund Payment"
msgstr "Rimborsa pagamento"

#, python-format
msgid "Do you really want to refund ${amount}?"
msgstr "Vuoi davvero rimborsare ${amount}?"

#, python-format
msgid "Refund ${amount}"
msgstr "Rimborsa ${amount}"

msgid "Your ticket has a new message"
msgstr "Il tuo biglietto ha un nuovo messaggio"

#, python-format
msgid "${org} New Note in Reservation for ${resource_title}"
msgstr "${org} Nuova nota nella prenotazione per ${resource_title}"

msgid "Your note was added"
msgstr "La tua nota è stata aggiunta"

msgid "The note was deleted"
msgstr "La nota è stata cancellata"

msgid "Edit Note"
msgstr "Modifica la nota"

msgid "The ticket cannot be accepted because it's not open"
msgstr "Il biglietto non può essere accettato perché non è aperto"

#, python-format
msgid "You have accepted ticket ${number}"
msgstr "Hai accettato il biglietto ${number}"

msgid "The ticket cannot be closed because it's not pending"
msgstr "Il biglietto non può essere chiuso perché non è in sospeso"

#, python-format
msgid "You have closed ticket ${number}"
msgstr "Hai chiuso il biglietto ${number}"

msgid "The ticket cannot be re-opened because it's not closed"
msgstr "Il biglietto non può essere riaperto perché non è chiuso"

#, python-format
msgid "You have reopened ticket ${number}"
msgstr "Hai riaperto il biglietto ${number}"

msgid "Your ticket has been reopened"
msgstr "Il biglietto è stato riaperto"

#, python-format
msgid "You have disabled e-mails for ticket ${number}"
msgstr "Hai disabilitato le e-mail per il biglietto ${number}"

#, python-format
msgid "You have enabled e-mails for ticket ${number}"
msgstr "Hai abilitato le e-mail per il biglietto ${number}"

msgid "The ticket cannot be archived because it's not closed"
msgstr "Il biglietto non può essere archiviato perché non è chiuso"

#, python-format
msgid "You archived ticket ${number}"
msgstr "Hai archiviato il biglietto ${number}"

msgid ""
"The ticket cannot be recovered from the archive because it's not archived"
msgstr ""
"Il biglietto non può essere recuperato dall'archivio perché non è archiviato"

#, python-format
msgid "You recovered ticket ${number} from the archive"
msgstr "Hai recuperato il biglietto ${number} dall'archivio"

msgid "The ticket has already been closed"
msgstr "Il biglietto è già stato chiuso"

msgid "Your message has been sent"
msgstr "Il tuo messaggio è stato inviato"

msgid "Your request has been submitted"
msgstr "La tua richiesta è stata inviata"

msgid "Your request is currently pending"
msgstr "La tua richiesta è attualmente in sospeso"

msgid "Your request has been processed"
msgstr "La tua richiesta è stata elaborata"

msgid "Request Status"
msgstr "Stato della richiesta"

msgid "The request has already been closed"
msgstr "La richiesta è già stata chiusa"

msgid "Your message has been received"
msgstr "Il tuo messaggio è stato ricevuto"

msgid ""
"Could not find valid credentials. You can set them in Gever API Settings."
msgstr ""
"Impossibile trovare credenziali valide. È possibile impostarle nelle "
"Impostazioni API di Gever"

msgid "Encountered an error while uploading to Gever."
msgstr "Si è verificato un errore durante il caricamento su Gever."

#, python-format
msgid ""
"Encountered an error while uploading to Gever. Response status code is "
"${status}."
msgstr ""
"Si è verificato un errore durante il caricamento su Gever.Il codice di stato "
"della risposta è ${status}."

msgid "Successfully uploaded the PDF of this ticket to Gever"
msgstr "Il PDF di questo biglietto è stato caricato con successo su Gever."

msgid "My"
msgstr "Il mio"

msgid "All Tickets"
msgstr "Tutti i biglietti"

msgid "All Users"
msgstr "Tutti gli utenti"

msgid "Submitted Requests"
msgstr "Richieste inoltrate"

msgid "Added a new user group"
msgstr "Aggiunto un nuovo gruppo di utenti"

msgid "New user group"
msgstr "Nuovo gruppo di utenti"

msgid "Edit user group"
msgstr "Modifica il gruppo di utenti"

msgid "User Management"
msgstr "Gestione utente"

msgid "New Signup Link"
msgstr "Nuovo collegamento di registrazione"

msgid "New User"
msgstr "Nuovo utente"

msgid "A user with this e-mail address already exists"
msgstr "Esiste già un utente con questo indirizzo e-mail"

msgid "An account was created for you"
msgstr "È stato creato un account per te"

msgid "The user was created successfully"
msgstr "Utente creato correttamente"<|MERGE_RESOLUTION|>--- conflicted
+++ resolved
@@ -677,21 +677,12 @@
 msgid "Organizer E-Mail address"
 msgstr "Indirizzo e-mail dell'organizzatore"
 
-<<<<<<< HEAD
 msgid "Organizer phone number"
 msgstr "Numero di telefono dell'organizzatore"
 
 msgid "Shown as contact E-Mail address"
 msgstr "Indicato come indirizzo email di contatto"
 
-=======
-msgid "Shown as contact E-Mail address"
-msgstr "Indicato come indirizzo email di contatto"
-
-msgid "Organizer phone number"
-msgstr "Numero di telefono dell'organizzatore"
-
->>>>>>> c52430d8
 msgid "Shown as contact phone number"
 msgstr "Indicato come numero di telefono di contatto"
 
