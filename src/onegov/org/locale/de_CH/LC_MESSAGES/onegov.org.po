msgid ""
msgstr ""
"Project-Id-Version: PACKAGE 1.0\n"
<<<<<<< HEAD
"POT-Creation-Date: 2023-06-15 11:42+0200\n"
=======
"POT-Creation-Date: 2023-06-14 15:29+0200\n"
>>>>>>> 0a6b3e5a
"PO-Revision-Date: 2022-03-15 10:21+0100\n"
"Last-Translator: Marc Sommerhalder <marc.sommerhalder@seantis.ch>\n"
"Language-Team: German\n"
"Language: de_CH\n"
"MIME-Version: 1.0\n"
"Content-Type: text/plain; charset=UTF-8\n"
"Content-Transfer-Encoding: 8bit\n"
"Plural-Forms: nplurals=2; plural=(n != 1);\n"
"Generated-By: Lingua 3.12\n"
"X-Generator: Poedit 3.0.1\n"

msgid "Open"
msgstr "Offen"

msgid "Pending"
msgstr "In Bearbeitung"

msgid "Closed"
msgstr "Abgeschlossen"

msgid "Archived"
msgstr "Archiviert"

msgid "All"
msgstr "Alle"

msgid "Paid"
msgstr "Bezahlt"

msgid "Failed"
msgstr "Fehlgeschlagen"

msgid "Refunded"
msgstr "Rückerstattet"

msgid "Manual"
msgstr "Manuell"

msgid "Stripe Connect"
msgstr "Stripe Connect"

#, python-format
msgid "${org} OneGov Cloud Status"
msgstr "${org} OneGov Cloud Status"

msgid "General"
msgstr "Allgemein"

#, python-format
msgid "${org} Reservation Overview"
msgstr "${org} Reservations-Übersicht"

msgid "Account"
msgstr "Konto"

msgid "User Profile"
msgstr "Benutzerprofil"

msgid "Logout"
msgstr "Abmelden"

msgid "Login"
msgstr "Anmelden"

msgid "Register"
msgstr "Registrierung"

msgid "Timeline"
msgstr "Aktivität"

msgid "Files"
msgstr "Dateien"

msgid "Images"
msgstr "Bilder"

msgid "Payment Provider"
msgstr "Zahlungsanbieter"

msgid "Payments"
msgstr "Zahlungen"

msgid "Text modules"
msgstr "Textbausteine"

msgid "Settings"
msgstr "Einstellungen"

msgid "Users"
msgstr "Benutzer"

msgid "User groups"
msgstr "Benutzergruppen"

msgid "Link Check"
msgstr "Link-Prüfung"

msgid "Archived Tickets"
msgstr "Archivierte Tickets"

msgid "Management"
msgstr "Verwaltung"

msgid "My Tickets"
msgstr "Meine Tickets"

msgid "Open Tickets"
msgstr "Offene Tickets"

msgid "Pending Tickets"
msgstr "Tickets in Bearbeitung"

msgid "Closed Tickets"
msgstr "Abgeschlossene Tickets"

msgid "Tickets"
msgstr "Tickets"

msgid "Ticket"
msgstr "Ticket"

msgid "This site is private"
msgstr "Diese Seite ist privat"

msgid "This site is secret"
msgstr "Diese Seite ist geheim"

msgid "Cancel"
msgstr "Abbrechen"

msgid "ID Payment Provider"
msgstr "ID beim Zahlungsanbieter"

msgid "Status"
msgstr "Status"

msgid "Currency"
msgstr "Währung"

msgid "Amount"
msgstr "Betrag"

msgid "Net Amount"
msgstr "Netto Betrag"

msgid "Fee"
msgstr "Gebühr"

msgid "Date Paid"
msgstr "Datum Bezahlt"

msgid "References"
msgstr "Referenzen"

msgid "Created Date"
msgstr "Datum erstellt"

msgid "Reference Ticket"
msgstr "Referenz Ticket"

msgid "Submitter Email"
msgstr "Email Antragsteller"

msgid "Category Ticket"
msgstr "Kategorie Ticket"

msgid "Status Ticket"
msgstr "Status Ticket"

msgid "Ticket decided"
msgstr "Ticket entschieden"

msgid "Yes"
msgstr "Ja"

msgid "No"
msgstr "Nein"

msgid "Credit card payments"
msgstr "Kreditkartenzahlungen"

msgid "Exports payments and tickets"
msgstr "Exportiert Zahlungen und Tickets"

msgid "Title"
msgstr "Titel"

msgid "General availability"
msgstr "Generelle Verfügbarkeit"

msgid "Rule"
msgstr "Regel"

msgid "Extend"
msgstr "Verlängern"

msgid "Extend by one day at midnight"
msgstr "Mitternachts um einen Tag verlängern"

msgid "Extend by one month at the end of the month"
msgstr "Ende Monat um einen Monat verlängern"

msgid "Extend by one year at the end of the year"
msgstr "Ende Jahr um ein Jahr verlängern"

msgid "Start"
msgstr "Von"

msgid "Date"
msgstr "Datum"

msgid "End"
msgstr "Bis"

msgid "Except for"
msgstr "Ausser an"

msgid "On holidays"
msgstr "An Feiertagen"

msgid "During school holidays"
msgstr "Während Schulferien"

msgid "Access"
msgstr "Zugriff"

msgid "Public"
msgstr "Öffentlich"

msgid "Only by privileged users"
msgstr "Beschränkt auf Editoren und Administratoren"

msgid "Only by privileged users and members"
msgstr "Beschränkt auf Mitglieder, Editoren und Administratoren"

msgid "Security"
msgstr "Sicherheit"

msgid "Start date before end date"
msgstr "Start Datum vor Ende"

msgid "Daypasses"
msgstr "Tageskarten"

msgid "Daypasses Limit"
msgstr "Tageskarten pro Person und Tag"

msgid "Whole day"
msgstr "Ganztägig"

msgid "Time"
msgstr "Zeit"

msgid "Each starting at"
msgstr "Jeweils von"

msgid "HH:MM"
msgstr "HH:MM"

msgid "Each ending at"
msgstr "Jeweils bis"

msgid "May be partially reserved"
msgstr "Kann abschnittweise reserviert werden"

msgid "Options"
msgstr "Optionen"

msgid "Reservations per time slot"
msgstr "Maximale Anzahl Reservationen per Zeiteinheit"

msgid "Available items"
msgstr "Anzahl verfügbare Gegenstände"

msgid "Reservations per time slot and person"
msgstr "Reservationen per Zeiteinheit und Nutzer"

msgid "From"
msgstr "Von"

msgid "Until"
msgstr "Bis zum"

msgid "Slots per Reservation"
msgstr "Kontingent per Reservation"

msgid "Start time before end time"
msgstr "Start-Zeit vor End-Zeit"

msgid "Lead"
msgstr "Einleitung"

msgid "Describes what this directory is about"
msgstr "Beschreibt worum es bei diesem Verzeichnis geht"

msgid "Further Information"
msgstr "Weitere Informationen"

msgid "If left empty \"Further Information\" will be used as title"
msgstr ""
"Wenn leer gelassen, wird \"Weitere Informationen\" als Titel verwendet."

msgid "Text"
msgstr "Text"

msgid "Position"
msgstr "Position"

msgid "Above the entries"
msgstr "Oberhalb der Einträge"

msgid "Below the entries"
msgstr "Unterhalb der Einträge"

msgid "Definition"
msgstr "Definition"

msgid "Coordinates"
msgstr "Koordinaten"

msgid "Entries have no coordinates"
msgstr "Einträge haben keine Koordinaten"

msgid "Coordinates are shown on each entry"
msgstr "Koordinaten werden auf den Einträgen angezeigt"

msgid "Coordinates are shown on the directory and on each entry"
msgstr "Koordinaten werden im Verzeichnis und auf den Einträgen angezeigt"

msgid "Title-Format"
msgstr "Titel-Format"

msgid "Display"
msgstr "Anzeige"

msgid "Lead-Format"
msgstr "Lead-Format"

msgid "Empty Directory Notice"
msgstr "Leeres Verzeichnis Hinweis"

msgid ""
"This text will be displayed when the directory contains no (visible) "
"entries. When left empty a generic default text will be shown instead."
msgstr ""
"Dieser Text wird dargestellt wenn das Verzeichnis keine (sichtbaren) "
"Einträge enthält. Falls leergelassen, wird stattdessen ein generischer "
"Standardtext angezeigt."

msgid "Numbering"
msgstr "Nummerierung"

msgid "None"
msgstr "Keine"

msgid "Standard"
msgstr "Standard"

msgid "Custom"
msgstr "Eigene"

msgid "Custom Numbering"
msgstr "Eigene Nummerierung"

msgid "Main view"
msgstr "Hauptansicht"

msgid "Hide these labels on the main view"
msgstr "Diese Feldnamen auf der Hauptansicht verstecken"

msgid "Address"
msgstr "Adresse"

msgid "Filters"
msgstr "Filter"

msgid "Thumbnail"
msgstr "Thumbnail"

msgid "Pictures to be displayed as thumbnails on an entry"
msgstr "Bilder für Darstellung als Thumbnail auf dem Eintrag"

msgid "Overview layout with tiles"
msgstr "Übersicht mit Kacheln"

msgid "Address Block Title"
msgstr "Addressblock Titel"

msgid "Address Block"
msgstr "Adressblock"

msgid "The first line of the address"
msgstr "Die erste Zeile der Adresse"

msgid "Static title"
msgstr "Fixer Titel"

msgid "Icon"
msgstr "Symbol"

msgid "Marker"
msgstr "Marker"

msgid "Marker Color"
msgstr "Marker Farbe"

msgid "Default"
msgstr "Standard"

msgid "Color"
msgstr "Farbe"

msgid "Order"
msgstr "Sortierung"

msgid "By title"
msgstr "Nach Titel"

msgid "By format"
msgstr "Nach Format"

msgid "Order-Format"
msgstr "Sortierungs-Format"

msgid "Direction"
msgstr "Richtung"

msgid "Ascending"
msgstr "Aufsteigend"

msgid "Descending"
msgstr "Absteigend"

msgid "Pattern"
msgstr "Muster"

msgid "External Link"
msgstr "Externe Verknüpfung"

msgid "Visible"
msgstr "Sichtbar"

msgid "Users may propose new entries"
msgstr "Benutzer können neue Einträge vorschlagen"

msgid "New entries"
msgstr "Neue Einträge"

msgid "Guideline"
msgstr "Wegleitung"

msgid "Price"
msgstr "Preis"

msgid "Free of charge"
msgstr "Kostenlos"

msgid "Price per submission"
msgstr "Preis pro Eingabe"

msgid "Users may send change requests"
msgstr "Benutzer können Änderungen vorschlagen"

msgid "Change requests"
msgstr "Änderungsvorschläge"

msgid "Enable publication dates"
msgstr "Publikationsdaten aktivieren"

msgid ""
"Users may suggest publication start and/or end of the entry on submissions "
"and change requests"
msgstr ""
"Benutzer können Start und/oder Ende der Publikation des Eintrags bei "
"Änderungsvorschlägen und Eingaben setzen"

msgid "Publication"
msgstr "Publikation"

msgid "Required publication dates"
msgstr "Publikationsdaten erforderlich"

msgid "Information to be provided in addition to the E-mail"
msgstr "Zusätzliche zur E-Mail benötigte Informationen des Antragstellers"

msgid "Name"
msgstr "Name"

msgid "Phone"
msgstr "Telefon"

msgid "Submitter"
msgstr "Antragsteller/in"

#, python-format
msgid "The following fields are unknown: ${fields}"
msgstr "Die folgenden Felder sind unbekannt: ${fields}"

msgid "Please select at most one thumbnail field"
msgstr "Bitte wählen Sie höchstens ein Thumbnail Feld"

msgid "Please select exactly one numbering field"
msgstr "Bitte wählen Sie genau ein Feld für die Nummerierung aus"

#, python-format
msgid ""
"User submissions are not possible, because «${field}» is not visible. Only "
"if all fields are visible are user submission possible - otherwise users may "
"see data that they are not intended to see. "
msgstr ""
"Benutzereingaben sind nicht möglich, da «${field}» nicht sichtbar ist. Nur "
"wenn alle Felder sichtbar sind können Benutzereingaben akzeptiert werden - "
"andernfalls ist es möglich dass der Benutzer versteckte Felder sehen kann."

msgid "Apply directory configuration"
msgstr "Verzeichniskonfiguration anwenden"

msgid "Yes, import configuration and entries"
msgstr "Ja, Konfiguration und Einträge importieren"

msgid "No, only import entries"
msgstr "Nein, nur Einträge importieren"

msgid "Mode"
msgstr "Modus"

msgid "Only import new entries"
msgstr "Nur neue Einträge importieren"

msgid "Replace all entries"
msgstr "Alle Einträge ersetzen"

msgid "Import"
msgstr "Import"

msgid "Art"
msgstr "Kunst"

msgid "Cinema"
msgstr "Kino"

msgid "Concert"
msgstr "Konzert"

msgid "Congress"
msgstr "Kongress"

msgid "Culture"
msgstr "Kultur"

msgid "Dancing"
msgstr "Tanz"

msgid "Education"
msgstr "Bildung"

msgid "Exhibition"
msgstr "Ausstellung"

msgid "Gastronomy"
msgstr "Gastronomie"

msgid "Health"
msgstr "Gesundheit"

msgid "Library"
msgstr "Bibliothek"

msgid "Literature"
msgstr "Literatur"

msgid "Market"
msgstr "Markt"

msgid "Meetup"
msgstr "Treffen"

msgid "Misc"
msgstr "Diverses"

msgid "Music School"
msgstr "Musikschule"

msgid "Music"
msgstr "Musik"

msgid "Party"
msgstr "Party"

msgid "Politics"
msgstr "Politik"

msgid "Reading"
msgstr "Lesung"

msgid "Religion"
msgstr "Religion"

msgid "Sports"
msgstr "Sport"

msgid "Talk"
msgstr "Vortrag"

msgid "Theater"
msgstr "Theater"

msgid "Tourism"
msgstr "Tourismus"

msgid "Toy Library"
msgstr "Ludothek"

msgid "Tradition"
msgstr "Brauchtum"

msgid "Youth"
msgstr "Jugend"

msgid "Elderly"
msgstr "Senioren"

msgid "Mo"
msgstr "Mo"

msgid "Tu"
msgstr "Di"

msgid "We"
msgstr "Mi"

msgid "Th"
msgstr "Do"

msgid "Fr"
msgstr "Fr"

msgid "Sa"
msgstr "Sa"

msgid "Su"
msgstr "So"

msgid "Concerto in the castle garden"
msgstr "Konzert im Schlossgarten"

msgid "Description"
msgstr "Beschreibung"

msgid "Enjoy a concerto in the castle garden."
msgstr "Freuen Sie sich auf ein klassisches Konzert im Schlossgarten."

msgid "Image"
msgstr "Bild"

msgid "Additional Information (PDF)"
msgstr "Zusätzliche Informationen (PDF)"

msgid "Venue"
msgstr "Veranstaltungsort"

msgid "10 CHF for adults"
msgstr "10 CHF für Erwachsene"

msgid "Organizer"
msgstr "Organisator"

msgid "Music society"
msgstr "Musikverein"

msgid "Organizer E-Mail"
msgstr "Organisator E-Mail"

msgid "Shown as contact address"
msgstr "Wird als Kontakt-Adresse angezeigt"

msgid "External event URL"
msgstr "Externe Event-URL"

msgid "The marker can be moved by dragging it with the mouse"
msgstr "Der Marker kann mit der Maus verschoben werden"

msgid "Tags"
msgstr "Schlagworte"

msgid "To"
msgstr "Bis"

msgid "Repeat"
msgstr "Wiederholung"

msgid "Without"
msgstr "Ohne"

msgid "Weekly"
msgstr "Wöchentlich"

msgid "On additional dates"
msgstr "An zusätzlichen Daten"

msgid "Repeats itself every"
msgstr "Wiederholt sich jeden"

msgid "Until date"
msgstr "Bis Datum"

msgid "Dates"
msgstr "Daten"

msgid "The end date must be later than the start date."
msgstr "Das Enddatum muss nach dem Startdatum liegen."

msgid "The weekday of the start date must be selected."
msgstr "Der Wochentag an dem die Veranstaltung beginnt muss ausgewählt sein."

msgid "Please set and end date if the event is recurring."
msgstr "Bitte ein Enddatum angeben, falls eine Wiederholungen ausgewählt ist."

msgid "Please select a weekday if the event is recurring."
msgstr "Bitte ein Wochentag auswählen für sich wiederholende Veranstaltungen."

msgid "Invalid dates."
msgstr "Ungültige Daten"

msgid "Add"
msgstr "Hinzufügen"

msgid "Remove"
msgstr "Entfernen"

msgid "Clear"
msgstr "Löschen"

msgid ""
"Delete imported events before importing. This does not delete otherwise "
"imported events and submitted events."
msgstr ""
"Löscht importierte Veranstaltungen vor dem Importieren. Anderweitig "
"importierte Veranstaltungen und gemeldete Veranstaltungen werden dadurch "
"nicht gelöscht."

msgid "Dry Run"
msgstr "Probelauf"

msgid "Do not actually import the events."
msgstr "Die Veranstaltungen werden nicht gespeichert."

msgid "Map"
msgstr "Karte"

msgid "E-Mail"
msgstr "E-Mail"

msgid "Comment"
msgstr "Kommentar"

msgid "Please provide at least one change"
msgstr "Bitte geben Sie mindestens eine Änderung ein"

msgid "Publication end must be in the future"
msgstr "Das Publikationsende muss in der Zukunft liegen"

msgid "Publication start must be prior to end"
msgstr "Der Start der Publikation muss vor ihrem Ende liegen"

msgid "Describes briefly what this entry is about"
msgstr "Beschreibt kurz um was es beim Eintrag geht"

msgid "URL"
msgstr "URL"

msgid "Url pointing to another website"
msgstr "Url, der auf eine andere Website zeigt"

msgid "Group"
msgstr "Gruppe"

msgid "Used to group this link in the overview"
msgstr "Wird benutzt, um diesen Link in der Übersicht zu gruppieren"

msgid "Name of the list view this link will be shown"
msgstr "Name der Ansicht, wo dieser Eintrag erscheinen soll"

msgid "Describes what this form is about"
msgstr "Beschreibt kurz um was es bei diesem Formular geht"

msgid "Used to group the form in the overview"
msgstr "Dient zur Gruppierung in der Übersicht"

msgid "Pick-Up"
msgstr "Abholung"

msgid ""
"Describes how this resource can be picked up. This text is used on the "
"ticket status page to inform the user"
msgstr ""
"Beschreibt, wie die Reservations-Resource abgeholt oder bezogen werden kann. "
"Dieser Text wird auf Ticket-Status-Seite genutzt, um den Nutzer zu "
"informieren"

msgid "URL path"
msgstr "URL Pfad"

msgid "Please fill out a new name"
msgstr "Bitte geben sie einen neuen Namen an"

#, python-format
msgid "Invalid name. A valid suggestion is: ${name}"
msgstr "Ungültiger Name. Ein gültiger Vorschlag ist: ${name}"

msgid "An entry with the same name exists"
msgstr "Ein Eintrag mit diesem Namen existiert bereits"

msgid "Selection"
msgstr "Auswahl"

msgid "By date"
msgstr "Nach Datum"

msgid "By registration window"
msgstr "Nach Anmeldezeitraum"

msgid "Registration Window"
msgstr "Anmeldezeitraum"

msgid "Your message"
msgstr "Ihre Nachricht"

msgid "Send to attendees with status"
msgstr "Sende Nachricht an Teilnehmende mit Status"

msgid "Confirmed"
msgstr "Bestätigt"

msgid "Cancelled"
msgstr "Storniert"

msgid "No email receivers found for the selection"
msgstr "Keine Empfänger für die getroffene Auswahl"

msgid "Limit the number of attendees"
msgstr "Anzahl Teilnehmer limitieren"

msgid "Attendees"
msgstr "Teilnehmer"

msgid "Yes, limit the number of attendees"
msgstr "Ja, Anzahl Teilnehmer limitieren"

msgid "No, allow an unlimited number of attendees"
msgstr "Nein, eine unlimitierte Anzahl Teilnehmer zulassen"

msgid "Number of attendees"
msgstr "Anzahl Teilnehmer"

msgid "Waitinglist"
msgstr "Warteliste"

msgid "Yes, allow for more submissions than available spots"
msgstr "Ja, mehr Anfragen als verfügbare Plätze erlauben"

msgid "No, ensure that all submissions can be confirmed"
msgstr "Nein, sicherstellen dass alle Anfragen bestätigt werden können"

msgid "Do not accept any submissions"
msgstr "Keine Anmeldungen akzeptieren"

msgid "Advanced"
msgstr "Erweitert"

msgid "Please use a stop date after the start"
msgstr "Bitte benutzen sie ein End-Datum, welches vor dem Start-Datum liegt"

#, python-format
msgid ""
"The date range overlaps with an existing registration window (${range})."
msgstr ""
"Der Datumsbereich überschneidet sich mit einem bestehenden Anmeldezeitraum "
"(${range})."

#, python-format
msgid ""
"The limit cannot be lower than the already confirmed number of attendees "
"(${claimed_spots})"
msgstr ""
"Das Limit kann nicht tiefer sein als die Anzahl bereits angemeldeter "
"Teilnehmer (${claimed_spots})"

#, python-format
msgid ""
"The limit cannot be lower than the already confirmed number attendees "
"(${claimed_spots}) and the number of pending requests (${pending_requests}). "
"Either enable the waiting list, process the pending requests or increase the "
"limit. "
msgstr ""
"Das Limit kann nicht tiefer sein als die Summe der bereits angemeldeten "
"Teilnemer (${claimed_spots}) und der offenen Anfragen (${pending_requests}). "
"Aktivieren Sie entweder die Warteliste, verarbeiten Sie die offenen Anfragen "
"oder erhöhen Sie das limit. "

msgid "The end date must be later than the start date"
msgstr "Das End-Datum muss nach dem Start-Datum liegen"

msgid "Format"
msgstr "Format"

msgid "CSV File"
msgstr "CSV Datei"

msgid "Excel File"
msgstr "Excel Datei"

msgid "JSON File"
msgstr "JSON Datei"

msgid "XML File"
msgstr "XML Datei"

msgid "Minimum price total"
msgstr "Minimalpreis"

msgid "Payment Method"
msgstr "Zahlungsmethode"

msgid "No credit card payments"
msgstr "Keine Kreditkarten-Zahlungen"

msgid "Credit card payments optional"
msgstr "Kreditkarten-Zahlungen optional"

msgid "Credit card payments required"
msgstr "Kreditkarten-Zahlung erforderlich"

msgid "The price must be larger than zero"
msgstr "Der Preis muss grösser als Null sein"

msgid ""
"You need to setup a default payment provider to enable credit card payments"
msgstr ""
"Um Kreditkartenzahlungen zu aktivieren benötigen Sie einen Standard-"
"Zahlungsanbieter"

msgid "Test run"
msgstr "Testlauf"

msgid "Describes what this photo album is about"
msgstr "Beschreibt kurz um was es bei dem Fotoalbum geht"

msgid "View"
msgstr "Ansicht"

msgid "Full size images"
msgstr "Grosse Bilder"

msgid "Grid layout"
msgstr "Raster"

msgid "Show images on homepage"
msgstr "Bilder auf der Startseite zeigen"

msgid "Used in the overview and the e-mail subject"
msgstr "Wird in der Übersicht und als E-Mail Subjekt verwendet"

msgid "Editorial"
msgstr "Editorial"

msgid "A few words about this edition of the newsletter"
msgstr "Ein paar Worte zu dieser Ausgabe des Newsletters"

msgid "Latest news"
msgstr "Aktuelles"

msgid "Events"
msgstr "Veranstaltungen"

msgid "Publications"
msgstr "Publikationen"

msgid "Send"
msgstr "Senden"

msgid "Now"
msgstr "Jetzt"

msgid "At a specified time"
msgstr "Zur angegebenen Zeit"

msgid "Scheduled time must be at least 5 minutes in the future"
msgstr "Die angegebene Zeit muss mindestends 5 Minuten in der Zukunft liegen"

msgid "Newsletters can only be sent on the hour (10:00, 11:00, etc.)"
msgstr ""
"Newsletter können nur zur vollen Stunde versendet werden (10:00, 11:00, usw.)"

msgid "Recipient"
msgstr "Empfänger"

msgid "Do not actually import the newsletter subscribers"
msgstr "Die Newsletter Abonnenten werden nicht gespeichert"

msgid ": (Address already exists)"
msgstr ": (Adresse existiert bereits)"

msgid "Will be used as image in the page overview on the parent page"
msgstr ""
"Wird als Bild in der Seitenübersicht auf der übergeordneten Seite verwendet."

msgid "Describes what this page is about"
msgstr "Beschreibt kurz um was es bei diesem Thema geht"

msgid "Show the lead if accessing the parent page"
msgstr "Zeige Einleitung auf übergeordneter Seite"

msgid "(Redesign only)"
msgstr "(verfügbar im Redesign)"

msgid "Destination"
msgstr "Ziel"

msgid "- Root -"
msgstr "- Oberste Ebene -"

msgid "Invalid destination selected"
msgstr "Ungültiger Zielort gewählt"

msgid "Salutation"
msgstr "Anrede"

msgid "Academic Title"
msgstr "Akademischer Titel"

msgid "First name"
msgstr "Vorname"

msgid "Last name"
msgstr "Nachname"

msgid "Function"
msgstr "Funktion"

msgid "Direct Phone Number or Mobile"
msgstr "Direktnummer oder Mobil"

msgid "Born"
msgstr "Geboren"

msgid "Profession"
msgstr "Beruf"

msgid "Political Party"
msgstr "Politische Partei"

msgid "Parliamentary Group"
msgstr "Fraktion"

msgid "Website"
msgstr "Webseite"

msgid "Website 2"
msgstr "Webseite 2"

msgid "Location address"
msgstr "Standortadresse"

msgid "Location Code and City"
msgstr "Standort Postleitzahl und Ort"

msgid "Postal address"
msgstr "Postadresse"

msgid "Postal Code and City"
msgstr "Postleitzahl und Ort"

msgid "Picture"
msgstr "Bild"

msgid "URL pointing to the picture"
msgstr "Link zum Bild"

msgid "Notes"
msgstr "Notizen"

msgid "Public extra information about this person"
msgstr "Öffentliche Extra Informationen zu dieser Person"

msgid "Rooms"
msgstr "Räume"

msgid "Weekdays"
msgstr "Wochentage"

msgid "Start date in past"
msgstr "Startdatum in der Vergangenheit"

msgid "Describes what this reservation resource is about"
msgstr "Beschreibt um was es bei dieser Reservations-Ressource geht"

msgid "Used to group the resource in the overview"
msgstr "Dient zur Gruppierung in der Übersicht"

msgid "Extra Fields Definition"
msgstr "Extra-Felder Definition"

msgid "Closing date for the public"
msgstr "Annahmeschluss für die Öffentlichkeit"

msgid "Closing date"
msgstr "Annahmeschluss"

msgid "No closing date"
msgstr "Kein Annahmeschluss"

msgid "Stop accepting reservations days before the allocation"
msgstr "Tage vor der Einteilung keine Reservationen mehr annehmen"

msgid "Stop accepting reservations hours before the allocation"
msgstr "Stunden vor der Einteilung keine Reservationen mehr annehmen"

msgid "Hours"
msgstr "Stunden"

msgid "Days"
msgstr "Tage"

msgid "Limit reservations to certain zip-codes"
msgstr "Reservationen nach Postleitzahl einschränken"

msgid "Zip-code limit"
msgstr "Postleitzahl Einschränkung"

msgid "Zip-code field"
msgstr "Postleitzahl-Feld"

msgid "Allowed zip-codes (one per line)"
msgstr "Erlaubte Postleitzahlen (eine PLZ pro Zeile)"

msgid "Days before an allocation may be reserved by anyone"
msgstr "Anzahl Tage bevor Einteilungen von allen reserviert werden können"

msgid "Default view"
msgstr "Standardansicht"

msgid "Week view"
msgstr "Wochenansicht"

msgid "Month view"
msgstr "Monatsansicht"

msgid "Per item"
msgstr "Pro Eintrag"

msgid "Per hour"
msgstr "Pro Stunde"

msgid "Price per item"
msgstr "Preis pro Eintrag"

msgid "Price per hour"
msgstr "Preis pro Stunde"

msgid "Please select the form field that holds the zip-code"
msgstr "Bitte wählen Sie das Formfeld welches die Postleitzahl enthält"

msgid "Please enter at least one zip-code"
msgstr "Bitte geben Sie mindestens eine Postleitzahl ein"

msgid "Please enter one zip-code per line, without spaces or commas"
msgstr ""
"Bitte geben Sie eine Postleitzahl pro Zeile ein, ohne Leerzeichen und Kommas"

msgid "New Reservations"
msgstr "Neue Reservationen"

msgid "Notifications *"
msgstr "Benachrichtigungen *"

msgid "Daily Reservations"
msgstr "Tägliche Reservationen"

msgid "Internal Notes"
msgstr "Interne Notizen"

msgid "Send on"
msgstr "Senden am"

msgid "Resources"
msgstr "Reservationen"

msgid "Please add at least one notification."
msgstr "Bitte wählen sie mindestens eine Benachrichtigung."

msgid "Logo"
msgstr "Logo"

msgid "URL pointing to the logo"
msgstr "Link zum Logo"

msgid "Logo (Square)"
msgstr "Logo (Quadratisch)"

msgid "Standard Image"
msgstr "Standardbild"

msgid "E-Mail Reply Address (Reply-To)"
msgstr "E-Mail Antwort Adresse (Reply-To)"

msgid "Replies to automated e-mails go to this address."
msgstr "Antworten an automatisch generierte E-Mails gehen an diese Adresse."

msgid "Primary Color"
msgstr "Primärfarbe"

msgid "Default Font Family"
msgstr "Haupt-Schriftart"

msgid "Languages"
msgstr "Sprachen"

msgid "German"
msgstr "Deutsch"

msgid "French"
msgstr "Französisch"

msgid "Italian"
msgstr "Italienisch"

msgid "Additional CSS"
msgstr "Zusätzliches CSS"

msgid "Column width left side"
msgstr "Breite linke Seite"

msgid "Footer Division"
msgstr "Aufteilung Fusszeile"

msgid "Column width for the center"
msgstr "Breite mittlerer Bereich"

msgid "Column width right side"
msgstr "Breite rechte Seite"

msgid "Contact"
msgstr "Kontakt"

msgid "The address and phone number of the municipality"
msgstr "Die Adresse, Telefonnummer und E-Mail Adresse der Gemeindeverwaltung"

msgid "Information"
msgstr "Information"

msgid "Contact Link"
msgstr "Kontakt Link"

msgid "URL pointing to a contact page"
msgstr "Link zur Kontakt Seite"

msgid "Opening Hours"
msgstr "Öffnungszeiten"

msgid "The opening hours of the municipality"
msgstr "Öffnungszeiten"

msgid "Opening Hours Link"
msgstr "Öffnungszeiten Link"

msgid "URL pointing to an opening hours page"
msgstr "Link zur Öffnungszeiten Seite"

msgid "Hide OneGov Cloud information"
msgstr "OneGov Cloud Informationen verstecken"

msgid ""
"This includes the link to the marketing page, and the link to the privacy "
"policy."
msgstr ""
"Dies beinhaltet den Link auf die Marketing Seite, sowie der Link zum "
"Datenschutz."

msgid "Facebook"
msgstr "Facebook"

msgid "URL pointing to the Facebook site"
msgstr "Link zu Facebook"

msgid "Social Media"
msgstr "Soziale Medien"

msgid "Twitter"
msgstr "Twitter"

msgid "URL pointing to the Twitter site"
msgstr "Link zu Twitter"

msgid "YouTube"
msgstr "YouTube"

msgid "URL pointing to the YouTube site"
msgstr "Link zu YouTube"

msgid "Instagram"
msgstr "Instagram"

msgid "URL pointing to the Instagram site"
msgstr "Link zu Instagram"

msgid "Custom Link 1"
msgstr "Benutzerdefinierter Link 1"

msgid "URL to internal/external site"
msgstr "Url zu interner/externer Seite"

msgid "Custom Link 2"
msgstr "Benutzerdefinierter Link 2"

msgid "Custom Link 3"
msgstr "Benutzerdefinierter Link 3"

msgid "Name of the partner"
msgstr "Name des Partners"

msgid "First Partner"
msgstr "Erster Partner"

msgid "Logo of the partner"
msgstr "Logo des Partners"

msgid "The partner's website"
msgstr "Die Website des Partners"

msgid "Second Partner"
msgstr "Zweiter Partner"

msgid "Third Partner"
msgstr "Dritter Partner"

msgid "Fourth Partner"
msgstr "Vierter Partner"

msgid "The width of the column must be greater than 0"
msgstr "Die Breite der Kolonne muss grösser sein als 0"

msgid "The sum of all the footer columns must be equal to 12"
msgstr "Die Summe aller Breiten der Fusszeilenkolonnen muss 12 sein."

msgid ""
"Default social media preview image for rich link previews. Optimal size is "
"1200:630 px."
msgstr ""
"Bild für die Social Media Link-Vorschau (Rückfalloption). Die optimale "
"Grösse beträgt 1200:630px."

msgid "Icon 16x16 PNG (Windows)"
msgstr "Icon 16x16 PNG (Windows)"

msgid "URL pointing to the icon"
msgstr "Link zum Icon"

msgid "Icon 32x32 PNG (Mac)"
msgstr "Icon 32x32 PNG (Mac)"

msgid "Icon 57x57 PNG (iPhone, iPod, iPad)"
msgstr "Icon 57x57 PNG (iPhone, iPod, iPad)"

msgid "Icon SVG 20x20 (Safari)"
msgstr "Icon SVG 20x20 (Safari)"

msgid "Disable page references"
msgstr "Seitenreferenzen deaktivieren"

msgid ""
"Disable showing the copy link '#' for the site reference. The references "
"themselves will still work. Those references are only showed for logged in "
"users."
msgstr ""
"Versteckt den Kopier-Link '#' für die Seitenreferenz. Die Referenzen an sich "
"funktionieren weiterhin. Diese Referenzen sind nur für eingeloggte Nutzer "
"sichtbar."

msgid "Open files in separate window"
msgstr "Dateien in separatem Fenster öffnen"

msgid "Announcement"
msgstr "Ankündigung"

msgid "Announcement URL"
msgstr "URL für Ankündigung"

msgid "Announcement bg color"
msgstr "Hintergrundfarbe der Ankündigung"

msgid "Announcement font color"
msgstr "Schriftfarbe der Ankündigung"

msgid "Only show Announcement for logged-in users"
msgstr "Ankündigung nur für eingeloggte Benutzer anzeigen"

msgid "Header links"
msgstr "Kopfzeilenlinks"

msgid "Title header left side"
msgstr "Titel Kopfzeile links"

msgid "Optional"
msgstr "Optional"

msgid "Font color"
msgstr "Schriftfarbe"

msgid "Relative font size"
msgstr "Relative Schriftgrösse"

msgid "Please add an url to each link"
msgstr "Bitte geben Sie für jeden Link eine URL ein"

msgid "Homepage Cover"
msgstr "Startseiten Cover"

msgid "Structure"
msgstr "Struktur"

msgid "Homepage Structure (for advanced users only)"
msgstr "Startseiten Struktur (nur für fortgeschrittene Benutzer)"

msgid "The structure of the homepage"
msgstr "Die Struktur der Homepage"

msgid "Homepage redirect"
msgstr "Startseiten Weiterleitung"

msgid "Yes, to directories"
msgstr "Ja, zu den Verzeichnissen"

msgid "Yes, to events"
msgstr "Ja, zu den Veranstaltungen"

msgid "Yes, to forms"
msgstr "Ja, zu den Formularen"

msgid "Yes, to publications"
msgstr "Ja, zu den Publikationen"

msgid "Yes, to reservations"
msgstr "Ja, zu den Reservationen"

msgid "Yes, to a non-listed path"
msgstr "Ja, ein nicht gelisteter Pfad"

msgid "Path"
msgstr "Pfad"

msgid "Please enter a path without schema or host"
msgstr "Bitte geben Sie einen Pfad ohne Schema oder Hostname an"

msgid "Hide these fields for non-logged-in users"
msgstr "Diese Felder für nicht angemeldete Benutzer ausblenden"

msgid "People"
msgstr "Personen"

msgid "Values of the location filter"
msgstr "Werte des Ortfilters"

msgid "The default map view. This should show the whole town"
msgstr "Die Standard Kartenansicht. Diese sollte die ganze Gemeinde zeigen."

msgid "Geo provider"
msgstr "Geo Anbieter"

msgid "Swisstopo (Default)"
msgstr "Swisstopo (Standard)"

msgid "Swisstopo Aerial"
msgstr "Swisstopo Luftbild"

msgid "Analytics Code"
msgstr "Analytics Code"

msgid "JavaScript for web statistics support"
msgstr "JavaScript für Web-Statistik"

msgid "Cantonal holidays"
msgstr "Kantonale Feiertage"

msgid "Other holidays"
msgstr "Andere Feiertage"

msgid "Preview"
msgstr "Vorschau"

msgid "School holidays"
msgstr "Schulferien"

msgid "Format: Day.Month - Description"
msgstr "Format: Tag.Monat - Beschreibung"

msgid "Please enter one date per line"
msgstr "Bitte geben Sie ein Datum pro Zeile ein"

msgid "Please enter only day and month"
msgstr "Bitte geben Sie nur Tag und Monat ein"

#, python-format
msgid "${date} is not a valid date"
msgstr "${date} ist kein gültiges Datum"

msgid "Format: Day.Month.Year - Day.Month.Year"
msgstr "Format: Tag.Monat.Jahr - Tag.Monat.Jahr"

msgid "Please enter one date pair per line"
msgstr "Bitte geben Sie ein Datumspaar pro Zeile ein"

msgid "End date needs to be after start date"
msgstr "Das End-Datum muss vor dem Start-Datum sein"

msgid "Email adress for notifications about newly opened tickets"
msgstr "E-Mail-Adresse für Benachrichtigungen zu geöffneten Tickets"

msgid "Accept request and close ticket automatically based on:"
msgstr "Akzeptiere und schliesse Tickets automatisch basierend auf:"

msgid "Ticket category"
msgstr "Ticket-Kategorie"

msgid "User role"
msgstr "Benutzer-Rolle"

msgid ""
"Accept request and close ticket automatically for these ticket categories"
msgstr "Akzeptiere und schliesse Tickets automatisch für diese Kategorien"

msgid ""
"If auto-accepting is not possible, the ticket will be in state pending. Also "
"note, that after the ticket is closed, the submitter can't send any messages."
msgstr ""
"Wenn das automatische Akzeptieren nicht möglich ist, verbleibt ein Ticket in "
"Bearbeitung. Bedenken Sie weiter, dass nach Abschluss des Tickets von der "
"antragstellenden Person keine Nachrichten mehr gesendet werden können."

msgid "Accept request and close ticket automatically for these user roles"
msgstr "Akzeptiere und schliesse Tickets automatisch für diese Benutzer-Rollen"

msgid "User used to auto-accept tickets"
msgstr "Benutzer für das automatische Akzeptieren von Tickets"

msgid "Block email confirmation when this ticket category is opened"
msgstr "Keine Email-Benachrichtung nach Eröffnung dieser Ticket-Kategorie"

msgid "This is enabled by default for tickets that get accepted automatically"
msgstr ""
"Für automatisch akzeptierte Tickets wird standardmässig keine "
"Eröffnungsnachricht verschickt"

msgid "Block email confirmation when this ticket category is closed"
msgstr ""
"Keine Email-Benachrichtigungen bei Schliessung dieser Ticket-Kateogorie"

msgid "Mute all tickets"
msgstr "Email-Benachrichtigungen für alle Tickets deaktivieren"

msgid "Always send email notification if a new ticket message is sent"
msgstr "Email-Benachrichtigung immer senden bei neuen Ticket-Nachrichten"

msgid "Categories restriced by user group settings"
msgstr "Durch Benutzergruppeneinstellungen eingeschränkt Kategorien"

msgid "Mute tickets individually if the auto-accept feature is enabled."
msgstr ""
"Schalten Sie Tickets individuell auf stumm, wenn sie Tickets automatisch "
"akzeptieren."

msgid "Enable newsletter"
msgstr "Newsletter aktivieren"

msgid "Include logo in newsletter"
msgstr "Logo im Newsletter anzeigen"

msgid "Old domain"
msgstr "Alte Domain"

msgid "Test migration"
msgstr "Migration testen"

msgid "Compares links to the current domain"
msgstr "Vergleicht Links mit der aktuellen Domain"

msgid "Use a domain name without http(s)"
msgstr "Benutze eine Domain ohne http(s)"

msgid "Domain must contain a dot"
msgstr "Die Domain muss einen Punkt enthalten"

msgid "Choose which links to check"
msgstr "Wählen Sie, welche Urls Überprüft werden sollen"

msgid "External links only"
msgstr "Externe Seiten"

msgid "Internal links only"
msgstr "Interne Seiten"

msgid "Link must start with 'https'"
msgstr "Link muss mit 'https' beginnen"

msgid "Username"
msgstr "Benutzername"

msgid "Username for the associated Gever account"
msgstr "Benutzername für das zugehörige Gever-Konto"

msgid "Password"
msgstr "Passwort"

msgid "Password for the associated Gever account"
msgstr "Passwort für das zugehörige Gever-Konto"

msgid "Gever API Endpoint where the documents are uploaded."
msgstr "Gever API-Endpunkt, wo die Dokumente hochgeladen werden."

msgid "Website address including https://"
msgstr "Webseiten-Adresse inklusive https://"

msgid "Submit your event"
msgstr "Veranstaltung vorschlagen"

msgid "Enables website visitors to submit their own events"
msgstr ""
"Ermöglicht Website-Besuchern, ihre eigenen Veranstaltungen vorzuschlagen"

msgid "E-Mail Address"
msgstr "E-Mail Adresse"

msgid "Short name to identify the text module"
msgstr "Kurzer Name um den Textbaustein zu identifizieren"

msgid "Your note about this ticket"
msgstr "Ihre Notiz zu dem Ticket"

msgid "Attachment"
msgstr "Anhang"

msgid "Message"
msgstr "Nachricht"

msgid "The message is empty"
msgstr "Die Nachricht ist leer"

msgid "Notify me about replies"
msgstr "Ich möchte eine Benachrichtigung bei Antworten"

msgid "Setting \"Always notify\" is active"
msgstr "Einstellung \"Immer benachrichtigen\" ist eingeschaltet"

msgid "User"
msgstr "Benutzer"

msgid "Admin"
msgstr "Administrator"

msgid "Editor"
msgstr "Editor"

msgid "Member"
msgstr "Mitglied"

msgid "State"
msgstr "Status"

msgid "Active"
msgstr "Aktiv"

msgid "Inactive"
msgstr "Inaktiv"

msgid "Role"
msgstr "Rolle"

msgid "Yubikey"
msgstr "YubiKey"

msgid "Plug your YubiKey into a USB slot and press it."
msgstr "YubiKey anschliessen und Knopf drücken."

msgid "Administrators and editors must use a Yubikey"
msgstr "Administratoren und Editoren müssen zwingend einen YubiKey verwenden"

msgid "Invalid Yubikey"
msgstr "Ungültiger YubiKey"

#, python-format
msgid "This Yubikey is already used by ${username}"
msgstr "Dieser YubiKey wird bereits von ${username} verwendet"

msgid "The users e-mail address (a.k.a. username)"
msgstr "Die E-Mail Adresse des Benutzers (bzw. der Benutzername)"

msgid "Send Activation E-Mail with Instructions"
msgstr "Aktivierungs-Email mit Anmelde-Anleitung senden"

msgid "A user with this e-mail address exists already"
msgstr "Ein Benutzer mit dieser E-Mail Adresse existiert bereits"

msgid ""
"Users can only be in one group. If they already belong to another group and "
"get added here, they will automatically get removed from the other group."
msgstr ""
"Benutzer können nur in einer Gruppe sein. Wenn sie bereits einer anderen "
"Gruppe angehören und hier hinzugefügt werden, werden sie automatisch aus der "
"anderen Gruppe entfernt."

msgid "Ticket permissions"
msgstr "Ticketberechtigungen"

msgid "Restricts access and gives permission to these ticket categories"
msgstr ""
"Schränkt den Zugriff ein und erteilt Berechtigungen für diese "
"Ticketkategorien"

msgid "Send a periodic status e-mail."
msgstr "Ein periodisches Status E-Mail senden."

msgid "Daily (exluding the weekend)"
msgstr "Täglich (abgesehen vom Wochenende)"

msgid "Weekly (on mondays)"
msgstr "Wöchentlich (am Montag)"

msgid "Monthly (on first monday of the month)"
msgstr "Monatlich (am ersten Montag des Monats)"

msgid "Never"
msgstr "Nie"

msgid "All directories"
msgstr "Alle Verzeichnisse"

msgid "Directories"
msgstr "Verzeichnisse"

msgid "All events"
msgstr "Alle Veranstaltungen"

msgid "Daypass"
msgstr "Tageskarte"

msgid "Conference room"
msgstr "Konferenzraum"

#, python-format
msgid "150 years {organisation}"
msgstr "150 Jahre {organisation}"

msgid "Sports facility"
msgstr "Sportanlage"

msgid "We celebrate our 150th anniversary."
msgstr "Wir feiern unser 150 jähriges Bestehen."

msgid "General Assembly"
msgstr "Generalversammlung"

msgid "Communal hall"
msgstr "Gemeindesaal"

msgid "As every year."
msgstr "Alle Jahre wieder."

msgid "Community Gymnastics"
msgstr "Gemeinsames Turnen"

msgid "Gymnasium"
msgstr "Turnhalle"

msgid "Get fit together."
msgstr "Zusammen fit werden."

msgid "Women's Club"
msgstr "Frauenverein"

msgid "Football Tournament"
msgstr "Fussballturnier"

msgid "Amateurs welcome!"
msgstr "Anfänger willkommen!"

msgid "Sports Association"
msgstr "Sporverein"

msgid "all day"
msgstr "den ganzen Tag"

msgid "Homepage"
msgstr "Startseite"

msgid "Forms"
msgstr "Formulare"

msgid "Edit"
msgstr "Bearbeiten"

msgid "QR"
msgstr "QR"

msgid "Delete"
msgstr "Löschen"

msgid "This form can't be deleted."
msgstr "Das Formular kann nicht gelöscht werden."

msgid ""
"There are submissions associated with the form. Those need to be removed "
"first."
msgstr ""
"Es existieren Eingaben die mit diesem Formular verknüpft sind. Löschen Sie "
"diese Eingaben bevor Sie das Formular löschen."

msgid "Do you really want to delete this form?"
msgstr "Möchten Sie das Formular wirklich löschen?"

msgid "This cannot be undone."
msgstr "Dies kann nicht rückgängig gemacht werden."

msgid "Delete form"
msgstr "Formular löschen"

msgid "Export"
msgstr "Export"

msgid "Change URL"
msgstr "URL ändern"

msgid "Registration Windows"
msgstr "Anmeldezeitraum"

msgid "Form"
msgstr "Formular"

msgid "External form"
msgstr "Externes Formular"

msgid "New external form"
msgstr "Neues externes Formular"

msgid "Person"
msgstr "Person"

msgid "Do you really want to delete this person?"
msgstr "Möchten Sie die Person wirklich löschen?"

msgid "Delete person"
msgstr "Person löschen"

msgid "Accept ticket"
msgstr "Ticket annehmen"

msgid "This ticket can't be closed."
msgstr "Dieses Ticket kann nicht abgeschlossen werden."

msgid "This ticket requires a decision, but no decision has been made yet."
msgstr ""
"Dieses Ticket verlangt nach einer Entscheidung, aber bisher wurde keine "
"Entscheidung gefällt."

msgid "Close ticket"
msgstr "Ticket abschliessen"

msgid "Reopen ticket"
msgstr "Ticket wieder öffnen"

msgid "Archive ticket"
msgstr "Ticket archivieren"

msgid "Recover from archive"
msgstr "Aus dem Archiv holen"

msgid "Assign ticket"
msgstr "Ticket zuweisen"

msgid "New Note"
msgstr "Neue Notiz"

msgid "PDF"
msgstr "PDF"

msgid "New Message"
msgstr "Neue Nachricht"

msgid "Ticket Status"
msgstr "Ticket Status"

msgid "Text module"
msgstr "Textbaustein"

msgid "Do you really want to delete this text module?"
msgstr "Möchten Sie diesen Textbaustein wirklich löschen"

msgid "Delete text module"
msgstr "Textbaustein löschen"

msgid "Reservations"
msgstr "Reservationen"

msgid "Recipients"
msgstr "Empfänger"

msgid "Room"
msgstr "Raum"

msgid "Resource Item"
msgstr "Gegenstand"

msgid "External resource link"
msgstr "Externer Reservationslink"

msgid "New external resource"
msgstr "Neue externe Reservation"

msgid "Export All"
msgstr "Alle Exportieren"

msgid "Find Your Spot"
msgstr "Terminsuche"

msgid "Notifications"
msgstr "Mitteilungen"

msgid "E-Mail Recipient"
msgstr "E-Mail Empfänger"

msgid "Do you really want to delete this resource?"
msgstr "Möchten Sie diese Reservations-Ressource wirklich löschen?"

msgid "Delete resource"
msgstr "Reservations-Ressource löschen"

msgid "This resource can't be deleted."
msgstr "Diese Reservations-Ressource kann nicht gelöscht werden."

msgid "There are existing reservations associated with this resource"
msgstr "Es existieren Reservationen für diese Reservations-Ressource"

msgid "Clean up"
msgstr "Aufräumen"

msgid "Occupancy"
msgstr "Belegung"

msgid "Subscribe"
msgstr "Abonnieren"

msgid "Rules"
msgstr "Regeln"

msgid "Edit allocation"
msgstr "Einteilung bearbeiten"

msgid "Do you really want to delete this allocation?"
msgstr "Möchten Sie diese Einteilung wirklich löschen?"

msgid "Delete allocation"
msgstr "Einteilung löschen"

#, python-format
msgid "Every ${days} until ${end}"
msgstr "Jeden ${days} bis zum ${end}."

msgid "This event can't be edited."
msgstr "Diese Veranstaltung kann nicht bearbeitet werden."

msgid "Imported events can not be edited."
msgstr "Importierte Veranstaltungen können nicht bearbeitet werden."

msgid "Do you really want to delete this event?"
msgstr "Möchten Sie die Veranstaltung wirklich löschen?"

msgid "Delete event"
msgstr "Veranstaltung löschen"

msgid "This event can't be deleted."
msgstr "Diese Veranstaltung kann nicht gelöscht werden."

msgid "To remove this event, go to the ticket and reject it."
msgstr ""
"Sie können die Veranstaltung jedoch in der Ticketansicht absagen, um sie zu "
"entfernen."

msgid "Withdraw event"
msgstr "Veranstaltung zurückziehen"

msgid "Do you really want to withdraw this event?"
msgstr "Wollen sie diese Veranstaltung zurückziehen? "

msgid "You can re-publish an imported event later."
msgstr "Sie können importierte Veranstaltungen später wieder veröffentlichen."

msgid "Re-publish event"
msgstr "Veranstaltung wieder veröffentlichen"

msgid "Newsletter"
msgstr "Newsletter"

msgid "New"
msgstr "Neu"

msgid "Subscribers"
msgstr "Abonnenten"

msgid "Test"
msgstr "Test"

msgid "Delete newsletter"
msgstr "Newsletter löschen"

msgid "Photo Albums"
msgstr "Fotoalben"

msgid "Manage images"
msgstr "Bilder verwalten"

msgid "Photo Album"
msgstr "Fotoalbum"

msgid "Choose images"
msgstr "Bilder auswählen"

msgid "Delete photo album"
msgstr "Fotoalbum löschen"

msgid "Usermanagement"
msgstr "Benutzerverwaltung"

msgid "Create Signup Link"
msgstr "Neuer Registrationslink"

msgid "User group"
msgstr "Benutzergruppe"

msgid "Do you really want to delete this user group?"
msgstr "Möchten Sie diese Benutzergruppe wirklich löschen"

msgid "Delete user group"
msgstr "Benutzergruppe löschen"

msgid "Exports"
msgstr "Exporte"

msgid "Payment Providers"
msgstr "Zahlungsanbieter"

msgid "Synchronise"
msgstr "Synchronisieren"

msgid "Directory"
msgstr "Verzeichnis"

msgid "Configure"
msgstr "Konfigurieren"

#, python-format
msgid "Do you really want to delete \"${title}\"?"
msgstr "Möchten Sie \"${title}\" wirklich löschen?"

msgid "All entries will be deleted as well!"
msgstr "Alle Einträge werden ebenfalls gelöscht!"

msgid "Delete directory"
msgstr "Verzeichnis löschen"

msgid "Entry"
msgstr "Eintrag"

msgid "Published"
msgstr "Veröffentlicht"

msgid "Upcoming"
msgstr "Demnächst"

msgid "Past"
msgstr "Vergangen"

msgid "Choose filter"
msgstr "Filter wählen"

msgid "Delete entry"
msgstr "Eintrag löschen"

msgid "Dashboard"
msgstr "Dashboard"

msgid "Do you really want to delete this external link?"
msgstr "Wollen sie die externe Verknüpfung wirklich löschen?"

msgid "Delete external link"
msgstr "Verknüpfung löschen"

msgid "Sort"
msgstr "Sortieren"

msgid "The submission was adopted"
msgstr "Der Eintrag wurde übernommen"

msgid "The entry is not valid, please adjust it"
msgstr "Der Eintrag ist nicht gültig, bitte korrigieren"

msgid "An entry with this name already exists"
msgstr "Ein Eintrag mit diesem Namen existiert bereits"

msgid "Your directory submission has been adopted"
msgstr "Ihr Verzeichniseintrag wurde übernommen"

msgid "Your change request has been applied"
msgstr "Ihr Änderungswunsch wurde übernommen"

msgid "The change request was applied"
msgstr "Der Änderungswunsch wurde übernommen"

msgid "The submission was rejected"
msgstr "Die Eingabe wurde abgelehnt"

msgid "Your directory submission has been rejected"
msgstr "Ihre Eingabe wurde abgelehnt"

msgid "Through URL only (not listed)"
msgstr "Nur wer die URL kennt (wird nicht gelistet)"

msgid "Members may view occupancy"
msgstr "Mitglieder dürfen Belegung einsehen"

msgid ""
"The occupancy view shows the e-mail addresses submitted with the "
"reservations, so we only recommend enabling this for internal resources "
"unless all members are sworn to uphold data privacy."
msgstr ""
"In der Belegungsansicht werden die mit den Reservationen eingegebenen E-Mail-"
"Adressen angezeigt. Wir empfehlen daher, diese Funktion nur für interne "
"Ressourcen zu aktivieren, es sei denn, alle Mitglieder sind auf die Wahrung "
"des Datenschutzes eingeschworen."

msgid "Visible on homepage"
msgstr "Auf der Startseite anzeigen"

msgid "Visibility"
msgstr "Sichtbarkeit"

msgid ""
"- '-' will be converted to a bulleted list\n"
"- Urls will be transformed into links\n"
"- Emails and phone numbers as well"
msgstr ""
"- '-' wird in eine Aufzählung umgewandelt\n"
"- Urls werden zu Hyperlinks konvertiert\n"
"- E-Mails und Telefon-Nummern ebenfalls"

msgid "Hide contact info in sidebar"
msgstr "Kontaktinformationen in Sidebar ausblenden"

msgid "Use text instead of lead in the newsletter"
msgstr "Text statt Einleitung im Newsletter benutzen"

msgid "A resource with this name already exists"
msgstr "Eine Resource mit diesem Namen existiert bereits"

msgid "Enable honey pot"
msgstr "Honey pot aktivieren"

msgid "Spam protection"
msgstr "Spamschutz"

msgid "Show image on preview on the parent page"
msgstr "Bild in der Vorschau auf der Seitenübersicht anzeigen"

msgid "Show image on page"
msgstr "Bild auf der Seite anzeigen"

msgid "This month"
msgstr "Diesen Monat"

msgid "Last month"
msgstr "Letzter Monat"

msgid "This year"
msgstr "Dieses Jahr"

msgid "Last year"
msgstr "Letztes Jahr"

msgid "Older"
msgstr "Älter"

msgid "Do you really want to delete this note?"
msgstr "Möchten Sie diese Notiz wirklich löschen?"

msgid "Delete Note"
msgstr "Notiz löschen"

msgid "Always visible on homepage"
msgstr "Immer auf der Startseite anzeigen"

msgid "Search for available dates"
msgstr "Nach verfügbaren Terminen suchen"

msgid "Aargau"
msgstr "Aargau"

msgid "Appenzell Ausserrhoden"
msgstr "Appenzell Ausserrhoden"

msgid "Appenzell Innerrhoden"
msgstr "Appenzell Innerrhoden"

msgid "Basel-Landschaft"
msgstr "Basel-Landschaft"

msgid "Basel-Stadt"
msgstr "Basel-Stadt"

msgid "Berne"
msgstr "Bern"

msgid "Fribourg"
msgstr "Freiburg"

msgid "Geneva"
msgstr "Genf"

msgid "Glarus"
msgstr "Glarus"

msgid "Grisons"
msgstr "Graubünden"

msgid "Jura"
msgstr "Jura"

msgid "Lucerne"
msgstr "Luzern"

msgid "Neuchâtel"
msgstr "Neuenburg"

msgid "Nidwalden"
msgstr "Nidwalden"

msgid "Obwalden"
msgstr "Obwalden"

msgid "Schaffhausen"
msgstr "Schaffhausen"

msgid "Schwyz"
msgstr "Schwyz"

msgid "Solothurn"
msgstr "Solothurn"

msgid "St. Gallen"
msgstr "St. Gallen"

msgid "Thurgau"
msgstr "Thurgau"

msgid "Ticino"
msgstr "Tessin"

msgid "Uri"
msgstr "Uri"

msgid "Valais"
msgstr "Wallis"

msgid "Vaud"
msgstr "Waadt"

msgid "Zug"
msgstr "Zug"

msgid "Zürich"
msgstr "Zürich"

msgid "Neujahrestag"
msgstr "Neujahrestag"

msgid "Berchtoldstag"
msgstr "Berchtoldstag"

msgid "Heilige Drei Könige"
msgstr "Heilige Drei Könige"

msgid "Jahrestag der Ausrufung der Republik"
msgstr "Jahrestag der Ausrufung der Republik"

msgid "Josefstag"
msgstr "Josefstag"

msgid "Näfelser Fahrt"
msgstr "Näfelser Fahrt"

msgid "Ostern"
msgstr "Ostern"

msgid "Karfreitag"
msgstr "Karfreitag"

msgid "Ostermontag"
msgstr "Ostermontag"

msgid "Tag der Arbeit"
msgstr "Tag der Arbeit"

msgid "Auffahrt"
msgstr "Auffahrt"

msgid "Pfingsten"
msgstr "Pfingsten"

msgid "Pfingstmontag"
msgstr "Pfingstmontag"

msgid "Fronleichnam"
msgstr "Fronleichnam"

msgid "Fest der Unabhängigkeit"
msgstr "Fest der Unabhängigkeit"

msgid "Peter und Paul"
msgstr "Peter und Paul"

msgid "Nationalfeiertag"
msgstr "Nationalfeiertag"

msgid "Mariä Himmelfahrt"
msgstr "Mariä Himmelfahrt"

msgid "Bruder Klaus"
msgstr "Bruder Klaus"

msgid "Allerheiligen"
msgstr "Allerheiligen"

msgid "Mariä Empfängnis"
msgstr "Mariä Empfängnis"

msgid "Escalade de Genève"
msgstr "Escalade de Genève"

msgid "Weihnachten"
msgstr "Weihnachten"

msgid "Stephanstag"
msgstr "Stephanstag"

msgid "Wiederherstellung der Republik"
msgstr "Wiederherstellung der Republik"

msgid "Form Submissions"
msgstr "Formulareingaben"

msgid ""
"This is not the oldest undecided submission of this registration window. Do "
"you really want to confirm this submission?"
msgstr ""
"Dies ist nicht die älteste offene Eingabe dieses Anmeldezeitraums. Möchten "
"Sie wirklich bestätigen?"

msgid ""
"By confirming this submission, you will prefer this over a submission that "
"came in earlier."
msgstr ""
"Durch das Bestätigen der Eingabe bervorzugen Sie diese gegenüber einer "
"Anderen die zuerst da war."

msgid "Confirm registration"
msgstr "Anmeldung bestätigen "

msgid "Deny registration"
msgstr "Anmeldung ablehnen"

msgid "Cancel registration"
msgstr "Anmeldung stornieren"

msgid "Edit submission"
msgstr "Eingabe bearbeiten"

msgid "Accept all reservations"
msgstr "Alle Reservationen annehmen"

msgid "Details about the reservation"
msgstr "Details zu Ihrer Reservation"

msgid "Edit details"
msgstr "Details bearbeiten"

msgid "Accept all with message"
msgstr "Alle annehmen mit Kommentar"

msgid "Reject all"
msgstr "Alle absagen"

msgid "Do you really want to reject all reservations?"
msgstr "Möchten Sie wirklich alle Reservationen absagen?"

msgid "Rejecting these reservations can't be undone."
msgstr "Die Absage aller Reservationen kann nicht rückgängig gemacht werden."

msgid "Reject reservations"
msgstr "Reservationen absagen"

msgid "Reject all with message"
msgstr "Alle absagen mit Kommentar"

#, python-format
msgid "Reject ${title}"
msgstr "${title} absagen"

msgid "Do you really want to reject this reservation?"
msgstr "Möchten Sie diese Reservation wirklich absagen?"

#, python-format
msgid "Rejecting ${title} can't be undone."
msgstr "Die Absage von ${title} kann nicht rückgängig gemacht werden."

msgid "Reject reservation"
msgstr "Reservation absagen"

#.
#. Used in sentence: "${event} published."
msgid "Event"
msgstr "Veranstaltung"

msgid "Accept event"
msgstr "Veranstaltung annehmen"

msgid "Edit event"
msgstr "Veranstaltung bearbeiten"

msgid "Reject event"
msgstr "Veranstaltung ablehnen"

msgid "Do you really want to reject this event?"
msgstr "Möchten Sie diese Veranstaltung wirklich absagen?"

msgid "Rejecting this event can't be undone."
msgstr "Eine Absage kann nicht rückgängig gemacht werden."

msgid "Directory Entry Submissions"
msgstr "Verzeichniseintrag Eingaben"

msgid "Adopt"
msgstr "Übernehmen"

msgid "View directory entry"
msgstr "Verzeichniseintrag Anzeigen"

msgid "Reject"
msgstr "Abweisen"

msgid "Do you really want to reject this entry?"
msgstr "Möchten Sie diesen Eintrag wirklich abweisen?"

msgid "Reject entry"
msgstr "Eintrag abweisen"

msgid "Link"
msgstr "Verknüpfung"

msgid "New Link"
msgstr "Neue Verknüpfung"

msgid "Added a new link"
msgstr "Eine neue Verknüpfung wurde hinzugefügt"

msgid "Edit Link"
msgstr "Verknüpfung Bearbeiten"

msgid "The link was deleted"
msgstr "Die Verknüpfung wurde gelöscht"

msgid "Delete link"
msgstr "Verknüpfung Löschen"

#, python-format
msgid "Do you really want to delete the link \"${title}\"?"
msgstr "Möchten Sie die Verknüpfung \"${title}\" wirklich löschen?"

msgid "Topic"
msgstr "Thema"

msgid "New Topic"
msgstr "Neues Thema"

msgid "Added a new topic"
msgstr "Das neue Thema wurde hinzugefügt"

msgid "Edit Topic"
msgstr "Thema Bearbeiten"

msgid "Move Topic"
msgstr "Thema Verschieben"

msgid "The topic was deleted"
msgstr "Das Thema wurde gelöscht"

msgid "Delete topic"
msgstr "Thema Löschen"

#, python-format
msgid "Do you really want to delete the topic \"${title}\"?"
msgstr "Möchten Sie das Thema \"${title}\" wirklich löschen?"

msgid "News"
msgstr "Nachricht"

msgid "Add News"
msgstr "Nachricht hinzufügen"

msgid "Added news"
msgstr "Eine neue Nachricht wurde hinzugefügt"

msgid "Edit News"
msgstr "Nachricht bearbeiten"

msgid "The news was deleted"
msgstr "Die Nachricht wurde gelöscht"

msgid "Delete news"
msgstr "Nachricht löschen"

#, python-format
msgid "Do you really want to delete the news \"${title}\"?"
msgstr "Möchten Sie die Nachricht \"${title}\" wirklich löschen?"

msgid "Copy"
msgstr "Kopieren"

msgid "Paste"
msgstr "Einfügen"

msgid "Please note that this page has subpages which will also be deleted!"
msgstr ""
"Bitte beachten Sie dass die Unterthemen dieses Themas ebenfalls gelöscht "
"werden!"

msgid "This page can't be deleted."
msgstr "Diese Seite kann nicht gelöscht werden."

msgid ""
"This page has subpages. Only administrators can delete pages with subpages. "
"To delete this page, delete all subpages first or ask an administrator to do "
"it for you."
msgstr ""
"Diese Seite hat Unterseiten. Nur Administratoren können Seiten mit "
"Unterseiten löschen. Um diese Seite zu löschen müssen Sie erst alle "
"Unterseiten löschen, oder Sie wenden sich an einen Administrator."

msgid "Source"
msgstr "Herkunft"

msgid "Subject"
msgstr "Betreff"

msgid "Owner"
msgstr "Zuständig"

msgid "Created"
msgstr "Erstellt"

msgid "Reaction Time"
msgstr "Reaktionszeit"

msgid "Process Time"
msgstr "Bearbeitungszeit"

msgid "Event Source"
msgstr "Quelle Veranstaltung"

msgid "Payment"
msgstr "Zahlung"

msgid "Total Amount"
msgstr "Totalbetrag"

msgid ""
"The record behind this ticket was removed. The following information is a "
"snapshot kept for future reference."
msgstr ""
"Der hinterlegte Datensatz wurde entfernt. Die folgenden Informationen sind "
"eine Momentaufnahme, erstellt vor der Löschung."

msgid "Summary"
msgstr "Zusammenfassung"

msgid "No rules defined."
msgstr "Keine Regeln definiert."

msgid "State:"
msgstr "Status:"

msgid "Owner:"
msgstr "Besitzer:"

msgid "Kind:"
msgstr "Art:"

msgid "No directories defined yet."
msgstr "Noch keine Verzeichnisse definiert."

msgid "No entries found."
msgstr "Keine Einträge gefunden."

msgid "Propose entry"
msgstr "Eintrag vorschlagen"

msgid "Something missing? Propose a new entry."
msgstr ""
"Fehlt ein Eintrag im Verzeichnis? Schlagen Sie einen neuen Eintrag vor."

msgid "External link"
msgstr "Externe Verknüpfung"

msgid "More information"
msgstr "Weiterführende Informationen"

msgid "Change Request"
msgstr "Änderung vorschlagen"

msgid "Found an error? Propose a change to this entry."
msgstr "Haben Sie einen Fehler gefunden? Schlagen Sie eine Änderung vor."

msgid ""
"Your edit requires a migration of existing entries. Please confirm the "
"following changes."
msgstr ""
"Ihre Änderung bedingt eine Migration der bestehenden Einträge. Bitte "
"bestätigen Sie die folgenden Änderungen."

msgid ""
"Changes are detected using a heuristic. Therefore it is possible that your "
"changes were misdetected. If in doubt, press cancel and try to change the "
"directory in small increments."
msgstr ""
"Änderungen werden durch eine Heuristik erkannt. Deshalb kann es vorkommen "
"dass Änderungen falsch erkannt werden. Im Zweifelsfall brechen Sie die "
"Änderung ab und versuchen es mit kleineren Änderungsschritten."

msgid "For additional safety you can also download a backup before continuing:"
msgstr ""
"Zu Ihrer zusätzlichen Sicherheit können Sie ausserdem vorher ein Backup "
"herunterladen:"

msgid "Download backup"
msgstr "Backup herunterladen"

msgid ""
"There was an error while migrating your directory! You can fix the displayed "
"entries in a separate window and then continue here."
msgstr ""
"Bei der Verzeichnismigration ist ein Fehler aufgetreten! Sie können den "
"angezeigten Fehler im Eintrag in einem separaten Fenster beheben und danach "
"hier weiterfahren."

msgid "Added:"
msgstr "Hinzugefügt:"

msgid "Removed:"
msgstr "Entfernt:"

msgid "Renamed:"
msgstr "Umbenannt:"

msgid "Changed:"
msgstr "Verändert:"

msgid "Confirm"
msgstr "Bestätigen"

msgid "There was an error while importing your directory!"
msgstr "Beim Verzeichnisimport ist ein Fehler aufgetreten!"

msgid ""
"Please review your data and press \"Complete\" to finalize the process. If "
"there's anything you'd like to change, click on \"Edit\" to return to the "
"filled-out form."
msgstr ""
"Bitte überprüfen Sie Ihre Angaben und klicken Sie auf \"Abschliessen\" um "
"die Anfrage zu übermitteln. Wenn Sie Änderungen vornehmen möchten, klicken "
"Sie auf \"Bearbeiten\" um zum Formular zurückzukehren."

msgid ""
"The image shown in the list view is a square. To have your image shown fully "
"in the list view, you need to use a square image."
msgstr ""
"Ihr Bild wird in der Listen-Vorschau in ein Quadrat eingepasst. Falls Sie in "
"der Übersicht das ganze Bild darstellen möchten, müssen Sie ein "
"quadratisches Bild hochladen."

msgid "Complete"
msgstr "Abschliessen"

msgid "Entries in export: ${count}"
msgstr "Einträge im Export: ${count}"

msgid "No exports available."
msgstr "Keine Exporte verfügbar."

msgid "Upload"
msgstr "Hochladen"

msgid "Just Uploaded"
msgstr "Soeben hochgeladen"

msgid "Extension"
msgstr "Erweiterung"

msgid "Upload Date"
msgstr "Hochlade-Datum"

msgid "All Files"
msgstr "Alle Dateien"

msgid "No files uploaded yet"
msgstr "Noch keine Dateien hochgeladen"

msgid "All dates"
msgstr "Alle Termine"

msgid "Unavailable"
msgstr "Besetzt"

msgid "No dates found"
msgstr "Keine Termine gefunden"

msgid "You are trying to open a page for which you are not authorized."
msgstr "Ihnen fehlt die nötige Berechtigung um diese Seite zu öffnen."

msgid "Please follow this link to login with a different user."
msgstr ""
"Bitte folgen Sie diesem Link um sich mit einem anderen Benutzer anzumelden."

msgid "Please follow this link to login."
msgstr "Bitte folgen Sie diesem Link um sich anzumelden."

msgid "No forms defined yet."
msgstr "Es wurden noch keine Formulare definiert."

msgid "Categories"
msgstr "Kategorien"

msgid ""
"To edit the image descriptions, click on one, enter your descrption and "
"press return. To abort press escape."
msgstr ""
"Klicken Sie auf die Beschreibung um diese zu ändern. Zum Bestätigen drücken "
"Sie die Eingabe-, zum Abbrechen die Esc-Taste."

msgid "No images uploaded yet"
msgstr "Noch keine Bilder hochgeladen"

msgid "This album does not contain any images yet."
msgstr "Dieses Fotoalbum enthält noch keine Bilder."

msgid "No photo albums defined yet."
msgstr "Noch keine Fotoalben erstellt."

msgid "Skip navigation"
msgstr "Navigation überspringen"

msgid "Straight to ..."
msgstr "Direkt zu ..."

msgid "Back to the homepage"
msgstr "Zurück zur Startseite"

msgid "Search"
msgstr "Suche"

msgid "The form contains errors. Please check the marked fields."
msgstr "Das Formular enthält Fehler. Bitte die markierten Felder überprüfen."

msgid "Copied to Clipboard!"
msgstr "In die Zwischenablage kopiert!"

msgid "Total"
msgstr "Total"

msgid "Healthy"
msgstr "Intakt"

msgid "Errors"
msgstr "Fehler"

msgid "Duration [s]"
msgstr "Abfragedauer [s]"

msgid "Alternatives"
msgstr "Alternativen"

msgid "Don't have an account yet?"
msgstr "Sie haben noch kein Benutzerkonto?"

msgid "Register now"
msgstr "Jetzt registrieren"

msgid "Forgot your password?"
msgstr "Sie haben Ihr Passwort vergessen?"

msgid "Reset password"
msgstr "Passwort zurücksetzen"

msgid "You are here"
msgstr "Sie sind hier"

msgid "Privacy Protection"
msgstr "Datenschutz"

msgid "About"
msgstr "Impressum"

msgid "Partner"
msgstr "Partner"

msgid "more…"
msgstr "mehr…"

msgid "Submit"
msgstr "Absenden"

msgid "Selected Topics"
msgstr "Ausgewählte Themen"

msgid "Drop files to upload"
msgstr "Dateien hierhin ziehen um sie hochzuladen"

msgid "All news"
msgstr "Alle Nachrichten"

msgid "This site is private but can also be seen by members"
msgstr "Diese Seite ist privat, kann aber auch von Mitgliedern gesehen werden"

msgid "This site is not published."
msgstr "Diese Seite ist nicht publiziert."

msgid "This site is not public."
msgstr "Diese Seite ist nicht öffentlich."

msgid "This site is not public but it can be seen by members."
msgstr ""
"Diese Seite ist nicht öffentlich, kann aber von Mitgliedern eingesehen "
"werden."

msgid ""
"This site contains no lead. Leads are used for lists and search results."
msgstr ""
"Diese Seite hat keine Einleitung. Die Einleitung ist wichtig für die Suche "
"und Auflistungen."

msgid "Change request"
msgstr "Änderungsvorschlag"

msgid "New Entry"
msgstr "Neuer Eintrag"

msgid "Previous Page"
msgstr "Vorherige Seite"

msgid "Next Page"
msgstr "Nächste Seite"

msgid ""
"Persons living outside the following zipcodes may only reserve this "
"allocation on the ${date}: ${zipcodes}"
msgstr ""
"Personen die ausserhalb der folgenden Postleitzahlen leben können diese "
"Reservation erst am ${date} tätigen: ${zipcodes}"

msgid "Quota"
msgstr "Anzahl"

msgid "Initiated"
msgstr "Initiiert"

msgid "Submitted"
msgstr "Gemeldet"

msgid "Withdrawn"
msgstr "Zurückgezogen"

msgid "List Preview"
msgstr "Listen-Vorschau"

msgid "Additional Information"
msgstr "Zusätzliche Informationen"

msgid "Location"
msgstr "Ort"

msgid "Date and time"
msgstr "Datum und Zeit"

msgid "Recurrence"
msgstr "Wiederholungen"

msgid "No events found."
msgstr "Keine Veranstaltungen gefunden."

msgid "Past events"
msgstr "Vergangene Veranstaltungen"

msgid "Filter by date"
msgstr "Nach Datum filtern"

msgid "Administrator"
msgstr "Administrator"

msgid "Administrators"
msgstr "Administratoren"

msgid "Editors"
msgstr "Editoren"

msgid "Members"
msgstr "Mitglieder"

msgid "Close (Esc)"
msgstr "Schliessen (Esc)"

msgid "Share"
msgstr "Teilen"

msgid "Toggle fullscreen"
msgstr "Vollbild"

msgid "Zoom in/out"
msgstr "Zoom"

msgid ""
"This space holds images from your photo-albums. To show photos add a few "
"photos to an album and mark it as available for the homepage."
msgstr ""
"Hier werden Bilder aus Ihren Fotoalben angezeigt. Dazu erstellen Sie einfach "
"ein Fotoalbum, fügen ein paar Bilder hinzu und markieren das Album als auf "
"der Startseite verfügbar."

msgid "Has a digital seal"
msgstr "Hat ein digitales Siegel"

msgid "${count} page"
msgstr "${count} Seite"

msgid "${count} pages"
msgstr "${count} Seiten"

msgid "Further occurrences:"
msgstr "Weitere Termine:"

msgid ""
"Your request will be processed shortly. To see the state of your process "
"your may return to this page at any time. All information on this page has "
"been sent to your e-mail address."
msgstr ""
"Ihre Anfrage wird in Kürze bearbeitet. Sie können jederzeit zu dieser Seite "
"zurückkehren um den Status Ihrer Anfrage abzufragen. Alle Informationen auf "
"dieser Seite wurde an Ihre E-Mail Adresse gesendet."

msgid ""
"Your request will be processed shortly. To see the state of your process "
"your may return to this page at any time."
msgstr ""
"Ihre Anfrage wird in Kürze bearbeitet. Sie können jederzeit zu dieser Seite "
"zurückkehren um den Status Ihrer Anfrage abzufragen."

msgid ""
"Your request has been completed. If you asked for documents to be sent to "
"your address, they should arrive shortly. If you asked to pick up documents "
"at the municipality, the are now ready to be picked up."
msgstr ""
"Ihre Anfrage wurde erfolgreich abgeschlossen. Falls Sie Dokumente über den "
"Postweg verlangt haben, sollten Sie in den kommenden Tagen Post erhalten. "
"Falls Sie Dokumente am Schalter abholen wollten, so können Sie das jetzt tun."

msgid "Privacy"
msgstr "Privatsphäre"

msgid "Send me my entered data by e-mail."
msgstr "Versand meiner Eingaben an meine E-Mail Adresse."

msgid "Pay Online Now"
msgstr "Jetzt online bezahlen"

msgid "Credit Card Fee"
msgstr "Kreditkarten-Gebühr"

msgid "Pay Offline later"
msgstr "Später bezahlen"

msgid "at ${time}"
msgstr "um ${time}"

msgid "Object"
msgstr "Objekt"

msgid "Disbursed"
msgstr "Ausbezahlt"

msgid "Digital seal"
msgstr "Digitales Siegel"

msgid "Private"
msgstr "Privat"

msgid "Will be published on:"
msgstr "Wird publiziert am:"

msgid "Publication date:"
msgstr "Publikationsdatum:"

msgid "Reset"
msgstr "Zurücksetzen"

msgid "Not a publication"
msgstr "keine Publikation"

msgid "Content"
msgstr "Inhalt"

msgid "1 page"
msgstr "1 Seite"

msgid "Contains no readable text"
msgstr "Enthält keinen lesbaren Text"

msgid "1 word"
msgstr "1 Wort"

msgid "${count} words"
msgstr "${count} Wörter"

msgid "Do you really want to delete this file?"
msgstr "Möchten Sie diese Datei wirklich löschen?"

msgid "Delete File"
msgstr "Datei löschen"

msgid "Please provide the new name for the file"
msgstr "Bitte geben Sie einen neuen Namen für die Datei ein"

msgid "Rename"
msgstr "Umbenennen"

msgid "Digital seal applied by ${signee} on ${date}"
msgstr "Digitales Siegel angewendet von ${signee} am ${date}"

msgid "Please enter your yubikey to apply a digital seal to this file"
msgstr ""
"Bitte geben Sie Ihren Yubikey ein um ein digitales Siegel auf der Datei "
"anzuwenden"

msgid "Sign"
msgstr "Signieren"

msgid ""
"Published documents with a digital seal can be discovered through the site-"
"search and in the list of documents with a digital seal. This action will be "
"logged and cannot be undone."
msgstr ""
"Publizierte Dokumente mit digitalem Siegel können von der Öffentlichkeit "
"über die Suche gefunden und in der Liste der Dokumente mit digitalem Siegel "
"eingesehen werden. Diese Aktion wird aufgezeichnet und kann nicht rückgängig "
"gemacht werden."

msgid "Without digital seal"
msgstr "Ohne digitales Siegel"

msgid "Apply digital seal now"
msgstr "Digitales Siegel anwenden"

msgid "You are not authorised to apply digital seals to documents"
msgstr ""
"Sie sind nicht dazu berechtigt digitale Siegel auf Dokumente anzuwenden"

msgid "Click to add a description"
msgstr "Klicken um eine Beschreibung hinzuzufügen"

msgid "Do you really want to delete the image?"
msgstr "Möchten Sie das Bild wirklich löschen?"

msgid "Delete Image"
msgstr "Bild Löschen"

msgid "${name} was provided with a digital seal on ${date}"
msgstr "${name} wurde am ${date} mit einem digitalen Siegel versehen"

msgid "${name} is not in our database"
msgstr "${name} ist nicht in unserer Datenbank"

msgid "Accept"
msgstr "Annehmen"

msgid "Close"
msgstr "Schliessen"

msgid "Copy to clipboard"
msgstr "In die Zwischenablage kopieren"

msgid "Hello!"
msgstr "Guten Tag"

msgid "Your e-mail address was just used to create an account on ${homepage}."
msgstr ""
"Ihre E-Mail Adresse wurde soeben zur Erstellung eines Accounts auf "
"${homepage} verwendet."

msgid "To activate your account, click confirm below:"
msgstr "Um Ihren Account zu aktivieren, bestätigen Sie bitte die Anmeldung:"

msgid "Confirm my account"
msgstr "Anmeldung bestätigen"

msgid ""
"If you believe this is an error, ignore this message and we'll never bother "
"you again."
msgstr ""
"Falls Sie sich nicht bei dieser Seite angemeldet haben, können Sie diese "
"Nachricht ignorieren. Sie erhalten dann keine weiteren E-Mails von uns."

msgid "Hello"
msgstr "Grüezi"

msgid ""
"You are recieving this mail because you subscribed to the following "
"newsletter:"
msgstr ""
"Sie erhalten diese E-Mail weil Sie sich für den folgenden Newsletter "
"angemeldet haben:"

msgid "Plese click the following link to confirm your subscription:"
msgstr ""
"Bitte klicken Sie auf den folgenden Link um Ihre Anmeldung zu bestätigen:"

msgid "Confirm subscription"
msgstr "Anmeldung bestätigen"

msgid ""
"If you did not subscribe to this newsletter you can simply ignore this e-"
"mail."
msgstr ""
"Falls Sie sich nicht für diesen Newsletter angemeldet haben, können Sie "
"diese Nachricht ignorieren."

msgid "Click here to unsubscribe."
msgstr "Klicken Sie hier um sich abzumelden."

msgid "Good morning,"
msgstr "Guten Morgen"

msgid "The following reservations are scheduled for today."
msgstr "Die folgenden Reservationen sind für heute geplant."

msgid "No reservations today."
msgstr "Heute keine Reservationen."

msgid "Have a great day!"
msgstr "Wir wünschen Ihnen einen schönen Tag!"

msgid ""
"This is the daily reservation overview for ${organisation}. If you no longer "
"want to receive this e-mail please contact an administrator so they can "
"remove you from the recipients list."
msgstr ""
"Dies ist die tägliche Reservations-Übersicht für ${organisation}. Falls Sie "
"dieses E-Mail nicht mehr bekommen möchten, melden Sie sich bitte bei einem "
"Administrator damit dieser Sie von der Empfängerliste streichen kann."

msgid "This is what happend on the ${org} website yesterday:"
msgstr "Folgendes ist gestern auf der ${org} Webseite geschehen:"

msgid "This is what happend on the ${org} website over the weekend:"
msgstr ""
"Folgendes ist während des Wochenendes auf der ${org} Webseite geschehen:"

msgid "tickets were opened."
msgstr "Tickets wurden eröffnet."

msgid "ticket was opened."
msgstr "Ticket wurde eröffnet."

msgid "tickets were accepted."
msgstr "Tickets wurden angenommen."

msgid "ticket was accepted."
msgstr "Ticket wurde angenommen."

msgid "tickets were closed."
msgstr "Tickets wurden geschlossen."

msgid "ticket was closed."
msgstr "Ticket wurde geschlossen."

#. Default: open
#. Used in sentence: "There are currently ${currently_open} tickets ${open_n}
#. and"
msgid "open_n"
msgstr "offen"

#. Canonical text for ${open_n} is: "open"
msgid "There are currently ${currently_open} tickets ${open_n} and"
msgstr "Zur Zeit sind ${currently_open} Tickets ${open_n} und"

#. Default: open
#. Used in sentence: "There is currently 1 ticket ${open_1} and"
msgid "open_1"
msgstr "offen"

#. Canonical text for ${open_1} is: "open"
msgid "There is currently 1 ticket ${open_1} and"
msgstr "Zur Zeit ist 1 Ticket ${open_1} und"

#. Default: pending
#. Used in sentence: "tickets are ${pending_n}."
msgid "pending_n"
msgstr "in Bearbeitung"

#. Canonical text for ${pending_n} is: "pending"
msgid "tickets are ${pending_n}."
msgstr "Tickets sind ${pending_n}."

#. Default: pending
#. Used in sentence: "1 ticket is ${pending_1}."
msgid "pending_1"
msgstr "in Bearbeitung"

#. Canonical text for ${pending_1} is: "pending"
msgid "1 ticket is ${pending_1}."
msgstr "1 Ticket ist ${pending_1}."

msgid "Have a great week!"
msgstr "Wir wünschen Ihnen eine schöne Woche!"

msgid ""
"This is the daily OneGov Cloud status e-mail. If you don't want to receive "
"this e-mail you may deactivate it by clicking on"
msgstr ""
"Dies ist das tägliche Status E-Mail der OneGov Cloud. Sie können sich "
"jederzeit über den folgenden Link"

msgid "unsubscribe"
msgstr "abmelden"

msgid ""
"Or you can receive it less frequently by changing the settings in your user "
"profile."
msgstr "Alternativ können Sie die Häufigkeit in Ihrem Benutzerprofil anpassen."

msgid "Your directory submission has been adopted:"
msgstr "Ihr Verzeichniseintrag wurde übernommen:"

msgid "Check request status"
msgstr "Anfragestatus überprüfen"

msgid "Your change request has been applied:"
msgstr "Ihr Änderungswunsch wurde übernommen:"

msgid "Your directory submission has unfortunately been rejected:"
msgstr "Ihre Verzeichniseintrag Eingabe wurde leider abgelehnt:"

msgid "Your event has been accepted:"
msgstr "Ihre Veranstaltung wurde angenommen:"

msgid "Your event has unfortunately been rejected:"
msgstr "Ihre Veranstaltung musste leider abgelehnt werden:"

msgid "New note in Ticket ${link}"
msgstr "Neue Notiz in Ticket ${link}"

msgid "${author} wrote"
msgstr "${author} schrieb"

msgid ""
"This is the notification for notes on reservations for ${request.app.org."
"title}. If you no longer want to receive this e-mail please contact an "
"administrator so they can remove you from the recipients list."
msgstr ""
"Dies ist die Benachrichtigung für Notizen zu Reservierungen für ${request."
"app.org.title}. Wenn Sie diese E-Mail nicht mehr erhalten möchten, "
"kontaktieren Sie bitte einen Administrator, damit er Sie aus der Liste "
"entfernen kann."

msgid "This is what happend on the ${org} website over the past month:"
msgstr ""
"Folgendes ist während des letzten Monats auf der ${org} Webseite geschehen:"

msgid ""
"This is the monthly OneGov Cloud status e-mail. If you don't want to receive "
"this e-mail you may deactivate it by clicking on"
msgstr ""
"Dies ist das monatliche Status E-Mail der OneGov Cloud. Sie können sich "
"jederzeit über den folgenden Link"

msgid "Or by changing the settings in your user profile."
msgstr ""
"Alternativ können Sie die Einstellungen in Ihrem Benutzerprofil anpassen."

msgid "The following reservations have been accepted:"
msgstr "Die folgenden Reservationen wurden angenommen:"

msgid ""
"This is the notification for reservations for ${request.app.org.title}. If "
"you no longer want to receive this e-mail please contact an administrator so "
"they can remove you from the recipients list."
msgstr ""

msgid "An administrator just created a new account on ${org} for you."
msgstr ""
"Ein Administrator hat soeben ein neues Konto auf ${org} für Sie eingerichtet."

msgid "Your username is ${email}."
msgstr "Ihr Benutzername ist ${email}."

msgid "Click on the following link to set your account password:"
msgstr "Bitte klicken Sie auf den folgenden Link um Ihr Passwort zu setzen:"

msgid "Set Account Password"
msgstr "Passwort setzen"

msgid ""
"If the password link has expired, you can also request a new password here:"
msgstr ""
"Falls der Passwort-Link abgelaufen ist, können Sie hier ein neues Passwort "
"anfordern:"

msgid "To use your account you need the Yubikey with the serial ${number}"
msgstr ""
"Um Ihr Konto zu verwenden benötigen Sie den YubiKey mit der Seriennummer "
"${number}"

msgid ""
"You are receiving this e-mail because you signed up for the ${org} "
"newsletter."
msgstr ""
"Sie erhalten diese E-Mail weil Sie sich für den ${org} Newsletter angemeldet "
"haben."

msgid "Click here to view web version."
msgstr "Klicken Sie hier um die Web-Version anzuzeigen."

msgid "Click the following link to set a new password:"
msgstr "Klicken Sie auf den folgenden Link, um ein neues Passwort zu setzen:"

msgid "If you don't want to change your password, you can ignore this email."
msgstr ""
"Sie können dieses E-Mail ignorieren, falls Sie Ihr Passwort nicht ändern "
"möchten."

msgid "Your request has received a payment."
msgstr "Wir haben ihre Zahlung zu ihrer Anfrage erhalten."

msgid "Your request was marked as unpaid."
msgstr "Ihre Anfrage wurde als unbezahlt markiert."

msgid ""
"Your request's payment has been refunded. Note that it might take a few days "
"until your refunded amount is shown on your credit card bill."
msgstr ""
"Die Zahlung zu ihrer Anfrage wurde rückerstattet. Bitte beachten Sie dass es "
"ein paar Tage dauern kann bis der Betrag auf Ihrer Kreditkartenabrechnung "
"erscheint."

msgid "Amount:"
msgstr "Betrag:"

msgid "Your registration for \"${title}\" has been confirmed."
msgstr "Ihre Anmeldung für \"${title}\" wurde bestätigt."

msgid "Your registration for \"${title}\" has been denied."
msgstr "Ihre Anmeldung für \"${title}\" wurde abgelehnt."

msgid "Your registration for \"${title}\" has been cancelled."
msgstr "Ihre Anmeldung für \"${title}\" wurde storniert."

msgid "Registration"
msgstr "Anmeldung"

msgid "The ticket number is"
msgstr "Ihre Ticket Referenz"

msgid "The following reservations have unfortunately been cancelled:"
msgstr "Die folgenden Reservationen mussten leider abgesagt werden:"

msgid "You have a new ticket"
msgstr "Sie haben ein neues Ticket"

msgid "A message has been sent regarding ${ref}:"
msgstr "Sie haben zu ${ref} eine Nachricht erhalten:"

#. Canonical text for ${link} is: "visit the request status page"
#. Canonical text for ${link} is: "visit the request page"
msgid "Please ${link} to reply."
msgstr "Bitte ${link} um zu antworten"

#. Used in sentence: "Please ${link} to reply."
msgid "visit the request status page"
msgstr "öffnen Sie den Anfragestatus"

#. Used in sentence: "Please ${link} to reply."
msgid "visit the request page"
msgstr "öffnen Sie die Anfrage"

msgid "Your request has been closed."
msgstr "Ihre Anfrage wurde abgeschlossen"

msgid "Your requests's timeline has been archived for future reference:"
msgstr "Der Anfrageverlauf wurde als zukünftige Referenz archiviert:"

msgid "Request Timeline"
msgstr "Anfrageverlauf"

msgid "Thank you for your request."
msgstr "Vielen Dank für Ihre Anfrage."

msgid "Your request has been registered with the following reference:"
msgstr "Ihre Anfrage wurde unter der folgenden Referenz registriert:"

msgid ""
"We will send another e-mail once your ticket has been completed. In the "
"meantime you can check the status of your ticket at any time:"
msgstr ""
"Sie erhalten ein weiteres E-Mail, sobald Ihre Anfrage abgeschlossen wurde. "
"In der Zwischenzeit sehen Sie den Status Ihrer Anfrage jederzeit hier:"

msgid "The following ticket has just been opened:"
msgstr "Das folgende Ticket wurde soeben eröffnet:"

msgid "View the ticket"
msgstr "Ticket ansehen"

msgid "Your request has been reopened"
msgstr "Ihre Anfrage wurde wieder eröffnet"

msgid "This is what happend on the ${org} website over the past week:"
msgstr ""
"Folgendes ist während der letzten Woche auf der ${org} Webseite geschehen:"

msgid ""
"This is the weekly OneGov Cloud status e-mail. If you don't want to receive "
"this e-mail you may deactivate it by clicking on"
msgstr ""
"Dies ist das wöchentliche Status E-Mail der OneGov Cloud. Sie können sich "
"jederzeit über den folgenden Link"

msgid "Directory entry adopted."
msgstr "Verzeichniseintrag übernommen."

msgid "Change request applied."
msgstr "Änderungswunsch übernommen."

msgid "Directory entry rejected."
msgstr "Verzeichniseintrag abgelehnt."

msgid "Event edited."
msgstr "Veranstaltung bearbeitet."

#. Canonical text for ${event} is: "Event"
msgid "${event} published."
msgstr "${event} veröffentlicht."

msgid "Event deleted."
msgstr "Veranstaltung gelöscht."

msgid "Event withdrawn."
msgstr "Veranstaltung zurückgezogen."

msgid "File signed."
msgstr "Datei signiert."

msgid "File with digital seal removed."
msgstr "Datei mit digitalem Siegel gelöscht."

msgid "${amount} marked as paid."
msgstr "${amount} als bezahlt markiert."

msgid "${amount} marked as unpaid."
msgstr "${amount} als unbezahlt markiert."

msgid "${amount} captured."
msgstr "${amount} eingenommen."

msgid "${amount} refunded."
msgstr "${amount} rückerstattet."

msgid "1 reservation accepted."
msgstr "1 Reservation angenommen."

msgid "${count} reservations accepted."
msgstr "${count} Reservationen angenommen"

msgid "1 reservation rejected."
msgstr "1 Reservation abgelehnt."

msgid "${count} reservations rejected."
msgstr "${count} Reservationen abgelehnt."

msgid "Registration confirmed."
msgstr "Anmeldung bestätigt."

msgid "Registration denied."
msgstr "Anmeldung abgelehnt."

msgid "Registration cancelled."
msgstr "Anmeldung storniert."

msgid "Ticket opened."
msgstr "Ticket eröffnet."

msgid "Ticket accepted."
msgstr "Ticket angenommen."

msgid "Ticket closed."
msgstr "Ticket geschlossen."

msgid "Ticket reopened."
msgstr "Ticket wieder geöffnet."

msgid "Ticket assigned"
msgstr "Ticket zugewiesen"

msgid "Ticket e-mails disabled."
msgstr "Ticket E-Mails deaktiviert."

msgid "Ticket e-mails enabled."
msgstr "Ticket E-Mails aktiviert."

msgid "Payment amount changed."
msgstr "Zahlungsbetrag geändert."

msgid "Ticket archived."
msgstr "Ticket archiviert."

msgid "Ticket recovered from archive."
msgstr "Ticket aus dem Archiv geholt."

msgid ""
"The newsletter is disabled. You can only see this page because you are "
"logged in."
msgstr ""
"Der Newsletter ist deaktiviert. Sie können diese Seite nur sehen, weil Sie "
"eingeloggt sind."

msgid "Sign up to our newsletter to always stay up to date:"
msgstr ""
"Abonnieren Sie unseren Newsletter um immer auf dem Laufenden zu bleiben:"

msgid "Signup"
msgstr "Abonnieren"

msgid "There are currently ${count} recipients registered."
msgstr "Zur Zeit sind ${count} Abonnenten registriert."

msgid "Archive"
msgstr "Archiv"

msgid "No newsletters yet."
msgstr "Es wurden noch keine Newsletter versendet"

msgid "Not yet sent."
msgstr "Noch nicht gesendet."

msgid ""
"The user ${username} was created successfully. Please write down the user's "
"password, as it won't be shown to you again:"
msgstr ""
"Der Benutzer ${username} wurde erfolgreich erstellt. Bitte notieren Sie das "
"Passwort des Benutzers. Es wird Ihnen nicht wieder gezeigt:"

msgid "Password:"
msgstr "Passwort:"

msgid ""
"The user ${username} was created successfully. An e-mail has been sent to "
"the user with login instructions."
msgstr ""
"Der Benutzer ${username} wurde erfolgreich erstellt. Eine E-Mail mit einer "
"Anmeldungs-Anleitung wurde an den Benutzer gesendet."

msgid "Back to usermanagement"
msgstr "Zurück zur Benutzerverwaltung"

msgid ""
"Sorry, the page you are looking for could not be found. Try checking the URL "
"for errors or use the search box on the top."
msgstr ""
"Es tut uns leid, aber die Seite nach der Sie suchen konnte nicht gefunden "
"werden. Bitte überprüfen Sie die Internetadresse oder verwenden Sie die "
"Suche im Navigationsbereich."

msgid "Back"
<<<<<<< HEAD
msgstr "Zurück"
=======
msgstr "zurück"
>>>>>>> 0a6b3e5a

msgid "Link to organizers page"
msgstr "Link zur Veranstalterseite"

msgid "Export this event"
msgstr "Diesen Termin exportieren"

msgid "Export all occurrences of this event"
msgstr "Alle Termine exportieren"

msgid "All occurrences of this event"
msgstr "Alle Termine dieser Veranstaltung"

msgid "Origin"
msgstr "Herkunft"

msgid "This is an imported event"
msgstr "Dies ist eine importierte Veranstaltung"

msgid "Tag"
msgstr "Schlagwort"

msgid "Export these events"
msgstr "Diese Termine exportieren"

msgid "Submit your own event"
msgstr "Einen eigenen Eintrag für den Veranstaltungskalender erfassen"

msgid "No payment providers defined."
msgstr "Keine Zahlungsanbieter definiert."

msgid "Connected:"
msgstr "Verbunden:"

msgid "Default:"
msgstr "Standard:"

msgid "Enabled:"
msgstr "Aktiviert:"

msgid "Fee:"
msgstr "Gebühr:"

msgid "No payments yet."
msgstr "Noch keine Zahlungen."

msgid ""
"The following requests have been submitted. To see the state of process you "
"may return to the invidual request's page at any time. All information on "
"this page has been sent to your e-mail address."
msgstr ""
"Die folgenden Anfragen wurden eingereicht. Sie können jederzeit zu den "
"Seiten der einzelnen Anfragen zurückzukehren um den Status abzufragen. Alle "
"Informationen auf dieser Seite wurden an Ihre E-Mail Adresse gesendet."

msgid "Request Reference"
msgstr "Referenz Anfrage"

msgid "No people added yet."
msgstr "Es wurden noch keine Personen hinzugefügt."

msgid "Export a vCard of this person"
msgstr "Elektronische Visitenkarte (vCard)"

msgid "No publications"
msgstr "Keine Publikationen"

msgid "Years"
msgstr "Jahre"

msgid ""
"You can search through the content of all listed files by using the search "
"on the top right."
msgstr ""
"Sie können den Inhalt der gelisteten Dateien mit der Suche oben rechts "
"durchsuchen."

msgid ""
"All files have a digital seal. The digital seal of a downloaded file can be "
"viewed in Adobe Acrobat Reader or by dragging an already downloaded file "
"into the field below:"
msgstr ""
"Alle Dateien haben ein digitales Siegel. Das digitale Siegel einer "
"heruntergeladenen Datei kann im Adobe Acrobat Reader oder durch das Ziehen "
"der Datei in das untenstehende Feld geprüft werden:"

msgid "Drop files to verify them"
msgstr "Dateien zur Prüfung hierhin ziehen"

msgid ""
"Subscribers may always unsubscribe themselves through a link shown at the "
"bottom of the newsletter. If you unsubscribe them here, they will not be "
"notified."
msgstr ""
"Abonnenten können sich jederzeit selber über den Link am Fuss des Newsletter "
"abmelden. Hier abgemeldete Personen werden nicht benachrichtigt."

msgid "Unsubscribe"
msgstr "Abmelden"

msgid "No dates found, please select dates in the calendar first"
msgstr "Keine Termine gefunden, bitte wählen Sie erst Termine im Kalender aus"

msgid "Go to calendar"
msgstr "Zum Kalender"

msgid ""
"The following link can be used to subscribe to the reservations of this "
"calendar. It can be used by anyone that knows the link in multiple calendar "
"applications."
msgstr ""
"Der folgende Link kann zur Abonnierung der Reservationen dieses Kalenders "
"verwendet werden. Alle die den Link kennen können diesen in verschiedenen "
"Kalender-Applikationen verwenden."

msgid ""
"Note that we have no control over how often calendar applications update the "
"calendars they are subscribed to (if they update at all). Therefore the "
"information shown in the calendar may be wrong or out of date. Use it at "
"your own risk."
msgstr ""
"Beachten Sie bitte das wir keine Kontrolle darüber haben wie oft die "
"Kalender-Applikation das Abonnoment aktualisiert (sofern das überhaupt "
"geschieht). Deshalb ist die Information in der Kalender-Applikation mit "
"Vorsicht zu geniessen."

msgid "Reservations must be made at least one day in advance."
msgstr "Reservationen müsen mindestens ein Tag im Voraus gemacht werden."

msgid "Reservations must be made at least one hour in advance."
msgstr "Reservationen müssen mindestens eine Stunde im Voraus gemacht werden."

msgid "Reservations must be made at least ${n} days in advance."
msgstr "Reservationen müssen mindestens ${n} Tage im Voraus gemacht werden."

msgid "Reservations must be made at least ${n} hours in advance."
msgstr "Reservationen müssen mindestens ${n} Stunden im Voraus gemacht werden."

msgid "Select a free time span in the calendar below to create an allocation."
msgstr ""
"Wählen Sie eine freie Zeitspanne im Kalender aus um eine Einteilung zu "
"machen."

msgid "Removes all unreserved allocations between the start and end date."
msgstr ""
"Entfernt alle nicht-reservierten Einteilungen zwischen Start- und End-Datum"

msgid "Reservation is pending approval"
msgstr "Diese Reservation wurde noch nicht akzeptiert"

msgid "(${num_pending} pending approval)"
msgstr "(${num_pending} noch nicht akzeptiert)"

msgid "Utilised"
msgstr "Ausgelastet"

msgid "No recipients defined yet."
msgstr "Es wurden noch keine Empfänger definiert."

msgid ""
"Receives notifications for reservations of the day on the following days:"
msgstr ""
"Erhält Benachrichtigungen für Reservationen des Tages an folgenden Tagen:"

msgid "Receives notifications for internal notes on reservations."
msgstr "Erhält Benachrichtigungen für interne Notizen zu Reservationen."

msgid "Receives notifications for new reservations."
msgstr "Erhält Benachrichtigungen für neue Reservationen."

msgid "Notifications for following Resources"
msgstr "Benachrichtigungen für die folgenden Reservationen"

msgid "No reservation resources defined yet."
msgstr "Es wurden noch keine Ressourcen hinzugefügt."

msgid ""
"Searching is currently unavailable due to technical difficulties. Please "
"excuse the inconvenience and try again later."
msgstr ""
"Die Suche ist zur Zeit aufgrund technischer Schwierigkeiten nicht verfügbar. "
"Bitte entschuldigen Sie die Unannehmlichkeiten und versuchen Sie es später "
"wieder."

msgid "Your search returned no results."
msgstr "Zu Ihrer Suche wurde nichts gefunden."

msgid "Select the images that should be shown inside this album."
msgstr "Wählen Sie die Bilder aus welche im Album angezeigt werden sollen."

msgid "Confirm selection"
msgstr "Auswahl bestätigen"

msgid "This newsletter has not been sent yet."
msgstr "Dieser Newsletter wurde noch nicht gesendet."

msgid "First sent ${time_ago}."
msgstr "Zum ersten Mal gesendet ${time_ago}."

msgid "This newsletter was sent to ${n} subscribers."
msgstr "Dieser Newsletter wurde an ${n} Abonnenten gesendet."

msgid "All subscribers have already received this newsletter."
msgstr "Dieser Newsletter wurde bereits von allen Abonnenten empfangen."

msgid "The newsletter is scheduled to be sent on ${time}"
msgstr "Der Newsletter wird am ${time} versendet"

msgid ""
"Check the email text. You can use the full news text instead of the leading "
"if you want. You will find this setting in the edit menu of the news item."
msgstr ""
"Überprüfen Sie den E-Mail Text. Sie können den vollen Text einer Nachricht "
"im Newsletter anzeigen anstelle der Einleitung. Sie finden die Einstellung "
"im Bearbeitungs-Menu der einzelnen Nachricht."

msgid "Delivery"
msgstr "Versand"

msgid "The newsletter was already sent to the following addresses:"
msgstr "Der Newsletter wurde bereits an die folgenden Empfänger gesendet:"

msgid ""
"A signup link allows anyone to sign up with a specific role. Those signups "
"are limited by time and count but they still present a security risk. Be "
"sure to only share this link with people you trust."
msgstr ""
"Mit einem Registrationslink können sich neue Benutzer für bestimmte Rollen "
"anmelden, sofern sie den Link kennen. Diese Anmeldungen sind zeitlich "
"limitiert und auf eine bestimmte Anzahl beschränkt. Trotzdem stellen Sie ein "
"gewisses Sicherheitsrisiko dar. Bitte teilen Sie diese Links nur mit "
"Personen denen Sie vertrauen."

msgid ""
"Your signup link has been created as follows. Please copy it before "
"continuing, it won't be shown to you again:"
msgstr ""
"Ihr Registrationslink wurde wie folgt erstellt. Bitte kopieren Sie diesen "
"bevor Sie weiterfahren, der Link wird Ihnen nicht wieder angezeigt:"

msgid ""
"Sort the items using drag and drop. The new positions are automatically "
"saved directly after moving."
msgstr ""
"Sortieren Sie die Elemente mittels Drag & Drop. Die neuen Positionen werden "
"direkt nach dem Verschieben automatisch gespeichert."

msgid "Back to page"
msgstr "Zurück zur Seite"

msgid "No activities yet."
msgstr "Noch keine Aktivitäten."

msgid "Ticket updates by e-mail"
msgstr "Ticket Updates via E-Mail"

msgid "Disable E-Mails"
msgstr "E-Mails deaktivieren"

msgid "No ticket updates by e-mail"
msgstr "Keine Ticket Updates via E-Mail"

msgid "Enable E-Mails"
msgstr "E-Mails aktivieren"

msgid "E-Mails can not be sent for tickets of imported events"
msgstr "E-mails für Tickets zu importierten Veranstaltungen sind deaktiviert"

msgid "Send Message"
msgstr "Nachricht senden"

msgid "Messages cannot be sent when the ticket is closed"
msgstr "Zu geschlossenen Tickets können keine Nachrichten versendet werden"

msgid "Please reopen the ticket to send a message"
msgstr "Bitte öffnen Sie das Ticket wieder um eine Nachricht zu senden"

msgid "Messages cannot be sent for imported events"
msgstr "Nachrichten für importierte Events sind nicht möglich"

msgid "${count} received"
msgstr "${count} Empfangen"

msgid "${count} sent"
msgstr "${count} Gesendet"

msgid "${count} note"
msgstr "${count} Notiz"

msgid "${count} notes"
msgstr "${count} Notizen"

msgid ""
"You are editing a note created by someone else. By saving your changes you "
"will become the author of the whole note."
msgstr ""
"Diese Notiz wurde von jemand anderem erstellt. Durch Ihre Änderung werden "
"Sie der neue Autor der ganzen Notiz."

msgid ""
"Notes are private and only shown to logged-in members. URLs and e-mail "
"addresses are turned into links."
msgstr ""
"Notizen sind privat und werden nur angemeldeten Benutzern angezeigt. E-Mail "
"Adressen und Links werden klickbar gemacht."

msgid "Would you like to make corrections to the event?"
msgstr "Möchten Sie Korrekturen an der Veranstaltung vornehmen?"

msgid "Edit this event."
msgstr "Bearbeiten Sie diese Veranstaltung."

msgid "Forgot something or have a special request?"
msgstr "Haben Sie ein besonderes Anliegen oder haben Sie etwas vergessen?"

msgid "Add a message to the ticket."
msgstr "Fügen Sie der Anfrage eine Nachricht hinzu."

msgid "New messages have been disabled because the ticket has been closed."
msgstr "Nachrichten wurden deaktiviert, da das Ticket geschlossen wurde."

msgid ""
"Enable notifications about new tickets. Only works when being logged in and "
"having the browser with the site open."
msgstr ""
"Benachrichtigungen über neue Tickets aktivieren. Funktioniert nur falls "
"eingeloggt und solange der Browser mit der Website geöffnet ist."

msgid "Archive all selected tickets?"
msgstr "Alle ausgewählten Tickets archivieren?"

msgid "Do archive"
msgstr "Archivieren"

msgid "Archive selected"
msgstr "Selektierte Archivieren"

msgid ""
"You've reached this site because you are logged in. Visitors are "
"automatically redirected to the following link:"
msgstr ""
"Sie sehen diese Seite weil Sie eingeloggt sind. Besucher werden automatisch "
"zum folgenden Verweis weitergeleitet:"

msgid ""
"You are not automatically redirected so you have a chance to edit or delete "
"this link."
msgstr ""
"Sie wurden nicht automatisch weitergeleitet damit Sie die Möglichkeit haben "
"den Verweis zu bearbeiten oder zu löschen."

msgid "You have been successfully unsubscribed from all regular emails."
msgstr "Sie wurden erfolgreich von allen regelmässigen E-Mails abgemeldet."

msgid "local"
msgstr "lokal"

msgid "No links found."
msgstr "Keine Verknüpfungen gefunden."

msgid "Select an item to view it"
msgstr "Wählen Sie einen Eintrag aus um diesen anzuzeigen"

msgid "Identicon"
msgstr "Identicon"

msgid "Not a valid color."
msgstr "Ungültige Farbe."

msgid "Not a valid choice"
msgstr "Ungültige Auswahl"

msgid "Admins"
msgstr "Administratoren"

#, python-format
msgid ""
"You can only reserve this allocation before ${date} if you live in the "
"following zipcodes: ${zipcodes}"
msgstr ""
"Sie können diese Einteilung nur vor dem ${date} reservieren, wenn Sie in "
"einem der folgenden Postleitzahlen wohnen: ${zipcodes}"

#, python-format
msgid "${percent}% Available"
msgstr "${percent}% Verfügbar"

msgid "Available"
msgstr "Verfügbar"

#, python-format
msgid "${num} Available"
msgstr "${num} Verfügbar"

msgid ""
"This allocation can't be deleted because there are existing reservations "
"associated with it."
msgstr ""
"Diese Einteilung kann nicht gelöscht werden, da bestehende Reservationen "
"betroffen wären."

msgid ""
"To delete this allocation, all existing reservations need to be cancelled "
"first."
msgstr ""
"Um die Einteilung zu löschen, müssen zuerst alle bestehenden Reservationen "
"abgesagt werden."

msgid "A conflicting allocation exists for the requested time period."
msgstr "Es besteht bereits eine Einteilung im gewünschten Zeitraum."

msgid "A conflicting reservation exists for the requested time period."
msgstr "Dieser Termin wurde bereits ausgewählt."

msgid "An existing reservation would be affected by the requested change."
msgstr ""
"Eine bestehende Reservation wäre von der gewünschten Änderung betroffen."

msgid "A pending reservation would be affected by the requested change."
msgstr "Eine offene Reservation wäre von der gewünschten Änderung betroffen."

msgid "The requested period is no longer available."
msgstr "Der gewünschte Zeitraum ist nicht mehr verfügbar."

msgid "No reservable slot found."
msgstr "Der gewünschte Zeitraum ist bereits besetzt."

msgid "Reservations can't be made for more than 24 hours at a time."
msgstr "Reservationen dürfen nicht länger als 24 Stunden lang sein."

msgid "The given reservation paramters are invalid."
msgstr "Die Reservations-Parameter sind ungültig."

msgid "The given reservation token is invalid."
msgstr "Das Reservations-Token ist ungültig."

msgid "The requested number of reservations is higher than allowed."
msgstr "Die gewünschte Anzahl Reservationen ist höher als erlaubt."

msgid "The requested quota is invalid (must be at least one)."
msgstr ""
"Die gewünschte Anzahl Reservationen ist ungültig (Mindestanzahl ist eins)."

msgid "The allocation does not have enough free spots."
msgstr "Die Einteilung hat nicht genügend freie Plätze."

msgid "The resulting allocation would be invalid."
msgstr "Die gewünschte Einteilung ist ungültig."

msgid "No reservations to confirm."
msgstr "Keine Reservationen gefunden die Bestätigt werden können."

msgid "The given timerange is longer than the existing allocation."
msgstr "Der gewünschte Zeitraum liegt ausserhalb der Einteilung."

msgid "Reservation too short. A reservation must last at least 5 minutes."
msgstr ""
"Die Reservation ist zu kurz. Eine Reservation muss mindestens 5 Minuten "
"dauern."

msgid "Stop"
msgstr "Stop"

#, python-format
msgid "Do you really want to stop \"${title}\"?"
msgstr "Möchten Sie \"${title}\" wirklich stoppen?"

msgid "The rule will be removed without affecting existing allocations."
msgstr "Die Regel wird entfernt, bestehende Einteilungen bleiben."

msgid "Stop rule"
msgstr "Regel stoppen"

msgid ""
"All allocations created by the rule will be removed, if they haven't been "
"reserved yet."
msgstr "Alle Einteilungen der Regel werden entfernt, sofern nicht reserviert."

msgid "Delete rule"
msgstr "Regel löschen"

msgid "No allocations to add"
msgstr "Keine Einteilungen die hinzugefügt werden können"

#, python-format
msgid "Successfully added ${n} allocations"
msgstr "${n} Einteilungen wurden hinzugefügt"

msgid "New allocation"
msgstr "Neue Einteilung"

msgid "Your changes were saved"
msgstr "Ihre Änderungen wurden gespeichert"

#, python-format
msgid "New rule active, ${n} allocations created"
msgstr "Regel aktiv, ${n} Einteilungen erstellt"

msgid "New Rule"
msgstr "Neue Regel"

msgid ""
"Rules ensure that the allocations between start/end exist and that they are "
"extended beyond those dates at the given intervals. "
msgstr ""
"Regeln stellen sicher dass die Einteilungen zwischen Start und Ende bestehen "
"und dass sie im gewählten Interval verlängert werden."

msgid "The rule was stopped"
msgstr "Die Regel wurde gestoppt"

#, python-format
msgid "The rule was deleted, along with ${n} allocations"
msgstr "Die Regel wurde gelöscht, zusammen mit ${n} Einteilungen"

msgid "Topics A-Z"
msgstr "Themen A-Z"

msgid "Your userprofile is incomplete. Please update it before you continue."
msgstr ""
"Ihr Benutzerprofil ist unvollständig. Bitte vervollständigen Sie es bevor "
"Sie weiterfahren."

msgid "You have been logged in."
msgstr "Sie wurden angemeldet."

msgid "Wrong e-mail address, password or yubikey."
msgstr "Falsche E-Mail Adresse, falsches Passwort oder falscher Yubikey."

#, python-format
msgid "Login to ${org}"
msgstr "${org} Anmeldung"

msgid "A user with this address already exists"
msgstr "Ein Benutzer mit dieser E-Mail Adresse existiert bereits"

msgid "This signup link has expired"
msgstr "Der Registrationslink ist abgelaufen"

#, python-format
msgid "Your ${org} Registration"
msgstr "Ihre ${org} Registration"

msgid ""
"Thank you for registering. Please follow the instructions on the activiation "
"e-mail sent to you. Please check your spam folder if you have not received "
"the email."
msgstr ""
"Vielen Dank für Ihre Registrierung. Bitte folgen Sie den Anleitungen im "
"Aktivierungs-Email das wir Ihnen gesendet haben. Wenn sie das Email nicht "
"erhalten haben, prüfen Sie bitte ihren Spamordner."

msgid "Account Registration"
msgstr "Benutzerkonto Registration"

msgid "Unknown user"
msgstr "Unbekannter Benutzer"

msgid "Invalid activation token"
msgstr "Ungültiger Aktivierungscode"

msgid "Your account has already been activated."
msgstr "Ihr Konto wurde bereits aktiviert."

msgid ""
"Your account has been activated. You may now log in with your credentials"
msgstr ""
"Ihr Konto wurde aktiviert. Sie können sich nun mit Ihren Benutzernamen und "
"Passwort anmelden"

msgid "You have been logged out."
msgstr "Sie wurden ausgeloggt."

msgid "Password reset"
msgstr "Passwort zurücksetzen"

#, python-format
msgid ""
"A password reset link has been sent to ${email}, provided an active account "
"exists for this email address."
msgstr ""
"Eine E-Mail wurde an ${email} gesendet (sofern ein aktives Konto mit dieser "
"E-Mail Adresse existiert)."

msgid "Password changed."
msgstr "Passwort geändert."

msgid "Wrong username or password reset link not valid any more."
msgstr "Ungültige Adresse oder abgelaufener Link."

msgid "A link was added to the clipboard"
msgstr "Ein Verweis wurde in die Zwischenablage kopiert"

#, python-format
msgid "The entry ${name} exists twice"
msgstr "Der Eintrag ${name} existiert zweimal"

msgid "Added a new directory"
msgstr "Ein neues Verzeichnis wurde hinzugefügt"

msgid "New Directory"
msgstr "Neues Verzeichnis"

msgid ""
"The requested change cannot be performed, as it is incompatible with "
"existing entries"
msgstr ""
"Die verlangte Änderung kann nicht durchgeführt werden, da sie mit den "
"bereist existierenden Einträgen inkompatibel ist."

#, python-format
msgid "Syntax Error in line ${line}"
msgstr "Syntaxfehler auf Zeile ${line}"

msgid "Syntax error in form"
msgstr "Syntaxfehler im Formular"

#, python-format
msgid "Syntax error in field ${field_name}"
msgstr "Syntaxfehler im Feld ${field_name}"

#, python-format
msgid "Error: Duplicate label ${label}"
msgstr "Fehler: ${label} zweifach erfasst"

msgid "The directory was deleted"
msgstr "Das Verzeichnis wurde gelöscht"

msgid "Added a new directory entry"
msgstr "Ein neuer Verzeichniseintrag wurde hinzugefügt"

msgid "New Directory Entry"
msgstr "Neuer Verzeichniseintrag"

msgid "Submit a New Directory Entry"
msgstr "Einen neuen Verzeichniseintrag vorschlagen."

msgid "Continue"
msgstr "Weiter"

msgid "Propose a change"
msgstr "Änderung vorschlagen"

msgid ""
"To request a change, edit the fields you would like to change, leaving the "
"other fields intact. Then submit your request."
msgstr ""
"Um eine Änderung vorzuschlagen, bearbeiten Sie die Felder die Sie ändern "
"möchten. Wo keine Änderungen nötig sind, lassen Sie die Felder wie sie sind. "
"Danach senden Sie Ihre Anfrage ab."

msgid "The entry was deleted"
msgstr "Der Eintrag wurde gelöscht"

msgid ""
"On the right side, you can filter the entries of this directory to export."
msgstr ""
"Auf der rechten Seite können Sie die Einträge des Verzeichnisses für den "
"Export filtern."

msgid "Exports all entries of this directory."
msgstr "Exportiert alle Einträge dieses Verzeichniseses."

msgid ""
"The resulting zipfile contains the selected format as well as metadata and "
"images/files if the directory contains any."
msgstr ""
"Die resultierende Zip-Datei enthält das gewählte Format sowie alle Metadaten "
"und allfällige Bilder/Dateien."

#, python-format
msgid ""
"You have been redirect to this entry because it could not be exported due to "
"missing file ${name}. Please re-upload them and try again"
msgstr ""
"Sie wurden auf diesen Eintrag weitergeleitet weil dieser nicht exportiert "
"werden konnte aufgrund der fehlenden Datei ${name}. Bitte laden sie diese "
"nochmals hoch und probieren Sie es erneut"

#, python-format
msgid "The column ${name} is missing"
msgstr "Die Spalte ${name} fehlt"

#, python-format
msgid "The file ${name} is missing"
msgstr "Die Datei ${name} fehlt"

msgid ""
"The given file is invalid, does it include a metadata.json with a data.xlsx, "
"data.csv, or data.json?"
msgstr ""
"Die angegebene Datei ist ungültig. Enthält sie eine metadata.json Datei mit "
"einer data.xlsx, data.csv oder data.json Datei?"

#, python-format
msgid "Imported ${count} entries"
msgstr "${count} Einträge importiert"

msgid ""
"Updates the directory configuration and imports all entries given in the ZIP "
"file. The format is the same as produced by the export function. Note that "
"only 100 items are imported at a time. To import more items repeat the "
"import accordingly."
msgstr ""
"Aktualisiert die Konfiguration des Verzeichnis und importiert alle Einträge "
"gemäss der angegebenen Zip Datei. Das Format entspricht dem Format des "
"Exports. Bitte beachten Sie das nur bis zu 100 Einträge pro Import "
"berücksichtigt werden. Um mehr Einträge zu importieren muss der Import "
"wiederholt werden."

msgid "Moves the topic and all its sub topics to the given destination."
msgstr "Verschiebt das Thema mit allen Unterthemen an den gewählten Ort."

msgid ""
"Stable URLs are important. Here you can change the path to your site "
"independently from the title."
msgstr ""
"Beständige URL's sind wichtig. Hier kann der Pfad unabhängig von Titel "
"angepasst werden."

#, python-format
msgid "A total of ${number} subpages are affected."
msgstr "Insgesamt ${number} Unterseiten sind betroffen."

#, python-format
msgid "${count} links will be replaced by this action."
msgstr "${count} Links werden nach dieser Aktion ersetzt."

msgid "The event submitter has not yet completed his submission"
msgstr "Der/die Antragsteller/in hat ihren Antrag noch nicht abgeschlosesen"

msgid "This event has already been published"
msgstr "Diese Veranstaltung wurde bereits veröffentlicht."

#, python-format
msgid "Successfully created the event '${title}'"
msgstr "Event '${title}' erfolgreich erstellt"

#, python-format
msgid "You have accepted the event ${title}"
msgstr "Sie haben die Veranstaltung ${title} angenommen"

msgid "Your event was accepted"
msgstr "Ihre Veranstaltung wurde angenommen"

msgid "Submit an event"
msgstr "Veranstaltung vorschlagen"

msgid ""
"Only events taking place inside the town or events related to town societies "
"are published. Events which are purely commercial are not published. There's "
"no right to be published and already published events may be removed from "
"the page without notification or reason."
msgstr ""
"Im Veranstaltungskalender werden Anlässe jeglicher Art publiziert, welche "
"innerhalb der Gemeinde oder im Zusammenhang mit einem Verein der Gemeinde "
"durchgeführt werden. Nicht publiziert werden rein kommerzielle "
"Veranstaltungen. Es besteht kein Publikationsrecht und bereits publizierte "
"Veranstaltungen können jederzeit und ohne Angabe von Gründen gelöscht werden."

msgid "Add event"
msgstr "Veranstaltung hinzufügen"

msgid "Your request has been registered"
msgstr "Ihre Anfrage wurde erfasst"

msgid "New ticket"
msgstr "Neues Ticket"

msgid "Your request could not be accepted automatically!"
msgstr "Ihre Anfrage konnte nicht automatisch verarbeitet werden!"

msgid "Thank you for your submission!"
msgstr "Vielen Dank für Ihre Eingabe!"

msgid "Your event was rejected"
msgstr "Ihre Veranstaltung wurde abgelehnt"

msgid "Access Denied"
msgstr "Zugriff verweigert"

msgid "Not Found"
msgstr "Seite nicht gefunden"

msgid "Added a new external link"
msgstr "Neue externe Verknüpfung hinzugefügt"

msgid "New external link"
msgstr "Neue externe Verknüpfung"

msgid "Edit external link"
msgstr "Externe Verknüpfung bearbeiten"

msgid "Manage Photo Albums"
msgstr "Fotoalben verwalten"

msgid "This file type is not supported"
msgstr "Dieser Dateityp wird nicht unterstützt"

msgid "The file name is too long"
msgstr "Der Dateiname ist zu lang"

msgid "The file cannot be processed"
msgstr "Die Datei kann nicht verarbeitet werden"

msgid "Please submit your yubikey"
msgstr "Bitte geben Sie Ihren Yubikey ein"

msgid "Your account is not linked to a Yubikey"
msgstr "Ihr Konto ist nicht mit einem Yubikey verknüpft"

msgid "The used Yubikey is not linked to your account"
msgstr "Der verwendete Yubikey ist nicht mit Ihrem Konto verknüpft"

msgid "This file already has a digital seal"
msgstr "Diese Datei hat bereits ein digitales Siegel"

msgid "Your Yubikey could not be validated"
msgstr "Ihr Yubikey konnte nicht validiert werden"

msgid "Edit external form"
msgstr "Externes Formular editieren"

msgid "The registration has ended"
msgstr "Die Anmeldung ist nicht mehr möglich"

msgid "The registration is closed"
msgstr "Zur Zeit keine Anmeldung möglich"

#, python-format
msgid "The registration opens on ${day}, ${date}"
msgstr "Die Anmeldung beginnt am ${day}, ${date}"

#, python-format
msgid "The registration closes on ${day}, ${date}"
msgstr "Die Anmeldung endet am ${day}, ${date}"

#, python-format
msgid "There's a limit of ${count} attendees"
msgstr "Die Anmeldung ist auf ${count} Teilnehmer begrenzt"

msgid "There are no spots left"
msgstr "Keine Plätze mehr verfügbar"

msgid "There is one spot left"
msgstr "Es ist noch ein Platz verfügbar"

#, python-format
msgid "There are ${count} spots left"
msgstr "Es sind noch ${count} Plätze verfügbar"

msgid "A form with this name already exists"
msgstr "Ein Formular mit diesem Namen existiert bereits"

msgid "Added a new form"
msgstr "Ein neues Formular wurd hinzugefügt"

msgid "New Form"
msgstr "Neues Formular"

msgid "Exports the submissions of the given date range."
msgstr "Exportiert alle Eingaben zwischen Start- und End-Datum."

msgid "New Registration Window"
msgstr "Neuer Anmeldezeitraum"

msgid "The registration window was added successfully"
msgstr "Der Anmeldezeitraum wurde erfolgreich hinzugefügt"

msgid ""
"Registration windows limit forms to a set number of submissions and a "
"specific time-range."
msgstr "Anmeldezeiträume limitieren Formulareingaben nach Anzahl und Zeitraum."

msgid "General Message"
msgstr "Allgemeine Nachricht"

#, python-format
msgid "Successfully sent ${count} emails"
msgstr "Erfolgreich ${count} E-Mails gesendet"

msgid "Send E-Mail to attendees"
msgstr "E-Mail an Teilnehmende senden"

msgid "Email attendees"
msgstr "E-Mail an Teilnehmende"

msgid "Cancel Registration Window"
msgstr "Anmeldezeitraum absagen"

msgid ""
"You really want to cancel all confirmed and deny all open submissions for "
"this registration window?"
msgstr ""
"Möchten Sie alle bestätigten Anmeldungen stornieren und alle offenen "
"ablehnen?"

msgid ""
"Each attendee will receive a ticket email unless ticket messages are not "
"muted."
msgstr ""
"Jeder Teilnehmer wird eine Ticket-Email erhalten, sofern Tickets nicht "
"stummgeschaltet sind."

msgid "Do you really want to delete this registration window?"
msgstr "Möchten Sie den Anmeldezeitraum wirklich entfernen?"

msgid "Existing submissions will be disassociated."
msgstr "Bestehende Eingaben werden vom Anmeldezeitraum losgelöst."

msgid "Delete registration window"
msgstr "Anmeldezeitraum entfernen"

msgid "This registration window can't be deleted."
msgstr "Dieser Anmeldezeitraum kann nicht gelöscht werden."

msgid ""
"There are confirmed or open submissions associated with it. Cancel the "
"registration window first."
msgstr ""
"Bereits bestätigte oder offene Anmeldungen wären betroffen. Sagen Sie den "
"Zeitraum zuerst ab."

msgid "Edit Registration Window"
msgstr "Anmeldezeitraum bearbeiten"

#, python-format
msgid "${count} submissions cancelled / denied over the ticket system"
msgstr "${count} Anmeldungen storniert / abgelehnt über das Ticket-System"

msgid "The registration window was deleted"
msgstr "Der Anmeldezeitraum wurde gelöscht"

#, python-format
msgid ""
"The total amount for the currently entered data is ${total} but has to be at "
"least ${minimum}. Please adjust your inputs."
msgstr ""
"Der Totalbetrag für Ihre Eingaben beläuft sich auf ${total} allerdings ist "
"der Minimalbetrag ${minimum}. Bitte ändern Sie ihre Eingaben."

msgid "Pay Online and Complete"
msgstr "Online zahlen und abschliessen"

msgid "Your payment could not be processed"
msgstr "Ihre Zahlung konnte nicht verarbeitet werden"

msgid "Registrations are no longer possible"
msgstr "Anmeldungen sind nicht mehr möglich"

msgid "Your registration has been confirmed"
msgstr "Ihre Anmeldung wurde bestätigt"

msgid "The registration has been confirmed"
msgstr "Die Anmeldung wurde bestätigt"

msgid "The registration could not be confirmed"
msgstr "Die Anmeldung konnte nicht bestätigt werden"

msgid "Your registration has been denied"
msgstr "Ihre Anmeldung wurde abgelehnt"

msgid "The registration has been denied"
msgstr "Die Anmeldung wurde abgelehnt"

msgid "The registration could not be denied"
msgstr "Die Anmeldung konnte nicht abgelehnt werden"

msgid "Your registration has been cancelled"
msgstr "Ihre Anmeldung wurde storniert"

msgid "The registration has been cancelled"
msgstr "Die Anmeldung wurde storniert"

msgid "The registration could not be cancelled"
msgstr "Die Anmeldung konnte nicht storniert werden"

msgid "Select"
msgstr "Auswahl"

msgid "Select images"
msgstr "Bilder auswählen"

msgid "Added a new photo album"
msgstr "Ein neues Fotoalbum wurde hinzugefügt"

msgid "New Photo Album"
msgstr "Neues Fotoalbum"

#, python-format
msgid "Welcome to the ${org} Newsletter"
msgstr "Willkommen beim ${org} Newsletter"

#, python-format
msgid ""
"Success! We have sent a confirmation link to ${address}, if we didn't send "
"you one already."
msgstr ""
"Erfolg! Wir senden eine E-Mail zur Bestätigung Ihres Abonnements an "
"${address}, sofern Sie noch nicht angemeldet sind."

#, python-format
msgid "Do you really want to unsubscribe \"{}\"?"
msgstr "Möchten Sie \"{}\" wirklich abmelden?"

msgid "A newsletter with this name already exists"
msgstr "Ein Newsletter mit diesem Namen existiert bereits"

msgid "Added a new newsletter"
msgstr "Ein neuer Newsletter wurde hinzugefügt"

msgid "New Newsletter"
msgstr "Neuer Newsletter"

msgid "Edit Newsletter"
msgstr "Newsletter Bearbeiten"

msgid "The newsletter was deleted"
msgstr "Der Newsletter wurde gelöscht"

#, python-format
msgid "Sent \"${title}\" to ${n} recipients"
msgstr "\"${title}\" wurde an ${n} Empfänger gesendet"

#, python-format
msgid "Scheduled \"${title}\" to be sent on ${date}"
msgstr "\"${title}\" wurde für den Versand am ${date} eingeplant"

#, python-format
msgid "Sent \"${title}\" to ${recipient}"
msgstr "\"${title}\" wurde an ${recipient} gesendet"

msgid "Sends a test newsletter to the given address"
msgstr "Sendet ein Test-Newsletter an die gewählte Adresse"

msgid "Newsletter Recipients"
msgstr "Newsletter Abonnenten"

msgid "Newsletter recipient Export"
msgstr "Newsletter Abonnenten Export"

msgid "Exports all newsletter recipients."
msgstr "Exportiert alle Newsletter Abonnenten."

#, python-format
msgid "The following line(s) contain invalid data: ${lines}"
msgstr "Die folgende(n) Zeile(n) enthalten ungültige Daten: ${lines}"

#, python-format
msgid "${count} newsletter subscribers will be imported"
msgstr "${count} Abonnenten werden importiert"

#, python-format
msgid "${count} newsletter subscribers imported"
msgstr "${count} Abonnenten importiert"

msgid "The same format as the export (XLSX) can be used for the import."
msgstr ""
"Für den Import kann das gleiche Format wie für den Export (XLSX) verwendet "
"werden."

msgid "Today"
msgstr "Heute"

msgid "Tomorrow"
msgstr "Morgen"

msgid "This weekend"
msgstr "Dieses Wochenende"

msgid "This week"
msgstr "Diese Woche"

msgid "Event Export"
msgstr "Veranstaltungs-Export"

msgid "Exports all future events."
msgstr "Exportiert alle zukünftigen Veranstaltungen."

#, python-format
msgid "${count} events will be imported"
msgstr "${count} Veranstaltungen werden importiert"

#, python-format
msgid "${count} events imported"
msgstr "${count} Veranstaltungen importiert"

msgid "Move"
msgstr "Verschieben"

msgid "Your payment has been received"
msgstr "Ihre Zahlung ist eingegangen"

msgid "Your payment has been withdrawn"
msgstr "Ihre Zahlung wurde rückgängig gemacht"

msgid "Your payment has been refunded"
msgstr "Ihre Zahlung wurde rückerstattet"

msgid "The ticket was marked as paid"
msgstr "Das Ticket wurde als bezahlt markiert"

msgid "The ticket was marked as unpaid"
msgstr "Das Ticket wurde als unbezahlt markiert"

msgid "The payment was captured"
msgstr "Die Zahlung wurde eingenommen"

msgid "The payment was refunded"
msgstr "Die Zahlung wurde rückerstattet"

msgid "As default"
msgstr "Als Standard"

msgid "Should this provider really be the new default?"
msgstr "Soll dieser Zahlungsanbieter wirklich zum Standard gemacht werden?"

msgid "All future payments will be redirected."
msgstr "Alle zukünftigen Zahlungen werden umgeleitet."

msgid "Make Default"
msgstr "Als Standard"

msgid "Enable"
msgstr "Aktivieren"

msgid "Should this provider really be enabled?"
msgstr "Sollte dieser Anbieter wirklich aktiviert werden?"

msgid "Disable"
msgstr "Deaktivieren"

msgid "Should this provider really be disabled?"
msgstr "Sollte dieser Anbieter wirklich deaktiviert werden?"

msgid "Do you really want to delete this provider?"
msgstr "Möchten Sie diesen Zahlungsanbieter wirklich löschen?"

msgid "Your Stripe account was connected successfully."
msgstr "Ihr Stripe Konto wurde erfolgreich verbunden."

msgid "Your Stripe account could not be connected."
msgstr "Ihr Stripe Konto konnte nicht verbunden werden."

msgid "Changed the default payment provider."
msgstr "Der Standard Zahlungsanbieter wurde verändert."

msgid "Provider enabled."
msgstr "Anbieter aktiviert."

msgid "Provider disabled."
msgstr "Anbieter deaktiviert."

msgid "The payment provider was deleted."
msgstr "Der Zahlungsanbieter wurde gelöscht."

msgid "Successfully synchronised payments"
msgstr "Synchronisierung erfolgreich"

msgid "Charge fees to customer"
msgstr "Kreditkarten-Gebühren dem Kunden verrechnen"

msgid "Added a new person"
msgstr "Eine neue Person wurde hinzugefügt"

msgid "New person"
msgstr "Neue Person"

msgid "January"
msgstr "Januar"

msgid "Feburary"
msgstr "Februar"

msgid "March"
msgstr "März"

msgid "April"
msgstr "April"

msgid "May"
msgstr "Mai"

msgid "June"
msgstr "Juni"

msgid "July"
msgstr "Juli"

msgid "August"
msgstr "August"

msgid "September"
msgstr "September"

msgid "October"
msgstr "Oktober"

msgid "November"
msgstr "November"

msgid "December"
msgstr "Dezember"

msgid ""
"The selected time does not exist on this date due to the switch from "
"standard time to daylight saving time."
msgstr ""
"Die ausgewählte Zeit existiert nicht an diesem Datum aufgrund der "
"Sommerzeitumstellung."

msgid "hour"
msgstr "Stunde"

msgid "hours"
msgstr "Stunden"

msgid "day"
msgstr "Tag"

msgid "days"
msgstr "Tage"

#, python-format
msgid "Reservations must be made ${n} ${unit} in advance"
msgstr "Reservationen müssen ${n} ${unit} im Voraus gemacht werden"

msgid "This date lies in the past"
msgstr "Dieses Datum liegt in der Vergangenheit"

msgid "Reserve"
msgstr "Reservieren"

#, python-format
msgid "New dates for ${title}"
msgstr "Neue Termine für ${title}"

msgid "Confirm your reservation"
msgstr "Bestätigen Sie Ihre Reservation"

msgid "Thank you for your reservation!"
msgstr "Vielen Dank für Ihre Reservation!"

#, python-format
msgid ""
"Your reservation for ${room} has been submitted. Please continue with your "
"reservation for ${next_room}."
msgstr ""
"Ihre Reservation für ${room} wurde eingereicht. Bitte fahren Sie fort mit "
"Ihrer Reservation für ${next_room}."

msgid "Your reservations were accepted"
msgstr "Ihre Reservationen wurden angenommen"

#, python-format
msgid "${org} New Reservation(s)"
msgstr "${org} Neue Reservation(en)"

msgid "The reservations were accepted"
msgstr "Die Reservationen wurden angenommen"

msgid "The reservations have already been accepted"
msgstr "Die Reservationen wurden bereits angenommen"

#, python-format
msgid "${org} New Note in Reservation for ${resource_title}"
msgstr "${org} Neue Notiz in Reservation für ${resource_title}"

msgid "The submitter email is not available"
msgstr "Die Email des Antragstellers fehlt"

msgid "Accept all reservation with message"
msgstr "Alle Reservationen annehmen mit Kommentar"

#, python-format
msgid ""
"The following message will be sent to ${address} and it will be recorded for "
"future reference."
msgstr ""
"Die folgende Nachricht wird an ${address} gesendet und als zukünftige "
"Referenz gespeichert."

msgid ""
"The payment associated with this reservation needs to be refunded before the "
"reservation can be rejected"
msgstr ""
"Die mit der Reservation verknüpfte Zahlung muss rückgängig gemacht werden "
"bevor die Reservation gelöscht werden kann"

msgid "The following reservations were rejected"
msgstr "Die folgenden Reservationen wurden abgelehnt"

msgid "The reservations were rejected"
msgstr "Die Reservationen wurden abgelehnt"

msgid "The reservation was rejected"
msgstr "Die Reservation wurde abgelehnt"

msgid "Reject all reservations with message"
msgstr "Alle Reservationen absagen mit Kommentar"

msgid "Added a new daypass"
msgstr "Eine neue Tageskarte wurde hinzugefügt"

msgid "New daypass"
msgstr "Neue Tageskarte"

msgid "Added a new room"
msgstr "Ein neuer Raum wurde hinzugefügt"

msgid "New room"
msgstr "Neuer Raum"

msgid "Added a new item"
msgstr "Neuen Gegenstand hinzugefügt"

msgid "New Item"
msgstr "Neuer Gegenstand"

msgid "Edit resource"
msgstr ""

#, python-format
msgid "Successfully removed ${count} unused allocations"
msgstr "${count} Einteilungen wurden erfolgreich entfernt"

msgid "Exports the reservations of the given date range."
msgstr "Exportiert alle Reservationen zwischen Start- und End-Datum."

msgid "No reservations found for the given date range."
msgstr "Keine Reservierungen für den angegebenen Zeitraum gefunden."

msgid "Exports the reservations of all resources in a given date range."
msgstr "Exportiert alle Reservationen in einem bestimmten Datumsbereich"

#, python-format
msgid "Do you really want to delete \"${name}\"?"
msgstr "Möchten Sie \"${name}\" wirklich löschen?"

msgid "Delete Recipient"
msgstr "Empfänger Löschen"

msgid "Added a new recipient"
msgstr "Ein neuer Empfänger wurde hinzugefügt"

msgid "New Recipient"
msgstr "Neuer Empfänger"

msgid "Edit Recipient"
msgstr "Empfänger Bearbeiten"

#, python-format
msgid "Search through ${count} indexed documents"
msgstr "Durchsuchen Sie ${count} indizierte Dokumente"

#, python-format
msgid "${count} Results"
msgstr "${count} Resultate"

msgid "Search Unavailable"
msgstr "Suche Nicht Verfügbar"

msgid "Favicon"
msgstr "Favicon"

msgid "Links"
msgstr "Links"

msgid "Header"
msgstr "Kopfzeile"

msgid "Footer"
msgstr "Fusszeile"

msgid "Modules"
msgstr "Module"

msgid "Analytics"
msgstr "Web-Statistik"

msgid "Holidays"
msgstr "Feiertage / Schulferien"

msgid "No holidays defined"
msgstr "Keine Feiertage definiert"

msgid "Link Migration"
msgstr "Migration Links"

msgid "Migrate"
msgstr "Migrieren"

#, python-format
msgid "Migrated ${number} links"
msgstr "${number} Links migriert"

#, python-format
msgid "Total of ${number} links found."
msgstr "Total ${number} Links gefunden"

#, python-format
msgid ""
"Migrates links from the given domain to the current domain \"${domain}\"."
msgstr ""
"Migriert Links von der angegebenen Domain zur aktuellen Domain \"${domain}\"."

msgid "Topics"
msgstr "Themen"

#, python-format
msgid "the subscription for ${address} was successfully confirmed"
msgstr "Die Anmeldung für ${address} wurde erfolgreich bestätigt"

#, python-format
msgid "the subscription for ${address} could not be confirmed, wrong token"
msgstr ""
"Die Anmeldung für ${address} konnte nicht bestätigt werden, falsches Token"

#, python-format
msgid "${address} successfully unsubscribed"
msgstr "${address} wurde erfolgreich abgemeldet"

#, python-format
msgid "${address} could not be unsubscribed, wrong token"
msgstr "${address} konnte nicht abgemeldet werden - falsches Token"

msgid "Added a new text module"
msgstr "Textbaustein hinzugefügt"

msgid "New text module"
msgstr "Neuer Textbaustein"

msgid "Edit text module"
msgstr "Textbaustein bearbeiten"

msgid "The text module was deleted"
msgstr "Der Textbaustein wurde gelöscht"

msgid "Delete Ticket"
msgstr "Ticket löschen"

msgid "This ticket is not deletable."
msgstr "Dieses Ticket kann nicht gelöscht werden."

msgid "Ticket successfully deleted"
msgstr "Ticket erfolgreich gelöscht"

msgid ""
"Do you really want to delete this ticket? All data associated with this "
"ticket will be deleted. This cannot be undone."
msgstr ""
"Möchten Sie das Ticket wirklich löschen? Alle mit diesem Ticket verbundenen "
"Daten werden gelöscht. Dies kann nicht rückgängig gemacht werden."

msgid "Mark as paid"
msgstr "Als bezahlt markieren"

msgid "Mark as unpaid"
msgstr "Als unbezahlt markieren"

msgid "Capture Payment"
msgstr "Zahlung Einnehmen"

msgid "Do you really want capture the payment?"
msgstr "Möchten Sie die Zahlung wirklich einnehmen?"

msgid ""
"This usually happens automatically, so there is no reason not do capture the "
"payment."
msgstr ""
"Dies passiert normalerweise automatisch. Sie können deshalb ohne Bedenken "
"weiterfahren."

msgid "Capture payment"
msgstr "Zahlung einnehmen"

msgid "Refund Payment"
msgstr "Zahlung Rückerstatten"

#, python-format
msgid "Do you really want to refund ${amount}?"
msgstr "Möchten Sie wirklich ${amount} rückerstatten?"

#, python-format
msgid "Refund ${amount}"
msgstr "${amount} rückerstatten"

msgid "Your ticket has a new message"
msgstr "Ihr Ticket hat eine neue Nachricht"

msgid "Your note was added"
msgstr "Ihre Notiz wurde hinzugefügt"

msgid "The note was deleted"
msgstr "Die Notiz wurde gelöscht"

msgid "Edit Note"
msgstr "Notiz bearbeiten"

msgid "The ticket cannot be accepted because it's not open"
msgstr "Das Ticket kann nicht angenommen werden da es nicht offen ist"

#, python-format
msgid "You have accepted ticket ${number}"
msgstr "Sie haben das Ticket ${number} angenommen"

msgid "The ticket cannot be closed because it's not pending"
msgstr ""
"Das Ticket kann nicht geschlossen werden da es nicht in Bearbeitung ist"

#, python-format
msgid "You have closed ticket ${number}"
msgstr "Sie haben das Ticket ${number} abgeschlossen"

msgid "The ticket cannot be re-opened because it's not closed"
msgstr ""
"Das Ticket kann nicht wieder geöffnet werden da es nicht geschlossen ist"

#, python-format
msgid "You have reopened ticket ${number}"
msgstr "Sie haben das Ticket ${number} wieder geöffnet"

msgid "Your ticket has been reopened"
msgstr "Ihr Ticket wurde wieder geöffnet"

#, python-format
msgid "You have disabled e-mails for ticket ${number}"
msgstr "Sie haben E-Mails für das Ticket ${number} deaktiviert"

#, python-format
msgid "You have enabled e-mails for ticket ${number}"
msgstr "Sie haben E-Mails für das Ticket ${number} aktiviert"

msgid "The ticket cannot be archived because it's not closed"
msgstr "Das Ticket kann nicht archiviert werden, da es nicht geschlossen ist"

#, python-format
msgid "You archived ticket ${number}"
msgstr "Sie haben das Ticket ${number} archiviert"

msgid ""
"The ticket cannot be recovered from the archive because it's not archived"
msgstr ""
"Das Ticket kann nicht aus dem Archiv geholt werden, da es nicht archiviert "
"ist"

#, python-format
msgid "You recovered ticket ${number} from the archive"
msgstr "Sie haben Ticket ${number} aus dem Archiv geholt"

msgid "The ticket has already been closed"
msgstr "Das Ticket wurde bereits geschlossen"

msgid "Your message has been sent"
msgstr "Ihre Nachricht wurde gesendet"

msgid "Your request has been submitted"
msgstr "Anfrage eingereicht"

msgid "Your request is currently pending"
msgstr "Ihr Anliegen wird zur Zeit bearbeitet"

msgid "Your request has been processed"
msgstr "Ihr Anliegen wurde abgeschlossen"

msgid "Request Status"
msgstr "Status Anfrage"

msgid "The request has already been closed"
msgstr "Ihre Anfrage wurde bereits geschlossen"

msgid "Your message has been received"
msgstr "Ihre Nachricht wurde übermittelt"

msgid ""
"Could not find valid credentials. You can set them in Gever API Settings."
msgstr ""
"Es konnten keine gültigen Anmeldedaten gefunden werden. Sie können diese in "
"den Gever API-Einstellungen festlegen."

msgid "Encountered an error while uploading to Gever."
msgstr "Beim Hochladen auf Gever ist ein Fehler aufgetreten."

#, python-format
msgid ""
"Encountered an error while uploading to Gever. Response status code is "
"${status}."
msgstr ""
"Beim Hochladen auf Gever ist ein Fehler aufgetreten. Der Statuscode der "
"Antwort lautet ${status}."

msgid "Successfully uploaded the PDF of this ticket to Gever"
msgstr "Das PDF dieses Tickets wurde erfolgreich hochgeladen zu Gever."

msgid "My"
msgstr "Meine"

msgid "All Tickets"
msgstr "Alle Tickets"

msgid "All Users"
msgstr "Alle Benutzer"

msgid "Submitted Requests"
msgstr "Eingereichte Anfragen"

msgid "Added a new user group"
msgstr "Benutzergruppe hinzugefügt"

msgid "New user group"
msgstr "Neue Benutzergruppe"

msgid "Edit user group"
msgstr "Benutzergruppe bearbeiten"

msgid "User Management"
msgstr "Benutzerverwaltung"

msgid "New Signup Link"
msgstr "Neuer Registrationslink"

msgid "New User"
msgstr "Neuer Benutzer"

msgid "A user with this e-mail address already exists"
msgstr "Ein Benutzer mit dieser E-Mail Adresse existiert bereits"

msgid "An account was created for you"
msgstr "Ein Konto wurde für Sie erstellt"

msgid "The user was created successfully"
msgstr "Der Benutzer wurde erfolgreich erstellt"<|MERGE_RESOLUTION|>--- conflicted
+++ resolved
@@ -1,11 +1,7 @@
 msgid ""
 msgstr ""
 "Project-Id-Version: PACKAGE 1.0\n"
-<<<<<<< HEAD
 "POT-Creation-Date: 2023-06-15 11:42+0200\n"
-=======
-"POT-Creation-Date: 2023-06-14 15:29+0200\n"
->>>>>>> 0a6b3e5a
 "PO-Revision-Date: 2022-03-15 10:21+0100\n"
 "Last-Translator: Marc Sommerhalder <marc.sommerhalder@seantis.ch>\n"
 "Language-Team: German\n"
@@ -3600,11 +3596,7 @@
 "Suche im Navigationsbereich."
 
 msgid "Back"
-<<<<<<< HEAD
-msgstr "Zurück"
-=======
 msgstr "zurück"
->>>>>>> 0a6b3e5a
 
 msgid "Link to organizers page"
 msgstr "Link zur Veranstalterseite"
