--- conflicted
+++ resolved
@@ -1,11 +1,7 @@
 msgid ""
 msgstr ""
 "Project-Id-Version: PACKAGE 1.0\n"
-<<<<<<< HEAD
 "POT-Creation-Date: 2022-02-21 12:03+0100\n"
-=======
-"POT-Creation-Date: 2022-03-28 15:19+0200\n"
->>>>>>> 01deeb6c
 "PO-Revision-Date: 2022-03-15 10:21+0100\n"
 "Last-Translator: Marc Sommerhalder <marc.sommerhalder@seantis.ch>\n"
 "Language-Team: German\n"
@@ -4735,12 +4731,8 @@
 msgstr "Ein Konto wurde für Sie erstellt"
 
 msgid "The user was created successfully"
-<<<<<<< HEAD
 msgstr "Der Benutzer wurde erfolgreich erstellt"
 
 #~ msgid "The form contains errors. Please check the fields marked in red."
 #~ msgstr ""
-#~ "Das Formular enthält Fehler. Bitte die rot markierten Felder überprüfen."
-=======
-msgstr "Der Benutzer wurde erfolgreich erstellt"
->>>>>>> 01deeb6c
+#~ "Das Formular enthält Fehler. Bitte die rot markierten Felder überprüfen."