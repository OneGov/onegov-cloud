--- conflicted
+++ resolved
@@ -1,11 +1,7 @@
 msgid ""
 msgstr ""
 "Project-Id-Version: PACKAGE 1.0\n"
-<<<<<<< HEAD
-"POT-Creation-Date: 2023-04-18 15:20+0200\n"
-=======
 "POT-Creation-Date: 2023-06-15 11:42+0200\n"
->>>>>>> 7faae3b5
 "PO-Revision-Date: 2022-03-15 10:21+0100\n"
 "Last-Translator: Marc Sommerhalder <marc.sommerhalder@seantis.ch>\n"
 "Language-Team: German\n"
@@ -4239,13 +4235,8 @@
 msgid ""
 "On the right side, you can filter the entries of this directory to export."
 msgstr ""
-<<<<<<< HEAD
-"Auf der rechten Seite können Sie die Einträge des Verzeichnisses für den Export "
-"filtern."
-=======
 "Auf der rechten Seite können Sie die Einträge des Verzeichnisses für den "
 "Export filtern."
->>>>>>> 7faae3b5
 
 msgid "Exports all entries of this directory."
 msgstr "Exportiert alle Einträge dieses Verzeichniseses."
@@ -5217,18 +5208,4 @@
 msgstr "Ein Konto wurde für Sie erstellt"
 
 msgid "The user was created successfully"
-<<<<<<< HEAD
-msgstr "Der Benutzer wurde erfolgreich erstellt"
-
-#~ msgid "The OneGov Cloud Team"
-#~ msgstr "Das OneGov Cloud Team"
-
-#~ msgid "1 entry"
-#~ msgstr "1 Eintrag"
-
-#, python-format
-#~ msgid "${count} entries"
-#~ msgstr "${count} Einträge"
-=======
-msgstr "Der Benutzer wurde erfolgreich erstellt"
->>>>>>> 7faae3b5
+msgstr "Der Benutzer wurde erfolgreich erstellt"