--- conflicted
+++ resolved
@@ -1,11 +1,7 @@
 msgid ""
 msgstr ""
 "Project-Id-Version: PACKAGE 1.0\n"
-<<<<<<< HEAD
-"POT-Creation-Date: 2020-04-30 12:29+0200\n"
-=======
 "POT-Creation-Date: 2020-05-06 04:22+0200\n"
->>>>>>> dde75126
 "PO-Revision-Date: 2020-04-09 05:55+0200\n"
 "Last-Translator: Marc Sommerhalder <marc.sommerhalder@seantis.ch>\n"
 "Language-Team: German\n"
@@ -3307,10 +3303,6 @@
 msgid "A link was added to the clipboard"
 msgstr "Ein Verweis wurde in die Zwischenablage kopiert"
 
-#, python-format
-msgid "The entry ${name} exists twice"
-msgstr "Der Eintrag ${name} existiert zweimal"
-
 msgid "Added a new directory"
 msgstr "Ein neues Verzeichnis wurde hinzugefügt"
 
