msgid ""
msgstr ""
"Project-Id-Version: PACKAGE 1.0\n"
"POT-Creation-Date: 2022-09-12 13:03+0200\n"
"PO-Revision-Date: 2022-03-15 10:21+0100\n"
"Last-Translator: Marc Sommerhalder <marc.sommerhalder@seantis.ch>\n"
"Language-Team: German\n"
"Language: de_CH\n"
"MIME-Version: 1.0\n"
"Content-Type: text/plain; charset=UTF-8\n"
"Content-Transfer-Encoding: 8bit\n"
"Plural-Forms: nplurals=2; plural=(n != 1);\n"
"Generated-By: Lingua 3.12\n"
"X-Generator: Poedit 3.0.1\n"

msgid "Open"
msgstr "Offen"

msgid "Pending"
msgstr "In Bearbeitung"

msgid "Closed"
msgstr "Abgeschlossen"

msgid "Archived"
msgstr "Archiviert"

msgid "All"
msgstr "Alle"

msgid "Paid"
msgstr "Bezahlt"

msgid "Failed"
msgstr "Fehlgeschlagen"

msgid "Refunded"
msgstr "Rückerstattet"

msgid "Manual"
msgstr "Manuell"

msgid "Stripe Connect"
msgstr "Stripe Connect"

#, python-format
msgid "${org} OneGov Cloud Status"
msgstr "${org} OneGov Cloud Status"

msgid "General"
msgstr "Allgemein"

#, python-format
msgid "${org} Reservation Overview"
msgstr "${org} Reservations-Übersicht"

msgid "Account"
msgstr "Konto"

msgid "User Profile"
msgstr "Benutzerprofil"

msgid "Logout"
msgstr "Abmelden"

msgid "Login"
msgstr "Anmelden"

msgid "Register"
msgstr "Registrierung"

msgid "Timeline"
msgstr "Aktivität"

msgid "Files"
msgstr "Dateien"

msgid "Images"
msgstr "Bilder"

msgid "Payment Provider"
msgstr "Zahlungsanbieter"

msgid "Payments"
msgstr "Zahlungen"

msgid "Text modules"
msgstr "Textbausteine"

msgid "Settings"
msgstr "Einstellungen"

msgid "Users"
msgstr "Benutzer"

msgid "User groups"
msgstr "Benutzergruppen"

msgid "Link Check"
msgstr "Link-Prüfung"

msgid "Archived Tickets"
msgstr "Archivierte Tickets"

msgid "Management"
msgstr "Verwaltung"

msgid "My Tickets"
msgstr "Meine Tickets"

msgid "Open Tickets"
msgstr "Offene Tickets"

msgid "Pending Tickets"
msgstr "Tickets in Bearbeitung"

msgid "Closed Tickets"
msgstr "Abgeschlossene Tickets"

msgid "Tickets"
msgstr "Tickets"

msgid "Ticket"
msgstr "Ticket"

msgid "This site is private"
msgstr "Diese Seite ist privat"

msgid "This site is secret"
msgstr "Diese Seite ist geheim"

msgid "Cancel"
msgstr "Abbrechen"

msgid "ID Payment Provider"
msgstr "ID beim Zahlungsanbieter"

msgid "Status"
msgstr "Status"

msgid "Currency"
msgstr "Währung"

msgid "Amount"
msgstr "Betrag"

msgid "Net Amount"
msgstr "Netto Betrag"

msgid "Fee"
msgstr "Gebühr"

msgid "Date Paid"
msgstr "Datum Bezahlt"

msgid "References"
msgstr "Referenzen"

msgid "Created Date"
msgstr "Datum erstellt"

msgid "Reference Ticket"
msgstr "Referenz Ticket"

msgid "Submitter Email"
msgstr "Email Antragsteller"

msgid "Category Ticket"
msgstr "Kategorie Ticket"

msgid "Status Ticket"
msgstr "Status Ticket"

msgid "Ticket decided"
msgstr "Ticket entschieden"

msgid "Yes"
msgstr "Ja"

msgid "No"
msgstr "Nein"

msgid "Credit card payments"
msgstr "Kreditkartenzahlungen"

msgid "Exports payments and tickets"
msgstr "Exportiert Zahlungen und Tickets"

msgid "Mo"
msgstr "Mo"

msgid "Tu"
msgstr "Di"

msgid "We"
msgstr "Mi"

msgid "Th"
msgstr "Do"

msgid "Fr"
msgstr "Fr"

msgid "Sa"
msgstr "Sa"

msgid "Su"
msgstr "So"

msgid "Title"
msgstr "Titel"

msgid "General availability"
msgstr "Generelle Verfügbarkeit"

msgid "Rule"
msgstr "Regel"

msgid "Extend"
msgstr "Verlängern"

msgid "Extend by one day at midnight"
msgstr "Mitternachts um einen Tag verlängern"

msgid "Extend by one month at the end of the month"
msgstr "Ende Monat um einen Monat verlängern"

msgid "Extend by one year at the end of the year"
msgstr "Ende Jahr um ein Jahr verlängern"

msgid "Start"
msgstr "Von"

msgid "Date"
msgstr "Datum"

msgid "End"
msgstr "Bis"

msgid "Except for"
msgstr "Ausser an"

msgid "On holidays"
msgstr "An Feiertagen"

msgid "During school holidays"
msgstr "Während Schulferien"

msgid "Access"
msgstr "Zugriff"

msgid "Public"
msgstr "Öffentlich"

msgid "Only by privileged users"
msgstr "Beschränkt auf Editoren und Administratoren"

msgid "Only by privileged users and members"
msgstr "Beschränkt auf Mitglieder, Editoren und Administratoren"

msgid "Security"
msgstr "Sicherheit"

msgid "Start date before end date"
msgstr "Start Datum vor Ende"

msgid "Daypasses"
msgstr "Tageskarten"

msgid "Daypasses Limit"
msgstr "Tageskarten pro Person und Tag"

msgid "Whole day"
msgstr "Ganztägig"

msgid "Time"
msgstr "Zeit"

msgid "Each starting at"
msgstr "Jeweils von"

msgid "HH:MM"
msgstr "HH:MM"

msgid "Each ending at"
msgstr "Jeweils bis"

msgid "May be partially reserved"
msgstr "Kann abschnittweise reserviert werden"

msgid "Options"
msgstr "Optionen"

msgid "Reservations per time slot"
msgstr "Maximale Anzahl Reservationen per Zeiteinheit"

msgid "Available items"
msgstr "Anzahl verfügbare Gegenstände"

msgid "Reservations per time slot and person"
msgstr "Reservationen per Zeiteinheit und Nutzer"

msgid "From"
msgstr "Von"

msgid "Until"
msgstr "Bis zum"

msgid "Slots per Reservation"
msgstr "Kontingent per Reservation"

msgid "Start time before end time"
msgstr "Start-Zeit vor End-Zeit"

msgid "Lead"
msgstr "Einleitung"

msgid "Describes what this directory is about"
msgstr "Beschreibt worum es bei diesem Verzeichnis geht"

msgid "Further Information"
msgstr "Weitere Informationen"

msgid "Definition"
msgstr "Definition"

msgid "Coordinates"
msgstr "Koordinaten"

msgid "Entries have no coordinates"
msgstr "Einträge haben keine Koordinaten"

msgid "Coordinates are shown on each entry"
msgstr "Koordinaten werden auf den Einträgen angezeigt"

msgid "Coordinates are shown on the directory and on each entry"
msgstr "Koordinaten werden im Verzeichnis und auf den Einträgen angezeigt"

msgid "Title-Format"
msgstr "Titel-Format"

msgid "Display"
msgstr "Anzeige"

msgid "Lead-Format"
msgstr "Lead-Format"

msgid "Main view"
msgstr "Hauptansicht"

msgid "Hide these labels on the main view"
msgstr "Diese Feldnamen auf der Hauptansicht verstecken"

msgid "Address"
msgstr "Adresse"

msgid "Filters"
msgstr "Filter"

msgid "Thumbnail"
msgstr "Thumbnail"

msgid "Pictures to be displayed as thumbnails on an entry"
msgstr "Bilder für Darstellung als Thumbnail auf dem Eintrag"

msgid "Address Block Title"
msgstr "Addressblock Titel"

msgid "Address Block"
msgstr "Adressblock"

msgid "The first line of the address"
msgstr "Die erste Zeile der Adresse"

msgid "Static title"
msgstr "Fixer Titel"

msgid "Icon"
msgstr "Symbol"

msgid "Marker"
msgstr "Marker"

msgid "Marker Color"
msgstr "Marker Farbe"

msgid "Default"
msgstr "Standard"

msgid "Custom"
msgstr "Eigene"

msgid "Color"
msgstr "Farbe"

msgid "Order"
msgstr "Sortierung"

msgid "By title"
msgstr "Nach Titel"

msgid "By format"
msgstr "Nach Format"

msgid "Order-Format"
msgstr "Sortierungs-Format"

msgid "Direction"
msgstr "Richtung"

msgid "Ascending"
msgstr "Aufsteigend"

msgid "Descending"
msgstr "Absteigend"

msgid "Pattern"
msgstr "Muster"

msgid "External Link"
msgstr "Externe Verknüpfung"

msgid "Visible"
msgstr "Sichtbar"

msgid "Users may propose new entries"
msgstr "Benutzer können neue Einträge vorschlagen"

msgid "New entries"
msgstr "Neue Einträge"

msgid "Guideline"
msgstr "Wegleitung"

msgid "Price"
msgstr "Preis"

msgid "Free of charge"
msgstr "Kostenlos"

msgid "Price per submission"
msgstr "Preis pro Eingabe"

msgid "Users may send change requests"
msgstr "Benutzer können Änderungen vorschlagen"

msgid "Change requests"
msgstr "Änderungsvorschläge"

msgid "Enable publication dates"
msgstr "Publikationsdaten aktivieren"

msgid ""
"Users may suggest publication start and/or end of the entry on submissions "
"and change requests"
msgstr ""
"Benutzer können Start und/oder Ende der Publikation des Eintrags bei "
"Änderungsvorschlägen und Eingaben setzen"

msgid "Publication"
msgstr "Publikation"

msgid "Information to be provided in addition to the E-mail"
msgstr "Zusätzliche zur E-Mail benötigte Informationen des Antragstellers"

msgid "Name"
msgstr "Name"

msgid "Phone"
msgstr "Telefon"

msgid "Submitter"
msgstr "Antragsteller/in"

#, python-format
msgid "The following fields are unknown: ${fields}"
msgstr "Die folgenden Felder sind unbekannt: ${fields}"

msgid "Please select at most one thumbnail field"
msgstr "Bitte wählen Sie höchstens ein Thumbnail Feld"

#, python-format
msgid ""
"User submissions are not possible, because «${field}» is not visible. Only "
"if all fields are visible are user submission possible - otherwise users may "
"see data that they are not intended to see. "
msgstr ""
"Benutzereingaben sind nicht möglich, da «${field}» nicht sichtbar ist. Nur "
"wenn alle Felder sichtbar sind können Benutzereingaben akzeptiert werden - "
"andernfalls ist es möglich dass der Benutzer versteckte Felder sehen kann."

msgid "Apply directory configuration"
msgstr "Verzeichniskonfiguration anwenden"

msgid "Yes, import configuration and entries"
msgstr "Ja, Konfiguration und Einträge importieren"

msgid "No, only import entries"
msgstr "Nein, nur Einträge importieren"

msgid "Mode"
msgstr "Modus"

msgid "Only import new entries"
msgstr "Nur neue Einträge importieren"

msgid "Replace all entries"
msgstr "Alle Einträge ersetzen"

msgid "Import"
msgstr "Import"

msgid "Art"
msgstr "Kunst"

msgid "Cinema"
msgstr "Kino"

msgid "Concert"
msgstr "Konzert"

msgid "Congress"
msgstr "Kongress"

msgid "Culture"
msgstr "Kultur"

msgid "Dancing"
msgstr "Tanz"

msgid "Education"
msgstr "Bildung"

msgid "Exhibition"
msgstr "Ausstellung"

msgid "Gastronomy"
msgstr "Gastronomie"

msgid "Health"
msgstr "Gesundheit"

msgid "Library"
msgstr "Bibliothek"

msgid "Literature"
msgstr "Literatur"

msgid "Market"
msgstr "Markt"

msgid "Meetup"
msgstr "Treffen"

msgid "Misc"
msgstr "Diverses"

msgid "Music School"
msgstr "Musikschule"

msgid "Music"
msgstr "Musik"

msgid "Party"
msgstr "Party"

msgid "Politics"
msgstr "Politik"

msgid "Reading"
msgstr "Lesung"

msgid "Religion"
msgstr "Religion"

msgid "Sports"
msgstr "Sport"

msgid "Talk"
msgstr "Vortrag"

msgid "Theater"
msgstr "Theater"

msgid "Tourism"
msgstr "Tourismus"

msgid "Toy Library"
msgstr "Ludothek"

msgid "Tradition"
msgstr "Brauchtum"

msgid "Youth"
msgstr "Jugend"

msgid "Elderly"
msgstr "Senioren"

msgid "Concerto in the castle garden"
msgstr "Konzert im Schlossgarten"

msgid "Description"
msgstr "Beschreibung"

msgid "Enjoy a concerto in the castle garden."
msgstr "Freuen Sie sich auf ein klassisches Konzert im Schlossgarten."

msgid "Image"
msgstr "Bild"

msgid "Additional Information (PDF)"
msgstr "Zusätzliche Informationen (PDF)"

msgid "Venue"
msgstr "Veranstaltungsort"

msgid "10 CHF for adults"
msgstr "10 CHF für Erwachsene"

msgid "Organizer"
msgstr "Organisator"

msgid "Music society"
msgstr "Musikverein"

msgid "Organizer E-Mail"
msgstr "Organisator E-Mail"

msgid "Shown as contact address"
msgstr "Wird als Kontakt-Adresse angezeigt"

msgid "The marker can be moved by dragging it with the mouse"
msgstr "Der Marker kann mit der Maus verschoben werden"

msgid "Tags"
msgstr "Schlagworte"

msgid "To"
msgstr "Bis"

msgid "Repeat"
msgstr "Wiederholung"

msgid "Without"
msgstr "Ohne"

msgid "Weekly"
msgstr "Wöchentlich"

msgid "On additional dates"
msgstr "An zusätzlichen Daten"

msgid "Repeats itself every"
msgstr "Wiederholt sich jeden"

msgid "Until date"
msgstr "Bis Datum"

msgid "Dates"
msgstr "Daten"

msgid "The end date must be later than the start date."
msgstr "Das Enddatum muss nach dem Startdatum liegen."

msgid "The weekday of the start date must be selected."
msgstr "Der Wochentag an dem die Veranstaltung beginnt muss ausgewählt sein."

msgid "Please set and end date if the event is recurring."
msgstr "Bitte ein Enddatum angeben, falls eine Wiederholungen ausgewählt ist."

msgid "Please select a weekday if the event is recurring."
msgstr "Bitte ein Wochentag auswählen für sich wiederholende Veranstaltungen."

msgid "Invalid dates."
msgstr "Ungültige Daten"

msgid "Add"
msgstr "Hinzufügen"

msgid "Remove"
msgstr "Entfernen"

msgid "Clear"
msgstr "Löschen"

msgid ""
"Delete imported events before importing. This does not delete otherwise "
"imported events and submitted events."
msgstr ""
"Löscht importierte Veranstaltungen vor dem Importieren. Anderweitig "
"importierte Veranstaltungen und gemeldete Veranstaltungen werden dadurch "
"nicht gelöscht."

msgid "Dry Run"
msgstr "Probelauf"

msgid "Do not actually import the events."
msgstr "Die Veranstaltungen werden nicht gespeichert."

msgid "Map"
msgstr "Karte"

msgid "E-Mail"
msgstr "E-Mail"

msgid "Comment"
msgstr "Kommentar"

msgid "Please provide at least one change"
msgstr "Bitte geben Sie mindestens eine Änderung ein"

msgid "Publication end must be in the future"
msgstr "Das Publikationsende muss in der Zukunft liegen"

msgid "Publication start must be prior to end"
msgstr "Der Start der Publikation muss vor ihrem Ende liegen"

msgid "Describes briefly what this entry is about"
msgstr "Beschreibt kurz um was es beim Eintrag geht"

msgid "URL"
msgstr "URL"

msgid "Url pointing to another website"
msgstr "Url, der auf eine andere Website zeigt"

msgid "Group"
msgstr "Gruppe"

msgid "Used to group this link in the overview"
msgstr "Wird benutzt, um diesen Link in der Übersicht zu gruppieren"

msgid "Name of the list view this link will be shown"
msgstr "Name der Ansicht, wo dieser Eintrag erscheinen soll"

msgid "Describes what this form is about"
msgstr "Beschreibt kurz um was es bei diesem Formular geht"

msgid "Text"
msgstr "Text"

msgid "Used to group the form in the overview"
msgstr "Dient zur Gruppierung in der Übersicht"

msgid "Pick-Up"
msgstr "Abholung"

msgid ""
"Describes how this resource can be picked up. This text is used on the "
"ticket status page to inform the user"
msgstr ""
"Beschreibt, wie die Reservations-Resource abgeholt oder bezogen werden kann. "
"Dieser Text wird auf Ticket-Status-Seite genutzt, um den Nutzer zu "
"informieren"

msgid "URL path"
msgstr "URL Pfad"

msgid "Please fill out a new name"
msgstr "Bitte geben sie einen neuen Namen an"

#, python-format
msgid "Invalid name. A valid suggestion is: ${name}"
msgstr "Ungültiger Name. Ein gültiger Vorschlag ist: ${name}"

msgid "An entry with the same name exists"
msgstr "Ein Eintrag mit diesem Namen existiert bereits"

msgid "Selection"
msgstr "Auswahl"

msgid "By date"
msgstr "Nach Datum"

msgid "By registration window"
msgstr "Nach Anmeldezeitraum"

msgid "Registration Window"
msgstr "Anmeldezeitraum"

msgid "Your message"
msgstr "Ihre Nachricht"

msgid "Send to attendees with status"
msgstr "Sende Nachricht an Teilnehmende mit Status"

msgid "Confirmed"
msgstr "Bestätigt"

msgid "Cancelled"
msgstr "Storniert"

msgid "No email receivers found for the selection"
msgstr "Keine Empfänger für die getroffene Auswahl"

msgid "Limit the number of attendees"
msgstr "Anzahl Teilnehmer limitieren"

msgid "Attendees"
msgstr "Teilnehmer"

msgid "Yes, limit the number of attendees"
msgstr "Ja, Anzahl Teilnehmer limitieren"

msgid "No, allow an unlimited number of attendees"
msgstr "Nein, eine unlimitierte Anzahl Teilnehmer zulassen"

msgid "Number of attendees"
msgstr "Anzahl Teilnehmer"

msgid "Waitinglist"
msgstr "Warteliste"

msgid "Yes, allow for more submissions than available spots"
msgstr "Ja, mehr Anfragen als verfügbare Plätze erlauben"

msgid "No, ensure that all submissions can be confirmed"
msgstr "Nein, sicherstellen dass alle Anfragen bestätigt werden können"

msgid "Do not accept any submissions"
msgstr "Keine Anmeldungen akzeptieren"

msgid "Advanced"
msgstr "Erweitert"

msgid "Please use a stop date after the start"
msgstr "Bitte benutzen sie ein End-Datum, welches vor dem Start-Datum liegt"

#, python-format
msgid ""
"The date range overlaps with an existing registration window (${range})."
msgstr ""
"Der Datumsbereich überschneidet sich mit einem bestehenden Anmeldezeitraum "
"(${range})."

#, python-format
msgid ""
"The limit cannot be lower than the already confirmed number of attendees "
"(${claimed_spots})"
msgstr ""
"Das Limit kann nicht tiefer sein als die Anzahl bereits angemeldeter "
"Teilnehmer (${claimed_spots})"

#, python-format
msgid ""
"The limit cannot be lower than the already confirmed number attendees "
"(${claimed_spots}) and the number of pending requests (${pending_requests}). "
"Either enable the waiting list, process the pending requests or increase the "
"limit. "
msgstr ""
"Das Limit kann nicht tiefer sein als die Summe der bereits angemeldeten "
"Teilnemer (${claimed_spots}) und der offenen Anfragen (${pending_requests}). "
"Aktivieren Sie entweder die Warteliste, verarbeiten Sie die offenen Anfragen "
"oder erhöhen Sie das limit. "

msgid "The end date must be later than the start date"
msgstr "Das End-Datum muss nach dem Start-Datum liegen"

msgid "Format"
msgstr "Format"

msgid "CSV File"
msgstr "CSV Datei"

msgid "Excel File"
msgstr "Excel Datei"

msgid "JSON File"
msgstr "JSON Datei"

msgid "Payment Method"
msgstr "Zahlungsmethode"

msgid "No credit card payments"
msgstr "Keine Kreditkarten-Zahlungen"

msgid "Credit card payments optional"
msgstr "Kreditkarten-Zahlungen optional"

msgid "Credit card payments required"
msgstr "Kreditkarten-Zahlung erforderlich"

msgid ""
"You need to setup a default payment provider to enable credit card payments"
msgstr ""
"Um Kreditkartenzahlungen zu aktivieren benötigen Sie einen Standard-"
"Zahlungsanbieter"

msgid "Test run"
msgstr "Testlauf"

msgid "Describes what this photo album is about"
msgstr "Beschreibt kurz um was es bei dem Fotoalbum geht"

msgid "View"
msgstr "Ansicht"

msgid "Full size images"
msgstr "Grosse Bilder"

msgid "Grid layout"
msgstr "Raster"

msgid "Show images on homepage"
msgstr "Bilder auf der Startseite zeigen"

msgid "Used in the overview and the e-mail subject"
msgstr "Wird in der Übersicht und als E-Mail Subjekt verwendet"

msgid "Editorial"
msgstr "Editorial"

msgid "A few words about this edition of the newsletter"
msgstr "Ein paar Worte zu dieser Ausgabe des Newsletters"

msgid "Latest news"
msgstr "Aktuelles"

msgid "Events"
msgstr "Veranstaltungen"

msgid "Publications"
msgstr "Publikationen"

msgid "Send"
msgstr "Senden"

msgid "Now"
msgstr "Jetzt"

msgid "At a specified time"
msgstr "Zur angegebenen Zeit"

msgid "Scheduled time must be at least 5 minutes in the future"
msgstr "Die angegebene Zeit muss mindestends 5 Minuten in der Zukunft liegen"

msgid "Newsletters can only be sent on the hour (10:00, 11:00, etc.)"
msgstr ""
"Newsletter können nur zur vollen Stunde versendet werden (10:00, 11:00, usw.)"

msgid "Recipient"
msgstr "Empfänger"

msgid "Describes what this page is about"
msgstr "Beschreibt kurz um was es bei diesem Thema geht"

msgid "Show the lead if accessing the parent page"
msgstr "Zeige Einleitung auf übergeordneter Seite"

msgid "(Redesign only)"
msgstr "(verfügbar im Redesign)"

msgid "Salutation"
msgstr "Anrede"

msgid "Academic Title"
msgstr "Akademischer Titel"

msgid "First name"
msgstr "Vorname"

msgid "Last name"
msgstr "Nachname"

msgid "Function"
msgstr "Funktion"

msgid "Direct Phone Number"
msgstr "Direktnummer"

msgid "Born"
msgstr "Geboren"

msgid "Profession"
msgstr "Beruf"

msgid "Political Party"
msgstr "Politische Partei"

msgid "Parliamentary Group"
msgstr "Fraktion"

msgid "Website"
msgstr "Webseite"

msgid "Picture"
msgstr "Bild"

msgid "URL pointing to the picture"
msgstr "Link zum Bild"

msgid "Notes"
msgstr "Notizen"

msgid "Public extra information about this person"
msgstr "Öffentliche Extra Informationen zu dieser Person"

msgid "Rooms"
msgstr "Räume"

msgid "Weekdays"
msgstr "Wochentage"

msgid "Start date in past"
msgstr "Startdatum in der Vergangenheit"

msgid "Describes what this reservation resource is about"
msgstr "Beschreibt um was es bei dieser Reservations-Ressource geht"

msgid "Used to group the resource in the overview"
msgstr "Dient zur Gruppierung in der Übersicht"

msgid "Extra Fields Definition"
msgstr "Extra-Felder Definition"

msgid "Closing date for the public"
msgstr "Annahmeschluss für die Öffentlichkeit"

msgid "Closing date"
msgstr "Annahmeschluss"

msgid "No closing date"
msgstr "Kein Annahmeschluss"

msgid "Stop accepting reservations days before the allocation"
msgstr "Tage vor der Einteilung keine Reservationen mehr annehmen"

msgid "Stop accepting reservations hours before the allocation"
msgstr "Stunden vor der Einteilung keine Reservationen mehr annehmen"

msgid "Hours"
msgstr "Stunden"

msgid "Days"
msgstr "Tage"

msgid "Limit reservations to certain zip-codes"
msgstr "Reservationen nach Postleitzahl einschränken"

msgid "Zip-code limit"
msgstr "Postleitzahl Einschränkung"

msgid "Zip-code field"
msgstr "Postleitzahl-Feld"

msgid "Allowed zip-codes (one per line)"
msgstr "Erlaubte Postleitzahlen (eine PLZ pro Zeile)"

msgid "Days before an allocation may be reserved by anyone"
msgstr "Anzahl Tage bevor Einteilungen von allen reserviert werden können"

msgid "Per item"
msgstr "Pro Eintrag"

msgid "Per hour"
msgstr "Pro Stunde"

msgid "Price per item"
msgstr "Preis pro Eintrag"

msgid "Price per hour"
msgstr "Preis pro Stunde"

msgid "Default view"
msgstr "Standardansicht"

msgid "Week view"
msgstr "Wochenansicht"

msgid "Month view"
msgstr "Monatsansicht"

msgid "Please select the form field that holds the zip-code"
msgstr "Bitte wählen Sie das Formfeld welches die Postleitzahl enthält"

msgid "Please enter at least one zip-code"
msgstr "Bitte geben Sie mindestens eine Postleitzahl ein"

msgid "Please enter one zip-code per line, without spaces or commas"
msgstr ""
"Bitte geben Sie eine Postleitzahl pro Zeile ein, ohne Leerzeichen und Kommas"

msgid "The price must be larger than zero"
msgstr "Der Preis muss grösser als Null sein"

msgid "Send on"
msgstr "Senden am"

msgid "Resources"
msgstr "Reservationen"

msgid "Logo"
msgstr "Logo"

msgid "URL pointing to the logo"
msgstr "Link zum Logo"

msgid "Logo (Square)"
msgstr "Logo (Quadratisch)"

msgid "E-Mail Reply Address (Reply-To)"
msgstr "E-Mail Antwort Adresse (Reply-To)"

msgid "Replies to automated e-mails go to this address."
msgstr "Antworten an automatisch generierte E-Mails gehen an diese Adresse."

msgid "Primary Color"
msgstr "Primärfarbe"

msgid "Default Font Family"
msgstr "Haupt-Schriftart"

msgid "Languages"
msgstr "Sprachen"

msgid "German"
msgstr "Deutsch"

msgid "French"
msgstr "Französisch"

msgid "Italian"
msgstr "Italienisch"

msgid "Additional CSS"
msgstr "Zusätzliches CSS"

msgid "Column width left side"
msgstr "Breite linke Seite"

msgid "Footer Division"
msgstr "Aufteilung Fusszeile"

msgid "Column width for the center"
msgstr "Breite mittlerer Bereich"

msgid "Column width right side"
msgstr "Breite rechte Seite"

msgid "Contact"
msgstr "Kontakt"

msgid "The address and phone number of the municipality"
msgstr "Die Adresse, Telefonnummer und E-Mail Adresse der Gemeindeverwaltung"

msgid "Information"
msgstr "Information"

msgid "Contact Link"
msgstr "Kontakt Link"

msgid "URL pointing to a contact page"
msgstr "Link zur Kontakt Seite"

msgid "Opening Hours"
msgstr "Öffnungszeiten"

msgid "The opening hours of the municipality"
msgstr "Öffnungszeiten"

msgid "Opening Hours Link"
msgstr "Öffnungszeiten Link"

msgid "URL pointing to an opening hours page"
msgstr "Link zur Öffnungszeiten Seite"

msgid "Hide OneGov Cloud information"
msgstr "OneGov Cloud Informationen verstecken"

msgid ""
"This includes the link to the marketing page, and the link to the privacy "
"policy."
msgstr ""
"Dies beinhaltet den Link auf die Marketing Seite, sowie der Link zum "
"Datenschutz."

msgid "Facebook"
msgstr "Facebook"

msgid "URL pointing to the Facebook site"
msgstr "Link zu Facebook"

msgid "Social Media"
msgstr "Soziale Medien"

msgid "Twitter"
msgstr "Twitter"

msgid "URL pointing to the Twitter site"
msgstr "Link zu Twitter"

msgid "YouTube"
msgstr "YouTube"

msgid "URL pointing to the YouTube site"
msgstr "Link zu YouTube"

msgid "Instagram"
msgstr "Instagram"

msgid "URL pointing to the Instagram site"
msgstr "Link zu Instagram"

msgid "Custom Link 1"
msgstr "Benutzerdefinierter Link 1"

msgid "URL to internal/external site"
msgstr "Url zu interner/externer Seite"

msgid "Custom Link 2"
msgstr "Benutzerdefinierter Link 2"

msgid "Custom Link 3"
msgstr "Benutzerdefinierter Link 3"

msgid "Name of the partner"
msgstr "Name des Partners"

msgid "First Partner"
msgstr "Erster Partner"

msgid "Logo of the partner"
msgstr "Logo des Partners"

msgid "The partner's website"
msgstr "Die Website des Partners"

msgid "Second Partner"
msgstr "Zweiter Partner"

msgid "Third Partner"
msgstr "Dritter Partner"

msgid "Fourth Partner"
msgstr "Vierter Partner"

msgid "The width of the column must be greater than 0"
msgstr "Die Breite der Kolonne muss grösser sein als 0"

msgid "The sum of all the footer columns must be equal to 12"
msgstr "Die Summe aller Breiten der Fusszeilenkolonnen muss 12 sein."

msgid ""
"Default social media preview image for rich link previews. Optimal size is "
"1200:630 px."
msgstr ""
"Bild für die Social Media Link-Vorschau (Rückfalloption). Die optimale "
"Grösse beträgt 1200:630px."

msgid "Icon 16x16 PNG (Windows)"
msgstr "Icon 16x16 PNG (Windows)"

msgid "URL pointing to the icon"
msgstr "Link zum Icon"

msgid "Icon 32x32 PNG (Mac)"
msgstr "Icon 32x32 PNG (Mac)"

msgid "Icon 57x57 PNG (iPhone, iPod, iPad)"
msgstr "Icon 57x57 PNG (iPhone, iPod, iPad)"

msgid "Icon SVG 20x20 (Safari)"
msgstr "Icon SVG 20x20 (Safari)"

msgid "Disable page references"
msgstr "Seitenreferenzen deaktivieren"

msgid ""
"Disable showing the copy link '#' for the site reference. The references "
"themselves will still work. Those references are only showed for logged in "
"users."
msgstr ""
"Versteckt den Kopier-Link '#' für die Seitenreferenz. Die Referenzen an sich "
"funktionieren weiterhin. Diese Referenzen sind nur für eingeloggte Nutzer "
"sichtbar."

msgid "Open files in separate window"
msgstr "Dateien in separatem Fenster öffnen"

msgid "Title header left side"
msgstr "Titel Kopfzeile links"

msgid "Optional"
msgstr "Optional"

msgid "Font color"
msgstr "Schriftfarbe"

msgid "Relative font size"
msgstr "Relative Schriftgrösse"

msgid "Announcement"
msgstr "Ankündigung"

msgid "Announcement bg color"
msgstr "Hintergrundfarbe der Ankündigung"

msgid "Announcement font color"
msgstr "Schriftfarbe der Ankündigung"

msgid "Homepage Image #1"
msgstr "Startseiten Bild #1"

msgid "Homepage Image #2"
msgstr "Startseiten Bild #2"

msgid "Homepage Image #3"
msgstr "Startseiten Bild #3"

msgid "Homepage Image #4"
msgstr "Startseiten Bild #4"

msgid "Homepage Image #5"
msgstr "Startseiten Bild #5"

msgid "Homepage Image #6"
msgstr "Startseiten Bild #6"

msgid "Homepage Cover"
msgstr "Startseiten Cover"

msgid "Structure"
msgstr "Struktur"

msgid "Homepage Structure (for advanced users only)"
msgstr "Startseiten Struktur (nur für fortgeschrittene Benutzer)"

msgid "The structure of the homepage"
msgstr "Die Struktur der Homepage"

msgid "Homepage redirect"
msgstr "Startseiten Weiterleitung"

msgid "Yes, to directories"
msgstr "Ja, zu den Verzeichnissen"

msgid "Yes, to events"
msgstr "Ja, zu den Veranstaltungen"

msgid "Yes, to forms"
msgstr "Ja, zu den Formularen"

msgid "Yes, to publications"
msgstr "Ja, zu den Publikationen"

msgid "Yes, to reservations"
msgstr "Ja, zu den Reservationen"

msgid "Yes, to a non-listed path"
msgstr "Ja, ein nicht gelisteter Pfad"

msgid "Path"
msgstr "Pfad"

msgid "Please enter a path without schema or host"
msgstr "Bitte geben Sie einen Pfad ohne Schema oder Hostname an"

msgid "Hide these fields for non-logged-in users"
msgstr "Diese Felder für nicht angemeldete Benutzer ausblenden"

msgid "People"
msgstr "Personen"

msgid "Values of the location filter"
msgstr "Werte des Ortfilters"

msgid "The default map view. This should show the whole town"
msgstr "Die Standard Kartenansicht. Diese sollte die ganze Gemeinde zeigen."

msgid "Geo provider"
msgstr "Geo Anbieter"

msgid "Mapbox (Default)"
msgstr "Mapbox (Standard)"

msgid "Analytics Code"
msgstr "Analytics Code"

msgid "JavaScript for web statistics support"
msgstr "JavaScript für Web-Statistik"

msgid "Cantonal holidays"
msgstr "Kantonale Feiertage"

msgid "Other holidays"
msgstr "Andere Feiertage"

msgid "Preview"
msgstr "Vorschau"

msgid "School holidays"
msgstr "Schulferien"

msgid "Format: Day.Month - Description"
msgstr "Format: Tag.Monat - Beschreibung"

msgid "Please enter one date per line"
msgstr "Bitte geben Sie ein Datum pro Zeile ein"

msgid "Please enter only day and month"
msgstr "Bitte geben Sie nur Tag und Monat ein"

#, python-format
msgid "${date} is not a valid date"
msgstr "${date} ist kein gültiges Datum"

msgid "Format: Day.Month.Year - Day.Month.Year"
msgstr "Format: Tag.Monat.Jahr - Tag.Monat.Jahr"

msgid "Please enter one date pair per line"
msgstr "Bitte geben Sie ein Datumspaar pro Zeile ein"

msgid "End date needs to be after start date"
msgstr "Das End-Datum muss vor dem Start-Datum sein"

msgid "Email adress for notifications about newly opened tickets"
msgstr "E-Mail-Adresse für Benachrichtigungen zu geöffneten Tickets"

msgid "Accept request and close ticket automatically based on:"
msgstr "Akzeptiere und schliesse Tickets automatisch basierend auf:"

msgid "Ticket category"
msgstr "Ticket-Kategorie"

msgid "User role"
msgstr "Benutzer-Rolle"

msgid ""
"Accept request and close ticket automatically for these ticket categories"
msgstr "Akzeptiere und schliesse Tickets automatisch für diese Kategorien"

msgid ""
"If auto-accepting is not possible, the ticket will be in state pending. Also "
"note, that after the ticket is closed, the submitter can't send any messages."
msgstr ""
"Wenn das automatische Akzeptieren nicht möglich ist, verbleibt ein Ticket in "
"Bearbeitung. Bedenken Sie weiter, dass nach Abschluss des Tickets von der "
"antragstellenden Person keine Nachrichten mehr gesendet werden können."

msgid "Accept request and close ticket automatically for these user roles"
msgstr "Akzeptiere und schliesse Tickets automatisch für diese Benutzer-Rollen"

msgid "User used to auto-accept tickets"
msgstr "Benutzer für das automatische Akzeptieren von Tickets"

msgid "Block email confirmation when this ticket category is opened"
msgstr "Keine Email-Benachrichtung nach Eröffnung dieser Ticket-Kategorie"

msgid "This is enabled by default for tickets that get accepted automatically"
msgstr ""
"Für automatisch akzeptierte Tickets wird standardmässig keine "
"Eröffnungsnachricht verschickt"

msgid "Block email confirmation when this ticket category is closed"
msgstr ""
"Keine Email-Benachrichtigungen bei Schliessung dieser Ticket-Kateogorie"

msgid "Mute all tickets"
msgstr "Email-Benachrichtigungen für alle Tickets deaktivieren"

msgid "Always send email notification if a new ticket message is sent"
msgstr "Email-Benachrichtigung immer senden bei neuen Ticket-Nachrichten"

msgid "Categories restriced by user group settings"
msgstr "Durch Benutzergruppeneinstellungen eingeschränkt Kategorien"

msgid "Mute tickets individually if the auto-accept feature is enabled."
msgstr ""
"Schalten Sie Tickets individuell auf stumm, wenn sie Tickets automatisch "
"akzeptieren."

msgid "Enable newsletter"
msgstr "Newsletter aktivieren"

msgid "Include logo in newsletter"
msgstr "Logo im Newsletter anzeigen"

msgid "New domain"
msgstr "Neuer Domain"

msgid "Test migration"
msgstr "Migration testen"

msgid "Compares links to the current domain"
msgstr "Vergleicht Links mit der aktuellen Domain"

msgid "Use a domain name without http(s)"
msgstr "Benutze eine Domain ohne http(s)"

msgid "Domain must contain a dot"
msgstr "Die Domain muss einen Punkt enthalten"

msgid "Choose which links to check"
msgstr "Wählen Sie, welche Urls Überprüft werden sollen"

msgid "External links only"
msgstr "Externe Seiten"

msgid "Internal links only"
msgstr "Interne Seiten"

msgid "E-Mail Address"
msgstr "E-Mail Adresse"

msgid "Short name to identify the text module"
msgstr "Kurzer Name um den Textbaustein zu identifizieren"

msgid "Your note about this ticket"
msgstr "Ihre Notiz zu dem Ticket"

msgid "Attachment"
msgstr "Anhang"

msgid "Message"
msgstr "Nachricht"

msgid "The message is empty"
msgstr "Die Nachricht ist leer"

msgid "Notify me about replies"
msgstr "Ich möchte eine Benachrichtigung bei Antworten"

msgid "Setting \"Always notify\" is active"
msgstr "Einstellung \"Immer benachrichtigen\" ist eingeschaltet"

msgid "User"
msgstr "Benutzer"

msgid "Admin"
msgstr "Administrator"

msgid "Editor"
msgstr "Editor"

msgid "Member"
msgstr "Mitglied"

msgid "State"
msgstr "Status"

msgid "Active"
msgstr "Aktiv"

msgid "Inactive"
msgstr "Inaktiv"

msgid "Role"
msgstr "Rolle"

msgid "Yubikey"
msgstr "YubiKey"

msgid "Plug your YubiKey into a USB slot and press it."
msgstr "YubiKey anschliessen und Knopf drücken."

msgid "Administrators and editors must use a Yubikey"
msgstr "Administratoren und Editoren müssen zwingend einen YubiKey verwenden"

msgid "Invalid Yubikey"
msgstr "Ungültiger YubiKey"

#, python-format
msgid "This Yubikey is already used by ${username}"
msgstr "Dieser YubiKey wird bereits von ${username} verwendet"

msgid "The users e-mail address (a.k.a. username)"
msgstr "Die E-Mail Adresse des Benutzers (bzw. der Benutzername)"

msgid "Send Activation E-Mail with Instructions"
msgstr "Aktivierungs-Email mit Anmelde-Anleitung senden"

msgid "A user with this e-mail address exists already"
msgstr "Ein Benutzer mit dieser E-Mail Adresse existiert bereits"

msgid ""
"Users can only be in one group. If they already belong to another group and "
"get added here, they will automatically get removed from the other group."
msgstr ""
"Benutzer können nur in einer Gruppe sein. Wenn sie bereits einer anderen "
"Gruppe angehören und hier hinzugefügt werden, werden sie automatisch aus der "
"anderen Gruppe entfernt."

msgid "Ticket permissions"
msgstr "Ticketberechtigungen"

msgid "Restricts access and gives permission to these ticket categories"
msgstr ""
"Schränkt den Zugriff ein und erteilt Berechtigungen für diese "
"Ticketkategorien"

msgid "Send a periodic status e-mail."
msgstr "Ein periodisches Status E-Mail senden."

msgid "Daily (exluding the weekend)"
msgstr "Täglich (abgesehen vom Wochenende)"

msgid "Weekly (on mondays)"
msgstr "Wöchentlich (am Montag)"

msgid "Monthly (on first monday of the month)"
msgstr "Monatlich (am ersten Montag des Monats)"

msgid "Never"
msgstr "Nie"

msgid "1 entry"
msgstr "1 Eintrag"

#, python-format
msgid "${count} entries"
msgstr "${count} Einträge"

msgid "All directories"
msgstr "Alle Verzeichnisse"

msgid "Directories"
msgstr "Verzeichnisse"

msgid "All events"
msgstr "Alle Veranstaltungen"

msgid "Newsletter"
msgstr "Newsletter"

msgid "Daypass"
msgstr "Tageskarte"

msgid "Conference room"
msgstr "Konferenzraum"

#, python-format
msgid "150 years {organisation}"
msgstr "150 Jahre {organisation}"

msgid "Sports facility"
msgstr "Sportanlage"

msgid "We celebrate our 150th anniversary."
msgstr "Wir feiern unser 150 jähriges Bestehen."

msgid "General Assembly"
msgstr "Generalversammlung"

msgid "Communal hall"
msgstr "Gemeindesaal"

msgid "As every year."
msgstr "Alle Jahre wieder."

msgid "Community Gymnastics"
msgstr "Gemeinsames Turnen"

msgid "Gymnasium"
msgstr "Turnhalle"

msgid "Get fit together."
msgstr "Zusammen fit werden."

msgid "Women's Club"
msgstr "Frauenverein"

msgid "Football Tournament"
msgstr "Fussballturnier"

msgid "Amateurs welcome!"
msgstr "Anfänger willkommen!"

msgid "Sports Association"
msgstr "Sporverein"

msgid "all day"
msgstr "den ganzen Tag"

msgid "Homepage"
msgstr "Startseite"

msgid "Forms"
msgstr "Formulare"

msgid "Edit"
msgstr "Bearbeiten"

msgid "QR"
msgstr "QR"

msgid "Delete"
msgstr "Löschen"

msgid "This form can't be deleted."
msgstr "Das Formular kann nicht gelöscht werden."

msgid ""
"There are submissions associated with the form. Those need to be removed "
"first."
msgstr ""
"Es existieren Eingaben die mit diesem Formular verknüpft sind. Löschen Sie "
"diese Eingaben bevor Sie das Formular löschen."

msgid "Do you really want to delete this form?"
msgstr "Möchten Sie das Formular wirklich löschen?"

msgid "This cannot be undone."
msgstr "Dies kann nicht rückgängig gemacht werden."

msgid "Delete form"
msgstr "Formular löschen"

msgid "Export"
msgstr "Export"

msgid "Change URL"
msgstr "URL ändern"

msgid "Registration Windows"
msgstr "Anmeldezeitraum"

msgid "Form"
msgstr "Formular"

msgid "External form"
msgstr "Externes Formular"

msgid "New external form"
msgstr "Neues externes Formular"

msgid "Person"
msgstr "Person"

msgid "Do you really want to delete this person?"
msgstr "Möchten Sie die Person wirklich löschen?"

msgid "Delete person"
msgstr "Person löschen"

msgid "Accept ticket"
msgstr "Ticket annehmen"

msgid "This ticket can't be closed."
msgstr "Dieses Ticket kann nicht abgeschlossen werden."

msgid "This ticket requires a decision, but no decision has been made yet."
msgstr ""
"Dieses Ticket verlangt nach einer Entscheidung, aber bisher wurde keine "
"Entscheidung gefällt."

msgid "Close ticket"
msgstr "Ticket abschliessen"

msgid "Reopen ticket"
msgstr "Ticket wieder öffnen"

msgid "Archive ticket"
msgstr "Ticket archivieren"

msgid "Recover from archive"
msgstr "Aus dem Archiv holen"

msgid "Assign ticket"
msgstr "Ticket zuweisen"

msgid "New Note"
msgstr "Neue Notiz"

msgid "PDF"
msgstr "PDF"

msgid "New Message"
msgstr "Neue Nachricht"

msgid "Ticket Status"
msgstr "Ticket Status"

msgid "Text module"
msgstr "Textbaustein"

msgid "Do you really want to delete this text module?"
msgstr "Möchten Sie diesen Textbaustein wirklich löschen"

msgid "Delete text module"
msgstr "Textbaustein löschen"

msgid "Reservations"
msgstr "Reservationen"

msgid "Recipients"
msgstr "Empfänger"

msgid "Room"
msgstr "Raum"

msgid "Resource Item"
msgstr "Gegenstand"

msgid "External resource link"
msgstr "Externer Reservationslink"

msgid "New external resource"
msgstr "Neue externe Reservation"

msgid "Export All"
msgstr "Alle Exportieren"

msgid "Find Your Spot"
msgstr "Terminsuche"

msgid "Notifications"
msgstr "Mitteilungen"

msgid "E-Mail Recipient"
msgstr "E-Mail Empfänger"

msgid "Do you really want to delete this resource?"
msgstr "Möchten Sie diese Reservations-Ressource wirklich löschen?"

msgid "Delete resource"
msgstr "Reservations-Ressource löschen"

msgid "This resource can't be deleted."
msgstr "Diese Reservations-Ressource kann nicht gelöscht werden."

msgid "There are existing reservations associated with this resource"
msgstr "Es existieren Reservationen für diese Reservations-Ressource"

msgid "Clean up"
msgstr "Aufräumen"

msgid "Occupancy"
msgstr "Belegung"

msgid "Subscribe"
msgstr "Abonnieren"

msgid "Rules"
msgstr "Regeln"

msgid "Edit allocation"
msgstr "Einteilung bearbeiten"

msgid "Do you really want to delete this allocation?"
msgstr "Möchten Sie diese Einteilung wirklich löschen?"

msgid "Delete allocation"
msgstr "Einteilung löschen"

#, python-format
msgid "Every ${days} until ${end}"
msgstr "Jeden ${days} bis zum ${end}."

msgid "This event can't be editet."
msgstr "Diese Veranstaltung kann nicht bearbeitet werden."

msgid "Imported events can not be editet."
msgstr "Importierte Veranstaltungen können nicht bearbeitet werden."

msgid "Do you really want to delete this event?"
msgstr "Möchten Sie die Veranstaltung wirklich löschen?"

msgid "Delete event"
msgstr "Veranstaltung löschen"

msgid "This event can't be deleted."
msgstr "Diese Veranstaltung kann nicht gelöscht werden."

msgid "To remove this event, go to the ticket and reject it."
msgstr ""
"Sie können die Veranstaltung jedoch in der Ticketansicht absagen, um sie zu "
"entfernen."

msgid "Withdraw event"
msgstr "Veranstaltung zurückziehen"

msgid "Do you really want to withdraw this event?"
msgstr "Wollen sie diese Veranstaltung zurückziehen? "

msgid "You can re-publish an imported event later."
msgstr "Sie können importierte Veranstaltungen später wieder veröffentlichen."

msgid "Re-publish event"
msgstr "Veranstaltung wieder veröffentlichen"

msgid "New"
msgstr "Neu"

msgid "Subscribers"
msgstr "Abonnenten"

msgid "Test"
msgstr "Test"

msgid "Delete newsletter"
msgstr "Newsletter löschen"

msgid "Photo Albums"
msgstr "Fotoalben"

msgid "Manage images"
msgstr "Bilder verwalten"

msgid "Photo Album"
msgstr "Fotoalbum"

msgid "Choose images"
msgstr "Bilder auswählen"

msgid "Delete photo album"
msgstr "Fotoalbum löschen"

msgid "Usermanagement"
msgstr "Benutzerverwaltung"

msgid "Create Signup Link"
msgstr "Neuer Registrationslink"

msgid "User group"
msgstr "Benutzergruppe"

msgid "Do you really want to delete this user group?"
msgstr "Möchten Sie diese Benutzergruppe wirklich löschen"

msgid "Delete user group"
msgstr "Benutzergruppe löschen"

msgid "Exports"
msgstr "Exporte"

msgid "Payment Providers"
msgstr "Zahlungsanbieter"

msgid "Synchronise"
msgstr "Synchronisieren"

msgid "Directory"
msgstr "Verzeichnis"

msgid "Configure"
msgstr "Konfigurieren"

#, python-format
msgid "Do you really want to delete \"${title}\"?"
msgstr "Möchten Sie \"${title}\" wirklich löschen?"

msgid "All entries will be deleted as well!"
msgstr "Alle Einträge werden ebenfalls gelöscht!"

msgid "Delete directory"
msgstr "Verzeichnis löschen"

msgid "Entry"
msgstr "Eintrag"

msgid "Published"
msgstr "Veröffentlicht"

msgid "Upcoming"
msgstr "Demnächst"

msgid "Past"
msgstr "Vergangen"

msgid "Choose filter"
msgstr "Filter wählen"

msgid "Delete entry"
msgstr "Eintrag löschen"

msgid "Dashboard"
msgstr "Dashboard"

msgid "Do you really want to delete this external link?"
msgstr "Wollen sie die externe Verknüpfung wirklich löschen?"

msgid "Delete external link"
msgstr "Verknüpfung löschen"

msgid "Sort"
msgstr "Sortieren"

msgid "The submission was adopted"
msgstr "Der Eintrag wurde übernommen"

msgid "The entry is not valid, please adjust it"
msgstr "Der Eintrag ist nicht gültig, bitte korrigieren"

msgid "An entry with this name already exists"
msgstr "Ein Eintrag mit diesem Namen existiert bereits"

msgid "Your directory submission has been adopted"
msgstr "Ihr Verzeichniseintrag wurde übernommen"

msgid "Your change request has been applied"
msgstr "Ihr Änderungswunsch wurde übernommen"

msgid "The change request was applied"
msgstr "Der Änderungswunsch wurde übernommen"

msgid "The submission was rejected"
msgstr "Die Eingabe wurde abgelehnt"

msgid "Your directory submission has been rejected"
msgstr "Ihre Eingabe wurde abgelehnt"

msgid "Through URL only (not listed)"
msgstr "Nur wer die URL kennt (wird nicht gelistet)"

msgid "Members may view occupancy"
msgstr "Mitglieder dürfen Belegung einsehen"

msgid ""
"The occupancy view shows the e-mail addresses submitted with the "
"reservations, so we only recommend enabling this for internal resources "
"unless all members are sworn to uphold data privacy."
msgstr ""
"In der Belegungsansicht werden die mit den Reservationen eingegebenen E-Mail-"
"Adressen angezeigt. Wir empfehlen daher, diese Funktion nur für interne "
"Ressourcen zu aktivieren, es sei denn, alle Mitglieder sind auf die Wahrung "
"des Datenschutzes eingeschworen."

msgid "Visible on homepage"
msgstr "Auf der Startseite anzeigen"

msgid "Visibility"
msgstr "Sichtbarkeit"

msgid ""
"- '-' will be converted to a bulleted list\n"
"- Urls will be transformed into links\n"
"- Emails and phone numbers as well"
msgstr ""
"- '-' wird in eine Aufzählung umgewandelt\n"
"- Urls werden zu Hyperlinks konvertiert\n"
"- E-Mails und Telefon-Nummern ebenfalls"

msgid "Hide contact info in sidebar"
msgstr "Kontaktinformationen in Sidebar ausblenden"

msgid "Use text instead of lead in the newsletter"
msgstr "Text statt Einleitung im Newsletter benutzen"

msgid "A resource with this name already exists"
msgstr "Eine Resource mit diesem Namen existiert bereits"

msgid "Enable honey pot"
msgstr "Honey pot aktivieren"

msgid "Spam protection"
msgstr "Spamschutz"

msgid "This month"
msgstr "Diesen Monat"

msgid "Last month"
msgstr "Letzter Monat"

msgid "This year"
msgstr "Dieses Jahr"

msgid "Last year"
msgstr "Letztes Jahr"

msgid "Older"
msgstr "Älter"

msgid "Do you really want to delete this note?"
msgstr "Möchten Sie diese Notiz wirklich löschen?"

msgid "Delete Note"
msgstr "Notiz löschen"

msgid "Always visible on homepage"
msgstr "Immer auf der Startseite anzeigen"

msgid "Search for available dates"
msgstr "Nach verfügbaren Terminen suchen"

msgid "Aargau"
msgstr "Aargau"

msgid "Appenzell Ausserrhoden"
msgstr "Appenzell Ausserrhoden"

msgid "Appenzell Innerrhoden"
msgstr "Appenzell Innerrhoden"

msgid "Basel-Landschaft"
msgstr "Basel-Landschaft"

msgid "Basel-Stadt"
msgstr "Basel-Stadt"

msgid "Berne"
msgstr "Bern"

msgid "Fribourg"
msgstr "Freiburg"

msgid "Geneva"
msgstr "Genf"

msgid "Glarus"
msgstr "Glarus"

msgid "Grisons"
msgstr "Graubünden"

msgid "Jura"
msgstr "Jura"

msgid "Lucerne"
msgstr "Luzern"

msgid "Neuchâtel"
msgstr "Neuenburg"

msgid "Nidwalden"
msgstr "Nidwalden"

msgid "Obwalden"
msgstr "Obwalden"

msgid "Schaffhausen"
msgstr "Schaffhausen"

msgid "Schwyz"
msgstr "Schwyz"

msgid "Solothurn"
msgstr "Solothurn"

msgid "St. Gallen"
msgstr "St. Gallen"

msgid "Thurgau"
msgstr "Thurgau"

msgid "Ticino"
msgstr "Tessin"

msgid "Uri"
msgstr "Uri"

msgid "Valais"
msgstr "Wallis"

msgid "Vaud"
msgstr "Waadt"

msgid "Zug"
msgstr "Zug"

msgid "Zürich"
msgstr "Zürich"

msgid "Neujahrestag"
msgstr "Neujahrestag"

msgid "Berchtoldstag"
msgstr "Berchtoldstag"

msgid "Heilige Drei Könige"
msgstr "Heilige Drei Könige"

msgid "Jahrestag der Ausrufung der Republik"
msgstr "Jahrestag der Ausrufung der Republik"

msgid "Josefstag"
msgstr "Josefstag"

msgid "Näfelser Fahrt"
msgstr "Näfelser Fahrt"

msgid "Ostern"
msgstr "Ostern"

msgid "Karfreitag"
msgstr "Karfreitag"

msgid "Ostermontag"
msgstr "Ostermontag"

msgid "Tag der Arbeit"
msgstr "Tag der Arbeit"

msgid "Auffahrt"
msgstr "Auffahrt"

msgid "Pfingsten"
msgstr "Pfingsten"

msgid "Pfingstmontag"
msgstr "Pfingstmontag"

msgid "Fronleichnam"
msgstr "Fronleichnam"

msgid "Fest der Unabhängigkeit"
msgstr "Fest der Unabhängigkeit"

msgid "Peter und Paul"
msgstr "Peter und Paul"

msgid "Nationalfeiertag"
msgstr "Nationalfeiertag"

msgid "Mariä Himmelfahrt"
msgstr "Mariä Himmelfahrt"

msgid "Bruder Klaus"
msgstr "Bruder Klaus"

msgid "Allerheiligen"
msgstr "Allerheiligen"

msgid "Mariä Empfängnis"
msgstr "Mariä Empfängnis"

msgid "Escalade de Genève"
msgstr "Escalade de Genève"

msgid "Weihnachten"
msgstr "Weihnachten"

msgid "Stephanstag"
msgstr "Stephanstag"

msgid "Wiederherstellung der Republik"
msgstr "Wiederherstellung der Republik"

msgid "Form Submissions"
msgstr "Formulareingaben"

msgid ""
"This is not the oldest undecided submission of this registration window. Do "
"you really want to confirm this submission?"
msgstr ""
"Dies ist nicht die älteste offene Eingabe dieses Anmeldezeitraums. Möchten "
"Sie wirklich bestätigen?"

msgid ""
"By confirming this submission, you will prefer this over a submission that "
"came in earlier."
msgstr ""
"Durch das Bestätigen der Eingabe bervorzugen Sie diese gegenüber einer "
"Anderen die zuerst da war."

msgid "Confirm registration"
msgstr "Anmeldung bestätigen "

msgid "Deny registration"
msgstr "Anmeldung ablehnen"

msgid "Cancel registration"
msgstr "Anmeldung stornieren"

msgid "Edit submission"
msgstr "Eingabe bearbeiten"

msgid "Accept all reservations"
msgstr "Alle Reservationen annehmen"

msgid "Details about the reservation"
msgstr "Details zu Ihrer Reservation"

msgid "Edit details"
msgstr "Details bearbeiten"

msgid "Accept all with message"
msgstr "Alle annehmen mit Kommentar"

msgid "Reject all"
msgstr "Alle absagen"

msgid "Do you really want to reject all reservations?"
msgstr "Möchten Sie wirklich alle Reservationen absagen?"

msgid "Rejecting these reservations can't be undone."
msgstr "Die Absage aller Reservationen kann nicht rückgängig gemacht werden."

msgid "Reject reservations"
msgstr "Reservationen absagen"

msgid "Reject all with message"
msgstr "Alle absagen mit Kommentar"

#, python-format
msgid "Reject ${title}"
msgstr "${title} absagen"

msgid "Do you really want to reject this reservation?"
msgstr "Möchten Sie diese Reservation wirklich absagen?"

#, python-format
msgid "Rejecting ${title} can't be undone."
msgstr "Die Absage von ${title} kann nicht rückgängig gemacht werden."

msgid "Reject reservation"
msgstr "Reservation absagen"

#. Used in sentence: "${event} published."
#.
msgid "Event"
msgstr "Veranstaltung"

msgid "Accept event"
msgstr "Veranstaltung annehmen"

msgid "Edit event"
msgstr "Veranstaltung bearbeiten"

msgid "Reject event"
msgstr "Veranstaltung ablehnen"

msgid "Do you really want to reject this event?"
msgstr "Möchten Sie diese Veranstaltung wirklich absagen?"

msgid "Rejecting this event can't be undone."
msgstr "Eine Absage kann nicht rückgängig gemacht werden."

msgid "Directory Entry Submissions"
msgstr "Verzeichniseintrag Eingaben"

msgid "Adopt"
msgstr "Übernehmen"

msgid "View directory entry"
msgstr "Verzeichniseintrag Anzeigen"

msgid "Reject"
msgstr "Abweisen"

msgid "Do you really want to reject this entry?"
msgstr "Möchten Sie diesen Eintrag wirklich abweisen?"

msgid "Reject entry"
msgstr "Eintrag abweisen"

msgid "Link"
msgstr "Verknüpfung"

msgid "New Link"
msgstr "Neue Verknüpfung"

msgid "Added a new link"
msgstr "Eine neue Verknüpfung wurde hinzugefügt"

msgid "Edit Link"
msgstr "Verknüpfung Bearbeiten"

msgid "The link was deleted"
msgstr "Die Verknüpfung wurde gelöscht"

msgid "Delete link"
msgstr "Verknüpfung Löschen"

#, python-format
msgid "Do you really want to delete the link \"${title}\"?"
msgstr "Möchten Sie die Verknüpfung \"${title}\" wirklich löschen?"

msgid "Topic"
msgstr "Thema"

msgid "New Topic"
msgstr "Neues Thema"

msgid "Added a new topic"
msgstr "Das neue Thema wurde hinzugefügt"

msgid "Edit Topic"
msgstr "Thema Bearbeiten"

msgid "The topic was deleted"
msgstr "Das Thema wurde gelöscht"

msgid "Delete topic"
msgstr "Thema Löschen"

#, python-format
msgid "Do you really want to delete the topic \"${title}\"?"
msgstr "Möchten Sie das Thema \"${title}\" wirklich löschen?"

msgid "News"
msgstr "Nachricht"

msgid "Add News"
msgstr "Nachricht hinzufügen"

msgid "Added news"
msgstr "Eine neue Nachricht wurde hinzugefügt"

msgid "Edit News"
msgstr "Nachricht bearbeiten"

msgid "The news was deleted"
msgstr "Die Nachricht wurde gelöscht"

msgid "Delete news"
msgstr "Nachricht löschen"

#, python-format
msgid "Do you really want to delete the news \"${title}\"?"
msgstr "Möchten Sie die Nachricht \"${title}\" wirklich löschen?"

msgid "Copy"
msgstr "Kopieren"

msgid "Paste"
msgstr "Einfügen"

msgid "Please note that this page has subpages which will also be deleted!"
msgstr ""
"Bitte beachten Sie dass die Unterthemen dieses Themas ebenfalls gelöscht "
"werden!"

msgid "This page can't be deleted."
msgstr "Diese Seite kann nicht gelöscht werden."

msgid ""
"This page has subpages. Only administrators can delete pages with subpages. "
"To delete this page, delete all subpages first or ask an administrator to do "
"it for you."
msgstr ""
"Diese Seite hat Unterseiten. Nur Administratoren können Seiten mit "
"Unterseiten löschen. Um diese Seite zu löschen müssen Sie erst alle "
"Unterseiten löschen, oder Sie wenden sich an einen Administrator."

msgid "Source"
msgstr "Herkunft"

msgid "Subject"
msgstr "Betreff"

msgid "Owner"
msgstr "Zuständig"

msgid "Created"
msgstr "Erstellt"

msgid "Reaction Time"
msgstr "Reaktionszeit"

msgid "Process Time"
msgstr "Bearbeitungszeit"

msgid "Event Source"
msgstr "Quelle Veranstaltung"

msgid "Payment"
msgstr "Zahlung"

msgid "Total Amount"
msgstr "Totalbetrag"

msgid ""
"The record behind this ticket was removed. The following information is a "
"snapshot kept for future reference."
msgstr ""
"Der hinterlegte Datensatz wurde entfernt. Die folgenden Informationen sind "
"eine Momentaufnahme, erstellt vor der Löschung."

msgid "Summary"
msgstr "Zusammenfassung"

msgid "No rules defined."
msgstr "Keine Regeln definiert."

msgid "State:"
msgstr "Status:"

msgid "Owner:"
msgstr "Besitzer:"

msgid "Kind:"
msgstr "Art:"

msgid "No directories defined yet."
msgstr "Noch keine Verzeichnisse definiert."

msgid "No entries found."
msgstr "Keine Einträge gefunden."

msgid "Propose entry"
msgstr "Eintrag vorschlagen"

msgid "Something missing? Propose a new entry."
msgstr ""
"Fehlt ein Eintrag im Verzeichnis? Schlagen Sie einen neuen Eintrag vor."

msgid "External link"
msgstr "Externe Verknüpfung"

msgid "More information"
msgstr "Weiterführende Informationen"

msgid "Change Request"
msgstr "Änderung vorschlagen"

msgid "Found an error? Propose a change to this entry."
msgstr "Haben Sie einen Fehler gefunden? Schlagen Sie eine Änderung vor."

msgid ""
"Your edit requires a migration of existing entries. Please confirm the "
"following changes."
msgstr ""
"Ihre Änderung bedingt eine Migration der bestehenden Einträge. Bitte "
"bestätigen Sie die folgenden Änderungen."

msgid ""
"Changes are detected using a heuristic. Therefore it is possible that your "
"changes were misdetected. If in doubt, press cancel and try to change the "
"directory in small increments."
msgstr ""
"Änderungen werden durch eine Heuristik erkannt. Deshalb kann es vorkommen "
"dass Änderungen falsch erkannt werden. Im Zweifelsfall brechen Sie die "
"Änderung ab und versuchen es mit kleineren Änderungsschritten."

msgid "For additional safety you can also download a backup before continuing:"
msgstr ""
"Zu Ihrer zusätzlichen Sicherheit können Sie ausserdem vorher ein Backup "
"herunterladen:"

msgid "Download backup"
msgstr "Backup herunterladen"

msgid ""
"There was an error while migrating your directory! You can fix the displayed "
"entries in a separate window and then continue here."
msgstr ""
"Bei der Verzeichnismigration ist ein Fehler aufgetreten! Sie können den "
"angezeigten Fehler im Eintrag in einem separaten Fenster beheben und danach "
"hier weiterfahren."

msgid "Added:"
msgstr "Hinzugefügt:"

msgid "Removed:"
msgstr "Entfernt:"

msgid "Renamed:"
msgstr "Umbenannt:"

msgid "Changed:"
msgstr "Verändert:"

msgid "Confirm"
msgstr "Bestätigen"

msgid "There was an error while importing your directory!"
msgstr "Beim Verzeichnisimport ist ein Fehler aufgetreten!"

msgid ""
"Please review your data and press \"Complete\" to finalize the process. If "
"there's anything you'd like to change, click on \"Edit\" to return to the "
"filled-out form."
msgstr ""
"Bitte überprüfen Sie Ihre Angaben und klicken Sie auf \"Abschliessen\" um "
"die Anfrage zu übermitteln. Wenn Sie Änderungen vornehmen möchten, klicken "
"Sie auf \"Bearbeiten\" um zum Formular zurückzukehren."

msgid ""
"The image shown in the list view is a square. To have your image shown fully "
"in the list view, you need to use a square image."
msgstr ""
"Ihr Bild wird in der Listen-Vorschau in ein Quadrat eingepasst. Falls Sie in "
"der Übersicht das ganze Bild darstellen möchten, müssen Sie ein "
"quadratisches Bild hochladen."

msgid "Complete"
msgstr "Abschliessen"

msgid "Entries in export: ${count}"
msgstr "Einträge im Export: ${count}"

msgid "No exports available."
msgstr "Keine Exporte verfügbar."

msgid "Upload"
msgstr "Hochladen"

msgid "Just Uploaded"
msgstr "Soeben hochgeladen"

msgid "Extension"
msgstr "Erweiterung"

msgid "Upload Date"
msgstr "Hochlade-Datum"

msgid "All Files"
msgstr "Alle Dateien"

msgid "No files uploaded yet"
msgstr "Noch keine Dateien hochgeladen"

msgid "All dates"
msgstr "Alle Termine"

msgid "Unavailable"
msgstr "Besetzt"

msgid "No dates found"
msgstr "Keine Termine gefunden"

msgid "You are trying to open a page for which you are not authorized."
msgstr "Ihnen fehlt die nötige Berechtigung um diese Seite zu öffnen."

msgid "Please follow this link to login with a different user."
msgstr ""
"Bitte folgen Sie diesem Link um sich mit einem anderen Benutzer anzumelden."

msgid "Please follow this link to login."
msgstr "Bitte folgen Sie diesem Link um sich anzumelden."

msgid "No forms defined yet."
msgstr "Es wurden noch keine Formulare definiert."

msgid "Categories"
msgstr "Kategorien"

msgid ""
"To edit the image descriptions, click on one, enter your descrption and "
"press return. To abort press escape."
msgstr ""
"Klicken Sie auf die Beschreibung um diese zu ändern. Zum Bestätigen drücken "
"Sie die Eingabe-, zum Abbrechen die Esc-Taste."

msgid "No images uploaded yet"
msgstr "Noch keine Bilder hochgeladen"

msgid "This album does not contain any images yet."
msgstr "Dieses Fotoalbum enthält noch keine Bilder."

msgid "No photo albums defined yet."
msgstr "Noch keine Fotoalben erstellt."

msgid "Skip navigation"
msgstr "Navigation überspringen"

msgid "Back to the homepage"
msgstr "Zurück zur Startseite"

msgid "Search"
msgstr "Suche"

msgid "The form contains errors. Please check the marked fields."
msgstr "Das Formular enthält Fehler. Bitte die markierten Felder überprüfen."

msgid "Copied to Clipboard!"
msgstr "In die Zwischenablage kopiert!"

msgid "Total"
msgstr "Total"

msgid "Healthy"
msgstr "Intakt"

msgid "Errors"
msgstr "Fehler"

msgid "Duration [s]"
msgstr "Abfragedauer [s]"

msgid "Don't have an account yet?"
msgstr "Sie haben noch kein Benutzerkonto?"

msgid "Register now"
msgstr "Jetzt registrieren"

msgid "Forgot your password?"
msgstr "Sie haben Ihr Passwort vergessen?"

msgid "Reset password"
msgstr "Passwort zurücksetzen"

msgid "Alternatives"
msgstr "Alternativen"

msgid "You are here"
msgstr "Sie sind hier"

msgid "Privacy Protection"
msgstr "Datenschutz"

msgid "About"
msgstr "Impressum"

msgid "Partner"
msgstr "Partner"

msgid "more…"
msgstr "mehr…"

msgid "Submit"
msgstr "Absenden"

msgid "Selected Topics"
msgstr "Ausgewählte Themen"

msgid "Drop files to upload"
msgstr "Dateien hierhin ziehen um sie hochzuladen"

msgid "All news"
msgstr "Alle Nachrichten"

msgid "This site is private but can also be seen by members"
msgstr "Diese Seite ist privat, kann aber auch von Mitgliedern gesehen werden"

msgid "This site is not published."
msgstr "Diese Seite ist nicht publiziert."

msgid "This site is not public."
msgstr "Diese Seite ist nicht öffentlich."

msgid "This site is not public but it can be seen by members."
msgstr ""
"Diese Seite ist nicht öffentlich, kann aber von Mitgliedern eingesehen "
"werden."

msgid ""
"This site contains no lead. Leads are used for lists and search results."
msgstr ""
"Diese Seite hat keine Einleitung. Die Einleitung ist wichtig für die Suche "
"und Auflistungen."

msgid "Change request"
msgstr "Änderungsvorschlag"

msgid "New Entry"
msgstr "Neuer Eintrag"

msgid "Previous Page"
msgstr "Vorherige Seite"

msgid "Next Page"
msgstr "Nächste Seite"

msgid ""
"Persons living outside the following zipcodes may only reserve this "
"allocation on the ${date}: ${zipcodes}"
msgstr ""
"Personen die ausserhalb der folgenden Postleitzahlen leben können diese "
"Reservation erst am ${date} tätigen: ${zipcodes}"

msgid "Quota"
msgstr "Anzahl"

msgid "Initiated"
msgstr "Initiiert"

msgid "Submitted"
msgstr "Gemeldet"

msgid "Withdrawn"
msgstr "Zurückgezogen"

msgid "List Preview"
msgstr "Listen-Vorschau"

msgid "Additional Information"
msgstr "Zusätzliche Informationen"

msgid "Location"
msgstr "Ort"

msgid "Date and time"
msgstr "Datum und Zeit"

msgid "Recurrence"
msgstr "Wiederholungen"

msgid "No events found."
msgstr "Keine Veranstaltungen gefunden."

msgid "Filter by date"
msgstr "Nach Datum filtern"

msgid "Administrator"
msgstr "Administrator"

msgid "Administrators"
msgstr "Administratoren"

msgid "Editors"
msgstr "Editoren"

msgid "Members"
msgstr "Mitglieder"

msgid "Close (Esc)"
msgstr "Schliessen (Esc)"

msgid "Share"
msgstr "Teilen"

msgid "Toggle fullscreen"
msgstr "Vollbild"

msgid "Zoom in/out"
msgstr "Zoom"

msgid ""
"This space holds images from your photo-albums. To show photos add a few "
"photos to an album and mark it as available for the homepage."
msgstr ""
"Hier werden Bilder aus Ihren Fotoalben angezeigt. Dazu erstellen Sie einfach "
"ein Fotoalbum, fügen ein paar Bilder hinzu und markieren das Album als auf "
"der Startseite verfügbar."

msgid "Has a digital seal"
msgstr "Hat ein digitales Siegel"

msgid "${count} page"
msgstr "${count} Seite"

msgid "${count} pages"
msgstr "${count} Seiten"

msgid "Further occurrences:"
msgstr "Weitere Termine:"

msgid ""
"Your request will be processed shortly. To see the state of your process "
"your may return to this page at any time. All information on this page has "
"been sent to your e-mail address."
msgstr ""
"Ihre Anfrage wird in Kürze bearbeitet. Sie können jederzeit zu dieser Seite "
"zurückkehren um den Status Ihrer Anfrage abzufragen. Alle Informationen auf "
"dieser Seite wurde an Ihre E-Mail Adresse gesendet."

msgid ""
"Your request will be processed shortly. To see the state of your process "
"your may return to this page at any time."
msgstr ""
"Ihre Anfrage wird in Kürze bearbeitet. Sie können jederzeit zu dieser Seite "
"zurückkehren um den Status Ihrer Anfrage abzufragen."

msgid ""
"Your request has been completed. If you asked for documents to be sent to "
"your address, they should arrive shortly. If you asked to pick up documents "
"at the municipality, the are now ready to be picked up."
msgstr ""
"Ihre Anfrage wurde erfolgreich abgeschlossen. Falls Sie Dokumente über den "
"Postweg verlangt haben, sollten Sie in den kommenden Tagen Post erhalten. "
"Falls Sie Dokumente am Schalter abholen wollten, so können Sie das jetzt tun."

msgid "Privacy"
msgstr "Privatsphäre"

msgid "Send me my entered data by e-mail."
msgstr "Versand meiner Eingaben an meine E-Mail Adresse."

msgid "Pay Online Now"
msgstr "Jetzt online bezahlen"

msgid "Credit Card Fee"
msgstr "Kreditkarten-Gebühr"

msgid "Pay Offline later"
msgstr "Später bezahlen"

msgid "at ${time}"
msgstr "um ${time}"

msgid "Object"
msgstr "Objekt"

msgid "Disbursed"
msgstr "Ausbezahlt"

msgid "Digital seal"
msgstr "Digitales Siegel"

msgid "Private"
msgstr "Privat"

msgid "Will be published on:"
msgstr "Wird publiziert am:"

msgid "Publication date:"
msgstr "Publikationsdatum:"

msgid "Reset"
msgstr "Zurücksetzen"

msgid "Not a publication"
msgstr "keine Publikation"

msgid "Content"
msgstr "Inhalt"

msgid "1 page"
msgstr "1 Seite"

msgid "Contains no readable text"
msgstr "Enthält keinen lesbaren Text"

msgid "1 word"
msgstr "1 Wort"

msgid "${count} words"
msgstr "${count} Wörter"

msgid "Do you really want to delete this file?"
msgstr "Möchten Sie diese Datei wirklich löschen?"

msgid "Delete File"
msgstr "Datei löschen"

msgid "Please provide the new name for the file"
msgstr "Bitte geben Sie einen neuen Namen für die Datei ein"

msgid "Rename"
msgstr "Umbenennen"

msgid "Digital seal applied by ${signee} on ${date}"
msgstr "Digitales Siegel angewendet von ${signee} am ${date}"

msgid "Please enter your yubikey to apply a digital seal to this file"
msgstr ""
"Bitte geben Sie Ihren Yubikey ein um ein digitales Siegel auf der Datei "
"anzuwenden"

msgid "Sign"
msgstr "Signieren"

msgid ""
"Published documents with a digital seal can be discovered through the site-"
"search and in the list of documents with a digital seal. This action will be "
"logged and cannot be undone."
msgstr ""
"Publizierte Dokumente mit digitalem Siegel können von der Öffentlichkeit "
"über die Suche gefunden und in der Liste der Dokumente mit digitalem Siegel "
"eingesehen werden. Diese Aktion wird aufgezeichnet und kann nicht rückgängig "
"gemacht werden."

msgid "Without digital seal"
msgstr "Ohne digitales Siegel"

msgid "Apply digital seal now"
msgstr "Digitales Siegel anwenden"

msgid "You are not authorised to apply digital seals to documents"
msgstr ""
"Sie sind nicht dazu berechtigt digitale Siegel auf Dokumente anzuwenden"

msgid "Click to add a description"
msgstr "Klicken um eine Beschreibung hinzuzufügen"

msgid "Do you really want to delete the image?"
msgstr "Möchten Sie das Bild wirklich löschen?"

msgid "Delete Image"
msgstr "Bild Löschen"

msgid "${name} was provided with a digital seal on ${date}"
msgstr "${name} wurde am ${date} mit einem digitalen Siegel versehen"

msgid "${name} is not in our database"
msgstr "${name} ist nicht in unserer Datenbank"

msgid "Accept"
msgstr "Annehmen"

msgid "Close"
msgstr "Schliessen"

msgid "Copy to clipboard"
msgstr "In die Zwischenablage kopieren"

msgid "Hello!"
msgstr "Guten Tag"

msgid "Your e-mail address was just used to create an account on ${homepage}."
msgstr ""
"Ihre E-Mail Adresse wurde soeben zur Erstellung eines Accounts auf "
"${homepage} verwendet."

msgid "To activate your account, click confirm below:"
msgstr "Um Ihren Account zu aktivieren, bestätigen Sie bitte die Anmeldung:"

msgid "Confirm my account"
msgstr "Anmeldung bestätigen"

msgid ""
"If you believe this is an error, ignore this message and we'll never bother "
"you again."
msgstr ""
"Falls Sie sich nicht bei dieser Seite angemeldet haben, können Sie diese "
"Nachricht ignorieren. Sie erhalten dann keine weiteren E-Mails von uns."

msgid "Hello"
msgstr "Grüezi"

msgid ""
"You are recieving this mail because you subscribed to the following "
"newsletter:"
msgstr ""
"Sie erhalten diese E-Mail weil Sie sich für den folgenden Newsletter "
"angemeldet haben:"

msgid "Plese click the following link to confirm your subscription:"
msgstr ""
"Bitte klicken Sie auf den folgenden Link um Ihre Anmeldung zu bestätigen:"

msgid "Confirm subscription"
msgstr "Anmeldung bestätigen"

msgid ""
"If you did not subscribe to this newsletter you can simply ignore this e-"
"mail."
msgstr ""
"Falls Sie sich nicht für diesen Newsletter angemeldet haben, können Sie "
"diese Nachricht ignorieren."

msgid "Click here to unsubscribe."
msgstr "Klicken Sie hier um sich abzumelden."

msgid "Good morning,"
msgstr "Guten Morgen"

msgid "The following reservations are scheduled for today."
msgstr "Die folgenden Reservationen sind für heute geplant."

msgid "No reservations today."
msgstr "Heute keine Reservationen."

msgid "Have a great day!"
msgstr "Wir wünschen Ihnen einen schönen Tag!"

msgid ""
"This is the daily reservation overview for ${organisation}. If you no longer "
"want to receive this e-mail please contact an administrator so they can "
"remove you from the recipients list."
msgstr ""
"Dies ist die tägliche Reservations-Übersicht für ${organisation}. Falls Sie "
"dieses E-Mail nicht mehr bekommen möchten, melden Sie sich bitte bei einem "
"Administrator damit dieser Sie von der Empfängerliste streichen kann."

msgid "This is what happend on the ${org} website yesterday:"
msgstr "Folgendes ist gestern auf der ${org} Webseite geschehen:"

msgid "This is what happend on the ${org} website over the weekend:"
msgstr ""
"Folgendes ist während des Wochenendes auf der ${org} Webseite geschehen:"

msgid "tickets were opened."
msgstr "Tickets wurden eröffnet."

msgid "ticket was opened."
msgstr "Ticket wurde eröffnet."

msgid "tickets were accepted."
msgstr "Tickets wurden angenommen."

msgid "ticket was accepted."
msgstr "Ticket wurde angenommen."

msgid "tickets were closed."
msgstr "Tickets wurden geschlossen."

msgid "ticket was closed."
msgstr "Ticket wurde geschlossen."

#. Default: open
#. Used in sentence: "There are currently ${currently_open} tickets ${open_n}
#. and"
msgid "open_n"
msgstr "offen"

#. Canonical text for ${open_n} is: "open"
msgid "There are currently ${currently_open} tickets ${open_n} and"
msgstr "Zur Zeit sind ${currently_open} Tickets ${open_n} und"

#. Default: open
#. Used in sentence: "There is currently 1 ticket ${open_1} and"
msgid "open_1"
msgstr "offen"

#. Canonical text for ${open_1} is: "open"
msgid "There is currently 1 ticket ${open_1} and"
msgstr "Zur Zeit ist 1 Ticket ${open_1} und"

#. Default: pending
#. Used in sentence: "tickets are ${pending_n}."
msgid "pending_n"
msgstr "in Bearbeitung"

#. Canonical text for ${pending_n} is: "pending"
msgid "tickets are ${pending_n}."
msgstr "Tickets sind ${pending_n}."

#. Default: pending
#. Used in sentence: "1 ticket is ${pending_1}."
msgid "pending_1"
msgstr "in Bearbeitung"

#. Canonical text for ${pending_1} is: "pending"
msgid "1 ticket is ${pending_1}."
msgstr "1 Ticket ist ${pending_1}."

msgid "Have a great week!"
msgstr "Wir wünschen Ihnen eine schöne Woche!"

msgid ""
"This is the daily OneGov Cloud status e-mail. If you don't want to receive "
"this e-mail you may deactivate it by clicking on"
msgstr ""
"Dies ist das tägliche Status E-Mail der OneGov Cloud. Sie können sich "
"jederzeit über den folgenden Link"

msgid "unsubscribe"
msgstr "abmelden"

msgid ""
"Or you can receive it less frequently by changing the settings in your user "
"profile."
msgstr "Alternativ können Sie die Häufigkeit in Ihrem Benutzerprofil anpassen."

msgid "Your directory submission has been adopted:"
msgstr "Ihr Verzeichniseintrag wurde übernommen:"

msgid "Check request status"
msgstr "Anfragestatus überprüfen"

msgid "Your change request has been applied:"
msgstr "Ihr Änderungswunsch wurde übernommen:"

msgid "Your directory submission has unfortunately been rejected:"
msgstr "Ihre Verzeichniseintrag Eingabe wurde leider abgelehnt:"

msgid "Your event has been accepted:"
msgstr "Ihre Veranstaltung wurde angenommen:"

msgid "Your event has unfortunately been rejected:"
msgstr "Ihre Veranstaltung musste leider abgelehnt werden:"

msgid "The OneGov Cloud Team"
msgstr "Das OneGov Cloud Team"

msgid "This is what happend on the ${org} website over the past month:"
msgstr ""
"Folgendes ist während des letzten Monats auf der ${org} Webseite geschehen:"

msgid ""
"This is the monthly OneGov Cloud status e-mail. If you don't want to receive "
"this e-mail you may deactivate it by clicking on"
msgstr ""
"Dies ist das monatliche Status E-Mail der OneGov Cloud. Sie können sich "
"jederzeit über den folgenden Link"

msgid "Or by changing the settings in your user profile."
msgstr ""
"Alternativ können Sie die Einstellungen in Ihrem Benutzerprofil anpassen."

msgid "An administrator just created a new account on ${org} for you."
msgstr ""
"Ein Administrator hat soeben ein neues Konto auf ${org} für Sie eingerichtet."

msgid "Your username is ${email}."
msgstr "Ihr Benutzername ist ${email}."

msgid "Click on the following link to set your account password:"
msgstr "Bitte klicken Sie auf den folgenden Link um Ihr Passwort zu setzen:"

msgid "Set Account Password"
msgstr "Passwort setzen"

msgid ""
"If the password link has expired, you can also request a new password here:"
msgstr ""
"Falls der Passwort-Link abgelaufen ist, können Sie hier ein neues Passwort "
"anfordern:"

msgid "To use your account you need the Yubikey with the serial ${number}"
msgstr ""
"Um Ihr Konto zu verwenden benötigen Sie den YubiKey mit der Seriennummer "
"${number}"

msgid ""
"You are receiving this e-mail because you signed up for the ${org} "
"newsletter."
msgstr ""
"Sie erhalten diese E-Mail weil Sie sich für den ${org} Newsletter angemeldet "
"haben."

msgid "Click here to view web version."
msgstr "Klicken Sie hier um die Web-Version anzuzeigen."

msgid "Click the following link to set a new password:"
msgstr "Klicken Sie auf den folgenden Link, um ein neues Passwort zu setzen:"

msgid "If you don't want to change your password, you can ignore this email."
msgstr ""
"Sie können dieses E-Mail ignorieren, falls Sie Ihr Passwort nicht ändern "
"möchten."

msgid "Your request has received a payment."
msgstr "Wir haben ihre Zahlung zu ihrer Anfrage erhalten."

msgid "Your request was marked as unpaid."
msgstr "Ihre Anfrage wurde als unbezahlt markiert."

msgid ""
"Your request's payment has been refunded. Note that it might take a few days "
"until your refunded amount is shown on your credit card bill."
msgstr ""
"Die Zahlung zu ihrer Anfrage wurde rückerstattet. Bitte beachten Sie dass es "
"ein paar Tage dauern kann bis der Betrag auf Ihrer Kreditkartenabrechnung "
"erscheint."

msgid "Amount:"
msgstr "Betrag:"

msgid "Your registration for \"${title}\" has been confirmed."
msgstr "Ihre Anmeldung für \"${title}\" wurde bestätigt."

msgid "Your registration for \"${title}\" has been denied."
msgstr "Ihre Anmeldung für \"${title}\" wurde abgelehnt."

msgid "Your registration for \"${title}\" has been cancelled."
msgstr "Ihre Anmeldung für \"${title}\" wurde storniert."

msgid "Registration"
msgstr "Anmeldung"

msgid "The ticket number is"
msgstr "Ihre Ticket Referenz"

msgid "The following reservations have been accepted:"
msgstr "Die folgenden Reservationen wurden angenommen:"

msgid "${author} wrote"
msgstr "${author} schrieb"

msgid "The following reservations have unfortunately been cancelled:"
msgstr "Die folgenden Reservationen mussten leider abgesagt werden:"

msgid "You have a new ticket"
msgstr "Sie haben ein neues Ticket"

msgid "A message has been sent regarding ${ref}:"
msgstr "Sie haben zu ${ref} eine Nachricht erhalten:"

#. Canonical text for ${link} is: "visit the request status page"
#. Canonical text for ${link} is: "visit the request page"
msgid "Please ${link} to reply."
msgstr "Bitte ${link} um zu antworten"

#. Used in sentence: "Please ${link} to reply."
msgid "visit the request status page"
msgstr "öffnen Sie den Anfragestatus"

#. Used in sentence: "Please ${link} to reply."
msgid "visit the request page"
msgstr "öffnen Sie die Anfrage"

msgid "Your request has been closed."
msgstr "Ihre Anfrage wurde abgeschlossen"

msgid "Your requests's timeline has been archived for future reference:"
msgstr "Der Anfrageverlauf wurde als zukünftige Referenz archiviert:"

msgid "Request Timeline"
msgstr "Anfrageverlauf"

msgid "Thank you for your request."
msgstr "Vielen Dank für Ihre Anfrage."

msgid "Your request has been registered with the following reference:"
msgstr "Ihre Anfrage wurde unter der folgenden Referenz registriert:"

msgid ""
"We will send another e-mail once your ticket has been completed. In the "
"meantime you can check the status of your ticket at any time:"
msgstr ""
"Sie erhalten ein weiteres E-Mail, sobald Ihre Anfrage abgeschlossen wurde. "
"In der Zwischenzeit sehen Sie den Status Ihrer Anfrage jederzeit hier:"

msgid "The following ticket has just been opened:"
msgstr "Das folgende Ticket wurde soeben eröffnet:"

msgid "View the ticket"
msgstr "Ticket ansehen"

msgid "Your request has been reopened"
msgstr "Ihre Anfrage wurde wieder eröffnet"

msgid "This is what happend on the ${org} website over the past week:"
msgstr ""
"Folgendes ist während der letzten Woche auf der ${org} Webseite geschehen:"

msgid ""
"This is the weekly OneGov Cloud status e-mail. If you don't want to receive "
"this e-mail you may deactivate it by clicking on"
msgstr ""
"Dies ist das eöchentliche Status E-Mail der OneGov Cloud. Sie können sich "
"jederzeit über den folgenden Link"

msgid "Directory entry adopted."
msgstr "Verzeichniseintrag übernommen."

msgid "Change request applied."
msgstr "Änderungswunsch übernommen."

msgid "Directory entry rejected."
msgstr "Verzeichniseintrag abgelehnt."

msgid "Event edited."
msgstr "Veranstaltung bearbeitet."

#. Canonical text for ${event} is: "Event"
msgid "${event} published."
msgstr "${event} veröffentlicht."

msgid "Event deleted."
msgstr "Veranstaltung gelöscht."

msgid "Event withdrawn."
msgstr "Veranstaltung zurückgezogen."

msgid "File signed."
msgstr "Datei signiert."

msgid "File with digital seal removed."
msgstr "Datei mit digitalem Siegel gelöscht."

msgid "${amount} marked as paid."
msgstr "${amount} als bezahlt markiert."

msgid "${amount} marked as unpaid."
msgstr "${amount} als unbezahlt markiert."

msgid "${amount} captured."
msgstr "${amount} eingenommen."

msgid "${amount} refunded."
msgstr "${amount} rückerstattet."

msgid "1 reservation accepted."
msgstr "1 Reservation angenommen."

msgid "${count} reservations accepted."
msgstr "${count} Reservationen angenommen"

msgid "1 reservation rejected."
msgstr "1 Reservation abgelehnt."

msgid "${count} reservations rejected."
msgstr "${count} Reservationen abgelehnt."

msgid "Registration confirmed."
msgstr "Anmeldung bestätigt."

msgid "Registration denied."
msgstr "Anmeldung abgelehnt."

msgid "Registration cancelled."
msgstr "Anmeldung storniert."

msgid "Ticket opened."
msgstr "Ticket eröffnet."

msgid "Ticket accepted."
msgstr "Ticket angenommen."

msgid "Ticket closed."
msgstr "Ticket geschlossen."

msgid "Ticket reopened."
msgstr "Ticket wieder geöffnet."

msgid "Ticket assigned"
msgstr "Ticket zugewiesen"

msgid "Ticket e-mails disabled."
msgstr "Ticket E-Mails deaktiviert."

msgid "Ticket e-mails enabled."
msgstr "Ticket E-Mails aktiviert."

msgid "Payment amount changed."
msgstr "Zahlungsbetrag geändert."

msgid "Ticket archived."
msgstr "Ticket archiviert."

msgid "Ticket recovered from archive."
msgstr "Ticket aus dem Archiv geholt."

msgid ""
"The newsletter is disabled. You can only see this page because you are "
"logged in."
msgstr ""
"Der Newsletter ist deaktiviert. Sie können diese Seite nur sehen, weil Sie "
"eingeloggt sind."

msgid "Sign up to our newsletter to always stay up to date:"
msgstr ""
"Abonnieren Sie unseren Newsletter um immer auf dem Laufenden zu bleiben:"

msgid "Signup"
msgstr "Abonnieren"

msgid "There are currently ${count} recipients registered."
msgstr "Zur Zeit sind ${count} Abonnenten registriert."

msgid "Archive"
msgstr "Archiv"

msgid "No newsletters yet."
msgstr "Es wurden noch keine Newsletter versendet"

msgid "Not yet sent."
msgstr "Noch nicht gesendet."

msgid ""
"The user ${username} was created successfully. Please write down the user's "
"password, as it won't be shown to you again:"
msgstr ""
"Der Benutzer ${username} wurde erfolgreich erstellt. Bitte notieren Sie das "
"Passwort des Benutzers. Es wird Ihnen nicht wieder gezeigt:"

msgid "Password:"
msgstr "Passwort:"

msgid ""
"The user ${username} was created successfully. An e-mail has been sent to "
"the user with login instructions."
msgstr ""
"Der Benutzer ${username} wurde erfolgreich erstellt. Eine E-Mail mit einer "
"Anmeldungs-Anleitung wurde an den Benutzer gesendet."

msgid "Back to usermanagement"
msgstr "Zurück zur Benutzerverwaltung"

msgid ""
"Sorry, the page you are looking for could not be found. Try checking the URL "
"for errors or use the search box on the top."
msgstr ""
"Es tut uns leid, aber die Seite nach der Sie suchen konnte nicht gefunden "
"werden. Bitte überprüfen Sie die Internetadresse oder verwenden Sie die "
"Suche im Navigationsbereich."

msgid "Export this event"
msgstr "Diesen Termin exportieren"

msgid "Export all occurrences of this event"
msgstr "Alle Termine exportieren"

msgid "All occurrences of this event"
msgstr "Alle Termine dieser Veranstaltung"

msgid "Origin"
msgstr "Herkunft"

msgid "This is an imported event"
msgstr "Dies ist eine importierte Veranstaltung"

msgid "Tag"
msgstr "Schlagwort"

msgid "Export these events"
msgstr "Diese Termine exportieren"

msgid "Submit your event"
msgstr "Veranstaltung melden"

msgid "Submit your own event"
msgstr "Einen eigenen Eintrag für den Veranstaltungskalender erfassen"

msgid "No payment providers defined."
msgstr "Keine Zahlungsanbieter definiert."

msgid "Connected:"
msgstr "Verbunden:"

msgid "Default:"
msgstr "Standard:"

msgid "Enabled:"
msgstr "Aktiviert:"

msgid "Fee:"
msgstr "Gebühr:"

msgid "No payments yet."
msgstr "Noch keine Zahlungen."

msgid ""
"The following requests have been submitted. To see the state of process you "
"may return to the invidual request's page at any time. All information on "
"this page has been sent to your e-mail address."
msgstr ""
"Die folgenden Anfragen wurden eingereicht. Sie können jederzeit zu den "
"Seiten der einzelnen Anfragen zurückzukehren um den Status abzufragen. Alle "
"Informationen auf dieser Seite wurden an Ihre E-Mail Adresse gesendet."

msgid "Request Reference"
msgstr "Referenz Anfrage"

msgid "No people added yet."
msgstr "Es wurden noch keine Personen hinzugefügt."

msgid "Export a vCard of this person"
msgstr "Elektronische Visitenkarte (vCard)"

msgid "No publications"
msgstr "Keine Publikationen"

msgid "Years"
msgstr "Jahre"

msgid ""
"You can search through the content of all listed files by using the search "
"on the top right."
msgstr ""
"Sie können den Inhalt der gelisteten Dateien mit der Suche oben rechts "
"durchsuchen."

msgid ""
"All files have a digital seal. The digital seal of a downloaded file can be "
"viewed in Adobe Acrobat Reader or by dragging an already downloaded file "
"into the field below:"
msgstr ""
"Alle Dateien haben ein digitales Siegel. Das digitale Siegel einer "
"heruntergeladenen Datei kann im Adobe Acrobat Reader oder durch das Ziehen "
"der Datei in das untenstehende Feld geprüft werden:"

msgid "Drop files to verify them"
msgstr "Dateien zur Prüfung hierhin ziehen"

msgid ""
"Subscribers may always unsubscribe themselves through a link shown at the "
"bottom of the newsletter. If you unsubscribe them here, they will not be "
"notified."
msgstr ""
"Abonnenten können sich jederzeit selber über den Link am Fuss des Newsletter "
"abmelden. Hier abgemeldete Personen werden nicht benachrichtigt."

msgid "Unsubscribe"
msgstr "Abmelden"

msgid "No dates found, please select dates in the calendar first"
msgstr "Keine Termine gefunden, bitte wählen Sie erst Termine im Kalender aus"

msgid "Go to calendar"
msgstr "Zum Kalender"

msgid ""
"The following link can be used to subscribe to the reservations of this "
"calendar. It can be used by anyone that knows the link in multiple calendar "
"applications."
msgstr ""
"Der folgende Link kann zur Abonnierung der Reservationen dieses Kalenders "
"verwendet werden. Alle die den Link kennen können diesen in verschiedenen "
"Kalender-Applikationen verwenden."

msgid ""
"Note that we have no control over how often calendar applications update the "
"calendars they are subscribed to (if they update at all). Therefore the "
"information shown in the calendar may be wrong or out of date. Use it at "
"your own risk."
msgstr ""
"Beachten Sie bitte das wir keine Kontrolle darüber haben wie oft die "
"Kalender-Applikation das Abonnoment aktualisiert (sofern das überhaupt "
"geschieht). Deshalb ist die Information in der Kalender-Applikation mit "
"Vorsicht zu geniessen."

msgid "Reservations must be made at least one day in advance."
msgstr "Reservationen müsen mindestens ein Tag im Voraus gemacht werden."

msgid "Reservations must be made at least one hour in advance."
msgstr "Reservationen müssen mindestens eine Stunde im Voraus gemacht werden."

msgid "Reservations must be made at least ${n} days in advance."
msgstr "Reservationen müssen mindestens ${n} Tage im Voraus gemacht werden."

msgid "Reservations must be made at least ${n} hours in advance."
msgstr "Reservationen müssen mindestens ${n} Stunden im Voraus gemacht werden."

msgid "Select a free time span in the calendar below to create an allocation."
msgstr ""
"Wählen Sie eine freie Zeitspanne im Kalender aus um eine Einteilung zu "
"machen."

msgid "Removes all unreserved allocations between the start and end date."
msgstr ""
"Entfernt alle nicht-reservierten Einteilungen zwischen Start- und End-Datum"

msgid "Reservation is pending approval"
msgstr "Diese Reservation wurde noch nicht akzeptiert"

msgid "(${num_pending} pending approval)"
msgstr "(${num_pending} noch nicht akzeptiert)"

msgid "Utilised"
msgstr "Ausgelastet"

msgid ""
"The following recipients receive a daily e-mail sent at 06:00 containing the "
"reservation data for all reservations of the day."
msgstr ""
"Die folgenden Empfänger erhalten jeden Tag um 06:00 eine E-Mail mit den "
"Reservationen des Tages."

msgid "No recipients defined yet."
msgstr "Es wurden noch keine Empfänger definiert."

msgid "No reservation resources defined yet."
msgstr "Es wurden noch keine Ressourcen hinzugefügt."

msgid ""
"Searching is currently unavailable due to technical difficulties. Please "
"excuse the inconvenience and try again later."
msgstr ""
"Die Suche ist zur Zeit aufgrund technischer Schwierigkeiten nicht verfügbar. "
"Bitte entschuldigen Sie die Unannehmlichkeiten und versuchen Sie es später "
"wieder."

msgid "Your search returned no results."
msgstr "Zu Ihrer Suche wurde nichts gefunden."

msgid "Select the images that should be shown inside this album."
msgstr "Wählen Sie die Bilder aus welche im Album angezeigt werden sollen."

msgid "Confirm selection"
msgstr "Auswahl bestätigen"

msgid "This newsletter has not been sent yet."
msgstr "Dieser Newsletter wurde noch nicht gesendet."

msgid "First sent ${time_ago}."
msgstr "Zum ersten Mal gesendet ${time_ago}."

msgid "This newsletter was sent to ${n} subscribers."
msgstr "Dieser Newsletter wurde an ${n} Abonnenten gesendet."

msgid "All subscribers have already received this newsletter."
msgstr "Dieser Newsletter wurde bereits von allen Abonnenten empfangen."

msgid "The newsletter is scheduled to be sent on ${time}"
msgstr "Der Newsletter wird am ${time} versendet"

msgid ""
"Check the email text. You can use the full news text instead of the leading "
"if you want. You will find this setting in the edit menu of the news item."
msgstr ""
"Überprüfen Sie den E-Mail Text. Sie können den vollen Text einer Nachricht "
"im Newsletter anzeigen anstelle der Einleitung. Sie finden die Einstellung "
"im Bearbeitungs-Menu der einzelnen Nachricht."

msgid "Delivery"
msgstr "Versand"

msgid "The newsletter was already sent to the following addresses:"
msgstr "Der Newsletter wurde bereits an die folgenden Empfänger gesendet:"

msgid ""
"A signup link allows anyone to sign up with a specific role. Those signups "
"are limited by time and count but they still present a security risk. Be "
"sure to only share this link with people you trust."
msgstr ""
"Mit einem Registrationslink können sich neue Benutzer für bestimmte Rollen "
"anmelden, sofern sie den Link kennen. Diese Anmeldungen sind zeitlich "
"limitiert und auf eine bestimmte Anzahl beschränkt. Trotzdem stellen Sie ein "
"gewisses Sicherheitsrisiko dar. Bitte teilen Sie diese Links nur mit "
"Personen denen Sie vertrauen."

msgid ""
"Your signup link has been created as follows. Please copy it before "
"continuing, it won't be shown to you again:"
msgstr ""
"Ihr Registrationslink wurde wie folgt erstellt. Bitte kopieren Sie diesen "
"bevor Sie weiterfahren, der Link wird Ihnen nicht wieder angezeigt:"

msgid ""
"Sort the items using drag and drop. The new positions are automatically "
"saved directly after moving."
msgstr ""
"Sortieren Sie die Elemente mittels Drag & Drop. Die neuen Positionen werden "
"direkt nach dem Verschieben automatisch gespeichert."

msgid "Back to page"
msgstr "Zurück zur Seite"

msgid "No activities yet."
msgstr "Noch keine Aktivitäten."

msgid "Ticket updates by e-mail"
msgstr "Ticket Updates via E-Mail"

msgid "Disable E-Mails"
msgstr "E-Mails deaktivieren"

msgid "No ticket updates by e-mail"
msgstr "Keine Ticket Updates via E-Mail"

msgid "Enable E-Mails"
msgstr "E-Mails aktivieren"

msgid "E-Mails can not be sent for tickets of imported events"
msgstr "E-mails für Tickets zu importierten Veranstaltungen sind deaktiviert"

msgid "Send Message"
msgstr "Nachricht senden"

msgid "Messages cannot be sent when the ticket is closed"
msgstr "Zu geschlossenen Tickets können keine Nachrichten versendet werden"

msgid "Please reopen the ticket to send a message"
msgstr "Bitte öffnen Sie das Ticket wieder um eine Nachricht zu senden"

msgid "Messages cannot be sent for imported events"
msgstr "Nachrichten für importierte Events sind nicht möglich"

msgid "${count} received"
msgstr "${count} Empfangen"

msgid "${count} sent"
msgstr "${count} Gesendet"

msgid "${count} note"
msgstr "${count} Notiz"

msgid "${count} notes"
msgstr "${count} Notizen"

msgid ""
"You are editing a note created by someone else. By saving your changes you "
"will become the author of the whole note."
msgstr ""
"Diese Notiz wurde von jemand anderem erstellt. Durch Ihre Änderung werden "
"Sie der neue Autor der ganzen Notiz."

msgid ""
"Notes are private and only shown to logged-in members. URLs and e-mail "
"addresses are turned into links."
msgstr ""
"Notizen sind privat und werden nur angemeldeten Benutzern angezeigt. E-Mail "
"Adressen und Links werden klickbar gemacht."

msgid "Would you like to make corrections to the event?"
msgstr "Möchten Sie Korrekturen an der Veranstaltung vornehmen?"

msgid "Edit this event."
msgstr "Bearbeiten Sie diese Veranstaltung."

msgid "Forgot something or have a special request?"
msgstr "Haben Sie ein besonderes Anliegen oder haben Sie etwas vergessen?"

msgid "Add a message to the ticket."
msgstr "Fügen Sie der Anfrage eine Nachricht hinzu."

msgid "New messages have been disabled because the ticket has been closed."
msgstr "Nachrichten wurden deaktiviert, da das Ticket geschlossen wurde."

msgid "Archive all selected tickets?"
msgstr "Alle ausgewählten Tickets archivieren?"

msgid "Do archive"
msgstr "Archivieren"

msgid "Archive selected"
msgstr "Selektierte Archivieren"

msgid ""
"You've reached this site because you are logged in. Visitors are "
"automatically redirected to the following link:"
msgstr ""
"Sie sehen diese Seite weil Sie eingeloggt sind. Besucher werden automatisch "
"zum folgenden Verweis weitergeleitet:"

msgid ""
"You are not automatically redirected so you have a chance to edit or delete "
"this link."
msgstr ""
"Sie wurden nicht automatisch weitergeleitet damit Sie die Möglichkeit haben "
"den Verweis zu bearbeiten oder zu löschen."

msgid "You have been successfully unsubscribed from all regular emails."
msgstr "Sie wurden erfolgreich von allen regelmässigen E-Mails abgemeldet."

msgid "local"
msgstr "lokal"

msgid "None"
msgstr "Keine"

msgid "No links found."
msgstr "Keine Verknüpfungen gefunden."

msgid "Select an item to view it"
msgstr "Wählen Sie einen Eintrag aus um diesen anzuzeigen"

msgid "Username"
msgstr "Benutzername"

msgid "Identicon"
msgstr "Identicon"

msgid "Password"
msgstr "Passwort"

msgid "Not a valid color."
msgstr "Ungültige Farbe."

msgid "Not a valid choice"
msgstr "Ungültige Auswahl"

msgid "Admins"
msgstr "Administratoren"

#, python-format
msgid ""
"You can only reserve this allocation before ${date} if you live in the "
"following zipcodes: ${zipcodes}"
msgstr ""
"Sie können diese Einteilung nur vor dem ${date} reservieren, wenn Sie in "
"einem der folgenden Postleitzahlen wohnen: ${zipcodes}"

#, python-format
msgid "${percent}% Available"
msgstr "${percent}% Verfügbar"

msgid "Available"
msgstr "Verfügbar"

#, python-format
msgid "${num} Available"
msgstr "${num} Verfügbar"

msgid ""
"This allocation can't be deleted because there are existing reservations "
"associated with it."
msgstr ""
"Diese Einteilung kann nicht gelöscht werden, da bestehende Reservationen "
"betroffen wären."

msgid ""
"To delete this allocation, all existing reservations need to be cancelled "
"first."
msgstr ""
"Um die Einteilung zu löschen, müssen zuerst alle bestehenden Reservationen "
"abgesagt werden."

msgid "A conflicting allocation exists for the requested time period."
msgstr "Es besteht bereits eine Einteilung im gewünschten Zeitraum."

msgid "A conflicting reservation exists for the requested time period."
msgstr "Dieser Termin wurde bereits ausgewählt."

msgid "An existing reservation would be affected by the requested change."
msgstr ""
"Eine bestehende Reservation wäre von der gewünschten Änderung betroffen."

msgid "A pending reservation would be affected by the requested change."
msgstr "Eine offene Reservation wäre von der gewünschten Änderung betroffen."

msgid "The requested period is no longer available."
msgstr "Der gewünschte Zeitraum ist nicht mehr verfügbar."

msgid "No reservable slot found."
msgstr "Der gewünschte Zeitraum ist bereits besetzt."

msgid "Reservations can't be made for more than 24 hours at a time."
msgstr "Reservationen dürfen nicht länger als 24 Stunden lang sein."

msgid "The given reservation paramters are invalid."
msgstr "Die Reservations-Parameter sind ungültig."

msgid "The given reservation token is invalid."
msgstr "Das Reservations-Token ist ungültig."

msgid "The requested number of reservations is higher than allowed."
msgstr "Die gewünschte Anzahl Reservationen ist höher als erlaubt."

msgid "The requested quota is invalid (must be at least one)."
msgstr ""
"Die gewünschte Anzahl Reservationen ist ungültig (Mindestanzahl ist eins)."

msgid "The allocation does not have enough free spots."
msgstr "Die Einteilung hat nicht genügend freie Plätze."

msgid "The resulting allocation would be invalid."
msgstr "Die gewünschte Einteilung ist ungültig."

msgid "No reservations to confirm."
msgstr "Keine Reservationen gefunden die Bestätigt werden können."

msgid "The given timerange is longer than the existing allocation."
msgstr "Der gewünschte Zeitraum liegt ausserhalb der Einteilung."

msgid "Reservation too short. A reservation must last at least 5 minutes."
msgstr ""
"Die Reservation ist zu kurz. Eine Reservation muss mindestens 5 Minuten "
"dauern."

msgid "Stop"
msgstr "Stop"

#, python-format
msgid "Do you really want to stop \"${title}\"?"
msgstr "Möchten Sie \"${title}\" wirklich stoppen?"

msgid "The rule will be removed without affecting existing allocations."
msgstr "Die Regel wird entfernt, bestehende Einteilungen bleiben."

msgid "Stop rule"
msgstr "Regel stoppen"

msgid ""
"All allocations created by the rule will be removed, if they haven't been "
"reserved yet."
msgstr "Alle Einteilungen der Regel werden entfernt, sofern nicht reserviert."

msgid "Delete rule"
msgstr "Regel löschen"

msgid "No allocations to add"
msgstr "Keine Einteilungen die hinzugefügt werden können"

#, python-format
msgid "Successfully added ${n} allocations"
msgstr "${n} Einteilungen wurden hinzugefügt"

msgid "New allocation"
msgstr "Neue Einteilung"

msgid "Your changes were saved"
msgstr "Ihre Änderungen wurden gespeichert"

#, python-format
msgid "New rule active, ${n} allocations created"
msgstr "Regel aktiv, ${n} Einteilungen erstellt"

msgid "New Rule"
msgstr "Neue Regel"

msgid ""
"Rules ensure that the allocations between start/end exist and that they are "
"extended beyond those dates at the given intervals. "
msgstr ""
"Regeln stellen sicher dass die Einteilungen zwischen Start und Ende bestehen "
"und dass sie im gewählten Interval verlängert werden."

msgid "The rule was stopped"
msgstr "Die Regel wurde gestoppt"

#, python-format
msgid "The rule was deleted, along with ${n} allocations"
msgstr "Die Regel wurde gelöscht, zusammen mit ${n} Einteilungen"

msgid "Topics A-Z"
msgstr "Themen A-Z"

msgid "Your userprofile is incomplete. Please update it before you continue."
msgstr ""
"Ihr Benutzerprofil ist unvollständig. Bitte vervollständigen Sie es bevor "
"Sie weiterfahren."

msgid "You have been logged in."
msgstr "Sie wurden angemeldet."

msgid "Wrong e-mail address, password or yubikey."
msgstr "Falsche E-Mail Adresse, falsches Passwort oder falscher Yubikey."

#, python-format
msgid "Login to ${org}"
msgstr "${org} Anmeldung"

msgid "A user with this address already exists"
msgstr "Ein Benutzer mit dieser E-Mail Adresse existiert bereits"

msgid "This signup link has expired"
msgstr "Der Registrationslink ist abgelaufen"

#, python-format
msgid "Your ${org} Registration"
msgstr "Ihre ${org} Registration"

msgid ""
"Thank you for registering. Please follow the instructions on the activiation "
"e-mail sent to you. Please check your spam folder if you have not received "
"the email."
msgstr ""
"Vielen Dank für Ihre Registrierung. Bitte folgen Sie den Anleitungen im "
"Aktivierungs-Email das wir Ihnen gesendet haben. Wenn sie das Email nicht "
"erhalten haben, prüfen Sie bitte ihren Spamordner."

msgid "Account Registration"
msgstr "Benutzerkonto Registration"

msgid "Unknown user"
msgstr "Unbekannter Benutzer"

msgid "Invalid activation token"
msgstr "Ungültiger Aktivierungscode"

msgid "Your account has already been activated."
msgstr "Ihr Konto wurde bereits aktiviert."

msgid ""
"Your account has been activated. You may now log in with your credentials"
msgstr ""
"Ihr Konto wurde aktiviert. Sie können sich nun mit Ihren Benutzernamen und "
"Passwort anmelden"

msgid "You have been logged out."
msgstr "Sie wurden ausgeloggt."

msgid "Password reset"
msgstr "Passwort zurücksetzen"

#, python-format
msgid ""
"A password reset link has been sent to ${email}, provided an account exists "
"for this email address."
msgstr ""
"Eine E-Mail wurde an ${email} gesendet (sofern die Adresse gültig ist)."

msgid "Password changed."
msgstr "Passwort geändert."

msgid "Wrong username or password reset link not valid any more."
msgstr "Ungültige Adresse oder abgelaufener Link."

msgid "A link was added to the clipboard"
msgstr "Ein Verweis wurde in die Zwischenablage kopiert"

#, python-format
msgid "The entry ${name} exists twice"
msgstr "Der Eintrag ${name} existiert zweimal"

msgid "Added a new directory"
msgstr "Ein neues Verzeichnis wurde hinzugefügt"

msgid "New Directory"
msgstr "Neues Verzeichnis"

msgid ""
"The requested change cannot be performed, as it is incompatible with "
"existing entries"
msgstr ""
"Die verlangte Änderung kann nicht durchgeführt werden, da sie mit den "
"bereist existierenden Einträgen inkompatibel ist."

#, python-format
msgid "Syntax Error in line ${line}"
msgstr "Syntaxfehler auf Zeile ${line}"

msgid "Syntax error in form"
msgstr "Syntaxfehler im Formular"

#, python-format
msgid "Syntax error in field ${field_name}"
msgstr "Syntaxfehler im Feld ${field_name}"

#, python-format
msgid "Error: Duplicate label ${label}"
msgstr "Fehler: ${label} zweifach erfasst"

msgid "The directory was deleted"
msgstr "Das Verzeichnis wurde gelöscht"

msgid "Added a new directory entry"
msgstr "Ein neuer Verzeichniseintrag wurde hinzugefügt"

msgid "New Directory Entry"
msgstr "Neuer Verzeichniseintrag"

msgid "Submit a New Directory Entry"
msgstr "Einen neuen Verzeichniseintrag vorschlagen."

msgid "Continue"
msgstr "Weiter"

msgid "Propose a change"
msgstr "Änderung vorschlagen"

msgid ""
"To request a change, edit the fields you would like to change, leaving the "
"other fields intact. Then submit your request."
msgstr ""
"Um eine Änderung vorzuschlagen, bearbeiten Sie die Felder die Sie ändern "
"möchten. Wo keine Änderungen nötig sind, lassen Sie die Felder wie sie sind. "
"Danach senden Sie Ihre Anfrage ab."

msgid "The entry was deleted"
msgstr "Der Eintrag wurde gelöscht"

msgid ""
"On the right side, you can filter the entries of this directory to export."
msgstr ""
"Auf der rechten Seite können Sie die Einträge des Verzeichnisses für de "
"filtern."

msgid "Exports all entries of this directory."
msgstr "Exportiert alle Einträge dieses Verzeichniseses."

msgid ""
"The resulting zipfile contains the selected format as well as metadata and "
"images/files if the directory contains any."
msgstr ""
"Die resultierende Zip-Datei enthält das gewählte Format sowie alle Metadaten "
"und allfällige Bilder/Dateien."

#, python-format
msgid ""
"You have been redirect to this entry because it could not be exported due to "
"missing file ${name}. Please re-upload them and try again"
msgstr ""
"Sie wurden auf diesen Eintrag weitergeleitet weil dieser nicht exportiert "
"werden konnte aufgrund der fehlenden Datei ${name}. Bitte laden sie diese "
"nochmals hoch und probieren Sie es erneut"

#, python-format
msgid "The column ${name} is missing"
msgstr "Die Spalte ${name} fehlt"

#, python-format
msgid "The file ${name} is missing"
msgstr "Die Datei ${name} fehlt"

msgid ""
"The given file is invalid, does it include a metadata.json with a data.xlsx, "
"data.csv, or data.json?"
msgstr ""
"Die angegebene Datei ist ungültig. Enthält sie eine metadata.json Datei mit "
"einer data.xlsx, data.csv oder data.json Datei?"

#, python-format
msgid "Imported ${count} entries"
msgstr "${count} Einträge importiert"

msgid ""
"Updates the directory configuration and imports all entries given in the ZIP "
"file. The format is the same as produced by the export function. Note that "
"only 100 items are imported at a time. To import more items repeat the "
"import accordingly."
msgstr ""
"Aktualisiert die Konfiguration des Verzeichnis und importiert alle Einträge "
"gemäss der angegebenen Zip Datei. Das Format entspricht dem Format des "
"Exports. Bitte beachten Sie das nur bis zu 100 Einträge pro Import "
"berücksichtigt werden. Um mehr Einträge zu importieren muss der Import "
"wiederholt werden."

msgid ""
"Stable URLs are important. Here you can change the path to your site "
"independently from the title."
msgstr ""
"Beständige URL's sind wichtig. Hier kann der Pfad unabhängig von Titel "
"angepasst werden."

#, python-format
msgid "A total of ${number} subpages are affected."
msgstr "Insgesamt ${number} Unterseiten sind betroffen."

#, python-format
msgid "${count} links will be replaced by this action."
msgstr "${count} Links werden nach dieser Aktion ersetzt."

msgid "The event submitter has not yet completed his submission"
msgstr "Der/die Antragsteller/in hat ihren Antrag noch nicht abgeschlosesen"

msgid "This event has already been published"
msgstr "Diese Veranstaltung wurde bereits veröffentlicht."

#, python-format
msgid "You have accepted the event ${title}"
msgstr "Sie haben die Veranstaltung ${title} angenommen"

msgid "Your event was accepted"
msgstr "Ihre Veranstaltung wurde angenommen"

msgid "Submit an event"
msgstr "Veranstaltung melden"

msgid ""
"Only events taking place inside the town or events related to town societies "
"are published. Events which are purely commercial are not published. There's "
"no right to be published and already published events may be removed from "
"the page without notification or reason."
msgstr ""
"Im Veranstaltungskalender werden Anlässe jeglicher Art publiziert, welche "
"innerhalb der Gemeinde oder im Zusammenhang mit einem Verein der Gemeinde "
"durchgeführt werden. Nicht publiziert werden rein kommerzielle "
"Veranstaltungen. Es besteht kein Publikationsrecht und bereits publizierte "
"Veranstaltungen können jederzeit und ohne Angabe von Gründen gelöscht werden."

msgid "Your request has been registered"
msgstr "Ihre Anfrage wurde erfasst"

msgid "New ticket"
msgstr "Neues Ticket"

msgid "Your request could not be accepted automatically!"
msgstr "Ihre Anfrage konnte nicht automatisch verarbeitet werden!"

msgid "Thank you for your submission!"
msgstr "Vielen Dank für Ihre Eingabe!"

msgid "Your event was rejected"
msgstr "Ihre Veranstaltung wurde abgelehnt"

msgid "Access Denied"
msgstr "Zugriff verweigert"

msgid "Not Found"
msgstr "Seite nicht gefunden"

msgid "Added a new external link"
msgstr "Neue externe Verknüpfung hinzugefügt"

msgid "New external link"
msgstr "Neue externe Verknüpfung"

msgid "Edit external link"
msgstr "Externe Verknüpfung bearbeiten"

msgid "Manage Photo Albums"
msgstr "Fotoalben verwalten"

msgid "This file type is not supported"
msgstr "Dieser Dateityp wird nicht unterstützt"

msgid "The file name is too long"
msgstr "Der Dateiname ist zu lang"

msgid "The file cannot be processed"
msgstr "Die Datei kann nicht verarbeitet werden"

msgid "Please submit your yubikey"
msgstr "Bitte geben Sie Ihren Yubikey ein"

msgid "Your account is not linked to a Yubikey"
msgstr "Ihr Konto ist nicht mit einem Yubikey verknüpft"

msgid "The used Yubikey is not linked to your account"
msgstr "Der verwendete Yubikey ist nicht mit Ihrem Konto verknüpft"

msgid "This file already has a digital seal"
msgstr "Diese Datei hat bereits ein digitales Siegel"

msgid "Your Yubikey could not be validated"
msgstr "Ihr Yubikey konnte nicht validiert werden"

msgid "Edit external form"
msgstr "Externes Formular editieren"

msgid "The registration has ended"
msgstr "Die Anmeldung ist nicht mehr möglich"

msgid "The registration is closed"
msgstr "Zur Zeit keine Anmeldung möglich"

#, python-format
msgid "The registration opens on ${day}, ${date}"
msgstr "Die Anmeldung beginnt am ${day}, ${date}"

#, python-format
msgid "The registration closes on ${day}, ${date}"
msgstr "Die Anmeldung endet am ${day}, ${date}"

#, python-format
msgid "There's a limit of ${count} attendees"
msgstr "Die Anmeldung ist auf ${count} Teilnehmer begrenzt"

msgid "There are no spots left"
msgstr "Keine Plätze mehr verfügbar"

msgid "There is one spot left"
msgstr "Es ist noch ein Platz verfügbar"

#, python-format
msgid "There are ${count} spots left"
msgstr "Es sind noch ${count} Plätze verfügbar"

msgid "A form with this name already exists"
msgstr "Ein Formular mit diesem Namen existiert bereits"

msgid "Added a new form"
msgstr "Ein neues Formular wurd hinzugefügt"

msgid "New Form"
msgstr "Neues Formular"

msgid "Exports the submissions of the given date range."
msgstr "Exportiert alle Eingaben zwischen Start- und End-Datum."

msgid "New Registration Window"
msgstr "Neuer Anmeldezeitraum"

msgid "The registration window was added successfully"
msgstr "Der Anmeldezeitraum wurde erfolgreich hinzugefügt"

msgid ""
"Registration windows limit forms to a set number of submissions and a "
"specific time-range."
msgstr "Anmeldezeiträume limitieren Formulareingaben nach Anzahl und Zeitraum."

msgid "General Message"
msgstr "Allgemeine Nachricht"

#, python-format
msgid "Successfully sent ${count} emails"
msgstr "Erfolgreich ${count} E-Mails gesendet"

msgid "Send E-Mail to attendees"
msgstr "E-Mail an Teilnehmende senden"

msgid "Email attendees"
msgstr "E-Mail an Teilnehmende"

msgid "Cancel Registration Window"
msgstr "Anmeldezeitraum absagen"

msgid ""
"You really want to cancel all confirmed and deny all open submissions for "
"this registration window?"
msgstr ""
"Möchten Sie alle bestätigten Anmeldungen stornieren und alle offenen "
"ablehnen?"

msgid ""
"Each attendee will receive a ticket email unless ticket messages are not "
"muted."
msgstr ""
"Jeder Teilnehmer wird eine Ticket-Email erhalten, sofern Tickets nicht "
"stummgeschaltet sind."

msgid "Do you really want to delete this registration window?"
msgstr "Möchten Sie den Anmeldezeitraum wirklich entfernen?"

msgid "Existing submissions will be disassociated."
msgstr "Bestehende Eingaben werden vom Anmeldezeitraum losgelöst."

msgid "Delete registration window"
msgstr "Anmeldezeitraum entfernen"

msgid "This registration window can't be deleted."
msgstr "Dieser Anmeldezeitraum kann nicht gelöscht werden."

msgid ""
"There are confirmed or open submissions associated with it. Cancel the "
"registration window first."
msgstr ""
"Bereits bestätigte oder offene Anmeldungen wären betroffen. Sagen Sie den "
"Zeitraum zuerst ab."

msgid "Edit Registration Window"
msgstr "Anmeldezeitraum bearbeiten"

#, python-format
msgid "${count} submissions cancelled / denied over the ticket system"
msgstr "${count} Anmeldungen storniert / abgelehnt über das Ticket-System"

msgid "The registration window was deleted"
msgstr "Der Anmeldezeitraum wurde gelöscht"

msgid "Pay Online and Complete"
msgstr "Online zahlen und abschliessen"

msgid "Your payment could not be processed"
msgstr "Ihre Zahlung konnte nicht verarbeitet werden"

msgid "Registrations are no longer possible"
msgstr "Anmeldungen sind nicht mehr möglich"

msgid "Your registration has been confirmed"
msgstr "Ihre Anmeldung wurde bestätigt"

msgid "The registration has been confirmed"
msgstr "Die Anmeldung wurde bestätigt"

msgid "The registration could not be confirmed"
msgstr "Die Anmeldung konnte nicht bestätigt werden"

msgid "Your registration has been denied"
msgstr "Ihre Anmeldung wurde abgelehnt"

msgid "The registration has been denied"
msgstr "Die Anmeldung wurde abgelehnt"

msgid "The registration could not be denied"
msgstr "Die Anmeldung konnte nicht abgelehnt werden"

msgid "Your registration has been cancelled"
msgstr "Ihre Anmeldung wurde storniert"

msgid "The registration has been cancelled"
msgstr "Die Anmeldung wurde storniert"

msgid "The registration could not be cancelled"
msgstr "Die Anmeldung konnte nicht storniert werden"

msgid "Select"
msgstr "Auswahl"

msgid "Select images"
msgstr "Bilder auswählen"

msgid "Added a new photo album"
msgstr "Ein neues Fotoalbum wurde hinzugefügt"

msgid "New Photo Album"
msgstr "Neues Fotoalbum"

#, python-format
msgid "Welcome to the ${org} Newsletter"
msgstr "Willkommen beim ${org} Newsletter"

#, python-format
msgid ""
"Success! We have sent a confirmation link to ${address}, if we didn't send "
"you one already."
msgstr ""
"Erfolg! Wir senden eine E-Mail zur Bestätigung Ihres Abonnements an "
"${address}, sofern Sie noch nicht angemeldet sind."

#, python-format
msgid "Do you really want to unsubscribe \"{}\"?"
msgstr "Möchten Sie \"{}\" wirklich abmelden?"

msgid "A newsletter with this name already exists"
msgstr "Ein Newsletter mit diesem Namen existiert bereits"

msgid "Added a new newsletter"
msgstr "Ein neuer Newsletter wurde hinzugefügt"

msgid "New Newsletter"
msgstr "Neuer Newsletter"

msgid "Edit Newsletter"
msgstr "Newsletter Bearbeiten"

msgid "The newsletter was deleted"
msgstr "Der Newsletter wurde gelöscht"

#, python-format
msgid "Sent \"${title}\" to ${n} recipients"
msgstr "\"${title}\" wurde an ${n} Empfänger gesendet"

#, python-format
msgid "Scheduled \"${title}\" to be sent on ${date}"
msgstr "\"${title}\" wurde für den Versand am ${date} eingeplant"

#, python-format
msgid "Sent \"${title}\" to ${recipient}"
msgstr "\"${title}\" wurde an ${recipient} gesendet"

msgid "Sends a test newsletter to the given address"
msgstr "Sendet ein Test-Newsletter an die gewählte Adresse"

msgid "Today"
msgstr "Heute"

msgid "Tomorrow"
msgstr "Morgen"

msgid "This weekend"
msgstr "Dieses Wochenende"

msgid "This week"
msgstr "Diese Woche"

msgid "Event Export"
msgstr "Veranstaltungs-Export"

msgid "Exports all future events."
msgstr "Exportiert alle zukünftigen Veranstaltungen."

#, python-format
msgid "The following line(s) contain invalid data: ${lines}"
msgstr "Die folgende(n) Zeile(n) enthalten ungültige Daten: ${lines}"

#, python-format
msgid "${count} events will be imported"
msgstr "${count} Veranstaltungen werden importiert"

#, python-format
msgid "${count} events imported"
msgstr "${count} Veranstaltungen importiert"

msgid "The same format as the export (XLSX) can be used for the import."
msgstr ""
"Für den Import kann das gleiche Format wie für den Export (XLSX) verwendet "
"werden."

msgid "Your payment has been received"
msgstr "Ihre Zahlung ist eingegangen"

msgid "Your payment has been withdrawn"
msgstr "Ihre Zahlung wurde rückgängig gemacht"

msgid "Your payment has been refunded"
msgstr "Ihre Zahlung wurde rückerstattet"

msgid "The ticket was marked as paid"
msgstr "Das Ticket wurde als bezahlt markiert"

msgid "The ticket was marked as unpaid"
msgstr "Das Ticket wurde als unbezahlt markiert"

msgid "The payment was captured"
msgstr "Die Zahlung wurde eingenommen"

msgid "The payment was refunded"
msgstr "Die Zahlung wurde rückerstattet"

msgid "As default"
msgstr "Als Standard"

msgid "Should this provider really be the new default?"
msgstr "Soll dieser Zahlungsanbieter wirklich zum Standard gemacht werden?"

msgid "All future payments will be redirected."
msgstr "Alle zukünftigen Zahlungen werden umgeleitet."

msgid "Make Default"
msgstr "Als Standard"

msgid "Enable"
msgstr "Aktivieren"

msgid "Should this provider really be enabled?"
msgstr "Sollte dieser Anbieter wirklich aktiviert werden?"

msgid "Disable"
msgstr "Deaktivieren"

msgid "Should this provider really be disabled?"
msgstr "Sollte dieser Anbieter wirklich deaktiviert werden?"

msgid "Do you really want to delete this provider?"
msgstr "Möchten Sie diesen Zahlungsanbieter wirklich löschen?"

msgid "Your Stripe account was connected successfully."
msgstr "Ihr Stripe Konto wurde erfolgreich verbunden."

msgid "Your Stripe account could not be connected."
msgstr "Ihr Stripe Konto konnte nicht verbunden werden."

msgid "Changed the default payment provider."
msgstr "Der Standard Zahlungsanbieter wurde verändert."

msgid "Provider enabled."
msgstr "Anbieter aktiviert."

msgid "Provider disabled."
msgstr "Anbieter deaktiviert."

msgid "The payment provider was deleted."
msgstr "Der Zahlungsanbieter wurde gelöscht."

msgid "Successfully synchronised payments"
msgstr "Synchronisierung erfolgreich"

msgid "Charge fees to customer"
msgstr "Kreditkarten-Gebühren dem Kunden verrechnen"

msgid "Added a new person"
msgstr "Eine neue Person wurde hinzugefügt"

msgid "New person"
msgstr "Neue Person"

msgid "January"
msgstr "Januar"

msgid "Feburary"
msgstr "Februar"

msgid "March"
msgstr "März"

msgid "April"
msgstr "April"

msgid "May"
msgstr "Mai"

msgid "June"
msgstr "Juni"

msgid "July"
msgstr "Juli"

msgid "August"
msgstr "August"

msgid "September"
msgstr "September"

msgid "October"
msgstr "Oktober"

msgid "November"
msgstr "November"

msgid "December"
msgstr "Dezember"

msgid ""
"The selected time does not exist on this date due to the switch from "
"standard time to daylight saving time."
msgstr ""
"Die ausgewählte Zeit existiert nicht an diesem Datum aufgrund der "
"Sommerzeitumstellung."

msgid "hour"
msgstr "Stunde"

msgid "hours"
msgstr "Stunden"

msgid "day"
msgstr "Tag"

msgid "days"
msgstr "Tage"

#, python-format
msgid "Reservations must be made ${n} ${unit} in advance"
msgstr "Reservationen müssen ${n} ${unit} im Voraus gemacht werden"

msgid "This date lies in the past"
msgstr "Dieses Datum liegt in der Vergangenheit"

msgid "Reserve"
msgstr "Reservieren"

#, python-format
msgid "New dates for ${title}"
msgstr "Neue Termine für ${title}"

msgid "Confirm your reservation"
msgstr "Bestätigen Sie Ihre Reservation"

msgid "Thank you for your reservation!"
msgstr "Vielen Dank für Ihre Reservation!"

#, python-format
msgid ""
"Your reservation for ${room} has been submitted. Please continue with your "
"reservation for ${next_room}."
msgstr ""
"Ihre Reservation für ${room} wurde eingereicht. Bitte fahren Sie fort mit "
"Ihrer Reservation für ${next_room}."

msgid "Your reservations were accepted"
msgstr "Ihre Reservationen wurden angenommen"

msgid "The reservations were accepted"
msgstr "Die Reservationen wurden angenommen"

msgid "The reservations have already been accepted"
msgstr "Die Reservationen wurden bereits angenommen"

msgid "The submitter email is not available"
msgstr "Die Email des Antragstellers fehlt"

msgid "Accept all reservation with message"
msgstr "Alle Reservationen annehmen mit Kommentar"

#, python-format
msgid ""
"The following message will be sent to ${address} and it will be recorded for "
"future reference."
msgstr ""
"Die folgende Nachricht wird an ${address} gesendet und als zukünftige "
"Referenz gespeichert."

msgid ""
"The payment associated with this reservation needs to be refunded before the "
"reservation can be rejected"
msgstr ""
"Die mit der Reservation verknüpfte Zahlung muss rückgängig gemacht werden "
"bevor die Reservation gelöscht werden kann"

msgid "The following reservations were rejected"
msgstr "Die folgenden Reservationen wurden abgelehnt"

msgid "The reservations were rejected"
msgstr "Die Reservationen wurden abgelehnt"

msgid "The reservation was rejected"
msgstr "Die Reservation wurde abgelehnt"

msgid "Reject all reservations with message"
msgstr "Alle Reservationen absagen mit Kommentar"

msgid "Added a new daypass"
msgstr "Eine neue Tageskarte wurde hinzugefügt"

msgid "New daypass"
msgstr "Neue Tageskarte"

msgid "Added a new room"
msgstr "Ein neuer Raum wurde hinzugefügt"

msgid "New room"
msgstr "Neuer Raum"

msgid "Added a new item"
msgstr "Neuen Gegenstand hinzugefügt"

msgid "New Item"
msgstr "Neuer Gegenstand"

msgid "Edit resource"
msgstr ""

#, python-format
msgid "Successfully removed ${count} unused allocations"
msgstr "${count} Einteilungen wurden erfolgreich entfernt"

msgid "Exports the reservations of the given date range."
msgstr "Exportiert alle Reservationen zwischen Start- und End-Datum."

msgid "Exports the reservations of all resources in a given date range."
msgstr "Exportiert alle Reservationen in einem bestimmten Datumsbereich"

#, python-format
msgid "Do you really want to delete \"${name}\"?"
msgstr "Möchten Sie \"${name}\" wirklich löschen?"

msgid "Delete Recipient"
msgstr "Empfänger Löschen"

msgid "Added a new recipient"
msgstr "Ein neuer Empfänger wurde hinzugefügt"

msgid "New Recipient"
msgstr "Neuer Empfänger"

msgid "Edit Recipient"
msgstr "Empfänger Bearbeiten"

#, python-format
msgid "Search through ${count} indexed documents"
msgstr "Durchsuchen Sie ${count} indizierte Dokumente"

#, python-format
msgid "${count} Results"
msgstr "${count} Resultate"

msgid "Search Unavailable"
msgstr "Suche Nicht Verfügbar"

msgid "Favicon"
msgstr "Favicon"

msgid "Links"
msgstr "Links"

msgid "Header"
msgstr "Kopfzeile"

msgid "Footer"
msgstr "Fusszeile"

msgid "Modules"
msgstr "Module"

msgid "Analytics"
msgstr "Web-Statistik"

msgid "Holidays"
msgstr "Feiertage / Schulferien"

msgid "No holidays defined"
msgstr "Keine Feiertage definiert"

msgid "Link Migration"
msgstr "Migration Links"

msgid "Migrate"
msgstr "Migrieren"

#, python-format
msgid "Migrated ${number} links"
msgstr "${number} Links migriert"

#, python-format
msgid "Total of ${number} links found."
msgstr "Total ${number} Links gefunden"

#, python-format
msgid ""
"Migrates links from the current domain \"${domain}\" to the given domain."
msgstr ""
"Migriert Links von der aktuellen Domain \"${domain}\" zur angegebenen Domain."

msgid "Topics"
msgstr "Themen"

#, python-format
msgid "the subscription for ${address} was successfully confirmed"
msgstr "Die Anmeldung für ${address} wurde erfolgreich bestätigt"

#, python-format
msgid "the subscription for ${address} could not be confirmed, wrong token"
msgstr ""
"Die Anmeldung für ${address} konnte nicht bestätigt werden, falsches Token"

#, python-format
msgid "${address} successfully unsubscribed"
msgstr "${address} wurde erfolgreich abgemeldet"

#, python-format
msgid "${address} could not be unsubscribed, wrong token"
msgstr "${address} konnte nicht abgemeldet werden - falsches Token"

msgid "Added a new text module"
msgstr "Textbaustein hinzugefügt"

msgid "New text module"
msgstr "Neuer Textbaustein"

msgid "Edit text module"
msgstr "Textbaustein bearbeiten"

msgid "The text module was deleted"
msgstr "Der Textbaustein wurde gelöscht"

msgid "Delete Ticket"
msgstr "Ticket löschen"

msgid "This ticket is not deletable."
msgstr "Dieses Ticket kann nicht gelöscht werden."

msgid "Ticket successfully deleted"
msgstr "Ticket erfolgreich gelöscht"

msgid ""
"Do you really want to delete this ticket? All data associated with this "
"ticket will be deleted. This cannot be undone."
msgstr ""
"Möchten Sie das Ticket wirklich löschen? Alle mit diesem Ticket verbundenen "
"Daten werden gelöscht. Dies kann nicht rückgängig gemacht werden."

msgid "Mark as paid"
msgstr "Als bezahlt markieren"

msgid "Mark as unpaid"
msgstr "Als unbezahlt markieren"

msgid "Capture Payment"
msgstr "Zahlung Einnehmen"

msgid "Do you really want capture the payment?"
msgstr "Möchten Sie die Zahlung wirklich einnehmen?"

msgid ""
"This usually happens automatically, so there is no reason not do capture the "
"payment."
msgstr ""
"Dies passiert normalerweise automatisch. Sie können deshalb ohne Bedenken "
"weiterfahren."

msgid "Capture payment"
msgstr "Zahlung einnehmen"

msgid "Refund Payment"
msgstr "Zahlung Rückerstatten"

#, python-format
msgid "Do you really want to refund ${amount}?"
msgstr "Möchten Sie wirklich ${amount} rückerstatten?"

#, python-format
msgid "Refund ${amount}"
msgstr "${amount} rückerstatten"

msgid "Your ticket has a new message"
msgstr "Ihr Ticket hat eine neue Nachricht"

msgid "Your note was added"
msgstr "Ihre Notiz wurde hinzugefügt"

msgid "The note was deleted"
msgstr "Die Notiz wurde gelöscht"

msgid "Edit Note"
msgstr "Notiz bearbeiten"

msgid "The ticket cannot be accepted because it's not open"
msgstr "Das Ticket kann nicht angenommen werden da es nicht offen ist"

#, python-format
msgid "You have accepted ticket ${number}"
msgstr "Sie haben das Ticket ${number} angenommen"

msgid "The ticket cannot be closed because it's not pending"
msgstr ""
"Das Ticket kann nicht geschlossen werden da es nicht in Bearbeitung ist"

#, python-format
msgid "You have closed ticket ${number}"
msgstr "Sie haben das Ticket ${number} abgeschlossen"

msgid "The ticket cannot be re-opened because it's not closed"
msgstr ""
"Das Ticket kann nicht wieder geöffnet werden da es nicht geschlossen ist"

#, python-format
msgid "You have reopened ticket ${number}"
msgstr "Sie haben das Ticket ${number} wieder geöffnet"

msgid "Your ticket has been reopened"
msgstr "Ihr Ticket wurde wieder geöffnet"

#, python-format
msgid "You have disabled e-mails for ticket ${number}"
msgstr "Sie haben E-Mails für das Ticket ${number} deaktiviert"

#, python-format
msgid "You have enabled e-mails for ticket ${number}"
msgstr "Sie haben E-Mails für das Ticket ${number} aktiviert"

msgid "The ticket cannot be archived because it's not closed"
msgstr "Das Ticket kann nicht archiviert werden, da es nicht geschlossen ist"

#, python-format
msgid "You archived ticket ${number}"
msgstr "Sie haben das Ticket ${number} archiviert"

msgid ""
"The ticket cannot be recovered from the archive because it's not archived"
msgstr ""
"Das Ticket kann nicht aus dem Archiv geholt werden, da es nicht archiviert "
"ist"

#, python-format
msgid "You recovered ticket ${number} from the archive"
msgstr "Sie haben Ticket ${number} aus dem Archiv geholt"

msgid "The ticket has already been closed"
msgstr "Das Ticket wurde bereits geschlossen"

msgid "Your message has been sent"
msgstr "Ihre Nachricht wurde gesendet"

msgid "Your request has been submitted"
msgstr "Anfrage eingereicht"

msgid "Your request is currently pending"
msgstr "Ihr Anliegen wird zur Zeit bearbeitet"

msgid "Your request has been processed"
msgstr "Ihr Anliegen wurde abgeschlossen"

msgid "Request Status"
msgstr "Status Anfrage"

msgid "The request has already been closed"
msgstr "Ihre Anfrage wurde bereits geschlossen"

msgid "Your message has been received"
msgstr "Ihre Nachricht wurde übermittelt"

msgid "My"
msgstr "Meine"

msgid "All Tickets"
msgstr "Alle Tickets"

msgid "All Users"
msgstr "Alle Benutzer"

msgid "Submitted Requests"
msgstr "Eingereichte Anfragen"

msgid "Added a new user group"
msgstr "Benutzergruppe hinzugefügt"

msgid "New user group"
msgstr "Neue Benutzergruppe"

msgid "Edit user group"
msgstr "Benutzergruppe bearbeiten"

msgid "User Management"
msgstr "Benutzerverwaltung"

msgid "New Signup Link"
msgstr "Neuer Registrationslink"

msgid "New User"
msgstr "Neuer Benutzer"

msgid "A user with this e-mail address already exists"
msgstr "Ein Benutzer mit dieser E-Mail Adresse existiert bereits"

msgid "An account was created for you"
msgstr "Ein Konto wurde für Sie erstellt"

msgid "The user was created successfully"
msgstr "Der Benutzer wurde erfolgreich erstellt"

<<<<<<< HEAD
msgid "No reservations found for the given date range."
msgstr "Keine Reservierungen für den angegebenen Zeitraum gefunden."
=======
#~ msgid "Newsletter Settings"
#~ msgstr "Newsletter-Einstellungen"

#~ msgid "Ticket Settings"
#~ msgstr "Ticket-Einstellungen"
>>>>>>> 938e99fb
<|MERGE_RESOLUTION|>--- conflicted
+++ resolved
@@ -4997,13 +4997,5 @@
 msgid "The user was created successfully"
 msgstr "Der Benutzer wurde erfolgreich erstellt"
 
-<<<<<<< HEAD
 msgid "No reservations found for the given date range."
-msgstr "Keine Reservierungen für den angegebenen Zeitraum gefunden."
-=======
-#~ msgid "Newsletter Settings"
-#~ msgstr "Newsletter-Einstellungen"
-
-#~ msgid "Ticket Settings"
-#~ msgstr "Ticket-Einstellungen"
->>>>>>> 938e99fb
+msgstr "Keine Reservierungen für den angegebenen Zeitraum gefunden."