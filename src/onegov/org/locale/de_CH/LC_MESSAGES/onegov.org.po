msgid ""
msgstr ""
"Project-Id-Version: PACKAGE 1.0\n"
<<<<<<< HEAD
"POT-Creation-Date: 2022-05-30 14:38+0200\n"
=======
"POT-Creation-Date: 2022-05-24 11:23+0200\n"
>>>>>>> cc8f4dab
"PO-Revision-Date: 2022-03-15 10:21+0100\n"
"Last-Translator: Marc Sommerhalder <marc.sommerhalder@seantis.ch>\n"
"Language-Team: German\n"
"Language: de_CH\n"
"MIME-Version: 1.0\n"
"Content-Type: text/plain; charset=UTF-8\n"
"Content-Transfer-Encoding: 8bit\n"
"Plural-Forms: nplurals=2; plural=(n != 1);\n"
"Generated-By: Lingua 3.12\n"
"X-Generator: Poedit 3.0.1\n"

msgid "Open"
msgstr "Offen"

msgid "Pending"
msgstr "In Bearbeitung"

msgid "Closed"
msgstr "Abgeschlossen"

msgid "Archived"
msgstr "Archiviert"

msgid "All"
msgstr "Alle"

msgid "Paid"
msgstr "Bezahlt"

msgid "Failed"
msgstr "Fehlgeschlagen"

msgid "Refunded"
msgstr "Rückerstattet"

msgid "Manual"
msgstr "Manuell"

msgid "Stripe Connect"
msgstr "Stripe Connect"

#, python-format
msgid "${org} OneGov Cloud Status"
msgstr "${org} OneGov Cloud Status"

msgid "General"
msgstr "Allgemein"

#, python-format
msgid "${org} Reservation Overview"
msgstr "${org} Reservations-Übersicht"

msgid "Account"
msgstr "Konto"

msgid "User Profile"
msgstr "Benutzerprofil"

msgid "Logout"
msgstr "Abmelden"

msgid "Login"
msgstr "Anmelden"

msgid "Register"
msgstr "Registrierung"

msgid "Timeline"
msgstr "Aktivität"

msgid "Files"
msgstr "Dateien"

msgid "Images"
msgstr "Bilder"

msgid "Payment Provider"
msgstr "Zahlungsanbieter"

msgid "Payments"
msgstr "Zahlungen"

msgid "Settings"
msgstr "Einstellungen"

msgid "Users"
msgstr "Benutzer"

msgid "User groups"
msgstr "Benutzergruppen"

msgid "Link Check"
msgstr "Link-Prüfung"

msgid "Archived Tickets"
msgstr "Archivierte Tickets"

msgid "Management"
msgstr "Verwaltung"

msgid "My Tickets"
msgstr "Meine Tickets"

msgid "Open Tickets"
msgstr "Offene Tickets"

msgid "Pending Tickets"
msgstr "Tickets in Bearbeitung"

msgid "Closed Tickets"
msgstr "Abgeschlossene Tickets"

msgid "Tickets"
msgstr "Tickets"

msgid "Ticket"
msgstr "Ticket"

msgid "This site is private"
msgstr "Diese Seite ist Privat"

msgid "This site is secret"
msgstr "Diese Seite ist Geheim"

msgid "Cancel"
msgstr "Abbrechen"

msgid "ID Payment Provider"
msgstr "ID beim Zahlungsanbieter"

msgid "Status"
msgstr "Status"

msgid "Currency"
msgstr "Währung"

msgid "Amount"
msgstr "Betrag"

msgid "Net Amount"
msgstr "Netto Betrag"

msgid "Fee"
msgstr "Gebühr"

msgid "Date Paid"
msgstr "Datum Bezahlt"

msgid "References"
msgstr "Referenzen"

msgid "Created Date"
msgstr "Datum erstellt"

msgid "Reference Ticket"
msgstr "Referenz Ticket"

msgid "Submitter Email"
msgstr "Email Antragsteller"

msgid "Category Ticket"
msgstr "Kategorie Ticket"

msgid "Status Ticket"
msgstr "Status Ticket"

msgid "Ticket decided"
msgstr "Ticket entschieden"

msgid "Yes"
msgstr "Ja"

msgid "No"
msgstr "Nein"

msgid "Credit card payments"
msgstr "Kreditkartenzahlungen"

msgid "Exports payments and tickets"
msgstr "Exportiert Zahlungen und Tickets"

msgid "Mo"
msgstr "Mo"

msgid "Tu"
msgstr "Di"

msgid "We"
msgstr "Mi"

msgid "Th"
msgstr "Do"

msgid "Fr"
msgstr "Fr"

msgid "Sa"
msgstr "Sa"

msgid "Su"
msgstr "So"

msgid "Title"
msgstr "Titel"

msgid "General availability"
msgstr "Generelle Verfügbarkeit"

msgid "Rule"
msgstr "Regel"

msgid "Extend"
msgstr "Verlängern"

msgid "Extend by one day at midnight"
msgstr "Mitternachts um einen Tag verlängern"

msgid "Extend by one month at the end of the month"
msgstr "Ende Monat um einen Monat verlängern"

msgid "Extend by one year at the end of the year"
msgstr "Ende Jahr um ein Jahr verlängern"

msgid "Start"
msgstr "Von"

msgid "Date"
msgstr "Datum"

msgid "End"
msgstr "Bis"

msgid "Except for"
msgstr "Ausser an"

msgid "On holidays"
msgstr "An Feiertagen"

<<<<<<< HEAD
=======
msgid "During school holidays"
msgstr "Während Schulferien"

>>>>>>> cc8f4dab
msgid "Access"
msgstr "Zugriff"

msgid "Public"
msgstr "Öffentlich"

msgid "Only by privileged users"
msgstr "Beschränkt auf Editoren und Administratoren"

msgid "Only by privileged users and members"
msgstr "Beschränkt auf Mitglieder, Editoren und Administratoren"

msgid "Security"
msgstr "Sicherheit"

msgid "Start date before end date"
msgstr "Start Datum vor Ende"

msgid "Daypasses"
msgstr "Tageskarten"

msgid "Daypasses Limit"
msgstr "Tageskarten pro Person und Tag"

msgid "Whole day"
msgstr "Ganztägig"

msgid "Time"
msgstr "Zeit"

msgid "Each starting at"
msgstr "Jeweils von"

msgid "HH:MM"
msgstr "HH:MM"

msgid "Each ending at"
msgstr "Jeweils bis"

msgid "May be partially reserved"
msgstr "Kann abschnittweise reserviert werden"

msgid "Options"
msgstr "Optionen"

msgid "Reservations per time slot"
msgstr "Maximale Anzahl Reservationen per Zeiteinheit"

msgid "Available items"
msgstr "Anzahl verfügbare Gegenstände"

msgid "Reservations per time slot and person"
msgstr "Reservationen per Zeiteinheit und Nutzer"

msgid "From"
msgstr "Von"

msgid "Until"
msgstr "Bis zum"

msgid "Slots per Reservation"
msgstr "Kontingent per Reservation"

msgid "Start time before end time"
msgstr "Start-Zeit vor End-Zeit"

msgid "Lead"
msgstr "Einleitung"

msgid "Describes what this directory is about"
msgstr "Beschreibt worum es bei diesem Verzeichnis geht"

msgid "Further Information"
msgstr "Weitere Informationen"

msgid "Definition"
msgstr "Definition"

msgid "Coordinates"
msgstr "Koordinaten"

msgid "Entries have no coordinates"
msgstr "Einträge haben keine Koordinaten"

msgid "Coordinates are shown on each entry"
msgstr "Koordinaten werden auf den Einträgen angezeigt"

msgid "Coordinates are shown on the directory and on each entry"
msgstr "Koordinaten werden im Verzeichnis und auf den Einträgen angezeigt"

msgid "Title-Format"
msgstr "Titel-Format"

msgid "Display"
msgstr "Anzeige"

msgid "Lead-Format"
msgstr "Lead-Format"

msgid "Main view"
msgstr "Hauptansicht"

msgid "Hide these labels on the main view"
msgstr "Diese Feldnamen auf der Hauptansicht verstecken"

msgid "Address"
msgstr "Adresse"

msgid "Filters"
msgstr "Filter"

msgid "Thumbnail"
msgstr "Thumbnail"

msgid "Pictures to be displayed as thumbnails on an entry"
msgstr "Bilder für Darstellung als Thumbnail auf dem Eintrag"

msgid "Address Block Title"
msgstr "Addressblock Titel"

msgid "Address Block"
msgstr "Adressblock"

msgid "The first line of the address"
msgstr "Die erste Zeile der Adresse"

msgid "Static title"
msgstr "Fixer Titel"

msgid "Icon"
msgstr "Symbol"

msgid "Marker"
msgstr "Marker"

msgid "Marker Color"
msgstr "Marker Farbe"

msgid "Default"
msgstr "Standard"

msgid "Custom"
msgstr "Eigene"

msgid "Color"
msgstr "Farbe"

msgid "Order"
msgstr "Sortierung"

msgid "By title"
msgstr "Nach Titel"

msgid "By format"
msgstr "Nach Format"

msgid "Order-Format"
msgstr "Sortierungs-Format"

msgid "Direction"
msgstr "Richtung"

msgid "Ascending"
msgstr "Aufsteigend"

msgid "Descending"
msgstr "Absteigend"

msgid "Pattern"
msgstr "Muster"

msgid "External Link"
msgstr "Externe Verknüpfung"

msgid "Visible"
msgstr "Sichtbar"

msgid "Users may propose new entries"
msgstr "Benutzer können neue Einträge vorschlagen"

msgid "New entries"
msgstr "Neue Einträge"

msgid "Guideline"
msgstr "Wegleitung"

msgid "Price"
msgstr "Preis"

msgid "Free of charge"
msgstr "Kostenlos"

msgid "Price per submission"
msgstr "Preis pro Eingabe"

msgid "Users may send change requests"
msgstr "Benutzer können Änderungen vorschlagen"

msgid "Change requests"
msgstr "Änderungsvorschläge"

msgid "Enable publication dates"
msgstr "Publikationsdaten aktivieren"

msgid ""
"Users may suggest publication start and/or end of the entry on submissions "
"and change requests"
msgstr ""
"Benutzer können Start und/oder Ende der Publikation des Eintrags bei "
"Änderungsvorschlägen und Eingaben setzen"

msgid "Publication"
msgstr "Publikation"

msgid "Information to be provided in addition to the E-mail"
msgstr "Zusätzliche zur E-Mail benötigte Informationen des Antragstellers"

msgid "Name"
msgstr "Name"

msgid "Phone"
msgstr "Telefon"

msgid "Submitter"
msgstr "Antragsteller/in"

#, python-format
msgid "The following fields are unknown: ${fields}"
msgstr "Die folgenden Felder sind unbekannt: ${fields}"

msgid "Please select at most one thumbnail field"
msgstr "Bitte wählen Sie höchstens ein Thumbnail Feld"

#, python-format
msgid ""
"User submissions are not possible, because «${field}» is not visible. Only "
"if all fields are visible are user submission possible - otherwise users may "
"see data that they are not intended to see. "
msgstr ""
"Benutzereingaben sind nicht möglich, da «${field}» nicht sichtbar ist. Nur "
"wenn alle Felder sichtbar sind können Benutzereingaben akzeptiert werden - "
"andernfalls ist es möglich dass der Benutzer versteckte Felder sehen kann."

msgid "Apply directory configuration"
msgstr "Verzeichniskonfiguration anwenden"

msgid "Yes, import configuration and entries"
msgstr "Ja, Konfiguration und Einträge importieren"

msgid "No, only import entries"
msgstr "Nein, nur Einträge importieren"

msgid "Mode"
msgstr "Modus"

msgid "Only import new entries"
msgstr "Nur neue Einträge importieren"

msgid "Replace all entries"
msgstr "Alle Einträge ersetzen"

msgid "Import"
msgstr "Import"

msgid "Art"
msgstr "Kunst"

msgid "Cinema"
msgstr "Kino"

msgid "Concert"
msgstr "Konzert"

msgid "Congress"
msgstr "Kongress"

msgid "Culture"
msgstr "Kultur"

msgid "Dancing"
msgstr "Tanz"

msgid "Education"
msgstr "Bildung"

msgid "Exhibition"
msgstr "Ausstellung"

msgid "Gastronomy"
msgstr "Gastronomie"

msgid "Health"
msgstr "Gesundheit"

msgid "Library"
msgstr "Bibliothek"

msgid "Literature"
msgstr "Literatur"

msgid "Market"
msgstr "Markt"

msgid "Meetup"
msgstr "Treffen"

msgid "Misc"
msgstr "Diverses"

msgid "Music School"
msgstr "Musikschule"

msgid "Music"
msgstr "Musik"

msgid "Party"
msgstr "Party"

msgid "Politics"
msgstr "Politik"

msgid "Reading"
msgstr "Lesung"

msgid "Religion"
msgstr "Religion"

msgid "Sports"
msgstr "Sport"

msgid "Talk"
msgstr "Vortrag"

msgid "Theater"
msgstr "Theater"

msgid "Tourism"
msgstr "Tourismus"

msgid "Toy Library"
msgstr "Ludothek"

msgid "Tradition"
msgstr "Brauchtum"

msgid "Youth"
msgstr "Jugend"

msgid "Elderly"
msgstr "Senioren"

msgid "Concerto in the castle garden"
msgstr "Konzert im Schlossgarten"

msgid "Description"
msgstr "Beschreibung"

msgid "Enjoy a concerto in the castle garden."
msgstr "Freuen Sie sich auf ein klassisches Konzert im Schlossgarten."

msgid "Image"
msgstr "Bild"

msgid "Additional Information (PDF)"
msgstr "Zusätzliche Informationen (PDF)"

msgid "Venue"
msgstr "Veranstaltungsort"

msgid "10 CHF for adults"
msgstr "10 CHF für Erwachsene"

msgid "Organizer"
msgstr "Organisator"

msgid "Music society"
msgstr "Musikverein"

msgid "Organizer E-Mail"
msgstr "Organisator E-Mail"

msgid "Shown as contact address"
msgstr "Wird als Kontakt-Adresse angezeigt"

msgid "The marker can be moved by dragging it with the mouse"
msgstr "Der Marker kann mit der Maus verschoben werden"

msgid "Tags"
msgstr "Schlagworte"

msgid "To"
msgstr "Bis"

msgid "Repeat"
msgstr "Wiederholung"

msgid "Without"
msgstr "Ohne"

msgid "Weekly"
msgstr "Wöchentlich"

msgid "On additional dates"
msgstr "An zusätzlichen Daten"

msgid "Repeats itself every"
msgstr "Wiederholt sich jeden"

msgid "Until date"
msgstr "Bis Datum"

msgid "Dates"
msgstr "Daten"

msgid "The end date must be later than the start date."
msgstr "Das Enddatum muss nach dem Startdatum liegen."

msgid "The weekday of the start date must be selected."
msgstr "Der Wochentag an dem die Veranstaltung beginnt muss ausgewählt sein."

msgid "Please set and end date if the event is recurring."
msgstr "Bitte ein Enddatum angeben, falls eine Wiederholungen ausgewählt ist."

msgid "Please select a weekday if the event is recurring."
msgstr "Bitte ein Wochentag auswählen für sich wiederholende Veranstaltungen."

msgid "Invalid dates."
msgstr "Ungültige Daten"

msgid "Add"
msgstr "Hinzufügen"

msgid "Remove"
msgstr "Entfernen"

msgid "Clear"
msgstr "Löschen"

msgid ""
"Delete imported events before importing. This does not delete otherwise "
"imported events and submitted events."
msgstr ""
"Löscht importierte Veranstaltungen vor dem Importieren. Anderweitig "
"importierte Veranstaltungen und gemeldete Veranstaltungen werden dadurch "
"nicht gelöscht."

msgid "Dry Run"
msgstr "Probelauf"

msgid "Do not actually import the events."
msgstr "Die Veranstaltungen werden nicht gespeichert."

msgid "Map"
msgstr "Karte"

msgid "E-Mail"
msgstr "E-Mail"

msgid "Comment"
msgstr "Kommentar"

msgid "Please provide at least one change"
msgstr "Bitte geben Sie mindestens eine Änderung ein"

msgid "Publication end must be in the future"
msgstr "Das Publikationsende muss in der Zukunft liegen"

msgid "Publication start must be prior to end"
msgstr "Der Start der Publikation muss vor ihrem Ende liegen"

msgid "Describes briefly what this entry is about"
msgstr "Beschreibt kurz um was es beim Eintrag geht"

msgid "URL"
msgstr "URL"

msgid "Url pointing to another website"
msgstr "Url, der auf eine andere Website zeigt"

msgid "Group"
msgstr "Gruppe"

msgid "Used to group this link in the overview"
msgstr "Wird benutzt, um diesen Link in der Übersicht zu gruppieren"

msgid "Name of the list view this link will be shown"
msgstr "Name der Ansicht, wo dieser Eintrag erscheinen soll"

msgid "Describes what this form is about"
msgstr "Beschreibt kurz um was es bei diesem Formular geht"

msgid "Text"
msgstr "Text"

msgid "Used to group the form in the overview"
msgstr "Dient zur Gruppierung in der Übersicht"

msgid "Pick-Up"
msgstr "Abholung"

msgid ""
"Describes how this resource can be picked up. This text is used on the "
"ticket status page to inform the user"
msgstr ""
"Beschreibt, wie die Reservations-Resource abgeholt oder bezogen werden kann. "
"Dieser Text wird auf Ticket-Status-Seite genutzt, um den Nutzer zu "
"informieren"

msgid "Url path"
msgstr "Url Pfad"

msgid "Please fill out a new name"
msgstr "Bitte geben sie einen neuen Namen an"

#, python-format
msgid "Invalid name. A valid suggestion is: ${name}"
msgstr "Ungültiger Name. Ein gültiger Vorschlag ist: ${name}"

msgid "An entry with the same name exists"
msgstr "Ein Eintrag mit diesem Namen existiert bereits"

msgid "Selection"
msgstr "Auswahl"

msgid "By date"
msgstr "Nach Datum"

msgid "By registration window"
msgstr "Nach Anmeldezeitraum"

msgid "Registration Window"
msgstr "Anmeldezeitraum"

msgid "Your message"
msgstr "Ihre Nachricht"

msgid "Send to attendees with status"
msgstr "Sende Nachricht an Teilnehmende mit Status"

msgid "Confirmed"
msgstr "Bestätigt"

msgid "Cancelled"
msgstr "Storniert"

msgid "No email receivers found for the selection"
msgstr "Keine Empfänger für die getroffene Auswahl"

msgid "Limit the number of attendees"
msgstr "Anzahl Teilnehmer limitieren"

msgid "Attendees"
msgstr "Teilnehmer"

msgid "Yes, limit the number of attendees"
msgstr "Ja, Anzahl Teilnehmer limitieren"

msgid "No, allow an unlimited number of attendees"
msgstr "Nein, eine unlimitierte Anzahl Teilnehmer zulassen"

msgid "Number of attendees"
msgstr "Anzahl Teilnehmer"

msgid "Waitinglist"
msgstr "Warteliste"

msgid "Yes, allow for more submissions than available spots"
msgstr "Ja, mehr Anfragen als verfügbare Plätze erlauben"

msgid "No, ensure that all submissions can be confirmed"
msgstr "Nein, sicherstellen dass alle Anfragen bestätigt werden können"

msgid "Do not accept any submissions"
msgstr "Keine Anmeldungen akzeptieren"

msgid "Advanced"
msgstr "Erweitert"

msgid "Please use a stop date after the start"
msgstr "Bitte benutzen sie ein End-Datum, welches vor dem Start-Datum liegt"

#, python-format
msgid ""
"The date range overlaps with an existing registration window (${range})."
msgstr ""
"Der Datumsbereich überschneidet sich mit einem bestehenden Anmeldezeitraum "
"(${range})."

#, python-format
msgid ""
"The limit cannot be lower than the already confirmed number of attendees "
"(${claimed_spots})"
msgstr ""
"Das Limit kann nicht tiefer sein als die Anzahl bereits angemeldeter "
"Teilnehmer (${claimed_spots})"

#, python-format
msgid ""
"The limit cannot be lower than the already confirmed number attendees "
"(${claimed_spots}) and the number of pending requests (${pending_requests}). "
"Either enable the waiting list, process the pending requests or increase the "
"limit. "
msgstr ""
"Das Limit kann nicht tiefer sein als die Summe der bereits angemeldeten "
"Teilnemer (${claimed_spots}) und der offenen Anfragen (${pending_requests}). "
"Aktivieren Sie entweder die Warteliste, verarbeiten Sie die offenen Anfragen "
"oder erhöhen Sie das limit. "

msgid "The end date must be later than the start date"
msgstr "Das End-Datum muss nach dem Start-Datum liegen"

msgid "Format"
msgstr "Format"

msgid "CSV File"
msgstr "CSV Datei"

msgid "Excel File"
msgstr "Excel Datei"

msgid "JSON File"
msgstr "JSON Datei"

msgid "Payment Method"
msgstr "Zahlungsmethode"

msgid "No credit card payments"
msgstr "Keine Kreditkarten-Zahlungen"

msgid "Credit card payments optional"
msgstr "Kreditkarten-Zahlungen optional"

msgid "Credit card payments required"
msgstr "Kreditkarten-Zahlung erforderlich"

msgid ""
"You need to setup a default payment provider to enable credit card payments"
msgstr ""
"Um Kreditkartenzahlungen zu aktivieren benötigen Sie einen Standard-"
"Zahlungsanbieter"

msgid "Describes what this photo album is about"
msgstr "Beschreibt kurz um was es bei dem Fotoalbum geht"

msgid "View"
msgstr "Ansicht"

msgid "Full size images"
msgstr "Grosse Bilder"

msgid "Grid layout"
msgstr "Raster"

msgid "Show images on homepage"
msgstr "Bilder auf der Startseite zeigen"

msgid "Used in the overview and the e-mail subject"
msgstr "Wird in der Übersicht und als E-Mail Subjekt verwendet"

msgid "Editorial"
msgstr "Editorial"

msgid "A few words about this edition of the newsletter"
msgstr "Ein paar Worte zu dieser Ausgabe des Newsletters"

msgid "Latest news"
msgstr "Aktuelles"

msgid "Events"
msgstr "Veranstaltungen"

msgid "Publications"
msgstr "Publikationen"

msgid "Send"
msgstr "Senden"

msgid "Now"
msgstr "Jetzt"

msgid "At a specified time"
msgstr "Zur angegebenen Zeit"

msgid "Scheduled time must be at least 5 minutes in the future"
msgstr "Die angegebene Zeit muss mindestends 5 Minuten in der Zukunft liegen"

msgid "Newsletters can only be sent on the hour (10:00, 11:00, etc.)"
msgstr ""
"Newsletter können nur zur vollen Stunde versendet werden (10:00, 11:00, usw.)"

msgid "Recipient"
msgstr "Empfänger"

msgid "Describes what this page is about"
msgstr "Beschreibt kurz um was es bei diesem Thema geht"

msgid "Show the lead if accessing the parent page"
msgstr "Zeige Einleitung auf übergeordneter Seite"

msgid "(Redesign only)"
msgstr "(verfügbar im Redesign)"

msgid "Test run"
msgstr "Testlauf"

msgid "Salutation"
msgstr "Anrede"

msgid "Academic Title"
msgstr "Akademischer Titel"

msgid "First name"
msgstr "Vorname"

msgid "Last name"
msgstr "Nachname"

msgid "Function"
msgstr "Funktion"

msgid "Direct Phone Number"
msgstr "Direktnummer"

msgid "Born"
msgstr "Geboren"

msgid "Profession"
msgstr "Beruf"

msgid "Political Party"
msgstr "Politische Partei"

msgid "Parliamentary Group"
msgstr "Fraktion"

msgid "Website"
msgstr "Webseite"

msgid "Picture"
msgstr "Bild"

msgid "URL pointing to the picture"
msgstr "Link zum Bild"

msgid "Notes"
msgstr "Notizen"

msgid "Public extra information about this person"
msgstr "Öffentliche Extra Informationen zu dieser Person"

msgid "Describes what this reservation resource is about"
msgstr "Beschreibt um was es bei dieser Reservations-Ressource geht"

msgid "Used to group the resource in the overview"
msgstr "Dient zur Gruppierung in der Übersicht"

msgid "Extra Fields Definition"
msgstr "Extra-Felder Definition"

msgid "Closing date for the public"
msgstr "Annahmeschluss für die Öffentlichkeit"

msgid "Closing date"
msgstr "Annahmeschluss"

msgid "No closing date"
msgstr "Kein Annahmeschluss"

msgid "Stop accepting reservations days before the allocation"
msgstr "Tage vor der Einteilung keine Reservationen mehr annehmen"

msgid "Stop accepting reservations hours before the allocation"
msgstr "Stunden vor der Einteilung keine Reservationen mehr annehmen"

msgid "Hours"
msgstr "Stunden"

msgid "Days"
msgstr "Tage"

msgid "Limit reservations to certain zip-codes"
msgstr "Reservationen nach Postleitzahl einschränken"

msgid "Zip-code limit"
msgstr "Postleitzahl Einschränkung"

msgid "Zip-code field"
msgstr "Postleitzahl-Feld"

msgid "Allowed zip-codes (one per line)"
msgstr "Erlaubte Postleitzahlen (eine PLZ pro Zeile)"

msgid "Days before an allocation may be reserved by anyone"
msgstr "Anzahl Tage bevor Einteilungen von allen reserviert werden können"

msgid "Per item"
msgstr "Pro Eintrag"

msgid "Per hour"
msgstr "Pro Stunde"

msgid "Price per item"
msgstr "Preis pro Eintrag"

msgid "Price per hour"
msgstr "Preis pro Stunde"

msgid "Default view"
msgstr "Standardansicht"

msgid "Week view"
msgstr "Wochenansicht"

msgid "Month view"
msgstr "Monatsansicht"

msgid "Please select the form field that holds the zip-code"
msgstr "Bitte wählen Sie das Formfeld welches die Postleitzahl enthält"

msgid "Please enter at least one zip-code"
msgstr "Bitte geben Sie mindestens eine Postleitzahl ein"

msgid "Please enter one zip-code per line, without spaces or commas"
msgstr ""
"Bitte geben Sie eine Postleitzahl pro Zeile ein, ohne Leerzeichen und Kommas"

msgid "The price must be larger than zero"
msgstr "Der Preis muss grösser als Null sein"

msgid "Send on"
msgstr "Senden am"

msgid "Resources"
msgstr "Reservationen"

msgid "Logo"
msgstr "Logo"

msgid "URL pointing to the logo"
msgstr "Link zum Logo"

msgid "Logo (Square)"
msgstr "Logo (Quadratisch)"

msgid "E-Mail Reply Address (Reply-To)"
msgstr "E-Mail Antwort Adresse (Reply-To)"

msgid "Replies to automated e-mails go to this address."
msgstr "Antworten an automatisch generierte E-Mails gehen an diese Adresse."

msgid "Primary Color"
msgstr "Primärfarbe"

msgid "Default Font Family"
msgstr "Haupt-Schriftart"

msgid "Languages"
msgstr "Sprachen"

msgid "German"
msgstr "Deutsch"

msgid "French"
msgstr "Französisch"

msgid "Italian"
msgstr "Italienisch"

msgid "Column width left side"
msgstr "Breite linke Seite"

msgid "Footer Division"
msgstr "Aufteilung Fusszeile"

msgid "Column width for the center"
msgstr "Breite mittlerer Bereich"

msgid "Column width right side"
msgstr "Breite rechte Seite"

msgid "Contact"
msgstr "Kontakt"

msgid "The address and phone number of the municipality"
msgstr "Die Adresse, Telefonnummer und E-Mail Adresse der Gemeindeverwaltung"

msgid "Information"
msgstr "Information"

msgid "Contact Link"
msgstr "Kontakt Link"

msgid "URL pointing to a contact page"
msgstr "Link zur Kontakt Seite"

msgid "Opening Hours"
msgstr "Öffnungszeiten"

msgid "The opening hours of the municipality"
msgstr "Öffnungszeiten"

msgid "Opening Hours Link"
msgstr "Öffnungszeiten Link"

msgid "URL pointing to an opening hours page"
msgstr "Link zur Öffnungszeiten Seite"

msgid "Hide OneGov Cloud information"
msgstr "OneGov Cloud Informationen verstecken"

msgid ""
"This includes the link to the marketing page, and the link to the privacy "
"policy."
msgstr ""
"Dies beinhaltet den Link auf die Marketing Seite, sowie der Link zum "
"Datenschutz."

msgid "Facebook"
msgstr "Facebook"

msgid "URL pointing to the Facebook site"
msgstr "Link zu Facebook"

msgid "Social Media"
msgstr "Soziale Medien"

msgid "Twitter"
msgstr "Twitter"

msgid "URL pointing to the Twitter site"
msgstr "Link zu Twitter"

msgid "YouTube"
msgstr "YouTube"

msgid "URL pointing to the YouTube site"
msgstr "Link zu YouTube"

msgid "Instagram"
msgstr "Instagram"

msgid "URL pointing to the Instagram site"
msgstr "Link zu Instagram"

msgid "Custom Link 1"
msgstr "Benutzerdefinierter Link 1"

msgid "URL to internal/external site"
msgstr "Url zu interner/externer Seite"

msgid "Custom Link 2"
msgstr "Benutzerdefinierter Link 2"

msgid "Custom Link 3"
msgstr "Benutzerdefinierter Link 3"

msgid "Name of the partner"
msgstr "Name des Partners"

msgid "First Partner"
msgstr "Erster Partner"

msgid "Logo of the partner"
msgstr "Logo des Partners"

msgid "The partner's website"
msgstr "Die Website des Partners"

msgid "Second Partner"
msgstr "Zweiter Partner"

msgid "Third Partner"
msgstr "Dritter Partner"

msgid "Fourth Partner"
msgstr "Vierter Partner"

msgid "The width of the column must be greater than 0"
msgstr "Die Breite der Kolonne muss grösser sein als 0"

msgid "The sum of all the footer columns must be equal to 12"
msgstr "Die Summe aller Breiten der Fusszeilenkolonnen muss 12 sein."

msgid ""
"Default social media preview image for rich link previews. Optimal size is "
"1200:630 px."
msgstr ""
"Bild für die Social Media Link-Vorschau (Rückfalloption). Die optimale "
"Grösse beträgt 1200:630px."

msgid "Icon 16x16 PNG (Windows)"
msgstr "Icon 16x16 PNG (Windows)"

msgid "URL pointing to the icon"
msgstr "Link zum Icon"

msgid "Icon 32x32 PNG (Mac)"
msgstr "Icon 32x32 PNG (Mac)"

msgid "Icon 57x57 PNG (iPhone, iPod, iPad)"
msgstr "Icon 57x57 PNG (iPhone, iPod, iPad)"

msgid "Icon SVG 20x20 (Safari)"
msgstr "Icon SVG 20x20 (Safari)"

msgid "Disable page references"
msgstr "Seitenreferenzen deaktivieren"

msgid ""
"Disable showing the copy link '#' for the site reference. The references "
"themselves will still work. Those references are only showed for logged in "
"users."
msgstr ""
"Versteckt den Kopier-Link '#' für die Seitenreferenz. Die Referenzen an sich "
"funktionieren weiterhin. Diese Referenzen sind nur für eingeloggte Nutzer "
"sichtbar."

msgid "Open files in separate window"
msgstr "Dateien in separatem Fenster öffnen"

msgid "Title header left side"
msgstr "Titel Kopfzeile links"

msgid "Optional"
msgstr "Optional"

msgid "Font color"
msgstr "Schriftfarbe"

msgid "Relative font size"
msgstr "Relative Schriftgrösse"

msgid "Announcement"
msgstr "Ankündigung"

msgid "Announcement bg color"
msgstr "Hintergrundfarbe der Ankündigung"

msgid "Announcement font color"
msgstr "Schriftfarbe der Ankündigung"

msgid "Homepage Image #1"
msgstr "Startseiten Bild #1"

msgid "Homepage Image #2"
msgstr "Startseiten Bild #2"

msgid "Homepage Image #3"
msgstr "Startseiten Bild #3"

msgid "Homepage Image #4"
msgstr "Startseiten Bild #4"

msgid "Homepage Image #5"
msgstr "Startseiten Bild #5"

msgid "Homepage Image #6"
msgstr "Startseiten Bild #6"

msgid "Homepage Cover"
msgstr "Startseiten Cover"

msgid "Structure"
msgstr "Struktur"

msgid "Homepage Structure (for advanced users only)"
msgstr "Startseiten Struktur (nur für fortgeschrittene Benutzer)"

msgid "The structure of the homepage"
msgstr "Die Struktur der Homepage"

msgid "Homepage redirect"
msgstr "Startseiten Weiterleitung"

msgid "Yes, to directories"
msgstr "Ja, zu den Verzeichnissen"

msgid "Yes, to events"
msgstr "Ja, zu den Veranstaltungen"

msgid "Yes, to forms"
msgstr "Ja, zu den Formularen"

msgid "Yes, to publications"
msgstr "Ja, zu den Publikationen"

msgid "Yes, to reservations"
msgstr "Ja, zu den Reservationen"

msgid "Yes, to a non-listed path"
msgstr "Ja, ein nicht gelisteter Pfad"

msgid "Path"
msgstr "Pfad"

msgid "Please enter a path without schema or host"
msgstr "Bitte geben Sie einen Pfad ohne Schema oder Hostname an"

msgid "Hide these fields for non-logged-in users"
msgstr "Diese Felder für nicht angemeldete Benutzer ausblenden"

msgid "People"
msgstr "Personen"

msgid "Values of the location filter"
msgstr "Werte des Ortfilters"

msgid "The default map view. This should show the whole town"
msgstr "Die Standard Kartenansicht. Diese sollte die ganze Gemeinde zeigen."

msgid "Geo provider"
msgstr "Geo Anbieter"

msgid "Mapbox (Default)"
msgstr "Mapbox (Standard)"

msgid "Analytics Code"
msgstr "Analytics Code"

msgid "JavaScript for web statistics support"
msgstr "JavaScript für Web-Statistik"

msgid "Cantonal holidays"
msgstr "Kantonale Feiertage"

msgid "Other holidays"
msgstr "Andere Feiertage"

msgid "Preview"
msgstr "Vorschau"

msgid "School holidays"
msgstr "Schulferien"

msgid "Format: Day.Month - Description"
msgstr "Format: Tag.Monat - Beschreibung"

msgid "Please enter one date per line"
msgstr "Bitte geben Sie ein Datum pro Zeile ein"

msgid "Please enter only day and month"
msgstr "Bitte geben Sie nur Tag und Monat ein"

#, python-format
msgid "${date} is not a valid date"
msgstr "${date} ist kein gültiges Datum"

msgid "Format: Day.Month.Year - Day.Month.Year"
msgstr "Format: Tag.Monat.Jahr - Tag.Monat.Jahr"

msgid "Please enter one date pair per line"
msgstr "Bitte geben Sie ein Datumspaar pro Zeile ein"

msgid "End date needs to be after start date"
msgstr "Das End-Datum muss vor dem Start-Datum sein"

msgid "Email adress for notifications about newly opened tickets"
msgstr "E-Mail-Adresse für Benachrichtigungen zu geöffneten Tickets"

msgid ""
"Accept request and close ticket automatically for these ticket categories"
msgstr "Akzeptiere und schliesse Tickets automatisch für diese Kategorien"

msgid ""
"If auto-accepting is not possible, the ticket will be in state pending. Also "
"note, that after the ticket is closed, the submitter can't send any messages."
msgstr ""
"Wenn das automatische Akzeptieren nicht möglich ist, verbleibt ein Ticket in "
"Bearbeitung. Bedenken Sie weiter, dass nach Abschluss des Tickets von der "
"antragstellenden Person keine Nachrichten mehr gesendet werden können."

msgid "User used to auto-accept tickets"
msgstr "Benutzer für das automatische Akzeptieren von Tickets"

msgid "Block email confirmation when this ticket category is opened"
msgstr "Keine Email-Benachrichtung nach Eröffnung dieser Ticket-Kategorie"

msgid "This is enabled by default for tickets that get accepted automatically"
msgstr ""
"Für automatisch akzeptierte Tickets wird standardmässig keine "
"Eröffnungsnachricht verschickt"

msgid "Block email confirmation when this ticket category is closed"
msgstr ""
"Keine Email-Benachrichtigungen bei Schliessung dieser Ticket-Kateogorie"

msgid "Mute all tickets"
msgstr "Email-Benachrichtigungen für alle Tickets deaktivieren"

msgid "Always send email notification if a new ticket message is sent"
msgstr "Email-Benachrichtigung immer senden bei neuen Ticket-Nachrichten"

msgid "Categories restriced by user group settings"
msgstr "Durch Benutzergruppeneinstellungen eingeschränkt Kategorien"

msgid "Mute tickets individually if the auto-accept feature is enabled."
msgstr ""
"Schalten Sie Tickets individuell auf stumm, wenn sie Tickets automatisch "
"akzeptieren."

msgid "Enable newsletter"
msgstr "Newsletter aktivieren"

msgid "Include logo in newsletter"
msgstr "Logo im Newsletter anzeigen"

msgid "New domain"
msgstr "Neuer Domain"

msgid "Test migration"
msgstr "Migration testen"

msgid "Compares links to the current domain"
msgstr "Vergleicht Links mit der aktuellen Domain"

msgid "Use a domain name without http(s)"
msgstr "Benutze eine Domai ohne http(s)"

msgid "Domain must contain a dot"
msgstr "Die Domain muss einen Punkt enthalten"

msgid "Choose which links to check"
msgstr "Wählen Sie, welche Urls Überprüft werden sollen"

msgid "External links only"
msgstr "Externe Seiten"

msgid "Internal links only"
msgstr "Interne Seiten"

msgid "E-Mail Address"
msgstr "E-Mail Adresse"

msgid "Your note about this ticket"
msgstr "Ihre Notiz zu dem Ticket"

msgid "Attachment"
msgstr "Anhang"

msgid "Message"
msgstr "Nachricht"

msgid "The message is empty"
msgstr "Die Nachricht ist leer"

msgid "Notify me about replies"
msgstr "Ich möchte eine Benachrichtigung bei Antworten"

msgid "Setting \"Always notify\" is active"
msgstr "Einstellung \"Immer benachrichtigen\" ist eingeschaltet"

msgid "User"
msgstr "Benutzer"

msgid "Admin"
msgstr "Administrator"

msgid "Editor"
msgstr "Editor"

msgid "Member"
msgstr "Mitglied"

msgid "State"
msgstr "Status"

msgid "Active"
msgstr "Aktiv"

msgid "Inactive"
msgstr "Inaktiv"

msgid "Role"
msgstr "Rolle"

msgid "Yubikey"
msgstr "YubiKey"

msgid "Plug your YubiKey into a USB slot and press it."
msgstr "YubiKey anschliessen und Knopf drücken."

msgid "Administrators and editors must use a Yubikey"
msgstr "Administratoren und Editoren müssen zwingend einen YubiKey verwenden"

msgid "Invalid Yubikey"
msgstr "Ungültiger YubiKey"

#, python-format
msgid "This Yubikey is already used by ${username}"
msgstr "Dieser YubiKey wird bereits von ${username} verwendet"

msgid "The users e-mail address (a.k.a. username)"
msgstr "Die E-Mail Adresse des Benutzers (bzw. der Benutzername)"

msgid "Send Activation E-Mail with Instructions"
msgstr "Aktivierungs-Email mit Anmelde-Anleitung senden"

msgid "A user with this e-mail address exists already"
msgstr "Ein Benutzer mit dieser E-Mail Adresse existiert bereits"

msgid ""
"Users can only be in one group. If they already belong to another group and "
"get added here, they will automatically get removed from the other group."
msgstr ""
"Benutzer können nur in einer Gruppe sein. Wenn sie bereits einer anderen "
"Gruppe angehören und hier hinzugefügt werden, werden sie automatisch aus der "
"anderen Gruppe entfernt."

msgid "Ticket permissions"
msgstr "Ticketberechtigungen"

msgid "Restricts access and gives permission to these ticket categories"
msgstr ""
"Schränkt den Zugriff ein und erteilt Berechtigungen für diese "
"Ticketkategorien"

msgid "Send a periodic status e-mail."
msgstr "Ein periodisches Status E-Mail senden."

msgid "Daily (exluding the weekend)"
msgstr "Täglich (abgesehen vom Wochenende)"

msgid "Weekly (on mondays)"
msgstr "Wöchentlich (am Montag)"

msgid "Monthly (on first monday of the month)"
msgstr "Monatlich (am ersten Montag des Monats)"

msgid "Never"
msgstr "Nie"

msgid "1 entry"
msgstr "1 Eintrag"

#, python-format
msgid "${count} entries"
msgstr "${count} Einträge"

msgid "All directories"
msgstr "Alle Verzeichnisse"

msgid "Directories"
msgstr "Verzeichnisse"

msgid "All events"
msgstr "Alle Veranstaltungen"

msgid "Newsletter"
msgstr "Newsletter"

msgid "Daypass"
msgstr "Tageskarte"

msgid "Conference room"
msgstr "Konferenzraum"

#, python-format
msgid "150 years {organisation}"
msgstr "150 Jahre {organisation}"

msgid "Sports facility"
msgstr "Sportanlage"

msgid "We celebrate our 150th anniversary."
msgstr "Wir feiern unser 150 jähriges Bestehen."

msgid "General Assembly"
msgstr "Generalversammlung"

msgid "Communal hall"
msgstr "Gemeindesaal"

msgid "As every year."
msgstr "Alle Jahre wieder."

msgid "Community Gymnastics"
msgstr "Gemeinsames Turnen"

msgid "Gymnasium"
msgstr "Turnhalle"

msgid "Get fit together."
msgstr "Zusammen fit werden."

msgid "Women's Club"
msgstr "Frauenverein"

msgid "Football Tournament"
msgstr "Fussballturnier"

msgid "Amateurs welcome!"
msgstr "Anfänger willkommen!"

msgid "Sports Association"
msgstr "Sporverein"

msgid "all day"
msgstr "den ganzen Tag"

msgid "Homepage"
msgstr "Startseite"

msgid "Forms"
msgstr "Formulare"

msgid "Edit"
msgstr "Bearbeiten"

msgid "QR"
msgstr "QR"

msgid "Delete"
msgstr "Löschen"

msgid "This form can't be deleted."
msgstr "Das Formular kann nicht gelöscht werden."

msgid ""
"There are submissions associated with the form. Those need to be removed "
"first."
msgstr ""
"Es existieren Eingaben die mit diesem Formular verknüpft sind. Löschen Sie "
"diese Eingaben bevor Sie das Formular löschen."

msgid "Do you really want to delete this form?"
msgstr "Möchten Sie das Formular wirklich löschen?"

msgid "This cannot be undone."
msgstr "Dies kann nicht rückgängig gemacht werden."

msgid "Delete form"
msgstr "Formular löschen"

msgid "Export"
msgstr "Export"

msgid "Change Url"
msgstr "Url ändern"

msgid "Registration Windows"
msgstr "Anmeldezeitraum"

msgid "Form"
msgstr "Formular"

msgid "External form"
msgstr "Externes Formular"

msgid "New external form"
msgstr "Neues externes Formular"

msgid "Person"
msgstr "Person"

msgid "Do you really want to delete this person?"
msgstr "Möchten Sie die Person wirklich löschen?"

msgid "Delete person"
msgstr "Person löschen"

msgid "Accept ticket"
msgstr "Ticket annehmen"

msgid "This ticket can't be closed."
msgstr "Dieses Ticket kann nicht abgeschlossen werden."

msgid "This ticket requires a decision, but no decision has been made yet."
msgstr ""
"Dieses Ticket verlangt nach einer Entscheidung, aber bisher wurde keine "
"Entscheidung gefällt."

msgid "Close ticket"
msgstr "Ticket abschliessen"

msgid "Reopen ticket"
msgstr "Ticket wieder öffnen"

msgid "Archive ticket"
msgstr "Ticket archivieren"

msgid "Recover from archive"
msgstr "Aus dem Archiv holen"

msgid "Assign ticket"
msgstr "Ticket zuweisen"

msgid "New Note"
msgstr "Neue Notiz"

msgid "PDF"
msgstr "PDF"

msgid "New Message"
msgstr "Neue Nachricht"

msgid "Ticket Status"
msgstr "Ticket Status"

msgid "Reservations"
msgstr "Reservationen"

msgid "Recipients"
msgstr "Empfänger"

msgid "Room"
msgstr "Raum"

msgid "Resource Item"
msgstr "Gegenstand"

msgid "Notifications"
msgstr "Mitteilungen"

msgid "E-Mail Recipient"
msgstr "E-Mail Empfänger"

msgid "Do you really want to delete this resource?"
msgstr "Möchten Sie diese Reservations-Ressource wirklich löschen?"

msgid "Delete resource"
msgstr "Reservations-Ressource löschen"

msgid "This resource can't be deleted."
msgstr "Diese Reservations-Ressource kann nicht gelöscht werden."

msgid "There are existing reservations associated with this resource"
msgstr "Es existieren Reservationen für diese Reservations-Ressource"

msgid "Clean up"
msgstr "Aufräumen"

msgid "Occupancy"
msgstr "Belegung"

msgid "Subscribe"
msgstr "Abonnieren"

msgid "Rules"
msgstr "Regeln"

msgid "Edit allocation"
msgstr "Einteilung bearbeiten"

msgid "Do you really want to delete this allocation?"
msgstr "Möchten Sie diese Einteilung wirklich löschen?"

msgid "Delete allocation"
msgstr "Einteilung löschen"

#, python-format
msgid "Every ${days} until ${end}"
msgstr "Jeden ${days} bis zum ${end}."

msgid "This event can't be editet."
msgstr "Diese Veranstaltung kann nicht bearbeitet werden."

msgid "Imported events can not be editet."
msgstr "Importierte Veranstaltungen können nicht bearbeitet werden."

msgid "Do you really want to delete this event?"
msgstr "Möchten Sie die Veranstaltung wirklich löschen?"

msgid "Delete event"
msgstr "Veranstaltung löschen"

msgid "This event can't be deleted."
msgstr "Diese Veranstaltung kann nicht gelöscht werden."

msgid "To remove this event, go to the ticket and reject it."
msgstr ""
"Sie können die Veranstaltung jedoch in der Ticketansicht absagen, um sie zu "
"entfernen."

msgid "Withdraw event"
msgstr "Veranstaltung zurückziehen"

msgid "Do you really want to withdraw this event?"
msgstr "Wollen sie diese Veranstaltung zurückziehen? "

msgid "You can re-publish an imported event later."
msgstr "Sie können importierte Veranstaltungen später wieder veröffentlichen."

msgid "Re-publish event"
msgstr "Veranstaltung wieder veröffentlichen"

msgid "New"
msgstr "Neu"

msgid "Subscribers"
msgstr "Abonnenten"

msgid "Test"
msgstr "Test"

msgid "Delete newsletter"
msgstr "Newsletter löschen"

msgid "Photo Albums"
msgstr "Fotoalben"

msgid "Manage images"
msgstr "Bilder verwalten"

msgid "Photo Album"
msgstr "Fotoalbum"

msgid "Choose images"
msgstr "Bilder auswählen"

msgid "Delete photo album"
msgstr "Fotoalbum löschen"

msgid "Usermanagement"
msgstr "Benutzerverwaltung"

msgid "Create Signup Link"
msgstr "Neuer Registrationslink"

msgid "User group"
msgstr "Benutzergruppe"

msgid "Do you really want to delete this user group?"
msgstr "Möchten Sie diese Benutzergruppe wirklich löschen"

msgid "Delete user group"
msgstr "Benutzergruppe löschen"

msgid "Exports"
msgstr "Exporte"

msgid "Payment Providers"
msgstr "Zahlungsanbieter"

msgid "Synchronise"
msgstr "Synchronisieren"

msgid "Directory"
msgstr "Verzeichnis"

msgid "Configure"
msgstr "Konfigurieren"

#, python-format
msgid "Do you really want to delete \"${title}\"?"
msgstr "Möchten Sie \"${title}\" wirklich löschen?"

msgid "All entries will be deleted as well!"
msgstr "Alle Einträge werden ebenfalls gelöscht!"

msgid "Delete directory"
msgstr "Verzeichnis löschen"

msgid "Entry"
msgstr "Eintrag"

msgid "Published"
msgstr "Veröffentlicht"

msgid "Upcoming"
msgstr "Demnächst"

msgid "Past"
msgstr "Vergangen"

msgid "Choose filter"
msgstr "Filter wählen"

msgid "Delete entry"
msgstr "Eintrag löschen"

msgid "Dashboard"
msgstr "Dashboard"

msgid "Do you really want to delete this external link?"
msgstr "Wollen sie die externe Verknüpfung wirklich löschen?"

msgid "Delete external link"
msgstr "Verknüpfung löschen"

msgid "Sort"
msgstr "Sortieren"

msgid "The submission was adopted"
msgstr "Der Eintrag wurde übernommen"

msgid "The entry is not valid, please adjust it"
msgstr "Der Eintrag ist nicht gültig, bitte korrigieren"

msgid "An entry with this name already exists"
msgstr "Ein Eintrag mit diesem Namen existiert bereits"

msgid "Your directory submission has been adopted"
msgstr "Ihr Verzeichniseintrag wurde übernommen"

msgid "Your change request has been applied"
msgstr "Ihr Änderungswunsch wurde übernommen"

msgid "The change request was applied"
msgstr "Der Änderungswunsch wurde übernommen"

msgid "The submission was rejected"
msgstr "Die Eingabe wurde abgelehnt"

msgid "Your directory submission has been rejected"
msgstr "Ihre Eingabe wurde abgelehnt"

msgid "Through URL only (not listed)"
msgstr "Nur wer die URL kennt (wird nicht gelistet)"

msgid "Visible on homepage"
msgstr "Auf der Startseite anzeigen"

msgid "Visibility"
msgstr "Sichtbarkeit"

msgid ""
"- '-' will be converted to a bulleted list\n"
"- Urls will be transformed into links\n"
"- Emails and phone numbers as well"
msgstr ""
"- '-' wird in eine Aufzählung umgewandelt\n"
"- Urls werden zu Hyperlinks konvertiert\n"
"- E-Mails und Telefon-Nummern ebenfalls"

msgid "Hide contact info in sidebar"
msgstr "Kontaktinformationen in Sidebar ausblenden"

msgid "Use text instead of lead in the newsletter"
msgstr "Text statt Einleitung im Newsletter benutzen"

msgid "A resource with this name already exists"
msgstr "Eine Resource mit diesem Namen existiert bereits"

msgid "Enable honey pot"
msgstr "Honey pot aktivieren"

msgid "Spam protection"
msgstr "Spamschutz"

msgid "This month"
msgstr "Diesen Monat"

msgid "Last month"
msgstr "Letzter Monat"

msgid "This year"
msgstr "Dieses Jahr"

msgid "Last year"
msgstr "Letztes Jahr"

msgid "Older"
msgstr "Älter"

msgid "Do you really want to delete this note?"
msgstr "Möchten Sie diese Notiz wirklich löschen?"

msgid "Delete Note"
msgstr "Notiz löschen"

msgid "Always visible on homepage"
msgstr "Immer auf der Startseite anzeigen"

msgid "Aargau"
msgstr "Aargau"

msgid "Appenzell Ausserrhoden"
msgstr "Appenzell Ausserrhoden"

msgid "Appenzell Innerrhoden"
msgstr "Appenzell Innerrhoden"

msgid "Basel-Landschaft"
msgstr "Basel-Landschaft"

msgid "Basel-Stadt"
msgstr "Basel-Stadt"

msgid "Berne"
msgstr "Bern"

msgid "Fribourg"
msgstr "Freiburg"

msgid "Geneva"
msgstr "Genf"

msgid "Glarus"
msgstr "Glarus"

msgid "Grisons"
msgstr "Graubünden"

msgid "Jura"
msgstr "Jura"

msgid "Lucerne"
msgstr "Luzern"

msgid "Neuchâtel"
msgstr "Neuenburg"

msgid "Nidwalden"
msgstr "Nidwalden"

msgid "Obwalden"
msgstr "Obwalden"

msgid "Schaffhausen"
msgstr "Schaffhausen"

msgid "Schwyz"
msgstr "Schwyz"

msgid "Solothurn"
msgstr "Solothurn"

msgid "St. Gallen"
msgstr "St. Gallen"

msgid "Thurgau"
msgstr "Thurgau"

msgid "Ticino"
msgstr "Tessin"

msgid "Uri"
msgstr "Uri"

msgid "Valais"
msgstr "Wallis"

msgid "Vaud"
msgstr "Waadt"

msgid "Zug"
msgstr "Zug"

msgid "Zürich"
msgstr "Zürich"

msgid "Neujahrestag"
msgstr "Neujahrestag"

msgid "Berchtoldstag"
msgstr "Berchtoldstag"

msgid "Heilige Drei Könige"
msgstr "Heilige Drei Könige"

msgid "Jahrestag der Ausrufung der Republik"
msgstr "Jahrestag der Ausrufung der Republik"

msgid "Josefstag"
msgstr "Josefstag"

msgid "Näfelser Fahrt"
msgstr "Näfelser Fahrt"

msgid "Ostern"
msgstr "Ostern"

msgid "Karfreitag"
msgstr "Karfreitag"

msgid "Ostermontag"
msgstr "Ostermontag"

msgid "Tag der Arbeit"
msgstr "Tag der Arbeit"

msgid "Auffahrt"
msgstr "Auffahrt"

msgid "Pfingsten"
msgstr "Pfingsten"

msgid "Pfingstmontag"
msgstr "Pfingstmontag"

msgid "Fronleichnam"
msgstr "Fronleichnam"

msgid "Fest der Unabhängigkeit"
msgstr "Fest der Unabhängigkeit"

msgid "Peter und Paul"
msgstr "Peter und Paul"

msgid "Nationalfeiertag"
msgstr "Nationalfeiertag"

msgid "Mariä Himmelfahrt"
msgstr "Mariä Himmelfahrt"

msgid "Bruder Klaus"
msgstr "Bruder Klaus"

msgid "Allerheiligen"
msgstr "Allerheiligen"

msgid "Mariä Empfängnis"
msgstr "Mariä Empfängnis"

msgid "Escalade de Genève"
msgstr "Escalade de Genève"

msgid "Weihnachten"
msgstr "Weihnachten"

msgid "Stephanstag"
msgstr "Stephanstag"

msgid "Wiederherstellung der Republik"
msgstr "Wiederherstellung der Republik"

msgid "Form Submissions"
msgstr "Formulareingaben"

msgid ""
"This is not the oldest undecided submission of this registration window. Do "
"you really want to confirm this submission?"
msgstr ""
"Dies ist nicht die älteste offene Eingabe dieses Anmeldezeitraums. Möchten "
"Sie wirklich bestätigen?"

msgid ""
"By confirming this submission, you will prefer this over a submission that "
"came in earlier."
msgstr ""
"Durch das Bestätigen der Eingabe bervorzugen Sie diese gegenüber einer "
"Anderen die zuerst da war."

msgid "Confirm registration"
msgstr "Anmeldung bestätigen "

msgid "Deny registration"
msgstr "Anmeldung ablehnen"

msgid "Cancel registration"
msgstr "Anmeldung stornieren"

msgid "Edit submission"
msgstr "Eingabe bearbeiten"

msgid "Accept all reservations"
msgstr "Alle Reservationen annehmen"

msgid "Details about the reservation"
msgstr "Details zu Ihrer Reservation"

msgid "Edit details"
msgstr "Details bearbeiten"

msgid "Reject all"
msgstr "Alle absagen"

msgid "Do you really want to reject all reservations?"
msgstr "Möchten Sie wirklich alle Reservationen absagen?"

msgid "Rejecting these reservations can't be undone."
msgstr "Die Absage aller Reservationen kann nicht rückgängig gemacht werden."

msgid "Reject reservations"
msgstr "Reservationen absagen"

#, python-format
msgid "Reject ${title}"
msgstr "${title} absagen"

msgid "Do you really want to reject this reservation?"
msgstr "Möchten Sie diese Reservation wirklich absagen?"

#, python-format
msgid "Rejecting ${title} can't be undone."
msgstr "Die Absage von ${title} kann nicht rückgängig gemacht werden."

msgid "Reject reservation"
msgstr "Reservation absagen"

#.
#. Used in sentence: "${event} published."
#. Used in sentence: "${event} deleted."
#. Used in sentence: "${event} withdrawn."
msgid "Event"
msgstr "Veranstaltung"

msgid "Accept event"
msgstr "Veranstaltung annehmen"

msgid "Edit event"
msgstr "Veranstaltung bearbeiten"

msgid "Reject event"
msgstr "Veranstaltung ablehnen"

msgid "Do you really want to reject this event?"
msgstr "Möchten Sie diese Veranstaltung wirklich absagen?"

msgid "Rejecting this event can't be undone."
msgstr "Eine Absage kann nicht rückgängig gemacht werden."

msgid "Directory Entry Submissions"
msgstr "Verzeichniseintrag Eingaben"

msgid "Adopt"
msgstr "Übernehmen"

msgid "View directory entry"
msgstr "Verzeichniseintrag Anzeigen"

msgid "Reject"
msgstr "Abweisen"

msgid "Do you really want to reject this entry?"
msgstr "Möchten Sie diesen Eintrag wirklich abweisen?"

msgid "Reject entry"
msgstr "Eintrag abweisen"

msgid "Link"
msgstr "Verknüpfung"

msgid "New Link"
msgstr "Neue Verknüpfung"

msgid "Added a new link"
msgstr "Eine neue Verknüpfung wurde hinzugefügt"

msgid "Edit Link"
msgstr "Verknüpfung Bearbeiten"

msgid "The link was deleted"
msgstr "Die Verknüpfung wurde gelöscht"

msgid "Delete link"
msgstr "Verknüpfung Löschen"

#, python-format
msgid "Do you really want to delete the link \"${title}\"?"
msgstr "Möchten Sie die Verknüpfung \"${title}\" wirklich löschen?"

msgid "Topic"
msgstr "Thema"

msgid "New Topic"
msgstr "Neues Thema"

msgid "Added a new topic"
msgstr "Das neue Thema wurde hinzugefügt"

msgid "Edit Topic"
msgstr "Thema Bearbeiten"

msgid "The topic was deleted"
msgstr "Das Thema wurde gelöscht"

msgid "Delete topic"
msgstr "Thema Löschen"

#, python-format
msgid "Do you really want to delete the topic \"${title}\"?"
msgstr "Möchten Sie das Thema \"${title}\" wirklich löschen?"

msgid "News"
msgstr "Nachricht"

msgid "Add News"
msgstr "Nachricht hinzufügen"

msgid "Added news"
msgstr "Eine neue Nachricht wurde hinzugefügt"

msgid "Edit News"
msgstr "Nachricht bearbeiten"

msgid "The news was deleted"
msgstr "Die Nachricht wurde gelöscht"

msgid "Delete news"
msgstr "Nachricht löschen"

#, python-format
msgid "Do you really want to delete the news \"${title}\"?"
msgstr "Möchten Sie die Nachricht \"${title}\" wirklich löschen?"

msgid "Copy"
msgstr "Kopieren"

msgid "Paste"
msgstr "Einfügen"

msgid "Please note that this page has subpages which will also be deleted!"
msgstr ""
"Bitte beachten Sie dass die Unterthemen dieses Themas ebenfalls gelöscht "
"werden!"

msgid "This page can't be deleted."
msgstr "Diese Seite kann nicht gelöscht werden."

msgid ""
"This page has subpages. Only administrators can delete pages with subpages. "
"To delete this page, delete all subpages first or ask an administrator to do "
"it for you."
msgstr ""
"Diese Seite hat Unterseiten. Nur Administratoren können Seiten mit "
"Unterseiten löschen. Um diese Seite zu löschen müssen Sie erst alle "
"Unterseiten löschen, oder Sie wenden sich an einen Administrator."

msgid "Source"
msgstr "Herkunft"

msgid "Subject"
msgstr "Betreff"

msgid "Owner"
msgstr "Zuständig"

msgid "Created"
msgstr "Erstellt"

msgid "Reaction Time"
msgstr "Reaktionszeit"

msgid "Process Time"
msgstr "Bearbeitungszeit"

msgid "Event Source"
msgstr "Quelle Veranstaltung"

msgid "Payment"
msgstr "Zahlung"

msgid "Total Amount"
msgstr "Totalbetrag"

msgid ""
"The record behind this ticket was removed. The following information is a "
"snapshot kept for future reference."
msgstr ""
"Der hinterlegte Datensatz wurde entfernt. Die folgenden Informationen sind "
"eine Momentaufnahme, erstellt vor der Löschung."

msgid "Summary"
msgstr "Zusammenfassung"

msgid "No rules defined."
msgstr "Keine Regeln definiert."

msgid "State:"
msgstr "Status:"

msgid "Owner:"
msgstr "Besitzer:"

msgid "Kind:"
msgstr "Art:"

msgid "No directories defined yet."
msgstr "Noch keine Verzeichnisse definiert."

msgid "No entries found."
msgstr "Keine Einträge gefunden."

msgid "Propose entry"
msgstr "Eintrag vorschlagen"

msgid "Something missing? Propose a new entry."
msgstr ""
"Fehlt ein Eintrag im Verzeichnis? Schlagen Sie einen neuen Eintrag vor."

msgid "External link"
msgstr "Externe Verknüpfung"

msgid "More information"
msgstr "Weiterführende Informationen"

msgid "Change Request"
msgstr "Änderung vorschlagen"

msgid "Found an error? Propose a change to this entry."
msgstr "Haben Sie einen Fehler gefunden? Schlagen Sie eine Änderung vor."

msgid ""
"Your edit requires a migration of existing entries. Please confirm the "
"following changes."
msgstr ""
"Ihre Änderung bedingt eine Migration der bestehenden Einträge. Bitte "
"bestätigen Sie die folgenden Änderungen."

msgid ""
"Changes are detected using a heuristic. Therefore it is possible that your "
"changes were misdetected. If in doubt, press cancel and try to change the "
"directory in small increments."
msgstr ""
"Änderungen werden durch eine Heuristik erkannt. Deshalb kann es vorkommen "
"dass Änderungen falsch erkannt werden. Im Zweifelsfall brechen Sie die "
"Änderung ab und versuchen es mit kleineren Änderungsschritten."

msgid "For additional safety you can also download a backup before continuing:"
msgstr ""
"Zu Ihrer zusätzlichen Sicherheit können Sie ausserdem vorher ein Backup "
"herunterladen:"

msgid "Download backup"
msgstr "Backup herunterladen"

msgid ""
"There was an error while migrating your directory! You can fix the displayed "
"entries in a separate window and then continue here."
msgstr ""
"Bei der Verzeichnismigration ist ein Fehler aufgetreten! Sie können den "
"angezeigten Fehler im Eintrag in einem separaten Fenster beheben und danach "
"hier weiterfahren."

msgid "Added:"
msgstr "Hinzugefügt:"

msgid "Removed:"
msgstr "Entfernt:"

msgid "Renamed:"
msgstr "Umbenannt:"

msgid "Changed:"
msgstr "Verändert:"

msgid "Confirm"
msgstr "Bestätigen"

msgid "There was an error while importing your directory!"
msgstr "Beim Verzeichnisimport ist ein Fehler aufgetreten!"

msgid ""
"Please review your data and press \"Complete\" to finalize the process. If "
"there's anything you'd like to change, click on \"Edit\" to return to the "
"filled-out form."
msgstr ""
"Bitte überprüfen Sie Ihre Angaben und klicken Sie auf \"Abschliessen\" um "
"die Anfrage zu übermitteln. Wenn Sie Änderungen vornehmen möchten, klicken "
"Sie auf \"Bearbeiten\" um zum Formular zurückzukehren."

msgid ""
"The image shown in the list view is a square. To have your image shown fully "
"in the list view, you need to use a square image."
msgstr ""
"Ihr Bild wird in der Listen-Vorschau in ein Quadrat eingepasst. Falls Sie in "
"der Übersicht das ganze Bild darstellen möchten, müssen Sie ein "
"quadratisches Bild hochladen."

msgid "Complete"
msgstr "Abschliessen"

msgid "Entries in export: ${count}"
msgstr "Einträge im Export: ${count}"

msgid "No exports available."
msgstr "Keine Exporte verfügbar."

msgid "Upload"
msgstr "Hochladen"

msgid "Just Uploaded"
msgstr "Soeben hochgeladen"

msgid "Extension"
msgstr "Erweiterung"

msgid "Upload Date"
msgstr "Hochlade-Datum"

msgid "All Files"
msgstr "Alle Dateien"

msgid "No files uploaded yet"
msgstr "Noch keine Dateien hochgeladen"

msgid "You are trying to open a page for which you are not authorized."
msgstr "Ihnen fehlt die nötige Berechtigung um diese Seite zu öffnen."

msgid "Please follow this link to login with a different user."
msgstr ""
"Bitte folgen Sie diesem Link um sich mit einem anderen Benutzer anzumelden."

msgid "Please follow this link to login."
msgstr "Bitte folgen Sie diesem Link um sich anzumelden."

msgid "No forms defined yet."
msgstr "Es wurden noch keine Formulare definiert."

msgid "Categories"
msgstr "Kategorien"

msgid ""
"To edit the image descriptions, click on one, enter your descrption and "
"press return. To abort press escape."
msgstr ""
"Klicken Sie auf die Beschreibung um diese zu ändern. Zum Bestätigen drücken "
"Sie die Eingabe-, zum Abbrechen die Esc-Taste."

msgid "No images uploaded yet"
msgstr "Noch keine Bilder hochgeladen"

msgid "This album does not contain any images yet."
msgstr "Dieses Fotoalbum enthält noch keine Bilder."

msgid "No photo albums defined yet."
msgstr "Noch keine Fotoalben erstellt."

msgid "Skip navigation"
msgstr "Navigation überspringen"

msgid "Back to the homepage"
msgstr "Zurück zur Startseite"

msgid "Search"
msgstr "Suche"

msgid "The form contains errors. Please check the marked fields."
msgstr "Das Formular enthält Fehler. Bitte die markierten Felder überprüfen."

msgid "Copied to Clipboard!"
msgstr "In die Zwischenablage kopiert!"

msgid "Total"
msgstr "Total"

msgid "Healthy"
msgstr "Intakt"

msgid "Errors"
msgstr "Fehler"

msgid "Duration [s]"
msgstr "Abfragedauer [s]"

msgid "Don't have an account yet?"
msgstr "Sie haben noch kein Benutzerkonto?"

msgid "Register now"
msgstr "Jetzt registrieren"

msgid "Forgot your password?"
msgstr "Sie haben Ihr Passwort vergessen?"

msgid "Reset password"
msgstr "Passwort zurücksetzen"

msgid "Alternatives"
msgstr "Alternativen"

msgid "You are here"
msgstr "Sie sind hier"

msgid "Privacy Protection"
msgstr "Datenschutz"

msgid "About"
msgstr "Impressum"

msgid "Partner"
msgstr "Partner"

msgid "more…"
msgstr "mehr…"

msgid "Submit"
msgstr "Absenden"

msgid "Selected Topics"
msgstr "Ausgewählte Themen"

msgid "Drop files to upload"
msgstr "Dateien hierhin ziehen um sie hochzuladen"

msgid "All news"
msgstr "Alle Nachrichten"

msgid "This site is private but can also be seen by members"
msgstr "Diese Seite ist privat, kann aber auch von Mitgliedern gesehen werden"

msgid "This site is not published."
msgstr "Diese Seite ist nicht publiziert."

msgid "This site is not public."
msgstr "Diese Seite ist nicht öffentlich."

msgid "This site is not public but it can be seen by members."
msgstr ""
"Diese Seite ist nicht öffentlich, kann aber von Mitgliedern eingesehen "
"werden."

msgid ""
"This site contains no lead. Leads are used for lists and search results."
msgstr ""
"Diese Seite hat keine Einleitung. Die Einleitung ist wichtig für die Suche "
"und Auflistungen."

msgid "Change request"
msgstr "Änderungsvorschlag"

msgid "New Entry"
msgstr "Neuer Eintrag"

msgid "Previous Page"
msgstr "Vorherige Seite"

msgid "Next Page"
msgstr "Nächste Seite"

msgid ""
"Persons living outside the following zipcodes may only reserve this "
"allocation on the ${date}: ${zipcodes}"
msgstr ""
"Personen die ausserhalb der folgenden Postleitzahlen leben können diese "
"Reservation erst am ${date} tätigen: ${zipcodes}"

msgid "Quota"
msgstr "Anzahl"

msgid "Initiated"
msgstr "Initiiert"

msgid "Submitted"
msgstr "Gemeldet"

msgid "Withdrawn"
msgstr "Zurückgezogen"

msgid "List Preview"
msgstr "Listen-Vorschau"

msgid "Additional Information"
msgstr "Zusätzliche Informationen"

msgid "Location"
msgstr "Ort"

msgid "Date and time"
msgstr "Datum und Zeit"

msgid "Recurrence"
msgstr "Wiederholungen"

msgid "All dates"
msgstr "Alle Termine"

msgid "No events found."
msgstr "Keine Veranstaltungen gefunden."

msgid "Filter by date"
msgstr "Nach Datum filtern"

msgid "Administrator"
msgstr "Administrator"

msgid "Administrators"
msgstr "Administratoren"

msgid "Editors"
msgstr "Editoren"

msgid "Members"
msgstr "Mitglieder"

msgid "Close (Esc)"
msgstr "Schliessen (Esc)"

msgid "Share"
msgstr "Teilen"

msgid "Toggle fullscreen"
msgstr "Vollbild"

msgid "Zoom in/out"
msgstr "Zoom"

msgid ""
"This space holds images from your photo-albums. To show photos add a few "
"photos to an album and mark it as available for the homepage."
msgstr ""
"Hier werden Bilder aus Ihren Fotoalben angezeigt. Dazu erstellen Sie einfach "
"ein Fotoalbum, fügen ein paar Bilder hinzu und markieren das Album als auf "
"der Startseite verfügbar."

msgid "Has a digital seal"
msgstr "Hat ein digitales Siegel"

msgid "${count} page"
msgstr "${count} Seite"

msgid "${count} pages"
msgstr "${count} Seiten"

msgid "Further occurrences:"
msgstr "Weitere Termine:"

msgid ""
"Your request will be processed shortly. To see the state of your process "
"your may return to this page at any time. All information on this page has "
"been sent to your e-mail address."
msgstr ""
"Ihre Anfrage wird in Kürze bearbeitet. Sie können jederzeit zu dieser Seite "
"zurückkehren um den Status Ihrer Anfrage abzufragen. Alle Informationen auf "
"dieser Seite wurde an Ihre E-Mail Adresse gesendet."

msgid ""
"Your request will be processed shortly. To see the state of your process "
"your may return to this page at any time."
msgstr ""
"Ihre Anfrage wird in Kürze bearbeitet. Sie können jederzeit zu dieser Seite "
"zurückkehren um den Status Ihrer Anfrage abzufragen."

msgid ""
"Your request has been completed. If you asked for documents to be sent to "
"your address, they should arrive shortly. If you asked to pick up documents "
"at the municipality, the are now ready to be picked up."
msgstr ""
"Ihre Anfrage wurde erfolgreich abgeschlossen. Falls Sie Dokumente über den "
"Postweg verlangt haben, sollten Sie in den kommenden Tagen Post erhalten. "
"Falls Sie Dokumente am Schalter abholen wollten, so können Sie das jetzt tun."

msgid "Privacy"
msgstr "Privatsphäre"

msgid "Send me my entered data by e-mail."
msgstr "Versand meiner Eingaben an meine E-Mail Adresse."

msgid "Pay Online Now"
msgstr "Jetzt online bezahlen"

msgid "Credit Card Fee"
msgstr "Kreditkarten-Gebühr"

msgid "Pay Offline later"
msgstr "Später bezahlen"

msgid "at ${time}"
msgstr "um ${time}"

msgid "Object"
msgstr "Objekt"

msgid "Disbursed"
msgstr "Ausbezahlt"

msgid "Digital seal"
msgstr "Digitales Siegel"

msgid "Private"
msgstr "Privat"

msgid "Will be published on:"
msgstr "Wird publiziert am:"

msgid "Publication date:"
msgstr "Publikationsdatum:"

msgid "Reset"
msgstr "Zurücksetzen"

msgid "Not a publication"
msgstr "keine Publikation"

msgid "Content"
msgstr "Inhalt"

msgid "1 page"
msgstr "1 Seite"

msgid "Contains no readable text"
msgstr "Enthält keinen lesbaren Text"

msgid "1 word"
msgstr "1 Wort"

msgid "${count} words"
msgstr "${count} Wörter"

msgid "Do you really want to delete this file?"
msgstr "Möchten Sie diese Datei wirklich löschen?"

msgid "Delete File"
msgstr "Datei löschen"

msgid "Please provide the new name for the file"
msgstr "Bitte geben Sie einen neuen Namen für die Datei ein"

msgid "Rename"
msgstr "Umbenennen"

msgid "Digital seal applied by ${signee} on ${date}"
msgstr "Digitales Siegel angewendet von ${signee} am ${date}"

msgid "Please enter your yubikey to apply a digital seal to this file"
msgstr ""
"Bitte geben Sie Ihren Yubikey ein um ein digitales Siegel auf der Datei "
"anzuwenden"

msgid "Sign"
msgstr "Signieren"

msgid ""
"Published documents with a digital seal can be discovered through the site-"
"search and in the list of documents with a digital seal. This action will be "
"logged and cannot be undone."
msgstr ""
"Publizierte Dokumente mit digitalem Siegel können von der Öffentlichkeit "
"über die Suche gefunden und in der Liste der Dokumente mit digitalem Siegel "
"eingesehen werden. Diese Aktion wird aufgezeichnet und kann nicht rückgängig "
"gemacht werden."

msgid "Without digital seal"
msgstr "Ohne digitales Siegel"

msgid "Apply digital seal now"
msgstr "Digitales Siegel anwenden"

msgid "You are not authorised to apply digital seals to documents"
msgstr ""
"Sie sind nicht dazu berechtigt digitale Siegel auf Dokumente anzuwenden"

msgid "Click to add a description"
msgstr "Klicken um eine Beschreibung hinzuzufügen"

msgid "Do you really want to delete the image?"
msgstr "Möchten Sie das Bild wirklich löschen?"

msgid "Delete Image"
msgstr "Bild Löschen"

msgid "${name} was provided with a digital seal on ${date}"
msgstr "${name} wurde am ${date} mit einem digitalen Siegel versehen"

msgid "${name} is not in our database"
msgstr "${name} ist nicht in unserer Datenbank"

msgid "Accept"
msgstr "Annehmen"

msgid "Close"
msgstr "Schliessen"

msgid "Copy to clipboard"
msgstr "In die Zwischenablage kopieren"

msgid "Hello!"
msgstr "Guten Tag"

msgid "Your e-mail address was just used to create an account on ${homepage}."
msgstr ""
"Ihre E-Mail Adresse wurde soeben zur Erstellung eines Accounts auf "
"${homepage} verwendet."

msgid "To activate your account, click confirm below:"
msgstr "Um Ihren Account zu aktivieren, bestätigen Sie bitte die Anmeldung:"

msgid "Confirm my account"
msgstr "Anmeldung bestätigen"

msgid ""
"If you believe this is an error, ignore this message and we'll never bother "
"you again."
msgstr ""
"Falls Sie sich nicht bei dieser Seite angemeldet haben, können Sie diese "
"Nachricht ignorieren. Sie erhalten dann keine weiteren E-Mails von uns."

msgid "Hello"
msgstr "Grüezi"

msgid ""
"You are recieving this mail because you subscribed to the following "
"newsletter:"
msgstr ""
"Sie erhalten diese E-Mail weil Sie sich für den folgenden Newsletter "
"angemeldet haben:"

msgid "Plese click the following link to confirm your subscription:"
msgstr ""
"Bitte klicken Sie auf den folgenden Link um Ihre Anmeldung zu bestätigen:"

msgid "Confirm subscription"
msgstr "Anmeldung bestätigen"

msgid ""
"If you did not subscribe to this newsletter you can simply ignore this e-"
"mail."
msgstr ""
"Falls Sie sich nicht für diesen Newsletter angemeldet haben, können Sie "
"diese Nachricht ignorieren."

msgid "Click here to unsubscribe."
msgstr "Klicken Sie hier um sich abzumelden."

msgid "Good morning,"
msgstr "Guten Morgen"

msgid "The following reservations are scheduled for today."
msgstr "Die folgenden Reservationen sind für heute geplant."

msgid "No reservations today."
msgstr "Heute keine Reservationen."

msgid "Have a great day!"
msgstr "Wir wünschen Ihnen einen schönen Tag!"

msgid ""
"This is the daily reservation overview for ${organisation}. If you no longer "
"want to receive this e-mail please contact an administrator so they can "
"remove you from the recipients list."
msgstr ""
"Dies ist die tägliche Reservations-Übersicht für ${organisation}. Falls Sie "
"dieses E-Mail nicht mehr bekommen möchten, melden Sie sich bitte bei einem "
"Administrator damit dieser Sie von der Empfängerliste streichen kann."

msgid "This is what happend on the ${org} website yesterday:"
msgstr "Folgendes ist gestern auf der ${org} Webseite geschehen:"

msgid "This is what happend on the ${org} website over the weekend:"
msgstr ""
"Folgendes ist während des Wochenendes auf der ${org} Webseite geschehen:"

msgid "tickets were opened."
msgstr "Tickets wurden eröffnet."

msgid "ticket was opened."
msgstr "Ticket wurde eröffnet."

msgid "tickets were accepted."
msgstr "Tickets wurden angenommen."

msgid "ticket was accepted."
msgstr "Ticket wurde angenommen."

msgid "tickets were closed."
msgstr "Tickets wurden geschlossen."

msgid "ticket was closed."
msgstr "Ticket wurde geschlossen."

#. Default: open
#. Used in sentence: "There are currently ${currently_open} tickets ${open_n}
#. and"
msgid "open_n"
msgstr "offen"

#. Canonical text for ${open_n} is: "open"
msgid "There are currently ${currently_open} tickets ${open_n} and"
msgstr "Zur Zeit sind ${currently_open} Tickets ${open_n} und"

#. Default: open
#. Used in sentence: "There is currently 1 ticket ${open_1} and"
msgid "open_1"
msgstr "offen"

#. Canonical text for ${open_1} is: "open"
msgid "There is currently 1 ticket ${open_1} and"
msgstr "Zur Zeit ist 1 Ticket ${open_1} und"

#. Default: pending
#. Used in sentence: "tickets are ${pending_n}."
msgid "pending_n"
msgstr "in Bearbeitung"

#. Canonical text for ${pending_n} is: "pending"
msgid "tickets are ${pending_n}."
msgstr "Tickets sind ${pending_n}."

#. Default: pending
#. Used in sentence: "1 ticket is ${pending_1}."
msgid "pending_1"
msgstr "in Bearbeitung"

#. Canonical text for ${pending_1} is: "pending"
msgid "1 ticket is ${pending_1}."
msgstr "1 Ticket ist ${pending_1}."

msgid "Have a great week!"
msgstr "Wir wünschen Ihnen eine schöne Woche!"

msgid ""
"This is the daily OneGov Cloud status e-mail. If you don't want to receive "
"this e-mail you may deactivate it by clicking on"
msgstr ""
"Dies ist das tägliche Status E-Mail der OneGov Cloud. Sie können sich "
"jederzeit über den folgenden Link"

msgid "unsubscribe"
msgstr "abmelden"

msgid ""
"Or you can receive it less frequently by changing the settings in your user "
"profile."
msgstr "Alternativ können Sie die Häufigkeit in Ihrem Benutzerprofil anpassen."

msgid "Your directory submission has been adopted:"
msgstr "Ihr Verzeichniseintrag wurde übernommen:"

msgid "Check request status"
msgstr "Anfragestatus überprüfen"

msgid "Your change request has been applied:"
msgstr "Ihr Änderungswunsch wurde übernommen:"

msgid "Your directory submission has unfortunately been rejected:"
msgstr "Ihre Verzeichniseintrag Eingabe wurde leider abgelehnt:"

msgid "Your event has been accepted:"
msgstr "Ihre Veranstaltung wurde angenommen:"

msgid "Your event has unfortunately been rejected:"
msgstr "Ihre Veranstaltung musste leider abgelehnt werden:"

msgid "The OneGov Cloud Team"
msgstr "Das OneGov Cloud Team"

msgid "This is what happend on the ${org} website over the past month:"
msgstr ""
"Folgendes ist während des letzten Monats auf der ${org} Webseite geschehen:"

msgid ""
"This is the monthly OneGov Cloud status e-mail. If you don't want to receive "
"this e-mail you may deactivate it by clicking on"
msgstr ""
"Dies ist das monatliche Status E-Mail der OneGov Cloud. Sie können sich "
"jederzeit über den folgenden Link"

msgid "Or by changing the settings in your user profile."
msgstr ""
"Alternativ können Sie die Einstellungen in Ihrem Benutzerprofil anpassen."

msgid "An administrator just created a new account on ${org} for you."
msgstr ""
"Ein Administrator hat soeben ein neues Konto auf ${org} für Sie eingerichtet."

msgid "Your username is ${email}."
msgstr "Ihr Benutzername ist ${email}."

msgid "Click on the following link to set your account password:"
msgstr "Bitte klicken Sie auf den folgenden Link um Ihr Passwort zu setzen:"

msgid "Set Account Password"
msgstr "Passwort setzen"

msgid ""
"If the password link has expired, you can also request a new password here:"
msgstr ""
"Falls der Passwort-Link abgelaufen ist, können Sie hier ein neues Passwort "
"anfordern:"

msgid "To use your account you need the Yubikey with the serial ${number}"
msgstr ""
"Um Ihr Konto zu verwenden benötigen Sie den YubiKey mit der Seriennummer "
"${number}"

msgid ""
"You are receiving this e-mail because you signed up for the ${org} "
"newsletter."
msgstr ""
"Sie erhalten diese E-Mail weil Sie sich für den ${org} Newsletter angemeldet "
"haben."

msgid "Click here to view web version."
msgstr "Klicken Sie hier um die Web-Version anzuzeigen."

msgid "Click the following link to set a new password:"
msgstr "Klicken Sie auf den folgenden Link, um ein neues Passwort zu setzen:"

msgid "If you don't want to change your password, you can ignore this email."
msgstr ""
"Sie können dieses E-Mail ignorieren, falls Sie Ihr Passwort nicht ändern "
"möchten."

msgid "Your request has received a payment."
msgstr "Wir haben ihre Zahlung zu ihrer Anfrage erhalten."

msgid "Your request was marked as unpaid."
msgstr "Ihre Anfrage wurde als unbezahlt markiert."

msgid ""
"Your request's payment has been refunded. Note that it might take a few days "
"until your refunded amount is shown on your credit card bill."
msgstr ""
"Die Zahlung zu ihrer Anfrage wurde rückerstattet. Bitte beachten Sie dass es "
"ein paar Tage dauern kann bis der Betrag auf Ihrer Kreditkartenabrechnung "
"erscheint."

msgid "Amount:"
msgstr "Betrag:"

msgid "Your registration for \"${title}\" has been confirmed."
msgstr "Ihre Anmeldung für \"${title}\" wurde bestätigt."

msgid "Your registration for \"${title}\" has been denied."
msgstr "Ihre Anmeldung für \"${title}\" wurde abgelehnt."

msgid "Your registration for \"${title}\" has been cancelled."
msgstr "Ihre Anmeldung für \"${title}\" wurde storniert."

msgid "Registration"
msgstr "Anmeldung"

msgid "The ticket number is"
msgstr "Ihre Ticket Referenz"

msgid "The following reservations have been accepted:"
msgstr "Die folgenden Reservationen wurden angenommen:"

msgid "The following reservations have unfortunately been cancelled:"
msgstr "Die folgenden Reservationen mussten leider abgesagt werden:"

msgid "You have a new ticket"
msgstr "Sie haben ein neues Ticket"

msgid "A message has been sent regarding ${ref}:"
msgstr "Sie haben zu ${ref} eine Nachricht erhalten:"

msgid "${author} wrote"
msgstr "${author} schrieb"

#. Canonical text for ${link} is: "visit the request status page"
#. Canonical text for ${link} is: "visit the request page"
msgid "Please ${link} to reply."
msgstr "Bitte ${link} um zu antworten"

#. Used in sentence: "Please ${link} to reply."
msgid "visit the request status page"
msgstr "öffnen Sie den Anfragestatus"

#. Used in sentence: "Please ${link} to reply."
msgid "visit the request page"
msgstr "öffnen Sie die Anfrage"

msgid "Your request has been closed."
msgstr "Ihre Anfrage wurde abgeschlossen"

msgid "Your requests's timeline has been archived for future reference:"
msgstr "Der Anfrageverlauf wurde als zukünftige Referenz archiviert:"

msgid "Request Timeline"
msgstr "Anfrageverlauf"

msgid "Thank you for your request."
msgstr "Vielen Dank für Ihre Anfrage."

msgid "Your request has been registered with the following reference:"
msgstr "Ihre Anfrage wurde unter der folgenden Referenz registriert:"

msgid ""
"We will send another e-mail once your ticket has been completed. In the "
"meantime you can check the status of your ticket at any time:"
msgstr ""
"Sie erhalten ein weiteres E-Mail, sobald Ihre Anfrage abgeschlossen wurde. "
"In der Zwischenzeit sehen Sie den Status Ihrer Anfrage jederzeit hier:"

msgid "The following ticket has just been opened:"
msgstr "Das folgende Ticket wurde soeben eröffnet:"

msgid "View the ticket"
msgstr "Ticket ansehen"

msgid "Your request has been reopened"
msgstr "Ihre Anfrage wurde wieder eröffnet"

msgid "This is what happend on the ${org} website over the past week:"
msgstr ""
"Folgendes ist während der letzten Woche auf der ${org} Webseite geschehen:"

msgid ""
"This is the weekly OneGov Cloud status e-mail. If you don't want to receive "
"this e-mail you may deactivate it by clicking on"
msgstr ""
"Dies ist das eöchentliche Status E-Mail der OneGov Cloud. Sie können sich "
"jederzeit über den folgenden Link"

msgid "Directory entry adopted."
msgstr "Verzeichniseintrag übernommen."

msgid "Change request applied."
msgstr "Änderungswunsch übernommen."

msgid "Directory entry rejected."
msgstr "Verzeichniseintrag abgelehnt."

#. Canonical text for ${event} is: "Event"
msgid "${event} published."
msgstr "${event} veröffentlicht."

#. Canonical text for ${event} is: "Event"
msgid "${event} deleted."
msgstr "${event} gelöscht."

#. Canonical text for ${event} is: "Event"
msgid "${event} withdrawn."
msgstr "${event} zurückgezogen."

msgid "File signed."
msgstr "Datei signiert."

msgid "File with digital seal removed."
msgstr "Datei mit digitalem Siegel gelöscht."

msgid "${amount} marked as paid."
msgstr "${amount} als bezahlt markiert."

msgid "${amount} marked as unpaid."
msgstr "${amount} als unbezahlt markiert."

msgid "${amount} captured."
msgstr "${amount} eingenommen."

msgid "${amount} refunded."
msgstr "${amount} rückerstattet."

msgid "1 reservation accepted."
msgstr "1 Reservation angenommen."

msgid "${count} reservations accepted."
msgstr "${count} Reservationen angenommen"

msgid "1 reservation rejected."
msgstr "1 Reservation abgelehnt."

msgid "${count} reservations rejected."
msgstr "${count} Reservationen abgelehnt."

msgid "Registration confirmed."
msgstr "Anmeldung bestätigt."

msgid "Registration denied."
msgstr "Anmeldung abgelehnt."

msgid "Registration cancelled."
msgstr "Anmeldung storniert."

msgid "Ticket opened."
msgstr "Ticket eröffnet."

msgid "Ticket accepted."
msgstr "Ticket angenommen."

msgid "Ticket closed."
msgstr "Ticket geschlossen."

msgid "Ticket reopened."
msgstr "Ticket wieder geöffnet."

msgid "Ticket assigned"
msgstr "Ticket zugewiesen"

msgid "Ticket e-mails disabled."
msgstr "Ticket E-Mails deaktiviert."

msgid "Ticket e-mails enabled."
msgstr "Ticket E-Mails aktiviert."

msgid "Payment amount changed."
msgstr "Zahlungsbetrag geändert."

msgid "Ticket archived."
msgstr "Ticket archiviert."

msgid "Ticket recovered from archive."
msgstr "Ticket aus dem Archiv geholt."

msgid ""
"The newsletter is disabled. You can only see this page because you are "
"logged in."
msgstr ""
"Der Newsletter ist deaktiviert. Sie können diese Seite nur sehen, weil Sie "
"eingeloggt sind."

msgid "Sign up to our newsletter to always stay up to date:"
msgstr ""
"Abonnieren Sie unseren Newsletter um immer auf dem Laufenden zu bleiben:"

msgid "Signup"
msgstr "Abonnieren"

msgid "There are currently ${count} recipients registered."
msgstr "Zur Zeit sind ${count} Abonnenten registriert."

msgid "Archive"
msgstr "Archiv"

msgid "No newsletters yet."
msgstr "Es wurden noch keine Newsletter versendet"

msgid "Not yet sent."
msgstr "Noch nicht gesendet."

msgid ""
"The user ${username} was created successfully. Please write down the user's "
"password, as it won't be shown to you again:"
msgstr ""
"Der Benutzer ${username} wurde erfolgreich erstellt. Bitte notieren Sie das "
"Passwort des Benutzers. Es wird Ihnen nicht wieder gezeigt:"

msgid "Password:"
msgstr "Passwort:"

msgid ""
"The user ${username} was created successfully. An e-mail has been sent to "
"the user with login instructions."
msgstr ""
"Der Benutzer ${username} wurde erfolgreich erstellt. Eine E-Mail mit einer "
"Anmeldungs-Anleitung wurde an den Benutzer gesendet."

msgid "Back to usermanagement"
msgstr "Zurück zur Benutzerverwaltung"

msgid ""
"Sorry, the page you are looking for could not be found. Try checking the URL "
"for errors or use the search box on the top."
msgstr ""
"Es tut uns leid, aber die Seite nach der Sie suchen konnte nicht gefunden "
"werden. Bitte überprüfen Sie die Internetadresse oder verwenden Sie die "
"Suche im Navigationsbereich."

msgid "Export this event"
msgstr "Diesen Termin exportieren"

msgid "Export all occurrences of this event"
msgstr "Alle Termine exportieren"

msgid "All occurrences of this event"
msgstr "Alle Termine dieser Veranstaltung"

msgid "Origin"
msgstr "Herkunft"

msgid "This is an imported event"
msgstr "Dies ist eine importierte Veranstaltung"

msgid "Tag"
msgstr "Schlagwort"

msgid "Export these events"
msgstr "Diese Termine exportieren"

msgid "Submit your event"
msgstr "Veranstaltung melden"

msgid "Submit your own event"
msgstr "Einen eigenen Eintrag für den Veranstaltungskalender erfassen"

msgid "No payment providers defined."
msgstr "Keine Zahlungsanbieter definiert."

msgid "Connected:"
msgstr "Verbunden:"

msgid "Fee:"
msgstr "Gebühr:"

msgid "No payments yet."
msgstr "Noch keine Zahlungen."

msgid "No people added yet."
msgstr "Es wurden noch keine Personen hinzugefügt."

msgid "Export a vCard of this person"
msgstr "Elektronische Visitenkarte (vCard)"

msgid "No publications"
msgstr "Keine Publikationen"

msgid "Years"
msgstr "Jahre"

msgid ""
"You can search through the content of all listed files by using the search "
"on the top right."
msgstr ""
"Sie können den Inhalt der gelisteten Dateien mit der Suche oben rechts "
"durchsuchen."

msgid ""
"All files have a digital seal. The digital seal of a downloaded file can be "
"viewed in Adobe Acrobat Reader or by dragging an already downloaded file "
"into the field below:"
msgstr ""
"Alle Dateien haben ein digitales Siegel. Das digitale Siegel einer "
"heruntergeladenen Datei kann im Adobe Acrobat Reader oder durch das Ziehen "
"der Datei in das untenstehende Feld geprüft werden:"

msgid "Drop files to verify them"
msgstr "Dateien zur Prüfung hierhin ziehen"

msgid ""
"Subscribers may always unsubscribe themselves through a link shown at the "
"bottom of the newsletter. If you unsubscribe them here, they will not be "
"notified."
msgstr ""
"Abonnenten können sich jederzeit selber über den Link am Fuss des Newsletter "
"abmelden. Hier abgemeldete Personen werden nicht benachrichtigt."

msgid "Unsubscribe"
msgstr "Abmelden"

msgid "No dates found, please select dates in the calendar first"
msgstr "Keine Termine gefunden, bitte wählen Sie erst Termine im Kalender aus"

msgid "Go to calendar"
msgstr "Zum Kalender"

msgid ""
"The following link can be used to subscribe to the reservations of this "
"calendar. It can be used by anyone that knows the link in multiple calendar "
"applications."
msgstr ""
"Der folgende Link kann zur Abonnierung der Reservationen dieses Kalenders "
"verwendet werden. Alle die den Link kennen können diesen in verschiedenen "
"Kalender-Applikationen verwenden."

msgid ""
"Note that we have no control over how often calendar applications update the "
"calendars they are subscribed to (if they update at all). Therefore the "
"information shown in the calendar may be wrong or out of date. Use it at "
"your own risk."
msgstr ""
"Beachten Sie bitte das wir keine Kontrolle darüber haben wie oft die "
"Kalender-Applikation das Abonnoment aktualisiert (sofern das überhaupt "
"geschieht). Deshalb ist die Information in der Kalender-Applikation mit "
"Vorsicht zu geniessen."

msgid "Reservations must be made at least one day in advance."
msgstr "Reservationen müsen mindestens ein Tag im Voraus gemacht werden."

msgid "Reservations must be made at least one hour in advance."
msgstr "Reservationen müssen mindestens eine Stunde im Voraus gemacht werden."

msgid "Reservations must be made at least ${n} days in advance."
msgstr "Reservationen müssen mindestens ${n} Tage im Voraus gemacht werden."

msgid "Reservations must be made at least ${n} hours in advance."
msgstr "Reservationen müssen mindestens ${n} Stunden im Voraus gemacht werden."

msgid "Select a free time span in the calendar below to create an allocation."
msgstr ""
"Wählen Sie eine freie Zeitspanne im Kalender aus um eine Einteilung zu "
"machen."

msgid "Removes all unreserved allocations between the start and end date."
msgstr ""
"Entfernt alle nicht-reservierten Einteilungen zwischen Start- und End-Datum"

msgid "Utilised"
msgstr "Ausgelastet"

msgid ""
"The following recipients receive a daily e-mail sent at 06:00 containing the "
"reservation data for all reservations of the day."
msgstr ""
"Die folgenden Empfänger erhalten jeden Tag um 06:00 eine E-Mail mit den "
"Reservationen des Tages."

msgid "No recipients defined yet."
msgstr "Es wurden noch keine Empfänger definiert."

msgid "No reservation resources defined yet."
msgstr "Es wurden noch keine Ressourcen hinzugefügt."

msgid ""
"Searching is currently unavailable due to technical difficulties. Please "
"excuse the inconvenience and try again later."
msgstr ""
"Die Suche ist zur Zeit aufgrund technischer Schwierigkeiten nicht verfügbar. "
"Bitte entschuldigen Sie die Unannehmlichkeiten und versuchen Sie es später "
"wieder."

msgid "Your search returned no results."
msgstr "Zu Ihrer Suche wurde nichts gefunden."

msgid "Select the images that should be shown inside this album."
msgstr "Wählen Sie die Bilder aus welche im Album angezeigt werden sollen."

msgid "Confirm selection"
msgstr "Auswahl bestätigen"

msgid "This newsletter has not been sent yet."
msgstr "Dieser Newsletter wurde noch nicht gesendet."

msgid "First sent ${time_ago}."
msgstr "Zum ersten Mal gesendet ${time_ago}."

msgid "This newsletter was sent to ${n} subscribers."
msgstr "Dieser Newsletter wurde an ${n} Abonnenten gesendet."

msgid "All subscribers have already received this newsletter."
msgstr "Dieser Newsletter wurde bereits von allen Abonnenten empfangen."

msgid "The newsletter is scheduled to be sent on ${time}"
msgstr "Der Newsletter wird am ${time} versendet"

msgid ""
"Check the email text. You can use the full news text instead of the leading "
"if you want. You will find this setting in the edit menu of the news item."
msgstr ""
"Überprüfen Sie den E-Mail Text. Sie können den vollen Text einer Nachricht "
"im Newsletter anzeigen anstelle der Einleitung. Sie finden die Einstellung "
"im Bearbeitungs-Menu der einzelnen Nachricht."

msgid "Delivery"
msgstr "Versand"

msgid "The newsletter was already sent to the following addresses:"
msgstr "Der Newsletter wurde bereits an die folgenden Empfänger gesendet:"

msgid ""
"A signup link allows anyone to sign up with a specific role. Those signups "
"are limited by time and count but they still present a security risk. Be "
"sure to only share this link with people you trust."
msgstr ""
"Mit einem Registrationslink können sich neue Benutzer für bestimmte Rollen "
"anmelden, sofern sie den Link kennen. Diese Anmeldungen sind zeitlich "
"limitiert und auf eine bestimmte Anzahl beschränkt. Trotzdem stellen Sie ein "
"gewisses Sicherheitsrisiko dar. Bitte teilen Sie diese Links nur mit "
"Personen denen Sie vertrauen."

msgid ""
"Your signup link has been created as follows. Please copy it before "
"continuing, it won't be shown to you again:"
msgstr ""
"Ihr Registrationslink wurde wie folgt erstellt. Bitte kopieren Sie diesen "
"bevor Sie weiterfahren, der Link wird Ihnen nicht wieder angezeigt:"

msgid ""
"Sort the items using drag and drop. The new positions are automatically "
"saved directly after moving."
msgstr ""
"Sortieren Sie die Elemente mittels Drag & Drop. Die neuen Positionen werden "
"direkt nach dem Verschieben automatisch gespeichert."

msgid "Back to page"
msgstr "Zurück zur Seite"

msgid "No activities yet."
msgstr "Noch keine Aktivitäten."

msgid "Ticket updates by e-mail"
msgstr "Ticket Updates via E-Mail"

msgid "Disable E-Mails"
msgstr "E-Mails deaktivieren"

msgid "No ticket updates by e-mail"
msgstr "Keine Ticket Updates via E-Mail"

msgid "Enable E-Mails"
msgstr "E-Mails aktivieren"

msgid "E-Mails can not be sent for tickets of imported events"
msgstr "E-mails für Tickets zu importierten Veranstaltungen sind deaktiviert"

msgid "Send Message"
msgstr "Nachricht senden"

msgid "Messages cannot be sent when the ticket is closed"
msgstr "Zu geschlossenen Tickets können keine Nachrichten versendet werden"

msgid "Please reopen the ticket to send a message"
msgstr "Bitte öffnen Sie das Ticket wieder um eine Nachricht zu senden"

msgid "Messages cannot be sent for imported events"
msgstr "Nachrichten für importierte Events sind nicht möglich"

msgid "${count} received"
msgstr "${count} Empfangen"

msgid "${count} sent"
msgstr "${count} Gesendet"

msgid "${count} note"
msgstr "${count} Notiz"

msgid "${count} notes"
msgstr "${count} Notizen"

msgid ""
"You are editing a note created by someone else. By saving your changes you "
"will become the author of the whole note."
msgstr ""
"Diese Notiz wurde von jemand anderem erstellt. Durch Ihre Änderung werden "
"Sie der neue Autor der ganzen Notiz."

msgid ""
"Notes are private and only shown to logged-in members. URLs and e-mail "
"addresses are turned into links."
msgstr ""
"Notizen sind privat und werden nur angemeldeten Benutzern angezeigt. E-Mail "
"Adressen und Links werden klickbar gemacht."

msgid "Request Reference"
msgstr "Referenz Anfrage"

msgid "Forgot something or have a special request?"
msgstr "Haben Sie ein besonderes Anliegen oder haben Sie etwas vergessen?"

msgid "Add a message to the ticket."
msgstr "Dann fügen Sie der Anfrage eine Nachricht hinzu."

msgid "New messages have been disabled because the ticket has been closed."
msgstr "Nachrichten wurden deaktiviert, da das Ticket geschlossen wurde."

msgid "Archive all selected tickets?"
msgstr "Alle ausgewählten Tickets archivieren?"

msgid "Do archive"
msgstr "Archivieren"

msgid "Archive selected"
msgstr "Selektierte Archivieren"

msgid ""
"You've reached this site because you are logged in. Visitors are "
"automatically redirected to the following link:"
msgstr ""
"Sie sehen diese Seite weil Sie eingeloggt sind. Besucher werden automatisch "
"zum folgenden Verweis weitergeleitet:"

msgid ""
"You are not automatically redirected so you have a chance to edit or delete "
"this link."
msgstr ""
"Sie wurden nicht automatisch weitergeleitet damit Sie die Möglichkeit haben "
"den Verweis zu bearbeiten oder zu löschen."

msgid "You have been successfully unsubscribed from all regular emails."
msgstr "Sie wurden erfolgreich von allen regelmässigen E-Mails abgemeldet."

msgid "local"
msgstr "lokal"

msgid "None"
msgstr "Keine"

msgid "No links found."
msgstr "Keine Verknüpfungen gefunden."

msgid "Select an item to view it"
msgstr "Wählen Sie einen Eintrag aus um diesen anzuzeigen"

msgid "Username"
msgstr "Benutzername"

msgid "Identicon"
msgstr "Identicon"

msgid "Password"
msgstr "Passwort"

msgid "Not a valid color."
msgstr "Ungültige Farbe."

msgid "Not a valid choice"
msgstr "Ungültige Auswahl"

msgid "Admins"
msgstr "Administratoren"

#, python-format
msgid ""
"You can only reserve this allocation before ${date} if you live in the "
"following zipcodes: ${zipcodes}"
msgstr ""
"Sie können diese Einteilung nur vor dem ${date} reservieren, wenn Sie in "
"einem der folgenden Postleitzahlen wohnen: ${zipcodes}"

#, python-format
msgid "${percent}% Available"
msgstr "${percent}% Verfügbar"

msgid "Available"
msgstr "Verfügbar"

msgid "Unavailable"
msgstr "Besetzt"

#, python-format
msgid "${num} Available"
msgstr "${num} Verfügbar"

msgid ""
"This allocation can't be deleted because there are existing reservations "
"associated with it."
msgstr ""
"Diese Einteilung kann nicht gelöscht werden, da bestehende Reservationen "
"betroffen wären."

msgid ""
"To delete this allocation, all existing reservations need to be cancelled "
"first."
msgstr ""
"Um die Einteilung zu löschen, müssen zuerst alle bestehenden Reservationen "
"abgesagt werden."

msgid "A conflicting allocation exists for the requested time period."
msgstr "Es besteht bereits eine Einteilung im gewünschten Zeitraum."

msgid "A conflicting reservation exists for the requested time period."
msgstr "Dieser Termin wurde bereits ausgewählt."

msgid "An existing reservation would be affected by the requested change."
msgstr ""
"Eine bestehende Reservation wäre von der gewünschten Änderung betroffen."

msgid "A pending reservation would be affected by the requested change."
msgstr "Eine offene Reservation wäre von der gewünschten Änderung betroffen."

msgid "The requested period is no longer available."
msgstr "Der gewünschte Zeitraum ist nicht mehr verfügbar."

msgid "No reservable slot found."
msgstr "Der gewünschte Zeitraum ist bereits besetzt."

msgid "Reservations can't be made for more than 24 hours at a time."
msgstr "Reservationen dürfen nicht länger als 24 Stunden lang sein."

msgid "The given reservation paramters are invalid."
msgstr "Die Reservations-Parameter sind ungültig."

msgid "The given reservation token is invalid."
msgstr "Das Reservations-Token ist ungültig."

msgid "The requested number of reservations is higher than allowed."
msgstr "Die gewünschte Anzahl Reservationen ist höher als erlaubt."

msgid "The requested quota is invalid (must be at least one)."
msgstr ""
"Die gewünschte Anzahl Reservationen ist ungültig (Mindestanzahl ist eins)."

msgid "The allocation does not have enough free spots."
msgstr "Die Einteilung hat nicht genügend freie Plätze."

msgid "The resulting allocation would be invalid."
msgstr "Die gewünschte Einteilung ist ungültig."

msgid "No reservations to confirm."
msgstr "Keine Reservationen gefunden die Bestätigt werden können."

msgid "The given timerange is longer than the existing allocation."
msgstr "Der gewünschte Zeitraum liegt ausserhalb der Einteilung."

msgid "Reservation too short. A reservation must last at least 5 minutes."
msgstr ""
"Die Reservation ist zu kurz. Eine Reservation muss mindestens 5 Minuten "
"dauern."

msgid "Stop"
msgstr "Stop"

#, python-format
msgid "Do you really want to stop \"${title}\"?"
msgstr "Möchten Sie \"${title}\" wirklich stoppen?"

msgid "The rule will be removed without affecting existing allocations."
msgstr "Die Regel wird entfernt, bestehende Einteilungen bleiben."

msgid "Stop rule"
msgstr "Regel stoppen"

msgid ""
"All allocations created by the rule will be removed, if they haven't been "
"reserved yet."
msgstr "Alle Einteilungen der Regel werden entfernt, sofern nicht reserviert."

msgid "Delete rule"
msgstr "Regel löschen"

msgid "No allocations to add"
msgstr "Keine Einteilungen die hinzugefügt werden können"

#, python-format
msgid "Successfully added ${n} allocations"
msgstr "${n} Einteilungen wurden hinzugefügt"

msgid "New allocation"
msgstr "Neue Einteilung"

msgid "Your changes were saved"
msgstr "Ihre Änderungen wurden gespeichert"

#, python-format
msgid "New rule active, ${n} allocations created"
msgstr "Regel aktiv, ${n} Einteilungen erstellt"

msgid "New Rule"
msgstr "Neue Regel"

msgid ""
"Rules ensure that the allocations between start/end exist and that they are "
"extended beyond those dates at the given intervals. "
msgstr ""
"Regeln stellen sicher dass die Einteilungen zwischen Start und Ende bestehen "
"und dass sie im gewählten Interval verlängert werden."

msgid "The rule was stopped"
msgstr "Die Regel wurde gestoppt"

#, python-format
msgid "The rule was deleted, along with ${n} allocations"
msgstr "Die Regel wurde gelöscht, zusammen mit ${n} Einteilungen"

msgid "Topics A-Z"
msgstr "Themen A-Z"

msgid "Your userprofile is incomplete. Please update it before you continue."
msgstr ""
"Ihr Benutzerprofil ist unvollständig. Bitte vervollständigen Sie es bevor "
"Sie weiterfahren."

msgid "You have been logged in."
msgstr "Sie wurden angemeldet."

msgid "Wrong e-mail address, password or yubikey."
msgstr "Falsche E-Mail Adresse, falsches Passwort oder falscher Yubikey."

#, python-format
msgid "Login to ${org}"
msgstr "${org} Anmeldung"

msgid "A user with this address already exists"
msgstr "Ein Benutzer mit dieser E-Mail Adresse existiert bereits"

msgid "This signup link has expired"
msgstr "Der Registrationslink ist abgelaufen"

#, python-format
msgid "Your ${org} Registration"
msgstr "Ihre ${org} Registration"

msgid ""
"Thank you for registering. Please follow the instructions on the activiation "
"e-mail sent to you."
msgstr ""
"Vielen Dank für Ihre Registrierung. Bitte folgen Sie den Anleitungen im "
"Aktivierungs-Email das wir Ihnen gesendet haben."

msgid "Account Registration"
msgstr "Benutzerkonto Registration"

msgid "Unknown user"
msgstr "Unbekannter Benutzer"

msgid "Invalid activation token"
msgstr "Ungültiger Aktivierungscode"

msgid "Your account has already been activated."
msgstr "Ihr Konto wurde bereits aktiviert."

msgid ""
"Your account has been activated. You may now log in with your credentials"
msgstr ""
"Ihr Konto wurde aktiviert. Sie können sich nun mit Ihren Benutzernamen und "
"Passwort anmelden"

msgid "You have been logged out."
msgstr "Sie wurden ausgeloggt."

msgid "Password reset"
msgstr "Passwort zurücksetzen"

#, python-format
msgid ""
"A password reset link has been sent to ${email}, provided an account exists "
"for this email address."
msgstr ""
"Eine E-Mail wurde an ${email} gesendet (sofern die Adresse gültig ist)."

msgid "Password changed."
msgstr "Passwort geändert."

msgid "Wrong username or password reset link not valid any more."
msgstr "Ungültige Adresse oder abgelaufener Link."

msgid "A link was added to the clipboard"
msgstr "Ein Verweis wurde in die Zwischenablage kopiert"

#, python-format
msgid "The entry ${name} exists twice"
msgstr "Der Eintrag ${name} existiert zweimal"

msgid "Added a new directory"
msgstr "Ein neues Verzeichnis wurde hinzugefügt"

msgid "New Directory"
msgstr "Neues Verzeichnis"

msgid ""
"The requested change cannot be performed, as it is incompatible with "
"existing entries"
msgstr ""
"Die verlangte Änderung kann nicht durchgeführt werden, da sie mit den "
"bereist existierenden Einträgen inkompatibel ist."

#, python-format
msgid "Syntax Error in line ${line}"
msgstr "Syntaxfehler auf Zeile ${line}"

msgid "Syntax error in form"
msgstr "Syntaxfehler im Formular"

#, python-format
msgid "Syntax error in field ${field_name}"
msgstr "Syntaxfehler im Feld ${field_name}"

#, python-format
msgid "Error: Duplicate label ${label}"
msgstr "Fehler: ${label} zweifach erfasst"

msgid "The directory was deleted"
msgstr "Das Verzeichnis wurde gelöscht"

msgid "Added a new directory entry"
msgstr "Ein neuer Verzeichniseintrag wurde hinzugefügt"

msgid "New Directory Entry"
msgstr "Neuer Verzeichniseintrag"

msgid "Submit a New Directory Entry"
msgstr "Einen neuen Verzeichniseintrag vorschlagen."

msgid "Continue"
msgstr "Weiter"

msgid "Propose a change"
msgstr "Änderung vorschlagen"

msgid ""
"To request a change, edit the fields you would like to change, leaving the "
"other fields intact. Then submit your request."
msgstr ""
"Um eine Änderung vorzuschlagen, bearbeiten Sie die Felder die Sie ändern "
"möchten. Wo keine Änderungen nötig sind, lassen Sie die Felder wie sie sind. "
"Danach senden Sie Ihre Anfrage ab."

msgid "The entry was deleted"
msgstr "Der Eintrag wurde gelöscht"

msgid ""
"On the right side, you can filter the entries of this directory to export."
msgstr ""
"Auf der rechten Seite können Sie die Einträge des Verzeichnisses für de "
"filtern."

msgid "Exports all entries of this directory."
msgstr "Exportiert alle Einträge dieses Verzeichniseses."

msgid ""
"The resulting zipfile contains the selected format as well as metadata and "
"images/files if the directory contains any."
msgstr ""
"Die resultierende Zip-Datei enthält das gewählte Format sowie alle Metadaten "
"und allfällige Bilder/Dateien."

#, python-format
msgid ""
"You have been redirect to this entry because it could not be exported due to "
"missing file ${name}. Please re-upload them and try again"
msgstr ""
"Sie wurden auf diesen Eintrag weitergeleitet weil dieser nicht exportiert "
"werden konnte aufgrund der fehlenden Datei ${name}. Bitte laden sie diese "
"nochmals hoch und probieren Sie es erneut"

#, python-format
msgid "The column ${name} is missing"
msgstr "Die Spalte ${name} fehlt"

#, python-format
msgid "The file ${name} is missing"
msgstr "Die Datei ${name} fehlt"

msgid ""
"The given file is invalid, does it include a metadata.json with a data.xlsx, "
"data.csv, or data.json?"
msgstr ""
"Die angegebene Datei ist ungültig. Enthält sie eine metadata.json Datei mit "
"einer data.xlsx, data.csv oder data.json Datei?"

#, python-format
msgid "Imported ${count} entries"
msgstr "${count} Einträge importiert"

msgid ""
"Updates the directory configuration and imports all entries given in the ZIP "
"file. The format is the same as produced by the export function. Note that "
"only 100 items are imported at a time. To import more items repeat the "
"import accordingly."
msgstr ""
"Aktualisiert die Konfiguration des Verzeichnis und importiert alle Einträge "
"gemäss der angegebenen Zip Datei. Das Format entspricht dem Format des "
"Exports. Bitte beachten Sie das nur bis zu 100 Einträge pro Import "
"berücksichtigt werden. Um mehr Einträge zu importieren muss der Import "
"wiederholt werden."

msgid ""
"Stable urls are important. Here you can change the path to your site here "
"independant of the title."
msgstr ""
"Stabile Url's sind wichtig. Hier kann der Pfad unabhängig von Titel "
"angepasst werden."

#, python-format
msgid "A total of ${number} subpages are affected."
msgstr "Insgesamt ${number} Unterseiten sind betroffen."

#, python-format
msgid "${count} links will be replaced by this action."
msgstr "${count} Links werden nach dieser Aktion ersetzt."

msgid "The event submitter has not yet completed his submission"
msgstr "Der/die Antragsteller/in hat ihren Antrag noch nicht abgeschlosesen"

msgid "This event has already been published"
msgstr "Diese Veranstaltung wurde bereits veröffentlicht."

#, python-format
msgid "You have accepted the event ${title}"
msgstr "Sie haben die Veranstaltung ${title} angenommen"

msgid "Your event was accepted"
msgstr "Ihre Veranstaltung wurde angenommen"

msgid "Submit an event"
msgstr "Veranstaltung melden"

msgid ""
"Only events taking place inside the town or events related to town societies "
"are published. Events which are purely commercial are not published. There's "
"no right to be published and already published events may be removed from "
"the page without notification or reason."
msgstr ""
"Im Veranstaltungskalender werden Anlässe jeglicher Art publiziert, welche "
"innerhalb der Gemeinde oder im Zusammenhang mit einem Verein der Gemeinde "
"durchgeführt werden. Nicht publiziert werden rein kommerzielle "
"Veranstaltungen. Es besteht kein Publikationsrecht und bereits publizierte "
"Veranstaltungen können jederzeit und ohne Angabe von Gründen gelöscht werden."

msgid "Your request has been registered"
msgstr "Ihre Anfrage wurde erfasst"

msgid "New ticket"
msgstr "Neues Ticket"

msgid "Your request could not be accepted automatically!"
msgstr "Ihre Anfrage konnte nicht automatisch verarbeitet werden!"

msgid "Thank you for your submission!"
msgstr "Vielen Dank für Ihre Eingabe!"

msgid "Your event was rejected"
msgstr "Ihre Veranstaltung wurde abgelehnt"

msgid "Access Denied"
msgstr "Zugriff verweigert"

msgid "Not Found"
msgstr "Seite nicht gefunden"

msgid "Added a new external form"
msgstr "Neues externes Formular hinzugefügt"

msgid "New external link"
msgstr "Neue externe Verknüpfung"

msgid "Edit external link"
msgstr "Externe Verknüpfung bearbeiten"

msgid "Manage Photo Albums"
msgstr "Fotoalben verwalten"

msgid "This file type is not supported"
msgstr "Dieser Dateityp wird nicht unterstützt"

msgid "The file name is too long"
msgstr "Der Dateiname ist zu lang"

msgid "The file cannot be processed"
msgstr "Die Datei kann nicht verarbeitet werden"

msgid "Please submit your yubikey"
msgstr "Bitte geben Sie Ihren Yubikey ein"

msgid "Your account is not linked to a Yubikey"
msgstr "Ihr Konto ist nicht mit einem Yubikey verknüpft"

msgid "The used Yubikey is not linked to your account"
msgstr "Der verwendete Yubikey ist nicht mit Ihrem Konto verknüpft"

msgid "This file already has a digital seal"
msgstr "Diese Datei hat bereits ein digitales Siegel"

msgid "Your Yubikey could not be validated"
msgstr "Ihr Yubikey konnte nicht validiert werden"

msgid "Edit external form"
msgstr "Externes Formular editieren"

msgid "The registration has ended"
msgstr "Die Anmeldung ist nicht mehr möglich"

msgid "The registration is closed"
msgstr "Zur Zeit keine Anmeldung möglich"

#, python-format
msgid "The registration opens on ${day}, ${date}"
msgstr "Die Anmeldung beginnt am ${day}, ${date}"

#, python-format
msgid "The registration closes on ${day}, ${date}"
msgstr "Die Anmeldung endet am ${day}, ${date}"

#, python-format
msgid "There's a limit of ${count} attendees"
msgstr "Die Anmeldung ist auf ${count} Teilnehmer begrenzt"

msgid "There are no spots left"
msgstr "Keine Plätze mehr verfügbar"

msgid "There is one spot left"
msgstr "Es ist noch ein Platz verfügbar"

#, python-format
msgid "There are ${count} spots left"
msgstr "Es sind noch ${count} Plätze verfügbar"

msgid "A form with this name already exists"
msgstr "Ein Formular mit diesem Namen existiert bereits"

msgid "Added a new form"
msgstr "Ein neues Formular wurd hinzugefügt"

msgid "New Form"
msgstr "Neues Formular"

msgid "Exports the submissions of the given date range."
msgstr "Exportiert alle Eingaben zwischen Start- und End-Datum."

msgid "New Registration Window"
msgstr "Neuer Anmeldezeitraum"

msgid "The registration window was added successfully"
msgstr "Der Anmeldezeitraum wurde erfolgreich hinzugefügt"

msgid ""
"Registration windows limit forms to a set number of submissions and a "
"specific time-range."
msgstr "Anmeldezeiträume limitieren Formulareingaben nach Anzahl und Zeitraum."

msgid "General Message"
msgstr "Allgemeine Nachricht"

#, python-format
msgid "Successfully sent ${count} emails"
msgstr "Erfolgreich ${count} E-Mails gesendet"

msgid "Send E-Mail to attendees"
msgstr "E-Mail an Teilnehmende senden"

msgid "Email attendees"
msgstr "E-Mail an Teilnehmende"

msgid "Cancel Registration Window"
msgstr "Anmeldezeitraum absagen"

msgid ""
"You really want to cancel all confirmed and deny all open submissions for "
"this registration window?"
msgstr ""
"Möchten Sie alle bestätigten Anmeldungen stornieren und alle offenen "
"ablehnen?"

msgid ""
"Each attendee will receive a ticket email unless ticket messages are not "
"muted."
msgstr ""
"Jeder Teilnehmer wird eine Ticket-Email erhalten, sofern Tickets nicht "
"stummgeschaltet sind."

msgid "Do you really want to delete this registration window?"
msgstr "Möchten Sie den Anmeldezeitraum wirklich entfernen?"

msgid "Existing submissions will be disassociated."
msgstr "Bestehende Eingaben werden vom Anmeldezeitraum losgelöst."

msgid "Delete registration window"
msgstr "Anmeldezeitraum entfernen"

msgid "This registration window can't be deleted."
msgstr "Dieser Anmeldezeitraum kann nicht gelöscht werden."

msgid ""
"There are confirmed or open submissions associated with it. Cancel the "
"registration window first."
msgstr ""
"Bereits bestätigte oder offene Anmeldungen wären betroffen. Sagen Sie den "
"Zeitraum zuerst ab."

msgid "Edit Registration Window"
msgstr "Anmeldezeitraum bearbeiten"

#, python-format
msgid "${count} submissions cancelled / denied over the ticket system"
msgstr "${count} Anmeldungen storniert / abgelehnt über das Ticket-System"

msgid "The registration window was deleted"
msgstr "Der Anmeldezeitraum wurde gelöscht"

msgid "Pay Online and Complete"
msgstr "Online zahlen und abschliessen"

msgid "Your payment could not be processed"
msgstr "Ihre Zahlung konnte nicht verarbeitet werden"

msgid "Registrations are no longer possible"
msgstr "Anmeldungen sind nicht mehr möglich"

msgid "Your registration has been confirmed"
msgstr "Ihre Anmeldung wurde bestätigt"

msgid "The registration has been confirmed"
msgstr "Die Anmeldung wurde bestätigt"

msgid "The registration could not be confirmed"
msgstr "Die Anmeldung konnte nicht bestätigt werden"

msgid "Your registration has been denied"
msgstr "Ihre Anmeldung wurde abgelehnt"

msgid "The registration has been denied"
msgstr "Die Anmeldung wurde abgelehnt"

msgid "The registration could not be denied"
msgstr "Die Anmeldung konnte nicht abgelehnt werden"

msgid "Your registration has been cancelled"
msgstr "Ihre Anmeldung wurde storniert"

msgid "The registration has been cancelled"
msgstr "Die Anmeldung wurde storniert"

msgid "The registration could not be cancelled"
msgstr "Die Anmeldung konnte nicht storniert werden"

msgid "Select"
msgstr "Auswahl"

msgid "Select images"
msgstr "Bilder auswählen"

msgid "Added a new photo album"
msgstr "Ein neues Fotoalbum wurde hinzugefügt"

msgid "New Photo Album"
msgstr "Neues Fotoalbum"

#, python-format
msgid "Welcome to the ${org} Newsletter"
msgstr "Willkommen beim ${org} Newsletter"

#, python-format
msgid ""
"Success! We have sent a confirmation link to ${address}, if we didn't send "
"you one already."
msgstr ""
"Erfolg! Wir senden eine E-Mail zur Bestätigung Ihres Abonnements an "
"${address}, sofern Sie noch nicht angemeldet sind."

#, python-format
msgid "Do you really want to unsubscribe \"{}\"?"
msgstr "Möchten Sie \"{}\" wirklich abmelden?"

msgid "A newsletter with this name already exists"
msgstr "Ein Newsletter mit diesem Namen existiert bereits"

msgid "Added a new newsletter"
msgstr "Ein neuer Newsletter wurde hinzugefügt"

msgid "New Newsletter"
msgstr "Neuer Newsletter"

msgid "Edit Newsletter"
msgstr "Newsletter Bearbeiten"

msgid "The newsletter was deleted"
msgstr "Der Newsletter wurde gelöscht"

#, python-format
msgid "Sent \"${title}\" to ${n} recipients"
msgstr "\"${title}\" wurde an ${n} Empfänger gesendet"

#, python-format
msgid "Scheduled \"${title}\" to be sent on ${date}"
msgstr "\"${title}\" wurde für den Versand am ${date} eingeplant"

#, python-format
msgid "Sent \"${title}\" to ${recipient}"
msgstr "\"${title}\" wurde an ${recipient} gesendet"

msgid "Sends a test newsletter to the given address"
msgstr "Sendet ein Test-Newsletter an die gewählte Adresse"

msgid "Today"
msgstr "Heute"

msgid "Tomorrow"
msgstr "Morgen"

msgid "This weekend"
msgstr "Dieses Wochenende"

msgid "This week"
msgstr "Diese Woche"

msgid "Event Export"
msgstr "Veranstaltungs-Export"

msgid "Exports all future events."
msgstr "Exportiert alle zukünftigen Veranstaltungen."

#, python-format
msgid "The following line(s) contain invalid data: ${lines}"
msgstr "Die folgende(n) Zeile(n) enthalten ungültige Daten: ${lines}"

#, python-format
msgid "${count} events will be imported"
msgstr "${count} Veranstaltungen werden importiert"

#, python-format
msgid "${count} events imported"
msgstr "${count} Veranstaltungen importiert"

msgid "The same format as the export (XLSX) can be used for the import."
msgstr ""
"Für den Import kann das gleiche Format wie für den Export (XLSX) verwendet "
"werden."

msgid "Your payment has been received"
msgstr "Ihre Zahlung ist eingegangen"

msgid "Your payment has been withdrawn"
msgstr "Ihre Zahlung wurde rückgängig gemacht"

msgid "Your payment has been refunded"
msgstr "Ihre Zahlung wurde rückerstattet"

msgid "The ticket was marked as paid"
msgstr "Das Ticket wurde als bezahlt markiert"

msgid "The ticket was marked as unpaid"
msgstr "Das Ticket wurde als unbezahlt markiert"

msgid "The payment was captured"
msgstr "Die Zahlung wurde eingenommen"

msgid "The payment was refunded"
msgstr "Die Zahlung wurde rückerstattet"

msgid "As default"
msgstr "Als Standard"

msgid "Should this provider really be the new default?"
msgstr "Soll dieser Zahlungsanbieter wirklich zum Standard gemacht werden?"

msgid "All future payments will be redirected."
msgstr "Alle zukünftigen Zahlungen werden umgeleitet."

msgid "Make Default"
msgstr "Als Standard"

msgid "Do you really want to delete this provider?"
msgstr "Möchten Sie diesen Zahlungsanbieter wirklich löschen?"

msgid "Your Stripe account was connected successfully."
msgstr "Ihr Stripe Konto wurde erfolgreich verbunden."

msgid "Your Stripe account could not be connected."
msgstr "Ihr Stripe Konto konnte nicht verbunden werden."

msgid "Changed the default payment provider."
msgstr "Der Standard Zahlungsanbieter wurde verändert."

msgid "The payment provider was deleted."
msgstr "Der Zahlungsanbieter wurde gelöscht."

msgid "Successfully synchronised payments"
msgstr "Synchronisierung erfolgreich"

msgid "Charge fees to customer"
msgstr "Kreditkarten-Gebühren dem Kunden verrechnen"

msgid "Added a new person"
msgstr "Eine neue Person wurde hinzugefügt"

msgid "New person"
msgstr "Neue Person"

msgid "January"
msgstr "Januar"

msgid "Feburary"
msgstr "Februar"

msgid "March"
msgstr "März"

msgid "April"
msgstr "April"

msgid "May"
msgstr "Mai"

msgid "June"
msgstr "Juni"

msgid "July"
msgstr "Juli"

msgid "August"
msgstr "August"

msgid "September"
msgstr "September"

msgid "October"
msgstr "Oktober"

msgid "November"
msgstr "November"

msgid "December"
msgstr "Dezember"

msgid "hour"
msgstr "Stunde"

msgid "hours"
msgstr "Stunden"

msgid "day"
msgstr "Tag"

msgid "days"
msgstr "Tage"

#, python-format
msgid "Reservations must be made ${n} ${unit} in advance"
msgstr "Reservationen müssen ${n} ${unit} im Voraus gemacht werden"

msgid "This date lies in the past"
msgstr "Dieses Datum liegt in der Vergangenheit"

msgid "Reserve"
msgstr "Reservieren"

#, python-format
msgid "New dates for ${title}"
msgstr "Neue Termine für ${title}"

msgid "Confirm your reservation"
msgstr "Bestätigen Sie Ihre Reservation"

msgid "Thank you for your reservation!"
msgstr "Vielen Dank für Ihre Reservation!"

msgid "Your reservations were accepted"
msgstr "Ihre Reservationen wurden angenommen"

msgid "The reservations were accepted"
msgstr "Die Reservationen wurden angenommen"

msgid "The reservations have already been accepted"
msgstr "Die Reservationen wurden bereits angenommen"

msgid ""
"The payment associated with this reservation needs to be refunded before the "
"reservation can be rejected"
msgstr ""
"Die mit der Reservation verknüpfte Zahlung muss rückgängig gemacht werden "
"bevor die Reservation gelöscht werden kann"

msgid "The following reservations were rejected"
msgstr "Die folgenden Reservationen wurden abgelehnt"

msgid "The reservations were rejected"
msgstr "Die Reservationen wurden abgelehnt"

msgid "The reservation was rejected"
msgstr "Die Reservation wurde abgelehnt"

msgid "Added a new daypass"
msgstr "Eine neue Tageskarte wurde hinzugefügt"

msgid "New daypass"
msgstr "Neue Tageskarte"

msgid "Added a new room"
msgstr "Ein neuer Raum wurde hinzugefügt"

msgid "New room"
msgstr "Neuer Raum"

msgid "Added a new item"
msgstr "Neuen Gegenstand hinzugefügt"

msgid "New Item"
msgstr "Neuer Gegenstand"

#, python-format
msgid "Successfully removed ${count} unused allocations"
msgstr "${count} Einteilungen wurden erfolgreich entfernt"

msgid "Exports the reservations of the given date range."
msgstr "Exportiert alle Reservationen zwischen Start- und End-Datum."

#, python-format
msgid "Do you really want to delete \"${name}\"?"
msgstr "Möchten Sie \"${name}\" wirklich löschen?"

msgid "Delete Recipient"
msgstr "Empfänger Löschen"

msgid "Added a new recipient"
msgstr "Ein neuer Empfänger wurde hinzugefügt"

msgid "New Recipient"
msgstr "Neuer Empfänger"

msgid "Edit Recipient"
msgstr "Empfänger Bearbeiten"

#, python-format
msgid "Search through ${count} indexed documents"
msgstr "Durchsuchen Sie ${count} indizierte Dokumente"

#, python-format
msgid "${count} Results"
msgstr "${count} Resultate"

msgid "Search Unavailable"
msgstr "Suche Nicht Verfügbar"

msgid "Favicon"
msgstr "Favicon"

msgid "Links"
msgstr "Links"

msgid "Newsletter Settings"
msgstr "Newsletter-Einstellungen"

msgid "Ticket Settings"
msgstr "Ticket-Einstellungen"

msgid "Header"
msgstr "Kopfzeile"

msgid "Footer"
msgstr "Fusszeile"

msgid "Modules"
msgstr "Module"

msgid "Analytics"
msgstr "Web-Statistik"

msgid "Holidays"
msgstr "Feiertage / Schulferien"

msgid "No holidays defined"
msgstr "Keine Feiertage definiert"

msgid "Link Migration"
msgstr "Migration Links"

msgid "Migrate"
msgstr "Migrieren"

#, python-format
msgid "Migrated ${number} links"
msgstr "${number} Links migriert"

#, python-format
msgid "Total of ${number} links found."
msgstr "Total ${number} Links gefunden"

#, python-format
msgid ""
"Migrates links from the current domain \"${domain}\" to the given domain."
msgstr ""
"Migriert Links von der aktuellen Domain \"${domain}\" zur angegebenen Domain."

msgid "Topics"
msgstr "Themen"

#, python-format
msgid "the subscription for ${address} was successfully confirmed"
msgstr "Die Anmeldung für ${address} wurde erfolgreich bestätigt"

#, python-format
msgid "the subscription for ${address} could not be confirmed, wrong token"
msgstr ""
"Die Anmeldung für ${address} konnte nicht bestätigt werden, falsches Token"

#, python-format
msgid "${address} successfully unsubscribed"
msgstr "${address} wurde erfolgreich abgemeldet"

#, python-format
msgid "${address} could not be unsubscribed, wrong token"
msgstr "${address} konnte nicht abgemeldet werden - falsches Token"

msgid "Delete Ticket"
msgstr "Ticket löschen"

msgid "This ticket is not deletable."
msgstr "Dieses Ticket kann nicht gelöscht werden."

msgid "Ticket successfully deleted"
msgstr "Ticket erfolgreich gelöscht"

msgid ""
"Do you really want to delete this ticket? All data associated with this "
"ticket will be deleted. This cannot be undone."
msgstr ""
"Möchten Sie das Ticket wirklich löschen? Alle mit diesem Ticket verbundenen "
"Daten werden gelöscht. Dies kann nicht rückgängig gemacht werden."

msgid "Mark as paid"
msgstr "Als bezahlt markieren"

msgid "Mark as unpaid"
msgstr "Als unbezahlt markieren"

msgid "Capture Payment"
msgstr "Zahlung Einnehmen"

msgid "Do you really want capture the payment?"
msgstr "Möchten Sie die Zahlung wirklich einnehmen?"

msgid ""
"This usually happens automatically, so there is no reason not do capture the "
"payment."
msgstr ""
"Dies passiert normalerweise automatisch. Sie können deshalb ohne Bedenken "
"weiterfahren."

msgid "Capture payment"
msgstr "Zahlung einnehmen"

msgid "Refund Payment"
msgstr "Zahlung Rückerstatten"

#, python-format
msgid "Do you really want to refund ${amount}?"
msgstr "Möchten Sie wirklich ${amount} rückerstatten?"

#, python-format
msgid "Refund ${amount}"
msgstr "${amount} rückerstatten"

msgid "Your ticket has a new message"
msgstr "Ihr Ticket hat eine neue Nachricht"

msgid "Your note was added"
msgstr "Ihre Notiz wurde hinzugefügt"

msgid "The note was deleted"
msgstr "Die Notiz wurde gelöscht"

msgid "Edit Note"
msgstr "Notiz bearbeiten"

msgid "The ticket cannot be accepted because it's not open"
msgstr "Das Ticket kann nicht angenommen werden da es nicht offen ist"

#, python-format
msgid "You have accepted ticket ${number}"
msgstr "Sie haben das Ticket ${number} angenommen"

msgid "The ticket cannot be closed because it's not pending"
msgstr ""
"Das Ticket kann nicht geschlossen werden da es nicht in Bearbeitung ist"

#, python-format
msgid "You have closed ticket ${number}"
msgstr "Sie haben das Ticket ${number} abgeschlossen"

msgid "The submitter email is not available"
msgstr "Die Email des Antragstellers fehlt"

msgid "The ticket cannot be re-opened because it's not closed"
msgstr ""
"Das Ticket kann nicht wieder geöffnet werden da es nicht geschlossen ist"

#, python-format
msgid "You have reopened ticket ${number}"
msgstr "Sie haben das Ticket ${number} wieder geöffnet"

msgid "Your ticket has been reopened"
msgstr "Ihr Ticket wurde wieder geöffnet"

#, python-format
msgid "You have disabled e-mails for ticket ${number}"
msgstr "Sie haben E-Mails für das Ticket ${number} deaktiviert"

#, python-format
msgid "You have enabled e-mails for ticket ${number}"
msgstr "Sie haben E-Mails für das Ticket ${number} aktiviert"

msgid "The ticket cannot be archived because it's not closed"
msgstr "Das Ticket kann nicht archiviert werden, da es nicht geschlossen ist"

#, python-format
msgid "You archived ticket ${number}"
msgstr "Sie haben das Ticket ${number} archiviert"

msgid ""
"The ticket cannot be recovered from the archive because it's not archived"
msgstr ""
"Das Ticket kann nicht aus dem Archiv geholt werden, da es nicht archiviert "
"ist"

#, python-format
msgid "You recovered ticket ${number} from the archive"
msgstr "Sie haben Ticket ${number} aus dem Archiv geholt"

msgid "The ticket has already been closed"
msgstr "Das Ticket wurde bereits geschlossen"

msgid "Your message has been sent"
msgstr "Ihre Nachricht wurde gesendet"

#, python-format
msgid ""
"The following message will be sent to ${address} and it will be recorded for "
"future reference."
msgstr ""
"Die folgende Nachricht wird an ${address} gesendet und als zukünftige "
"Referenz gespeichert."

msgid "Your request has been submitted"
msgstr "Anfrage eingereicht"

msgid "Your request is currently pending"
msgstr "Ihr Anliegen wird zur Zeit bearbeitet"

msgid "Your request has been processed"
msgstr "Ihr Anliegen wurde abgeschlossen"

msgid "Request Status"
msgstr "Status Anfrage"

msgid "The request has already been closed"
msgstr "Ihre Anfrage wurde bereits geschlossen"

msgid "Your message has been received"
msgstr "Ihre Nachricht wurde übermittelt"

msgid "My"
msgstr "Meine"

msgid "All Tickets"
msgstr "Alle Tickets"

msgid "All Users"
msgstr "Alle Benutzer"

msgid "Added a new user group"
msgstr "Benutzergruppe hinzugefügt"

msgid "New user group"
msgstr "Neue Benutzergruppe"

msgid "Edit user group"
msgstr "Benutzergruppe bearbeiten"

msgid "User Management"
msgstr "Benutzerverwaltung"

msgid "New Signup Link"
msgstr "Neuer Registrationslink"

msgid "New User"
msgstr "Neuer Benutzer"

msgid "A user with this e-mail address already exists"
msgstr "Ein Benutzer mit dieser E-Mail Adresse existiert bereits"

msgid "An account was created for you"
msgstr "Ein Konto wurde für Sie erstellt"

msgid "The user was created successfully"
msgstr "Der Benutzer wurde erfolgreich erstellt"

#~ msgid "Signed file removed."
#~ msgstr "Signierte Datei gelöscht."

#~ msgid "Unsigned"
#~ msgstr "Unsigniert"

#~ msgid "Sign now"
#~ msgstr "Jetzt signieren"

#~ msgid "Digital seal applied"
#~ msgstr "Digitales Siegel angewendet"

#~ msgid "Please enter your yubikey to digitally sign this file"
#~ msgstr "Bitte geben Sie Ihren Yubikey ein um die Datei digital zu signieren"

#~ msgid "You are not authorised to digitally sign documents"
#~ msgstr "Sie sind nicht dazu berechtigt Dokumente digital zu signieren"

#~ msgid "${name} was digitally signed on ${date}"
#~ msgstr "${name} wurde am ${date} digital signiert"

#~ msgid ""
#~ "All files have been digitally signed. The digital seal of a downloaded "
#~ "file can be viewed in Adobe Acrobat Reader or by dragging an already "
#~ "downloaded file into the field below:"
#~ msgstr ""
#~ "Alle Dateien wurden digital signiert. Das digitale Siegel einer "
#~ "heruntergeladenen Datei kann im Adobe Acrobat Reader oder durch das "
#~ "Ziehen der Datei in das untenstehende Feld geprüft werden:"

#~ msgid "User will stay on the page when opening images and files"
#~ msgstr ""
#~ "Benutzer verbleiben auf der Seite wenn sie Bilder und Dateien öffnen"<|MERGE_RESOLUTION|>--- conflicted
+++ resolved
@@ -1,11 +1,7 @@
 msgid ""
 msgstr ""
 "Project-Id-Version: PACKAGE 1.0\n"
-<<<<<<< HEAD
 "POT-Creation-Date: 2022-05-30 14:38+0200\n"
-=======
-"POT-Creation-Date: 2022-05-24 11:23+0200\n"
->>>>>>> cc8f4dab
 "PO-Revision-Date: 2022-03-15 10:21+0100\n"
 "Last-Translator: Marc Sommerhalder <marc.sommerhalder@seantis.ch>\n"
 "Language-Team: German\n"
@@ -244,12 +240,9 @@
 msgid "On holidays"
 msgstr "An Feiertagen"
 
-<<<<<<< HEAD
-=======
 msgid "During school holidays"
 msgstr "Während Schulferien"
 
->>>>>>> cc8f4dab
 msgid "Access"
 msgstr "Zugriff"
 
