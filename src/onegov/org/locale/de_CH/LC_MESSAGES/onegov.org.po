msgid ""
msgstr ""
"Project-Id-Version: PACKAGE 1.0\n"
"POT-Creation-Date: 2024-07-03 13:25+0200\n"
"PO-Revision-Date: 2022-03-15 10:21+0100\n"
"Last-Translator: Marc Sommerhalder <marc.sommerhalder@seantis.ch>\n"
"Language-Team: German\n"
"Language: de_CH\n"
"MIME-Version: 1.0\n"
"Content-Type: text/plain; charset=UTF-8\n"
"Content-Transfer-Encoding: 8bit\n"
"Plural-Forms: nplurals=2; plural=(n != 1);\n"
"Generated-By: Lingua 3.12\n"
"X-Generator: Poedit 3.0.1\n"

#, python-format
msgid ""
"${mtan} - mTAN for ${organisation}.\n"
"Or continue here: ${url}"
msgstr ""
"${mtan}: mTAN für ${organisation}.\n"
"Oder hier fortfahren: ${url}"

msgid ""
"We sent an mTAN to the specified number. Please enter it below or follow the "
"instructions in the SMS."
msgstr ""
"Wir haben einen mTAN an die angegebene Nummer gesendet. Bitte geben Sie "
"diesen unten ein oder folgen Sie den Anweisungen in der SMS."

msgid "Open"
msgstr "Offen"

msgid "Pending"
msgstr "In Bearbeitung"

msgid "Closed"
msgstr "Abgeschlossen"

msgid "Archived"
msgstr "Archiviert"

msgid "All"
msgstr "Alle"

msgid "Paid"
msgstr "Bezahlt"

msgid "Failed"
msgstr "Fehlgeschlagen"

msgid "Refunded"
msgstr "Rückerstattet"

msgid "Manual"
msgstr "Manuell"

msgid "Stripe Connect"
msgstr "Stripe Connect"

#, python-format
msgid "${org} OneGov Cloud Status"
msgstr "${org} OneGov Cloud Status"

msgid "General"
msgstr "Allgemein"

#, python-format
msgid "${org} Reservation Overview"
msgstr "${org} Reservations-Übersicht"

msgid "Your Chat has been turned into a ticket"
msgstr "Aus ihrem Chat wurde ein Ticket erstellt"

msgid "Account"
msgstr "Konto"

msgid "User Profile"
msgstr "Benutzerprofil"

msgid "Logout"
msgstr "Abmelden"

msgid "Login"
msgstr "Anmelden"

msgid "Register"
msgstr "Registrierung"

msgid "Timeline"
msgstr "Aktivität"

msgid "Files"
msgstr "Dateien"

msgid "Images"
msgstr "Bilder"

msgid "Payment Provider"
msgstr "Zahlungsanbieter"

msgid "Payments"
msgstr "Zahlungen"

msgid "Text modules"
msgstr "Textbausteine"

msgid "Settings"
msgstr "Einstellungen"

msgid "Users"
msgstr "Benutzer"

msgid "User groups"
msgstr "Benutzergruppen"

msgid "Link Check"
msgstr "Link-Prüfung"

msgid "Archived Tickets"
msgstr "Archivierte Tickets"

msgid "Forms"
msgstr "Formulare"

msgid "Surveys"
msgstr "Umfragen"

msgid "Management"
msgstr "Verwaltung"

msgid "My Tickets"
msgstr "Meine Tickets"

msgid "Open Tickets"
msgstr "Offene Tickets"

msgid "Pending Tickets"
msgstr "Tickets in Bearbeitung"

msgid "Closed Tickets"
msgstr "Abgeschlossene Tickets"

msgid "Tickets"
msgstr "Tickets"

msgid "Ticket"
msgstr "Ticket"

msgid "This site is private"
msgstr "Diese Seite ist privat"

msgid "This site is secret"
msgstr "Diese Seite ist geheim"

msgid "Cancel"
msgstr "Abbrechen"

msgid "ID Payment Provider"
msgstr "ID beim Zahlungsanbieter"

msgid "Status"
msgstr "Status"

msgid "Currency"
msgstr "Währung"

msgid "Amount"
msgstr "Betrag"

msgid "Net Amount"
msgstr "Netto Betrag"

msgid "Fee"
msgstr "Gebühr"

msgid "Date Paid"
msgstr "Datum Bezahlt"

msgid "References"
msgstr "Referenzen"

msgid "Created Date"
msgstr "Datum erstellt"

msgid "Reference Ticket"
msgstr "Referenz Ticket"

msgid "Submitter Email"
msgstr "Email Antragsteller"

msgid "Category Ticket"
msgstr "Kategorie Ticket"

msgid "Status Ticket"
msgstr "Status Ticket"

msgid "Ticket decided"
msgstr "Ticket entschieden"

msgid "Yes"
msgstr "Ja"

msgid "No"
msgstr "Nein"

msgid "Credit card payments"
msgstr "Kreditkartenzahlungen"

msgid "Exports payments and tickets"
msgstr "Exportiert Zahlungen und Tickets"

msgid "Title"
msgstr "Titel"

msgid "General availability"
msgstr "Generelle Verfügbarkeit"

msgid "Rule"
msgstr "Regel"

msgid "Extend"
msgstr "Verlängern"

msgid "Extend by one day at midnight"
msgstr "Mitternachts um einen Tag verlängern"

msgid "Extend by one month at the end of the month"
msgstr "Ende Monat um einen Monat verlängern"

msgid "Extend by one year at the end of the year"
msgstr "Ende Jahr um ein Jahr verlängern"

msgid "Start"
msgstr "Von"

msgid "Date"
msgstr "Datum"

msgid "End"
msgstr "Bis"

msgid "Except for"
msgstr "Ausser an"

msgid "On holidays"
msgstr "An Feiertagen"

msgid "During school holidays"
msgstr "Während Schulferien"

msgid "Access"
msgstr "Zugriff"

msgid "Public"
msgstr "Öffentlich"

msgid "Only by privileged users"
msgstr "Beschränkt auf Editoren und Administratoren"

msgid "Only by privileged users and members"
msgstr "Beschränkt auf Mitglieder, Editoren und Administratoren"

msgid "Security"
msgstr "Sicherheit"

msgid "Start date before end date"
msgstr "Start Datum vor Ende"

msgid "Daypasses"
msgstr "Tageskarten"

msgid "Daypasses Limit"
msgstr "Tageskarten pro Person und Tag"

msgid "Whole day"
msgstr "Ganztägig"

msgid "Time"
msgstr "Zeit"

msgid "Each starting at"
msgstr "Jeweils von"

msgid "HH:MM"
msgstr "HH:MM"

msgid "Each ending at"
msgstr "Jeweils bis"

msgid "May be partially reserved"
msgstr "Kann abschnittweise reserviert werden"

msgid "Options"
msgstr "Optionen"

msgid "Reservations per time slot"
msgstr "Maximale Anzahl Reservationen per Zeiteinheit"

msgid "Available items"
msgstr "Anzahl verfügbare Gegenstände"

msgid "Reservations per time slot and person"
msgstr "Reservationen per Zeiteinheit und Nutzer"

msgid "From"
msgstr "Von"

msgid "Until"
msgstr "Bis zum"

msgid "Slots per Reservation"
msgstr "Kontingent per Reservation"

msgid "Start time before end time"
msgstr "Start-Zeit vor End-Zeit"

msgid "Lead"
msgstr "Einleitung"

msgid "Describes what this directory is about"
msgstr "Beschreibt worum es bei diesem Verzeichnis geht"

msgid "Further Information"
msgstr "Weitere Informationen"

msgid "If left empty \"Further Information\" will be used as title"
msgstr ""
"Wenn leer gelassen, wird \"Weitere Informationen\" als Titel verwendet."

msgid "Text"
msgstr "Text"

msgid "Position"
msgstr "Position"

msgid "Above the entries"
msgstr "Oberhalb der Einträge"

msgid "Below the entries"
msgstr "Unterhalb der Einträge"

msgid "Definition"
msgstr "Definition"

msgid "Coordinates"
msgstr "Koordinaten"

msgid "Entries have no coordinates"
msgstr "Einträge haben keine Koordinaten"

msgid "Coordinates are shown on each entry"
msgstr "Koordinaten werden auf den Einträgen angezeigt"

msgid "Coordinates are shown on the directory and on each entry"
msgstr "Koordinaten werden im Verzeichnis und auf den Einträgen angezeigt"

msgid "Title-Format"
msgstr "Titel-Format"

msgid "Display"
msgstr "Anzeige"

msgid "Lead-Format"
msgstr "Lead-Format"

msgid "Empty Directory Notice"
msgstr "Leeres Verzeichnis Hinweis"

msgid ""
"This text will be displayed when the directory contains no (visible) "
"entries. When left empty a generic default text will be shown instead."
msgstr ""
"Dieser Text wird dargestellt wenn das Verzeichnis keine (sichtbaren) "
"Einträge enthält. Falls leergelassen, wird stattdessen ein generischer "
"Standardtext angezeigt."

msgid "Numbering"
msgstr "Nummerierung"

msgid "None"
msgstr "Keine"

msgid "Standard"
msgstr "Standard"

msgid "Custom"
msgstr "Eigene"

msgid "Custom Numbering"
msgstr "Eigene Nummerierung"

msgid "Main view"
msgstr "Hauptansicht"

msgid "Hide these labels on the main view"
msgstr "Diese Feldnamen auf der Hauptansicht verstecken"

msgid "Address"
msgstr "Adresse"

msgid "Filters"
msgstr "Filter"

msgid "Thumbnail"
msgstr "Thumbnail"

msgid "Pictures to be displayed as thumbnails on an entry"
msgstr "Bilder für Darstellung als Thumbnail auf dem Eintrag"

msgid "Overview layout with tiles"
msgstr "Übersicht mit Kacheln"

msgid "Address Block Title"
msgstr "Addressblock Titel"

msgid "Address Block"
msgstr "Adressblock"

msgid "The first line of the address"
msgstr "Die erste Zeile der Adresse"

msgid "Static title"
msgstr "Fixer Titel"

msgid "Icon"
msgstr "Symbol"

msgid "Marker"
msgstr "Marker"

msgid "Marker Color"
msgstr "Marker Farbe"

msgid "Default"
msgstr "Standard"

msgid "Color"
msgstr "Farbe"

msgid "Order"
msgstr "Sortierung"

msgid "By title"
msgstr "Nach Titel"

msgid "By format"
msgstr "Nach Format"

msgid "Order-Format"
msgstr "Sortierungs-Format"

msgid "Direction"
msgstr "Richtung"

msgid "Ascending"
msgstr "Aufsteigend"

msgid "Descending"
msgstr "Absteigend"

msgid "Pattern"
msgstr "Muster"

msgid "External Link"
msgstr "Externe Verknüpfung"

msgid "Visible"
msgstr "Sichtbar"

msgid "Users may propose new entries"
msgstr "Benutzer können neue Einträge vorschlagen"

msgid "New entries"
msgstr "Neue Einträge"

msgid "Guideline"
msgstr "Wegleitung"

msgid "Price"
msgstr "Preis"

msgid "Free of charge"
msgstr "Kostenlos"

msgid "Price per submission"
msgstr "Preis pro Eingabe"

msgid "Users may send change requests"
msgstr "Benutzer können Änderungen vorschlagen"

msgid "Change requests"
msgstr "Änderungsvorschläge"

msgid "Enable publication dates"
msgstr "Publikationsdaten aktivieren"

msgid ""
"Users may suggest publication start and/or end of the entry on submissions "
"and change requests"
msgstr ""
"Benutzer können Start und/oder Ende der Publikation des Eintrags bei "
"Änderungsvorschlägen und Eingaben setzen"

msgid "Publication"
msgstr "Publikation"

msgid "Enable registering for update notifications"
msgstr "Registrierung für Benachrichtigungen aktivieren"

msgid "Users can register for updates on new entries"
msgstr ""
"Benutzer können sich für Benachrichtigungen zu neuen Einträgen registrieren"

msgid "Notifications"
msgstr "Mitteilungen"

msgid "Required publication dates"
msgstr "Publikationsdaten erforderlich"

msgid "Information to be provided in addition to the E-mail"
msgstr "Zusätzliche zur E-Mail benötigte Informationen des Antragstellers"

msgid "Name"
msgstr "Name"

msgid "Phone"
msgstr "Telefon"

msgid "Submitter"
msgstr "Antragsteller/in"

msgid "Layout"
msgstr "Layout"

msgid "Accordion"
msgstr "Akkordeon"

#, python-format
msgid "The following fields are unknown: ${fields}"
msgstr "Die folgenden Felder sind unbekannt: ${fields}"

msgid "Please select at most one thumbnail field"
msgstr "Bitte wählen Sie höchstens ein Thumbnail Feld"

msgid "Please select exactly one numbering field"
msgstr "Bitte wählen Sie genau ein Feld für die Nummerierung aus"

#, python-format
msgid ""
"User submissions are not possible, because «${field}» is not visible. Only "
"if all fields are visible are user submission possible - otherwise users may "
"see data that they are not intended to see. "
msgstr ""
"Benutzereingaben sind nicht möglich, da «${field}» nicht sichtbar ist. Nur "
"wenn alle Felder sichtbar sind können Benutzereingaben akzeptiert werden - "
"andernfalls ist es möglich dass der Benutzer versteckte Felder sehen kann."

msgid "Apply directory configuration"
msgstr "Verzeichniskonfiguration anwenden"

msgid "Yes, import configuration and entries"
msgstr "Ja, Konfiguration und Einträge importieren"

msgid "No, only import entries"
msgstr "Nein, nur Einträge importieren"

msgid "Mode"
msgstr "Modus"

msgid "Only import new entries"
msgstr "Nur neue Einträge importieren"

msgid "Replace all entries"
msgstr "Alle Einträge ersetzen"

msgid "Import"
msgstr "Import"

msgid "The name field cannot be empty."
msgstr "Das Namensfeld darf nicht leer sein."

msgid "Please fill out a new name"
msgstr "Bitte geben sie einen neuen Namen an"

#, python-format
msgid "Invalid name. A valid suggestion is: ${name}"
msgstr "Ungültiger Name. Ein gültiger Vorschlag ist: ${name}"

msgid "An entry with the same name exists"
msgstr "Ein Eintrag mit diesem Namen existiert bereits"

msgid "E-Mail"
msgstr "E-Mail"

msgid "Art"
msgstr "Kunst"

msgid "Cinema"
msgstr "Kino"

msgid "Concert"
msgstr "Konzert"

msgid "Congress"
msgstr "Kongress"

msgid "Culture"
msgstr "Kultur"

msgid "Dancing"
msgstr "Tanz"

msgid "Education"
msgstr "Bildung"

msgid "Exhibition"
msgstr "Ausstellung"

msgid "Gastronomy"
msgstr "Gastronomie"

msgid "Health"
msgstr "Gesundheit"

msgid "Library"
msgstr "Bibliothek"

msgid "Literature"
msgstr "Literatur"

msgid "Market"
msgstr "Markt"

msgid "Meetup"
msgstr "Treffen"

msgid "Misc"
msgstr "Diverses"

msgid "Music School"
msgstr "Musikschule"

msgid "Nature"
msgstr "Natur"

msgid "Music"
msgstr "Musik"

msgid "Party"
msgstr "Party"

msgid "Politics"
msgstr "Politik"

msgid "Reading"
msgstr "Lesung"

msgid "Religion"
msgstr "Religion"

msgid "Sports"
msgstr "Sport"

msgid "Talk"
msgstr "Vortrag"

msgid "Theater"
msgstr "Theater"

msgid "Tourism"
msgstr "Tourismus"

msgid "Toy Library"
msgstr "Ludothek"

msgid "Tradition"
msgstr "Brauchtum"

msgid "Youth"
msgstr "Jugend"

msgid "Elderly"
msgstr "Senioren"

msgid "Mo"
msgstr "Mo"

msgid "Tu"
msgstr "Di"

msgid "We"
msgstr "Mi"

msgid "Th"
msgstr "Do"

msgid "Fr"
msgstr "Fr"

msgid "Sa"
msgstr "Sa"

msgid "Su"
msgstr "So"

msgid "Concerto in the castle garden"
msgstr "Konzert im Schlossgarten"

msgid "Description"
msgstr "Beschreibung"

msgid "Enjoy a concerto in the castle garden."
msgstr "Freuen Sie sich auf ein klassisches Konzert im Schlossgarten."

msgid "Image"
msgstr "Bild"

msgid "Additional Information (PDF)"
msgstr "Zusätzliche Informationen (PDF)"

msgid "Venue"
msgstr "Veranstaltungsort"

msgid "10 CHF for adults"
msgstr "10 CHF für Erwachsene"

msgid "Organizer"
msgstr "Organisator"

msgid "Music society"
msgstr "Musikverein"

msgid "Organizer E-Mail address"
msgstr "Organisator E-Mail Adresse"

msgid "Shown as contact E-Mail address"
msgstr "Wird als Kontakt-Email-Adresse angezeigt"

msgid "Organizer phone number"
msgstr "Organisator Telefonnummer"

msgid "Shown as contact phone number"
msgstr "Wird als Kontakttelefonnummer angezeigt"

msgid "External event URL"
msgstr "Externe Event-URL"

msgid "Event Registration URL"
msgstr "Event Anmeldung URL"

msgid "The marker can be moved by dragging it with the mouse"
msgstr "Der Marker kann mit der Maus verschoben werden"

msgid "Tags"
msgstr "Schlagworte"

msgid "To"
msgstr "Bis"

msgid "Repeat"
msgstr "Wiederholung"

msgid "Without"
msgstr "Ohne"

msgid "Weekly"
msgstr "Wöchentlich"

msgid "On additional dates"
msgstr "An zusätzlichen Daten"

msgid "Repeats itself every"
msgstr "Wiederholt sich jeden"

msgid "Until date"
msgstr "Bis Datum"

msgid "Dates"
msgstr "Daten"

msgid "The end date must be later than the start date."
msgstr "Das Enddatum muss nach dem Startdatum liegen."

msgid "The weekday of the start date must be selected."
msgstr "Der Wochentag an dem die Veranstaltung beginnt muss ausgewählt sein."

msgid "Please set and end date if the event is recurring."
msgstr "Bitte ein Enddatum angeben, falls eine Wiederholungen ausgewählt ist."

msgid "Please select a weekday if the event is recurring."
msgstr "Bitte ein Wochentag auswählen für sich wiederholende Veranstaltungen."

msgid "Invalid dates."
msgstr "Ungültige Daten"

msgid "Add"
msgstr "Hinzufügen"

msgid "Remove"
msgstr "Entfernen"

msgid "Clear"
msgstr "Löschen"

msgid ""
"Delete imported events before importing. This does not delete otherwise "
"imported events and submitted events."
msgstr ""
"Löscht importierte Veranstaltungen vor dem Importieren. Anderweitig "
"importierte Veranstaltungen und gemeldete Veranstaltungen werden dadurch "
"nicht gelöscht."

msgid "Dry Run"
msgstr "Probelauf"

msgid "Do not actually import the events."
msgstr "Die Veranstaltungen werden nicht gespeichert."

msgid "Expected header line with the following columns:"
msgstr "Die erste Zeile soll folgende Spaltennamen haben:"

msgid "Documents"
msgstr "Dokumente"

msgid "Map"
msgstr "Karte"

msgid "Comment"
msgstr "Kommentar"

msgid "Please provide at least one change"
msgstr "Bitte geben Sie mindestens eine Änderung ein"

msgid "Publication end must be in the future"
msgstr "Das Publikationsende muss in der Zukunft liegen"

msgid "Publication start must be prior to end"
msgstr "Der Start der Publikation muss vor ihrem Ende liegen"

msgid "Describes briefly what this entry is about"
msgstr "Beschreibt kurz um was es beim Eintrag geht"

msgid "URL"
msgstr "URL"

msgid "Url pointing to another website"
msgstr "Url, der auf eine andere Website zeigt"

msgid "Group"
msgstr "Gruppe"

msgid "Used to group this link in the overview"
msgstr "Wird benutzt, um diesen Link in der Übersicht zu gruppieren"

msgid "Name of the list view this link will be shown"
msgstr "Name der Ansicht, wo dieser Eintrag erscheinen soll"

msgid "Describes what this form is about"
msgstr "Beschreibt kurz um was es bei diesem Formular geht"

msgid "Used to group the form in the overview"
msgstr "Dient zur Gruppierung in der Übersicht"

msgid "Pick-Up"
msgstr "Abholung"

msgid ""
"Describes how this resource can be picked up. This text is used on the "
"ticket status page to inform the user"
msgstr ""
"Beschreibt, wie die Reservations-Resource abgeholt oder bezogen werden kann. "
"Dieser Text wird auf Ticket-Status-Seite genutzt, um den Nutzer zu "
"informieren"

msgid "Short description of the survey"
msgstr "Kurze Beschreibung der Umfrage"

msgid "URL path"
msgstr "URL Pfad"

msgid "Selection"
msgstr "Auswahl"

msgid "By date"
msgstr "Nach Datum"

msgid "By registration window"
msgstr "Nach Anmeldezeitraum"

msgid "Registration Window"
msgstr "Anmeldezeitraum"

msgid "Your message"
msgstr "Ihre Nachricht"

msgid "Send to attendees with status"
msgstr "Sende Nachricht an Teilnehmende mit Status"

msgid "Confirmed"
msgstr "Bestätigt"

msgid "Cancelled"
msgstr "Storniert"

msgid "No email receivers found for the selection"
msgstr "Keine Empfänger für die getroffene Auswahl"

msgid "Limit the number of attendees"
msgstr "Anzahl Teilnehmer limitieren"

msgid "Attendees"
msgstr "Teilnehmer"

msgid "Yes, limit the number of attendees"
msgstr "Ja, Anzahl Teilnehmer limitieren"

msgid "No, allow an unlimited number of attendees"
msgstr "Nein, eine unlimitierte Anzahl Teilnehmer zulassen"

msgid "Number of attendees"
msgstr "Anzahl Teilnehmer"

msgid "Waitinglist"
msgstr "Warteliste"

msgid "Yes, allow for more submissions than available spots"
msgstr "Ja, mehr Anfragen als verfügbare Plätze erlauben"

msgid "No, ensure that all submissions can be confirmed"
msgstr "Nein, sicherstellen dass alle Anfragen bestätigt werden können"

msgid "Do not accept any submissions"
msgstr "Keine Anmeldungen akzeptieren"

msgid "Advanced"
msgstr "Erweitert"

msgid "Please use a stop date after the start"
msgstr "Bitte benutzen sie ein End-Datum, welches vor dem Start-Datum liegt"

#, python-format
msgid ""
"The date range overlaps with an existing registration window (${range})."
msgstr ""
"Der Datumsbereich überschneidet sich mit einem bestehenden Anmeldezeitraum "
"(${range})."

#, python-format
msgid ""
"The limit cannot be lower than the already confirmed number of attendees "
"(${claimed_spots})"
msgstr ""
"Das Limit kann nicht tiefer sein als die Anzahl bereits angemeldeter "
"Teilnehmer (${claimed_spots})"

#, python-format
msgid ""
"The limit cannot be lower than the already confirmed number attendees "
"(${claimed_spots}) and the number of pending requests (${pending_requests}). "
"Either enable the waiting list, process the pending requests or increase the "
"limit. "
msgstr ""
"Das Limit kann nicht tiefer sein als die Summe der bereits angemeldeten "
"Teilnemer (${claimed_spots}) und der offenen Anfragen (${pending_requests}). "
"Aktivieren Sie entweder die Warteliste, verarbeiten Sie die offenen Anfragen "
"oder erhöhen Sie das limit. "

msgid "The end date must be later than the start date"
msgstr "Das End-Datum muss nach dem Start-Datum liegen"

msgid "Format"
msgstr "Format"

msgid "CSV File"
msgstr "CSV Datei"

msgid "Excel File"
msgstr "Excel Datei"

msgid "JSON File"
msgstr "JSON Datei"

msgid "XML File"
msgstr "XML Datei"

msgid "Minimum price total"
msgstr "Minimalpreis"

msgid "Payment Method"
msgstr "Zahlungsmethode"

msgid "No credit card payments"
msgstr "Keine Kreditkarten-Zahlungen"

msgid "Credit card payments optional"
msgstr "Kreditkarten-Zahlungen optional"

msgid "Credit card payments required"
msgstr "Kreditkarten-Zahlung erforderlich"

msgid "The price must be larger than zero"
msgstr "Der Preis muss grösser als Null sein"

msgid ""
"You need to setup a default payment provider to enable credit card payments"
msgstr ""
"Um Kreditkartenzahlungen zu aktivieren benötigen Sie einen Standard-"
"Zahlungsanbieter"

msgid "Test run"
msgstr "Testlauf"

msgid "Describes what this photo album is about"
msgstr "Beschreibt kurz um was es bei dem Fotoalbum geht"

msgid "View"
msgstr "Ansicht"

msgid "Full size images"
msgstr "Grosse Bilder"

msgid "Grid layout"
msgstr "Raster"

msgid "Show images on homepage"
msgstr "Bilder auf der Startseite zeigen"

msgid "mTAN"
msgstr "mTAN"

msgid "Phone number"
msgstr "Telefonnummer"

msgid "Used in the overview and the e-mail subject"
msgstr "Wird in der Übersicht und als E-Mail Subjekt verwendet"

msgid "Editorial"
msgstr "Editorial"

msgid "A few words about this edition of the newsletter"
msgstr "Ein paar Worte zu dieser Ausgabe des Newsletters"

msgid "Latest news"
msgstr "Aktuelles"

msgid "Show news as tiles"
msgstr "Aktuelles als Kacheln anzeigen"

msgid ""
"If checked, news are displayed as tiles. Otherwise, news are listed in full "
"length."
msgstr ""
"Wenn diese Option aktiviert ist, werden die Nachrichten als Kacheln "
"angezeigt. Anderfalls werden die Nachrichten in voller Länge untereinander "
"aufgelistet."

msgid "Events"
msgstr "Veranstaltungen"

msgid "Publications"
msgstr "Publikationen"

msgid "Send"
msgstr "Senden"

msgid "Now"
msgstr "Jetzt"

msgid "At a specified time"
msgstr "Zur angegebenen Zeit"

msgid "Scheduled time must be at least 5 minutes in the future"
msgstr "Die angegebene Zeit muss mindestends 5 Minuten in der Zukunft liegen"

msgid "Newsletters can only be sent on the hour (10:00, 11:00, etc.)"
msgstr ""
"Newsletter können nur zur vollen Stunde versendet werden (10:00, 11:00, usw.)"

msgid "Recipient"
msgstr "Empfänger"

msgid "Do not actually import the newsletter subscribers"
msgstr "Die Newsletter Abonnenten werden nicht gespeichert"

msgid ": (Address already exists)"
msgstr ": (Adresse existiert bereits)"

msgid "Will be used as image in the page overview on the parent page"
msgstr ""
"Wird als Bild in der Seitenübersicht auf der übergeordneten Seite verwendet."

msgid "Describes what this page is about"
msgstr "Beschreibt kurz um was es bei diesem Thema geht"

msgid "Show the lead if accessing the parent page"
msgstr "Zeige Einleitung auf übergeordneter Seite"

msgid "(Redesign only)"
msgstr "(verfügbar im Redesign)"

msgid ""
"There are currently no allowed domains for iFrames. To enable domains for "
"iFrames, please contact info@seantis.ch."
msgstr ""
"Derzeit sind keine Domains für iFrames zugelassen. Um Domains für iFrames zu "
"aktivieren, kontaktieren Sie bitte info@seantis.ch"

msgid "Height"
msgstr "Höhe"

msgid ""
"The height of the iFrame in pixels. If not set, the iFrame will have a "
"standard height of 800px."
msgstr ""
"Die Höhe des iFrame in Pixeln. Wenn nicht festgelegt, wird das iFrame eine "
"Standardhöhe von 800px haben"

msgid "Display as card"
msgstr "Als Card anzeigen"

msgid "Display the iFrame as a card with a border"
msgstr "Das iFrame als Card mit einem Rahmen darstellen"

msgid "The following domains are allowed for iFrames:"
msgstr "Die folgenden Domänen sind für iFrames erlaubt:"

msgid "To allow more domains for iFrames, please contact info@seantis.ch."
msgstr ""
"Um mehr Domains für iFrames zuzulassen, kontaktieren Sie bitte info@seantis."
"ch."

msgid "The domain of the URL is not allowed for iFrames."
msgstr "Die Domäne der URL ist für iFrames nicht zulässig."

msgid "Destination"
msgstr "Ziel"

msgid "- Root -"
msgstr "- Oberste Ebene -"

msgid "Invalid destination selected"
msgstr "Ungültiger Zielort gewählt"

msgid "Salutation"
msgstr "Anrede"

msgid "Academic Title"
msgstr "Akademischer Titel"

msgid "First name"
msgstr "Vorname"

msgid "Last name"
msgstr "Nachname"

msgid "Function"
msgstr "Funktion"

msgid "Direct Phone Number or Mobile"
msgstr "Direktnummer oder Mobil"

msgid "Born"
msgstr "Geboren"

msgid "Profession"
msgstr "Beruf"

msgid "Political Party"
msgstr "Politische Partei"

msgid "Parliamentary Group"
msgstr "Fraktion"

msgid "Website"
msgstr "Webseite"

msgid "Website 2"
msgstr "Webseite 2"

msgid "Location address"
msgstr "Standortadresse"

msgid "Location Code and City"
msgstr "Standort Postleitzahl und Ort"

msgid "Postal address"
msgstr "Postadresse"

msgid "Postal Code and City"
msgstr "Postleitzahl und Ort"

msgid "Picture"
msgstr "Bild"

msgid "URL pointing to the picture"
msgstr "Link zum Bild"

msgid "Notes"
msgstr "Notizen"

msgid "Public extra information about this person"
msgstr "Öffentliche Extra Informationen zu dieser Person"

msgid "Rooms"
msgstr "Räume"

msgid "Weekdays"
msgstr "Wochentage"

msgid "Start date in past"
msgstr "Startdatum in der Vergangenheit"

msgid "Describes what this reservation resource is about"
msgstr "Beschreibt um was es bei dieser Reservations-Ressource geht"

msgid "Used to group the resource in the overview"
msgstr "Dient zur Gruppierung in der Übersicht"

msgid "Extra Fields Definition"
msgstr "Extra-Felder Definition"

msgid "Closing date for the public"
msgstr "Annahmeschluss für die Öffentlichkeit"

msgid "Closing date"
msgstr "Annahmeschluss"

msgid "No closing date"
msgstr "Kein Annahmeschluss"

msgid "Stop accepting reservations days before the allocation"
msgstr "Tage vor der Einteilung keine Reservationen mehr annehmen"

msgid "Stop accepting reservations hours before the allocation"
msgstr "Stunden vor der Einteilung keine Reservationen mehr annehmen"

msgid "Hours"
msgstr "Stunden"

msgid "Days"
msgstr "Tage"

msgid "Limit reservations to certain zip-codes"
msgstr "Reservationen nach Postleitzahl einschränken"

msgid "Zip-code limit"
msgstr "Postleitzahl Einschränkung"

msgid "Zip-code field"
msgstr "Postleitzahl-Feld"

msgid "Allowed zip-codes (one per line)"
msgstr "Erlaubte Postleitzahlen (eine PLZ pro Zeile)"

msgid "Days before an allocation may be reserved by anyone"
msgstr "Anzahl Tage bevor Einteilungen von allen reserviert werden können"

msgid "Default view"
msgstr "Standardansicht"

msgid "Week view"
msgstr "Wochenansicht"

msgid "Month view"
msgstr "Monatsansicht"

msgid "Per item"
msgstr "Pro Eintrag"

msgid "Per hour"
msgstr "Pro Stunde"

msgid "Price per item"
msgstr "Preis pro Eintrag"

msgid "Price per hour"
msgstr "Preis pro Stunde"

msgid "Please select the form field that holds the zip-code"
msgstr "Bitte wählen Sie das Formfeld welches die Postleitzahl enthält"

msgid "Please enter at least one zip-code"
msgstr "Bitte geben Sie mindestens eine Postleitzahl ein"

msgid "Please enter one zip-code per line, without spaces or commas"
msgstr ""
"Bitte geben Sie eine Postleitzahl pro Zeile ein, ohne Leerzeichen und Kommas"

msgid "New Reservations"
msgstr "Neue Reservationen"

msgid "Notifications *"
msgstr "Benachrichtigungen *"

msgid ""
"For each new reservation, a notification will be sent to the above recipient."
msgstr ""
"Für jede neue Reservierung wird eine Benachrichtigung an den oben genannten "
"Empfänger gesendet."

msgid "Daily Reservations"
msgstr "Tägliche Reservationen"

msgid ""
"On each day selected below, a notification with the day's reservations will "
"be sent to the recipient above at 06:00."
msgstr ""
"An jedem unten ausgewählten Tag wird eine Benachrichtigung mit den "
"Reservierungen des Tages um 06:00 Uhr an den oben genannten Empfänger "
"gesendet."

msgid "Internal Notes"
msgstr "Interne Notizen"

msgid ""
"Each time a new note is added to the ticket for a reservation, a "
"notification is sent to the recipient above."
msgstr ""
"Jedes Mal, wenn eine neue Notiz zu einem Ticket für eine Reservierung "
"hinzugefügt wird, wird eine eine Benachrichtigung an den oben genannten "
"Empfänger gesendet."

msgid "Rejected Reservations"
msgstr "Abgelehnte Reservationen"

msgid ""
"If a reservation is cancelled, a notification will be sent to the above "
"recipient."
msgstr ""
"Wenn eine Reservierung storniert wird, wird dem oben genannten Empfänger "
"eine Benachrichtigung gesendet."

msgid "Send on"
msgstr "Senden am"

msgid "Resources"
msgstr "Reservationen"

msgid "Please add at least one notification."
msgstr "Bitte wählen sie mindestens eine Benachrichtigung."

msgid "Logo"
msgstr "Logo"

msgid "URL pointing to the logo"
msgstr "Link zum Logo"

msgid "Logo (Square)"
msgstr "Logo (Quadratisch)"

msgid "E-Mail Reply Address (Reply-To)"
msgstr "E-Mail Antwort Adresse (Reply-To)"

msgid "Replies to automated e-mails go to this address."
msgstr "Antworten an automatisch generierte E-Mails gehen an diese Adresse."

msgid "Primary Color"
msgstr "Primärfarbe"

msgid "Default Font Family"
msgstr "Haupt-Schriftart"

msgid "Languages"
msgstr "Sprachen"

msgid "German"
msgstr "Deutsch"

msgid "French"
msgstr "Französisch"

msgid "Italian"
msgstr "Italienisch"

msgid "Additional CSS"
msgstr "Zusätzliches CSS"

msgid "Will be used if an image is needed, but none has been set"
msgstr ""
"Wird verwendet, wenn ein Bild benötigt wird, aber keines festgelegt wurde"

msgid "Standard Image"
msgstr "Standardbild"

msgid "Column width left side"
msgstr "Breite linke Seite"

msgid "Footer Division"
msgstr "Aufteilung Fusszeile"

msgid "Column width for the center"
msgstr "Breite mittlerer Bereich"

msgid "Column width right side"
msgstr "Breite rechte Seite"

msgid "Contact"
msgstr "Kontakt"

msgid "The address and phone number of the municipality"
msgstr "Die Adresse, Telefonnummer und E-Mail Adresse der Gemeindeverwaltung"

msgid "Information"
msgstr "Information"

msgid "Contact Link"
msgstr "Kontakt Link"

msgid "URL pointing to a contact page"
msgstr "Link zur Kontakt Seite"

msgid "Opening Hours"
msgstr "Öffnungszeiten"

msgid "The opening hours of the municipality"
msgstr "Öffnungszeiten"

msgid "Opening Hours Link"
msgstr "Öffnungszeiten Link"

msgid "URL pointing to an opening hours page"
msgstr "Link zur Öffnungszeiten Seite"

msgid "Hide OneGov Cloud information"
msgstr "OneGov Cloud Informationen verstecken"

msgid ""
"This includes the link to the marketing page, and the link to the privacy "
"policy."
msgstr ""
"Dies beinhaltet den Link auf die Marketing Seite, sowie der Link zum "
"Datenschutz."

msgid "Facebook"
msgstr "Facebook"

msgid "URL pointing to the Facebook site"
msgstr "Link zu Facebook"

msgid "Social Media"
msgstr "Soziale Medien"

msgid "Twitter"
msgstr "Twitter"

msgid "URL pointing to the Twitter site"
msgstr "Link zu Twitter"

msgid "YouTube"
msgstr "YouTube"

msgid "URL pointing to the YouTube site"
msgstr "Link zu YouTube"

msgid "Instagram"
msgstr "Instagram"

msgid "URL pointing to the Instagram site"
msgstr "Link zu Instagram"

msgid "Custom Link 1"
msgstr "Benutzerdefinierter Link 1"

msgid "URL to internal/external site"
msgstr "Url zu interner/externer Seite"

msgid "Custom Link 2"
msgstr "Benutzerdefinierter Link 2"

msgid "Custom Link 3"
msgstr "Benutzerdefinierter Link 3"

msgid "Name of the partner"
msgstr "Name des Partners"

msgid "First Partner"
msgstr "Erster Partner"

msgid "Logo of the partner"
msgstr "Logo des Partners"

msgid "The partner's website"
msgstr "Die Website des Partners"

msgid "Second Partner"
msgstr "Zweiter Partner"

msgid "Third Partner"
msgstr "Dritter Partner"

msgid "Fourth Partner"
msgstr "Vierter Partner"

msgid "The width of the column must be greater than 0"
msgstr "Die Breite der Kolonne muss grösser sein als 0"

msgid "The sum of all the footer columns must be equal to 12"
msgstr "Die Summe aller Breiten der Fusszeilenkolonnen muss 12 sein."

msgid ""
"Default social media preview image for rich link previews. Optimal size is "
"1200:630 px."
msgstr ""
"Bild für die Social Media Link-Vorschau (Rückfalloption). Die optimale "
"Grösse beträgt 1200:630px."

msgid "Icon 16x16 PNG (Windows)"
msgstr "Icon 16x16 PNG (Windows)"

msgid "URL pointing to the icon"
msgstr "Link zum Icon"

msgid "Icon 32x32 PNG (Mac)"
msgstr "Icon 32x32 PNG (Mac)"

msgid "Icon 57x57 PNG (iPhone, iPod, iPad)"
msgstr "Icon 57x57 PNG (iPhone, iPod, iPad)"

msgid "Icon SVG 20x20 (Safari)"
msgstr "Icon SVG 20x20 (Safari)"

msgid "Disable page references"
msgstr "Seitenreferenzen deaktivieren"

msgid ""
"Disable showing the copy link '#' for the site reference. The references "
"themselves will still work. Those references are only showed for logged in "
"users."
msgstr ""
"Versteckt den Kopier-Link '#' für die Seitenreferenz. Die Referenzen an sich "
"funktionieren weiterhin. Diese Referenzen sind nur für eingeloggte Nutzer "
"sichtbar."

msgid "Open files in separate window"
msgstr "Dateien in separatem Fenster öffnen"

msgid "Announcement"
msgstr "Ankündigung"

msgid "Announcement URL"
msgstr "URL für Ankündigung"

msgid "Announcement bg color"
msgstr "Hintergrundfarbe der Ankündigung"

msgid "Announcement font color"
msgstr "Schriftfarbe der Ankündigung"

msgid "Only show Announcement for logged-in users"
msgstr "Ankündigung nur für eingeloggte Benutzer anzeigen"

msgid "Header links"
msgstr "Kopfzeilenlinks"

msgid "Text header left side"
msgstr "Text Kopfzeile links"

msgid "Optional"
msgstr "Optional"

msgid "Font color"
msgstr "Schriftfarbe"

msgid "Relative font size"
msgstr "Relative Schriftgrösse"

msgid "Keep header links and/or header text fixed to top on scrolling"
msgstr ""
"Kopfzeilenlinks und/oder Kopfzeilentext beim Scrollen oben fixiert lassen"

msgid "Header fixation"
msgstr "Fixierung der Kopfzeilenelemente"

msgid "Please add an url to each link"
msgstr "Bitte geben Sie für jeden Link eine URL ein"

msgid "Your URLs must start with http://, https:// or / (for internal links)"
msgstr ""
"Ihre URLs müssen mit http://, https:// oder / (für interne Links) beginnen"

msgid "Homepage Cover"
msgstr "Startseiten Cover"

msgid "Structure"
msgstr "Struktur"

msgid "Homepage Structure (for advanced users only)"
msgstr "Startseiten Struktur (nur für fortgeschrittene Benutzer)"

msgid "The structure of the homepage"
msgstr "Die Struktur der Homepage"

msgid "Homepage redirect"
msgstr "Startseiten Weiterleitung"

msgid "Yes, to directories"
msgstr "Ja, zu den Verzeichnissen"

msgid "Yes, to events"
msgstr "Ja, zu den Veranstaltungen"

msgid "Yes, to forms"
msgstr "Ja, zu den Formularen"

msgid "Yes, to publications"
msgstr "Ja, zu den Publikationen"

msgid "Yes, to reservations"
msgstr "Ja, zu den Reservationen"

msgid "Yes, to a non-listed path"
msgstr "Ja, ein nicht gelisteter Pfad"

msgid "Path"
msgstr "Pfad"

msgid "Please enter a path without schema or host"
msgstr "Bitte geben Sie einen Pfad ohne Schema oder Hostname an"

msgid "Hide these fields for non-logged-in users"
msgstr "Diese Felder für nicht angemeldete Benutzer ausblenden"

msgid "People"
msgstr "Personen"

msgid "Values of the location filter"
msgstr "Werte des Ortfilters"

msgid "Choose the filter type for events (default is 'tags')"
msgstr "Wählen Sie den Filtertyp für Veranstaltungen (Standard ist 'tags')"

msgid "A predefined set of tags"
msgstr "Ein vordefiniertes Set von Tags"

msgid "Manually configurable filters"
msgstr "Manuell konfigurierbare Filter"

msgid "Both, predefined tags as well as configurable filters"
msgstr "Sowohl vordefinierte Tags als auch konfigurierbare Filter"

msgid "Duration of mTAN session"
msgstr "Dauer der mTAN-Session"

msgid "Specify in number of seconds"
msgstr "Angabe in Sekunden"

msgid "mTAN Access"
msgstr "mTAN-Zugriff"

msgid ""
"Prevent further accesses to protected resources after this many have been "
"accessed"
msgstr ""
"Verhindere weitere Zugriffe auf geschützte Ressourcen, nachdem bereits so "
"viele Zugriffe stattgefunden haben"

msgid "Leave empty to disable limiting requests"
msgstr "Leer lassen um Zugriffe nicht zu limitieren"

msgid "Prevent further accesses to protected resources in this time frame"
msgstr ""
"Verhinere weitere Zugriffe auf geschützte Ressourcen, innerhalb von diesem "
"Zeitfenster"

msgid "The default map view. This should show the whole town"
msgstr "Die Standard Kartenansicht. Diese sollte die ganze Gemeinde zeigen."

msgid "Geo provider"
msgstr "Geo Anbieter"

msgid "Swisstopo (Default)"
msgstr "Swisstopo (Standard)"

msgid "Swisstopo Aerial"
msgstr "Swisstopo Luftbild"

msgid "Analytics Code"
msgstr "Analytics Code"

msgid "JavaScript for web statistics support"
msgstr "JavaScript für Web-Statistik"

msgid "Cantonal holidays"
msgstr "Kantonale Feiertage"

msgid "Aargau"
msgstr "Aargau"

msgid "Appenzell Ausserrhoden"
msgstr "Appenzell Ausserrhoden"

msgid "Appenzell Innerrhoden"
msgstr "Appenzell Innerrhoden"

msgid "Basel-Landschaft"
msgstr "Basel-Landschaft"

msgid "Basel-Stadt"
msgstr "Basel-Stadt"

msgid "Berne"
msgstr "Bern"

msgid "Fribourg"
msgstr "Freiburg"

msgid "Geneva"
msgstr "Genf"

msgid "Glarus"
msgstr "Glarus"

msgid "Grisons"
msgstr "Graubünden"

msgid "Jura"
msgstr "Jura"

msgid "Lucerne"
msgstr "Luzern"

msgid "Neuchâtel"
msgstr "Neuenburg"

msgid "Nidwalden"
msgstr "Nidwalden"

msgid "Obwalden"
msgstr "Obwalden"

msgid "Schaffhausen"
msgstr "Schaffhausen"

msgid "Schwyz"
msgstr "Schwyz"

msgid "Solothurn"
msgstr "Solothurn"

msgid "St. Gallen"
msgstr "St. Gallen"

msgid "Thurgau"
msgstr "Thurgau"

msgid "Ticino"
msgstr "Tessin"

msgid "Uri"
msgstr "Uri"

msgid "Valais"
msgstr "Wallis"

msgid "Vaud"
msgstr "Waadt"

msgid "Zug"
msgstr "Zug"

msgid "Zürich"
msgstr "Zürich"

msgid "Other holidays"
msgstr "Andere Feiertage"

msgid "Preview"
msgstr "Vorschau"

msgid "School holidays"
msgstr "Schulferien"

msgid "Format: Day.Month - Description"
msgstr "Format: Tag.Monat - Beschreibung"

msgid "Please enter one date per line"
msgstr "Bitte geben Sie ein Datum pro Zeile ein"

msgid "Please enter only day and month"
msgstr "Bitte geben Sie nur Tag und Monat ein"

#, python-format
msgid "${date} is not a valid date"
msgstr "${date} ist kein gültiges Datum"

msgid "Format: Day.Month.Year - Day.Month.Year"
msgstr "Format: Tag.Monat.Jahr - Tag.Monat.Jahr"

msgid "Please enter one date pair per line"
msgstr "Bitte geben Sie ein Datumspaar pro Zeile ein"

msgid "End date needs to be after start date"
msgstr "Das End-Datum muss vor dem Start-Datum sein"

msgid "Email adress for notifications about newly opened tickets"
msgstr "E-Mail-Adresse für Benachrichtigungen zu geöffneten Tickets"

msgid "Accept request and close ticket automatically based on:"
msgstr "Akzeptiere und schliesse Tickets automatisch basierend auf:"

msgid "Ticket category"
msgstr "Ticket-Kategorie"

msgid "User role"
msgstr "Benutzer-Rolle"

msgid ""
"Accept request and close ticket automatically for these ticket categories"
msgstr "Akzeptiere und schliesse Tickets automatisch für diese Kategorien"

msgid ""
"If auto-accepting is not possible, the ticket will be in state pending. Also "
"note, that after the ticket is closed, the submitter can't send any messages."
msgstr ""
"Wenn das automatische Akzeptieren nicht möglich ist, verbleibt ein Ticket in "
"Bearbeitung. Bedenken Sie weiter, dass nach Abschluss des Tickets von der "
"antragstellenden Person keine Nachrichten mehr gesendet werden können."

msgid "Accept request and close ticket automatically for these user roles"
msgstr "Akzeptiere und schliesse Tickets automatisch für diese Benutzer-Rollen"

msgid "User used to auto-accept tickets"
msgstr "Benutzer für das automatische Akzeptieren von Tickets"

msgid "Block email confirmation when this ticket category is opened"
msgstr "Keine Email-Benachrichtung nach Eröffnung dieser Ticket-Kategorie"

msgid "This is enabled by default for tickets that get accepted automatically"
msgstr ""
"Für automatisch akzeptierte Tickets wird standardmässig keine "
"Eröffnungsnachricht verschickt"

msgid "Block email confirmation when this ticket category is closed"
msgstr ""
"Keine Email-Benachrichtigungen bei Schliessung dieser Ticket-Kateogorie"

msgid "Mute all tickets"
msgstr "Email-Benachrichtigungen für alle Tickets deaktivieren"

msgid "Always send email notification if a new ticket message is sent"
msgstr "Email-Benachrichtigung immer senden bei neuen Ticket-Nachrichten"

msgid "Categories restriced by user group settings"
msgstr "Durch Benutzergruppeneinstellungen eingeschränkt Kategorien"

msgid "Mute tickets individually if the auto-accept feature is enabled."
msgstr ""
"Schalten Sie Tickets individuell auf stumm, wenn sie Tickets automatisch "
"akzeptieren."

msgid "Enable newsletter"
msgstr "Newsletter aktivieren"

msgid "Include logo in newsletter"
msgstr "Logo im Newsletter anzeigen"

msgid "Allow secret content in newsletter"
msgstr "Geheimen Inhalt im Newsletter erlauben"

msgid "Old domain"
msgstr "Alte Domain"

msgid "Test migration"
msgstr "Migration testen"

msgid "Compares links to the current domain"
msgstr "Vergleicht Links mit der aktuellen Domain"

msgid "Use a domain name without http(s)"
msgstr "Benutze eine Domain ohne http(s)"

msgid "Domain must contain a dot"
msgstr "Die Domain muss einen Punkt enthalten"

msgid "Choose which links to check"
msgstr "Wählen Sie, welche Urls Überprüft werden sollen"

msgid "External links only"
msgstr "Externe Seiten"

msgid "Internal links only"
msgstr "Interne Seiten"

msgid "Link must start with 'https'"
msgstr "Link muss mit 'https' beginnen"

msgid "Username"
msgstr "Benutzername"

msgid "Username for the associated Gever account"
msgstr "Benutzername für das zugehörige Gever-Konto"

msgid "Password"
msgstr "Passwort"

msgid "Password for the associated Gever account"
msgstr "Passwort für das zugehörige Gever-Konto"

msgid "Gever API Endpoint where the documents are uploaded."
msgstr "Gever API-Endpunkt, wo die Dokumente hochgeladen werden."

msgid "Website address including https://"
msgstr "Webseiten-Adresse inklusive https://"

msgid "API Key"
msgstr "API Schlüssel"

msgid "Submit your event"
msgstr "Veranstaltung vorschlagen"

msgid "Enables website visitors to submit their own events"
msgstr ""
"Ermöglicht Website-Besuchern, ihre eigenen Veranstaltungen vorzuschlagen"

msgid "Delete events in the past"
msgstr "Veranstaltungen in der Vergangenheit löschen"

msgid "Events are automatically deleted once they have occurred"
msgstr "Veranstaltungen werden automatisch gelöscht, sobald sie stattgefunden haben"

msgid "Duration from opening a ticket to its automatic archival"
msgstr ""
"Dauer vom Öffnen eines Tickets bis zu seiner automatischen Archivierung"

msgid "Duration from archived state until deleted automatically"
msgstr "Dauer vom archivierten Zustand bis zum automatischen Löschen"

msgid "E-Mail Address"
msgstr "E-Mail Adresse"

msgid "Submission Window"
msgstr "Befragungszeitraum"

#, python-format
msgid "The date range overlaps with an existing submission window (${range})."
msgstr ""
"Der Datumsbereich überschneidet sich mit einem bestehenden "
"Befragungszeitraum (${range})."

msgid "Short name to identify the text module"
msgstr "Kurzer Name um den Textbaustein zu identifizieren"

msgid "Your note about this ticket"
msgstr "Ihre Notiz zu dem Ticket"

msgid "Attachment"
msgstr "Anhang"

msgid "Message"
msgstr "Nachricht"

msgid "The message is empty"
msgstr "Die Nachricht ist leer"

msgid "Notify me about replies"
msgstr "Ich möchte eine Benachrichtigung bei Antworten"

msgid "Setting \"Always notify\" is active"
msgstr "Einstellung \"Immer benachrichtigen\" ist eingeschaltet"

msgid "BCC"
msgstr "BCC"

msgid "You can send a copy of the message to one or more recipients"
msgstr ""
"Sie können eine Kopie der Nachricht an einen oder mehrere Empfänger senden"

msgid "Email"
msgstr "E-Mail"

msgid "User"
msgstr "Benutzer"

msgid "Admin"
msgstr "Administrator"

msgid "Editor"
msgstr "Editor"

msgid "Member"
msgstr "Mitglied"

msgid "State"
msgstr "Status"

msgid "Active"
msgstr "Aktiv"

msgid "Inactive"
msgstr "Inaktiv"

msgid "Role"
msgstr "Rolle"

msgid "Yubikey"
msgstr "YubiKey"

msgid "Plug your YubiKey into a USB slot and press it."
msgstr "YubiKey anschliessen und Knopf drücken."

msgid "Administrators and editors must use a Yubikey"
msgstr "Administratoren und Editoren müssen zwingend einen YubiKey verwenden"

msgid "Invalid Yubikey"
msgstr "Ungültiger YubiKey"

#, python-format
msgid "This Yubikey is already used by ${username}"
msgstr "Dieser YubiKey wird bereits von ${username} verwendet"

msgid "The users e-mail address (a.k.a. username)"
msgstr "Die E-Mail Adresse des Benutzers (bzw. der Benutzername)"

msgid "Send Activation E-Mail with Instructions"
msgstr "Aktivierungs-Email mit Anmelde-Anleitung senden"

msgid "A user with this e-mail address exists already"
msgstr "Ein Benutzer mit dieser E-Mail Adresse existiert bereits"

msgid ""
"Users can only be in one group. If they already belong to another group and "
"get added here, they will automatically get removed from the other group."
msgstr ""
"Benutzer können nur in einer Gruppe sein. Wenn sie bereits einer anderen "
"Gruppe angehören und hier hinzugefügt werden, werden sie automatisch aus der "
"anderen Gruppe entfernt."

msgid "Ticket permissions"
msgstr "Ticketberechtigungen"

msgid "Restricts access and gives permission to these ticket categories"
msgstr ""
"Schränkt den Zugriff ein und erteilt Berechtigungen für diese "
"Ticketkategorien"

msgid "Directories"
msgstr "Verzeichnisse"

msgid ""
"Directories for which this user group is responsible. If activated, ticket "
"notifications for this group are only sent for these directories"
msgstr ""
"Verzeichnisse für welche diese Benutzergruppe zuständig ist. Falls "
"aktiviert, werden Ticket Benachrichtigungen nur für diese Verzeichnisse "
"gesendet."

msgid "Send a periodic status e-mail."
msgstr "Ein periodisches Status E-Mail senden."

msgid "Daily (exluding the weekend)"
msgstr "Täglich (abgesehen vom Wochenende)"

msgid "Weekly (on mondays)"
msgstr "Wöchentlich (am Montag)"

msgid "Monthly (on first monday of the month)"
msgstr "Monatlich (am ersten Montag des Monats)"

msgid "Never"
msgstr "Nie"

msgid "Disabled"
msgstr "Deaktiviert"

msgid "6 months"
msgstr "6 Monate"

msgid "1 year"
msgstr "1 Jahr"

msgid "2 years"
msgstr "2 Jahre"

msgid "3 years"
msgstr "3 Jahre"

msgid "Linked file"
msgstr "Verknüpfte Datei"

msgid "Keep link"
msgstr "Verknüpfung behalten"

msgid "Delete link"
msgstr "Verknüpfung löschen"

msgid "Replace link"
msgstr "Verknüpfung ersetzen"

msgid "Choose existing file"
msgstr "Existierende Datei auswählen"

msgid "Link additional files"
msgstr "Zusätzliche Dateien verknüpfen"

msgid "All directories"
msgstr "Alle Verzeichnisse"

msgid "All events"
msgstr "Alle Veranstaltungen"

msgid "Daypass"
msgstr "Tageskarte"

msgid "Conference room"
msgstr "Konferenzraum"

#, python-format
msgid "150 years {organisation}"
msgstr "150 Jahre {organisation}"

msgid "Sports facility"
msgstr "Sportanlage"

msgid "We celebrate our 150th anniversary."
msgstr "Wir feiern unser 150 jähriges Bestehen."

msgid "General Assembly"
msgstr "Generalversammlung"

msgid "Communal hall"
msgstr "Gemeindesaal"

msgid "As every year."
msgstr "Alle Jahre wieder."

msgid "Community Gymnastics"
msgstr "Gemeinsames Turnen"

msgid "Gymnasium"
msgstr "Turnhalle"

msgid "Get fit together."
msgstr "Zusammen fit werden."

msgid "Women's Club"
msgstr "Frauenverein"

msgid "Football Tournament"
msgstr "Fussballturnier"

msgid "Amateurs welcome!"
msgstr "Anfänger willkommen!"

msgid "Sports Association"
msgstr "Sporverein"

msgid "all day"
msgstr "den ganzen Tag"

msgid "Homepage"
msgstr "Startseite"

msgid "Save"
msgstr "Speichern"

msgid "Edit"
msgstr "Bearbeiten"

msgid "QR"
msgstr "QR"

msgid "Delete"
msgstr "Löschen"

msgid "This form can't be deleted."
msgstr "Das Formular kann nicht gelöscht werden."

msgid ""
"There are submissions associated with the form. Those need to be removed "
"first."
msgstr ""
"Es existieren Eingaben die mit diesem Formular verknüpft sind. Löschen Sie "
"diese Eingaben bevor Sie das Formular löschen."

msgid "Do you really want to delete this form?"
msgstr "Möchten Sie das Formular wirklich löschen?"

msgid "This cannot be undone."
msgstr "Dies kann nicht rückgängig gemacht werden."

msgid "Delete form"
msgstr "Formular löschen"

msgid "Export"
msgstr "Export"

msgid "Change URL"
msgstr "URL ändern"

msgid "Registration Windows"
msgstr "Anmeldezeitraum"

msgid "Form"
msgstr "Formular"

msgid "External form"
msgstr "Externes Formular"

msgid "New external form"
msgstr "Neues externes Formular"

msgid "Do you really want to delete this survey?"
msgstr "Möchten Sie die Umfrage wirklich löschen?"

msgid "This cannot be undone. And all submissions will be deleted with it."
msgstr ""
"Dies kann nicht rückgängig gemacht werden. Alle Eingaben werden gelöscht."

msgid "Delete survey"
msgstr "Umfrage löschen"

msgid "Results"
msgstr "Resultate"

msgid "Submission Windows"
msgstr "Befragungszeiträume"

msgid "Survey"
msgstr "Umfrage"

msgid "Person"
msgstr "Person"

msgid "Do you really want to delete this person?"
msgstr "Möchten Sie die Person wirklich löschen?"

msgid "Delete person"
msgstr "Person löschen"

msgid "Delete archived tickets"
msgstr "Archivierte Tickets löschen"

msgid "Do you really want to delete all archived tickets?"
msgstr "Möchten Sie wirklich alle archivierten Tickets löschen?"

msgid "Accept ticket"
msgstr "Ticket annehmen"

msgid "This ticket can't be closed."
msgstr "Dieses Ticket kann nicht abgeschlossen werden."

msgid "This ticket requires a decision, but no decision has been made yet."
msgstr ""
"Dieses Ticket verlangt nach einer Entscheidung, aber bisher wurde keine "
"Entscheidung gefällt."

msgid "Close ticket"
msgstr "Ticket abschliessen"

msgid "Reopen ticket"
msgstr "Ticket wieder öffnen"

msgid "Archive ticket"
msgstr "Ticket archivieren"

msgid "Recover from archive"
msgstr "Aus dem Archiv holen"

msgid "Delete Ticket"
msgstr "Ticket löschen"

msgid "Assign ticket"
msgstr "Ticket zuweisen"

msgid "New Note"
msgstr "Neue Notiz"

msgid "PDF"
msgstr "PDF"

msgid "Download files"
msgstr "Dateien herunterladen"

msgid "New Message"
msgstr "Neue Nachricht"

msgid "Ticket Status"
msgstr "Ticket Status"

msgid "Text module"
msgstr "Textbaustein"

msgid "Do you really want to delete this text module?"
msgstr "Möchten Sie diesen Textbaustein wirklich löschen"

msgid "Delete text module"
msgstr "Textbaustein löschen"

msgid "Reservations"
msgstr "Reservationen"

msgid "Recipients"
msgstr "Empfänger"

msgid "Room"
msgstr "Raum"

msgid "Resource Item"
msgstr "Gegenstand"

msgid "External resource link"
msgstr "Externer Reservationslink"

msgid "New external resource"
msgstr "Neue externe Reservation"

msgid "Export All"
msgstr "Alle Exportieren"

msgid "iFrame"
msgstr "iFrame"

msgid "Find Your Spot"
msgstr "Terminsuche"

msgid "E-Mail Recipient"
msgstr "E-Mail Empfänger"

msgid "Do you really want to delete this resource?"
msgstr "Möchten Sie diese Reservations-Ressource wirklich löschen?"

msgid "Delete resource"
msgstr "Reservations-Ressource löschen"

msgid "This resource can't be deleted."
msgstr "Diese Reservations-Ressource kann nicht gelöscht werden."

msgid "There are existing reservations associated with this resource"
msgstr "Es existieren Reservationen für diese Reservations-Ressource"

msgid "There are future reservations associated with this resource that will "
"also be deleted. This cannot be undone and will take a while depending "
"on the number of reservations."
msgstr "Es gibt zukünftige Reservationen, die mit dieser "
"Reservations-Ressource verbunden sind und ebenfalls gelöscht werden. Dies "
"kann nicht rückgängig gemacht werden und wird abhängig von der Anzahl der "
"Reservationen eine Weile dauern."

msgid "This cannot be undone and will take a while depending on the number "
"of reservations."
msgstr "Dies kann nicht rückgängig gemacht werden und wird je nach Anzahl der "
"Reservationen eine Weile dauern."

msgid "Clean up"
msgstr "Aufräumen"

msgid "Occupancy"
msgstr "Belegung"

msgid "Subscribe"
msgstr "Abonnieren"

msgid "Rules"
msgstr "Regeln"

msgid "Edit allocation"
msgstr "Einteilung bearbeiten"

msgid "Do you really want to delete this allocation?"
msgstr "Möchten Sie diese Einteilung wirklich löschen?"

msgid "Delete allocation"
msgstr "Einteilung löschen"

#, python-format
msgid "Every ${days} until ${end}"
msgstr "Jeden ${days} bis zum ${end}."

msgid "Configure"
msgstr "Konfigurieren"

msgid "This event can't be edited."
msgstr "Diese Veranstaltung kann nicht bearbeitet werden."

msgid "Imported events can not be edited."
msgstr "Importierte Veranstaltungen können nicht bearbeitet werden."

msgid "Do you really want to delete this event?"
msgstr "Möchten Sie die Veranstaltung wirklich löschen?"

msgid "Delete event"
msgstr "Veranstaltung löschen"

msgid "This event can't be deleted."
msgstr "Diese Veranstaltung kann nicht gelöscht werden."

msgid "To remove this event, go to the ticket and reject it."
msgstr ""
"Sie können die Veranstaltung jedoch in der Ticketansicht absagen, um sie zu "
"entfernen."

msgid "Withdraw event"
msgstr "Veranstaltung zurückziehen"

msgid "Do you really want to withdraw this event?"
msgstr "Wollen sie diese Veranstaltung zurückziehen? "

msgid "You can re-publish an imported event later."
msgstr "Sie können importierte Veranstaltungen später wieder veröffentlichen."

msgid "Re-publish event"
msgstr "Veranstaltung wieder veröffentlichen"

msgid "Newsletter"
msgstr "Newsletter"

msgid "New"
msgstr "Neu"

msgid "Subscribers"
msgstr "Abonnenten"

msgid "Test"
msgstr "Test"

msgid "Delete newsletter"
msgstr "Newsletter löschen"

msgid "Photo Albums"
msgstr "Fotoalben"

msgid "Manage images"
msgstr "Bilder verwalten"

msgid "Photo Album"
msgstr "Fotoalbum"

msgid "Choose images"
msgstr "Bilder auswählen"

msgid "Delete photo album"
msgstr "Fotoalbum löschen"

msgid "Usermanagement"
msgstr "Benutzerverwaltung"

msgid "Create Signup Link"
msgstr "Neuer Registrationslink"

msgid "User group"
msgstr "Benutzergruppe"

msgid "Do you really want to delete this user group?"
msgstr "Möchten Sie diese Benutzergruppe wirklich löschen"

msgid "Delete user group"
msgstr "Benutzergruppe löschen"

msgid "Exports"
msgstr "Exporte"

msgid "Payment Providers"
msgstr "Zahlungsanbieter"

msgid "Synchronise"
msgstr "Synchronisieren"

msgid "Directory"
msgstr "Verzeichnis"

#, python-format
msgid "Do you really want to delete \"${title}\"?"
msgstr "Möchten Sie \"${title}\" wirklich löschen?"

msgid "All entries will be deleted as well!"
msgstr "Alle Einträge werden ebenfalls gelöscht!"

msgid "Delete directory"
msgstr "Verzeichnis löschen"

msgid "Entry"
msgstr "Eintrag"

msgid "Published"
msgstr "Veröffentlicht"

msgid "Upcoming"
msgstr "Demnächst"

msgid "Past"
msgstr "Vergangen"

msgid "Choose filter"
msgstr "Filter wählen"

msgid "Delete entry"
msgstr "Eintrag löschen"

msgid "Dashboard"
msgstr "Dashboard"

msgid "Do you really want to delete this external link?"
msgstr "Wollen sie die externe Verknüpfung wirklich löschen?"

msgid "Delete external link"
msgstr "Verknüpfung löschen"

msgid "Sort"
msgstr "Sortieren"

msgid "The submission was adopted"
msgstr "Der Eintrag wurde übernommen"

msgid "The entry is not valid, please adjust it"
msgstr "Der Eintrag ist nicht gültig, bitte korrigieren"

msgid "An entry with this name already exists"
msgstr "Ein Eintrag mit diesem Namen existiert bereits"

msgid "Your directory submission has been adopted"
msgstr "Ihr Verzeichniseintrag wurde übernommen"

msgid "Your change request has been applied"
msgstr "Ihr Änderungswunsch wurde übernommen"

msgid "The change request was applied"
msgstr "Der Änderungswunsch wurde übernommen"

msgid "The submission was rejected"
msgstr "Die Eingabe wurde abgelehnt"

msgid "Your directory submission has been rejected"
msgstr "Ihre Eingabe wurde abgelehnt"

msgid "Through URL only (not listed)"
msgstr "Nur wer die URL kennt (wird nicht gelistet)"

msgid "Only by privileged users or after submitting a mTAN"
msgstr "Zeitbegrenzter Zugriff nach Eingabe eines mTANs"

msgid "Through URL only after submitting a mTAN (not listed)"
msgstr "Nur wer die URL kennt nach Eingabe eines mTANs (wird nicht gelistet)"

msgid "Members may view occupancy"
msgstr "Mitglieder dürfen Belegung einsehen"

msgid ""
"The occupancy view shows the e-mail addresses submitted with the "
"reservations, so we only recommend enabling this for internal resources "
"unless all members are sworn to uphold data privacy."
msgstr ""
"In der Belegungsansicht werden die mit den Reservationen eingegebenen E-Mail-"
"Adressen angezeigt. Wir empfehlen daher, diese Funktion nur für interne "
"Ressourcen zu aktivieren, es sei denn, alle Mitglieder sind auf die Wahrung "
"des Datenschutzes eingeschworen."

msgid "Visible on homepage"
msgstr "Auf der Startseite anzeigen"

msgid "Visibility"
msgstr "Sichtbarkeit"

msgid ""
"- '-' will be converted to a bulleted list\n"
"- Urls will be transformed into links\n"
"- Emails and phone numbers as well"
msgstr ""
"- '-' wird in eine Aufzählung umgewandelt\n"
"- Urls werden zu Hyperlinks konvertiert\n"
"- E-Mails und Telefon-Nummern ebenfalls"

msgid "Hide contact info in sidebar"
msgstr "Kontaktinformationen in Sidebar ausblenden"

msgid "Show people on bottom of main page (instead of sidebar)"
msgstr "Personen am unteren Rand der Hauptseite anzeigen (statt in Sidebar)"

msgid "Use text instead of lead in the newsletter"
msgstr "Text statt Einleitung im Newsletter benutzen"

msgid "Use Western ordered names"
msgstr "Westlich geordnete Namen verwenden"

msgid "For instance Franz Müller instead of Müller Franz"
msgstr "Zum Beispiel Franz Müller anstelle von Müller Franz"

#, python-format
msgid "List this function in the page of ${name}"
msgstr "Diese Funktion anzeigen auf der Seite von ${name}"

msgid "A resource with this name already exists"
msgstr "Eine Resource mit diesem Namen existiert bereits"

msgid "Enable honey pot"
msgstr "Honey pot aktivieren"

msgid "Spam protection"
msgstr "Spamschutz"

msgid "Show image on preview on the parent page"
msgstr "Bild in der Vorschau auf der Seitenübersicht anzeigen"

msgid "Show image on page"
msgstr "Bild auf der Seite anzeigen"

msgid "As first element of the content"
msgstr "Als erstes Element des Inhalts"

msgid "As a full width header"
msgstr "Als ein Header-Bild mit voller Breite"

msgid "Show file links in sidebar"
msgstr "Dateilinks in der Seitenleiste anzeigen"

msgid ""
"Files linked in text and uploaded files are no longer displayed in the "
"sidebar if this option is deselected."
msgstr ""
"Im Text verlinkte Dateien und hochgeladene Dateien werden nicht mehr in der "
"Seitenleiste angezeigt, wenn diese Option abgewählt ist."

msgid "Sidebar links"
msgstr "Links in der Sidebar"

msgid "Delete content when expired"
msgstr "Inhalt löschen wenn er abgelaufen ist"

msgid "This content is automatically deleted if the end date is in the past"
msgstr ""

msgid "Delete content"
msgstr "Inhalt löschen"

msgid "In future"
msgstr "In Zukunft"

msgid "This month"
msgstr "Diesen Monat"

msgid "Last month"
msgstr "Letzter Monat"

msgid "This year"
msgstr "Dieses Jahr"

msgid "Last year"
msgstr "Letztes Jahr"

msgid "Older"
msgstr "Älter"

msgid "Do you really want to delete this note?"
msgstr "Möchten Sie diese Notiz wirklich löschen?"

msgid "Delete Note"
msgstr "Notiz löschen"

msgid "Always visible on homepage"
msgstr "Immer auf der Startseite anzeigen"

msgid "Search for available dates"
msgstr "Nach verfügbaren Terminen suchen"

msgid "Neujahrestag"
msgstr "Neujahrestag"

msgid "Berchtoldstag"
msgstr "Berchtoldstag"

msgid "Heilige Drei Könige"
msgstr "Heilige Drei Könige"

msgid "Jahrestag der Ausrufung der Republik"
msgstr "Jahrestag der Ausrufung der Republik"

msgid "Josefstag"
msgstr "Josefstag"

msgid "Näfelser Fahrt"
msgstr "Näfelser Fahrt"

msgid "Ostern"
msgstr "Ostern"

msgid "Karfreitag"
msgstr "Karfreitag"

msgid "Ostermontag"
msgstr "Ostermontag"

msgid "Tag der Arbeit"
msgstr "Tag der Arbeit"

msgid "Auffahrt"
msgstr "Auffahrt"

msgid "Pfingsten"
msgstr "Pfingsten"

msgid "Pfingstmontag"
msgstr "Pfingstmontag"

msgid "Fronleichnam"
msgstr "Fronleichnam"

msgid "Fest der Unabhängigkeit"
msgstr "Fest der Unabhängigkeit"

msgid "Peter und Paul"
msgstr "Peter und Paul"

msgid "Nationalfeiertag"
msgstr "Nationalfeiertag"

msgid "Mariä Himmelfahrt"
msgstr "Mariä Himmelfahrt"

msgid "Bruder Klaus"
msgstr "Bruder Klaus"

msgid "Allerheiligen"
msgstr "Allerheiligen"

msgid "Mariä Empfängnis"
msgstr "Mariä Empfängnis"

msgid "Escalade de Genève"
msgstr "Escalade de Genève"

msgid "Weihnachten"
msgstr "Weihnachten"

msgid "Stephanstag"
msgstr "Stephanstag"

msgid "Wiederherstellung der Republik"
msgstr "Wiederherstellung der Republik"

msgid "Form Submissions"
msgstr "Formulareingaben"

msgid ""
"This is not the oldest undecided submission of this registration window. Do "
"you really want to confirm this submission?"
msgstr ""
"Dies ist nicht die älteste offene Eingabe dieses Anmeldezeitraums. Möchten "
"Sie wirklich bestätigen?"

msgid ""
"By confirming this submission, you will prefer this over a submission that "
"came in earlier."
msgstr ""
"Durch das Bestätigen der Eingabe bervorzugen Sie diese gegenüber einer "
"Anderen die zuerst da war."

msgid "Confirm registration"
msgstr "Anmeldung bestätigen "

msgid "Deny registration"
msgstr "Anmeldung ablehnen"

msgid "Cancel registration"
msgstr "Anmeldung stornieren"

msgid "Edit submission"
msgstr "Eingabe bearbeiten"

msgid "Accept all reservations"
msgstr "Alle Reservationen annehmen"

msgid "Details about the reservation"
msgstr "Details zu Ihrer Reservation"

msgid "Edit details"
msgstr "Details bearbeiten"

msgid "Accept all with message"
msgstr "Alle annehmen mit Kommentar"

msgid "Reject all"
msgstr "Alle absagen"

msgid "Do you really want to reject all reservations?"
msgstr "Möchten Sie wirklich alle Reservationen absagen?"

msgid "Rejecting these reservations can't be undone."
msgstr "Die Absage aller Reservationen kann nicht rückgängig gemacht werden."

msgid "Reject reservations"
msgstr "Reservationen absagen"

msgid "Reject all with message"
msgstr "Alle absagen mit Kommentar"

#, python-format
msgid "Reject ${title}"
msgstr "${title} absagen"

msgid "Do you really want to reject this reservation?"
msgstr "Möchten Sie diese Reservation wirklich absagen?"

#, python-format
msgid "Rejecting ${title} can't be undone."
msgstr "Die Absage von ${title} kann nicht rückgängig gemacht werden."

msgid "Reject reservation"
msgstr "Reservation absagen"

#. Used in sentence: "${event} published."
#.
msgid "Event"
msgstr "Veranstaltung"

msgid "Accept event"
msgstr "Veranstaltung annehmen"

msgid "Edit event"
msgstr "Veranstaltung bearbeiten"

msgid "Reject event"
msgstr "Veranstaltung ablehnen"

msgid "Do you really want to reject this event?"
msgstr "Möchten Sie diese Veranstaltung wirklich absagen?"

msgid "Rejecting this event can't be undone."
msgstr "Eine Absage kann nicht rückgängig gemacht werden."

msgid "Directory Entry Submissions"
msgstr "Verzeichniseintrag Eingaben"

msgid "Adopt"
msgstr "Übernehmen"

msgid "View directory entry"
msgstr "Verzeichniseintrag Anzeigen"

msgid "Reject"
msgstr "Abweisen"

msgid "Do you really want to reject this entry?"
msgstr "Möchten Sie diesen Eintrag wirklich abweisen?"

msgid "Reject entry"
msgstr "Eintrag abweisen"

msgid "Chats"
msgstr "Chats"

msgid "Link"
msgstr "Verknüpfung"

msgid "New Link"
msgstr "Neue Verknüpfung"

msgid "Added a new link"
msgstr "Eine neue Verknüpfung wurde hinzugefügt"

msgid "Edit Link"
msgstr "Verknüpfung Bearbeiten"

msgid "Move Link"
msgstr ""

msgid "The link was deleted"
msgstr "Die Verknüpfung wurde gelöscht"

#, python-format
msgid "Do you really want to delete the link \"${title}\"?"
msgstr "Möchten Sie die Verknüpfung \"${title}\" wirklich löschen?"

msgid "Topic"
msgstr "Thema"

msgid "New Topic"
msgstr "Neues Thema"

msgid "Added a new topic"
msgstr "Das neue Thema wurde hinzugefügt"

msgid "Edit Topic"
msgstr "Thema Bearbeiten"

msgid "Move Topic"
msgstr "Thema Verschieben"

msgid "The topic was deleted"
msgstr "Das Thema wurde gelöscht"

msgid "Delete topic"
msgstr "Thema Löschen"

#, python-format
msgid "Do you really want to delete the topic \"${title}\"?"
msgstr "Möchten Sie das Thema \"${title}\" wirklich löschen?"

msgid "News"
msgstr "Nachricht"

msgid "Add News"
msgstr "Nachricht hinzufügen"

msgid "Added news"
msgstr "Eine neue Nachricht wurde hinzugefügt"

msgid "Edit News"
msgstr "Nachricht bearbeiten"

msgid "The news was deleted"
msgstr "Die Nachricht wurde gelöscht"

msgid "Delete news"
msgstr "Nachricht löschen"

#, python-format
msgid "Do you really want to delete the news \"${title}\"?"
msgstr "Möchten Sie die Nachricht \"${title}\" wirklich löschen?"

msgid "Add iFrame"
msgstr "iFrame hinzufügen"

msgid "Added iFrame"
msgstr "iFrame wurde hinzugefügt"

msgid "Edit iFrame"
msgstr "iFrame bearbeiten"

msgid "The iFrame was deleted"
msgstr "Das iFrame wurde gelöscht"

msgid "Delete iFrame"
msgstr "iFrame löschen"

#, python-format
msgid "Do you really want to delete the iFrame \"${title}\"?"
msgstr "Möchten Sie wirklich das iFrame \"${title}\" löschen?"

msgid "Copy"
msgstr "Kopieren"

msgid "Paste"
msgstr "Einfügen"

msgid "Please note that this page has subpages which will also be deleted!"
msgstr ""
"Bitte beachten Sie dass die Unterthemen dieses Themas ebenfalls gelöscht "
"werden!"

msgid "This page can't be deleted."
msgstr "Diese Seite kann nicht gelöscht werden."

msgid ""
"This page has subpages. Only administrators can delete pages with subpages. "
"To delete this page, delete all subpages first or ask an administrator to do "
"it for you."
msgstr ""
"Diese Seite hat Unterseiten. Nur Administratoren können Seiten mit "
"Unterseiten löschen. Um diese Seite zu löschen müssen Sie erst alle "
"Unterseiten löschen, oder Sie wenden sich an einen Administrator."

msgid "Source"
msgstr "Herkunft"

msgid "Subject"
msgstr "Betreff"

msgid "Owner"
msgstr "Zuständig"

msgid "Created"
msgstr "Erstellt"

msgid "Reaction Time"
msgstr "Reaktionszeit"

msgid "Process Time"
msgstr "Bearbeitungszeit"

msgid "Event Source"
msgstr "Quelle Veranstaltung"

msgid "Payment"
msgstr "Zahlung"

msgid "Total Amount"
msgstr "Totalbetrag"

msgid ""
"The record behind this ticket was removed. The following information is a "
"snapshot kept for future reference."
msgstr ""
"Der hinterlegte Datensatz wurde entfernt. Die folgenden Informationen sind "
"eine Momentaufnahme, erstellt vor der Löschung."

msgid "Summary"
msgstr "Zusammenfassung"

msgid "No rules defined."
msgstr "Keine Regeln definiert."

msgid ""
"Api keys can be used to ensure you're not being rate limited. They are not "
"required to use the API."
msgstr ""
"Api-Schlüssel können verwendet werden, um sicherzustellen, dass Sie keine "
"Tarifbeschränkungen haben. Sie sind nicht erforderlich, um die API zu nutzen."

msgid "Application Keys"
msgstr "Applikations-Schlüssel"

msgid "Key"
msgstr "Schlüssel"

msgid "Read only"
msgstr "Nur Lesezugriff"

msgid "Last used"
msgstr "Zuletzt benutzt"

msgid "Add Key"
msgstr "Schlüssel hinzufügen"

msgid "State:"
msgstr "Status:"

msgid "Owner:"
msgstr "Besitzer:"

msgid "Kind:"
msgstr "Art:"

msgid "No directories defined yet."
msgstr "Noch keine Verzeichnisse definiert."

msgid "No entries found."
msgstr "Keine Einträge gefunden."

msgid "Propose entry"
msgstr "Eintrag vorschlagen"

msgid "Something missing? Propose a new entry."
msgstr ""
"Fehlt ein Eintrag im Verzeichnis? Schlagen Sie einen neuen Eintrag vor."

msgid "Actions"
msgstr "Aktionen"

msgid "Get notifications on new entries"
msgstr "Benachrichtigungen bei neuen Einträgen erhalten"

msgid "External link"
msgstr "Externe Verknüpfung"

msgid "More information"
msgstr "Weiterführende Informationen"

msgid "Change Request"
msgstr "Änderung vorschlagen"

msgid "Found an error? Propose a change to this entry."
msgstr "Haben Sie einen Fehler gefunden? Schlagen Sie eine Änderung vor."

msgid ""
"Subscribers may always unsubscribe themselves through a link shown at the "
"bottom of the newsletter. If you unsubscribe them here, they will not be "
"notified."
msgstr ""
"Abonnenten können sich jederzeit selber über den Link am Fuss des Newsletter "
"abmelden. Hier abgemeldete Personen werden nicht benachrichtigt."

msgid "Unsubscribe"
msgstr "Abmelden"

msgid "unsubscribe"
msgstr "abmelden"

msgid ""
"Your edit requires a migration of existing entries. Please confirm the "
"following changes."
msgstr ""
"Ihre Änderung bedingt eine Migration der bestehenden Einträge. Bitte "
"bestätigen Sie die folgenden Änderungen."

msgid ""
"Changes are detected using a heuristic. Therefore it is possible that your "
"changes were misdetected. If in doubt, press cancel and try to change the "
"directory in small increments."
msgstr ""
"Änderungen werden durch eine Heuristik erkannt. Deshalb kann es vorkommen "
"dass Änderungen falsch erkannt werden. Im Zweifelsfall brechen Sie die "
"Änderung ab und versuchen es mit kleineren Änderungsschritten."

msgid "For additional safety you can also download a backup before continuing:"
msgstr ""
"Zu Ihrer zusätzlichen Sicherheit können Sie ausserdem vorher ein Backup "
"herunterladen:"

msgid "Download backup"
msgstr "Backup herunterladen"

msgid ""
"There was an error while migrating your directory! You can fix the displayed "
"entries in a separate window and then continue here."
msgstr ""
"Bei der Verzeichnismigration ist ein Fehler aufgetreten! Sie können den "
"angezeigten Fehler im Eintrag in einem separaten Fenster beheben und danach "
"hier weiterfahren."

msgid "Added:"
msgstr "Hinzugefügt:"

msgid "Removed:"
msgstr "Entfernt:"

msgid "Renamed:"
msgstr "Umbenannt:"

msgid "Changed:"
msgstr "Verändert:"

msgid "Confirm"
msgstr "Bestätigen"

msgid "There was an error while importing your directory!"
msgstr "Beim Verzeichnisimport ist ein Fehler aufgetreten!"

msgid "Embed iFrame"
msgstr "iFrame einbetten"

msgid "You can copy the following code to embed this page as an iFrame:"
msgstr ""
"Sie können den folgenden Code kopieren um diese Seite als iFrame einzubetten:"

msgid ""
"Please review your data and press \"Complete\" to finalize the process. If "
"there's anything you'd like to change, click on \"Edit\" to return to the "
"filled-out form."
msgstr ""
"Bitte überprüfen Sie Ihre Angaben und klicken Sie auf \"Abschliessen\" um "
"die Anfrage zu übermitteln. Wenn Sie Änderungen vornehmen möchten, klicken "
"Sie auf \"Bearbeiten\" um zum Formular zurückzukehren."

msgid ""
"The image shown in the list view is a square. To have your image shown fully "
"in the list view, you need to use a square image."
msgstr ""
"Ihr Bild wird in der Listen-Vorschau in ein Quadrat eingepasst. Falls Sie in "
"der Übersicht das ganze Bild darstellen möchten, müssen Sie ein "
"quadratisches Bild hochladen."

msgid "Complete"
msgstr "Abschliessen"

msgid "Entries in export: ${count}"
msgstr "Einträge im Export: ${count}"

msgid "No exports available."
msgstr "Keine Exporte verfügbar."

msgid "Upload"
msgstr "Hochladen"

msgid "Just Uploaded"
msgstr "Soeben hochgeladen"

msgid "Extension"
msgstr "Erweiterung"

msgid "Upload Date"
msgstr "Hochlade-Datum"

msgid "All Files"
msgstr "Alle Dateien"

msgid "No files uploaded yet"
msgstr "Noch keine Dateien hochgeladen"

msgid "All dates"
msgstr "Alle Termine"

msgid "Unavailable"
msgstr "Besetzt"

msgid "No dates found"
msgstr "Keine Termine gefunden"

msgid "You are trying to open a page for which you are not authorized."
msgstr "Ihnen fehlt die nötige Berechtigung um diese Seite zu öffnen."

msgid "Please follow this link to login with a different user."
msgstr ""
"Bitte folgen Sie diesem Link um sich mit einem anderen Benutzer anzumelden."

msgid "Please follow this link to login."
msgstr "Bitte folgen Sie diesem Link um sich anzumelden."

msgid "No forms defined yet."
msgstr "Es wurden noch keine Formulare definiert."

msgid "Categories"
msgstr "Kategorien"

msgid ""
"To edit the image descriptions, click on one, enter your descrption and "
"press return. To abort press escape."
msgstr ""
"Klicken Sie auf die Beschreibung um diese zu ändern. Zum Bestätigen drücken "
"Sie die Eingabe-, zum Abbrechen die Esc-Taste."

msgid "No images uploaded yet"
msgstr "Noch keine Bilder hochgeladen"

msgid "This album does not contain any images yet."
msgstr "Dieses Fotoalbum enthält noch keine Bilder."

msgid "No photo albums defined yet."
msgstr "Noch keine Fotoalben erstellt."

msgid "Skip navigation"
msgstr "Navigation überspringen"

msgid "Straight to ..."
msgstr "Direkt zu ..."

msgid "Back to the homepage"
msgstr "Zurück zur Startseite"

msgid "Search"
msgstr "Suche"

msgid "The form contains errors. Please check the marked fields."
msgstr "Das Formular enthält Fehler. Bitte die markierten Felder überprüfen."

msgid "Copied to Clipboard!"
msgstr "In die Zwischenablage kopiert!"

msgid "Total"
msgstr "Total"

msgid "Healthy"
msgstr "Intakt"

msgid "Errors"
msgstr "Fehler"

msgid "Duration [s]"
msgstr "Abfragedauer [s]"

msgid "Alternatives"
msgstr "Alternativen"

msgid "Don't have an account yet?"
msgstr "Sie haben noch kein Benutzerkonto?"

msgid "Register now"
msgstr "Jetzt registrieren"

msgid "Forgot your password?"
msgstr "Sie haben Ihr Passwort vergessen?"

msgid "Reset password"
msgstr "Passwort zurücksetzen"

msgid "You are here"
msgstr "Sie sind hier"

msgid "Privacy Protection"
msgstr "Datenschutz"

msgid "About"
msgstr "Impressum"

msgid "Partner"
msgstr "Partner"

msgid "more…"
msgstr "mehr…"

msgid "Submit"
msgstr "Absenden"

msgid "Selected Topics"
msgstr "Ausgewählte Themen"

msgid "Drop files to upload"
msgstr "Dateien hierhin ziehen um sie hochzuladen"

msgid "All news"
msgstr "Alle Nachrichten"

msgid "This site is private but can also be seen by members"
msgstr "Diese Seite ist privat, kann aber auch von Mitgliedern gesehen werden"

msgid "This site is public but requires submitting an mTAN"
msgstr "Diese Seite ist öffentlich, aber erfordert die Eingabe eines mTANs"

msgid "This site is secret and requires submitting an mTAN"
msgstr "Diese Seite ist geheim und erfordert die Eingabe eines mTANs"

msgid "This site is not published."
msgstr "Diese Seite ist nicht publiziert."

msgid "This site is not public."
msgstr "Diese Seite ist nicht öffentlich."

msgid "This site is not public but it can be seen by members."
msgstr ""
"Diese Seite ist nicht öffentlich, kann aber von Mitgliedern eingesehen "
"werden."

msgid ""
"This site contains no lead. Leads are used for lists and search results."
msgstr ""
"Diese Seite hat keine Einleitung. Die Einleitung ist wichtig für die Suche "
"und Auflistungen."

msgid "Links"
msgstr "Links"

msgid "Change request"
msgstr "Änderungsvorschlag"

msgid "New Entry"
msgstr "Neuer Eintrag"

msgid "Previous Page"
msgstr "Vorherige Seite"

msgid "Next Page"
msgstr "Nächste Seite"

msgid ""
"Persons living outside the following zipcodes may only reserve this "
"allocation on the ${date}: ${zipcodes}"
msgstr ""
"Personen die ausserhalb der folgenden Postleitzahlen leben können diese "
"Reservation erst am ${date} tätigen: ${zipcodes}"

msgid "Quota"
msgstr "Anzahl"

msgid "Initiated"
msgstr "Initiiert"

msgid "Submitted"
msgstr "Gemeldet"

msgid "Withdrawn"
msgstr "Zurückgezogen"

msgid "List Preview"
msgstr "Listen-Vorschau"

msgid "Additional Information"
msgstr "Zusätzliche Informationen"

msgid "Location"
msgstr "Ort"

msgid "Date and time"
msgstr "Datum und Zeit"

msgid "Recurrence"
msgstr "Wiederholungen"

msgid "No events found."
msgstr "Keine Veranstaltungen gefunden."

msgid "Past events"
msgstr "Vergangene Veranstaltungen"

msgid "Filter by date"
msgstr "Nach Datum filtern"

msgid "Administrator"
msgstr "Administrator"

msgid "Administrators"
msgstr "Administratoren"

msgid "Editors"
msgstr "Editoren"

msgid "Members"
msgstr "Mitglieder"

msgid "Close (Esc)"
msgstr "Schliessen (Esc)"

msgid "Share"
msgstr "Teilen"

msgid "Toggle fullscreen"
msgstr "Vollbild"

msgid "Zoom in/out"
msgstr "Zoom"

msgid ""
"This space holds images from your photo-albums. To show photos add a few "
"photos to an album and mark it as available for the homepage."
msgstr ""
"Hier werden Bilder aus Ihren Fotoalben angezeigt. Dazu erstellen Sie einfach "
"ein Fotoalbum, fügen ein paar Bilder hinzu und markieren das Album als auf "
"der Startseite verfügbar."

msgid "Has a digital seal"
msgstr "Hat ein digitales Siegel"

msgid "${count} page"
msgstr "${count} Seite"

msgid "${count} pages"
msgstr "${count} Seiten"

msgid "Further occurrences:"
msgstr "Weitere Termine:"

msgid ""
"Your request will be processed shortly. To see the state of your process "
"your may return to this page at any time. All information on this page has "
"been sent to your e-mail address."
msgstr ""
"Ihre Anfrage wird in Kürze bearbeitet. Sie können jederzeit zu dieser Seite "
"zurückkehren um den Status Ihrer Anfrage abzufragen. Alle Informationen auf "
"dieser Seite wurde an Ihre E-Mail Adresse gesendet."

msgid ""
"Your request will be processed shortly. To see the state of your process "
"your may return to this page at any time."
msgstr ""
"Ihre Anfrage wird in Kürze bearbeitet. Sie können jederzeit zu dieser Seite "
"zurückkehren um den Status Ihrer Anfrage abzufragen."

msgid "Your request has been completed."
msgstr "Ihre Anfrage wurde erfolgreich abgeschlossen."

msgid "Privacy"
msgstr "Privatsphäre"

msgid "Send me my entered data by e-mail."
msgstr "Versand meiner Eingaben an meine E-Mail Adresse."

msgid "Pay Online Now"
msgstr "Jetzt online bezahlen"

msgid "Credit Card Fee"
msgstr "Kreditkarten-Gebühr"

msgid "Pay Offline later"
msgstr "Später bezahlen"

msgid "Show more"
msgstr "Mehr anzeigen"

msgid "at ${time}"
msgstr "um ${time}"

msgid "Object"
msgstr "Objekt"

msgid "Disbursed"
msgstr "Ausbezahlt"

msgid "Digital seal"
msgstr "Digitales Siegel"

msgid "Private"
msgstr "Privat"

msgid "Will be published on:"
msgstr "Wird publiziert am:"

msgid "Publication date:"
msgstr "Publikationsdatum:"

msgid "Reset"
msgstr "Zurücksetzen"

msgid "Not a publication"
msgstr "keine Publikation"

msgid "Content"
msgstr "Inhalt"

msgid "1 page"
msgstr "1 Seite"

msgid "Contains no readable text"
msgstr "Enthält keinen lesbaren Text"

msgid "1 word"
msgstr "1 Wort"

msgid "${count} words"
msgstr "${count} Wörter"

msgid "Do you really want to delete this file?"
msgstr "Möchten Sie diese Datei wirklich löschen?"

msgid "Delete File"
msgstr "Datei löschen"

msgid "Please provide the new name for the file"
msgstr "Bitte geben Sie einen neuen Namen für die Datei ein"

msgid "Rename"
msgstr "Umbenennen"

msgid "Download"
msgstr "Herunterladen"

msgid "Digital seal applied by ${signee} on ${date}"
msgstr "Digitales Siegel angewendet von ${signee} am ${date}"

msgid "Please enter your yubikey to apply a digital seal to this file"
msgstr ""
"Bitte geben Sie Ihren Yubikey ein um ein digitales Siegel auf der Datei "
"anzuwenden"

msgid "Sign"
msgstr "Signieren"

msgid ""
"Published documents with a digital seal can be discovered through the site-"
"search and in the list of documents with a digital seal. This action will be "
"logged and cannot be undone."
msgstr ""
"Publizierte Dokumente mit digitalem Siegel können von der Öffentlichkeit "
"über die Suche gefunden und in der Liste der Dokumente mit digitalem Siegel "
"eingesehen werden. Diese Aktion wird aufgezeichnet und kann nicht rückgängig "
"gemacht werden."

msgid "Without digital seal"
msgstr "Ohne digitales Siegel"

msgid "Apply digital seal now"
msgstr "Digitales Siegel anwenden"

msgid "You are not authorised to apply digital seals to documents"
msgstr ""
"Sie sind nicht dazu berechtigt digitale Siegel auf Dokumente anzuwenden"

msgid "Click to add a description"
msgstr "Klicken um eine Beschreibung hinzuzufügen"

msgid "Do you really want to delete the image?"
msgstr "Möchten Sie das Bild wirklich löschen?"

msgid "Delete Image"
msgstr "Bild Löschen"

msgid "${name} was provided with a digital seal on ${date}"
msgstr "${name} wurde am ${date} mit einem digitalen Siegel versehen"

msgid "${name} is not in our database"
msgstr "${name} ist nicht in unserer Datenbank"

msgid "Accept"
msgstr "Annehmen"

msgid "Close"
msgstr "Schliessen"

msgid "Copy to clipboard"
msgstr "In die Zwischenablage kopieren"

msgid "No submissions yet."
msgstr "Noch keine Eingaben."

msgid "Number of participants"
msgstr "Anzahl Teilnehmer"

msgid "Hello!"
msgstr "Guten Tag"

msgid "Your e-mail address was just used to create an account on ${homepage}."
msgstr ""
"Ihre E-Mail Adresse wurde soeben zur Erstellung eines Accounts auf "
"${homepage} verwendet."

msgid "To activate your account, click confirm below:"
msgstr "Um Ihren Account zu aktivieren, bestätigen Sie bitte die Anmeldung:"

msgid "Confirm my account"
msgstr "Anmeldung bestätigen"

msgid ""
"If you believe this is an error, ignore this message and we'll never bother "
"you again."
msgstr ""
"Falls Sie sich nicht bei dieser Seite angemeldet haben, können Sie diese "
"Nachricht ignorieren. Sie erhalten dann keine weiteren E-Mails von uns."

msgid "Hello"
msgstr "Grüezi"

msgid ""
"You are recieving this mail because you subscribed to the following "
"newsletter:"
msgstr ""
"Sie erhalten diese E-Mail weil Sie sich für den folgenden Newsletter "
"angemeldet haben:"

msgid "Plese click the following link to confirm your subscription:"
msgstr ""
"Bitte klicken Sie auf den folgenden Link um Ihre Anmeldung zu bestätigen:"

msgid "Confirm subscription"
msgstr "Anmeldung bestätigen"

msgid ""
"If you did not subscribe to this newsletter you can simply ignore this e-"
"mail."
msgstr ""
"Falls Sie sich nicht für diesen Newsletter angemeldet haben, können Sie "
"diese Nachricht ignorieren."

msgid "Click here to unsubscribe."
msgstr "Klicken Sie hier um sich abzumelden."

msgid ""
"You are recieving this mail because you subscribed to getting notifications "
"on new entries in the following directory:"
msgstr ""
"Sie erhalten diese E-Mail weil Sie sich für Benachrichtigungen über neue "
"Einträge im folgenden Verzeichnis angemeldet haben:"

msgid ""
"If you did not subscribe to this notifications you can simply ignore this e-"
"mail."
msgstr ""
"Falls Sie sich nicht für diese Benachrichtigungen angemeldet haben, können "
"Sie diese Nachricht ignorieren."

msgid "Good morning,"
msgstr "Guten Morgen"

msgid "The following reservations are scheduled for today."
msgstr "Die folgenden Reservationen sind für heute geplant."

msgid "No reservations today."
msgstr "Heute keine Reservationen."

msgid "Have a great day!"
msgstr "Wir wünschen Ihnen einen schönen Tag!"

msgid ""
"This is the daily reservation overview for ${organisation}. If you no longer "
"want to receive this e-mail please contact an administrator so they can "
"remove you from the recipients list."
msgstr ""
"Dies ist die tägliche Reservations-Übersicht für ${organisation}. Falls Sie "
"dieses E-Mail nicht mehr bekommen möchten, melden Sie sich bitte bei einem "
"Administrator damit dieser Sie von der Empfängerliste streichen kann."

msgid "This is what happend on the ${org} website yesterday:"
msgstr "Folgendes ist gestern auf der ${org} Webseite geschehen:"

msgid "This is what happend on the ${org} website over the weekend:"
msgstr ""
"Folgendes ist während des Wochenendes auf der ${org} Webseite geschehen:"

msgid "tickets were opened."
msgstr "Tickets wurden eröffnet."

msgid "ticket was opened."
msgstr "Ticket wurde eröffnet."

msgid "tickets were accepted."
msgstr "Tickets wurden angenommen."

msgid "ticket was accepted."
msgstr "Ticket wurde angenommen."

msgid "tickets were closed."
msgstr "Tickets wurden geschlossen."

msgid "ticket was closed."
msgstr "Ticket wurde geschlossen."

#. Default: open
#. Used in sentence: "There are currently ${currently_open} tickets ${open_n}
#. and"
msgid "open_n"
msgstr "offen"

#. Canonical text for ${open_n} is: "open"
msgid "There are currently ${currently_open} tickets ${open_n} and"
msgstr "Zur Zeit sind ${currently_open} Tickets ${open_n} und"

#. Default: open
#. Used in sentence: "There is currently 1 ticket ${open_1} and"
msgid "open_1"
msgstr "offen"

#. Canonical text for ${open_1} is: "open"
msgid "There is currently 1 ticket ${open_1} and"
msgstr "Zur Zeit ist 1 Ticket ${open_1} und"

#. Default: pending
#. Used in sentence: "tickets are ${pending_n}."
msgid "pending_n"
msgstr "in Bearbeitung"

#. Canonical text for ${pending_n} is: "pending"
msgid "tickets are ${pending_n}."
msgstr "Tickets sind ${pending_n}."

#. Default: pending
#. Used in sentence: "1 ticket is ${pending_1}."
msgid "pending_1"
msgstr "in Bearbeitung"

#. Canonical text for ${pending_1} is: "pending"
msgid "1 ticket is ${pending_1}."
msgstr "1 Ticket ist ${pending_1}."

msgid "Have a great week!"
msgstr "Wir wünschen Ihnen eine schöne Woche!"

msgid ""
"This is the daily OneGov Cloud status e-mail. If you don't want to receive "
"this e-mail you may deactivate it by clicking on"
msgstr ""
"Dies ist das tägliche Status E-Mail der OneGov Cloud. Sie können sich "
"jederzeit über den folgenden Link"

msgid ""
"Or you can receive it less frequently by changing the settings in your user "
"profile."
msgstr "Alternativ können Sie die Häufigkeit in Ihrem Benutzerprofil anpassen."

msgid "Your directory submission has been adopted:"
msgstr "Ihr Verzeichniseintrag wurde übernommen:"

msgid "Check request status"
msgstr "Anfragestatus überprüfen"

msgid "Your change request has been applied:"
msgstr "Ihr Änderungswunsch wurde übernommen:"

msgid "Your directory submission has unfortunately been rejected:"
msgstr "Ihre Verzeichniseintrag Eingabe wurde leider abgelehnt:"

msgid "Your event has been accepted:"
msgstr "Ihre Veranstaltung wurde angenommen:"

msgid "Your event has unfortunately been rejected:"
msgstr "Ihre Veranstaltung musste leider abgelehnt werden:"

msgid "New note in Ticket ${link}"
msgstr "Neue Notiz in Ticket ${link}"

msgid "${author} wrote"
msgstr "${author} schrieb"

msgid ""
"This is the notification for notes on reservations for ${request.app.org."
"title}. If you no longer want to receive this e-mail please contact an "
"administrator so they can remove you from the recipients list."
msgstr ""
"Dies ist die Benachrichtigung für Notizen zu Reservierungen für ${request."
"app.org.title}. Wenn Sie diese E-Mail nicht mehr erhalten möchten, "
"kontaktieren Sie bitte einen Administrator, damit er Sie aus der Liste "
"entfernen kann."

msgid "This is what happend on the ${org} website over the past month:"
msgstr ""
"Folgendes ist während des letzten Monats auf der ${org} Webseite geschehen:"

msgid ""
"This is the monthly OneGov Cloud status e-mail. If you don't want to receive "
"this e-mail you may deactivate it by clicking on"
msgstr ""
"Dies ist das monatliche Status E-Mail der OneGov Cloud. Sie können sich "
"jederzeit über den folgenden Link"

msgid "Or by changing the settings in your user profile."
msgstr ""
"Alternativ können Sie die Einstellungen in Ihrem Benutzerprofil anpassen."

msgid "A new entry has been added to the \"${directory}\" directory:"
msgstr "Ein neuer Eintrag wurde im Verzeichnis \"${directory}\" hinzugefügt:"

msgid "Do you no longer wish to receive these notifications?"
msgstr "Möchten Sie diese Benachrichtigungen nicht mehr erhalten?"

msgid "The following reservations have been accepted:"
msgstr "Die folgenden Reservationen wurden angenommen:"

msgid ""
"This is the notification for reservations for ${request.app.org.title}. If "
"you no longer want to receive this e-mail please contact an administrator so "
"they can remove you from the recipients list."
msgstr ""
"Dies ist die Benachrichtigung für Notizen zu Reservierungen für ${request."
"app.org.title}. Wenn Sie diese E-Mail nicht mehr erhalten möchten, "
"kontaktieren Sie bitte einen Administrator, damit er Sie aus der Liste "
"entfernen kann."

msgid "An administrator just created a new account on ${org} for you."
msgstr ""
"Ein Administrator hat soeben ein neues Konto auf ${org} für Sie eingerichtet."

msgid "Your username is ${email}."
msgstr "Ihr Benutzername ist ${email}."

msgid "Click on the following link to set your account password:"
msgstr "Bitte klicken Sie auf den folgenden Link um Ihr Passwort zu setzen:"

msgid "Set Account Password"
msgstr "Passwort setzen"

msgid ""
"If the password link has expired, you can also request a new password here:"
msgstr ""
"Falls der Passwort-Link abgelaufen ist, können Sie hier ein neues Passwort "
"anfordern:"

msgid "To use your account you need the Yubikey with the serial ${number}"
msgstr ""
"Um Ihr Konto zu verwenden benötigen Sie den YubiKey mit der Seriennummer "
"${number}"

msgid ""
"You are receiving this e-mail because you signed up for the ${org} "
"newsletter."
msgstr ""
"Sie erhalten diese E-Mail weil Sie sich für den ${org} Newsletter angemeldet "
"haben."

msgid "Click here to view web version."
msgstr "Klicken Sie hier um die Web-Version anzuzeigen."

msgid "Click the following link to set a new password:"
msgstr "Klicken Sie auf den folgenden Link, um ein neues Passwort zu setzen:"

msgid "If you don't want to change your password, you can ignore this email."
msgstr ""
"Sie können dieses E-Mail ignorieren, falls Sie Ihr Passwort nicht ändern "
"möchten."

msgid "Your request has received a payment."
msgstr "Wir haben ihre Zahlung zu ihrer Anfrage erhalten."

msgid "Your request was marked as unpaid."
msgstr "Ihre Anfrage wurde als unbezahlt markiert."

msgid ""
"Your request's payment has been refunded. Note that it might take a few days "
"until your refunded amount is shown on your credit card bill."
msgstr ""
"Die Zahlung zu ihrer Anfrage wurde rückerstattet. Bitte beachten Sie dass es "
"ein paar Tage dauern kann bis der Betrag auf Ihrer Kreditkartenabrechnung "
"erscheint."

msgid "Amount:"
msgstr "Betrag:"

msgid "Your registration for \"${title}\" has been confirmed."
msgstr "Ihre Anmeldung für \"${title}\" wurde bestätigt."

msgid "Your registration for \"${title}\" has been denied."
msgstr "Ihre Anmeldung für \"${title}\" wurde abgelehnt."

msgid "Your registration for \"${title}\" has been cancelled."
msgstr "Ihre Anmeldung für \"${title}\" wurde storniert."

msgid "Registration"
msgstr "Anmeldung"

msgid "The ticket number is"
msgstr "Ihre Ticket Referenz"

msgid "The following reservations have been rejected:"
msgstr "Folgende Reservationen wurden abgelehnt:"

msgid ""
"This is a notification for the rejected reservations for ${organisation}. If "
"you no longer wish to receive these notifications, please contact an "
"administrator so they can remove you from the recipients list."
msgstr ""
"Dies ist eine Benachrichtigung über die abgelehnten Reservierungen für "
"${Organisation}. Wenn Sie diese Benachrichtigungen nicht mehr erhalten "
"möchten, kontaktieren Sie bitte einen Administrator, damit er Sie aus der "
"Empfängerliste entfernen kann."

msgid "The following reservations have unfortunately been cancelled:"
msgstr "Die folgenden Reservationen mussten leider abgesagt werden:"

msgid "You have a new ticket"
msgstr "Sie haben ein neues Ticket"

msgid "A message has been sent regarding ${ref}:"
msgstr "Sie haben zu ${ref} eine Nachricht erhalten:"

#. Canonical text for ${link} is: "visit the request status page"
#. Canonical text for ${link} is: "visit the request page"
msgid "Please ${link} to reply."
msgstr "Bitte ${link} um zu antworten"

#. Used in sentence: "Please ${link} to reply."
msgid "visit the request status page"
msgstr "öffnen Sie den Anfragestatus"

#. Used in sentence: "Please ${link} to reply."
msgid "visit the request page"
msgstr "öffnen Sie die Anfrage"

msgid "Your request has been closed."
msgstr "Ihre Anfrage wurde abgeschlossen"

msgid "Your requests's timeline has been archived for future reference:"
msgstr "Der Anfrageverlauf wurde als zukünftige Referenz archiviert:"

msgid "Request Timeline"
msgstr "Anfrageverlauf"

msgid "Thank you for your request."
msgstr "Vielen Dank für Ihre Anfrage."

msgid "Your request has been registered with the following reference:"
msgstr "Ihre Anfrage wurde unter der folgenden Referenz registriert:"

msgid ""
"We will send another e-mail once your ticket has been completed. In the "
"meantime you can check the status of your ticket at any time:"
msgstr ""
"Sie erhalten ein weiteres E-Mail, sobald Ihre Anfrage abgeschlossen wurde. "
"In der Zwischenzeit sehen Sie den Status Ihrer Anfrage jederzeit hier:"

msgid "The following ticket has just been opened:"
msgstr "Das folgende Ticket wurde soeben eröffnet:"

msgid "View the ticket"
msgstr "Ticket ansehen"

msgid "Your request has been reopened"
msgstr "Ihre Anfrage wurde wieder eröffnet"

msgid ""
"Your chat has been turned into a ticket. We will take care of your request "
"and get back to you as soon as new information is available."
msgstr ""
"Ihr Chat wurde in ein Ticket umgewandelt. Wir werden uns um Ihre Anfrage "
"kümmern und uns bei Ihnen melden, sobald neue Informationen verfügbar sind."

msgid "Below you can see your chat conversation:"
msgstr "Unten sehen Sie Ihr Chat-Gespräch:"

msgid "This is what happend on the ${org} website over the past week:"
msgstr ""
"Folgendes ist während der letzten Woche auf der ${org} Webseite geschehen:"

msgid ""
"This is the weekly OneGov Cloud status e-mail. If you don't want to receive "
"this e-mail you may deactivate it by clicking on"
msgstr ""
"Dies ist das wöchentliche Status E-Mail der OneGov Cloud. Sie können sich "
"jederzeit über den folgenden Link"

msgid "Directory entry adopted."
msgstr "Verzeichniseintrag übernommen."

msgid "Change request applied."
msgstr "Änderungswunsch übernommen."

msgid "Directory entry rejected."
msgstr "Verzeichniseintrag abgelehnt."

msgid "Event edited."
msgstr "Veranstaltung bearbeitet."

#. Canonical text for ${event} is: "Event"
msgid "${event} published."
msgstr "${event} veröffentlicht."

msgid "Event deleted."
msgstr "Veranstaltung gelöscht."

msgid "Event withdrawn."
msgstr "Veranstaltung zurückgezogen."

msgid "File signed."
msgstr "Datei signiert."

msgid "File with digital seal removed."
msgstr "Datei mit digitalem Siegel gelöscht."

msgid "${amount} marked as paid."
msgstr "${amount} als bezahlt markiert."

msgid "${amount} marked as unpaid."
msgstr "${amount} als unbezahlt markiert."

msgid "${amount} captured."
msgstr "${amount} eingenommen."

msgid "${amount} refunded."
msgstr "${amount} rückerstattet."

msgid "1 reservation accepted."
msgstr "1 Reservation angenommen."

msgid "${count} reservations accepted."
msgstr "${count} Reservationen angenommen"

msgid "1 reservation rejected."
msgstr "1 Reservation abgelehnt."

msgid "${count} reservations rejected."
msgstr "${count} Reservationen abgelehnt."

msgid "Registration confirmed."
msgstr "Anmeldung bestätigt."

msgid "Registration denied."
msgstr "Anmeldung abgelehnt."

msgid "Registration cancelled."
msgstr "Anmeldung storniert."

msgid "Ticket opened."
msgstr "Ticket eröffnet."

msgid "Ticket accepted."
msgstr "Ticket angenommen."

msgid "Ticket closed."
msgstr "Ticket geschlossen."

msgid "Ticket reopened."
msgstr "Ticket wieder geöffnet."

msgid "Ticket assigned"
msgstr "Ticket zugewiesen"

msgid "Ticket e-mails disabled."
msgstr "Ticket E-Mails deaktiviert."

msgid "Ticket e-mails enabled."
msgstr "Ticket E-Mails aktiviert."

msgid "Payment amount changed."
msgstr "Zahlungsbetrag geändert."

msgid "Ticket archived."
msgstr "Ticket archiviert."

msgid "Ticket recovered from archive."
msgstr "Ticket aus dem Archiv geholt."

msgid "Warning secret content"
msgstr "Achtung geheimer Inhalt"

msgid ""
"You selected 'secret' content for your newsletter. Secret content will not "
"be visible unless you enable it in"
msgstr ""
"Sie haben 'geheime' Inhalte für Ihren Newsletter ausgewählt. Geheime Inhalte "
"werden nicht sichtbar sein, es sei denn, Sie aktivieren sie in"

msgid "newsletter settings"
msgstr "Newsletter Einstellungen"

msgid "Warning private content"
msgstr "Achtung privater Inhalt"

msgid ""
"You selected 'private' content for your newsletter. Private content cannot "
"be part of a newsletter."
msgstr ""
"Sie haben 'privaten' Inhalt für Ihren Newsletter ausgewählt. Privater Inhalt "
"kann nicht Teil eines Newsletters sein."

msgid ""
"The newsletter is disabled. You can only see this page because you are "
"logged in."
msgstr ""
"Der Newsletter ist deaktiviert. Sie können diese Seite nur sehen, weil Sie "
"eingeloggt sind."

msgid "Sign up to our newsletter to always stay up to date:"
msgstr ""
"Abonnieren Sie unseren Newsletter um immer auf dem Laufenden zu bleiben:"

msgid "Signup"
msgstr "Abonnieren"

msgid "There are currently ${count} recipients registered."
msgstr "Zur Zeit sind ${count} Abonnenten registriert."

msgid "Archive"
msgstr "Archiv"

msgid "No newsletters yet."
msgstr "Es wurden noch keine Newsletter versendet"

msgid "Not yet sent."
msgstr "Noch nicht gesendet."

msgid ""
"The user ${username} was created successfully. Please write down the user's "
"password, as it won't be shown to you again:"
msgstr ""
"Der Benutzer ${username} wurde erfolgreich erstellt. Bitte notieren Sie das "
"Passwort des Benutzers. Es wird Ihnen nicht wieder gezeigt:"

msgid "Password:"
msgstr "Passwort:"

msgid ""
"The user ${username} was created successfully. An e-mail has been sent to "
"the user with login instructions."
msgstr ""
"Der Benutzer ${username} wurde erfolgreich erstellt. Eine E-Mail mit einer "
"Anmeldungs-Anleitung wurde an den Benutzer gesendet."

msgid "Back to usermanagement"
msgstr "Zurück zur Benutzerverwaltung"

msgid ""
"Sorry, the page you are looking for could not be found. Try checking the URL "
"for errors or use the search box on the top."
msgstr ""
"Es tut uns leid, aber die Seite nach der Sie suchen konnte nicht gefunden "
"werden. Bitte überprüfen Sie die Internetadresse oder verwenden Sie die "
"Suche im Navigationsbereich."

msgid "Back"
msgstr "Zurück"

msgid "Link to organizers page"
msgstr "Link zur Veranstalterseite"

msgid "Link to registration"
msgstr "Link zur Anmeldung"

msgid "Export this event"
msgstr "Diesen Termin exportieren"

msgid "Export all occurrences of this event"
msgstr "Alle Termine exportieren"

msgid "All occurrences of this event"
msgstr "Alle Termine dieser Veranstaltung"

msgid "Origin"
msgstr "Herkunft"

msgid "This is an imported event"
msgstr "Dies ist eine importierte Veranstaltung"

msgid "Search in Events"
msgstr "Suche in Veranstaltungen"

msgid "Tag"
msgstr "Schlagwort"

msgid "Export these events"
msgstr "Diese Termine exportieren"

msgid "Submit your own event"
msgstr "Einen eigenen Eintrag für den Veranstaltungskalender erfassen"

msgid "No payment providers defined."
msgstr "Keine Zahlungsanbieter definiert."

msgid "Connected:"
msgstr "Verbunden:"

msgid "Default:"
msgstr "Standard:"

msgid "Enabled:"
msgstr "Aktiviert:"

msgid "Fee:"
msgstr "Gebühr:"

msgid "No payments yet."
msgstr "Noch keine Zahlungen."

msgid ""
"The following requests have been submitted. To see the state of process you "
"may return to the invidual request's page at any time. All information on "
"this page has been sent to your e-mail address."
msgstr ""
"Die folgenden Anfragen wurden eingereicht. Sie können jederzeit zu den "
"Seiten der einzelnen Anfragen zurückzukehren um den Status abzufragen. Alle "
"Informationen auf dieser Seite wurden an Ihre E-Mail Adresse gesendet."

msgid "Request Reference"
msgstr "Referenz Anfrage"

msgid "No people added yet."
msgstr "Es wurden noch keine Personen hinzugefügt."

msgid "No people found for current filter selection."
msgstr "Keine Personen für aktuelle Filterauswahl gefunden."

msgid "Export a vCard of this person"
msgstr "Elektronische Visitenkarte (vCard)"

msgid "No publications"
msgstr "Keine Publikationen"

msgid "Years"
msgstr "Jahre"

msgid ""
"You can search through the content of all listed files by using the search "
"on the top right."
msgstr ""
"Sie können den Inhalt der gelisteten Dateien mit der Suche oben rechts "
"durchsuchen."

msgid ""
"All files have a digital seal. The digital seal of a downloaded file can be "
"viewed in Adobe Acrobat Reader or by dragging an already downloaded file "
"into the field below:"
msgstr ""
"Alle Dateien haben ein digitales Siegel. Das digitale Siegel einer "
"heruntergeladenen Datei kann im Adobe Acrobat Reader oder durch das Ziehen "
"der Datei in das untenstehende Feld geprüft werden:"

msgid "Drop files to verify them"
msgstr "Dateien zur Prüfung hierhin ziehen"

msgid "No subscribers yet"
msgstr "Noch keine Abonnenten"

msgid "submitted"
msgstr "gemeldet"

msgid "No dates found, please select dates in the calendar first"
msgstr "Keine Termine gefunden, bitte wählen Sie erst Termine im Kalender aus"

msgid "Go to calendar"
msgstr "Zum Kalender"

msgid ""
"The following link can be used to subscribe to the reservations of this "
"calendar. It can be used by anyone that knows the link in multiple calendar "
"applications."
msgstr ""
"Der folgende Link kann zur Abonnierung der Reservationen dieses Kalenders "
"verwendet werden. Alle die den Link kennen können diesen in verschiedenen "
"Kalender-Applikationen verwenden."

msgid ""
"Note that we have no control over how often calendar applications update the "
"calendars they are subscribed to (if they update at all). Therefore the "
"information shown in the calendar may be wrong or out of date. Use it at "
"your own risk."
msgstr ""
"Beachten Sie bitte das wir keine Kontrolle darüber haben wie oft die "
"Kalender-Applikation das Abonnoment aktualisiert (sofern das überhaupt "
"geschieht). Deshalb ist die Information in der Kalender-Applikation mit "
"Vorsicht zu geniessen."

msgid "Reservations must be made at least one day in advance."
msgstr "Reservationen müsen mindestens ein Tag im Voraus gemacht werden."

msgid "Reservations must be made at least one hour in advance."
msgstr "Reservationen müssen mindestens eine Stunde im Voraus gemacht werden."

msgid "Reservations must be made at least ${n} days in advance."
msgstr "Reservationen müssen mindestens ${n} Tage im Voraus gemacht werden."

msgid "Reservations must be made at least ${n} hours in advance."
msgstr "Reservationen müssen mindestens ${n} Stunden im Voraus gemacht werden."

msgid "Select a free time span in the calendar below to create an allocation."
msgstr ""
"Wählen Sie eine freie Zeitspanne im Kalender aus um eine Einteilung zu "
"machen."

msgid "Removes all unreserved allocations between the start and end date."
msgstr ""
"Entfernt alle nicht-reservierten Einteilungen zwischen Start- und End-Datum"

msgid "Reservation is pending approval"
msgstr "Diese Reservation wurde noch nicht akzeptiert"

msgid "(${num_pending} pending approval)"
msgstr "(${num_pending} noch nicht akzeptiert)"

msgid "Utilised"
msgstr "Ausgelastet"

msgid "No recipients defined yet."
msgstr "Es wurden noch keine Empfänger definiert."

msgid ""
"Receives notifications for reservations of the day on the following days:"
msgstr ""
"Erhält Benachrichtigungen für Reservationen des Tages an folgenden Tagen:"

msgid "Receives notifications for internal notes on reservations."
msgstr "Erhält Benachrichtigungen für interne Notizen zu Reservationen."

msgid "Receives notifications for rejected reservations."
msgstr "Erhält Benachrichtigungen für abgelehnte Reservationen."

msgid "Receives notifications for new reservations."
msgstr "Erhält Benachrichtigungen für neue Reservationen."

msgid "Notifications for following Resources"
msgstr "Benachrichtigungen für die folgenden Reservationen"

msgid "No reservation resources defined yet."
msgstr "Es wurden noch keine Ressourcen hinzugefügt."

msgid ""
"Searching is currently unavailable due to technical difficulties. Please "
"excuse the inconvenience and try again later."
msgstr ""
"Die Suche ist zur Zeit aufgrund technischer Schwierigkeiten nicht verfügbar. "
"Bitte entschuldigen Sie die Unannehmlichkeiten und versuchen Sie es später "
"wieder."

msgid "Your search returned no results."
msgstr "Zu Ihrer Suche wurde nichts gefunden."

msgid "Select the images that should be shown inside this album."
msgstr "Wählen Sie die Bilder aus welche im Album angezeigt werden sollen."

msgid "Confirm selection"
msgstr "Auswahl bestätigen"

msgid "This newsletter has not been sent yet."
msgstr "Dieser Newsletter wurde noch nicht gesendet."

msgid "First sent ${time_ago}."
msgstr "Zum ersten Mal gesendet ${time_ago}."

msgid "This newsletter was sent to ${n} subscribers."
msgstr "Dieser Newsletter wurde an ${n} Abonnenten gesendet."

msgid "All subscribers have already received this newsletter."
msgstr "Dieser Newsletter wurde bereits von allen Abonnenten empfangen."

msgid "The newsletter is scheduled to be sent on ${time}"
msgstr "Der Newsletter wird am ${time} versendet"

msgid ""
"Check the email text. You can use the full news text instead of the leading "
"if you want. You will find this setting in the edit menu of the news item."
msgstr ""
"Überprüfen Sie den E-Mail Text. Sie können den vollen Text einer Nachricht "
"im Newsletter anzeigen anstelle der Einleitung. Sie finden die Einstellung "
"im Bearbeitungs-Menu der einzelnen Nachricht."

msgid "Delivery"
msgstr "Versand"

msgid "The newsletter was already sent to the following addresses:"
msgstr "Der Newsletter wurde bereits an die folgenden Empfänger gesendet:"

msgid ""
"A signup link allows anyone to sign up with a specific role. Those signups "
"are limited by time and count but they still present a security risk. Be "
"sure to only share this link with people you trust."
msgstr ""
"Mit einem Registrationslink können sich neue Benutzer für bestimmte Rollen "
"anmelden, sofern sie den Link kennen. Diese Anmeldungen sind zeitlich "
"limitiert und auf eine bestimmte Anzahl beschränkt. Trotzdem stellen Sie ein "
"gewisses Sicherheitsrisiko dar. Bitte teilen Sie diese Links nur mit "
"Personen denen Sie vertrauen."

msgid ""
"Your signup link has been created as follows. Please copy it before "
"continuing, it won't be shown to you again:"
msgstr ""
"Ihr Registrationslink wurde wie folgt erstellt. Bitte kopieren Sie diesen "
"bevor Sie weiterfahren, der Link wird Ihnen nicht wieder angezeigt:"

msgid ""
"Sort the items using drag and drop. The new positions are automatically "
"saved directly after moving."
msgstr ""
"Sortieren Sie die Elemente mittels Drag & Drop. Die neuen Positionen werden "
"direkt nach dem Verschieben automatisch gespeichert."

msgid "Back to page"
msgstr "Zurück zur Seite"

msgid "Fields"
msgstr "Felder"

msgid ""
"Please review your answers and press \"Complete\" to complete the survey. If "
"there's anything you'd like to change, click on \"Edit\" to return to the "
"filled-out survey."
msgstr ""

msgid "No surveys defined yet."
msgstr "Es wurden noch keine Umfragen definiert."

msgid "No activities yet."
msgstr "Noch keine Aktivitäten."

msgid "Ticket updates by e-mail"
msgstr "Ticket Updates via E-Mail"

msgid "Disable E-Mails"
msgstr "E-Mails deaktivieren"

msgid ""
"No ticket updates via e-mail. An e-mail is still sent when a ticket is "
"assigned."
msgstr ""
"Keine Ticket Updates via E-Mail. Es wird weiterhin eine E-Mail gesendet, "
"wenn ein Ticket zugewiesen wird."

msgid "Enable E-Mails"
msgstr "E-Mails aktivieren"

msgid "E-Mails can not be sent for tickets of imported events"
msgstr "E-mails für Tickets zu importierten Veranstaltungen sind deaktiviert"

msgid "Send Message"
msgstr "Nachricht senden"

msgid "Messages cannot be sent when the ticket is closed"
msgstr "Zu geschlossenen Tickets können keine Nachrichten versendet werden"

msgid "Please reopen the ticket to send a message"
msgstr "Bitte öffnen Sie das Ticket wieder um eine Nachricht zu senden"

msgid "Messages cannot be sent for imported events"
msgstr "Nachrichten für importierte Events sind nicht möglich"

msgid "${count} received"
msgstr "${count} Empfangen"

msgid "${count} sent"
msgstr "${count} Gesendet"

msgid "${count} note"
msgstr "${count} Notiz"

msgid "${count} notes"
msgstr "${count} Notizen"

msgid ""
"You are editing a note created by someone else. By saving your changes you "
"will become the author of the whole note."
msgstr ""
"Diese Notiz wurde von jemand anderem erstellt. Durch Ihre Änderung werden "
"Sie der neue Autor der ganzen Notiz."

msgid ""
"Notes are private and only shown to logged-in members. URLs and e-mail "
"addresses are turned into links."
msgstr ""
"Notizen sind privat und werden nur angemeldeten Benutzern angezeigt. E-Mail "
"Adressen und Links werden klickbar gemacht."

msgid "Would you like to make corrections to the event?"
msgstr "Möchten Sie Korrekturen an der Veranstaltung vornehmen?"

msgid "Edit this event."
msgstr "Bearbeiten Sie diese Veranstaltung."

msgid "Forgot something or have a special request?"
msgstr "Haben Sie ein besonderes Anliegen oder haben Sie etwas vergessen?"

msgid "Add a message to the ticket."
msgstr "Fügen Sie der Anfrage eine Nachricht hinzu."

msgid "New messages have been disabled because the ticket has been closed."
msgstr "Nachrichten wurden deaktiviert, da das Ticket geschlossen wurde."

msgid ""
"Enable notifications about new tickets. Only works when being logged in and "
"having the browser with the site open."
msgstr ""
"Benachrichtigungen über neue Tickets aktivieren. Funktioniert nur falls "
"eingeloggt und solange der Browser mit der Website geöffnet ist."

msgid "Archive all selected tickets?"
msgstr "Alle ausgewählten Tickets archivieren?"

msgid "Do archive"
msgstr "Archivieren"

msgid "Archive selected"
msgstr "Selektierte Archivieren"

msgid ""
"You've reached this site because you are logged in. Visitors are "
"automatically redirected to the following link:"
msgstr ""
"Sie sehen diese Seite weil Sie eingeloggt sind. Besucher werden automatisch "
"zum folgenden Verweis weitergeleitet:"

msgid ""
"You are not automatically redirected so you have a chance to edit or delete "
"this link."
msgstr ""
"Sie wurden nicht automatisch weitergeleitet damit Sie die Möglichkeit haben "
"den Verweis zu bearbeiten oder zu löschen."

msgid "You have been successfully unsubscribed from all regular emails."
msgstr "Sie wurden erfolgreich von allen regelmässigen E-Mails abgemeldet."

msgid "local"
msgstr "lokal"

msgid "No links found."
msgstr "Keine Verknüpfungen gefunden."

msgid "Select an item to view it"
msgstr "Wählen Sie einen Eintrag aus um diesen anzuzeigen"

msgid "Identicon"
msgstr "Identicon"

msgid "Not a valid color."
msgstr "Ungültige Farbe."

msgid "Not a valid choice"
msgstr "Ungültige Auswahl"

msgid "Admins"
msgstr "Administratoren"

#, python-format
msgid ""
"You can only reserve this allocation before ${date} if you live in the "
"following zipcodes: ${zipcodes}"
msgstr ""
"Sie können diese Einteilung nur vor dem ${date} reservieren, wenn Sie in "
"einem der folgenden Postleitzahlen wohnen: ${zipcodes}"

#, python-format
msgid "${percent}% Available"
msgstr "${percent}% Verfügbar"

msgid "Available"
msgstr "Verfügbar"

#, python-format
msgid "${num} Available"
msgstr "${num} Verfügbar"

msgid ""
"This allocation can't be deleted because there are existing reservations "
"associated with it."
msgstr ""
"Diese Einteilung kann nicht gelöscht werden, da bestehende Reservationen "
"betroffen wären."

msgid ""
"To delete this allocation, all existing reservations need to be cancelled "
"first."
msgstr ""
"Um die Einteilung zu löschen, müssen zuerst alle bestehenden Reservationen "
"abgesagt werden."

msgid "A conflicting allocation exists for the requested time period."
msgstr "Es besteht bereits eine Einteilung im gewünschten Zeitraum."

msgid "A conflicting reservation exists for the requested time period."
msgstr "Dieser Termin wurde bereits ausgewählt."

msgid "An existing reservation would be affected by the requested change."
msgstr ""
"Eine bestehende Reservation wäre von der gewünschten Änderung betroffen."

msgid "A pending reservation would be affected by the requested change."
msgstr "Eine offene Reservation wäre von der gewünschten Änderung betroffen."

msgid "The requested period is no longer available."
msgstr "Der gewünschte Zeitraum ist nicht mehr verfügbar."

msgid "No reservable slot found."
msgstr "Der gewünschte Zeitraum ist bereits besetzt."

msgid "Reservations can't be made for more than 24 hours at a time."
msgstr "Reservationen dürfen nicht länger als 24 Stunden lang sein."

msgid "The given reservation paramters are invalid."
msgstr "Die Reservations-Parameter sind ungültig."

msgid "The given reservation token is invalid."
msgstr "Das Reservations-Token ist ungültig."

msgid "The requested number of reservations is higher than allowed."
msgstr "Die gewünschte Anzahl Reservationen ist höher als erlaubt."

msgid "The requested quota is invalid (must be at least one)."
msgstr ""
"Die gewünschte Anzahl Reservationen ist ungültig (Mindestanzahl ist eins)."

msgid "The allocation does not have enough free spots."
msgstr "Die Einteilung hat nicht genügend freie Plätze."

msgid "The resulting allocation would be invalid."
msgstr "Die gewünschte Einteilung ist ungültig."

msgid "No reservations to confirm."
msgstr "Keine Reservationen gefunden die Bestätigt werden können."

msgid "The given timerange is longer than the existing allocation."
msgstr "Der gewünschte Zeitraum liegt ausserhalb der Einteilung."

msgid "Reservation too short. A reservation must last at least 5 minutes."
msgstr ""
"Die Reservation ist zu kurz. Eine Reservation muss mindestens 5 Minuten "
"dauern."

msgid "Stop"
msgstr "Stop"

#, python-format
msgid "Do you really want to stop \"${title}\"?"
msgstr "Möchten Sie \"${title}\" wirklich stoppen?"

msgid "The rule will be removed without affecting existing allocations."
msgstr "Die Regel wird entfernt, bestehende Einteilungen bleiben."

msgid "Stop rule"
msgstr "Regel stoppen"

msgid ""
"All allocations created by the rule will be removed, if they haven't been "
"reserved yet."
msgstr "Alle Einteilungen der Regel werden entfernt, sofern nicht reserviert."

msgid "Delete rule"
msgstr "Regel löschen"

msgid "No allocations to add"
msgstr "Keine Einteilungen die hinzugefügt werden können"

#, python-format
msgid "Successfully added ${n} allocations"
msgstr "${n} Einteilungen wurden hinzugefügt"

msgid "New allocation"
msgstr "Neue Einteilung"

msgid "Your changes were saved"
msgstr "Ihre Änderungen wurden gespeichert"

#, python-format
msgid "New rule active, ${n} allocations created"
msgstr "Regel aktiv, ${n} Einteilungen erstellt"

msgid "New Rule"
msgstr "Neue Regel"

msgid ""
"Rules ensure that the allocations between start/end exist and that they are "
"extended beyond those dates at the given intervals. "
msgstr ""
"Regeln stellen sicher dass die Einteilungen zwischen Start und Ende bestehen "
"und dass sie im gewählten Interval verlängert werden."

msgid "The rule was stopped"
msgstr "Die Regel wurde gestoppt"

#, python-format
msgid "The rule was deleted, along with ${n} allocations"
msgstr "Die Regel wurde gelöscht, zusammen mit ${n} Einteilungen"

msgid "Topics A-Z"
msgstr "Themen A-Z"

msgid "Your userprofile is incomplete. Please update it before you continue."
msgstr ""
"Ihr Benutzerprofil ist unvollständig. Bitte vervollständigen Sie es bevor "
"Sie weiterfahren."

msgid "You have been logged in."
msgstr "Sie wurden angemeldet."

msgid "Wrong e-mail address, password or yubikey."
msgstr "Falsche E-Mail Adresse, falsches Passwort oder falscher Yubikey."

#, python-format
msgid "Login to ${org}"
msgstr "${org} Anmeldung"

msgid "A user with this address already exists"
msgstr "Ein Benutzer mit dieser E-Mail Adresse existiert bereits"

msgid "This signup link has expired"
msgstr "Der Registrationslink ist abgelaufen"

#, python-format
msgid "Your ${org} Registration"
msgstr "Ihre ${org} Registration"

msgid ""
"Thank you for registering. Please follow the instructions on the activiation "
"e-mail sent to you. Please check your spam folder if you have not received "
"the email."
msgstr ""
"Vielen Dank für Ihre Registrierung. Bitte folgen Sie den Anleitungen im "
"Aktivierungs-Email das wir Ihnen gesendet haben. Wenn sie das Email nicht "
"erhalten haben, prüfen Sie bitte ihren Spamordner."

msgid "Account Registration"
msgstr "Benutzerkonto Registration"

msgid "Unknown user"
msgstr "Unbekannter Benutzer"

msgid "Invalid activation token"
msgstr "Ungültiger Aktivierungscode"

msgid "Your account has already been activated."
msgstr "Ihr Konto wurde bereits aktiviert."

msgid ""
"Your account has been activated. You may now log in with your credentials"
msgstr ""
"Ihr Konto wurde aktiviert. Sie können sich nun mit Ihren Benutzernamen und "
"Passwort anmelden"

msgid "You have been logged out."
msgstr "Sie wurden ausgeloggt."

msgid "Password reset"
msgstr "Passwort zurücksetzen"

#, python-format
msgid ""
"A password reset link has been sent to ${email}, provided an active account "
"exists for this email address."
msgstr ""
"Eine E-Mail wurde an ${email} gesendet (sofern ein aktives Konto mit dieser "
"E-Mail Adresse existiert)."

msgid "Password changed."
msgstr "Passwort geändert."

msgid "Wrong username or password reset link not valid any more."
msgstr "Ungültige Adresse oder abgelaufener Link."

msgid "Enter mTAN"
msgstr "mTAN eingeben"

msgid ""
"The requested resource is protected. To obtain time-limited access, please "
"enter your mobile phone number in the field below. You will receive an mTAN "
"via SMS, which will grant you access after correct entry."
msgstr ""
"Die angeforderte Ressource ist schützenswert. Um einen zeitbegrenzten "
"Zugriff zu erhalten, geben Sie bitte ihre Mobiltelefonnummer im unteren Feld "
"an. Sie werden per SMS einen mTAN erhalten, welcher Ihnen nach korrekter "
"Eingabe den Zugriff erteilt."

msgid "Request mTAN"
msgstr "mTAN anfordern"

msgid "Successfully authenticated via mTAN."
msgstr "Erfolgreich per mTAN authentifiziert."

msgid "Invalid or expired mTAN provided."
msgstr "Ungültige oder abgelaufene mTAN eingegeben."

msgid "A link was added to the clipboard"
msgstr "Ein Verweis wurde in die Zwischenablage kopiert"

msgid "Administrative"
msgstr "Administrativ"

#, python-format
msgid "The entry ${name} exists twice"
msgstr "Der Eintrag ${name} existiert zweimal"

msgid "Added a new directory"
msgstr "Ein neues Verzeichnis wurde hinzugefügt"

msgid "New Directory"
msgstr "Neues Verzeichnis"

msgid ""
"The requested change cannot be performed, as it is incompatible with "
"existing entries"
msgstr ""
"Die verlangte Änderung kann nicht durchgeführt werden, da sie mit den "
"bereist existierenden Einträgen inkompatibel ist."

#, python-format
msgid "Syntax Error in line ${line}"
msgstr "Syntaxfehler auf Zeile ${line}"

msgid "Syntax error in form"
msgstr "Syntaxfehler im Formular"

#, python-format
msgid "Syntax error in field ${field_name}"
msgstr "Syntaxfehler im Feld ${field_name}"

#, python-format
msgid "Error: Duplicate label ${label}"
msgstr "Fehler: ${label} zweifach erfasst"

msgid "The directory was deleted"
msgstr "Das Verzeichnis wurde gelöscht"

msgid ""
"Stable URLs are important. Here you can change the path to your site "
"independently from the title."
msgstr ""
"Beständige URL's sind wichtig. Hier kann der Pfad unabhängig von Titel "
"angepasst werden."

#, python-format
msgid "${org}: New Entry in \"${directory}\""
msgstr "${org}: Neuer Eintrag in \"${directory}\""

msgid "Added a new directory entry"
msgstr "Ein neuer Verzeichniseintrag wurde hinzugefügt"

msgid "New Directory Entry"
msgstr "Neuer Verzeichniseintrag"

msgid "Submit a New Directory Entry"
msgstr "Einen neuen Verzeichniseintrag vorschlagen."

msgid "Continue"
msgstr "Weiter"

msgid "Propose a change"
msgstr "Änderung vorschlagen"

msgid ""
"To request a change, edit the fields you would like to change, leaving the "
"other fields intact. Then submit your request."
msgstr ""
"Um eine Änderung vorzuschlagen, bearbeiten Sie die Felder die Sie ändern "
"möchten. Wo keine Änderungen nötig sind, lassen Sie die Felder wie sie sind. "
"Danach senden Sie Ihre Anfrage ab."

msgid "The entry was deleted"
msgstr "Der Eintrag wurde gelöscht"

msgid ""
"On the right side, you can filter the entries of this directory to export."
msgstr ""
"Auf der rechten Seite können Sie die Einträge des Verzeichnisses für den "
"Export filtern."

msgid "Exports all entries of this directory."
msgstr "Exportiert alle Einträge dieses Verzeichnisses."

msgid ""
"The resulting zipfile contains the selected format as well as metadata and "
"images/files if the directory contains any."
msgstr ""
"Die resultierende Zip-Datei enthält das gewählte Format sowie alle Metadaten "
"und allfällige Bilder/Dateien."

#, python-format
msgid ""
"You have been redirect to this entry because it could not be exported due to "
"missing file ${name}. Please re-upload them and try again"
msgstr ""
"Sie wurden auf diesen Eintrag weitergeleitet weil dieser nicht exportiert "
"werden konnte aufgrund der fehlenden Datei ${name}. Bitte laden sie diese "
"nochmals hoch und probieren Sie es erneut"

#, python-format
msgid "The column ${name} is missing"
msgstr "Die Spalte ${name} fehlt"

#, python-format
msgid "The file ${name} is missing"
msgstr "Die Datei ${name} fehlt"

msgid ""
"The given file is invalid, does it include a metadata.json with a data.xlsx, "
"data.csv, or data.json?"
msgstr ""
"Die angegebene Datei ist ungültig. Enthält sie eine metadata.json Datei mit "
"einer data.xlsx, data.csv oder data.json Datei?"

#, python-format
msgid "Imported ${count} entries"
msgstr "${count} Einträge importiert"

msgid ""
"Updates the directory configuration and imports all entries given in the ZIP "
"file. The format is the same as produced by the export function. Note that "
"only 100 items are imported at a time. To import more items repeat the "
"import accordingly."
msgstr ""
"Aktualisiert die Konfiguration des Verzeichnis und importiert alle Einträge "
"gemäss der angegebenen Zip Datei. Das Format entspricht dem Format des "
"Exports. Bitte beachten Sie das nur bis zu 100 Einträge pro Import "
"berücksichtigt werden. Um mehr Einträge zu importieren muss der Import "
"wiederholt werden."

msgid "New Recipient"
msgstr "Neuer Empfänger"

#, python-format
msgid ""
"Registration for notifications on new entries in the directory "
"\"${directory}\""
msgstr ""
"Anmeldung für Benachrichtigungen bei neuen Einträgen im Verzeichnis "
"\"${directory}\""

#, python-format
msgid ""
"Success! We have sent a confirmation link to ${address}, if we didn't send "
"you one already."
msgstr ""
"Erfolg! Wir senden eine E-Mail zur Bestätigung Ihres Abonnements an "
"${address}, sofern Sie noch nicht angemeldet sind."

msgid "Notification for new entries"
msgstr "Benachrichtigung bei neuen Einträgen"

#, python-format
msgid "Do you really want to unsubscribe \"{}\"?"
msgstr "Möchten Sie \"{}\" wirklich abmelden?"

msgid "Recipients of new entry updates"
msgstr "Empfänger von Benachrichtigungen bei neuen Einträgen"

#, python-format
msgid "the subscription for ${address} was successfully confirmed"
msgstr "Die Anmeldung für ${address} wurde erfolgreich bestätigt"

#, python-format
msgid "the subscription for ${address} could not be confirmed, wrong token"
msgstr ""
"Die Anmeldung für ${address} konnte nicht bestätigt werden, falsches Token"

#, python-format
msgid "${address} successfully unsubscribed"
msgstr "${address} wurde erfolgreich abgemeldet"

#, python-format
msgid "${address} could not be unsubscribed, wrong token"
msgstr "${address} konnte nicht abgemeldet werden - falsches Token"

msgid "Moves the topic and all its sub topics to the given destination."
msgstr "Verschiebt das Thema mit allen Unterthemen an den gewählten Ort."

#, python-format
msgid "A total of ${number} subpages are affected."
msgstr "Insgesamt ${number} Unterseiten sind betroffen."

#, python-format
msgid "${count} links will be replaced by this action."
msgstr "${count} Links werden nach dieser Aktion ersetzt."

msgid "The event submitter has not yet completed his submission"
msgstr "Der/die Antragsteller/in hat ihren Antrag noch nicht abgeschlosesen"

msgid "This event has already been published"
msgstr "Diese Veranstaltung wurde bereits veröffentlicht."

#, python-format
msgid "Successfully created the event '${title}'"
msgstr "Event '${title}' erfolgreich erstellt"

#, python-format
msgid "You have accepted the event ${title}"
msgstr "Sie haben die Veranstaltung ${title} angenommen"

msgid "Your event was accepted"
msgstr "Ihre Veranstaltung wurde angenommen"

msgid "Submit an event"
msgstr "Veranstaltung vorschlagen"

msgid ""
"Only events taking place inside the town or events related to town societies "
"are published. Events which are purely commercial are not published. There's "
"no right to be published and already published events may be removed from "
"the page without notification or reason."
msgstr ""
"Im Veranstaltungskalender werden Anlässe jeglicher Art publiziert, welche "
"innerhalb der Gemeinde oder im Zusammenhang mit einem Verein der Gemeinde "
"durchgeführt werden. Nicht publiziert werden rein kommerzielle "
"Veranstaltungen. Es besteht kein Publikationsrecht und bereits publizierte "
"Veranstaltungen können jederzeit und ohne Angabe von Gründen gelöscht werden."

msgid "Add event"
msgstr "Veranstaltung hinzufügen"

msgid "Your request has been registered"
msgstr "Ihre Anfrage wurde erfasst"

msgid "New ticket"
msgstr "Neues Ticket"

msgid "Your request could not be accepted automatically!"
msgstr "Ihre Anfrage konnte nicht automatisch verarbeitet werden!"

msgid "Thank you for your submission!"
msgstr "Vielen Dank für Ihre Eingabe!"

msgid "Your event was rejected"
msgstr "Ihre Veranstaltung wurde abgelehnt"

msgid "Access Denied"
msgstr "Zugriff verweigert"

msgid "Not Found"
msgstr "Seite nicht gefunden"

msgid "Added a new external link"
msgstr "Neue externe Verknüpfung hinzugefügt"

msgid "New external link"
msgstr "Neue externe Verknüpfung"

msgid "Edit external link"
msgstr "Externe Verknüpfung bearbeiten"

msgid "Manage Photo Albums"
msgstr "Fotoalben verwalten"

msgid "This file type is not supported"
msgstr "Dieser Dateityp wird nicht unterstützt"

msgid "The file name is too long"
msgstr "Der Dateiname ist zu lang"

msgid "The file cannot be processed"
msgstr "Die Datei kann nicht verarbeitet werden"

msgid "Please submit your yubikey"
msgstr "Bitte geben Sie Ihren Yubikey ein"

msgid "Your account is not linked to a Yubikey"
msgstr "Ihr Konto ist nicht mit einem Yubikey verknüpft"

msgid "The used Yubikey is not linked to your account"
msgstr "Der verwendete Yubikey ist nicht mit Ihrem Konto verknüpft"

msgid "This file already has a digital seal"
msgstr "Diese Datei hat bereits ein digitales Siegel"

msgid "Your Yubikey could not be validated"
msgstr "Ihr Yubikey konnte nicht validiert werden"

msgid "Edit external form"
msgstr "Externes Formular editieren"

msgid "The registration has ended"
msgstr "Die Anmeldung ist nicht mehr möglich"

msgid "The registration is closed"
msgstr "Zur Zeit keine Anmeldung möglich"

#, python-format
msgid "The registration opens on ${day}, ${date}"
msgstr "Die Anmeldung beginnt am ${day}, ${date}"

#, python-format
msgid "The registration closes on ${day}, ${date}"
msgstr "Die Anmeldung endet am ${day}, ${date}"

#, python-format
msgid "There's a limit of ${count} attendees"
msgstr "Die Anmeldung ist auf ${count} Teilnehmer begrenzt"

msgid "There are no spots left"
msgstr "Keine Plätze mehr verfügbar"

msgid "There is one spot left"
msgstr "Es ist noch ein Platz verfügbar"

#, python-format
msgid "There are ${count} spots left"
msgstr "Es sind noch ${count} Plätze verfügbar"

msgid "A form with this name already exists"
msgstr "Ein Formular mit diesem Namen existiert bereits"

msgid "Added a new form"
msgstr "Ein neues Formular wurd hinzugefügt"

msgid "New Form"
msgstr "Neues Formular"

msgid "Exports the submissions of the given date range."
msgstr "Exportiert alle Eingaben zwischen Start- und End-Datum."

msgid "New Registration Window"
msgstr "Neuer Anmeldezeitraum"

msgid "The registration window was added successfully"
msgstr "Der Anmeldezeitraum wurde erfolgreich hinzugefügt"

msgid ""
"Registration windows limit forms to a set number of submissions and a "
"specific time-range."
msgstr "Anmeldezeiträume limitieren Formulareingaben nach Anzahl und Zeitraum."

msgid "General Message"
msgstr "Allgemeine Nachricht"

#, python-format
msgid "New e-mail: ${message}"
msgstr "Neue E-Mail: ${message}"

#, python-format
msgid "Successfully sent ${count} emails"
msgstr "Erfolgreich ${count} E-Mails gesendet"

msgid "Send E-Mail to attendees"
msgstr "E-Mail an Teilnehmende senden"

msgid "Email attendees"
msgstr "E-Mail an Teilnehmende"

msgid "Cancel Registration Window"
msgstr "Anmeldezeitraum absagen"

msgid ""
"You really want to cancel all confirmed and deny all open submissions for "
"this registration window?"
msgstr ""
"Möchten Sie alle bestätigten Anmeldungen stornieren und alle offenen "
"ablehnen?"

msgid ""
"Each attendee will receive a ticket email unless ticket messages are not "
"muted."
msgstr ""
"Jeder Teilnehmer wird eine Ticket-Email erhalten, sofern Tickets nicht "
"stummgeschaltet sind."

msgid "Do you really want to delete this registration window?"
msgstr "Möchten Sie den Anmeldezeitraum wirklich entfernen?"

msgid "Existing submissions will be disassociated."
msgstr "Bestehende Eingaben werden vom Anmeldezeitraum losgelöst."

msgid "Delete registration window"
msgstr "Anmeldezeitraum entfernen"

msgid "This registration window can't be deleted."
msgstr "Dieser Anmeldezeitraum kann nicht gelöscht werden."

msgid ""
"There are confirmed or open submissions associated with it. Cancel the "
"registration window first."
msgstr ""
"Bereits bestätigte oder offene Anmeldungen wären betroffen. Sagen Sie den "
"Zeitraum zuerst ab."

msgid "Edit Registration Window"
msgstr "Anmeldezeitraum bearbeiten"

#, python-format
msgid "${count} submissions cancelled / denied over the ticket system"
msgstr "${count} Anmeldungen storniert / abgelehnt über das Ticket-System"

msgid "The registration window was deleted"
msgstr "Der Anmeldezeitraum wurde gelöscht"

#, python-format
msgid ""
"The total amount for the currently entered data is ${total} but has to be at "
"least ${minimum}. Please adjust your inputs."
msgstr ""
"Der Totalbetrag für Ihre Eingaben beläuft sich auf ${total} allerdings ist "
"der Minimalbetrag ${minimum}. Bitte ändern Sie ihre Eingaben."

msgid "Pay Online and Complete"
msgstr "Online zahlen und abschliessen"

msgid "Your payment could not be processed"
msgstr "Ihre Zahlung konnte nicht verarbeitet werden"

msgid "Registrations are no longer possible"
msgstr "Anmeldungen sind nicht mehr möglich"

msgid "Your registration has been confirmed"
msgstr "Ihre Anmeldung wurde bestätigt"

msgid "The registration has been confirmed"
msgstr "Die Anmeldung wurde bestätigt"

msgid ""
"The registration could not be confirmed because the maximum number of "
"participants has been reached"
msgstr ""
"Die Anmeldung konnte nicht bestätigt werden da die maximale Teilnehmerzahl "
"erreicht ist"

msgid "Your registration has been denied"
msgstr "Ihre Anmeldung wurde abgelehnt"

msgid "The registration has been denied"
msgstr "Die Anmeldung wurde abgelehnt"

msgid "The registration could not be denied"
msgstr "Die Anmeldung konnte nicht abgelehnt werden"

msgid "Your registration has been cancelled"
msgstr "Ihre Anmeldung wurde storniert"

msgid "The registration has been cancelled"
msgstr "Die Anmeldung wurde storniert"

msgid "The registration could not be cancelled"
msgstr "Die Anmeldung konnte nicht storniert werden"

msgid "Select"
msgstr "Auswahl"

msgid "Select images"
msgstr "Bilder auswählen"

msgid "Added a new photo album"
msgstr "Ein neues Fotoalbum wurde hinzugefügt"

msgid "New Photo Album"
msgstr "Neues Fotoalbum"

#, python-format
msgid "Welcome to the ${org} Newsletter"
msgstr "Willkommen beim ${org} Newsletter"

#, python-format
msgid "Success! We have added ${address} to the list of recipients."
msgstr "Erfolg! Wir haben ${address} zur Liste der Empfänger hinzugefügt."

msgid "A newsletter with this name already exists"
msgstr "Ein Newsletter mit diesem Namen existiert bereits"

msgid "Added a new newsletter"
msgstr "Ein neuer Newsletter wurde hinzugefügt"

msgid "New Newsletter"
msgstr "Neuer Newsletter"

msgid "Edit Newsletter"
msgstr "Newsletter Bearbeiten"

msgid "The newsletter was deleted"
msgstr "Der Newsletter wurde gelöscht"

#, python-format
msgid "Sent \"${title}\" to ${n} recipients"
msgstr "\"${title}\" wurde an ${n} Empfänger gesendet"

#, python-format
msgid "Scheduled \"${title}\" to be sent on ${date}"
msgstr "\"${title}\" wurde für den Versand am ${date} eingeplant"

#, python-format
msgid "Sent \"${title}\" to ${recipient}"
msgstr "\"${title}\" wurde an ${recipient} gesendet"

msgid "Sends a test newsletter to the given address"
msgstr "Sendet ein Test-Newsletter an die gewählte Adresse"

msgid "Newsletter Recipients"
msgstr "Newsletter Abonnenten"

msgid "Newsletter recipient Export"
msgstr "Newsletter Abonnenten Export"

msgid "Exports all newsletter recipients."
msgstr "Exportiert alle Newsletter Abonnenten."

#, python-format
msgid "The following line(s) contain invalid data: ${lines}"
msgstr "Die folgende(n) Zeile(n) enthalten ungültige Daten: ${lines}"

#, python-format
msgid "${count} newsletter subscribers will be imported"
msgstr "${count} Abonnenten werden importiert"

#, python-format
msgid "${count} newsletter subscribers imported"
msgstr "${count} Abonnenten importiert"

msgid "The same format as the export (XLSX) can be used for the import."
msgstr ""
"Für den Import kann das gleiche Format wie für den Export (XLSX) verwendet "
"werden."

msgid "Today"
msgstr "Heute"

msgid "Tomorrow"
msgstr "Morgen"

msgid "This weekend"
msgstr "Dieses Wochenende"

msgid "This week"
msgstr "Diese Woche"

msgid "Event Export"
msgstr "Veranstaltungs-Export"

msgid "Exports all future events."
msgstr "Exportiert alle zukünftigen Veranstaltungen."

#, python-format
msgid "${count} events will be imported"
msgstr "${count} Veranstaltungen werden importiert"

#, python-format
msgid "${count} events imported"
msgstr "${count} Veranstaltungen importiert"

msgid "Move"
msgstr "Verschieben"

msgid "Your payment has been received"
msgstr "Ihre Zahlung ist eingegangen"

msgid "Your payment has been withdrawn"
msgstr "Ihre Zahlung wurde rückgängig gemacht"

msgid "Your payment has been refunded"
msgstr "Ihre Zahlung wurde rückerstattet"

msgid "The ticket was marked as paid"
msgstr "Das Ticket wurde als bezahlt markiert"

msgid "The ticket was marked as unpaid"
msgstr "Das Ticket wurde als unbezahlt markiert"

msgid "The payment was captured"
msgstr "Die Zahlung wurde eingenommen"

msgid "The payment was refunded"
msgstr "Die Zahlung wurde rückerstattet"

msgid "As default"
msgstr "Als Standard"

msgid "Should this provider really be the new default?"
msgstr "Soll dieser Zahlungsanbieter wirklich zum Standard gemacht werden?"

msgid "All future payments will be redirected."
msgstr "Alle zukünftigen Zahlungen werden umgeleitet."

msgid "Make Default"
msgstr "Als Standard"

msgid "Enable"
msgstr "Aktivieren"

msgid "Should this provider really be enabled?"
msgstr "Sollte dieser Anbieter wirklich aktiviert werden?"

msgid "Disable"
msgstr "Deaktivieren"

msgid "Should this provider really be disabled?"
msgstr "Sollte dieser Anbieter wirklich deaktiviert werden?"

msgid "Do you really want to delete this provider?"
msgstr "Möchten Sie diesen Zahlungsanbieter wirklich löschen?"

msgid "Your Stripe account was connected successfully."
msgstr "Ihr Stripe Konto wurde erfolgreich verbunden."

msgid "Your Stripe account could not be connected."
msgstr "Ihr Stripe Konto konnte nicht verbunden werden."

msgid "Changed the default payment provider."
msgstr "Der Standard Zahlungsanbieter wurde verändert."

msgid "Provider enabled."
msgstr "Anbieter aktiviert."

msgid "Provider disabled."
msgstr "Anbieter deaktiviert."

msgid "The payment provider was deleted."
msgstr "Der Zahlungsanbieter wurde gelöscht."

msgid "Successfully synchronised payments"
msgstr "Synchronisierung erfolgreich"

msgid "Charge fees to customer"
msgstr "Kreditkarten-Gebühren dem Kunden verrechnen"

msgid "Added a new person"
msgstr "Eine neue Person wurde hinzugefügt"

msgid "New person"
msgstr "Neue Person"

msgid "January"
msgstr "Januar"

msgid "Feburary"
msgstr "Februar"

msgid "March"
msgstr "März"

msgid "April"
msgstr "April"

msgid "May"
msgstr "Mai"

msgid "June"
msgstr "Juni"

msgid "July"
msgstr "Juli"

msgid "August"
msgstr "August"

msgid "September"
msgstr "September"

msgid "October"
msgstr "Oktober"

msgid "November"
msgstr "November"

msgid "December"
msgstr "Dezember"

msgid ""
"The selected time does not exist on this date due to the switch from "
"standard time to daylight saving time."
msgstr ""
"Die ausgewählte Zeit existiert nicht an diesem Datum aufgrund der "
"Sommerzeitumstellung."

msgid "hour"
msgstr "Stunde"

msgid "hours"
msgstr "Stunden"

msgid "day"
msgstr "Tag"

msgid "days"
msgstr "Tage"

#, python-format
msgid "Reservations must be made ${n} ${unit} in advance"
msgstr "Reservationen müssen ${n} ${unit} im Voraus gemacht werden"

msgid "This date lies in the past"
msgstr "Dieses Datum liegt in der Vergangenheit"

msgid "Reserve"
msgstr "Reservieren"

#, python-format
msgid "New dates for ${title}"
msgstr "Neue Termine für ${title}"

msgid "Confirm your reservation"
msgstr "Bestätigen Sie Ihre Reservation"

msgid "Thank you for your reservation!"
msgstr "Vielen Dank für Ihre Reservation!"

#, python-format
msgid ""
"Your reservation for ${room} has been submitted. Please continue with your "
"reservation for ${next_room}."
msgstr ""
"Ihre Reservation für ${room} wurde eingereicht. Bitte fahren Sie fort mit "
"Ihrer Reservation für ${next_room}."

msgid "Your reservations were accepted"
msgstr "Ihre Reservationen wurden angenommen"

#, python-format
msgid "${org} New Reservation(s)"
msgstr "${org} Neue Reservation(en)"

msgid "The reservations were accepted"
msgstr "Die Reservationen wurden angenommen"

msgid "The reservations have already been accepted"
msgstr "Die Reservationen wurden bereits angenommen"

msgid "The submitter email is not available"
msgstr "Die Email des Antragstellers fehlt"

msgid "Accept all reservation with message"
msgstr "Alle Reservationen annehmen mit Kommentar"

#, python-format
msgid ""
"The following message will be sent to ${address} and it will be recorded for "
"future reference."
msgstr ""
"Die folgende Nachricht wird an ${address} gesendet und als zukünftige "
"Referenz gespeichert."

msgid ""
"The payment associated with this reservation needs to be refunded before the "
"reservation can be rejected"
msgstr ""
"Die mit der Reservation verknüpfte Zahlung muss rückgängig gemacht werden "
"bevor die Reservation gelöscht werden kann"

msgid "The following reservations were rejected"
msgstr "Die folgenden Reservationen wurden abgelehnt"

#, python-format
msgid "${org} Rejected Reservation"
msgstr "${org} Abgelehnte Reservation"

msgid "The reservations were rejected"
msgstr "Die Reservationen wurden abgelehnt"

msgid "The reservation was rejected"
msgstr "Die Reservation wurde abgelehnt"

msgid "Reject all reservations with message"
msgstr "Alle Reservationen absagen mit Kommentar"

msgid "Added a new daypass"
msgstr "Eine neue Tageskarte wurde hinzugefügt"

msgid "New daypass"
msgstr "Neue Tageskarte"

msgid "Added a new room"
msgstr "Ein neuer Raum wurde hinzugefügt"

msgid "New room"
msgstr "Neuer Raum"

msgid "Added a new item"
msgstr "Neuen Gegenstand hinzugefügt"

msgid "New Item"
msgstr "Neuer Gegenstand"

msgid "Edit resource"
msgstr "Reservation bearbeiten"

#, python-format
msgid "Successfully removed ${count} unused allocations"
msgstr "${count} Einteilungen wurden erfolgreich entfernt"

msgid "Exports the reservations of the given date range."
msgstr "Exportiert alle Reservationen zwischen Start- und End-Datum."

msgid "No reservations found for the given date range."
msgstr "Keine Reservierungen für den angegebenen Zeitraum gefunden."

msgid "Exports the reservations of all resources in a given date range."
msgstr "Exportiert alle Reservationen in einem bestimmten Datumsbereich"

#, python-format
msgid "Do you really want to delete \"${name}\"?"
msgstr "Möchten Sie \"${name}\" wirklich löschen?"

msgid "Delete Recipient"
msgstr "Empfänger Löschen"

msgid "Added a new recipient"
msgstr "Ein neuer Empfänger wurde hinzugefügt"

msgid "Edit Recipient"
msgstr "Empfänger Bearbeiten"

#, python-format
msgid "Search through ${count} indexed documents"
msgstr "Durchsuchen Sie ${count} indizierte Dokumente"

#, python-format
msgid "${count} Results"
msgstr "${count} Resultate"

msgid "Search Unavailable"
msgstr "Suche Nicht Verfügbar"

msgid "Favicon"
msgstr "Favicon"

msgid "Header"
msgstr "Kopfzeile"

msgid "Footer"
msgstr "Fusszeile"

msgid "Modules"
msgstr "Module"

msgid "Analytics"
msgstr "Web-Statistik"

msgid "Holidays"
msgstr "Feiertage / Schulferien"

msgid "No holidays defined"
msgstr "Keine Feiertage definiert"

msgid "Link Migration"
msgstr "Migration Links"

msgid "Migrate"
msgstr "Migrieren"

#, python-format
msgid "Migrated ${number} links"
msgstr "${number} Links migriert"

#, python-format
msgid "Total of ${number} links found."
msgstr "Total ${number} Links gefunden"

#, python-format
msgid ""
"Migrates links from the given domain to the current domain \"${domain}\"."
msgstr ""
"Migriert Links von der angegebenen Domain zur aktuellen Domain \"${domain}\"."

msgid "OneGov API"
msgstr "OneGov API"

msgid "Do you really want to delete this API key?"
msgstr "Möchten sie diesen API Key wirklich löschen?"

msgid "This action cannot be undone."
msgstr "Diese Aktion kann nicht rückgängig gemacht werden"

msgid "ApiKey deleted."
msgstr "ApiKey gelöscht."

msgid "Data Retention Policy"
msgstr "Datensparsamkeit"

msgid ""
"Proceed with caution. Tickets and the data they contain may be irrevocable "
"deleted."
msgstr ""
"Gehen Sie mit Vorsicht vor. Tickets und die darin enthaltenen Daten können "
"unwiderruflich gelöscht werden."

msgid "Chat"
msgstr "Chat"

msgid "Topics"
msgstr "Themen"

msgid "The survey timeframe has ended"
msgstr "Der Befragungszeitraum ist abgelaufen"

#, python-format
msgid "The survey timeframe opens on ${day}, ${date}"
msgstr "Der Befragungszeitraum beginnt am ${day}, ${date}"

#, python-format
msgid "The survey timeframe closes on ${day}, ${date}"
msgstr "Der Befragungszeitraum endet am ${day}, ${date}"

msgid "A survey with this name already exists"
msgstr "Eine Umfrage mit diesem Namen existiert bereits"

msgid "Added a new survey"
msgstr "Eine neue Umfrage wurde hinzugefügt"

msgid "New Survey"
msgstr "Neue Umfrage"

msgid "Exports the submissions of the survey."
msgstr "Exportiert die Umfrageeinträge."

msgid "New Submission Window"
msgstr "Neuer Befragungszeitraum"

msgid "Submissions windows limit survey submissions to a specific time-range."
msgstr ""
"Befragungszeiträume limitieren Umfrageeinträge auf einen bestimmten Zeitraum."

msgid "Do you really want to delete this submission window?"
msgstr "Möchten Sie diesen Befragungszeitraum wirklich löschen?"

msgid "Delete submission window"
msgstr "Befragungszeitraum löschen"

msgid "Edit Submission Window"
msgstr "Befragungszeitraum bearbeiten"

msgid "The submission window was deleted"
msgstr "Der Befragungszeitraum wurde gelöscht"

msgid "Added a new text module"
msgstr "Textbaustein hinzugefügt"

msgid "New text module"
msgstr "Neuer Textbaustein"

msgid "Edit text module"
msgstr "Textbaustein bearbeiten"

msgid "The text module was deleted"
msgstr "Der Textbaustein wurde gelöscht"

msgid "This ticket is not deletable."
msgstr "Dieses Ticket kann nicht gelöscht werden."

msgid "Ticket successfully deleted"
msgstr "Ticket erfolgreich gelöscht"

msgid ""
"Do you really want to delete this ticket? All data associated with this "
"ticket will be deleted. This cannot be undone."
msgstr ""
"Möchten Sie das Ticket wirklich löschen? Alle mit diesem Ticket verbundenen "
"Daten werden gelöscht. Dies kann nicht rückgängig gemacht werden."

msgid "Mark as paid"
msgstr "Als bezahlt markieren"

msgid "Mark as unpaid"
msgstr "Als unbezahlt markieren"

msgid "Capture Payment"
msgstr "Zahlung Einnehmen"

msgid "Do you really want capture the payment?"
msgstr "Möchten Sie die Zahlung wirklich einnehmen?"

msgid ""
"This usually happens automatically, so there is no reason not do capture the "
"payment."
msgstr ""
"Dies passiert normalerweise automatisch. Sie können deshalb ohne Bedenken "
"weiterfahren."

msgid "Capture payment"
msgstr "Zahlung einnehmen"

msgid "Refund Payment"
msgstr "Zahlung Rückerstatten"

#, python-format
msgid "Do you really want to refund ${amount}?"
msgstr "Möchten Sie wirklich ${amount} rückerstatten?"

#, python-format
msgid "Refund ${amount}"
msgstr "${amount} rückerstatten"

msgid "Your ticket has a new message"
msgstr "Ihr Ticket hat eine neue Nachricht"

#, python-format
msgid "${org} New Note in Reservation for ${resource_title}"
msgstr "${org} Neue Notiz in Reservation für ${resource_title}"

msgid "Your note was added"
msgstr "Ihre Notiz wurde hinzugefügt"

msgid "The note was deleted"
msgstr "Die Notiz wurde gelöscht"

msgid "Edit Note"
msgstr "Notiz bearbeiten"

msgid "The ticket cannot be accepted because it's not open"
msgstr "Das Ticket kann nicht angenommen werden da es nicht offen ist"

#, python-format
msgid "You have accepted ticket ${number}"
msgstr "Sie haben das Ticket ${number} angenommen"

msgid "The ticket cannot be closed because it's not pending"
msgstr ""
"Das Ticket kann nicht geschlossen werden da es nicht in Bearbeitung ist"

#, python-format
msgid "You have closed ticket ${number}"
msgstr "Sie haben das Ticket ${number} abgeschlossen"

msgid "The ticket cannot be re-opened because it's not closed"
msgstr ""
"Das Ticket kann nicht wieder geöffnet werden da es nicht geschlossen ist"

#, python-format
msgid "You have reopened ticket ${number}"
msgstr "Sie haben das Ticket ${number} wieder geöffnet"

msgid "Your ticket has been reopened"
msgstr "Ihr Ticket wurde wieder geöffnet"

#, python-format
msgid "You have disabled e-mails for ticket ${number}"
msgstr "Sie haben E-Mails für das Ticket ${number} deaktiviert"

#, python-format
msgid "You have enabled e-mails for ticket ${number}"
msgstr "Sie haben E-Mails für das Ticket ${number} aktiviert"

msgid "The ticket cannot be archived because it's not closed"
msgstr "Das Ticket kann nicht archiviert werden, da es nicht geschlossen ist"

#, python-format
msgid "You archived ticket ${number}"
msgstr "Sie haben das Ticket ${number} archiviert"

msgid ""
"The ticket cannot be recovered from the archive because it's not archived"
msgstr ""
"Das Ticket kann nicht aus dem Archiv geholt werden, da es nicht archiviert "
"ist"

#, python-format
msgid "You recovered ticket ${number} from the archive"
msgstr "Sie haben Ticket ${number} aus dem Archiv geholt"

msgid "The ticket has already been closed"
msgstr "Das Ticket wurde bereits geschlossen"

msgid "Your message has been sent"
msgstr "Ihre Nachricht wurde gesendet"

msgid "Zip archive created successfully"
msgstr "ZIP-Archiv erfolgreich generiert"

msgid "Your request has been submitted"
msgstr "Anfrage eingereicht"

msgid "Your request is currently pending"
msgstr "Ihr Anliegen wird zur Zeit bearbeitet"

msgid "Your request has been processed"
msgstr "Ihr Anliegen wurde abgeschlossen"

msgid "Request Status"
msgstr "Status Anfrage"

msgid "The request has already been closed"
msgstr "Ihre Anfrage wurde bereits geschlossen"

msgid "Your message has been received"
msgstr "Ihre Nachricht wurde übermittelt"

msgid ""
"Could not find valid credentials. You can set them in Gever API Settings."
msgstr ""
"Es konnten keine gültigen Anmeldedaten gefunden werden. Sie können diese in "
"den Gever API-Einstellungen festlegen."

msgid "Encountered an error while uploading to Gever."
msgstr "Beim Hochladen auf Gever ist ein Fehler aufgetreten."

#, python-format
msgid ""
"Encountered an error while uploading to Gever. Response status code is "
"${status}."
msgstr ""
"Beim Hochladen auf Gever ist ein Fehler aufgetreten. Der Statuscode der "
"Antwort lautet ${status}."

msgid "Successfully uploaded the PDF of this ticket to Gever"
msgstr "Das PDF dieses Tickets wurde erfolgreich hochgeladen zu Gever."

msgid "My"
msgstr "Meine"

msgid "All Tickets"
msgstr "Alle Tickets"

msgid "All Users"
msgstr "Alle Benutzer"

#, python-format
msgid "${success_count} tickets deleted, ${error_count} are not deletable"
msgstr ""
"${success_count} tickets gelöscht, ${error_count} sind nicht komplett "
"löschbar, dort sind die Daten unerkennbar gemacht worden."

#, python-format
msgid "${success_count} tickets deleted."
msgstr "${success_count} tickets gelöscht."

msgid "Submitted Requests"
msgstr "Eingereichte Anfragen"

msgid "Added a new user group"
msgstr "Benutzergruppe hinzugefügt"

msgid "New user group"
msgstr "Neue Benutzergruppe"

msgid "Edit user group"
msgstr "Benutzergruppe bearbeiten"

msgid "User Management"
msgstr "Benutzerverwaltung"

msgid "New Signup Link"
msgstr "Neuer Registrationslink"

msgid "New User"
msgstr "Neuer Benutzer"

msgid "A user with this e-mail address already exists"
msgstr "Ein Benutzer mit dieser E-Mail Adresse existiert bereits"

msgid "An account was created for you"
msgstr "Ein Konto wurde für Sie erstellt"

msgid "The user was created successfully"
msgstr "Der Benutzer wurde erfolgreich erstellt"

<<<<<<< HEAD
#~ msgid "Exports the submissions of the given submission windows."
#~ msgstr "Exportiert die Eingaben der angegebenen Befragungszeiträume."
=======
msgid "Organisation"
msgstr "Organisation"

msgid "Sub organisation"
msgstr "Unterorganisation"

msgid "Select organisation"
msgstr "Organisation wählen"

msgid "Select sub organisation"
msgstr "Unterorganisation wählen"

#~ msgid "A new entry has been added to the \"${directory.title}\" directory:"
#~ msgstr ""
#~ "Ein neuer Eintrag wurde im Verzeichnis \"${directory.title}\" hinzugefügt:"
>>>>>>> dbf8a6af

#~ msgid "New entry in directory"
#~ msgstr "Neuer Eintrag im Verzeichnis"

#~ msgid "has a new entry:"
#~ msgstr "hat einen neuen Eintrag:"

#, python-format
#~ msgid ""
#~ "Registration for notifications on updates in the directory "
#~ "\"${directory}\""
#~ msgstr ""
#~ "Anmeldung für Benachrichtigungen bei Änderungen im Verzeichnis "
#~ "\"${directory}\""

#, python-format
#~ msgid "Confirmation for updates in the directory \"${directory}\""
#~ msgstr "Bestätigung für Änderungen im Verzeichnis \"${directory}\""

#~ msgid ""
#~ "This is a notification for the new entries in the directory "
#~ "\"${organisation}\"."
#~ msgstr ""
#~ "Dies ist eine Benachrichtigung für neue Einträge im Verzeichnis "
#~ "\"${organisation}\"."

#~ msgid "The following entry have been added to the directory"
#~ msgstr "Der folgende Eintrag wurde zum Verzeichnis hinzugefügt"

#~ msgid ""
#~ "This is a notification for the new entries in \"${organisation}\". If you "
#~ "no longer wish to receive these notifications, please contact an "
#~ "administrator so they can remove you from the recipients list."
#~ msgstr ""
#~ "Dies ist eine Benachrichtigung über neue Einträge in \"${organisation}\". "
#~ "Wenn Sie diese Benachrichtigungen nicht mehr erhalten möchten, "
#~ "kontaktieren Sie bitte einen Administrator, damit er Sie aus der "
#~ "Empfängerliste entfernen kann."

#, python-format
#~ msgid "${org} New Entry in ${directory}"
#~ msgstr "${org} Neuer Eintrag in ${directory}"

#~ msgid "The email adress has been added to the recipients"
#~ msgstr "Die E-Mail Adresse wurde zu den Empfängern hinzugefügt"

#~ msgid ""
#~ "This content is automatically deleted when the end date has passed. If no "
#~ "end date is set, it will be deleted one day after start date."
#~ msgstr ""
#~ "Dieser Inhalt wird automatisch gelöscht, wenn das Enddatum überschritten "
#~ "ist. Wenn kein Enddatum festgelegt ist, wird er einen Tag nach dem "
#~ "Startdatum gelöscht."

#~ msgid ""
#~ "There are currently no allowed domains for iframes. To enable domains for "
#~ "iframes, please contact info@seantis.ch."
#~ msgstr ""
#~ "Derzeit sind keine Domains für iframes zugelassen. Um Domains für iframes "
#~ "zu aktivieren, kontaktieren Sie bitte info@seantis.ch"

#~ msgid ""
#~ "The height of the iframe in pixels. If not set, the iframe will have a "
#~ "standard height of 800px."
#~ msgstr ""
#~ "Die Höhe des iframe in Pixeln. Wenn nicht festgelegt, wird das iFrame "
#~ "eine Standardhöhe von 800px haben"

#~ msgid "Display the iframe as a card with a border"
#~ msgstr "Das iFrame als Card mit einem Rahmen darstellen"

#~ msgid "The following domains are allowed for iframes:"
#~ msgstr "Die folgenden Domänen sind für iFrames erlaubt:"

#~ msgid "The domain of the URL is not allowed for iframes."
#~ msgstr "Die Domäne der URL ist für iFrames nicht zulässig."

#~ msgid "Chat with"
#~ msgstr "Chat mit"<|MERGE_RESOLUTION|>--- conflicted
+++ resolved
@@ -5910,10 +5910,6 @@
 msgid "The user was created successfully"
 msgstr "Der Benutzer wurde erfolgreich erstellt"
 
-<<<<<<< HEAD
-#~ msgid "Exports the submissions of the given submission windows."
-#~ msgstr "Exportiert die Eingaben der angegebenen Befragungszeiträume."
-=======
 msgid "Organisation"
 msgstr "Organisation"
 
@@ -5929,7 +5925,6 @@
 #~ msgid "A new entry has been added to the \"${directory.title}\" directory:"
 #~ msgstr ""
 #~ "Ein neuer Eintrag wurde im Verzeichnis \"${directory.title}\" hinzugefügt:"
->>>>>>> dbf8a6af
 
 #~ msgid "New entry in directory"
 #~ msgstr "Neuer Eintrag im Verzeichnis"
