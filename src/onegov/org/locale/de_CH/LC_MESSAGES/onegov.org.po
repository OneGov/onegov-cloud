msgid ""
msgstr ""
"Project-Id-Version: PACKAGE 1.0\n"
"POT-Creation-Date: 2023-08-30 15:12+0200\n"
"PO-Revision-Date: 2022-03-15 10:21+0100\n"
"Last-Translator: Marc Sommerhalder <marc.sommerhalder@seantis.ch>\n"
"Language-Team: German\n"
"Language: de_CH\n"
"MIME-Version: 1.0\n"
"Content-Type: text/plain; charset=UTF-8\n"
"Content-Transfer-Encoding: 8bit\n"
"Plural-Forms: nplurals=2; plural=(n != 1);\n"
"Generated-By: Lingua 3.12\n"
"X-Generator: Poedit 3.0.1\n"

msgid "Open"
msgstr "Offen"

msgid "Pending"
msgstr "In Bearbeitung"

msgid "Closed"
msgstr "Abgeschlossen"

msgid "Archived"
msgstr "Archiviert"

msgid "All"
msgstr "Alle"

msgid "Paid"
msgstr "Bezahlt"

msgid "Failed"
msgstr "Fehlgeschlagen"

msgid "Refunded"
msgstr "Rückerstattet"

msgid "Manual"
msgstr "Manuell"

msgid "Stripe Connect"
msgstr "Stripe Connect"

#, python-format
msgid "${org} OneGov Cloud Status"
msgstr "${org} OneGov Cloud Status"

msgid "General"
msgstr "Allgemein"

#, python-format
msgid "${org} Reservation Overview"
msgstr "${org} Reservations-Übersicht"

msgid "Account"
msgstr "Konto"

msgid "User Profile"
msgstr "Benutzerprofil"

msgid "Logout"
msgstr "Abmelden"

msgid "Login"
msgstr "Anmelden"

msgid "Register"
msgstr "Registrierung"

msgid "Timeline"
msgstr "Aktivität"

msgid "Files"
msgstr "Dateien"

msgid "Images"
msgstr "Bilder"

msgid "Payment Provider"
msgstr "Zahlungsanbieter"

msgid "Payments"
msgstr "Zahlungen"

msgid "Text modules"
msgstr "Textbausteine"

msgid "Settings"
msgstr "Einstellungen"

msgid "Users"
msgstr "Benutzer"

msgid "User groups"
msgstr "Benutzergruppen"

msgid "Link Check"
msgstr "Link-Prüfung"

msgid "Archived Tickets"
msgstr "Archivierte Tickets"

msgid "Management"
msgstr "Verwaltung"

msgid "My Tickets"
msgstr "Meine Tickets"

msgid "Open Tickets"
msgstr "Offene Tickets"

msgid "Pending Tickets"
msgstr "Tickets in Bearbeitung"

msgid "Closed Tickets"
msgstr "Abgeschlossene Tickets"

msgid "Tickets"
msgstr "Tickets"

msgid "Ticket"
msgstr "Ticket"

msgid "This site is private"
msgstr "Diese Seite ist privat"

msgid "This site is secret"
msgstr "Diese Seite ist geheim"

msgid "Cancel"
msgstr "Abbrechen"

msgid "ID Payment Provider"
msgstr "ID beim Zahlungsanbieter"

msgid "Status"
msgstr "Status"

msgid "Currency"
msgstr "Währung"

msgid "Amount"
msgstr "Betrag"

msgid "Net Amount"
msgstr "Netto Betrag"

msgid "Fee"
msgstr "Gebühr"

msgid "Date Paid"
msgstr "Datum Bezahlt"

msgid "References"
msgstr "Referenzen"

msgid "Created Date"
msgstr "Datum erstellt"

msgid "Reference Ticket"
msgstr "Referenz Ticket"

msgid "Submitter Email"
msgstr "Email Antragsteller"

msgid "Category Ticket"
msgstr "Kategorie Ticket"

msgid "Status Ticket"
msgstr "Status Ticket"

msgid "Ticket decided"
msgstr "Ticket entschieden"

msgid "Yes"
msgstr "Ja"

msgid "No"
msgstr "Nein"

msgid "Credit card payments"
msgstr "Kreditkartenzahlungen"

msgid "Exports payments and tickets"
msgstr "Exportiert Zahlungen und Tickets"

msgid "Title"
msgstr "Titel"

msgid "General availability"
msgstr "Generelle Verfügbarkeit"

msgid "Rule"
msgstr "Regel"

msgid "Extend"
msgstr "Verlängern"

msgid "Extend by one day at midnight"
msgstr "Mitternachts um einen Tag verlängern"

msgid "Extend by one month at the end of the month"
msgstr "Ende Monat um einen Monat verlängern"

msgid "Extend by one year at the end of the year"
msgstr "Ende Jahr um ein Jahr verlängern"

msgid "Start"
msgstr "Von"

msgid "Date"
msgstr "Datum"

msgid "End"
msgstr "Bis"

msgid "Except for"
msgstr "Ausser an"

msgid "On holidays"
msgstr "An Feiertagen"

msgid "During school holidays"
msgstr "Während Schulferien"

msgid "Access"
msgstr "Zugriff"

msgid "Public"
msgstr "Öffentlich"

msgid "Only by privileged users"
msgstr "Beschränkt auf Editoren und Administratoren"

msgid "Only by privileged users and members"
msgstr "Beschränkt auf Mitglieder, Editoren und Administratoren"

msgid "Security"
msgstr "Sicherheit"

msgid "Start date before end date"
msgstr "Start Datum vor Ende"

msgid "Daypasses"
msgstr "Tageskarten"

msgid "Daypasses Limit"
msgstr "Tageskarten pro Person und Tag"

msgid "Whole day"
msgstr "Ganztägig"

msgid "Time"
msgstr "Zeit"

msgid "Each starting at"
msgstr "Jeweils von"

msgid "HH:MM"
msgstr "HH:MM"

msgid "Each ending at"
msgstr "Jeweils bis"

msgid "May be partially reserved"
msgstr "Kann abschnittweise reserviert werden"

msgid "Options"
msgstr "Optionen"

msgid "Reservations per time slot"
msgstr "Maximale Anzahl Reservationen per Zeiteinheit"

msgid "Available items"
msgstr "Anzahl verfügbare Gegenstände"

msgid "Reservations per time slot and person"
msgstr "Reservationen per Zeiteinheit und Nutzer"

msgid "From"
msgstr "Von"

msgid "Until"
msgstr "Bis zum"

msgid "Slots per Reservation"
msgstr "Kontingent per Reservation"

msgid "Start time before end time"
msgstr "Start-Zeit vor End-Zeit"

msgid "Lead"
msgstr "Einleitung"

msgid "Describes what this directory is about"
msgstr "Beschreibt worum es bei diesem Verzeichnis geht"

msgid "Further Information"
msgstr "Weitere Informationen"

msgid "If left empty \"Further Information\" will be used as title"
msgstr ""
"Wenn leer gelassen, wird \"Weitere Informationen\" als Titel verwendet."

msgid "Text"
msgstr "Text"

msgid "Position"
msgstr "Position"

msgid "Above the entries"
msgstr "Oberhalb der Einträge"

msgid "Below the entries"
msgstr "Unterhalb der Einträge"

msgid "Definition"
msgstr "Definition"

msgid "Coordinates"
msgstr "Koordinaten"

msgid "Entries have no coordinates"
msgstr "Einträge haben keine Koordinaten"

msgid "Coordinates are shown on each entry"
msgstr "Koordinaten werden auf den Einträgen angezeigt"

msgid "Coordinates are shown on the directory and on each entry"
msgstr "Koordinaten werden im Verzeichnis und auf den Einträgen angezeigt"

msgid "Title-Format"
msgstr "Titel-Format"

msgid "Display"
msgstr "Anzeige"

msgid "Lead-Format"
msgstr "Lead-Format"

msgid "Empty Directory Notice"
msgstr "Leeres Verzeichnis Hinweis"

msgid ""
"This text will be displayed when the directory contains no (visible) "
"entries. When left empty a generic default text will be shown instead."
msgstr ""
"Dieser Text wird dargestellt wenn das Verzeichnis keine (sichtbaren) "
"Einträge enthält. Falls leergelassen, wird stattdessen ein generischer "
"Standardtext angezeigt."

msgid "Numbering"
msgstr "Nummerierung"

msgid "None"
msgstr "Keine"

msgid "Standard"
msgstr "Standard"

msgid "Custom"
msgstr "Eigene"

msgid "Custom Numbering"
msgstr "Eigene Nummerierung"

msgid "Main view"
msgstr "Hauptansicht"

msgid "Hide these labels on the main view"
msgstr "Diese Feldnamen auf der Hauptansicht verstecken"

msgid "Address"
msgstr "Adresse"

msgid "Filters"
msgstr "Filter"

msgid "Thumbnail"
msgstr "Thumbnail"

msgid "Pictures to be displayed as thumbnails on an entry"
msgstr "Bilder für Darstellung als Thumbnail auf dem Eintrag"

msgid "Overview layout with tiles"
msgstr "Übersicht mit Kacheln"

msgid "Address Block Title"
msgstr "Addressblock Titel"

msgid "Address Block"
msgstr "Adressblock"

msgid "The first line of the address"
msgstr "Die erste Zeile der Adresse"

msgid "Static title"
msgstr "Fixer Titel"

msgid "Icon"
msgstr "Symbol"

msgid "Marker"
msgstr "Marker"

msgid "Marker Color"
msgstr "Marker Farbe"

msgid "Default"
msgstr "Standard"

msgid "Color"
msgstr "Farbe"

msgid "Order"
msgstr "Sortierung"

msgid "By title"
msgstr "Nach Titel"

msgid "By format"
msgstr "Nach Format"

msgid "Order-Format"
msgstr "Sortierungs-Format"

msgid "Direction"
msgstr "Richtung"

msgid "Ascending"
msgstr "Aufsteigend"

msgid "Descending"
msgstr "Absteigend"

msgid "Pattern"
msgstr "Muster"

msgid "External Link"
msgstr "Externe Verknüpfung"

msgid "Visible"
msgstr "Sichtbar"

msgid "Users may propose new entries"
msgstr "Benutzer können neue Einträge vorschlagen"

msgid "New entries"
msgstr "Neue Einträge"

msgid "Guideline"
msgstr "Wegleitung"

msgid "Price"
msgstr "Preis"

msgid "Free of charge"
msgstr "Kostenlos"

msgid "Price per submission"
msgstr "Preis pro Eingabe"

msgid "Users may send change requests"
msgstr "Benutzer können Änderungen vorschlagen"

msgid "Change requests"
msgstr "Änderungsvorschläge"

msgid "Enable publication dates"
msgstr "Publikationsdaten aktivieren"

msgid ""
"Users may suggest publication start and/or end of the entry on submissions "
"and change requests"
msgstr ""
"Benutzer können Start und/oder Ende der Publikation des Eintrags bei "
"Änderungsvorschlägen und Eingaben setzen"

msgid "Publication"
msgstr "Publikation"

msgid "Required publication dates"
msgstr "Publikationsdaten erforderlich"

msgid "Information to be provided in addition to the E-mail"
msgstr "Zusätzliche zur E-Mail benötigte Informationen des Antragstellers"

msgid "Name"
msgstr "Name"

msgid "Phone"
msgstr "Telefon"

msgid "Submitter"
msgstr "Antragsteller/in"

#, python-format
msgid "The following fields are unknown: ${fields}"
msgstr "Die folgenden Felder sind unbekannt: ${fields}"

msgid "Please select at most one thumbnail field"
msgstr "Bitte wählen Sie höchstens ein Thumbnail Feld"

msgid "Please select exactly one numbering field"
msgstr "Bitte wählen Sie genau ein Feld für die Nummerierung aus"

#, python-format
msgid ""
"User submissions are not possible, because «${field}» is not visible. Only "
"if all fields are visible are user submission possible - otherwise users may "
"see data that they are not intended to see. "
msgstr ""
"Benutzereingaben sind nicht möglich, da «${field}» nicht sichtbar ist. Nur "
"wenn alle Felder sichtbar sind können Benutzereingaben akzeptiert werden - "
"andernfalls ist es möglich dass der Benutzer versteckte Felder sehen kann."

msgid "Apply directory configuration"
msgstr "Verzeichniskonfiguration anwenden"

msgid "Yes, import configuration and entries"
msgstr "Ja, Konfiguration und Einträge importieren"

msgid "No, only import entries"
msgstr "Nein, nur Einträge importieren"

msgid "Mode"
msgstr "Modus"

msgid "Only import new entries"
msgstr "Nur neue Einträge importieren"

msgid "Replace all entries"
msgstr "Alle Einträge ersetzen"

msgid "Import"
msgstr "Import"

msgid "Art"
msgstr "Kunst"

msgid "Cinema"
msgstr "Kino"

msgid "Concert"
msgstr "Konzert"

msgid "Congress"
msgstr "Kongress"

msgid "Culture"
msgstr "Kultur"

msgid "Dancing"
msgstr "Tanz"

msgid "Education"
msgstr "Bildung"

msgid "Exhibition"
msgstr "Ausstellung"

msgid "Gastronomy"
msgstr "Gastronomie"

msgid "Health"
msgstr "Gesundheit"

msgid "Library"
msgstr "Bibliothek"

msgid "Literature"
msgstr "Literatur"

msgid "Market"
msgstr "Markt"

msgid "Meetup"
msgstr "Treffen"

msgid "Misc"
msgstr "Diverses"

msgid "Music School"
msgstr "Musikschule"

msgid "Music"
msgstr "Musik"

msgid "Party"
msgstr "Party"

msgid "Politics"
msgstr "Politik"

msgid "Reading"
msgstr "Lesung"

msgid "Religion"
msgstr "Religion"

msgid "Sports"
msgstr "Sport"

msgid "Talk"
msgstr "Vortrag"

msgid "Theater"
msgstr "Theater"

msgid "Tourism"
msgstr "Tourismus"

msgid "Toy Library"
msgstr "Ludothek"

msgid "Tradition"
msgstr "Brauchtum"

msgid "Youth"
msgstr "Jugend"

msgid "Elderly"
msgstr "Senioren"

msgid "Mo"
msgstr "Mo"

msgid "Tu"
msgstr "Di"

msgid "We"
msgstr "Mi"

msgid "Th"
msgstr "Do"

msgid "Fr"
msgstr "Fr"

msgid "Sa"
msgstr "Sa"

msgid "Su"
msgstr "So"

msgid "Concerto in the castle garden"
msgstr "Konzert im Schlossgarten"

msgid "Description"
msgstr "Beschreibung"

msgid "Enjoy a concerto in the castle garden."
msgstr "Freuen Sie sich auf ein klassisches Konzert im Schlossgarten."

msgid "Image"
msgstr "Bild"

msgid "Additional Information (PDF)"
msgstr "Zusätzliche Informationen (PDF)"

msgid "Venue"
msgstr "Veranstaltungsort"

msgid "10 CHF for adults"
msgstr "10 CHF für Erwachsene"

msgid "Organizer"
msgstr "Organisator"

msgid "Music society"
msgstr "Musikverein"

msgid "Organizer E-Mail address"
msgstr "Organisator E-Mail Adresse"

<<<<<<< HEAD
msgid "Organizer phone number"
msgstr "Organisator Telefonnummer"

msgid "Shown as contact E-Mail address"
msgstr "Wird als Kontakt-Email-Adresse angezeigt"

=======
msgid "Shown as contact E-Mail address"
msgstr "Wird als Kontakt-Email-Adresse angezeigt"

msgid "Organizer phone number"
msgstr "Organisator Telefonnummer"

>>>>>>> c52430d8
msgid "Shown as contact phone number"
msgstr "Wird als Kontakttelefonnummer angezeigt"

msgid "External event URL"
msgstr "Externe Event-URL"

msgid "The marker can be moved by dragging it with the mouse"
msgstr "Der Marker kann mit der Maus verschoben werden"

msgid "Tags"
msgstr "Schlagworte"

msgid "To"
msgstr "Bis"

msgid "Repeat"
msgstr "Wiederholung"

msgid "Without"
msgstr "Ohne"

msgid "Weekly"
msgstr "Wöchentlich"

msgid "On additional dates"
msgstr "An zusätzlichen Daten"

msgid "Repeats itself every"
msgstr "Wiederholt sich jeden"

msgid "Until date"
msgstr "Bis Datum"

msgid "Dates"
msgstr "Daten"

msgid "The end date must be later than the start date."
msgstr "Das Enddatum muss nach dem Startdatum liegen."

msgid "The weekday of the start date must be selected."
msgstr "Der Wochentag an dem die Veranstaltung beginnt muss ausgewählt sein."

msgid "Please set and end date if the event is recurring."
msgstr "Bitte ein Enddatum angeben, falls eine Wiederholungen ausgewählt ist."

msgid "Please select a weekday if the event is recurring."
msgstr "Bitte ein Wochentag auswählen für sich wiederholende Veranstaltungen."

msgid "Invalid dates."
msgstr "Ungültige Daten"

msgid "Add"
msgstr "Hinzufügen"

msgid "Remove"
msgstr "Entfernen"

msgid "Clear"
msgstr "Löschen"

msgid ""
"Delete imported events before importing. This does not delete otherwise "
"imported events and submitted events."
msgstr ""
"Löscht importierte Veranstaltungen vor dem Importieren. Anderweitig "
"importierte Veranstaltungen und gemeldete Veranstaltungen werden dadurch "
"nicht gelöscht."

msgid "Dry Run"
msgstr "Probelauf"

msgid "Do not actually import the events."
msgstr "Die Veranstaltungen werden nicht gespeichert."

msgid "Expected header line with the following columns:"
msgstr "Die erste Zeile soll folgende Spaltennamen haben:"

msgid "Map"
msgstr "Karte"

msgid "E-Mail"
msgstr "E-Mail"

msgid "Comment"
msgstr "Kommentar"

msgid "Please provide at least one change"
msgstr "Bitte geben Sie mindestens eine Änderung ein"

msgid "Publication end must be in the future"
msgstr "Das Publikationsende muss in der Zukunft liegen"

msgid "Publication start must be prior to end"
msgstr "Der Start der Publikation muss vor ihrem Ende liegen"

msgid "Describes briefly what this entry is about"
msgstr "Beschreibt kurz um was es beim Eintrag geht"

msgid "URL"
msgstr "URL"

msgid "Url pointing to another website"
msgstr "Url, der auf eine andere Website zeigt"

msgid "Group"
msgstr "Gruppe"

msgid "Used to group this link in the overview"
msgstr "Wird benutzt, um diesen Link in der Übersicht zu gruppieren"

msgid "Name of the list view this link will be shown"
msgstr "Name der Ansicht, wo dieser Eintrag erscheinen soll"

msgid "Describes what this form is about"
msgstr "Beschreibt kurz um was es bei diesem Formular geht"

msgid "Used to group the form in the overview"
msgstr "Dient zur Gruppierung in der Übersicht"

msgid "Pick-Up"
msgstr "Abholung"

msgid ""
"Describes how this resource can be picked up. This text is used on the "
"ticket status page to inform the user"
msgstr ""
"Beschreibt, wie die Reservations-Resource abgeholt oder bezogen werden kann. "
"Dieser Text wird auf Ticket-Status-Seite genutzt, um den Nutzer zu "
"informieren"

msgid "URL path"
msgstr "URL Pfad"

msgid "Please fill out a new name"
msgstr "Bitte geben sie einen neuen Namen an"

#, python-format
msgid "Invalid name. A valid suggestion is: ${name}"
msgstr "Ungültiger Name. Ein gültiger Vorschlag ist: ${name}"

msgid "An entry with the same name exists"
msgstr "Ein Eintrag mit diesem Namen existiert bereits"

msgid "Selection"
msgstr "Auswahl"

msgid "By date"
msgstr "Nach Datum"

msgid "By registration window"
msgstr "Nach Anmeldezeitraum"

msgid "Registration Window"
msgstr "Anmeldezeitraum"

msgid "Your message"
msgstr "Ihre Nachricht"

msgid "Send to attendees with status"
msgstr "Sende Nachricht an Teilnehmende mit Status"

msgid "Confirmed"
msgstr "Bestätigt"

msgid "Cancelled"
msgstr "Storniert"

msgid "No email receivers found for the selection"
msgstr "Keine Empfänger für die getroffene Auswahl"

msgid "Limit the number of attendees"
msgstr "Anzahl Teilnehmer limitieren"

msgid "Attendees"
msgstr "Teilnehmer"

msgid "Yes, limit the number of attendees"
msgstr "Ja, Anzahl Teilnehmer limitieren"

msgid "No, allow an unlimited number of attendees"
msgstr "Nein, eine unlimitierte Anzahl Teilnehmer zulassen"

msgid "Number of attendees"
msgstr "Anzahl Teilnehmer"

msgid "Waitinglist"
msgstr "Warteliste"

msgid "Yes, allow for more submissions than available spots"
msgstr "Ja, mehr Anfragen als verfügbare Plätze erlauben"

msgid "No, ensure that all submissions can be confirmed"
msgstr "Nein, sicherstellen dass alle Anfragen bestätigt werden können"

msgid "Do not accept any submissions"
msgstr "Keine Anmeldungen akzeptieren"

msgid "Advanced"
msgstr "Erweitert"

msgid "Please use a stop date after the start"
msgstr "Bitte benutzen sie ein End-Datum, welches vor dem Start-Datum liegt"

#, python-format
msgid ""
"The date range overlaps with an existing registration window (${range})."
msgstr ""
"Der Datumsbereich überschneidet sich mit einem bestehenden Anmeldezeitraum "
"(${range})."

#, python-format
msgid ""
"The limit cannot be lower than the already confirmed number of attendees "
"(${claimed_spots})"
msgstr ""
"Das Limit kann nicht tiefer sein als die Anzahl bereits angemeldeter "
"Teilnehmer (${claimed_spots})"

#, python-format
msgid ""
"The limit cannot be lower than the already confirmed number attendees "
"(${claimed_spots}) and the number of pending requests (${pending_requests}). "
"Either enable the waiting list, process the pending requests or increase the "
"limit. "
msgstr ""
"Das Limit kann nicht tiefer sein als die Summe der bereits angemeldeten "
"Teilnemer (${claimed_spots}) und der offenen Anfragen (${pending_requests}). "
"Aktivieren Sie entweder die Warteliste, verarbeiten Sie die offenen Anfragen "
"oder erhöhen Sie das limit. "

msgid "The end date must be later than the start date"
msgstr "Das End-Datum muss nach dem Start-Datum liegen"

msgid "Format"
msgstr "Format"

msgid "CSV File"
msgstr "CSV Datei"

msgid "Excel File"
msgstr "Excel Datei"

msgid "JSON File"
msgstr "JSON Datei"

msgid "XML File"
msgstr "XML Datei"

msgid "Minimum price total"
msgstr "Minimalpreis"

msgid "Payment Method"
msgstr "Zahlungsmethode"

msgid "No credit card payments"
msgstr "Keine Kreditkarten-Zahlungen"

msgid "Credit card payments optional"
msgstr "Kreditkarten-Zahlungen optional"

msgid "Credit card payments required"
msgstr "Kreditkarten-Zahlung erforderlich"

msgid "The price must be larger than zero"
msgstr "Der Preis muss grösser als Null sein"

msgid ""
"You need to setup a default payment provider to enable credit card payments"
msgstr ""
"Um Kreditkartenzahlungen zu aktivieren benötigen Sie einen Standard-"
"Zahlungsanbieter"

msgid "Test run"
msgstr "Testlauf"

msgid "Describes what this photo album is about"
msgstr "Beschreibt kurz um was es bei dem Fotoalbum geht"

msgid "View"
msgstr "Ansicht"

msgid "Full size images"
msgstr "Grosse Bilder"

msgid "Grid layout"
msgstr "Raster"

msgid "Show images on homepage"
msgstr "Bilder auf der Startseite zeigen"

msgid "Used in the overview and the e-mail subject"
msgstr "Wird in der Übersicht und als E-Mail Subjekt verwendet"

msgid "Editorial"
msgstr "Editorial"

msgid "A few words about this edition of the newsletter"
msgstr "Ein paar Worte zu dieser Ausgabe des Newsletters"

msgid "Latest news"
msgstr "Aktuelles"

msgid "Events"
msgstr "Veranstaltungen"

msgid "Publications"
msgstr "Publikationen"

msgid "Send"
msgstr "Senden"

msgid "Now"
msgstr "Jetzt"

msgid "At a specified time"
msgstr "Zur angegebenen Zeit"

msgid "Scheduled time must be at least 5 minutes in the future"
msgstr "Die angegebene Zeit muss mindestends 5 Minuten in der Zukunft liegen"

msgid "Newsletters can only be sent on the hour (10:00, 11:00, etc.)"
msgstr ""
"Newsletter können nur zur vollen Stunde versendet werden (10:00, 11:00, usw.)"

msgid "Recipient"
msgstr "Empfänger"

msgid "Do not actually import the newsletter subscribers"
msgstr "Die Newsletter Abonnenten werden nicht gespeichert"

msgid ": (Address already exists)"
msgstr ": (Adresse existiert bereits)"

msgid "Will be used as image in the page overview on the parent page"
msgstr ""
"Wird als Bild in der Seitenübersicht auf der übergeordneten Seite verwendet."

msgid "Describes what this page is about"
msgstr "Beschreibt kurz um was es bei diesem Thema geht"

msgid "Show the lead if accessing the parent page"
msgstr "Zeige Einleitung auf übergeordneter Seite"

msgid "(Redesign only)"
msgstr "(verfügbar im Redesign)"

msgid "Destination"
msgstr "Ziel"

msgid "- Root -"
msgstr "- Oberste Ebene -"

msgid "Invalid destination selected"
msgstr "Ungültiger Zielort gewählt"

msgid "Salutation"
msgstr "Anrede"

msgid "Academic Title"
msgstr "Akademischer Titel"

msgid "First name"
msgstr "Vorname"

msgid "Last name"
msgstr "Nachname"

msgid "Function"
msgstr "Funktion"

msgid "Direct Phone Number or Mobile"
msgstr "Direktnummer oder Mobil"

msgid "Born"
msgstr "Geboren"

msgid "Profession"
msgstr "Beruf"

msgid "Political Party"
msgstr "Politische Partei"

msgid "Parliamentary Group"
msgstr "Fraktion"

msgid "Website"
msgstr "Webseite"

msgid "Website 2"
msgstr "Webseite 2"

msgid "Location address"
msgstr "Standortadresse"

msgid "Location Code and City"
msgstr "Standort Postleitzahl und Ort"

msgid "Postal address"
msgstr "Postadresse"

msgid "Postal Code and City"
msgstr "Postleitzahl und Ort"

msgid "Picture"
msgstr "Bild"

msgid "URL pointing to the picture"
msgstr "Link zum Bild"

msgid "Notes"
msgstr "Notizen"

msgid "Public extra information about this person"
msgstr "Öffentliche Extra Informationen zu dieser Person"

msgid "Rooms"
msgstr "Räume"

msgid "Weekdays"
msgstr "Wochentage"

msgid "Start date in past"
msgstr "Startdatum in der Vergangenheit"

msgid "Describes what this reservation resource is about"
msgstr "Beschreibt um was es bei dieser Reservations-Ressource geht"

msgid "Used to group the resource in the overview"
msgstr "Dient zur Gruppierung in der Übersicht"

msgid "Extra Fields Definition"
msgstr "Extra-Felder Definition"

msgid "Closing date for the public"
msgstr "Annahmeschluss für die Öffentlichkeit"

msgid "Closing date"
msgstr "Annahmeschluss"

msgid "No closing date"
msgstr "Kein Annahmeschluss"

msgid "Stop accepting reservations days before the allocation"
msgstr "Tage vor der Einteilung keine Reservationen mehr annehmen"

msgid "Stop accepting reservations hours before the allocation"
msgstr "Stunden vor der Einteilung keine Reservationen mehr annehmen"

msgid "Hours"
msgstr "Stunden"

msgid "Days"
msgstr "Tage"

msgid "Limit reservations to certain zip-codes"
msgstr "Reservationen nach Postleitzahl einschränken"

msgid "Zip-code limit"
msgstr "Postleitzahl Einschränkung"

msgid "Zip-code field"
msgstr "Postleitzahl-Feld"

msgid "Allowed zip-codes (one per line)"
msgstr "Erlaubte Postleitzahlen (eine PLZ pro Zeile)"

msgid "Days before an allocation may be reserved by anyone"
msgstr "Anzahl Tage bevor Einteilungen von allen reserviert werden können"

msgid "Default view"
msgstr "Standardansicht"

msgid "Week view"
msgstr "Wochenansicht"

msgid "Month view"
msgstr "Monatsansicht"

msgid "Per item"
msgstr "Pro Eintrag"

msgid "Per hour"
msgstr "Pro Stunde"

msgid "Price per item"
msgstr "Preis pro Eintrag"

msgid "Price per hour"
msgstr "Preis pro Stunde"

msgid "Please select the form field that holds the zip-code"
msgstr "Bitte wählen Sie das Formfeld welches die Postleitzahl enthält"

msgid "Please enter at least one zip-code"
msgstr "Bitte geben Sie mindestens eine Postleitzahl ein"

msgid "Please enter one zip-code per line, without spaces or commas"
msgstr ""
"Bitte geben Sie eine Postleitzahl pro Zeile ein, ohne Leerzeichen und Kommas"

msgid "New Reservations"
msgstr "Neue Reservationen"

msgid "Notifications *"
msgstr "Benachrichtigungen *"

msgid ""
"For each new reservation, a notification will be sent to the above recipient."
msgstr ""
"Für jede neue Reservierung wird eine Benachrichtigung an den oben genannten "
"Empfänger gesendet."

msgid "Daily Reservations"
msgstr "Tägliche Reservationen"

msgid ""
"On each day selected below, a notification with the day's reservations will "
"be sent to the recipient above at 06:00."
msgstr ""
"An jedem unten ausgewählten Tag wird eine Benachrichtigung mit den "
"Reservierungen des Tages um 06:00 Uhr an den oben genannten Empfänger "
"gesendet."

msgid "Internal Notes"
msgstr "Interne Notizen"

msgid ""
"Each time a new note is added to the ticket for a reservation, a "
"notification is sent to the recipient above."
msgstr ""
"Jedes Mal, wenn eine neue Notiz zu einem Ticket für eine Reservierung "
"hinzugefügt wird, wird eine eine Benachrichtigung an den oben genannten "
"Empfänger gesendet."

msgid "Rejected Reservations"
msgstr "Abgelehnte Reservationen"

msgid ""
"If a reservation is cancelled, a notification will be sent to the above "
"recipient."
msgstr ""
"Wenn eine Reservierung storniert wird, wird dem oben genannten Empfänger "
"eine Benachrichtigung gesendet."

msgid "Send on"
msgstr "Senden am"

msgid "Resources"
msgstr "Reservationen"

msgid "Please add at least one notification."
msgstr "Bitte wählen sie mindestens eine Benachrichtigung."

msgid "Logo"
msgstr "Logo"

msgid "URL pointing to the logo"
msgstr "Link zum Logo"

msgid "Logo (Square)"
msgstr "Logo (Quadratisch)"

msgid "Standard Image"
msgstr "Standardbild"

msgid "E-Mail Reply Address (Reply-To)"
msgstr "E-Mail Antwort Adresse (Reply-To)"

msgid "Replies to automated e-mails go to this address."
msgstr "Antworten an automatisch generierte E-Mails gehen an diese Adresse."

msgid "Primary Color"
msgstr "Primärfarbe"

msgid "Default Font Family"
msgstr "Haupt-Schriftart"

msgid "Languages"
msgstr "Sprachen"

msgid "German"
msgstr "Deutsch"

msgid "French"
msgstr "Französisch"

msgid "Italian"
msgstr "Italienisch"

msgid "Additional CSS"
msgstr "Zusätzliches CSS"

msgid "Column width left side"
msgstr "Breite linke Seite"

msgid "Footer Division"
msgstr "Aufteilung Fusszeile"

msgid "Column width for the center"
msgstr "Breite mittlerer Bereich"

msgid "Column width right side"
msgstr "Breite rechte Seite"

msgid "Contact"
msgstr "Kontakt"

msgid "The address and phone number of the municipality"
msgstr "Die Adresse, Telefonnummer und E-Mail Adresse der Gemeindeverwaltung"

msgid "Information"
msgstr "Information"

msgid "Contact Link"
msgstr "Kontakt Link"

msgid "URL pointing to a contact page"
msgstr "Link zur Kontakt Seite"

msgid "Opening Hours"
msgstr "Öffnungszeiten"

msgid "The opening hours of the municipality"
msgstr "Öffnungszeiten"

msgid "Opening Hours Link"
msgstr "Öffnungszeiten Link"

msgid "URL pointing to an opening hours page"
msgstr "Link zur Öffnungszeiten Seite"

msgid "Hide OneGov Cloud information"
msgstr "OneGov Cloud Informationen verstecken"

msgid ""
"This includes the link to the marketing page, and the link to the privacy "
"policy."
msgstr ""
"Dies beinhaltet den Link auf die Marketing Seite, sowie der Link zum "
"Datenschutz."

msgid "Facebook"
msgstr "Facebook"

msgid "URL pointing to the Facebook site"
msgstr "Link zu Facebook"

msgid "Social Media"
msgstr "Soziale Medien"

msgid "Twitter"
msgstr "Twitter"

msgid "URL pointing to the Twitter site"
msgstr "Link zu Twitter"

msgid "YouTube"
msgstr "YouTube"

msgid "URL pointing to the YouTube site"
msgstr "Link zu YouTube"

msgid "Instagram"
msgstr "Instagram"

msgid "URL pointing to the Instagram site"
msgstr "Link zu Instagram"

msgid "Custom Link 1"
msgstr "Benutzerdefinierter Link 1"

msgid "URL to internal/external site"
msgstr "Url zu interner/externer Seite"

msgid "Custom Link 2"
msgstr "Benutzerdefinierter Link 2"

msgid "Custom Link 3"
msgstr "Benutzerdefinierter Link 3"

msgid "Name of the partner"
msgstr "Name des Partners"

msgid "First Partner"
msgstr "Erster Partner"

msgid "Logo of the partner"
msgstr "Logo des Partners"

msgid "The partner's website"
msgstr "Die Website des Partners"

msgid "Second Partner"
msgstr "Zweiter Partner"

msgid "Third Partner"
msgstr "Dritter Partner"

msgid "Fourth Partner"
msgstr "Vierter Partner"

msgid "The width of the column must be greater than 0"
msgstr "Die Breite der Kolonne muss grösser sein als 0"

msgid "The sum of all the footer columns must be equal to 12"
msgstr "Die Summe aller Breiten der Fusszeilenkolonnen muss 12 sein."

msgid ""
"Default social media preview image for rich link previews. Optimal size is "
"1200:630 px."
msgstr ""
"Bild für die Social Media Link-Vorschau (Rückfalloption). Die optimale "
"Grösse beträgt 1200:630px."

msgid "Icon 16x16 PNG (Windows)"
msgstr "Icon 16x16 PNG (Windows)"

msgid "URL pointing to the icon"
msgstr "Link zum Icon"

msgid "Icon 32x32 PNG (Mac)"
msgstr "Icon 32x32 PNG (Mac)"

msgid "Icon 57x57 PNG (iPhone, iPod, iPad)"
msgstr "Icon 57x57 PNG (iPhone, iPod, iPad)"

msgid "Icon SVG 20x20 (Safari)"
msgstr "Icon SVG 20x20 (Safari)"

msgid "Disable page references"
msgstr "Seitenreferenzen deaktivieren"

msgid ""
"Disable showing the copy link '#' for the site reference. The references "
"themselves will still work. Those references are only showed for logged in "
"users."
msgstr ""
"Versteckt den Kopier-Link '#' für die Seitenreferenz. Die Referenzen an sich "
"funktionieren weiterhin. Diese Referenzen sind nur für eingeloggte Nutzer "
"sichtbar."

msgid "Open files in separate window"
msgstr "Dateien in separatem Fenster öffnen"

msgid "Announcement"
msgstr "Ankündigung"

msgid "Announcement URL"
msgstr "URL für Ankündigung"

msgid "Announcement bg color"
msgstr "Hintergrundfarbe der Ankündigung"

msgid "Announcement font color"
msgstr "Schriftfarbe der Ankündigung"

msgid "Only show Announcement for logged-in users"
msgstr "Ankündigung nur für eingeloggte Benutzer anzeigen"

msgid "Header links"
msgstr "Kopfzeilenlinks"

msgid "Title header left side"
msgstr "Titel Kopfzeile links"

msgid "Optional"
msgstr "Optional"

msgid "Font color"
msgstr "Schriftfarbe"

msgid "Relative font size"
msgstr "Relative Schriftgrösse"

msgid "Please add an url to each link"
msgstr "Bitte geben Sie für jeden Link eine URL ein"

msgid "Homepage Cover"
msgstr "Startseiten Cover"

msgid "Structure"
msgstr "Struktur"

msgid "Homepage Structure (for advanced users only)"
msgstr "Startseiten Struktur (nur für fortgeschrittene Benutzer)"

msgid "The structure of the homepage"
msgstr "Die Struktur der Homepage"

msgid "Homepage redirect"
msgstr "Startseiten Weiterleitung"

msgid "Yes, to directories"
msgstr "Ja, zu den Verzeichnissen"

msgid "Yes, to events"
msgstr "Ja, zu den Veranstaltungen"

msgid "Yes, to forms"
msgstr "Ja, zu den Formularen"

msgid "Yes, to publications"
msgstr "Ja, zu den Publikationen"

msgid "Yes, to reservations"
msgstr "Ja, zu den Reservationen"

msgid "Yes, to a non-listed path"
msgstr "Ja, ein nicht gelisteter Pfad"

msgid "Path"
msgstr "Pfad"

msgid "Please enter a path without schema or host"
msgstr "Bitte geben Sie einen Pfad ohne Schema oder Hostname an"

msgid "Hide these fields for non-logged-in users"
msgstr "Diese Felder für nicht angemeldete Benutzer ausblenden"

msgid "People"
msgstr "Personen"

msgid "Values of the location filter"
msgstr "Werte des Ortfilters"

msgid "The default map view. This should show the whole town"
msgstr "Die Standard Kartenansicht. Diese sollte die ganze Gemeinde zeigen."

msgid "Geo provider"
msgstr "Geo Anbieter"

msgid "Swisstopo (Default)"
msgstr "Swisstopo (Standard)"

msgid "Swisstopo Aerial"
msgstr "Swisstopo Luftbild"

msgid "Analytics Code"
msgstr "Analytics Code"

msgid "JavaScript for web statistics support"
msgstr "JavaScript für Web-Statistik"

msgid "Cantonal holidays"
msgstr "Kantonale Feiertage"

msgid "Other holidays"
msgstr "Andere Feiertage"

msgid "Preview"
msgstr "Vorschau"

msgid "School holidays"
msgstr "Schulferien"

msgid "Format: Day.Month - Description"
msgstr "Format: Tag.Monat - Beschreibung"

msgid "Please enter one date per line"
msgstr "Bitte geben Sie ein Datum pro Zeile ein"

msgid "Please enter only day and month"
msgstr "Bitte geben Sie nur Tag und Monat ein"

#, python-format
msgid "${date} is not a valid date"
msgstr "${date} ist kein gültiges Datum"

msgid "Format: Day.Month.Year - Day.Month.Year"
msgstr "Format: Tag.Monat.Jahr - Tag.Monat.Jahr"

msgid "Please enter one date pair per line"
msgstr "Bitte geben Sie ein Datumspaar pro Zeile ein"

msgid "End date needs to be after start date"
msgstr "Das End-Datum muss vor dem Start-Datum sein"

msgid "Email adress for notifications about newly opened tickets"
msgstr "E-Mail-Adresse für Benachrichtigungen zu geöffneten Tickets"

msgid "Accept request and close ticket automatically based on:"
msgstr "Akzeptiere und schliesse Tickets automatisch basierend auf:"

msgid "Ticket category"
msgstr "Ticket-Kategorie"

msgid "User role"
msgstr "Benutzer-Rolle"

msgid ""
"Accept request and close ticket automatically for these ticket categories"
msgstr "Akzeptiere und schliesse Tickets automatisch für diese Kategorien"

msgid ""
"If auto-accepting is not possible, the ticket will be in state pending. Also "
"note, that after the ticket is closed, the submitter can't send any messages."
msgstr ""
"Wenn das automatische Akzeptieren nicht möglich ist, verbleibt ein Ticket in "
"Bearbeitung. Bedenken Sie weiter, dass nach Abschluss des Tickets von der "
"antragstellenden Person keine Nachrichten mehr gesendet werden können."

msgid "Accept request and close ticket automatically for these user roles"
msgstr "Akzeptiere und schliesse Tickets automatisch für diese Benutzer-Rollen"

msgid "User used to auto-accept tickets"
msgstr "Benutzer für das automatische Akzeptieren von Tickets"

msgid "Block email confirmation when this ticket category is opened"
msgstr "Keine Email-Benachrichtung nach Eröffnung dieser Ticket-Kategorie"

msgid "This is enabled by default for tickets that get accepted automatically"
msgstr ""
"Für automatisch akzeptierte Tickets wird standardmässig keine "
"Eröffnungsnachricht verschickt"

msgid "Block email confirmation when this ticket category is closed"
msgstr ""
"Keine Email-Benachrichtigungen bei Schliessung dieser Ticket-Kateogorie"

msgid "Mute all tickets"
msgstr "Email-Benachrichtigungen für alle Tickets deaktivieren"

msgid "Always send email notification if a new ticket message is sent"
msgstr "Email-Benachrichtigung immer senden bei neuen Ticket-Nachrichten"

msgid "Categories restriced by user group settings"
msgstr "Durch Benutzergruppeneinstellungen eingeschränkt Kategorien"

msgid "Mute tickets individually if the auto-accept feature is enabled."
msgstr ""
"Schalten Sie Tickets individuell auf stumm, wenn sie Tickets automatisch "
"akzeptieren."

msgid "Enable newsletter"
msgstr "Newsletter aktivieren"

msgid "Include logo in newsletter"
msgstr "Logo im Newsletter anzeigen"

msgid "Old domain"
msgstr "Alte Domain"

msgid "Test migration"
msgstr "Migration testen"

msgid "Compares links to the current domain"
msgstr "Vergleicht Links mit der aktuellen Domain"

msgid "Use a domain name without http(s)"
msgstr "Benutze eine Domain ohne http(s)"

msgid "Domain must contain a dot"
msgstr "Die Domain muss einen Punkt enthalten"

msgid "Choose which links to check"
msgstr "Wählen Sie, welche Urls Überprüft werden sollen"

msgid "External links only"
msgstr "Externe Seiten"

msgid "Internal links only"
msgstr "Interne Seiten"

msgid "Link must start with 'https'"
msgstr "Link muss mit 'https' beginnen"

msgid "Username"
msgstr "Benutzername"

msgid "Username for the associated Gever account"
msgstr "Benutzername für das zugehörige Gever-Konto"

msgid "Password"
msgstr "Passwort"

msgid "Password for the associated Gever account"
msgstr "Passwort für das zugehörige Gever-Konto"

msgid "Gever API Endpoint where the documents are uploaded."
msgstr "Gever API-Endpunkt, wo die Dokumente hochgeladen werden."

msgid "Website address including https://"
msgstr "Webseiten-Adresse inklusive https://"

msgid "API Key"
msgstr "API Schlüssel"

msgid "Submit your event"
msgstr "Veranstaltung vorschlagen"

msgid "Enables website visitors to submit their own events"
msgstr ""
"Ermöglicht Website-Besuchern, ihre eigenen Veranstaltungen vorzuschlagen"

msgid "E-Mail Address"
msgstr "E-Mail Adresse"

msgid "Short name to identify the text module"
msgstr "Kurzer Name um den Textbaustein zu identifizieren"

msgid "Your note about this ticket"
msgstr "Ihre Notiz zu dem Ticket"

msgid "Attachment"
msgstr "Anhang"

msgid "Message"
msgstr "Nachricht"

msgid "The message is empty"
msgstr "Die Nachricht ist leer"

msgid "Notify me about replies"
msgstr "Ich möchte eine Benachrichtigung bei Antworten"

msgid "Setting \"Always notify\" is active"
msgstr "Einstellung \"Immer benachrichtigen\" ist eingeschaltet"

msgid "User"
msgstr "Benutzer"

msgid "Admin"
msgstr "Administrator"

msgid "Editor"
msgstr "Editor"

msgid "Member"
msgstr "Mitglied"

msgid "State"
msgstr "Status"

msgid "Active"
msgstr "Aktiv"

msgid "Inactive"
msgstr "Inaktiv"

msgid "Role"
msgstr "Rolle"

msgid "Yubikey"
msgstr "YubiKey"

msgid "Plug your YubiKey into a USB slot and press it."
msgstr "YubiKey anschliessen und Knopf drücken."

msgid "Administrators and editors must use a Yubikey"
msgstr "Administratoren und Editoren müssen zwingend einen YubiKey verwenden"

msgid "Invalid Yubikey"
msgstr "Ungültiger YubiKey"

#, python-format
msgid "This Yubikey is already used by ${username}"
msgstr "Dieser YubiKey wird bereits von ${username} verwendet"

msgid "The users e-mail address (a.k.a. username)"
msgstr "Die E-Mail Adresse des Benutzers (bzw. der Benutzername)"

msgid "Send Activation E-Mail with Instructions"
msgstr "Aktivierungs-Email mit Anmelde-Anleitung senden"

msgid "A user with this e-mail address exists already"
msgstr "Ein Benutzer mit dieser E-Mail Adresse existiert bereits"

msgid ""
"Users can only be in one group. If they already belong to another group and "
"get added here, they will automatically get removed from the other group."
msgstr ""
"Benutzer können nur in einer Gruppe sein. Wenn sie bereits einer anderen "
"Gruppe angehören und hier hinzugefügt werden, werden sie automatisch aus der "
"anderen Gruppe entfernt."

msgid "Ticket permissions"
msgstr "Ticketberechtigungen"

msgid "Restricts access and gives permission to these ticket categories"
msgstr ""
"Schränkt den Zugriff ein und erteilt Berechtigungen für diese "
"Ticketkategorien"

msgid "Send a periodic status e-mail."
msgstr "Ein periodisches Status E-Mail senden."

msgid "Daily (exluding the weekend)"
msgstr "Täglich (abgesehen vom Wochenende)"

msgid "Weekly (on mondays)"
msgstr "Wöchentlich (am Montag)"

msgid "Monthly (on first monday of the month)"
msgstr "Monatlich (am ersten Montag des Monats)"

msgid "Never"
msgstr "Nie"

msgid "All directories"
msgstr "Alle Verzeichnisse"

msgid "Directories"
msgstr "Verzeichnisse"

msgid "All events"
msgstr "Alle Veranstaltungen"

msgid "Daypass"
msgstr "Tageskarte"

msgid "Conference room"
msgstr "Konferenzraum"

#, python-format
msgid "150 years {organisation}"
msgstr "150 Jahre {organisation}"

msgid "Sports facility"
msgstr "Sportanlage"

msgid "We celebrate our 150th anniversary."
msgstr "Wir feiern unser 150 jähriges Bestehen."

msgid "General Assembly"
msgstr "Generalversammlung"

msgid "Communal hall"
msgstr "Gemeindesaal"

msgid "As every year."
msgstr "Alle Jahre wieder."

msgid "Community Gymnastics"
msgstr "Gemeinsames Turnen"

msgid "Gymnasium"
msgstr "Turnhalle"

msgid "Get fit together."
msgstr "Zusammen fit werden."

msgid "Women's Club"
msgstr "Frauenverein"

msgid "Football Tournament"
msgstr "Fussballturnier"

msgid "Amateurs welcome!"
msgstr "Anfänger willkommen!"

msgid "Sports Association"
msgstr "Sporverein"

msgid "all day"
msgstr "den ganzen Tag"

msgid "Homepage"
msgstr "Startseite"

msgid "Forms"
msgstr "Formulare"

msgid "Edit"
msgstr "Bearbeiten"

msgid "QR"
msgstr "QR"

msgid "Delete"
msgstr "Löschen"

msgid "This form can't be deleted."
msgstr "Das Formular kann nicht gelöscht werden."

msgid ""
"There are submissions associated with the form. Those need to be removed "
"first."
msgstr ""
"Es existieren Eingaben die mit diesem Formular verknüpft sind. Löschen Sie "
"diese Eingaben bevor Sie das Formular löschen."

msgid "Do you really want to delete this form?"
msgstr "Möchten Sie das Formular wirklich löschen?"

msgid "This cannot be undone."
msgstr "Dies kann nicht rückgängig gemacht werden."

msgid "Delete form"
msgstr "Formular löschen"

msgid "Export"
msgstr "Export"

msgid "Change URL"
msgstr "URL ändern"

msgid "Registration Windows"
msgstr "Anmeldezeitraum"

msgid "Form"
msgstr "Formular"

msgid "External form"
msgstr "Externes Formular"

msgid "New external form"
msgstr "Neues externes Formular"

msgid "Person"
msgstr "Person"

msgid "Do you really want to delete this person?"
msgstr "Möchten Sie die Person wirklich löschen?"

msgid "Delete person"
msgstr "Person löschen"

msgid "Accept ticket"
msgstr "Ticket annehmen"

msgid "This ticket can't be closed."
msgstr "Dieses Ticket kann nicht abgeschlossen werden."

msgid "This ticket requires a decision, but no decision has been made yet."
msgstr ""
"Dieses Ticket verlangt nach einer Entscheidung, aber bisher wurde keine "
"Entscheidung gefällt."

msgid "Close ticket"
msgstr "Ticket abschliessen"

msgid "Reopen ticket"
msgstr "Ticket wieder öffnen"

msgid "Archive ticket"
msgstr "Ticket archivieren"

msgid "Recover from archive"
msgstr "Aus dem Archiv holen"

msgid "Assign ticket"
msgstr "Ticket zuweisen"

msgid "New Note"
msgstr "Neue Notiz"

msgid "PDF"
msgstr "PDF"

msgid "New Message"
msgstr "Neue Nachricht"

msgid "Ticket Status"
msgstr "Ticket Status"

msgid "Text module"
msgstr "Textbaustein"

msgid "Do you really want to delete this text module?"
msgstr "Möchten Sie diesen Textbaustein wirklich löschen"

msgid "Delete text module"
msgstr "Textbaustein löschen"

msgid "Reservations"
msgstr "Reservationen"

msgid "Recipients"
msgstr "Empfänger"

msgid "Room"
msgstr "Raum"

msgid "Resource Item"
msgstr "Gegenstand"

msgid "External resource link"
msgstr "Externer Reservationslink"

msgid "New external resource"
msgstr "Neue externe Reservation"

msgid "Export All"
msgstr "Alle Exportieren"

msgid "Find Your Spot"
msgstr "Terminsuche"

msgid "Notifications"
msgstr "Mitteilungen"

msgid "E-Mail Recipient"
msgstr "E-Mail Empfänger"

msgid "Do you really want to delete this resource?"
msgstr "Möchten Sie diese Reservations-Ressource wirklich löschen?"

msgid "Delete resource"
msgstr "Reservations-Ressource löschen"

msgid "This resource can't be deleted."
msgstr "Diese Reservations-Ressource kann nicht gelöscht werden."

msgid "There are existing reservations associated with this resource"
msgstr "Es existieren Reservationen für diese Reservations-Ressource"

msgid "Clean up"
msgstr "Aufräumen"

msgid "Occupancy"
msgstr "Belegung"

msgid "Subscribe"
msgstr "Abonnieren"

msgid "Rules"
msgstr "Regeln"

msgid "Edit allocation"
msgstr "Einteilung bearbeiten"

msgid "Do you really want to delete this allocation?"
msgstr "Möchten Sie diese Einteilung wirklich löschen?"

msgid "Delete allocation"
msgstr "Einteilung löschen"

#, python-format
msgid "Every ${days} until ${end}"
msgstr "Jeden ${days} bis zum ${end}."

msgid "This event can't be edited."
msgstr "Diese Veranstaltung kann nicht bearbeitet werden."

msgid "Imported events can not be edited."
msgstr "Importierte Veranstaltungen können nicht bearbeitet werden."

msgid "Do you really want to delete this event?"
msgstr "Möchten Sie die Veranstaltung wirklich löschen?"

msgid "Delete event"
msgstr "Veranstaltung löschen"

msgid "This event can't be deleted."
msgstr "Diese Veranstaltung kann nicht gelöscht werden."

msgid "To remove this event, go to the ticket and reject it."
msgstr ""
"Sie können die Veranstaltung jedoch in der Ticketansicht absagen, um sie zu "
"entfernen."

msgid "Withdraw event"
msgstr "Veranstaltung zurückziehen"

msgid "Do you really want to withdraw this event?"
msgstr "Wollen sie diese Veranstaltung zurückziehen? "

msgid "You can re-publish an imported event later."
msgstr "Sie können importierte Veranstaltungen später wieder veröffentlichen."

msgid "Re-publish event"
msgstr "Veranstaltung wieder veröffentlichen"

msgid "Newsletter"
msgstr "Newsletter"

msgid "New"
msgstr "Neu"

msgid "Subscribers"
msgstr "Abonnenten"

msgid "Test"
msgstr "Test"

msgid "Delete newsletter"
msgstr "Newsletter löschen"

msgid "Photo Albums"
msgstr "Fotoalben"

msgid "Manage images"
msgstr "Bilder verwalten"

msgid "Photo Album"
msgstr "Fotoalbum"

msgid "Choose images"
msgstr "Bilder auswählen"

msgid "Delete photo album"
msgstr "Fotoalbum löschen"

msgid "Usermanagement"
msgstr "Benutzerverwaltung"

msgid "Create Signup Link"
msgstr "Neuer Registrationslink"

msgid "User group"
msgstr "Benutzergruppe"

msgid "Do you really want to delete this user group?"
msgstr "Möchten Sie diese Benutzergruppe wirklich löschen"

msgid "Delete user group"
msgstr "Benutzergruppe löschen"

msgid "Exports"
msgstr "Exporte"

msgid "Payment Providers"
msgstr "Zahlungsanbieter"

msgid "Synchronise"
msgstr "Synchronisieren"

msgid "Directory"
msgstr "Verzeichnis"

msgid "Configure"
msgstr "Konfigurieren"

#, python-format
msgid "Do you really want to delete \"${title}\"?"
msgstr "Möchten Sie \"${title}\" wirklich löschen?"

msgid "All entries will be deleted as well!"
msgstr "Alle Einträge werden ebenfalls gelöscht!"

msgid "Delete directory"
msgstr "Verzeichnis löschen"

msgid "Entry"
msgstr "Eintrag"

msgid "Published"
msgstr "Veröffentlicht"

msgid "Upcoming"
msgstr "Demnächst"

msgid "Past"
msgstr "Vergangen"

msgid "Choose filter"
msgstr "Filter wählen"

msgid "Delete entry"
msgstr "Eintrag löschen"

msgid "Dashboard"
msgstr "Dashboard"

msgid "Do you really want to delete this external link?"
msgstr "Wollen sie die externe Verknüpfung wirklich löschen?"

msgid "Delete external link"
msgstr "Verknüpfung löschen"

msgid "Sort"
msgstr "Sortieren"

msgid "The submission was adopted"
msgstr "Der Eintrag wurde übernommen"

msgid "The entry is not valid, please adjust it"
msgstr "Der Eintrag ist nicht gültig, bitte korrigieren"

msgid "An entry with this name already exists"
msgstr "Ein Eintrag mit diesem Namen existiert bereits"

msgid "Your directory submission has been adopted"
msgstr "Ihr Verzeichniseintrag wurde übernommen"

msgid "Your change request has been applied"
msgstr "Ihr Änderungswunsch wurde übernommen"

msgid "The change request was applied"
msgstr "Der Änderungswunsch wurde übernommen"

msgid "The submission was rejected"
msgstr "Die Eingabe wurde abgelehnt"

msgid "Your directory submission has been rejected"
msgstr "Ihre Eingabe wurde abgelehnt"

msgid "Through URL only (not listed)"
msgstr "Nur wer die URL kennt (wird nicht gelistet)"

msgid "Members may view occupancy"
msgstr "Mitglieder dürfen Belegung einsehen"

msgid ""
"The occupancy view shows the e-mail addresses submitted with the "
"reservations, so we only recommend enabling this for internal resources "
"unless all members are sworn to uphold data privacy."
msgstr ""
"In der Belegungsansicht werden die mit den Reservationen eingegebenen E-Mail-"
"Adressen angezeigt. Wir empfehlen daher, diese Funktion nur für interne "
"Ressourcen zu aktivieren, es sei denn, alle Mitglieder sind auf die Wahrung "
"des Datenschutzes eingeschworen."

msgid "Visible on homepage"
msgstr "Auf der Startseite anzeigen"

msgid "Visibility"
msgstr "Sichtbarkeit"

msgid ""
"- '-' will be converted to a bulleted list\n"
"- Urls will be transformed into links\n"
"- Emails and phone numbers as well"
msgstr ""
"- '-' wird in eine Aufzählung umgewandelt\n"
"- Urls werden zu Hyperlinks konvertiert\n"
"- E-Mails und Telefon-Nummern ebenfalls"

msgid "Hide contact info in sidebar"
msgstr "Kontaktinformationen in Sidebar ausblenden"

msgid "Use text instead of lead in the newsletter"
msgstr "Text statt Einleitung im Newsletter benutzen"

#, python-format
msgid "List this function in the page of ${name}"
msgstr "Diese Funktion anzeigen auf der Seite von ${name}"

msgid "A resource with this name already exists"
msgstr "Eine Resource mit diesem Namen existiert bereits"

msgid "Enable honey pot"
msgstr "Honey pot aktivieren"

msgid "Spam protection"
msgstr "Spamschutz"

msgid "Show image on preview on the parent page"
msgstr "Bild in der Vorschau auf der Seitenübersicht anzeigen"

msgid "Show image on page"
msgstr "Bild auf der Seite anzeigen"

msgid "This month"
msgstr "Diesen Monat"

msgid "Last month"
msgstr "Letzter Monat"

msgid "This year"
msgstr "Dieses Jahr"

msgid "Last year"
msgstr "Letztes Jahr"

msgid "Older"
msgstr "Älter"

msgid "Do you really want to delete this note?"
msgstr "Möchten Sie diese Notiz wirklich löschen?"

msgid "Delete Note"
msgstr "Notiz löschen"

msgid "Always visible on homepage"
msgstr "Immer auf der Startseite anzeigen"

msgid "Search for available dates"
msgstr "Nach verfügbaren Terminen suchen"

msgid "Aargau"
msgstr "Aargau"

msgid "Appenzell Ausserrhoden"
msgstr "Appenzell Ausserrhoden"

msgid "Appenzell Innerrhoden"
msgstr "Appenzell Innerrhoden"

msgid "Basel-Landschaft"
msgstr "Basel-Landschaft"

msgid "Basel-Stadt"
msgstr "Basel-Stadt"

msgid "Berne"
msgstr "Bern"

msgid "Fribourg"
msgstr "Freiburg"

msgid "Geneva"
msgstr "Genf"

msgid "Glarus"
msgstr "Glarus"

msgid "Grisons"
msgstr "Graubünden"

msgid "Jura"
msgstr "Jura"

msgid "Lucerne"
msgstr "Luzern"

msgid "Neuchâtel"
msgstr "Neuenburg"

msgid "Nidwalden"
msgstr "Nidwalden"

msgid "Obwalden"
msgstr "Obwalden"

msgid "Schaffhausen"
msgstr "Schaffhausen"

msgid "Schwyz"
msgstr "Schwyz"

msgid "Solothurn"
msgstr "Solothurn"

msgid "St. Gallen"
msgstr "St. Gallen"

msgid "Thurgau"
msgstr "Thurgau"

msgid "Ticino"
msgstr "Tessin"

msgid "Uri"
msgstr "Uri"

msgid "Valais"
msgstr "Wallis"

msgid "Vaud"
msgstr "Waadt"

msgid "Zug"
msgstr "Zug"

msgid "Zürich"
msgstr "Zürich"

msgid "Neujahrestag"
msgstr "Neujahrestag"

msgid "Berchtoldstag"
msgstr "Berchtoldstag"

msgid "Heilige Drei Könige"
msgstr "Heilige Drei Könige"

msgid "Jahrestag der Ausrufung der Republik"
msgstr "Jahrestag der Ausrufung der Republik"

msgid "Josefstag"
msgstr "Josefstag"

msgid "Näfelser Fahrt"
msgstr "Näfelser Fahrt"

msgid "Ostern"
msgstr "Ostern"

msgid "Karfreitag"
msgstr "Karfreitag"

msgid "Ostermontag"
msgstr "Ostermontag"

msgid "Tag der Arbeit"
msgstr "Tag der Arbeit"

msgid "Auffahrt"
msgstr "Auffahrt"

msgid "Pfingsten"
msgstr "Pfingsten"

msgid "Pfingstmontag"
msgstr "Pfingstmontag"

msgid "Fronleichnam"
msgstr "Fronleichnam"

msgid "Fest der Unabhängigkeit"
msgstr "Fest der Unabhängigkeit"

msgid "Peter und Paul"
msgstr "Peter und Paul"

msgid "Nationalfeiertag"
msgstr "Nationalfeiertag"

msgid "Mariä Himmelfahrt"
msgstr "Mariä Himmelfahrt"

msgid "Bruder Klaus"
msgstr "Bruder Klaus"

msgid "Allerheiligen"
msgstr "Allerheiligen"

msgid "Mariä Empfängnis"
msgstr "Mariä Empfängnis"

msgid "Escalade de Genève"
msgstr "Escalade de Genève"

msgid "Weihnachten"
msgstr "Weihnachten"

msgid "Stephanstag"
msgstr "Stephanstag"

msgid "Wiederherstellung der Republik"
msgstr "Wiederherstellung der Republik"

msgid "Form Submissions"
msgstr "Formulareingaben"

msgid ""
"This is not the oldest undecided submission of this registration window. Do "
"you really want to confirm this submission?"
msgstr ""
"Dies ist nicht die älteste offene Eingabe dieses Anmeldezeitraums. Möchten "
"Sie wirklich bestätigen?"

msgid ""
"By confirming this submission, you will prefer this over a submission that "
"came in earlier."
msgstr ""
"Durch das Bestätigen der Eingabe bervorzugen Sie diese gegenüber einer "
"Anderen die zuerst da war."

msgid "Confirm registration"
msgstr "Anmeldung bestätigen "

msgid "Deny registration"
msgstr "Anmeldung ablehnen"

msgid "Cancel registration"
msgstr "Anmeldung stornieren"

msgid "Edit submission"
msgstr "Eingabe bearbeiten"

msgid "Accept all reservations"
msgstr "Alle Reservationen annehmen"

msgid "Details about the reservation"
msgstr "Details zu Ihrer Reservation"

msgid "Edit details"
msgstr "Details bearbeiten"

msgid "Accept all with message"
msgstr "Alle annehmen mit Kommentar"

msgid "Reject all"
msgstr "Alle absagen"

msgid "Do you really want to reject all reservations?"
msgstr "Möchten Sie wirklich alle Reservationen absagen?"

msgid "Rejecting these reservations can't be undone."
msgstr "Die Absage aller Reservationen kann nicht rückgängig gemacht werden."

msgid "Reject reservations"
msgstr "Reservationen absagen"

msgid "Reject all with message"
msgstr "Alle absagen mit Kommentar"

#, python-format
msgid "Reject ${title}"
msgstr "${title} absagen"

msgid "Do you really want to reject this reservation?"
msgstr "Möchten Sie diese Reservation wirklich absagen?"

#, python-format
msgid "Rejecting ${title} can't be undone."
msgstr "Die Absage von ${title} kann nicht rückgängig gemacht werden."

msgid "Reject reservation"
msgstr "Reservation absagen"

#. Used in sentence: "${event} published."
#.
msgid "Event"
msgstr "Veranstaltung"

msgid "Accept event"
msgstr "Veranstaltung annehmen"

msgid "Edit event"
msgstr "Veranstaltung bearbeiten"

msgid "Reject event"
msgstr "Veranstaltung ablehnen"

msgid "Do you really want to reject this event?"
msgstr "Möchten Sie diese Veranstaltung wirklich absagen?"

msgid "Rejecting this event can't be undone."
msgstr "Eine Absage kann nicht rückgängig gemacht werden."

msgid "Directory Entry Submissions"
msgstr "Verzeichniseintrag Eingaben"

msgid "Adopt"
msgstr "Übernehmen"

msgid "View directory entry"
msgstr "Verzeichniseintrag Anzeigen"

msgid "Reject"
msgstr "Abweisen"

msgid "Do you really want to reject this entry?"
msgstr "Möchten Sie diesen Eintrag wirklich abweisen?"

msgid "Reject entry"
msgstr "Eintrag abweisen"

msgid "Link"
msgstr "Verknüpfung"

msgid "New Link"
msgstr "Neue Verknüpfung"

msgid "Added a new link"
msgstr "Eine neue Verknüpfung wurde hinzugefügt"

msgid "Edit Link"
msgstr "Verknüpfung Bearbeiten"

msgid "The link was deleted"
msgstr "Die Verknüpfung wurde gelöscht"

msgid "Delete link"
msgstr "Verknüpfung Löschen"

#, python-format
msgid "Do you really want to delete the link \"${title}\"?"
msgstr "Möchten Sie die Verknüpfung \"${title}\" wirklich löschen?"

msgid "Topic"
msgstr "Thema"

msgid "New Topic"
msgstr "Neues Thema"

msgid "Added a new topic"
msgstr "Das neue Thema wurde hinzugefügt"

msgid "Edit Topic"
msgstr "Thema Bearbeiten"

msgid "Move Topic"
msgstr "Thema Verschieben"

msgid "The topic was deleted"
msgstr "Das Thema wurde gelöscht"

msgid "Delete topic"
msgstr "Thema Löschen"

#, python-format
msgid "Do you really want to delete the topic \"${title}\"?"
msgstr "Möchten Sie das Thema \"${title}\" wirklich löschen?"

msgid "News"
msgstr "Nachricht"

msgid "Add News"
msgstr "Nachricht hinzufügen"

msgid "Added news"
msgstr "Eine neue Nachricht wurde hinzugefügt"

msgid "Edit News"
msgstr "Nachricht bearbeiten"

msgid "The news was deleted"
msgstr "Die Nachricht wurde gelöscht"

msgid "Delete news"
msgstr "Nachricht löschen"

#, python-format
msgid "Do you really want to delete the news \"${title}\"?"
msgstr "Möchten Sie die Nachricht \"${title}\" wirklich löschen?"

msgid "Copy"
msgstr "Kopieren"

msgid "Paste"
msgstr "Einfügen"

msgid "Please note that this page has subpages which will also be deleted!"
msgstr ""
"Bitte beachten Sie dass die Unterthemen dieses Themas ebenfalls gelöscht "
"werden!"

msgid "This page can't be deleted."
msgstr "Diese Seite kann nicht gelöscht werden."

msgid ""
"This page has subpages. Only administrators can delete pages with subpages. "
"To delete this page, delete all subpages first or ask an administrator to do "
"it for you."
msgstr ""
"Diese Seite hat Unterseiten. Nur Administratoren können Seiten mit "
"Unterseiten löschen. Um diese Seite zu löschen müssen Sie erst alle "
"Unterseiten löschen, oder Sie wenden sich an einen Administrator."

msgid "Source"
msgstr "Herkunft"

msgid "Subject"
msgstr "Betreff"

msgid "Owner"
msgstr "Zuständig"

msgid "Created"
msgstr "Erstellt"

msgid "Reaction Time"
msgstr "Reaktionszeit"

msgid "Process Time"
msgstr "Bearbeitungszeit"

msgid "Event Source"
msgstr "Quelle Veranstaltung"

msgid "Payment"
msgstr "Zahlung"

msgid "Total Amount"
msgstr "Totalbetrag"

msgid ""
"The record behind this ticket was removed. The following information is a "
"snapshot kept for future reference."
msgstr ""
"Der hinterlegte Datensatz wurde entfernt. Die folgenden Informationen sind "
"eine Momentaufnahme, erstellt vor der Löschung."

msgid "Summary"
msgstr "Zusammenfassung"

msgid "No rules defined."
msgstr "Keine Regeln definiert."

msgid ""
"Api keys can be used to ensure you're not being rate limited. They are not "
"required to use the API."
msgstr ""
"Api-Schlüssel können verwendet werden, um sicherzustellen, dass Sie keine "
"Tarifbeschränkungen haben. Sie sind nicht erforderlich, um die API zu nutzen."

msgid "Application Keys"
msgstr "Applikations-Schlüssel"

msgid "Key"
msgstr "Schlüssel"

msgid "Read only"
msgstr "Nur Lesezugriff"

msgid "Last used"
msgstr "Zuletzt benutzt"

msgid "Add Key"
msgstr "Schlüssel hinzufügen"

msgid "State:"
msgstr "Status:"

msgid "Owner:"
msgstr "Besitzer:"

msgid "Kind:"
msgstr "Art:"

msgid "No directories defined yet."
msgstr "Noch keine Verzeichnisse definiert."

msgid "No entries found."
msgstr "Keine Einträge gefunden."

msgid "Propose entry"
msgstr "Eintrag vorschlagen"

msgid "Something missing? Propose a new entry."
msgstr ""
"Fehlt ein Eintrag im Verzeichnis? Schlagen Sie einen neuen Eintrag vor."

msgid "External link"
msgstr "Externe Verknüpfung"

msgid "More information"
msgstr "Weiterführende Informationen"

msgid "Change Request"
msgstr "Änderung vorschlagen"

msgid "Found an error? Propose a change to this entry."
msgstr "Haben Sie einen Fehler gefunden? Schlagen Sie eine Änderung vor."

msgid ""
"Your edit requires a migration of existing entries. Please confirm the "
"following changes."
msgstr ""
"Ihre Änderung bedingt eine Migration der bestehenden Einträge. Bitte "
"bestätigen Sie die folgenden Änderungen."

msgid ""
"Changes are detected using a heuristic. Therefore it is possible that your "
"changes were misdetected. If in doubt, press cancel and try to change the "
"directory in small increments."
msgstr ""
"Änderungen werden durch eine Heuristik erkannt. Deshalb kann es vorkommen "
"dass Änderungen falsch erkannt werden. Im Zweifelsfall brechen Sie die "
"Änderung ab und versuchen es mit kleineren Änderungsschritten."

msgid "For additional safety you can also download a backup before continuing:"
msgstr ""
"Zu Ihrer zusätzlichen Sicherheit können Sie ausserdem vorher ein Backup "
"herunterladen:"

msgid "Download backup"
msgstr "Backup herunterladen"

msgid ""
"There was an error while migrating your directory! You can fix the displayed "
"entries in a separate window and then continue here."
msgstr ""
"Bei der Verzeichnismigration ist ein Fehler aufgetreten! Sie können den "
"angezeigten Fehler im Eintrag in einem separaten Fenster beheben und danach "
"hier weiterfahren."

msgid "Added:"
msgstr "Hinzugefügt:"

msgid "Removed:"
msgstr "Entfernt:"

msgid "Renamed:"
msgstr "Umbenannt:"

msgid "Changed:"
msgstr "Verändert:"

msgid "Confirm"
msgstr "Bestätigen"

msgid "There was an error while importing your directory!"
msgstr "Beim Verzeichnisimport ist ein Fehler aufgetreten!"

msgid ""
"Please review your data and press \"Complete\" to finalize the process. If "
"there's anything you'd like to change, click on \"Edit\" to return to the "
"filled-out form."
msgstr ""
"Bitte überprüfen Sie Ihre Angaben und klicken Sie auf \"Abschliessen\" um "
"die Anfrage zu übermitteln. Wenn Sie Änderungen vornehmen möchten, klicken "
"Sie auf \"Bearbeiten\" um zum Formular zurückzukehren."

msgid ""
"The image shown in the list view is a square. To have your image shown fully "
"in the list view, you need to use a square image."
msgstr ""
"Ihr Bild wird in der Listen-Vorschau in ein Quadrat eingepasst. Falls Sie in "
"der Übersicht das ganze Bild darstellen möchten, müssen Sie ein "
"quadratisches Bild hochladen."

msgid "Complete"
msgstr "Abschliessen"

msgid "Entries in export: ${count}"
msgstr "Einträge im Export: ${count}"

msgid "No exports available."
msgstr "Keine Exporte verfügbar."

msgid "Upload"
msgstr "Hochladen"

msgid "Just Uploaded"
msgstr "Soeben hochgeladen"

msgid "Extension"
msgstr "Erweiterung"

msgid "Upload Date"
msgstr "Hochlade-Datum"

msgid "All Files"
msgstr "Alle Dateien"

msgid "No files uploaded yet"
msgstr "Noch keine Dateien hochgeladen"

msgid "All dates"
msgstr "Alle Termine"

msgid "Unavailable"
msgstr "Besetzt"

msgid "No dates found"
msgstr "Keine Termine gefunden"

msgid "You are trying to open a page for which you are not authorized."
msgstr "Ihnen fehlt die nötige Berechtigung um diese Seite zu öffnen."

msgid "Please follow this link to login with a different user."
msgstr ""
"Bitte folgen Sie diesem Link um sich mit einem anderen Benutzer anzumelden."

msgid "Please follow this link to login."
msgstr "Bitte folgen Sie diesem Link um sich anzumelden."

msgid "No forms defined yet."
msgstr "Es wurden noch keine Formulare definiert."

msgid "Categories"
msgstr "Kategorien"

msgid ""
"To edit the image descriptions, click on one, enter your descrption and "
"press return. To abort press escape."
msgstr ""
"Klicken Sie auf die Beschreibung um diese zu ändern. Zum Bestätigen drücken "
"Sie die Eingabe-, zum Abbrechen die Esc-Taste."

msgid "No images uploaded yet"
msgstr "Noch keine Bilder hochgeladen"

msgid "This album does not contain any images yet."
msgstr "Dieses Fotoalbum enthält noch keine Bilder."

msgid "No photo albums defined yet."
msgstr "Noch keine Fotoalben erstellt."

msgid "Skip navigation"
msgstr "Navigation überspringen"

msgid "Straight to ..."
msgstr "Direkt zu ..."

msgid "Back to the homepage"
msgstr "Zurück zur Startseite"

msgid "Search"
msgstr "Suche"

msgid "The form contains errors. Please check the marked fields."
msgstr "Das Formular enthält Fehler. Bitte die markierten Felder überprüfen."

msgid "Copied to Clipboard!"
msgstr "In die Zwischenablage kopiert!"

msgid "Total"
msgstr "Total"

msgid "Healthy"
msgstr "Intakt"

msgid "Errors"
msgstr "Fehler"

msgid "Duration [s]"
msgstr "Abfragedauer [s]"

msgid "Alternatives"
msgstr "Alternativen"

msgid "Don't have an account yet?"
msgstr "Sie haben noch kein Benutzerkonto?"

msgid "Register now"
msgstr "Jetzt registrieren"

msgid "Forgot your password?"
msgstr "Sie haben Ihr Passwort vergessen?"

msgid "Reset password"
msgstr "Passwort zurücksetzen"

msgid "You are here"
msgstr "Sie sind hier"

msgid "Privacy Protection"
msgstr "Datenschutz"

msgid "About"
msgstr "Impressum"

msgid "Partner"
msgstr "Partner"

msgid "more…"
msgstr "mehr…"

msgid "Submit"
msgstr "Absenden"

msgid "Selected Topics"
msgstr "Ausgewählte Themen"

msgid "Drop files to upload"
msgstr "Dateien hierhin ziehen um sie hochzuladen"

msgid "All news"
msgstr "Alle Nachrichten"

msgid "This site is private but can also be seen by members"
msgstr "Diese Seite ist privat, kann aber auch von Mitgliedern gesehen werden"

msgid "This site is not published."
msgstr "Diese Seite ist nicht publiziert."

msgid "This site is not public."
msgstr "Diese Seite ist nicht öffentlich."

msgid "This site is not public but it can be seen by members."
msgstr ""
"Diese Seite ist nicht öffentlich, kann aber von Mitgliedern eingesehen "
"werden."

msgid ""
"This site contains no lead. Leads are used for lists and search results."
msgstr ""
"Diese Seite hat keine Einleitung. Die Einleitung ist wichtig für die Suche "
"und Auflistungen."

msgid "Change request"
msgstr "Änderungsvorschlag"

msgid "New Entry"
msgstr "Neuer Eintrag"

msgid "Previous Page"
msgstr "Vorherige Seite"

msgid "Next Page"
msgstr "Nächste Seite"

msgid ""
"Persons living outside the following zipcodes may only reserve this "
"allocation on the ${date}: ${zipcodes}"
msgstr ""
"Personen die ausserhalb der folgenden Postleitzahlen leben können diese "
"Reservation erst am ${date} tätigen: ${zipcodes}"

msgid "Quota"
msgstr "Anzahl"

msgid "Initiated"
msgstr "Initiiert"

msgid "Submitted"
msgstr "Gemeldet"

msgid "Withdrawn"
msgstr "Zurückgezogen"

msgid "List Preview"
msgstr "Listen-Vorschau"

msgid "Additional Information"
msgstr "Zusätzliche Informationen"

msgid "Location"
msgstr "Ort"

msgid "Date and time"
msgstr "Datum und Zeit"

msgid "Recurrence"
msgstr "Wiederholungen"

msgid "No events found."
msgstr "Keine Veranstaltungen gefunden."

msgid "Past events"
msgstr "Vergangene Veranstaltungen"

msgid "Filter by date"
msgstr "Nach Datum filtern"

msgid "Administrator"
msgstr "Administrator"

msgid "Administrators"
msgstr "Administratoren"

msgid "Editors"
msgstr "Editoren"

msgid "Members"
msgstr "Mitglieder"

msgid "Close (Esc)"
msgstr "Schliessen (Esc)"

msgid "Share"
msgstr "Teilen"

msgid "Toggle fullscreen"
msgstr "Vollbild"

msgid "Zoom in/out"
msgstr "Zoom"

msgid ""
"This space holds images from your photo-albums. To show photos add a few "
"photos to an album and mark it as available for the homepage."
msgstr ""
"Hier werden Bilder aus Ihren Fotoalben angezeigt. Dazu erstellen Sie einfach "
"ein Fotoalbum, fügen ein paar Bilder hinzu und markieren das Album als auf "
"der Startseite verfügbar."

msgid "Has a digital seal"
msgstr "Hat ein digitales Siegel"

msgid "${count} page"
msgstr "${count} Seite"

msgid "${count} pages"
msgstr "${count} Seiten"

msgid "Further occurrences:"
msgstr "Weitere Termine:"

msgid ""
"Your request will be processed shortly. To see the state of your process "
"your may return to this page at any time. All information on this page has "
"been sent to your e-mail address."
msgstr ""
"Ihre Anfrage wird in Kürze bearbeitet. Sie können jederzeit zu dieser Seite "
"zurückkehren um den Status Ihrer Anfrage abzufragen. Alle Informationen auf "
"dieser Seite wurde an Ihre E-Mail Adresse gesendet."

msgid ""
"Your request will be processed shortly. To see the state of your process "
"your may return to this page at any time."
msgstr ""
"Ihre Anfrage wird in Kürze bearbeitet. Sie können jederzeit zu dieser Seite "
"zurückkehren um den Status Ihrer Anfrage abzufragen."

msgid ""
"Your request has been completed. If you asked for documents to be sent to "
"your address, they should arrive shortly. If you asked to pick up documents "
"at the municipality, the are now ready to be picked up."
msgstr ""
"Ihre Anfrage wurde erfolgreich abgeschlossen. Falls Sie Dokumente über den "
"Postweg verlangt haben, sollten Sie in den kommenden Tagen Post erhalten. "
"Falls Sie Dokumente am Schalter abholen wollten, so können Sie das jetzt tun."

msgid "Privacy"
msgstr "Privatsphäre"

msgid "Send me my entered data by e-mail."
msgstr "Versand meiner Eingaben an meine E-Mail Adresse."

msgid "Pay Online Now"
msgstr "Jetzt online bezahlen"

msgid "Credit Card Fee"
msgstr "Kreditkarten-Gebühr"

msgid "Pay Offline later"
msgstr "Später bezahlen"

msgid "at ${time}"
msgstr "um ${time}"

msgid "Object"
msgstr "Objekt"

msgid "Disbursed"
msgstr "Ausbezahlt"

msgid "Digital seal"
msgstr "Digitales Siegel"

msgid "Private"
msgstr "Privat"

msgid "Will be published on:"
msgstr "Wird publiziert am:"

msgid "Publication date:"
msgstr "Publikationsdatum:"

msgid "Reset"
msgstr "Zurücksetzen"

msgid "Not a publication"
msgstr "keine Publikation"

msgid "Content"
msgstr "Inhalt"

msgid "1 page"
msgstr "1 Seite"

msgid "Contains no readable text"
msgstr "Enthält keinen lesbaren Text"

msgid "1 word"
msgstr "1 Wort"

msgid "${count} words"
msgstr "${count} Wörter"

msgid "Do you really want to delete this file?"
msgstr "Möchten Sie diese Datei wirklich löschen?"

msgid "Delete File"
msgstr "Datei löschen"

msgid "Please provide the new name for the file"
msgstr "Bitte geben Sie einen neuen Namen für die Datei ein"

msgid "Rename"
msgstr "Umbenennen"

msgid "Download"
msgstr "Herunterladen"

msgid "Digital seal applied by ${signee} on ${date}"
msgstr "Digitales Siegel angewendet von ${signee} am ${date}"

msgid "Please enter your yubikey to apply a digital seal to this file"
msgstr ""
"Bitte geben Sie Ihren Yubikey ein um ein digitales Siegel auf der Datei "
"anzuwenden"

msgid "Sign"
msgstr "Signieren"

msgid ""
"Published documents with a digital seal can be discovered through the site-"
"search and in the list of documents with a digital seal. This action will be "
"logged and cannot be undone."
msgstr ""
"Publizierte Dokumente mit digitalem Siegel können von der Öffentlichkeit "
"über die Suche gefunden und in der Liste der Dokumente mit digitalem Siegel "
"eingesehen werden. Diese Aktion wird aufgezeichnet und kann nicht rückgängig "
"gemacht werden."

msgid "Without digital seal"
msgstr "Ohne digitales Siegel"

msgid "Apply digital seal now"
msgstr "Digitales Siegel anwenden"

msgid "You are not authorised to apply digital seals to documents"
msgstr ""
"Sie sind nicht dazu berechtigt digitale Siegel auf Dokumente anzuwenden"

msgid "Click to add a description"
msgstr "Klicken um eine Beschreibung hinzuzufügen"

msgid "Do you really want to delete the image?"
msgstr "Möchten Sie das Bild wirklich löschen?"

msgid "Delete Image"
msgstr "Bild Löschen"

msgid "${name} was provided with a digital seal on ${date}"
msgstr "${name} wurde am ${date} mit einem digitalen Siegel versehen"

msgid "${name} is not in our database"
msgstr "${name} ist nicht in unserer Datenbank"

msgid "Accept"
msgstr "Annehmen"

msgid "Close"
msgstr "Schliessen"

msgid "Copy to clipboard"
msgstr "In die Zwischenablage kopieren"

msgid "Hello!"
msgstr "Guten Tag"

msgid "Your e-mail address was just used to create an account on ${homepage}."
msgstr ""
"Ihre E-Mail Adresse wurde soeben zur Erstellung eines Accounts auf "
"${homepage} verwendet."

msgid "To activate your account, click confirm below:"
msgstr "Um Ihren Account zu aktivieren, bestätigen Sie bitte die Anmeldung:"

msgid "Confirm my account"
msgstr "Anmeldung bestätigen"

msgid ""
"If you believe this is an error, ignore this message and we'll never bother "
"you again."
msgstr ""
"Falls Sie sich nicht bei dieser Seite angemeldet haben, können Sie diese "
"Nachricht ignorieren. Sie erhalten dann keine weiteren E-Mails von uns."

msgid "Hello"
msgstr "Grüezi"

msgid ""
"You are recieving this mail because you subscribed to the following "
"newsletter:"
msgstr ""
"Sie erhalten diese E-Mail weil Sie sich für den folgenden Newsletter "
"angemeldet haben:"

msgid "Plese click the following link to confirm your subscription:"
msgstr ""
"Bitte klicken Sie auf den folgenden Link um Ihre Anmeldung zu bestätigen:"

msgid "Confirm subscription"
msgstr "Anmeldung bestätigen"

msgid ""
"If you did not subscribe to this newsletter you can simply ignore this e-"
"mail."
msgstr ""
"Falls Sie sich nicht für diesen Newsletter angemeldet haben, können Sie "
"diese Nachricht ignorieren."

msgid "Click here to unsubscribe."
msgstr "Klicken Sie hier um sich abzumelden."

msgid "Good morning,"
msgstr "Guten Morgen"

msgid "The following reservations are scheduled for today."
msgstr "Die folgenden Reservationen sind für heute geplant."

msgid "No reservations today."
msgstr "Heute keine Reservationen."

msgid "Have a great day!"
msgstr "Wir wünschen Ihnen einen schönen Tag!"

msgid ""
"This is the daily reservation overview for ${organisation}. If you no longer "
"want to receive this e-mail please contact an administrator so they can "
"remove you from the recipients list."
msgstr ""
"Dies ist die tägliche Reservations-Übersicht für ${organisation}. Falls Sie "
"dieses E-Mail nicht mehr bekommen möchten, melden Sie sich bitte bei einem "
"Administrator damit dieser Sie von der Empfängerliste streichen kann."

msgid "This is what happend on the ${org} website yesterday:"
msgstr "Folgendes ist gestern auf der ${org} Webseite geschehen:"

msgid "This is what happend on the ${org} website over the weekend:"
msgstr ""
"Folgendes ist während des Wochenendes auf der ${org} Webseite geschehen:"

msgid "tickets were opened."
msgstr "Tickets wurden eröffnet."

msgid "ticket was opened."
msgstr "Ticket wurde eröffnet."

msgid "tickets were accepted."
msgstr "Tickets wurden angenommen."

msgid "ticket was accepted."
msgstr "Ticket wurde angenommen."

msgid "tickets were closed."
msgstr "Tickets wurden geschlossen."

msgid "ticket was closed."
msgstr "Ticket wurde geschlossen."

#. Default: open
#. Used in sentence: "There are currently ${currently_open} tickets ${open_n}
#. and"
msgid "open_n"
msgstr "offen"

#. Canonical text for ${open_n} is: "open"
msgid "There are currently ${currently_open} tickets ${open_n} and"
msgstr "Zur Zeit sind ${currently_open} Tickets ${open_n} und"

#. Default: open
#. Used in sentence: "There is currently 1 ticket ${open_1} and"
msgid "open_1"
msgstr "offen"

#. Canonical text for ${open_1} is: "open"
msgid "There is currently 1 ticket ${open_1} and"
msgstr "Zur Zeit ist 1 Ticket ${open_1} und"

#. Default: pending
#. Used in sentence: "tickets are ${pending_n}."
msgid "pending_n"
msgstr "in Bearbeitung"

#. Canonical text for ${pending_n} is: "pending"
msgid "tickets are ${pending_n}."
msgstr "Tickets sind ${pending_n}."

#. Default: pending
#. Used in sentence: "1 ticket is ${pending_1}."
msgid "pending_1"
msgstr "in Bearbeitung"

#. Canonical text for ${pending_1} is: "pending"
msgid "1 ticket is ${pending_1}."
msgstr "1 Ticket ist ${pending_1}."

msgid "Have a great week!"
msgstr "Wir wünschen Ihnen eine schöne Woche!"

msgid ""
"This is the daily OneGov Cloud status e-mail. If you don't want to receive "
"this e-mail you may deactivate it by clicking on"
msgstr ""
"Dies ist das tägliche Status E-Mail der OneGov Cloud. Sie können sich "
"jederzeit über den folgenden Link"

msgid "unsubscribe"
msgstr "abmelden"

msgid ""
"Or you can receive it less frequently by changing the settings in your user "
"profile."
msgstr "Alternativ können Sie die Häufigkeit in Ihrem Benutzerprofil anpassen."

msgid "Your directory submission has been adopted:"
msgstr "Ihr Verzeichniseintrag wurde übernommen:"

msgid "Check request status"
msgstr "Anfragestatus überprüfen"

msgid "Your change request has been applied:"
msgstr "Ihr Änderungswunsch wurde übernommen:"

msgid "Your directory submission has unfortunately been rejected:"
msgstr "Ihre Verzeichniseintrag Eingabe wurde leider abgelehnt:"

msgid "Your event has been accepted:"
msgstr "Ihre Veranstaltung wurde angenommen:"

msgid "Your event has unfortunately been rejected:"
msgstr "Ihre Veranstaltung musste leider abgelehnt werden:"

msgid "New note in Ticket ${link}"
msgstr "Neue Notiz in Ticket ${link}"

msgid "${author} wrote"
msgstr "${author} schrieb"

msgid ""
"This is the notification for notes on reservations for ${request.app.org."
"title}. If you no longer want to receive this e-mail please contact an "
"administrator so they can remove you from the recipients list."
msgstr ""
"Dies ist die Benachrichtigung für Notizen zu Reservierungen für ${request."
"app.org.title}. Wenn Sie diese E-Mail nicht mehr erhalten möchten, "
"kontaktieren Sie bitte einen Administrator, damit er Sie aus der Liste "
"entfernen kann."

msgid "This is what happend on the ${org} website over the past month:"
msgstr ""
"Folgendes ist während des letzten Monats auf der ${org} Webseite geschehen:"

msgid ""
"This is the monthly OneGov Cloud status e-mail. If you don't want to receive "
"this e-mail you may deactivate it by clicking on"
msgstr ""
"Dies ist das monatliche Status E-Mail der OneGov Cloud. Sie können sich "
"jederzeit über den folgenden Link"

msgid "Or by changing the settings in your user profile."
msgstr ""
"Alternativ können Sie die Einstellungen in Ihrem Benutzerprofil anpassen."

msgid "The following reservations have been accepted:"
msgstr "Die folgenden Reservationen wurden angenommen:"

msgid ""
"This is the notification for reservations for ${request.app.org.title}. If "
"you no longer want to receive this e-mail please contact an administrator so "
"they can remove you from the recipients list."
msgstr ""
"Dies ist die Benachrichtigung für Notizen zu Reservierungen für ${request."
"app.org.title}. Wenn Sie diese E-Mail nicht mehr erhalten möchten, "
"kontaktieren Sie bitte einen Administrator, damit er Sie aus der Liste "
"entfernen kann."

msgid "An administrator just created a new account on ${org} for you."
msgstr ""
"Ein Administrator hat soeben ein neues Konto auf ${org} für Sie eingerichtet."

msgid "Your username is ${email}."
msgstr "Ihr Benutzername ist ${email}."

msgid "Click on the following link to set your account password:"
msgstr "Bitte klicken Sie auf den folgenden Link um Ihr Passwort zu setzen:"

msgid "Set Account Password"
msgstr "Passwort setzen"

msgid ""
"If the password link has expired, you can also request a new password here:"
msgstr ""
"Falls der Passwort-Link abgelaufen ist, können Sie hier ein neues Passwort "
"anfordern:"

msgid "To use your account you need the Yubikey with the serial ${number}"
msgstr ""
"Um Ihr Konto zu verwenden benötigen Sie den YubiKey mit der Seriennummer "
"${number}"

msgid ""
"You are receiving this e-mail because you signed up for the ${org} "
"newsletter."
msgstr ""
"Sie erhalten diese E-Mail weil Sie sich für den ${org} Newsletter angemeldet "
"haben."

msgid "Click here to view web version."
msgstr "Klicken Sie hier um die Web-Version anzuzeigen."

msgid "Click the following link to set a new password:"
msgstr "Klicken Sie auf den folgenden Link, um ein neues Passwort zu setzen:"

msgid "If you don't want to change your password, you can ignore this email."
msgstr ""
"Sie können dieses E-Mail ignorieren, falls Sie Ihr Passwort nicht ändern "
"möchten."

msgid "Your request has received a payment."
msgstr "Wir haben ihre Zahlung zu ihrer Anfrage erhalten."

msgid "Your request was marked as unpaid."
msgstr "Ihre Anfrage wurde als unbezahlt markiert."

msgid ""
"Your request's payment has been refunded. Note that it might take a few days "
"until your refunded amount is shown on your credit card bill."
msgstr ""
"Die Zahlung zu ihrer Anfrage wurde rückerstattet. Bitte beachten Sie dass es "
"ein paar Tage dauern kann bis der Betrag auf Ihrer Kreditkartenabrechnung "
"erscheint."

msgid "Amount:"
msgstr "Betrag:"

msgid "Your registration for \"${title}\" has been confirmed."
msgstr "Ihre Anmeldung für \"${title}\" wurde bestätigt."

msgid "Your registration for \"${title}\" has been denied."
msgstr "Ihre Anmeldung für \"${title}\" wurde abgelehnt."

msgid "Your registration for \"${title}\" has been cancelled."
msgstr "Ihre Anmeldung für \"${title}\" wurde storniert."

msgid "Registration"
msgstr "Anmeldung"

msgid "The ticket number is"
msgstr "Ihre Ticket Referenz"

msgid "The following reservations have been rejected:"
msgstr "Folgende Reservationen wurden abgelehnt:"

msgid ""
"This is a notification for the rejected reservations for ${organisation}. If "
"you no longer wish to receive these notifications, please contact an "
"administrator so they can remove you from the recipients list."
msgstr ""
"Dies ist eine Benachrichtigung über die abgelehnten Reservierungen für "
"${Organisation}. Wenn Sie diese Benachrichtigungen nicht mehr erhalten "
"möchten, kontaktieren Sie bitte einen Administrator, damit er Sie aus der "
"Empfängerliste entfernen kann."

msgid "The following reservations have unfortunately been cancelled:"
msgstr "Die folgenden Reservationen mussten leider abgesagt werden:"

msgid "You have a new ticket"
msgstr "Sie haben ein neues Ticket"

msgid "A message has been sent regarding ${ref}:"
msgstr "Sie haben zu ${ref} eine Nachricht erhalten:"

#. Canonical text for ${link} is: "visit the request status page"
#. Canonical text for ${link} is: "visit the request page"
msgid "Please ${link} to reply."
msgstr "Bitte ${link} um zu antworten"

#. Used in sentence: "Please ${link} to reply."
msgid "visit the request status page"
msgstr "öffnen Sie den Anfragestatus"

#. Used in sentence: "Please ${link} to reply."
msgid "visit the request page"
msgstr "öffnen Sie die Anfrage"

msgid "Your request has been closed."
msgstr "Ihre Anfrage wurde abgeschlossen"

msgid "Your requests's timeline has been archived for future reference:"
msgstr "Der Anfrageverlauf wurde als zukünftige Referenz archiviert:"

msgid "Request Timeline"
msgstr "Anfrageverlauf"

msgid "Thank you for your request."
msgstr "Vielen Dank für Ihre Anfrage."

msgid "Your request has been registered with the following reference:"
msgstr "Ihre Anfrage wurde unter der folgenden Referenz registriert:"

msgid ""
"We will send another e-mail once your ticket has been completed. In the "
"meantime you can check the status of your ticket at any time:"
msgstr ""
"Sie erhalten ein weiteres E-Mail, sobald Ihre Anfrage abgeschlossen wurde. "
"In der Zwischenzeit sehen Sie den Status Ihrer Anfrage jederzeit hier:"

msgid "The following ticket has just been opened:"
msgstr "Das folgende Ticket wurde soeben eröffnet:"

msgid "View the ticket"
msgstr "Ticket ansehen"

msgid "Your request has been reopened"
msgstr "Ihre Anfrage wurde wieder eröffnet"

msgid "This is what happend on the ${org} website over the past week:"
msgstr ""
"Folgendes ist während der letzten Woche auf der ${org} Webseite geschehen:"

msgid ""
"This is the weekly OneGov Cloud status e-mail. If you don't want to receive "
"this e-mail you may deactivate it by clicking on"
msgstr ""
"Dies ist das wöchentliche Status E-Mail der OneGov Cloud. Sie können sich "
"jederzeit über den folgenden Link"

msgid "Directory entry adopted."
msgstr "Verzeichniseintrag übernommen."

msgid "Change request applied."
msgstr "Änderungswunsch übernommen."

msgid "Directory entry rejected."
msgstr "Verzeichniseintrag abgelehnt."

msgid "Event edited."
msgstr "Veranstaltung bearbeitet."

#. Canonical text for ${event} is: "Event"
msgid "${event} published."
msgstr "${event} veröffentlicht."

msgid "Event deleted."
msgstr "Veranstaltung gelöscht."

msgid "Event withdrawn."
msgstr "Veranstaltung zurückgezogen."

msgid "File signed."
msgstr "Datei signiert."

msgid "File with digital seal removed."
msgstr "Datei mit digitalem Siegel gelöscht."

msgid "${amount} marked as paid."
msgstr "${amount} als bezahlt markiert."

msgid "${amount} marked as unpaid."
msgstr "${amount} als unbezahlt markiert."

msgid "${amount} captured."
msgstr "${amount} eingenommen."

msgid "${amount} refunded."
msgstr "${amount} rückerstattet."

msgid "1 reservation accepted."
msgstr "1 Reservation angenommen."

msgid "${count} reservations accepted."
msgstr "${count} Reservationen angenommen"

msgid "1 reservation rejected."
msgstr "1 Reservation abgelehnt."

msgid "${count} reservations rejected."
msgstr "${count} Reservationen abgelehnt."

msgid "Registration confirmed."
msgstr "Anmeldung bestätigt."

msgid "Registration denied."
msgstr "Anmeldung abgelehnt."

msgid "Registration cancelled."
msgstr "Anmeldung storniert."

msgid "Ticket opened."
msgstr "Ticket eröffnet."

msgid "Ticket accepted."
msgstr "Ticket angenommen."

msgid "Ticket closed."
msgstr "Ticket geschlossen."

msgid "Ticket reopened."
msgstr "Ticket wieder geöffnet."

msgid "Ticket assigned"
msgstr "Ticket zugewiesen"

msgid "Ticket e-mails disabled."
msgstr "Ticket E-Mails deaktiviert."

msgid "Ticket e-mails enabled."
msgstr "Ticket E-Mails aktiviert."

msgid "Payment amount changed."
msgstr "Zahlungsbetrag geändert."

msgid "Ticket archived."
msgstr "Ticket archiviert."

msgid "Ticket recovered from archive."
msgstr "Ticket aus dem Archiv geholt."

msgid ""
"The newsletter is disabled. You can only see this page because you are "
"logged in."
msgstr ""
"Der Newsletter ist deaktiviert. Sie können diese Seite nur sehen, weil Sie "
"eingeloggt sind."

msgid "Sign up to our newsletter to always stay up to date:"
msgstr ""
"Abonnieren Sie unseren Newsletter um immer auf dem Laufenden zu bleiben:"

msgid "Signup"
msgstr "Abonnieren"

msgid "There are currently ${count} recipients registered."
msgstr "Zur Zeit sind ${count} Abonnenten registriert."

msgid "Archive"
msgstr "Archiv"

msgid "No newsletters yet."
msgstr "Es wurden noch keine Newsletter versendet"

msgid "Not yet sent."
msgstr "Noch nicht gesendet."

msgid ""
"The user ${username} was created successfully. Please write down the user's "
"password, as it won't be shown to you again:"
msgstr ""
"Der Benutzer ${username} wurde erfolgreich erstellt. Bitte notieren Sie das "
"Passwort des Benutzers. Es wird Ihnen nicht wieder gezeigt:"

msgid "Password:"
msgstr "Passwort:"

msgid ""
"The user ${username} was created successfully. An e-mail has been sent to "
"the user with login instructions."
msgstr ""
"Der Benutzer ${username} wurde erfolgreich erstellt. Eine E-Mail mit einer "
"Anmeldungs-Anleitung wurde an den Benutzer gesendet."

msgid "Back to usermanagement"
msgstr "Zurück zur Benutzerverwaltung"

msgid ""
"Sorry, the page you are looking for could not be found. Try checking the URL "
"for errors or use the search box on the top."
msgstr ""
"Es tut uns leid, aber die Seite nach der Sie suchen konnte nicht gefunden "
"werden. Bitte überprüfen Sie die Internetadresse oder verwenden Sie die "
"Suche im Navigationsbereich."

msgid "Back"
msgstr "Zurück"

msgid "Link to organizers page"
msgstr "Link zur Veranstalterseite"

msgid "Export this event"
msgstr "Diesen Termin exportieren"

msgid "Export all occurrences of this event"
msgstr "Alle Termine exportieren"

msgid "All occurrences of this event"
msgstr "Alle Termine dieser Veranstaltung"

msgid "Origin"
msgstr "Herkunft"

msgid "This is an imported event"
msgstr "Dies ist eine importierte Veranstaltung"

msgid "Search in Events"
msgstr "Suche in Veranstaltungen"

msgid "Tag"
msgstr "Schlagwort"

msgid "Export these events"
msgstr "Diese Termine exportieren"

msgid "Submit your own event"
msgstr "Einen eigenen Eintrag für den Veranstaltungskalender erfassen"

msgid "No payment providers defined."
msgstr "Keine Zahlungsanbieter definiert."

msgid "Connected:"
msgstr "Verbunden:"

msgid "Default:"
msgstr "Standard:"

msgid "Enabled:"
msgstr "Aktiviert:"

msgid "Fee:"
msgstr "Gebühr:"

msgid "No payments yet."
msgstr "Noch keine Zahlungen."

msgid ""
"The following requests have been submitted. To see the state of process you "
"may return to the invidual request's page at any time. All information on "
"this page has been sent to your e-mail address."
msgstr ""
"Die folgenden Anfragen wurden eingereicht. Sie können jederzeit zu den "
"Seiten der einzelnen Anfragen zurückzukehren um den Status abzufragen. Alle "
"Informationen auf dieser Seite wurden an Ihre E-Mail Adresse gesendet."

msgid "Request Reference"
msgstr "Referenz Anfrage"

msgid "No people added yet."
msgstr "Es wurden noch keine Personen hinzugefügt."

msgid "Export a vCard of this person"
msgstr "Elektronische Visitenkarte (vCard)"

msgid "No publications"
msgstr "Keine Publikationen"

msgid "Years"
msgstr "Jahre"

msgid ""
"You can search through the content of all listed files by using the search "
"on the top right."
msgstr ""
"Sie können den Inhalt der gelisteten Dateien mit der Suche oben rechts "
"durchsuchen."

msgid ""
"All files have a digital seal. The digital seal of a downloaded file can be "
"viewed in Adobe Acrobat Reader or by dragging an already downloaded file "
"into the field below:"
msgstr ""
"Alle Dateien haben ein digitales Siegel. Das digitale Siegel einer "
"heruntergeladenen Datei kann im Adobe Acrobat Reader oder durch das Ziehen "
"der Datei in das untenstehende Feld geprüft werden:"

msgid "Drop files to verify them"
msgstr "Dateien zur Prüfung hierhin ziehen"

msgid ""
"Subscribers may always unsubscribe themselves through a link shown at the "
"bottom of the newsletter. If you unsubscribe them here, they will not be "
"notified."
msgstr ""
"Abonnenten können sich jederzeit selber über den Link am Fuss des Newsletter "
"abmelden. Hier abgemeldete Personen werden nicht benachrichtigt."

msgid "Unsubscribe"
msgstr "Abmelden"

msgid "No dates found, please select dates in the calendar first"
msgstr "Keine Termine gefunden, bitte wählen Sie erst Termine im Kalender aus"

msgid "Go to calendar"
msgstr "Zum Kalender"

msgid ""
"The following link can be used to subscribe to the reservations of this "
"calendar. It can be used by anyone that knows the link in multiple calendar "
"applications."
msgstr ""
"Der folgende Link kann zur Abonnierung der Reservationen dieses Kalenders "
"verwendet werden. Alle die den Link kennen können diesen in verschiedenen "
"Kalender-Applikationen verwenden."

msgid ""
"Note that we have no control over how often calendar applications update the "
"calendars they are subscribed to (if they update at all). Therefore the "
"information shown in the calendar may be wrong or out of date. Use it at "
"your own risk."
msgstr ""
"Beachten Sie bitte das wir keine Kontrolle darüber haben wie oft die "
"Kalender-Applikation das Abonnoment aktualisiert (sofern das überhaupt "
"geschieht). Deshalb ist die Information in der Kalender-Applikation mit "
"Vorsicht zu geniessen."

msgid "Reservations must be made at least one day in advance."
msgstr "Reservationen müsen mindestens ein Tag im Voraus gemacht werden."

msgid "Reservations must be made at least one hour in advance."
msgstr "Reservationen müssen mindestens eine Stunde im Voraus gemacht werden."

msgid "Reservations must be made at least ${n} days in advance."
msgstr "Reservationen müssen mindestens ${n} Tage im Voraus gemacht werden."

msgid "Reservations must be made at least ${n} hours in advance."
msgstr "Reservationen müssen mindestens ${n} Stunden im Voraus gemacht werden."

msgid "Select a free time span in the calendar below to create an allocation."
msgstr ""
"Wählen Sie eine freie Zeitspanne im Kalender aus um eine Einteilung zu "
"machen."

msgid "Removes all unreserved allocations between the start and end date."
msgstr ""
"Entfernt alle nicht-reservierten Einteilungen zwischen Start- und End-Datum"

msgid "Reservation is pending approval"
msgstr "Diese Reservation wurde noch nicht akzeptiert"

msgid "(${num_pending} pending approval)"
msgstr "(${num_pending} noch nicht akzeptiert)"

msgid "Utilised"
msgstr "Ausgelastet"

msgid "No recipients defined yet."
msgstr "Es wurden noch keine Empfänger definiert."

msgid ""
"Receives notifications for reservations of the day on the following days:"
msgstr ""
"Erhält Benachrichtigungen für Reservationen des Tages an folgenden Tagen:"

msgid "Receives notifications for internal notes on reservations."
msgstr "Erhält Benachrichtigungen für interne Notizen zu Reservationen."

msgid "Receives notifications for rejected reservations."
msgstr "Erhält Benachrichtigungen für abgelehnte Reservationen."

msgid "Receives notifications for new reservations."
msgstr "Erhält Benachrichtigungen für neue Reservationen."

msgid "Notifications for following Resources"
msgstr "Benachrichtigungen für die folgenden Reservationen"

msgid "No reservation resources defined yet."
msgstr "Es wurden noch keine Ressourcen hinzugefügt."

msgid ""
"Searching is currently unavailable due to technical difficulties. Please "
"excuse the inconvenience and try again later."
msgstr ""
"Die Suche ist zur Zeit aufgrund technischer Schwierigkeiten nicht verfügbar. "
"Bitte entschuldigen Sie die Unannehmlichkeiten und versuchen Sie es später "
"wieder."

msgid "Your search returned no results."
msgstr "Zu Ihrer Suche wurde nichts gefunden."

msgid "Select the images that should be shown inside this album."
msgstr "Wählen Sie die Bilder aus welche im Album angezeigt werden sollen."

msgid "Confirm selection"
msgstr "Auswahl bestätigen"

msgid "This newsletter has not been sent yet."
msgstr "Dieser Newsletter wurde noch nicht gesendet."

msgid "First sent ${time_ago}."
msgstr "Zum ersten Mal gesendet ${time_ago}."

msgid "This newsletter was sent to ${n} subscribers."
msgstr "Dieser Newsletter wurde an ${n} Abonnenten gesendet."

msgid "All subscribers have already received this newsletter."
msgstr "Dieser Newsletter wurde bereits von allen Abonnenten empfangen."

msgid "The newsletter is scheduled to be sent on ${time}"
msgstr "Der Newsletter wird am ${time} versendet"

msgid ""
"Check the email text. You can use the full news text instead of the leading "
"if you want. You will find this setting in the edit menu of the news item."
msgstr ""
"Überprüfen Sie den E-Mail Text. Sie können den vollen Text einer Nachricht "
"im Newsletter anzeigen anstelle der Einleitung. Sie finden die Einstellung "
"im Bearbeitungs-Menu der einzelnen Nachricht."

msgid "Delivery"
msgstr "Versand"

msgid "The newsletter was already sent to the following addresses:"
msgstr "Der Newsletter wurde bereits an die folgenden Empfänger gesendet:"

msgid ""
"A signup link allows anyone to sign up with a specific role. Those signups "
"are limited by time and count but they still present a security risk. Be "
"sure to only share this link with people you trust."
msgstr ""
"Mit einem Registrationslink können sich neue Benutzer für bestimmte Rollen "
"anmelden, sofern sie den Link kennen. Diese Anmeldungen sind zeitlich "
"limitiert und auf eine bestimmte Anzahl beschränkt. Trotzdem stellen Sie ein "
"gewisses Sicherheitsrisiko dar. Bitte teilen Sie diese Links nur mit "
"Personen denen Sie vertrauen."

msgid ""
"Your signup link has been created as follows. Please copy it before "
"continuing, it won't be shown to you again:"
msgstr ""
"Ihr Registrationslink wurde wie folgt erstellt. Bitte kopieren Sie diesen "
"bevor Sie weiterfahren, der Link wird Ihnen nicht wieder angezeigt:"

msgid ""
"Sort the items using drag and drop. The new positions are automatically "
"saved directly after moving."
msgstr ""
"Sortieren Sie die Elemente mittels Drag & Drop. Die neuen Positionen werden "
"direkt nach dem Verschieben automatisch gespeichert."

msgid "Back to page"
msgstr "Zurück zur Seite"

msgid "No activities yet."
msgstr "Noch keine Aktivitäten."

msgid "Ticket updates by e-mail"
msgstr "Ticket Updates via E-Mail"

msgid "Disable E-Mails"
msgstr "E-Mails deaktivieren"

msgid "No ticket updates by e-mail"
msgstr "Keine Ticket Updates via E-Mail"

msgid "Enable E-Mails"
msgstr "E-Mails aktivieren"

msgid "E-Mails can not be sent for tickets of imported events"
msgstr "E-mails für Tickets zu importierten Veranstaltungen sind deaktiviert"

msgid "Send Message"
msgstr "Nachricht senden"

msgid "Messages cannot be sent when the ticket is closed"
msgstr "Zu geschlossenen Tickets können keine Nachrichten versendet werden"

msgid "Please reopen the ticket to send a message"
msgstr "Bitte öffnen Sie das Ticket wieder um eine Nachricht zu senden"

msgid "Messages cannot be sent for imported events"
msgstr "Nachrichten für importierte Events sind nicht möglich"

msgid "${count} received"
msgstr "${count} Empfangen"

msgid "${count} sent"
msgstr "${count} Gesendet"

msgid "${count} note"
msgstr "${count} Notiz"

msgid "${count} notes"
msgstr "${count} Notizen"

msgid ""
"You are editing a note created by someone else. By saving your changes you "
"will become the author of the whole note."
msgstr ""
"Diese Notiz wurde von jemand anderem erstellt. Durch Ihre Änderung werden "
"Sie der neue Autor der ganzen Notiz."

msgid ""
"Notes are private and only shown to logged-in members. URLs and e-mail "
"addresses are turned into links."
msgstr ""
"Notizen sind privat und werden nur angemeldeten Benutzern angezeigt. E-Mail "
"Adressen und Links werden klickbar gemacht."

msgid "Would you like to make corrections to the event?"
msgstr "Möchten Sie Korrekturen an der Veranstaltung vornehmen?"

msgid "Edit this event."
msgstr "Bearbeiten Sie diese Veranstaltung."

msgid "Forgot something or have a special request?"
msgstr "Haben Sie ein besonderes Anliegen oder haben Sie etwas vergessen?"

msgid "Add a message to the ticket."
msgstr "Fügen Sie der Anfrage eine Nachricht hinzu."

msgid "New messages have been disabled because the ticket has been closed."
msgstr "Nachrichten wurden deaktiviert, da das Ticket geschlossen wurde."

msgid ""
"Enable notifications about new tickets. Only works when being logged in and "
"having the browser with the site open."
msgstr ""
"Benachrichtigungen über neue Tickets aktivieren. Funktioniert nur falls "
"eingeloggt und solange der Browser mit der Website geöffnet ist."

msgid "Archive all selected tickets?"
msgstr "Alle ausgewählten Tickets archivieren?"

msgid "Do archive"
msgstr "Archivieren"

msgid "Archive selected"
msgstr "Selektierte Archivieren"

msgid ""
"You've reached this site because you are logged in. Visitors are "
"automatically redirected to the following link:"
msgstr ""
"Sie sehen diese Seite weil Sie eingeloggt sind. Besucher werden automatisch "
"zum folgenden Verweis weitergeleitet:"

msgid ""
"You are not automatically redirected so you have a chance to edit or delete "
"this link."
msgstr ""
"Sie wurden nicht automatisch weitergeleitet damit Sie die Möglichkeit haben "
"den Verweis zu bearbeiten oder zu löschen."

msgid "You have been successfully unsubscribed from all regular emails."
msgstr "Sie wurden erfolgreich von allen regelmässigen E-Mails abgemeldet."

msgid "local"
msgstr "lokal"

msgid "No links found."
msgstr "Keine Verknüpfungen gefunden."

msgid "Select an item to view it"
msgstr "Wählen Sie einen Eintrag aus um diesen anzuzeigen"

msgid "Identicon"
msgstr "Identicon"

msgid "Not a valid color."
msgstr "Ungültige Farbe."

msgid "Not a valid choice"
msgstr "Ungültige Auswahl"

msgid "Admins"
msgstr "Administratoren"

#, python-format
msgid ""
"You can only reserve this allocation before ${date} if you live in the "
"following zipcodes: ${zipcodes}"
msgstr ""
"Sie können diese Einteilung nur vor dem ${date} reservieren, wenn Sie in "
"einem der folgenden Postleitzahlen wohnen: ${zipcodes}"

#, python-format
msgid "${percent}% Available"
msgstr "${percent}% Verfügbar"

msgid "Available"
msgstr "Verfügbar"

#, python-format
msgid "${num} Available"
msgstr "${num} Verfügbar"

msgid ""
"This allocation can't be deleted because there are existing reservations "
"associated with it."
msgstr ""
"Diese Einteilung kann nicht gelöscht werden, da bestehende Reservationen "
"betroffen wären."

msgid ""
"To delete this allocation, all existing reservations need to be cancelled "
"first."
msgstr ""
"Um die Einteilung zu löschen, müssen zuerst alle bestehenden Reservationen "
"abgesagt werden."

msgid "A conflicting allocation exists for the requested time period."
msgstr "Es besteht bereits eine Einteilung im gewünschten Zeitraum."

msgid "A conflicting reservation exists for the requested time period."
msgstr "Dieser Termin wurde bereits ausgewählt."

msgid "An existing reservation would be affected by the requested change."
msgstr ""
"Eine bestehende Reservation wäre von der gewünschten Änderung betroffen."

msgid "A pending reservation would be affected by the requested change."
msgstr "Eine offene Reservation wäre von der gewünschten Änderung betroffen."

msgid "The requested period is no longer available."
msgstr "Der gewünschte Zeitraum ist nicht mehr verfügbar."

msgid "No reservable slot found."
msgstr "Der gewünschte Zeitraum ist bereits besetzt."

msgid "Reservations can't be made for more than 24 hours at a time."
msgstr "Reservationen dürfen nicht länger als 24 Stunden lang sein."

msgid "The given reservation paramters are invalid."
msgstr "Die Reservations-Parameter sind ungültig."

msgid "The given reservation token is invalid."
msgstr "Das Reservations-Token ist ungültig."

msgid "The requested number of reservations is higher than allowed."
msgstr "Die gewünschte Anzahl Reservationen ist höher als erlaubt."

msgid "The requested quota is invalid (must be at least one)."
msgstr ""
"Die gewünschte Anzahl Reservationen ist ungültig (Mindestanzahl ist eins)."

msgid "The allocation does not have enough free spots."
msgstr "Die Einteilung hat nicht genügend freie Plätze."

msgid "The resulting allocation would be invalid."
msgstr "Die gewünschte Einteilung ist ungültig."

msgid "No reservations to confirm."
msgstr "Keine Reservationen gefunden die Bestätigt werden können."

msgid "The given timerange is longer than the existing allocation."
msgstr "Der gewünschte Zeitraum liegt ausserhalb der Einteilung."

msgid "Reservation too short. A reservation must last at least 5 minutes."
msgstr ""
"Die Reservation ist zu kurz. Eine Reservation muss mindestens 5 Minuten "
"dauern."

msgid "Stop"
msgstr "Stop"

#, python-format
msgid "Do you really want to stop \"${title}\"?"
msgstr "Möchten Sie \"${title}\" wirklich stoppen?"

msgid "The rule will be removed without affecting existing allocations."
msgstr "Die Regel wird entfernt, bestehende Einteilungen bleiben."

msgid "Stop rule"
msgstr "Regel stoppen"

msgid ""
"All allocations created by the rule will be removed, if they haven't been "
"reserved yet."
msgstr "Alle Einteilungen der Regel werden entfernt, sofern nicht reserviert."

msgid "Delete rule"
msgstr "Regel löschen"

msgid "No allocations to add"
msgstr "Keine Einteilungen die hinzugefügt werden können"

#, python-format
msgid "Successfully added ${n} allocations"
msgstr "${n} Einteilungen wurden hinzugefügt"

msgid "New allocation"
msgstr "Neue Einteilung"

msgid "Your changes were saved"
msgstr "Ihre Änderungen wurden gespeichert"

#, python-format
msgid "New rule active, ${n} allocations created"
msgstr "Regel aktiv, ${n} Einteilungen erstellt"

msgid "New Rule"
msgstr "Neue Regel"

msgid ""
"Rules ensure that the allocations between start/end exist and that they are "
"extended beyond those dates at the given intervals. "
msgstr ""
"Regeln stellen sicher dass die Einteilungen zwischen Start und Ende bestehen "
"und dass sie im gewählten Interval verlängert werden."

msgid "The rule was stopped"
msgstr "Die Regel wurde gestoppt"

#, python-format
msgid "The rule was deleted, along with ${n} allocations"
msgstr "Die Regel wurde gelöscht, zusammen mit ${n} Einteilungen"

msgid "Topics A-Z"
msgstr "Themen A-Z"

msgid "Your userprofile is incomplete. Please update it before you continue."
msgstr ""
"Ihr Benutzerprofil ist unvollständig. Bitte vervollständigen Sie es bevor "
"Sie weiterfahren."

msgid "You have been logged in."
msgstr "Sie wurden angemeldet."

msgid "Wrong e-mail address, password or yubikey."
msgstr "Falsche E-Mail Adresse, falsches Passwort oder falscher Yubikey."

#, python-format
msgid "Login to ${org}"
msgstr "${org} Anmeldung"

msgid "A user with this address already exists"
msgstr "Ein Benutzer mit dieser E-Mail Adresse existiert bereits"

msgid "This signup link has expired"
msgstr "Der Registrationslink ist abgelaufen"

#, python-format
msgid "Your ${org} Registration"
msgstr "Ihre ${org} Registration"

msgid ""
"Thank you for registering. Please follow the instructions on the activiation "
"e-mail sent to you. Please check your spam folder if you have not received "
"the email."
msgstr ""
"Vielen Dank für Ihre Registrierung. Bitte folgen Sie den Anleitungen im "
"Aktivierungs-Email das wir Ihnen gesendet haben. Wenn sie das Email nicht "
"erhalten haben, prüfen Sie bitte ihren Spamordner."

msgid "Account Registration"
msgstr "Benutzerkonto Registration"

msgid "Unknown user"
msgstr "Unbekannter Benutzer"

msgid "Invalid activation token"
msgstr "Ungültiger Aktivierungscode"

msgid "Your account has already been activated."
msgstr "Ihr Konto wurde bereits aktiviert."

msgid ""
"Your account has been activated. You may now log in with your credentials"
msgstr ""
"Ihr Konto wurde aktiviert. Sie können sich nun mit Ihren Benutzernamen und "
"Passwort anmelden"

msgid "You have been logged out."
msgstr "Sie wurden ausgeloggt."

msgid "Password reset"
msgstr "Passwort zurücksetzen"

#, python-format
msgid ""
"A password reset link has been sent to ${email}, provided an active account "
"exists for this email address."
msgstr ""
"Eine E-Mail wurde an ${email} gesendet (sofern ein aktives Konto mit dieser "
"E-Mail Adresse existiert)."

msgid "Password changed."
msgstr "Passwort geändert."

msgid "Wrong username or password reset link not valid any more."
msgstr "Ungültige Adresse oder abgelaufener Link."

msgid "A link was added to the clipboard"
msgstr "Ein Verweis wurde in die Zwischenablage kopiert"

#, python-format
msgid "The entry ${name} exists twice"
msgstr "Der Eintrag ${name} existiert zweimal"

msgid "Added a new directory"
msgstr "Ein neues Verzeichnis wurde hinzugefügt"

msgid "New Directory"
msgstr "Neues Verzeichnis"

msgid ""
"The requested change cannot be performed, as it is incompatible with "
"existing entries"
msgstr ""
"Die verlangte Änderung kann nicht durchgeführt werden, da sie mit den "
"bereist existierenden Einträgen inkompatibel ist."

#, python-format
msgid "Syntax Error in line ${line}"
msgstr "Syntaxfehler auf Zeile ${line}"

msgid "Syntax error in form"
msgstr "Syntaxfehler im Formular"

#, python-format
msgid "Syntax error in field ${field_name}"
msgstr "Syntaxfehler im Feld ${field_name}"

#, python-format
msgid "Error: Duplicate label ${label}"
msgstr "Fehler: ${label} zweifach erfasst"

msgid "The directory was deleted"
msgstr "Das Verzeichnis wurde gelöscht"

msgid "Added a new directory entry"
msgstr "Ein neuer Verzeichniseintrag wurde hinzugefügt"

msgid "New Directory Entry"
msgstr "Neuer Verzeichniseintrag"

msgid "Submit a New Directory Entry"
msgstr "Einen neuen Verzeichniseintrag vorschlagen."

msgid "Continue"
msgstr "Weiter"

msgid "Propose a change"
msgstr "Änderung vorschlagen"

msgid ""
"To request a change, edit the fields you would like to change, leaving the "
"other fields intact. Then submit your request."
msgstr ""
"Um eine Änderung vorzuschlagen, bearbeiten Sie die Felder die Sie ändern "
"möchten. Wo keine Änderungen nötig sind, lassen Sie die Felder wie sie sind. "
"Danach senden Sie Ihre Anfrage ab."

msgid "The entry was deleted"
msgstr "Der Eintrag wurde gelöscht"

msgid ""
"On the right side, you can filter the entries of this directory to export."
msgstr ""
"Auf der rechten Seite können Sie die Einträge des Verzeichnisses für den "
"Export filtern."

msgid "Exports all entries of this directory."
msgstr "Exportiert alle Einträge dieses Verzeichniseses."

msgid ""
"The resulting zipfile contains the selected format as well as metadata and "
"images/files if the directory contains any."
msgstr ""
"Die resultierende Zip-Datei enthält das gewählte Format sowie alle Metadaten "
"und allfällige Bilder/Dateien."

#, python-format
msgid ""
"You have been redirect to this entry because it could not be exported due to "
"missing file ${name}. Please re-upload them and try again"
msgstr ""
"Sie wurden auf diesen Eintrag weitergeleitet weil dieser nicht exportiert "
"werden konnte aufgrund der fehlenden Datei ${name}. Bitte laden sie diese "
"nochmals hoch und probieren Sie es erneut"

#, python-format
msgid "The column ${name} is missing"
msgstr "Die Spalte ${name} fehlt"

#, python-format
msgid "The file ${name} is missing"
msgstr "Die Datei ${name} fehlt"

msgid ""
"The given file is invalid, does it include a metadata.json with a data.xlsx, "
"data.csv, or data.json?"
msgstr ""
"Die angegebene Datei ist ungültig. Enthält sie eine metadata.json Datei mit "
"einer data.xlsx, data.csv oder data.json Datei?"

#, python-format
msgid "Imported ${count} entries"
msgstr "${count} Einträge importiert"

msgid ""
"Updates the directory configuration and imports all entries given in the ZIP "
"file. The format is the same as produced by the export function. Note that "
"only 100 items are imported at a time. To import more items repeat the "
"import accordingly."
msgstr ""
"Aktualisiert die Konfiguration des Verzeichnis und importiert alle Einträge "
"gemäss der angegebenen Zip Datei. Das Format entspricht dem Format des "
"Exports. Bitte beachten Sie das nur bis zu 100 Einträge pro Import "
"berücksichtigt werden. Um mehr Einträge zu importieren muss der Import "
"wiederholt werden."

msgid "Moves the topic and all its sub topics to the given destination."
msgstr "Verschiebt das Thema mit allen Unterthemen an den gewählten Ort."

msgid ""
"Stable URLs are important. Here you can change the path to your site "
"independently from the title."
msgstr ""
"Beständige URL's sind wichtig. Hier kann der Pfad unabhängig von Titel "
"angepasst werden."

#, python-format
msgid "A total of ${number} subpages are affected."
msgstr "Insgesamt ${number} Unterseiten sind betroffen."

#, python-format
msgid "${count} links will be replaced by this action."
msgstr "${count} Links werden nach dieser Aktion ersetzt."

msgid "The event submitter has not yet completed his submission"
msgstr "Der/die Antragsteller/in hat ihren Antrag noch nicht abgeschlosesen"

msgid "This event has already been published"
msgstr "Diese Veranstaltung wurde bereits veröffentlicht."

#, python-format
msgid "Successfully created the event '${title}'"
msgstr "Event '${title}' erfolgreich erstellt"

#, python-format
msgid "You have accepted the event ${title}"
msgstr "Sie haben die Veranstaltung ${title} angenommen"

msgid "Your event was accepted"
msgstr "Ihre Veranstaltung wurde angenommen"

msgid "Submit an event"
msgstr "Veranstaltung vorschlagen"

msgid ""
"Only events taking place inside the town or events related to town societies "
"are published. Events which are purely commercial are not published. There's "
"no right to be published and already published events may be removed from "
"the page without notification or reason."
msgstr ""
"Im Veranstaltungskalender werden Anlässe jeglicher Art publiziert, welche "
"innerhalb der Gemeinde oder im Zusammenhang mit einem Verein der Gemeinde "
"durchgeführt werden. Nicht publiziert werden rein kommerzielle "
"Veranstaltungen. Es besteht kein Publikationsrecht und bereits publizierte "
"Veranstaltungen können jederzeit und ohne Angabe von Gründen gelöscht werden."

msgid "Add event"
msgstr "Veranstaltung hinzufügen"

msgid "Your request has been registered"
msgstr "Ihre Anfrage wurde erfasst"

msgid "New ticket"
msgstr "Neues Ticket"

msgid "Your request could not be accepted automatically!"
msgstr "Ihre Anfrage konnte nicht automatisch verarbeitet werden!"

msgid "Thank you for your submission!"
msgstr "Vielen Dank für Ihre Eingabe!"

msgid "Your event was rejected"
msgstr "Ihre Veranstaltung wurde abgelehnt"

msgid "Access Denied"
msgstr "Zugriff verweigert"

msgid "Not Found"
msgstr "Seite nicht gefunden"

msgid "Added a new external link"
msgstr "Neue externe Verknüpfung hinzugefügt"

msgid "New external link"
msgstr "Neue externe Verknüpfung"

msgid "Edit external link"
msgstr "Externe Verknüpfung bearbeiten"

msgid "Manage Photo Albums"
msgstr "Fotoalben verwalten"

msgid "This file type is not supported"
msgstr "Dieser Dateityp wird nicht unterstützt"

msgid "The file name is too long"
msgstr "Der Dateiname ist zu lang"

msgid "The file cannot be processed"
msgstr "Die Datei kann nicht verarbeitet werden"

msgid "Please submit your yubikey"
msgstr "Bitte geben Sie Ihren Yubikey ein"

msgid "Your account is not linked to a Yubikey"
msgstr "Ihr Konto ist nicht mit einem Yubikey verknüpft"

msgid "The used Yubikey is not linked to your account"
msgstr "Der verwendete Yubikey ist nicht mit Ihrem Konto verknüpft"

msgid "This file already has a digital seal"
msgstr "Diese Datei hat bereits ein digitales Siegel"

msgid "Your Yubikey could not be validated"
msgstr "Ihr Yubikey konnte nicht validiert werden"

msgid "Edit external form"
msgstr "Externes Formular editieren"

msgid "The registration has ended"
msgstr "Die Anmeldung ist nicht mehr möglich"

msgid "The registration is closed"
msgstr "Zur Zeit keine Anmeldung möglich"

#, python-format
msgid "The registration opens on ${day}, ${date}"
msgstr "Die Anmeldung beginnt am ${day}, ${date}"

#, python-format
msgid "The registration closes on ${day}, ${date}"
msgstr "Die Anmeldung endet am ${day}, ${date}"

#, python-format
msgid "There's a limit of ${count} attendees"
msgstr "Die Anmeldung ist auf ${count} Teilnehmer begrenzt"

msgid "There are no spots left"
msgstr "Keine Plätze mehr verfügbar"

msgid "There is one spot left"
msgstr "Es ist noch ein Platz verfügbar"

#, python-format
msgid "There are ${count} spots left"
msgstr "Es sind noch ${count} Plätze verfügbar"

msgid "A form with this name already exists"
msgstr "Ein Formular mit diesem Namen existiert bereits"

msgid "Added a new form"
msgstr "Ein neues Formular wurd hinzugefügt"

msgid "New Form"
msgstr "Neues Formular"

msgid "Exports the submissions of the given date range."
msgstr "Exportiert alle Eingaben zwischen Start- und End-Datum."

msgid "New Registration Window"
msgstr "Neuer Anmeldezeitraum"

msgid "The registration window was added successfully"
msgstr "Der Anmeldezeitraum wurde erfolgreich hinzugefügt"

msgid ""
"Registration windows limit forms to a set number of submissions and a "
"specific time-range."
msgstr "Anmeldezeiträume limitieren Formulareingaben nach Anzahl und Zeitraum."

msgid "General Message"
msgstr "Allgemeine Nachricht"

#, python-format
msgid "Successfully sent ${count} emails"
msgstr "Erfolgreich ${count} E-Mails gesendet"

msgid "Send E-Mail to attendees"
msgstr "E-Mail an Teilnehmende senden"

msgid "Email attendees"
msgstr "E-Mail an Teilnehmende"

msgid "Cancel Registration Window"
msgstr "Anmeldezeitraum absagen"

msgid ""
"You really want to cancel all confirmed and deny all open submissions for "
"this registration window?"
msgstr ""
"Möchten Sie alle bestätigten Anmeldungen stornieren und alle offenen "
"ablehnen?"

msgid ""
"Each attendee will receive a ticket email unless ticket messages are not "
"muted."
msgstr ""
"Jeder Teilnehmer wird eine Ticket-Email erhalten, sofern Tickets nicht "
"stummgeschaltet sind."

msgid "Do you really want to delete this registration window?"
msgstr "Möchten Sie den Anmeldezeitraum wirklich entfernen?"

msgid "Existing submissions will be disassociated."
msgstr "Bestehende Eingaben werden vom Anmeldezeitraum losgelöst."

msgid "Delete registration window"
msgstr "Anmeldezeitraum entfernen"

msgid "This registration window can't be deleted."
msgstr "Dieser Anmeldezeitraum kann nicht gelöscht werden."

msgid ""
"There are confirmed or open submissions associated with it. Cancel the "
"registration window first."
msgstr ""
"Bereits bestätigte oder offene Anmeldungen wären betroffen. Sagen Sie den "
"Zeitraum zuerst ab."

msgid "Edit Registration Window"
msgstr "Anmeldezeitraum bearbeiten"

#, python-format
msgid "${count} submissions cancelled / denied over the ticket system"
msgstr "${count} Anmeldungen storniert / abgelehnt über das Ticket-System"

msgid "The registration window was deleted"
msgstr "Der Anmeldezeitraum wurde gelöscht"

#, python-format
msgid ""
"The total amount for the currently entered data is ${total} but has to be at "
"least ${minimum}. Please adjust your inputs."
msgstr ""
"Der Totalbetrag für Ihre Eingaben beläuft sich auf ${total} allerdings ist "
"der Minimalbetrag ${minimum}. Bitte ändern Sie ihre Eingaben."

msgid "Pay Online and Complete"
msgstr "Online zahlen und abschliessen"

msgid "Your payment could not be processed"
msgstr "Ihre Zahlung konnte nicht verarbeitet werden"

msgid "Registrations are no longer possible"
msgstr "Anmeldungen sind nicht mehr möglich"

msgid "Your registration has been confirmed"
msgstr "Ihre Anmeldung wurde bestätigt"

msgid "The registration has been confirmed"
msgstr "Die Anmeldung wurde bestätigt"

msgid ""
"The registration could not be confirmed because the maximum number of "
"participants has been reached"
msgstr ""
"Die Anmeldung konnte nicht bestätigt werden da die maximale Teilnehmerzahl "
"erreicht ist"

msgid "Your registration has been denied"
msgstr "Ihre Anmeldung wurde abgelehnt"

msgid "The registration has been denied"
msgstr "Die Anmeldung wurde abgelehnt"

msgid "The registration could not be denied"
msgstr "Die Anmeldung konnte nicht abgelehnt werden"

msgid "Your registration has been cancelled"
msgstr "Ihre Anmeldung wurde storniert"

msgid "The registration has been cancelled"
msgstr "Die Anmeldung wurde storniert"

msgid "The registration could not be cancelled"
msgstr "Die Anmeldung konnte nicht storniert werden"

msgid "Select"
msgstr "Auswahl"

msgid "Select images"
msgstr "Bilder auswählen"

msgid "Added a new photo album"
msgstr "Ein neues Fotoalbum wurde hinzugefügt"

msgid "New Photo Album"
msgstr "Neues Fotoalbum"

#, python-format
msgid "Welcome to the ${org} Newsletter"
msgstr "Willkommen beim ${org} Newsletter"

#, python-format
msgid ""
"Success! We have sent a confirmation link to ${address}, if we didn't send "
"you one already."
msgstr ""
"Erfolg! Wir senden eine E-Mail zur Bestätigung Ihres Abonnements an "
"${address}, sofern Sie noch nicht angemeldet sind."

#, python-format
msgid "Do you really want to unsubscribe \"{}\"?"
msgstr "Möchten Sie \"{}\" wirklich abmelden?"

msgid "A newsletter with this name already exists"
msgstr "Ein Newsletter mit diesem Namen existiert bereits"

msgid "Added a new newsletter"
msgstr "Ein neuer Newsletter wurde hinzugefügt"

msgid "New Newsletter"
msgstr "Neuer Newsletter"

msgid "Edit Newsletter"
msgstr "Newsletter Bearbeiten"

msgid "The newsletter was deleted"
msgstr "Der Newsletter wurde gelöscht"

#, python-format
msgid "Sent \"${title}\" to ${n} recipients"
msgstr "\"${title}\" wurde an ${n} Empfänger gesendet"

#, python-format
msgid "Scheduled \"${title}\" to be sent on ${date}"
msgstr "\"${title}\" wurde für den Versand am ${date} eingeplant"

#, python-format
msgid "Sent \"${title}\" to ${recipient}"
msgstr "\"${title}\" wurde an ${recipient} gesendet"

msgid "Sends a test newsletter to the given address"
msgstr "Sendet ein Test-Newsletter an die gewählte Adresse"

msgid "Newsletter Recipients"
msgstr "Newsletter Abonnenten"

msgid "Newsletter recipient Export"
msgstr "Newsletter Abonnenten Export"

msgid "Exports all newsletter recipients."
msgstr "Exportiert alle Newsletter Abonnenten."

#, python-format
msgid "The following line(s) contain invalid data: ${lines}"
msgstr "Die folgende(n) Zeile(n) enthalten ungültige Daten: ${lines}"

#, python-format
msgid "${count} newsletter subscribers will be imported"
msgstr "${count} Abonnenten werden importiert"

#, python-format
msgid "${count} newsletter subscribers imported"
msgstr "${count} Abonnenten importiert"

msgid "The same format as the export (XLSX) can be used for the import."
msgstr ""
"Für den Import kann das gleiche Format wie für den Export (XLSX) verwendet "
"werden."

msgid "Today"
msgstr "Heute"

msgid "Tomorrow"
msgstr "Morgen"

msgid "This weekend"
msgstr "Dieses Wochenende"

msgid "This week"
msgstr "Diese Woche"

msgid "Event Export"
msgstr "Veranstaltungs-Export"

msgid "Exports all future events."
msgstr "Exportiert alle zukünftigen Veranstaltungen."

#, python-format
msgid "${count} events will be imported"
msgstr "${count} Veranstaltungen werden importiert"

#, python-format
msgid "${count} events imported"
msgstr "${count} Veranstaltungen importiert"

msgid "Move"
msgstr "Verschieben"

msgid "Your payment has been received"
msgstr "Ihre Zahlung ist eingegangen"

msgid "Your payment has been withdrawn"
msgstr "Ihre Zahlung wurde rückgängig gemacht"

msgid "Your payment has been refunded"
msgstr "Ihre Zahlung wurde rückerstattet"

msgid "The ticket was marked as paid"
msgstr "Das Ticket wurde als bezahlt markiert"

msgid "The ticket was marked as unpaid"
msgstr "Das Ticket wurde als unbezahlt markiert"

msgid "The payment was captured"
msgstr "Die Zahlung wurde eingenommen"

msgid "The payment was refunded"
msgstr "Die Zahlung wurde rückerstattet"

msgid "As default"
msgstr "Als Standard"

msgid "Should this provider really be the new default?"
msgstr "Soll dieser Zahlungsanbieter wirklich zum Standard gemacht werden?"

msgid "All future payments will be redirected."
msgstr "Alle zukünftigen Zahlungen werden umgeleitet."

msgid "Make Default"
msgstr "Als Standard"

msgid "Enable"
msgstr "Aktivieren"

msgid "Should this provider really be enabled?"
msgstr "Sollte dieser Anbieter wirklich aktiviert werden?"

msgid "Disable"
msgstr "Deaktivieren"

msgid "Should this provider really be disabled?"
msgstr "Sollte dieser Anbieter wirklich deaktiviert werden?"

msgid "Do you really want to delete this provider?"
msgstr "Möchten Sie diesen Zahlungsanbieter wirklich löschen?"

msgid "Your Stripe account was connected successfully."
msgstr "Ihr Stripe Konto wurde erfolgreich verbunden."

msgid "Your Stripe account could not be connected."
msgstr "Ihr Stripe Konto konnte nicht verbunden werden."

msgid "Changed the default payment provider."
msgstr "Der Standard Zahlungsanbieter wurde verändert."

msgid "Provider enabled."
msgstr "Anbieter aktiviert."

msgid "Provider disabled."
msgstr "Anbieter deaktiviert."

msgid "The payment provider was deleted."
msgstr "Der Zahlungsanbieter wurde gelöscht."

msgid "Successfully synchronised payments"
msgstr "Synchronisierung erfolgreich"

msgid "Charge fees to customer"
msgstr "Kreditkarten-Gebühren dem Kunden verrechnen"

msgid "Added a new person"
msgstr "Eine neue Person wurde hinzugefügt"

msgid "New person"
msgstr "Neue Person"

msgid "January"
msgstr "Januar"

msgid "Feburary"
msgstr "Februar"

msgid "March"
msgstr "März"

msgid "April"
msgstr "April"

msgid "May"
msgstr "Mai"

msgid "June"
msgstr "Juni"

msgid "July"
msgstr "Juli"

msgid "August"
msgstr "August"

msgid "September"
msgstr "September"

msgid "October"
msgstr "Oktober"

msgid "November"
msgstr "November"

msgid "December"
msgstr "Dezember"

msgid ""
"The selected time does not exist on this date due to the switch from "
"standard time to daylight saving time."
msgstr ""
"Die ausgewählte Zeit existiert nicht an diesem Datum aufgrund der "
"Sommerzeitumstellung."

msgid "hour"
msgstr "Stunde"

msgid "hours"
msgstr "Stunden"

msgid "day"
msgstr "Tag"

msgid "days"
msgstr "Tage"

#, python-format
msgid "Reservations must be made ${n} ${unit} in advance"
msgstr "Reservationen müssen ${n} ${unit} im Voraus gemacht werden"

msgid "This date lies in the past"
msgstr "Dieses Datum liegt in der Vergangenheit"

msgid "Reserve"
msgstr "Reservieren"

#, python-format
msgid "New dates for ${title}"
msgstr "Neue Termine für ${title}"

msgid "Confirm your reservation"
msgstr "Bestätigen Sie Ihre Reservation"

msgid "Thank you for your reservation!"
msgstr "Vielen Dank für Ihre Reservation!"

#, python-format
msgid ""
"Your reservation for ${room} has been submitted. Please continue with your "
"reservation for ${next_room}."
msgstr ""
"Ihre Reservation für ${room} wurde eingereicht. Bitte fahren Sie fort mit "
"Ihrer Reservation für ${next_room}."

msgid "Your reservations were accepted"
msgstr "Ihre Reservationen wurden angenommen"

#, python-format
msgid "${org} New Reservation(s)"
msgstr "${org} Neue Reservation(en)"

msgid "The reservations were accepted"
msgstr "Die Reservationen wurden angenommen"

msgid "The reservations have already been accepted"
msgstr "Die Reservationen wurden bereits angenommen"

msgid "The submitter email is not available"
msgstr "Die Email des Antragstellers fehlt"

msgid "Accept all reservation with message"
msgstr "Alle Reservationen annehmen mit Kommentar"

#, python-format
msgid ""
"The following message will be sent to ${address} and it will be recorded for "
"future reference."
msgstr ""
"Die folgende Nachricht wird an ${address} gesendet und als zukünftige "
"Referenz gespeichert."

msgid ""
"The payment associated with this reservation needs to be refunded before the "
"reservation can be rejected"
msgstr ""
"Die mit der Reservation verknüpfte Zahlung muss rückgängig gemacht werden "
"bevor die Reservation gelöscht werden kann"

msgid "The following reservations were rejected"
msgstr "Die folgenden Reservationen wurden abgelehnt"

#, python-format
msgid "${org} Rejected Reservation"
msgstr "${org} Abgelehnte Reservation"

msgid "The reservations were rejected"
msgstr "Die Reservationen wurden abgelehnt"

msgid "The reservation was rejected"
msgstr "Die Reservation wurde abgelehnt"

msgid "Reject all reservations with message"
msgstr "Alle Reservationen absagen mit Kommentar"

msgid "Added a new daypass"
msgstr "Eine neue Tageskarte wurde hinzugefügt"

msgid "New daypass"
msgstr "Neue Tageskarte"

msgid "Added a new room"
msgstr "Ein neuer Raum wurde hinzugefügt"

msgid "New room"
msgstr "Neuer Raum"

msgid "Added a new item"
msgstr "Neuen Gegenstand hinzugefügt"

msgid "New Item"
msgstr "Neuer Gegenstand"

msgid "Edit resource"
msgstr "Reservation bearbeiten"

#, python-format
msgid "Successfully removed ${count} unused allocations"
msgstr "${count} Einteilungen wurden erfolgreich entfernt"

msgid "Exports the reservations of the given date range."
msgstr "Exportiert alle Reservationen zwischen Start- und End-Datum."

msgid "No reservations found for the given date range."
msgstr "Keine Reservierungen für den angegebenen Zeitraum gefunden."

msgid "Exports the reservations of all resources in a given date range."
msgstr "Exportiert alle Reservationen in einem bestimmten Datumsbereich"

#, python-format
msgid "Do you really want to delete \"${name}\"?"
msgstr "Möchten Sie \"${name}\" wirklich löschen?"

msgid "Delete Recipient"
msgstr "Empfänger Löschen"

msgid "Added a new recipient"
msgstr "Ein neuer Empfänger wurde hinzugefügt"

msgid "New Recipient"
msgstr "Neuer Empfänger"

msgid "Edit Recipient"
msgstr "Empfänger Bearbeiten"

#, python-format
msgid "Search through ${count} indexed documents"
msgstr "Durchsuchen Sie ${count} indizierte Dokumente"

#, python-format
msgid "${count} Results"
msgstr "${count} Resultate"

msgid "Search Unavailable"
msgstr "Suche Nicht Verfügbar"

msgid "Favicon"
msgstr "Favicon"

msgid "Links"
msgstr "Links"

msgid "Header"
msgstr "Kopfzeile"

msgid "Footer"
msgstr "Fusszeile"

msgid "Modules"
msgstr "Module"

msgid "Analytics"
msgstr "Web-Statistik"

msgid "Holidays"
msgstr "Feiertage / Schulferien"

msgid "No holidays defined"
msgstr "Keine Feiertage definiert"

msgid "Link Migration"
msgstr "Migration Links"

msgid "Migrate"
msgstr "Migrieren"

#, python-format
msgid "Migrated ${number} links"
msgstr "${number} Links migriert"

#, python-format
msgid "Total of ${number} links found."
msgstr "Total ${number} Links gefunden"

#, python-format
msgid ""
"Migrates links from the given domain to the current domain \"${domain}\"."
msgstr ""
"Migriert Links von der angegebenen Domain zur aktuellen Domain \"${domain}\"."

msgid "OneGov API"
msgstr "OneGov API"

msgid "Do you really want to delete this API key?"
msgstr "Möchten sie diesen API Key wirklich löschen?"

msgid "This action cannot be undone."
msgstr "Diese Aktion kann nicht rückgängig gemacht werden"

msgid "ApiKey deleted."
msgstr "ApiKey gelöscht."

msgid "Topics"
msgstr "Themen"

#, python-format
msgid "the subscription for ${address} was successfully confirmed"
msgstr "Die Anmeldung für ${address} wurde erfolgreich bestätigt"

#, python-format
msgid "the subscription for ${address} could not be confirmed, wrong token"
msgstr ""
"Die Anmeldung für ${address} konnte nicht bestätigt werden, falsches Token"

#, python-format
msgid "${address} successfully unsubscribed"
msgstr "${address} wurde erfolgreich abgemeldet"

#, python-format
msgid "${address} could not be unsubscribed, wrong token"
msgstr "${address} konnte nicht abgemeldet werden - falsches Token"

msgid "Added a new text module"
msgstr "Textbaustein hinzugefügt"

msgid "New text module"
msgstr "Neuer Textbaustein"

msgid "Edit text module"
msgstr "Textbaustein bearbeiten"

msgid "The text module was deleted"
msgstr "Der Textbaustein wurde gelöscht"

msgid "Delete Ticket"
msgstr "Ticket löschen"

msgid "This ticket is not deletable."
msgstr "Dieses Ticket kann nicht gelöscht werden."

msgid "Ticket successfully deleted"
msgstr "Ticket erfolgreich gelöscht"

msgid ""
"Do you really want to delete this ticket? All data associated with this "
"ticket will be deleted. This cannot be undone."
msgstr ""
"Möchten Sie das Ticket wirklich löschen? Alle mit diesem Ticket verbundenen "
"Daten werden gelöscht. Dies kann nicht rückgängig gemacht werden."

msgid "Mark as paid"
msgstr "Als bezahlt markieren"

msgid "Mark as unpaid"
msgstr "Als unbezahlt markieren"

msgid "Capture Payment"
msgstr "Zahlung Einnehmen"

msgid "Do you really want capture the payment?"
msgstr "Möchten Sie die Zahlung wirklich einnehmen?"

msgid ""
"This usually happens automatically, so there is no reason not do capture the "
"payment."
msgstr ""
"Dies passiert normalerweise automatisch. Sie können deshalb ohne Bedenken "
"weiterfahren."

msgid "Capture payment"
msgstr "Zahlung einnehmen"

msgid "Refund Payment"
msgstr "Zahlung Rückerstatten"

#, python-format
msgid "Do you really want to refund ${amount}?"
msgstr "Möchten Sie wirklich ${amount} rückerstatten?"

#, python-format
msgid "Refund ${amount}"
msgstr "${amount} rückerstatten"

msgid "Your ticket has a new message"
msgstr "Ihr Ticket hat eine neue Nachricht"

#, python-format
msgid "${org} New Note in Reservation for ${resource_title}"
msgstr "${org} Neue Notiz in Reservation für ${resource_title}"

msgid "Your note was added"
msgstr "Ihre Notiz wurde hinzugefügt"

msgid "The note was deleted"
msgstr "Die Notiz wurde gelöscht"

msgid "Edit Note"
msgstr "Notiz bearbeiten"

msgid "The ticket cannot be accepted because it's not open"
msgstr "Das Ticket kann nicht angenommen werden da es nicht offen ist"

#, python-format
msgid "You have accepted ticket ${number}"
msgstr "Sie haben das Ticket ${number} angenommen"

msgid "The ticket cannot be closed because it's not pending"
msgstr ""
"Das Ticket kann nicht geschlossen werden da es nicht in Bearbeitung ist"

#, python-format
msgid "You have closed ticket ${number}"
msgstr "Sie haben das Ticket ${number} abgeschlossen"

msgid "The ticket cannot be re-opened because it's not closed"
msgstr ""
"Das Ticket kann nicht wieder geöffnet werden da es nicht geschlossen ist"

#, python-format
msgid "You have reopened ticket ${number}"
msgstr "Sie haben das Ticket ${number} wieder geöffnet"

msgid "Your ticket has been reopened"
msgstr "Ihr Ticket wurde wieder geöffnet"

#, python-format
msgid "You have disabled e-mails for ticket ${number}"
msgstr "Sie haben E-Mails für das Ticket ${number} deaktiviert"

#, python-format
msgid "You have enabled e-mails for ticket ${number}"
msgstr "Sie haben E-Mails für das Ticket ${number} aktiviert"

msgid "The ticket cannot be archived because it's not closed"
msgstr "Das Ticket kann nicht archiviert werden, da es nicht geschlossen ist"

#, python-format
msgid "You archived ticket ${number}"
msgstr "Sie haben das Ticket ${number} archiviert"

msgid ""
"The ticket cannot be recovered from the archive because it's not archived"
msgstr ""
"Das Ticket kann nicht aus dem Archiv geholt werden, da es nicht archiviert "
"ist"

#, python-format
msgid "You recovered ticket ${number} from the archive"
msgstr "Sie haben Ticket ${number} aus dem Archiv geholt"

msgid "The ticket has already been closed"
msgstr "Das Ticket wurde bereits geschlossen"

msgid "Your message has been sent"
msgstr "Ihre Nachricht wurde gesendet"

msgid "Your request has been submitted"
msgstr "Anfrage eingereicht"

msgid "Your request is currently pending"
msgstr "Ihr Anliegen wird zur Zeit bearbeitet"

msgid "Your request has been processed"
msgstr "Ihr Anliegen wurde abgeschlossen"

msgid "Request Status"
msgstr "Status Anfrage"

msgid "The request has already been closed"
msgstr "Ihre Anfrage wurde bereits geschlossen"

msgid "Your message has been received"
msgstr "Ihre Nachricht wurde übermittelt"

msgid ""
"Could not find valid credentials. You can set them in Gever API Settings."
msgstr ""
"Es konnten keine gültigen Anmeldedaten gefunden werden. Sie können diese in "
"den Gever API-Einstellungen festlegen."

msgid "Encountered an error while uploading to Gever."
msgstr "Beim Hochladen auf Gever ist ein Fehler aufgetreten."

#, python-format
msgid ""
"Encountered an error while uploading to Gever. Response status code is "
"${status}."
msgstr ""
"Beim Hochladen auf Gever ist ein Fehler aufgetreten. Der Statuscode der "
"Antwort lautet ${status}."

msgid "Successfully uploaded the PDF of this ticket to Gever"
msgstr "Das PDF dieses Tickets wurde erfolgreich hochgeladen zu Gever."

msgid "My"
msgstr "Meine"

msgid "All Tickets"
msgstr "Alle Tickets"

msgid "All Users"
msgstr "Alle Benutzer"

msgid "Submitted Requests"
msgstr "Eingereichte Anfragen"

msgid "Added a new user group"
msgstr "Benutzergruppe hinzugefügt"

msgid "New user group"
msgstr "Neue Benutzergruppe"

msgid "Edit user group"
msgstr "Benutzergruppe bearbeiten"

msgid "User Management"
msgstr "Benutzerverwaltung"

msgid "New Signup Link"
msgstr "Neuer Registrationslink"

msgid "New User"
msgstr "Neuer Benutzer"

msgid "A user with this e-mail address already exists"
msgstr "Ein Benutzer mit dieser E-Mail Adresse existiert bereits"

msgid "An account was created for you"
msgstr "Ein Konto wurde für Sie erstellt"

msgid "The user was created successfully"
msgstr "Der Benutzer wurde erfolgreich erstellt"<|MERGE_RESOLUTION|>--- conflicted
+++ resolved
@@ -675,21 +675,12 @@
 msgid "Organizer E-Mail address"
 msgstr "Organisator E-Mail Adresse"
 
-<<<<<<< HEAD
 msgid "Organizer phone number"
 msgstr "Organisator Telefonnummer"
 
 msgid "Shown as contact E-Mail address"
 msgstr "Wird als Kontakt-Email-Adresse angezeigt"
 
-=======
-msgid "Shown as contact E-Mail address"
-msgstr "Wird als Kontakt-Email-Adresse angezeigt"
-
-msgid "Organizer phone number"
-msgstr "Organisator Telefonnummer"
-
->>>>>>> c52430d8
 msgid "Shown as contact phone number"
 msgstr "Wird als Kontakttelefonnummer angezeigt"
 
