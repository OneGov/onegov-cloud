--- conflicted
+++ resolved
@@ -5597,9 +5597,6 @@
 msgstr "Ein Konto wurde für Sie erstellt"
 
 msgid "The user was created successfully"
-<<<<<<< HEAD
-msgstr "Der Benutzer wurde erfolgreich erstellt"
-=======
 msgstr "Der Benutzer wurde erfolgreich erstellt"
 
 msgid ""
@@ -5610,5 +5607,4 @@
 "in der Seitenleiste angezeigt, wenn diese Option abgewählt ist."
 
 #~ msgid "Chat with"
-#~ msgstr "Chat mit"
->>>>>>> c181f4f8
+#~ msgstr "Chat mit"