msgid ""
msgstr ""
"Project-Id-Version: PACKAGE 1.0\n"
"POT-Creation-Date: 2022-10-18 15:09+0200\n"
"PO-Revision-Date: 2022-03-15 10:21+0100\n"
"Last-Translator: Marc Sommerhalder <marc.sommerhalder@seantis.ch>\n"
"Language-Team: German\n"
"Language: de_CH\n"
"MIME-Version: 1.0\n"
"Content-Type: text/plain; charset=UTF-8\n"
"Content-Transfer-Encoding: 8bit\n"
"Plural-Forms: nplurals=2; plural=(n != 1);\n"
"Generated-By: Lingua 3.12\n"
"X-Generator: Poedit 3.0.1\n"

msgid "Open"
msgstr "Offen"

msgid "Pending"
msgstr "In Bearbeitung"

msgid "Closed"
msgstr "Abgeschlossen"

msgid "Archived"
msgstr "Archiviert"

msgid "All"
msgstr "Alle"

msgid "Paid"
msgstr "Bezahlt"

msgid "Failed"
msgstr "Fehlgeschlagen"

msgid "Refunded"
msgstr "Rückerstattet"

msgid "Manual"
msgstr "Manuell"

msgid "Stripe Connect"
msgstr "Stripe Connect"

#, python-format
msgid "${org} OneGov Cloud Status"
msgstr "${org} OneGov Cloud Status"

msgid "General"
msgstr "Allgemein"

#, python-format
msgid "${org} Reservation Overview"
msgstr "${org} Reservations-Übersicht"

msgid "Account"
msgstr "Konto"

msgid "User Profile"
msgstr "Benutzerprofil"

msgid "Logout"
msgstr "Abmelden"

msgid "Login"
msgstr "Anmelden"

msgid "Register"
msgstr "Registrierung"

msgid "Timeline"
msgstr "Aktivität"

msgid "Files"
msgstr "Dateien"

msgid "Images"
msgstr "Bilder"

msgid "Payment Provider"
msgstr "Zahlungsanbieter"

msgid "Payments"
msgstr "Zahlungen"

msgid "Text modules"
msgstr "Textbausteine"

msgid "Settings"
msgstr "Einstellungen"

msgid "Users"
msgstr "Benutzer"

msgid "User groups"
msgstr "Benutzergruppen"

msgid "Link Check"
msgstr "Link-Prüfung"

msgid "Archived Tickets"
msgstr "Archivierte Tickets"

msgid "Management"
msgstr "Verwaltung"

msgid "My Tickets"
msgstr "Meine Tickets"

msgid "Open Tickets"
msgstr "Offene Tickets"

msgid "Pending Tickets"
msgstr "Tickets in Bearbeitung"

msgid "Closed Tickets"
msgstr "Abgeschlossene Tickets"

msgid "Tickets"
msgstr "Tickets"

msgid "Ticket"
msgstr "Ticket"

msgid "This site is private"
msgstr "Diese Seite ist privat"

msgid "This site is secret"
msgstr "Diese Seite ist geheim"

msgid "Cancel"
msgstr "Abbrechen"

msgid "ID Payment Provider"
msgstr "ID beim Zahlungsanbieter"

msgid "Status"
msgstr "Status"

msgid "Currency"
msgstr "Währung"

msgid "Amount"
msgstr "Betrag"

msgid "Net Amount"
msgstr "Netto Betrag"

msgid "Fee"
msgstr "Gebühr"

msgid "Date Paid"
msgstr "Datum Bezahlt"

msgid "References"
msgstr "Referenzen"

msgid "Created Date"
msgstr "Datum erstellt"

msgid "Reference Ticket"
msgstr "Referenz Ticket"

msgid "Submitter Email"
msgstr "Email Antragsteller"

msgid "Category Ticket"
msgstr "Kategorie Ticket"

msgid "Status Ticket"
msgstr "Status Ticket"

msgid "Ticket decided"
msgstr "Ticket entschieden"

msgid "Yes"
msgstr "Ja"

msgid "No"
msgstr "Nein"

msgid "Credit card payments"
msgstr "Kreditkartenzahlungen"

msgid "Exports payments and tickets"
msgstr "Exportiert Zahlungen und Tickets"

msgid "Mo"
msgstr "Mo"

msgid "Tu"
msgstr "Di"

msgid "We"
msgstr "Mi"

msgid "Th"
msgstr "Do"

msgid "Fr"
msgstr "Fr"

msgid "Sa"
msgstr "Sa"

msgid "Su"
msgstr "So"

msgid "Title"
msgstr "Titel"

msgid "General availability"
msgstr "Generelle Verfügbarkeit"

msgid "Rule"
msgstr "Regel"

msgid "Extend"
msgstr "Verlängern"

msgid "Extend by one day at midnight"
msgstr "Mitternachts um einen Tag verlängern"

msgid "Extend by one month at the end of the month"
msgstr "Ende Monat um einen Monat verlängern"

msgid "Extend by one year at the end of the year"
msgstr "Ende Jahr um ein Jahr verlängern"

msgid "Start"
msgstr "Von"

msgid "Date"
msgstr "Datum"

msgid "End"
msgstr "Bis"

msgid "Except for"
msgstr "Ausser an"

msgid "On holidays"
msgstr "An Feiertagen"

msgid "During school holidays"
msgstr "Während Schulferien"

msgid "Access"
msgstr "Zugriff"

msgid "Public"
msgstr "Öffentlich"

msgid "Only by privileged users"
msgstr "Beschränkt auf Editoren und Administratoren"

msgid "Only by privileged users and members"
msgstr "Beschränkt auf Mitglieder, Editoren und Administratoren"

msgid "Security"
msgstr "Sicherheit"

msgid "Start date before end date"
msgstr "Start Datum vor Ende"

msgid "Daypasses"
msgstr "Tageskarten"

msgid "Daypasses Limit"
msgstr "Tageskarten pro Person und Tag"

msgid "Whole day"
msgstr "Ganztägig"

msgid "Time"
msgstr "Zeit"

msgid "Each starting at"
msgstr "Jeweils von"

msgid "HH:MM"
msgstr "HH:MM"

msgid "Each ending at"
msgstr "Jeweils bis"

msgid "May be partially reserved"
msgstr "Kann abschnittweise reserviert werden"

msgid "Options"
msgstr "Optionen"

msgid "Reservations per time slot"
msgstr "Maximale Anzahl Reservationen per Zeiteinheit"

msgid "Available items"
msgstr "Anzahl verfügbare Gegenstände"

msgid "Reservations per time slot and person"
msgstr "Reservationen per Zeiteinheit und Nutzer"

msgid "From"
msgstr "Von"

msgid "Until"
msgstr "Bis zum"

msgid "Slots per Reservation"
msgstr "Kontingent per Reservation"

msgid "Start time before end time"
msgstr "Start-Zeit vor End-Zeit"

msgid "Lead"
msgstr "Einleitung"

msgid "Describes what this directory is about"
msgstr "Beschreibt worum es bei diesem Verzeichnis geht"

msgid "Further Information"
msgstr "Weitere Informationen"

msgid "Definition"
msgstr "Definition"

msgid "Coordinates"
msgstr "Koordinaten"

msgid "Entries have no coordinates"
msgstr "Einträge haben keine Koordinaten"

msgid "Coordinates are shown on each entry"
msgstr "Koordinaten werden auf den Einträgen angezeigt"

msgid "Coordinates are shown on the directory and on each entry"
msgstr "Koordinaten werden im Verzeichnis und auf den Einträgen angezeigt"

msgid "Title-Format"
msgstr "Titel-Format"

msgid "Display"
msgstr "Anzeige"

msgid "Lead-Format"
msgstr "Lead-Format"

msgid "Main view"
msgstr "Hauptansicht"

msgid "Hide these labels on the main view"
msgstr "Diese Feldnamen auf der Hauptansicht verstecken"

msgid "Address"
msgstr "Adresse"

msgid "Filters"
msgstr "Filter"

msgid "Thumbnail"
msgstr "Thumbnail"

msgid "Pictures to be displayed as thumbnails on an entry"
msgstr "Bilder für Darstellung als Thumbnail auf dem Eintrag"

msgid "Address Block Title"
msgstr "Addressblock Titel"

msgid "Address Block"
msgstr "Adressblock"

msgid "The first line of the address"
msgstr "Die erste Zeile der Adresse"

msgid "Static title"
msgstr "Fixer Titel"

msgid "Icon"
msgstr "Symbol"

msgid "Marker"
msgstr "Marker"

msgid "Marker Color"
msgstr "Marker Farbe"

msgid "Default"
msgstr "Standard"

msgid "Custom"
msgstr "Eigene"

msgid "Color"
msgstr "Farbe"

msgid "Order"
msgstr "Sortierung"

msgid "By title"
msgstr "Nach Titel"

msgid "By format"
msgstr "Nach Format"

msgid "Order-Format"
msgstr "Sortierungs-Format"

msgid "Direction"
msgstr "Richtung"

msgid "Ascending"
msgstr "Aufsteigend"

msgid "Descending"
msgstr "Absteigend"

msgid "Pattern"
msgstr "Muster"

msgid "External Link"
msgstr "Externe Verknüpfung"

msgid "Visible"
msgstr "Sichtbar"

msgid "Users may propose new entries"
msgstr "Benutzer können neue Einträge vorschlagen"

msgid "New entries"
msgstr "Neue Einträge"

msgid "Guideline"
msgstr "Wegleitung"

msgid "Price"
msgstr "Preis"

msgid "Free of charge"
msgstr "Kostenlos"

msgid "Price per submission"
msgstr "Preis pro Eingabe"

msgid "Users may send change requests"
msgstr "Benutzer können Änderungen vorschlagen"

msgid "Change requests"
msgstr "Änderungsvorschläge"

msgid "Enable publication dates"
msgstr "Publikationsdaten aktivieren"

msgid ""
"Users may suggest publication start and/or end of the entry on submissions "
"and change requests"
msgstr ""
"Benutzer können Start und/oder Ende der Publikation des Eintrags bei "
"Änderungsvorschlägen und Eingaben setzen"

msgid "Publication"
msgstr "Publikation"

msgid "Information to be provided in addition to the E-mail"
msgstr "Zusätzliche zur E-Mail benötigte Informationen des Antragstellers"

msgid "Name"
msgstr "Name"

msgid "Phone"
msgstr "Telefon"

msgid "Submitter"
msgstr "Antragsteller/in"

#, python-format
msgid "The following fields are unknown: ${fields}"
msgstr "Die folgenden Felder sind unbekannt: ${fields}"

msgid "Please select at most one thumbnail field"
msgstr "Bitte wählen Sie höchstens ein Thumbnail Feld"

#, python-format
msgid ""
"User submissions are not possible, because «${field}» is not visible. Only "
"if all fields are visible are user submission possible - otherwise users may "
"see data that they are not intended to see. "
msgstr ""
"Benutzereingaben sind nicht möglich, da «${field}» nicht sichtbar ist. Nur "
"wenn alle Felder sichtbar sind können Benutzereingaben akzeptiert werden - "
"andernfalls ist es möglich dass der Benutzer versteckte Felder sehen kann."

msgid "Apply directory configuration"
msgstr "Verzeichniskonfiguration anwenden"

msgid "Yes, import configuration and entries"
msgstr "Ja, Konfiguration und Einträge importieren"

msgid "No, only import entries"
msgstr "Nein, nur Einträge importieren"

msgid "Mode"
msgstr "Modus"

msgid "Only import new entries"
msgstr "Nur neue Einträge importieren"

msgid "Replace all entries"
msgstr "Alle Einträge ersetzen"

msgid "Import"
msgstr "Import"

msgid "Art"
msgstr "Kunst"

msgid "Cinema"
msgstr "Kino"

msgid "Concert"
msgstr "Konzert"

msgid "Congress"
msgstr "Kongress"

msgid "Culture"
msgstr "Kultur"

msgid "Dancing"
msgstr "Tanz"

msgid "Education"
msgstr "Bildung"

msgid "Exhibition"
msgstr "Ausstellung"

msgid "Gastronomy"
msgstr "Gastronomie"

msgid "Health"
msgstr "Gesundheit"

msgid "Library"
msgstr "Bibliothek"

msgid "Literature"
msgstr "Literatur"

msgid "Market"
msgstr "Markt"

msgid "Meetup"
msgstr "Treffen"

msgid "Misc"
msgstr "Diverses"

msgid "Music School"
msgstr "Musikschule"

msgid "Music"
msgstr "Musik"

msgid "Party"
msgstr "Party"

msgid "Politics"
msgstr "Politik"

msgid "Reading"
msgstr "Lesung"

msgid "Religion"
msgstr "Religion"

msgid "Sports"
msgstr "Sport"

msgid "Talk"
msgstr "Vortrag"

msgid "Theater"
msgstr "Theater"

msgid "Tourism"
msgstr "Tourismus"

msgid "Toy Library"
msgstr "Ludothek"

msgid "Tradition"
msgstr "Brauchtum"

msgid "Youth"
msgstr "Jugend"

msgid "Elderly"
msgstr "Senioren"

msgid "Concerto in the castle garden"
msgstr "Konzert im Schlossgarten"

msgid "Description"
msgstr "Beschreibung"

msgid "Enjoy a concerto in the castle garden."
msgstr "Freuen Sie sich auf ein klassisches Konzert im Schlossgarten."

msgid "Image"
msgstr "Bild"

msgid "Additional Information (PDF)"
msgstr "Zusätzliche Informationen (PDF)"

msgid "Venue"
msgstr "Veranstaltungsort"

msgid "10 CHF for adults"
msgstr "10 CHF für Erwachsene"

msgid "Organizer"
msgstr "Organisator"

msgid "Music society"
msgstr "Musikverein"

msgid "Organizer E-Mail"
msgstr "Organisator E-Mail"

msgid "Shown as contact address"
msgstr "Wird als Kontakt-Adresse angezeigt"

msgid "The marker can be moved by dragging it with the mouse"
msgstr "Der Marker kann mit der Maus verschoben werden"

msgid "Tags"
msgstr "Schlagworte"

msgid "To"
msgstr "Bis"

msgid "Repeat"
msgstr "Wiederholung"

msgid "Without"
msgstr "Ohne"

msgid "Weekly"
msgstr "Wöchentlich"

msgid "On additional dates"
msgstr "An zusätzlichen Daten"

msgid "Repeats itself every"
msgstr "Wiederholt sich jeden"

msgid "Until date"
msgstr "Bis Datum"

msgid "Dates"
msgstr "Daten"

msgid "The end date must be later than the start date."
msgstr "Das Enddatum muss nach dem Startdatum liegen."

msgid "The weekday of the start date must be selected."
msgstr "Der Wochentag an dem die Veranstaltung beginnt muss ausgewählt sein."

msgid "Please set and end date if the event is recurring."
msgstr "Bitte ein Enddatum angeben, falls eine Wiederholungen ausgewählt ist."

msgid "Please select a weekday if the event is recurring."
msgstr "Bitte ein Wochentag auswählen für sich wiederholende Veranstaltungen."

msgid "Invalid dates."
msgstr "Ungültige Daten"

msgid "Add"
msgstr "Hinzufügen"

msgid "Remove"
msgstr "Entfernen"

msgid "Clear"
msgstr "Löschen"

msgid ""
"Delete imported events before importing. This does not delete otherwise "
"imported events and submitted events."
msgstr ""
"Löscht importierte Veranstaltungen vor dem Importieren. Anderweitig "
"importierte Veranstaltungen und gemeldete Veranstaltungen werden dadurch "
"nicht gelöscht."

msgid "Dry Run"
msgstr "Probelauf"

msgid "Do not actually import the events."
msgstr "Die Veranstaltungen werden nicht gespeichert."

msgid "Map"
msgstr "Karte"

msgid "E-Mail"
msgstr "E-Mail"

msgid "Comment"
msgstr "Kommentar"

msgid "Please provide at least one change"
msgstr "Bitte geben Sie mindestens eine Änderung ein"

msgid "Publication end must be in the future"
msgstr "Das Publikationsende muss in der Zukunft liegen"

msgid "Publication start must be prior to end"
msgstr "Der Start der Publikation muss vor ihrem Ende liegen"

msgid "Describes briefly what this entry is about"
msgstr "Beschreibt kurz um was es beim Eintrag geht"

msgid "URL"
msgstr "URL"

msgid "Url pointing to another website"
msgstr "Url, der auf eine andere Website zeigt"

msgid "Group"
msgstr "Gruppe"

msgid "Used to group this link in the overview"
msgstr "Wird benutzt, um diesen Link in der Übersicht zu gruppieren"

msgid "Name of the list view this link will be shown"
msgstr "Name der Ansicht, wo dieser Eintrag erscheinen soll"

msgid "Describes what this form is about"
msgstr "Beschreibt kurz um was es bei diesem Formular geht"

msgid "Text"
msgstr "Text"

msgid "Used to group the form in the overview"
msgstr "Dient zur Gruppierung in der Übersicht"

msgid "Pick-Up"
msgstr "Abholung"

msgid ""
"Describes how this resource can be picked up. This text is used on the "
"ticket status page to inform the user"
msgstr ""
"Beschreibt, wie die Reservations-Resource abgeholt oder bezogen werden kann. "
"Dieser Text wird auf Ticket-Status-Seite genutzt, um den Nutzer zu "
"informieren"

msgid "URL path"
msgstr "URL Pfad"

msgid "Please fill out a new name"
msgstr "Bitte geben sie einen neuen Namen an"

#, python-format
msgid "Invalid name. A valid suggestion is: ${name}"
msgstr "Ungültiger Name. Ein gültiger Vorschlag ist: ${name}"

msgid "An entry with the same name exists"
msgstr "Ein Eintrag mit diesem Namen existiert bereits"

msgid "Selection"
msgstr "Auswahl"

msgid "By date"
msgstr "Nach Datum"

msgid "By registration window"
msgstr "Nach Anmeldezeitraum"

msgid "Registration Window"
msgstr "Anmeldezeitraum"

msgid "Your message"
msgstr "Ihre Nachricht"

msgid "Send to attendees with status"
msgstr "Sende Nachricht an Teilnehmende mit Status"

msgid "Confirmed"
msgstr "Bestätigt"

msgid "Cancelled"
msgstr "Storniert"

msgid "No email receivers found for the selection"
msgstr "Keine Empfänger für die getroffene Auswahl"

msgid "Limit the number of attendees"
msgstr "Anzahl Teilnehmer limitieren"

msgid "Attendees"
msgstr "Teilnehmer"

msgid "Yes, limit the number of attendees"
msgstr "Ja, Anzahl Teilnehmer limitieren"

msgid "No, allow an unlimited number of attendees"
msgstr "Nein, eine unlimitierte Anzahl Teilnehmer zulassen"

msgid "Number of attendees"
msgstr "Anzahl Teilnehmer"

msgid "Waitinglist"
msgstr "Warteliste"

msgid "Yes, allow for more submissions than available spots"
msgstr "Ja, mehr Anfragen als verfügbare Plätze erlauben"

msgid "No, ensure that all submissions can be confirmed"
msgstr "Nein, sicherstellen dass alle Anfragen bestätigt werden können"

msgid "Do not accept any submissions"
msgstr "Keine Anmeldungen akzeptieren"

msgid "Advanced"
msgstr "Erweitert"

msgid "Please use a stop date after the start"
msgstr "Bitte benutzen sie ein End-Datum, welches vor dem Start-Datum liegt"

#, python-format
msgid ""
"The date range overlaps with an existing registration window (${range})."
msgstr ""
"Der Datumsbereich überschneidet sich mit einem bestehenden Anmeldezeitraum "
"(${range})."

#, python-format
msgid ""
"The limit cannot be lower than the already confirmed number of attendees "
"(${claimed_spots})"
msgstr ""
"Das Limit kann nicht tiefer sein als die Anzahl bereits angemeldeter "
"Teilnehmer (${claimed_spots})"

#, python-format
msgid ""
"The limit cannot be lower than the already confirmed number attendees "
"(${claimed_spots}) and the number of pending requests (${pending_requests}). "
"Either enable the waiting list, process the pending requests or increase the "
"limit. "
msgstr ""
"Das Limit kann nicht tiefer sein als die Summe der bereits angemeldeten "
"Teilnemer (${claimed_spots}) und der offenen Anfragen (${pending_requests}). "
"Aktivieren Sie entweder die Warteliste, verarbeiten Sie die offenen Anfragen "
"oder erhöhen Sie das limit. "

msgid "The end date must be later than the start date"
msgstr "Das End-Datum muss nach dem Start-Datum liegen"

msgid "Format"
msgstr "Format"

msgid "CSV File"
msgstr "CSV Datei"

msgid "Excel File"
msgstr "Excel Datei"

msgid "JSON File"
msgstr "JSON Datei"

msgid "Payment Method"
msgstr "Zahlungsmethode"

msgid "No credit card payments"
msgstr "Keine Kreditkarten-Zahlungen"

msgid "Credit card payments optional"
msgstr "Kreditkarten-Zahlungen optional"

msgid "Credit card payments required"
msgstr "Kreditkarten-Zahlung erforderlich"

msgid ""
"You need to setup a default payment provider to enable credit card payments"
msgstr ""
"Um Kreditkartenzahlungen zu aktivieren benötigen Sie einen Standard-"
"Zahlungsanbieter"

msgid "Test run"
msgstr "Testlauf"

msgid "Describes what this photo album is about"
msgstr "Beschreibt kurz um was es bei dem Fotoalbum geht"

msgid "View"
msgstr "Ansicht"

msgid "Full size images"
msgstr "Grosse Bilder"

msgid "Grid layout"
msgstr "Raster"

msgid "Show images on homepage"
msgstr "Bilder auf der Startseite zeigen"

msgid "Used in the overview and the e-mail subject"
msgstr "Wird in der Übersicht und als E-Mail Subjekt verwendet"

msgid "Editorial"
msgstr "Editorial"

msgid "A few words about this edition of the newsletter"
msgstr "Ein paar Worte zu dieser Ausgabe des Newsletters"

msgid "Latest news"
msgstr "Aktuelles"

msgid "Events"
msgstr "Veranstaltungen"

msgid "Publications"
msgstr "Publikationen"

msgid "Send"
msgstr "Senden"

msgid "Now"
msgstr "Jetzt"

msgid "At a specified time"
msgstr "Zur angegebenen Zeit"

msgid "Scheduled time must be at least 5 minutes in the future"
msgstr "Die angegebene Zeit muss mindestends 5 Minuten in der Zukunft liegen"

msgid "Newsletters can only be sent on the hour (10:00, 11:00, etc.)"
msgstr ""
"Newsletter können nur zur vollen Stunde versendet werden (10:00, 11:00, usw.)"

msgid "Recipient"
msgstr "Empfänger"

msgid "Describes what this page is about"
msgstr "Beschreibt kurz um was es bei diesem Thema geht"

msgid "Show the lead if accessing the parent page"
msgstr "Zeige Einleitung auf übergeordneter Seite"

msgid "(Redesign only)"
msgstr "(verfügbar im Redesign)"

msgid "Salutation"
msgstr "Anrede"

msgid "Academic Title"
msgstr "Akademischer Titel"

msgid "First name"
msgstr "Vorname"

msgid "Last name"
msgstr "Nachname"

msgid "Function"
msgstr "Funktion"

msgid "Direct Phone Number"
msgstr "Direktnummer"

msgid "Born"
msgstr "Geboren"

msgid "Profession"
msgstr "Beruf"

msgid "Political Party"
msgstr "Politische Partei"

msgid "Parliamentary Group"
msgstr "Fraktion"

msgid "Website"
msgstr "Webseite"

msgid "Picture"
msgstr "Bild"

msgid "URL pointing to the picture"
msgstr "Link zum Bild"

msgid "Notes"
msgstr "Notizen"

msgid "Public extra information about this person"
msgstr "Öffentliche Extra Informationen zu dieser Person"

msgid "Rooms"
msgstr "Räume"

msgid "Weekdays"
msgstr "Wochentage"

msgid "Start date in past"
msgstr "Startdatum in der Vergangenheit"

msgid "Describes what this reservation resource is about"
msgstr "Beschreibt um was es bei dieser Reservations-Ressource geht"

msgid "Used to group the resource in the overview"
msgstr "Dient zur Gruppierung in der Übersicht"

msgid "Extra Fields Definition"
msgstr "Extra-Felder Definition"

msgid "Closing date for the public"
msgstr "Annahmeschluss für die Öffentlichkeit"

msgid "Closing date"
msgstr "Annahmeschluss"

msgid "No closing date"
msgstr "Kein Annahmeschluss"

msgid "Stop accepting reservations days before the allocation"
msgstr "Tage vor der Einteilung keine Reservationen mehr annehmen"

msgid "Stop accepting reservations hours before the allocation"
msgstr "Stunden vor der Einteilung keine Reservationen mehr annehmen"

msgid "Hours"
msgstr "Stunden"

msgid "Days"
msgstr "Tage"

msgid "Limit reservations to certain zip-codes"
msgstr "Reservationen nach Postleitzahl einschränken"

msgid "Zip-code limit"
msgstr "Postleitzahl Einschränkung"

msgid "Zip-code field"
msgstr "Postleitzahl-Feld"

msgid "Allowed zip-codes (one per line)"
msgstr "Erlaubte Postleitzahlen (eine PLZ pro Zeile)"

msgid "Days before an allocation may be reserved by anyone"
msgstr "Anzahl Tage bevor Einteilungen von allen reserviert werden können"

msgid "Per item"
msgstr "Pro Eintrag"

msgid "Per hour"
msgstr "Pro Stunde"

msgid "Price per item"
msgstr "Preis pro Eintrag"

msgid "Price per hour"
msgstr "Preis pro Stunde"

msgid "Default view"
msgstr "Standardansicht"

msgid "Week view"
msgstr "Wochenansicht"

msgid "Month view"
msgstr "Monatsansicht"

msgid "Please select the form field that holds the zip-code"
msgstr "Bitte wählen Sie das Formfeld welches die Postleitzahl enthält"

msgid "Please enter at least one zip-code"
msgstr "Bitte geben Sie mindestens eine Postleitzahl ein"

msgid "Please enter one zip-code per line, without spaces or commas"
msgstr ""
"Bitte geben Sie eine Postleitzahl pro Zeile ein, ohne Leerzeichen und Kommas"

msgid "The price must be larger than zero"
msgstr "Der Preis muss grösser als Null sein"

msgid "New Reservations"
msgstr "Neue Reservationen"

msgid "Daily Reservations"
msgstr "Tägliche Reservationen"

msgid "Send on"
msgstr "Senden am"

msgid "Resources"
msgstr "Reservationen"

msgid "Please add at least one notification."
msgstr "Bitte wählen sie mindestens eine Benachrichtigung."

msgid "Logo"
msgstr "Logo"

msgid "URL pointing to the logo"
msgstr "Link zum Logo"

msgid "Logo (Square)"
msgstr "Logo (Quadratisch)"

msgid "E-Mail Reply Address (Reply-To)"
msgstr "E-Mail Antwort Adresse (Reply-To)"

msgid "Replies to automated e-mails go to this address."
msgstr "Antworten an automatisch generierte E-Mails gehen an diese Adresse."

msgid "Primary Color"
msgstr "Primärfarbe"

msgid "Default Font Family"
msgstr "Haupt-Schriftart"

msgid "Languages"
msgstr "Sprachen"

msgid "German"
msgstr "Deutsch"

msgid "French"
msgstr "Französisch"

msgid "Italian"
msgstr "Italienisch"

msgid "Additional CSS"
msgstr "Zusätzliches CSS"

msgid "Column width left side"
msgstr "Breite linke Seite"

msgid "Footer Division"
msgstr "Aufteilung Fusszeile"

msgid "Column width for the center"
msgstr "Breite mittlerer Bereich"

msgid "Column width right side"
msgstr "Breite rechte Seite"

msgid "Contact"
msgstr "Kontakt"

msgid "The address and phone number of the municipality"
msgstr "Die Adresse, Telefonnummer und E-Mail Adresse der Gemeindeverwaltung"

msgid "Information"
msgstr "Information"

msgid "Contact Link"
msgstr "Kontakt Link"

msgid "URL pointing to a contact page"
msgstr "Link zur Kontakt Seite"

msgid "Opening Hours"
msgstr "Öffnungszeiten"

msgid "The opening hours of the municipality"
msgstr "Öffnungszeiten"

msgid "Opening Hours Link"
msgstr "Öffnungszeiten Link"

msgid "URL pointing to an opening hours page"
msgstr "Link zur Öffnungszeiten Seite"

msgid "Hide OneGov Cloud information"
msgstr "OneGov Cloud Informationen verstecken"

msgid ""
"This includes the link to the marketing page, and the link to the privacy "
"policy."
msgstr ""
"Dies beinhaltet den Link auf die Marketing Seite, sowie der Link zum "
"Datenschutz."

msgid "Facebook"
msgstr "Facebook"

msgid "URL pointing to the Facebook site"
msgstr "Link zu Facebook"

msgid "Social Media"
msgstr "Soziale Medien"

msgid "Twitter"
msgstr "Twitter"

msgid "URL pointing to the Twitter site"
msgstr "Link zu Twitter"

msgid "YouTube"
msgstr "YouTube"

msgid "URL pointing to the YouTube site"
msgstr "Link zu YouTube"

msgid "Instagram"
msgstr "Instagram"

msgid "URL pointing to the Instagram site"
msgstr "Link zu Instagram"

msgid "Custom Link 1"
msgstr "Benutzerdefinierter Link 1"

msgid "URL to internal/external site"
msgstr "Url zu interner/externer Seite"

msgid "Custom Link 2"
msgstr "Benutzerdefinierter Link 2"

msgid "Custom Link 3"
msgstr "Benutzerdefinierter Link 3"

msgid "Name of the partner"
msgstr "Name des Partners"

msgid "First Partner"
msgstr "Erster Partner"

msgid "Logo of the partner"
msgstr "Logo des Partners"

msgid "The partner's website"
msgstr "Die Website des Partners"

msgid "Second Partner"
msgstr "Zweiter Partner"

msgid "Third Partner"
msgstr "Dritter Partner"

msgid "Fourth Partner"
msgstr "Vierter Partner"

msgid "The width of the column must be greater than 0"
msgstr "Die Breite der Kolonne muss grösser sein als 0"

msgid "The sum of all the footer columns must be equal to 12"
msgstr "Die Summe aller Breiten der Fusszeilenkolonnen muss 12 sein."

msgid ""
"Default social media preview image for rich link previews. Optimal size is "
"1200:630 px."
msgstr ""
"Bild für die Social Media Link-Vorschau (Rückfalloption). Die optimale "
"Grösse beträgt 1200:630px."

msgid "Icon 16x16 PNG (Windows)"
msgstr "Icon 16x16 PNG (Windows)"

msgid "URL pointing to the icon"
msgstr "Link zum Icon"

msgid "Icon 32x32 PNG (Mac)"
msgstr "Icon 32x32 PNG (Mac)"

msgid "Icon 57x57 PNG (iPhone, iPod, iPad)"
msgstr "Icon 57x57 PNG (iPhone, iPod, iPad)"

msgid "Icon SVG 20x20 (Safari)"
msgstr "Icon SVG 20x20 (Safari)"

msgid "Disable page references"
msgstr "Seitenreferenzen deaktivieren"

msgid ""
"Disable showing the copy link '#' for the site reference. The references "
"themselves will still work. Those references are only showed for logged in "
"users."
msgstr ""
"Versteckt den Kopier-Link '#' für die Seitenreferenz. Die Referenzen an sich "
"funktionieren weiterhin. Diese Referenzen sind nur für eingeloggte Nutzer "
"sichtbar."

msgid "Open files in separate window"
msgstr "Dateien in separatem Fenster öffnen"

msgid "Announcement"
msgstr "Ankündigung"

msgid "Announcement URL"
msgstr "URL für Ankündigung"

msgid "Announcement bg color"
msgstr "Hintergrundfarbe der Ankündigung"

msgid "Announcement font color"
msgstr "Schriftfarbe der Ankündigung"

msgid "Only show Announcement for logged-in users"
msgstr "Ankündigung nur für eingeloggte Benutzer anzeigen"

msgid "Header links"
msgstr "Kopfzeilenlinks"

msgid "Title header left side"
msgstr "Titel Kopfzeile links"

msgid "Optional"
msgstr "Optional"

msgid "Font color"
msgstr "Schriftfarbe"

msgid "Relative font size"
msgstr "Relative Schriftgrösse"

msgid "Please add an url to each link"
msgstr "Bitte geben Sie für jeden Link eine URL ein"

msgid "Homepage Cover"
msgstr "Startseiten Cover"

msgid "Structure"
msgstr "Struktur"

msgid "Homepage Structure (for advanced users only)"
msgstr "Startseiten Struktur (nur für fortgeschrittene Benutzer)"

msgid "The structure of the homepage"
msgstr "Die Struktur der Homepage"

msgid "Homepage redirect"
msgstr "Startseiten Weiterleitung"

msgid "Yes, to directories"
msgstr "Ja, zu den Verzeichnissen"

msgid "Yes, to events"
msgstr "Ja, zu den Veranstaltungen"

msgid "Yes, to forms"
msgstr "Ja, zu den Formularen"

msgid "Yes, to publications"
msgstr "Ja, zu den Publikationen"

msgid "Yes, to reservations"
msgstr "Ja, zu den Reservationen"

msgid "Yes, to a non-listed path"
msgstr "Ja, ein nicht gelisteter Pfad"

msgid "Path"
msgstr "Pfad"

msgid "Please enter a path without schema or host"
msgstr "Bitte geben Sie einen Pfad ohne Schema oder Hostname an"

msgid "Hide these fields for non-logged-in users"
msgstr "Diese Felder für nicht angemeldete Benutzer ausblenden"

msgid "People"
msgstr "Personen"

msgid "Values of the location filter"
msgstr "Werte des Ortfilters"

msgid "The default map view. This should show the whole town"
msgstr "Die Standard Kartenansicht. Diese sollte die ganze Gemeinde zeigen."

msgid "Geo provider"
msgstr "Geo Anbieter"

msgid "Swisstopo (Default)"
msgstr "Swisstopo (Standard)"

msgid "Swisstopo Aerial"
msgstr "Swisstopo Luftbild"

msgid "Analytics Code"
msgstr "Analytics Code"

msgid "JavaScript for web statistics support"
msgstr "JavaScript für Web-Statistik"

msgid "Cantonal holidays"
msgstr "Kantonale Feiertage"

msgid "Other holidays"
msgstr "Andere Feiertage"

msgid "Preview"
msgstr "Vorschau"

msgid "School holidays"
msgstr "Schulferien"

msgid "Format: Day.Month - Description"
msgstr "Format: Tag.Monat - Beschreibung"

msgid "Please enter one date per line"
msgstr "Bitte geben Sie ein Datum pro Zeile ein"

msgid "Please enter only day and month"
msgstr "Bitte geben Sie nur Tag und Monat ein"

#, python-format
msgid "${date} is not a valid date"
msgstr "${date} ist kein gültiges Datum"

msgid "Format: Day.Month.Year - Day.Month.Year"
msgstr "Format: Tag.Monat.Jahr - Tag.Monat.Jahr"

msgid "Please enter one date pair per line"
msgstr "Bitte geben Sie ein Datumspaar pro Zeile ein"

msgid "End date needs to be after start date"
msgstr "Das End-Datum muss vor dem Start-Datum sein"

msgid "Email adress for notifications about newly opened tickets"
msgstr "E-Mail-Adresse für Benachrichtigungen zu geöffneten Tickets"

msgid "Accept request and close ticket automatically based on:"
msgstr "Akzeptiere und schliesse Tickets automatisch basierend auf:"

msgid "Ticket category"
msgstr "Ticket-Kategorie"

msgid "User role"
msgstr "Benutzer-Rolle"

msgid ""
"Accept request and close ticket automatically for these ticket categories"
msgstr "Akzeptiere und schliesse Tickets automatisch für diese Kategorien"

msgid ""
"If auto-accepting is not possible, the ticket will be in state pending. Also "
"note, that after the ticket is closed, the submitter can't send any messages."
msgstr ""
"Wenn das automatische Akzeptieren nicht möglich ist, verbleibt ein Ticket in "
"Bearbeitung. Bedenken Sie weiter, dass nach Abschluss des Tickets von der "
"antragstellenden Person keine Nachrichten mehr gesendet werden können."

msgid "Accept request and close ticket automatically for these user roles"
msgstr "Akzeptiere und schliesse Tickets automatisch für diese Benutzer-Rollen"

msgid "User used to auto-accept tickets"
msgstr "Benutzer für das automatische Akzeptieren von Tickets"

msgid "Block email confirmation when this ticket category is opened"
msgstr "Keine Email-Benachrichtung nach Eröffnung dieser Ticket-Kategorie"

msgid "This is enabled by default for tickets that get accepted automatically"
msgstr ""
"Für automatisch akzeptierte Tickets wird standardmässig keine "
"Eröffnungsnachricht verschickt"

msgid "Block email confirmation when this ticket category is closed"
msgstr ""
"Keine Email-Benachrichtigungen bei Schliessung dieser Ticket-Kateogorie"

msgid "Mute all tickets"
msgstr "Email-Benachrichtigungen für alle Tickets deaktivieren"

msgid "Always send email notification if a new ticket message is sent"
msgstr "Email-Benachrichtigung immer senden bei neuen Ticket-Nachrichten"

msgid "Categories restriced by user group settings"
msgstr "Durch Benutzergruppeneinstellungen eingeschränkt Kategorien"

msgid "Mute tickets individually if the auto-accept feature is enabled."
msgstr ""
"Schalten Sie Tickets individuell auf stumm, wenn sie Tickets automatisch "
"akzeptieren."

msgid "Enable newsletter"
msgstr "Newsletter aktivieren"

msgid "Include logo in newsletter"
msgstr "Logo im Newsletter anzeigen"

msgid "New domain"
msgstr "Neuer Domain"

msgid "Test migration"
msgstr "Migration testen"

msgid "Compares links to the current domain"
msgstr "Vergleicht Links mit der aktuellen Domain"

msgid "Use a domain name without http(s)"
msgstr "Benutze eine Domain ohne http(s)"

msgid "Domain must contain a dot"
msgstr "Die Domain muss einen Punkt enthalten"

msgid "Choose which links to check"
msgstr "Wählen Sie, welche Urls Überprüft werden sollen"

msgid "External links only"
msgstr "Externe Seiten"

msgid "Internal links only"
msgstr "Interne Seiten"

msgid "E-Mail Address"
msgstr "E-Mail Adresse"

msgid "Short name to identify the text module"
msgstr "Kurzer Name um den Textbaustein zu identifizieren"

msgid "Your note about this ticket"
msgstr "Ihre Notiz zu dem Ticket"

msgid "Attachment"
msgstr "Anhang"

msgid "Message"
msgstr "Nachricht"

msgid "The message is empty"
msgstr "Die Nachricht ist leer"

msgid "Notify me about replies"
msgstr "Ich möchte eine Benachrichtigung bei Antworten"

msgid "Setting \"Always notify\" is active"
msgstr "Einstellung \"Immer benachrichtigen\" ist eingeschaltet"

msgid "User"
msgstr "Benutzer"

msgid "Admin"
msgstr "Administrator"

msgid "Editor"
msgstr "Editor"

msgid "Member"
msgstr "Mitglied"

msgid "State"
msgstr "Status"

msgid "Active"
msgstr "Aktiv"

msgid "Inactive"
msgstr "Inaktiv"

msgid "Role"
msgstr "Rolle"

msgid "Yubikey"
msgstr "YubiKey"

msgid "Plug your YubiKey into a USB slot and press it."
msgstr "YubiKey anschliessen und Knopf drücken."

msgid "Administrators and editors must use a Yubikey"
msgstr "Administratoren und Editoren müssen zwingend einen YubiKey verwenden"

msgid "Invalid Yubikey"
msgstr "Ungültiger YubiKey"

#, python-format
msgid "This Yubikey is already used by ${username}"
msgstr "Dieser YubiKey wird bereits von ${username} verwendet"

msgid "The users e-mail address (a.k.a. username)"
msgstr "Die E-Mail Adresse des Benutzers (bzw. der Benutzername)"

msgid "Send Activation E-Mail with Instructions"
msgstr "Aktivierungs-Email mit Anmelde-Anleitung senden"

msgid "A user with this e-mail address exists already"
msgstr "Ein Benutzer mit dieser E-Mail Adresse existiert bereits"

msgid ""
"Users can only be in one group. If they already belong to another group and "
"get added here, they will automatically get removed from the other group."
msgstr ""
"Benutzer können nur in einer Gruppe sein. Wenn sie bereits einer anderen "
"Gruppe angehören und hier hinzugefügt werden, werden sie automatisch aus der "
"anderen Gruppe entfernt."

msgid "Ticket permissions"
msgstr "Ticketberechtigungen"

msgid "Restricts access and gives permission to these ticket categories"
msgstr ""
"Schränkt den Zugriff ein und erteilt Berechtigungen für diese "
"Ticketkategorien"

msgid "Send a periodic status e-mail."
msgstr "Ein periodisches Status E-Mail senden."

msgid "Daily (exluding the weekend)"
msgstr "Täglich (abgesehen vom Wochenende)"

msgid "Weekly (on mondays)"
msgstr "Wöchentlich (am Montag)"

msgid "Monthly (on first monday of the month)"
msgstr "Monatlich (am ersten Montag des Monats)"

msgid "Never"
msgstr "Nie"

msgid "1 entry"
msgstr "1 Eintrag"

#, python-format
msgid "${count} entries"
msgstr "${count} Einträge"

msgid "All directories"
msgstr "Alle Verzeichnisse"

msgid "Directories"
msgstr "Verzeichnisse"

msgid "All events"
msgstr "Alle Veranstaltungen"

msgid "Newsletter"
msgstr "Newsletter"

msgid "Daypass"
msgstr "Tageskarte"

msgid "Conference room"
msgstr "Konferenzraum"

#, python-format
msgid "150 years {organisation}"
msgstr "150 Jahre {organisation}"

msgid "Sports facility"
msgstr "Sportanlage"

msgid "We celebrate our 150th anniversary."
msgstr "Wir feiern unser 150 jähriges Bestehen."

msgid "General Assembly"
msgstr "Generalversammlung"

msgid "Communal hall"
msgstr "Gemeindesaal"

msgid "As every year."
msgstr "Alle Jahre wieder."

msgid "Community Gymnastics"
msgstr "Gemeinsames Turnen"

msgid "Gymnasium"
msgstr "Turnhalle"

msgid "Get fit together."
msgstr "Zusammen fit werden."

msgid "Women's Club"
msgstr "Frauenverein"

msgid "Football Tournament"
msgstr "Fussballturnier"

msgid "Amateurs welcome!"
msgstr "Anfänger willkommen!"

msgid "Sports Association"
msgstr "Sporverein"

msgid "all day"
msgstr "den ganzen Tag"

msgid "Homepage"
msgstr "Startseite"

msgid "Forms"
msgstr "Formulare"

msgid "Edit"
msgstr "Bearbeiten"

msgid "QR"
msgstr "QR"

msgid "Delete"
msgstr "Löschen"

msgid "This form can't be deleted."
msgstr "Das Formular kann nicht gelöscht werden."

msgid ""
"There are submissions associated with the form. Those need to be removed "
"first."
msgstr ""
"Es existieren Eingaben die mit diesem Formular verknüpft sind. Löschen Sie "
"diese Eingaben bevor Sie das Formular löschen."

msgid "Do you really want to delete this form?"
msgstr "Möchten Sie das Formular wirklich löschen?"

msgid "This cannot be undone."
msgstr "Dies kann nicht rückgängig gemacht werden."

msgid "Delete form"
msgstr "Formular löschen"

msgid "Export"
msgstr "Export"

msgid "Change URL"
msgstr "URL ändern"

msgid "Registration Windows"
msgstr "Anmeldezeitraum"

msgid "Form"
msgstr "Formular"

msgid "External form"
msgstr "Externes Formular"

msgid "New external form"
msgstr "Neues externes Formular"

msgid "Person"
msgstr "Person"

msgid "Do you really want to delete this person?"
msgstr "Möchten Sie die Person wirklich löschen?"

msgid "Delete person"
msgstr "Person löschen"

msgid "Accept ticket"
msgstr "Ticket annehmen"

msgid "This ticket can't be closed."
msgstr "Dieses Ticket kann nicht abgeschlossen werden."

msgid "This ticket requires a decision, but no decision has been made yet."
msgstr ""
"Dieses Ticket verlangt nach einer Entscheidung, aber bisher wurde keine "
"Entscheidung gefällt."

msgid "Close ticket"
msgstr "Ticket abschliessen"

msgid "Reopen ticket"
msgstr "Ticket wieder öffnen"

msgid "Archive ticket"
msgstr "Ticket archivieren"

msgid "Recover from archive"
msgstr "Aus dem Archiv holen"

msgid "Assign ticket"
msgstr "Ticket zuweisen"

msgid "New Note"
msgstr "Neue Notiz"

msgid "PDF"
msgstr "PDF"

msgid "New Message"
msgstr "Neue Nachricht"

msgid "Ticket Status"
msgstr "Ticket Status"

msgid "Text module"
msgstr "Textbaustein"

msgid "Do you really want to delete this text module?"
msgstr "Möchten Sie diesen Textbaustein wirklich löschen"

msgid "Delete text module"
msgstr "Textbaustein löschen"

msgid "Reservations"
msgstr "Reservationen"

msgid "Recipients"
msgstr "Empfänger"

msgid "Room"
msgstr "Raum"

msgid "Resource Item"
msgstr "Gegenstand"

msgid "External resource link"
msgstr "Externer Reservationslink"

msgid "New external resource"
msgstr "Neue externe Reservation"

msgid "Export All"
msgstr "Alle Exportieren"

msgid "Find Your Spot"
msgstr "Terminsuche"

msgid "Notifications"
msgstr "Mitteilungen"

msgid "E-Mail Recipient"
msgstr "E-Mail Empfänger"

msgid "Do you really want to delete this resource?"
msgstr "Möchten Sie diese Reservations-Ressource wirklich löschen?"

msgid "Delete resource"
msgstr "Reservations-Ressource löschen"

msgid "This resource can't be deleted."
msgstr "Diese Reservations-Ressource kann nicht gelöscht werden."

msgid "There are existing reservations associated with this resource"
msgstr "Es existieren Reservationen für diese Reservations-Ressource"

msgid "Clean up"
msgstr "Aufräumen"

msgid "Occupancy"
msgstr "Belegung"

msgid "Subscribe"
msgstr "Abonnieren"

msgid "Rules"
msgstr "Regeln"

msgid "Edit allocation"
msgstr "Einteilung bearbeiten"

msgid "Do you really want to delete this allocation?"
msgstr "Möchten Sie diese Einteilung wirklich löschen?"

msgid "Delete allocation"
msgstr "Einteilung löschen"

#, python-format
msgid "Every ${days} until ${end}"
msgstr "Jeden ${days} bis zum ${end}."

msgid "This event can't be editet."
msgstr "Diese Veranstaltung kann nicht bearbeitet werden."

msgid "Imported events can not be editet."
msgstr "Importierte Veranstaltungen können nicht bearbeitet werden."

msgid "Do you really want to delete this event?"
msgstr "Möchten Sie die Veranstaltung wirklich löschen?"

msgid "Delete event"
msgstr "Veranstaltung löschen"

msgid "This event can't be deleted."
msgstr "Diese Veranstaltung kann nicht gelöscht werden."

msgid "To remove this event, go to the ticket and reject it."
msgstr ""
"Sie können die Veranstaltung jedoch in der Ticketansicht absagen, um sie zu "
"entfernen."

msgid "Withdraw event"
msgstr "Veranstaltung zurückziehen"

msgid "Do you really want to withdraw this event?"
msgstr "Wollen sie diese Veranstaltung zurückziehen? "

msgid "You can re-publish an imported event later."
msgstr "Sie können importierte Veranstaltungen später wieder veröffentlichen."

msgid "Re-publish event"
msgstr "Veranstaltung wieder veröffentlichen"

msgid "New"
msgstr "Neu"

msgid "Subscribers"
msgstr "Abonnenten"

msgid "Test"
msgstr "Test"

msgid "Delete newsletter"
msgstr "Newsletter löschen"

msgid "Photo Albums"
msgstr "Fotoalben"

msgid "Manage images"
msgstr "Bilder verwalten"

msgid "Photo Album"
msgstr "Fotoalbum"

msgid "Choose images"
msgstr "Bilder auswählen"

msgid "Delete photo album"
msgstr "Fotoalbum löschen"

msgid "Usermanagement"
msgstr "Benutzerverwaltung"

msgid "Create Signup Link"
msgstr "Neuer Registrationslink"

msgid "User group"
msgstr "Benutzergruppe"

msgid "Do you really want to delete this user group?"
msgstr "Möchten Sie diese Benutzergruppe wirklich löschen"

msgid "Delete user group"
msgstr "Benutzergruppe löschen"

msgid "Exports"
msgstr "Exporte"

msgid "Payment Providers"
msgstr "Zahlungsanbieter"

msgid "Synchronise"
msgstr "Synchronisieren"

msgid "Directory"
msgstr "Verzeichnis"

msgid "Configure"
msgstr "Konfigurieren"

#, python-format
msgid "Do you really want to delete \"${title}\"?"
msgstr "Möchten Sie \"${title}\" wirklich löschen?"

msgid "All entries will be deleted as well!"
msgstr "Alle Einträge werden ebenfalls gelöscht!"

msgid "Delete directory"
msgstr "Verzeichnis löschen"

msgid "Entry"
msgstr "Eintrag"

msgid "Published"
msgstr "Veröffentlicht"

msgid "Upcoming"
msgstr "Demnächst"

msgid "Past"
msgstr "Vergangen"

msgid "Choose filter"
msgstr "Filter wählen"

msgid "Delete entry"
msgstr "Eintrag löschen"

msgid "Dashboard"
msgstr "Dashboard"

msgid "Do you really want to delete this external link?"
msgstr "Wollen sie die externe Verknüpfung wirklich löschen?"

msgid "Delete external link"
msgstr "Verknüpfung löschen"

msgid "Sort"
msgstr "Sortieren"

msgid "The submission was adopted"
msgstr "Der Eintrag wurde übernommen"

msgid "The entry is not valid, please adjust it"
msgstr "Der Eintrag ist nicht gültig, bitte korrigieren"

msgid "An entry with this name already exists"
msgstr "Ein Eintrag mit diesem Namen existiert bereits"

msgid "Your directory submission has been adopted"
msgstr "Ihr Verzeichniseintrag wurde übernommen"

msgid "Your change request has been applied"
msgstr "Ihr Änderungswunsch wurde übernommen"

msgid "The change request was applied"
msgstr "Der Änderungswunsch wurde übernommen"

msgid "The submission was rejected"
msgstr "Die Eingabe wurde abgelehnt"

msgid "Your directory submission has been rejected"
msgstr "Ihre Eingabe wurde abgelehnt"

msgid "Through URL only (not listed)"
msgstr "Nur wer die URL kennt (wird nicht gelistet)"

msgid "Members may view occupancy"
msgstr "Mitglieder dürfen Belegung einsehen"

msgid ""
"The occupancy view shows the e-mail addresses submitted with the "
"reservations, so we only recommend enabling this for internal resources "
"unless all members are sworn to uphold data privacy."
msgstr ""
"In der Belegungsansicht werden die mit den Reservationen eingegebenen E-Mail-"
"Adressen angezeigt. Wir empfehlen daher, diese Funktion nur für interne "
"Ressourcen zu aktivieren, es sei denn, alle Mitglieder sind auf die Wahrung "
"des Datenschutzes eingeschworen."

msgid "Visible on homepage"
msgstr "Auf der Startseite anzeigen"

msgid "Visibility"
msgstr "Sichtbarkeit"

msgid ""
"- '-' will be converted to a bulleted list\n"
"- Urls will be transformed into links\n"
"- Emails and phone numbers as well"
msgstr ""
"- '-' wird in eine Aufzählung umgewandelt\n"
"- Urls werden zu Hyperlinks konvertiert\n"
"- E-Mails und Telefon-Nummern ebenfalls"

msgid "Hide contact info in sidebar"
msgstr "Kontaktinformationen in Sidebar ausblenden"

msgid "Use text instead of lead in the newsletter"
msgstr "Text statt Einleitung im Newsletter benutzen"

msgid "A resource with this name already exists"
msgstr "Eine Resource mit diesem Namen existiert bereits"

msgid "Enable honey pot"
msgstr "Honey pot aktivieren"

msgid "Spam protection"
msgstr "Spamschutz"

msgid "This month"
msgstr "Diesen Monat"

msgid "Last month"
msgstr "Letzter Monat"

msgid "This year"
msgstr "Dieses Jahr"

msgid "Last year"
msgstr "Letztes Jahr"

msgid "Older"
msgstr "Älter"

msgid "Do you really want to delete this note?"
msgstr "Möchten Sie diese Notiz wirklich löschen?"

msgid "Delete Note"
msgstr "Notiz löschen"

msgid "Always visible on homepage"
msgstr "Immer auf der Startseite anzeigen"

msgid "Search for available dates"
msgstr "Nach verfügbaren Terminen suchen"

msgid "Aargau"
msgstr "Aargau"

msgid "Appenzell Ausserrhoden"
msgstr "Appenzell Ausserrhoden"

msgid "Appenzell Innerrhoden"
msgstr "Appenzell Innerrhoden"

msgid "Basel-Landschaft"
msgstr "Basel-Landschaft"

msgid "Basel-Stadt"
msgstr "Basel-Stadt"

msgid "Berne"
msgstr "Bern"

msgid "Fribourg"
msgstr "Freiburg"

msgid "Geneva"
msgstr "Genf"

msgid "Glarus"
msgstr "Glarus"

msgid "Grisons"
msgstr "Graubünden"

msgid "Jura"
msgstr "Jura"

msgid "Lucerne"
msgstr "Luzern"

msgid "Neuchâtel"
msgstr "Neuenburg"

msgid "Nidwalden"
msgstr "Nidwalden"

msgid "Obwalden"
msgstr "Obwalden"

msgid "Schaffhausen"
msgstr "Schaffhausen"

msgid "Schwyz"
msgstr "Schwyz"

msgid "Solothurn"
msgstr "Solothurn"

msgid "St. Gallen"
msgstr "St. Gallen"

msgid "Thurgau"
msgstr "Thurgau"

msgid "Ticino"
msgstr "Tessin"

msgid "Uri"
msgstr "Uri"

msgid "Valais"
msgstr "Wallis"

msgid "Vaud"
msgstr "Waadt"

msgid "Zug"
msgstr "Zug"

msgid "Zürich"
msgstr "Zürich"

msgid "Neujahrestag"
msgstr "Neujahrestag"

msgid "Berchtoldstag"
msgstr "Berchtoldstag"

msgid "Heilige Drei Könige"
msgstr "Heilige Drei Könige"

msgid "Jahrestag der Ausrufung der Republik"
msgstr "Jahrestag der Ausrufung der Republik"

msgid "Josefstag"
msgstr "Josefstag"

msgid "Näfelser Fahrt"
msgstr "Näfelser Fahrt"

msgid "Ostern"
msgstr "Ostern"

msgid "Karfreitag"
msgstr "Karfreitag"

msgid "Ostermontag"
msgstr "Ostermontag"

msgid "Tag der Arbeit"
msgstr "Tag der Arbeit"

msgid "Auffahrt"
msgstr "Auffahrt"

msgid "Pfingsten"
msgstr "Pfingsten"

msgid "Pfingstmontag"
msgstr "Pfingstmontag"

msgid "Fronleichnam"
msgstr "Fronleichnam"

msgid "Fest der Unabhängigkeit"
msgstr "Fest der Unabhängigkeit"

msgid "Peter und Paul"
msgstr "Peter und Paul"

msgid "Nationalfeiertag"
msgstr "Nationalfeiertag"

msgid "Mariä Himmelfahrt"
msgstr "Mariä Himmelfahrt"

msgid "Bruder Klaus"
msgstr "Bruder Klaus"

msgid "Allerheiligen"
msgstr "Allerheiligen"

msgid "Mariä Empfängnis"
msgstr "Mariä Empfängnis"

msgid "Escalade de Genève"
msgstr "Escalade de Genève"

msgid "Weihnachten"
msgstr "Weihnachten"

msgid "Stephanstag"
msgstr "Stephanstag"

msgid "Wiederherstellung der Republik"
msgstr "Wiederherstellung der Republik"

msgid "Form Submissions"
msgstr "Formulareingaben"

msgid ""
"This is not the oldest undecided submission of this registration window. Do "
"you really want to confirm this submission?"
msgstr ""
"Dies ist nicht die älteste offene Eingabe dieses Anmeldezeitraums. Möchten "
"Sie wirklich bestätigen?"

msgid ""
"By confirming this submission, you will prefer this over a submission that "
"came in earlier."
msgstr ""
"Durch das Bestätigen der Eingabe bervorzugen Sie diese gegenüber einer "
"Anderen die zuerst da war."

msgid "Confirm registration"
msgstr "Anmeldung bestätigen "

msgid "Deny registration"
msgstr "Anmeldung ablehnen"

msgid "Cancel registration"
msgstr "Anmeldung stornieren"

msgid "Edit submission"
msgstr "Eingabe bearbeiten"

msgid "Accept all reservations"
msgstr "Alle Reservationen annehmen"

msgid "Details about the reservation"
msgstr "Details zu Ihrer Reservation"

msgid "Edit details"
msgstr "Details bearbeiten"

msgid "Accept all with message"
msgstr "Alle annehmen mit Kommentar"

msgid "Reject all"
msgstr "Alle absagen"

msgid "Do you really want to reject all reservations?"
msgstr "Möchten Sie wirklich alle Reservationen absagen?"

msgid "Rejecting these reservations can't be undone."
msgstr "Die Absage aller Reservationen kann nicht rückgängig gemacht werden."

msgid "Reject reservations"
msgstr "Reservationen absagen"

msgid "Reject all with message"
msgstr "Alle absagen mit Kommentar"

#, python-format
msgid "Reject ${title}"
msgstr "${title} absagen"

msgid "Do you really want to reject this reservation?"
msgstr "Möchten Sie diese Reservation wirklich absagen?"

#, python-format
msgid "Rejecting ${title} can't be undone."
msgstr "Die Absage von ${title} kann nicht rückgängig gemacht werden."

msgid "Reject reservation"
msgstr "Reservation absagen"

#. Used in sentence: "${event} published."
#.
msgid "Event"
msgstr "Veranstaltung"

msgid "Accept event"
msgstr "Veranstaltung annehmen"

msgid "Edit event"
msgstr "Veranstaltung bearbeiten"

msgid "Reject event"
msgstr "Veranstaltung ablehnen"

msgid "Do you really want to reject this event?"
msgstr "Möchten Sie diese Veranstaltung wirklich absagen?"

msgid "Rejecting this event can't be undone."
msgstr "Eine Absage kann nicht rückgängig gemacht werden."

msgid "Directory Entry Submissions"
msgstr "Verzeichniseintrag Eingaben"

msgid "Adopt"
msgstr "Übernehmen"

msgid "View directory entry"
msgstr "Verzeichniseintrag Anzeigen"

msgid "Reject"
msgstr "Abweisen"

msgid "Do you really want to reject this entry?"
msgstr "Möchten Sie diesen Eintrag wirklich abweisen?"

msgid "Reject entry"
msgstr "Eintrag abweisen"

msgid "Link"
msgstr "Verknüpfung"

msgid "New Link"
msgstr "Neue Verknüpfung"

msgid "Added a new link"
msgstr "Eine neue Verknüpfung wurde hinzugefügt"

msgid "Edit Link"
msgstr "Verknüpfung Bearbeiten"

msgid "The link was deleted"
msgstr "Die Verknüpfung wurde gelöscht"

msgid "Delete link"
msgstr "Verknüpfung Löschen"

#, python-format
msgid "Do you really want to delete the link \"${title}\"?"
msgstr "Möchten Sie die Verknüpfung \"${title}\" wirklich löschen?"

msgid "Topic"
msgstr "Thema"

msgid "New Topic"
msgstr "Neues Thema"

msgid "Added a new topic"
msgstr "Das neue Thema wurde hinzugefügt"

msgid "Edit Topic"
msgstr "Thema Bearbeiten"

msgid "The topic was deleted"
msgstr "Das Thema wurde gelöscht"

msgid "Delete topic"
msgstr "Thema Löschen"

#, python-format
msgid "Do you really want to delete the topic \"${title}\"?"
msgstr "Möchten Sie das Thema \"${title}\" wirklich löschen?"

msgid "News"
msgstr "Nachricht"

msgid "Add News"
msgstr "Nachricht hinzufügen"

msgid "Added news"
msgstr "Eine neue Nachricht wurde hinzugefügt"

msgid "Edit News"
msgstr "Nachricht bearbeiten"

msgid "The news was deleted"
msgstr "Die Nachricht wurde gelöscht"

msgid "Delete news"
msgstr "Nachricht löschen"

#, python-format
msgid "Do you really want to delete the news \"${title}\"?"
msgstr "Möchten Sie die Nachricht \"${title}\" wirklich löschen?"

msgid "Copy"
msgstr "Kopieren"

msgid "Paste"
msgstr "Einfügen"

msgid "Please note that this page has subpages which will also be deleted!"
msgstr ""
"Bitte beachten Sie dass die Unterthemen dieses Themas ebenfalls gelöscht "
"werden!"

msgid "This page can't be deleted."
msgstr "Diese Seite kann nicht gelöscht werden."

msgid ""
"This page has subpages. Only administrators can delete pages with subpages. "
"To delete this page, delete all subpages first or ask an administrator to do "
"it for you."
msgstr ""
"Diese Seite hat Unterseiten. Nur Administratoren können Seiten mit "
"Unterseiten löschen. Um diese Seite zu löschen müssen Sie erst alle "
"Unterseiten löschen, oder Sie wenden sich an einen Administrator."

msgid "Source"
msgstr "Herkunft"

msgid "Subject"
msgstr "Betreff"

msgid "Owner"
msgstr "Zuständig"

msgid "Created"
msgstr "Erstellt"

msgid "Reaction Time"
msgstr "Reaktionszeit"

msgid "Process Time"
msgstr "Bearbeitungszeit"

msgid "Event Source"
msgstr "Quelle Veranstaltung"

msgid "Payment"
msgstr "Zahlung"

msgid "Total Amount"
msgstr "Totalbetrag"

msgid ""
"The record behind this ticket was removed. The following information is a "
"snapshot kept for future reference."
msgstr ""
"Der hinterlegte Datensatz wurde entfernt. Die folgenden Informationen sind "
"eine Momentaufnahme, erstellt vor der Löschung."

msgid "Summary"
msgstr "Zusammenfassung"

msgid "No rules defined."
msgstr "Keine Regeln definiert."

msgid "State:"
msgstr "Status:"

msgid "Owner:"
msgstr "Besitzer:"

msgid "Kind:"
msgstr "Art:"

msgid "No directories defined yet."
msgstr "Noch keine Verzeichnisse definiert."

msgid "No entries found."
msgstr "Keine Einträge gefunden."

msgid "Propose entry"
msgstr "Eintrag vorschlagen"

msgid "Something missing? Propose a new entry."
msgstr ""
"Fehlt ein Eintrag im Verzeichnis? Schlagen Sie einen neuen Eintrag vor."

msgid "External link"
msgstr "Externe Verknüpfung"

msgid "More information"
msgstr "Weiterführende Informationen"

msgid "Change Request"
msgstr "Änderung vorschlagen"

msgid "Found an error? Propose a change to this entry."
msgstr "Haben Sie einen Fehler gefunden? Schlagen Sie eine Änderung vor."

msgid ""
"Your edit requires a migration of existing entries. Please confirm the "
"following changes."
msgstr ""
"Ihre Änderung bedingt eine Migration der bestehenden Einträge. Bitte "
"bestätigen Sie die folgenden Änderungen."

msgid ""
"Changes are detected using a heuristic. Therefore it is possible that your "
"changes were misdetected. If in doubt, press cancel and try to change the "
"directory in small increments."
msgstr ""
"Änderungen werden durch eine Heuristik erkannt. Deshalb kann es vorkommen "
"dass Änderungen falsch erkannt werden. Im Zweifelsfall brechen Sie die "
"Änderung ab und versuchen es mit kleineren Änderungsschritten."

msgid "For additional safety you can also download a backup before continuing:"
msgstr ""
"Zu Ihrer zusätzlichen Sicherheit können Sie ausserdem vorher ein Backup "
"herunterladen:"

msgid "Download backup"
msgstr "Backup herunterladen"

msgid ""
"There was an error while migrating your directory! You can fix the displayed "
"entries in a separate window and then continue here."
msgstr ""
"Bei der Verzeichnismigration ist ein Fehler aufgetreten! Sie können den "
"angezeigten Fehler im Eintrag in einem separaten Fenster beheben und danach "
"hier weiterfahren."

msgid "Added:"
msgstr "Hinzugefügt:"

msgid "Removed:"
msgstr "Entfernt:"

msgid "Renamed:"
msgstr "Umbenannt:"

msgid "Changed:"
msgstr "Verändert:"

msgid "Confirm"
msgstr "Bestätigen"

msgid "There was an error while importing your directory!"
msgstr "Beim Verzeichnisimport ist ein Fehler aufgetreten!"

msgid ""
"Please review your data and press \"Complete\" to finalize the process. If "
"there's anything you'd like to change, click on \"Edit\" to return to the "
"filled-out form."
msgstr ""
"Bitte überprüfen Sie Ihre Angaben und klicken Sie auf \"Abschliessen\" um "
"die Anfrage zu übermitteln. Wenn Sie Änderungen vornehmen möchten, klicken "
"Sie auf \"Bearbeiten\" um zum Formular zurückzukehren."

msgid ""
"The image shown in the list view is a square. To have your image shown fully "
"in the list view, you need to use a square image."
msgstr ""
"Ihr Bild wird in der Listen-Vorschau in ein Quadrat eingepasst. Falls Sie in "
"der Übersicht das ganze Bild darstellen möchten, müssen Sie ein "
"quadratisches Bild hochladen."

msgid "Complete"
msgstr "Abschliessen"

msgid "Entries in export: ${count}"
msgstr "Einträge im Export: ${count}"

msgid "No exports available."
msgstr "Keine Exporte verfügbar."

msgid "Upload"
msgstr "Hochladen"

msgid "Just Uploaded"
msgstr "Soeben hochgeladen"

msgid "Extension"
msgstr "Erweiterung"

msgid "Upload Date"
msgstr "Hochlade-Datum"

msgid "All Files"
msgstr "Alle Dateien"

msgid "No files uploaded yet"
msgstr "Noch keine Dateien hochgeladen"

msgid "All dates"
msgstr "Alle Termine"

msgid "Unavailable"
msgstr "Besetzt"

msgid "No dates found"
msgstr "Keine Termine gefunden"

msgid "You are trying to open a page for which you are not authorized."
msgstr "Ihnen fehlt die nötige Berechtigung um diese Seite zu öffnen."

msgid "Please follow this link to login with a different user."
msgstr ""
"Bitte folgen Sie diesem Link um sich mit einem anderen Benutzer anzumelden."

msgid "Please follow this link to login."
msgstr "Bitte folgen Sie diesem Link um sich anzumelden."

msgid "No forms defined yet."
msgstr "Es wurden noch keine Formulare definiert."

msgid "Categories"
msgstr "Kategorien"

msgid ""
"To edit the image descriptions, click on one, enter your descrption and "
"press return. To abort press escape."
msgstr ""
"Klicken Sie auf die Beschreibung um diese zu ändern. Zum Bestätigen drücken "
"Sie die Eingabe-, zum Abbrechen die Esc-Taste."

msgid "No images uploaded yet"
msgstr "Noch keine Bilder hochgeladen"

msgid "This album does not contain any images yet."
msgstr "Dieses Fotoalbum enthält noch keine Bilder."

msgid "No photo albums defined yet."
msgstr "Noch keine Fotoalben erstellt."

msgid "Skip navigation"
msgstr "Navigation überspringen"

msgid "Straight to ..."
msgstr "Direkt zu ..."

msgid "Back to the homepage"
msgstr "Zurück zur Startseite"

msgid "Search"
msgstr "Suche"

msgid "The form contains errors. Please check the marked fields."
msgstr "Das Formular enthält Fehler. Bitte die markierten Felder überprüfen."

msgid "Copied to Clipboard!"
msgstr "In die Zwischenablage kopiert!"

msgid "Total"
msgstr "Total"

msgid "Healthy"
msgstr "Intakt"

msgid "Errors"
msgstr "Fehler"

msgid "Duration [s]"
msgstr "Abfragedauer [s]"

msgid "Don't have an account yet?"
msgstr "Sie haben noch kein Benutzerkonto?"

msgid "Register now"
msgstr "Jetzt registrieren"

msgid "Forgot your password?"
msgstr "Sie haben Ihr Passwort vergessen?"

msgid "Reset password"
msgstr "Passwort zurücksetzen"

msgid "Alternatives"
msgstr "Alternativen"

msgid "You are here"
msgstr "Sie sind hier"

msgid "Privacy Protection"
msgstr "Datenschutz"

msgid "About"
msgstr "Impressum"

msgid "Partner"
msgstr "Partner"

msgid "more…"
msgstr "mehr…"

msgid "Submit"
msgstr "Absenden"

msgid "Selected Topics"
msgstr "Ausgewählte Themen"

msgid "Drop files to upload"
msgstr "Dateien hierhin ziehen um sie hochzuladen"

msgid "All news"
msgstr "Alle Nachrichten"

msgid "This site is private but can also be seen by members"
msgstr "Diese Seite ist privat, kann aber auch von Mitgliedern gesehen werden"

msgid "This site is not published."
msgstr "Diese Seite ist nicht publiziert."

msgid "This site is not public."
msgstr "Diese Seite ist nicht öffentlich."

msgid "This site is not public but it can be seen by members."
msgstr ""
"Diese Seite ist nicht öffentlich, kann aber von Mitgliedern eingesehen "
"werden."

msgid ""
"This site contains no lead. Leads are used for lists and search results."
msgstr ""
"Diese Seite hat keine Einleitung. Die Einleitung ist wichtig für die Suche "
"und Auflistungen."

msgid "Change request"
msgstr "Änderungsvorschlag"

msgid "New Entry"
msgstr "Neuer Eintrag"

msgid "Previous Page"
msgstr "Vorherige Seite"

msgid "Next Page"
msgstr "Nächste Seite"

msgid ""
"Persons living outside the following zipcodes may only reserve this "
"allocation on the ${date}: ${zipcodes}"
msgstr ""
"Personen die ausserhalb der folgenden Postleitzahlen leben können diese "
"Reservation erst am ${date} tätigen: ${zipcodes}"

msgid "Quota"
msgstr "Anzahl"

msgid "Initiated"
msgstr "Initiiert"

msgid "Submitted"
msgstr "Gemeldet"

msgid "Withdrawn"
msgstr "Zurückgezogen"

msgid "List Preview"
msgstr "Listen-Vorschau"

msgid "Additional Information"
msgstr "Zusätzliche Informationen"

msgid "Location"
msgstr "Ort"

msgid "Date and time"
msgstr "Datum und Zeit"

msgid "Recurrence"
msgstr "Wiederholungen"

msgid "No events found."
msgstr "Keine Veranstaltungen gefunden."

msgid "Filter by date"
msgstr "Nach Datum filtern"

msgid "Administrator"
msgstr "Administrator"

msgid "Administrators"
msgstr "Administratoren"

msgid "Editors"
msgstr "Editoren"

msgid "Members"
msgstr "Mitglieder"

msgid "Close (Esc)"
msgstr "Schliessen (Esc)"

msgid "Share"
msgstr "Teilen"

msgid "Toggle fullscreen"
msgstr "Vollbild"

msgid "Zoom in/out"
msgstr "Zoom"

msgid ""
"This space holds images from your photo-albums. To show photos add a few "
"photos to an album and mark it as available for the homepage."
msgstr ""
"Hier werden Bilder aus Ihren Fotoalben angezeigt. Dazu erstellen Sie einfach "
"ein Fotoalbum, fügen ein paar Bilder hinzu und markieren das Album als auf "
"der Startseite verfügbar."

msgid "Has a digital seal"
msgstr "Hat ein digitales Siegel"

msgid "${count} page"
msgstr "${count} Seite"

msgid "${count} pages"
msgstr "${count} Seiten"

msgid "Further occurrences:"
msgstr "Weitere Termine:"

msgid ""
"Your request will be processed shortly. To see the state of your process "
"your may return to this page at any time. All information on this page has "
"been sent to your e-mail address."
msgstr ""
"Ihre Anfrage wird in Kürze bearbeitet. Sie können jederzeit zu dieser Seite "
"zurückkehren um den Status Ihrer Anfrage abzufragen. Alle Informationen auf "
"dieser Seite wurde an Ihre E-Mail Adresse gesendet."

msgid ""
"Your request will be processed shortly. To see the state of your process "
"your may return to this page at any time."
msgstr ""
"Ihre Anfrage wird in Kürze bearbeitet. Sie können jederzeit zu dieser Seite "
"zurückkehren um den Status Ihrer Anfrage abzufragen."

msgid ""
"Your request has been completed. If you asked for documents to be sent to "
"your address, they should arrive shortly. If you asked to pick up documents "
"at the municipality, the are now ready to be picked up."
msgstr ""
"Ihre Anfrage wurde erfolgreich abgeschlossen. Falls Sie Dokumente über den "
"Postweg verlangt haben, sollten Sie in den kommenden Tagen Post erhalten. "
"Falls Sie Dokumente am Schalter abholen wollten, so können Sie das jetzt tun."

msgid "Privacy"
msgstr "Privatsphäre"

msgid "Send me my entered data by e-mail."
msgstr "Versand meiner Eingaben an meine E-Mail Adresse."

msgid "Pay Online Now"
msgstr "Jetzt online bezahlen"

msgid "Credit Card Fee"
msgstr "Kreditkarten-Gebühr"

msgid "Pay Offline later"
msgstr "Später bezahlen"

msgid "at ${time}"
msgstr "um ${time}"

msgid "Object"
msgstr "Objekt"

msgid "Disbursed"
msgstr "Ausbezahlt"

msgid "Digital seal"
msgstr "Digitales Siegel"

msgid "Private"
msgstr "Privat"

msgid "Will be published on:"
msgstr "Wird publiziert am:"

msgid "Publication date:"
msgstr "Publikationsdatum:"

msgid "Reset"
msgstr "Zurücksetzen"

msgid "Not a publication"
msgstr "keine Publikation"

msgid "Content"
msgstr "Inhalt"

msgid "1 page"
msgstr "1 Seite"

msgid "Contains no readable text"
msgstr "Enthält keinen lesbaren Text"

msgid "1 word"
msgstr "1 Wort"

msgid "${count} words"
msgstr "${count} Wörter"

msgid "Do you really want to delete this file?"
msgstr "Möchten Sie diese Datei wirklich löschen?"

msgid "Delete File"
msgstr "Datei löschen"

msgid "Please provide the new name for the file"
msgstr "Bitte geben Sie einen neuen Namen für die Datei ein"

msgid "Rename"
msgstr "Umbenennen"

msgid "Digital seal applied by ${signee} on ${date}"
msgstr "Digitales Siegel angewendet von ${signee} am ${date}"

msgid "Please enter your yubikey to apply a digital seal to this file"
msgstr ""
"Bitte geben Sie Ihren Yubikey ein um ein digitales Siegel auf der Datei "
"anzuwenden"

msgid "Sign"
msgstr "Signieren"

msgid ""
"Published documents with a digital seal can be discovered through the site-"
"search and in the list of documents with a digital seal. This action will be "
"logged and cannot be undone."
msgstr ""
"Publizierte Dokumente mit digitalem Siegel können von der Öffentlichkeit "
"über die Suche gefunden und in der Liste der Dokumente mit digitalem Siegel "
"eingesehen werden. Diese Aktion wird aufgezeichnet und kann nicht rückgängig "
"gemacht werden."

msgid "Without digital seal"
msgstr "Ohne digitales Siegel"

msgid "Apply digital seal now"
msgstr "Digitales Siegel anwenden"

msgid "You are not authorised to apply digital seals to documents"
msgstr ""
"Sie sind nicht dazu berechtigt digitale Siegel auf Dokumente anzuwenden"

msgid "Click to add a description"
msgstr "Klicken um eine Beschreibung hinzuzufügen"

msgid "Do you really want to delete the image?"
msgstr "Möchten Sie das Bild wirklich löschen?"

msgid "Delete Image"
msgstr "Bild Löschen"

msgid "${name} was provided with a digital seal on ${date}"
msgstr "${name} wurde am ${date} mit einem digitalen Siegel versehen"

msgid "${name} is not in our database"
msgstr "${name} ist nicht in unserer Datenbank"

msgid "Accept"
msgstr "Annehmen"

msgid "Close"
msgstr "Schliessen"

msgid "Copy to clipboard"
msgstr "In die Zwischenablage kopieren"

msgid "Hello!"
msgstr "Guten Tag"

msgid "Your e-mail address was just used to create an account on ${homepage}."
msgstr ""
"Ihre E-Mail Adresse wurde soeben zur Erstellung eines Accounts auf "
"${homepage} verwendet."

msgid "To activate your account, click confirm below:"
msgstr "Um Ihren Account zu aktivieren, bestätigen Sie bitte die Anmeldung:"

msgid "Confirm my account"
msgstr "Anmeldung bestätigen"

msgid ""
"If you believe this is an error, ignore this message and we'll never bother "
"you again."
msgstr ""
"Falls Sie sich nicht bei dieser Seite angemeldet haben, können Sie diese "
"Nachricht ignorieren. Sie erhalten dann keine weiteren E-Mails von uns."

msgid "Hello"
msgstr "Grüezi"

msgid ""
"You are recieving this mail because you subscribed to the following "
"newsletter:"
msgstr ""
"Sie erhalten diese E-Mail weil Sie sich für den folgenden Newsletter "
"angemeldet haben:"

msgid "Plese click the following link to confirm your subscription:"
msgstr ""
"Bitte klicken Sie auf den folgenden Link um Ihre Anmeldung zu bestätigen:"

msgid "Confirm subscription"
msgstr "Anmeldung bestätigen"

msgid ""
"If you did not subscribe to this newsletter you can simply ignore this e-"
"mail."
msgstr ""
"Falls Sie sich nicht für diesen Newsletter angemeldet haben, können Sie "
"diese Nachricht ignorieren."

msgid "Click here to unsubscribe."
msgstr "Klicken Sie hier um sich abzumelden."

msgid "Good morning,"
msgstr "Guten Morgen"

msgid "The following reservations are scheduled for today."
msgstr "Die folgenden Reservationen sind für heute geplant."

msgid "No reservations today."
msgstr "Heute keine Reservationen."

msgid "Have a great day!"
msgstr "Wir wünschen Ihnen einen schönen Tag!"

msgid ""
"This is the daily reservation overview for ${organisation}. If you no longer "
"want to receive this e-mail please contact an administrator so they can "
"remove you from the recipients list."
msgstr ""
"Dies ist die tägliche Reservations-Übersicht für ${organisation}. Falls Sie "
"dieses E-Mail nicht mehr bekommen möchten, melden Sie sich bitte bei einem "
"Administrator damit dieser Sie von der Empfängerliste streichen kann."

msgid "This is what happend on the ${org} website yesterday:"
msgstr "Folgendes ist gestern auf der ${org} Webseite geschehen:"

msgid "This is what happend on the ${org} website over the weekend:"
msgstr ""
"Folgendes ist während des Wochenendes auf der ${org} Webseite geschehen:"

msgid "tickets were opened."
msgstr "Tickets wurden eröffnet."

msgid "ticket was opened."
msgstr "Ticket wurde eröffnet."

msgid "tickets were accepted."
msgstr "Tickets wurden angenommen."

msgid "ticket was accepted."
msgstr "Ticket wurde angenommen."

msgid "tickets were closed."
msgstr "Tickets wurden geschlossen."

msgid "ticket was closed."
msgstr "Ticket wurde geschlossen."

#. Default: open
#. Used in sentence: "There are currently ${currently_open} tickets ${open_n}
#. and"
msgid "open_n"
msgstr "offen"

#. Canonical text for ${open_n} is: "open"
msgid "There are currently ${currently_open} tickets ${open_n} and"
msgstr "Zur Zeit sind ${currently_open} Tickets ${open_n} und"

#. Default: open
#. Used in sentence: "There is currently 1 ticket ${open_1} and"
msgid "open_1"
msgstr "offen"

#. Canonical text for ${open_1} is: "open"
msgid "There is currently 1 ticket ${open_1} and"
msgstr "Zur Zeit ist 1 Ticket ${open_1} und"

#. Default: pending
#. Used in sentence: "tickets are ${pending_n}."
msgid "pending_n"
msgstr "in Bearbeitung"

#. Canonical text for ${pending_n} is: "pending"
msgid "tickets are ${pending_n}."
msgstr "Tickets sind ${pending_n}."

#. Default: pending
#. Used in sentence: "1 ticket is ${pending_1}."
msgid "pending_1"
msgstr "in Bearbeitung"

#. Canonical text for ${pending_1} is: "pending"
msgid "1 ticket is ${pending_1}."
msgstr "1 Ticket ist ${pending_1}."

msgid "Have a great week!"
msgstr "Wir wünschen Ihnen eine schöne Woche!"

msgid ""
"This is the daily OneGov Cloud status e-mail. If you don't want to receive "
"this e-mail you may deactivate it by clicking on"
msgstr ""
"Dies ist das tägliche Status E-Mail der OneGov Cloud. Sie können sich "
"jederzeit über den folgenden Link"

msgid "unsubscribe"
msgstr "abmelden"

msgid ""
"Or you can receive it less frequently by changing the settings in your user "
"profile."
msgstr "Alternativ können Sie die Häufigkeit in Ihrem Benutzerprofil anpassen."

msgid "Your directory submission has been adopted:"
msgstr "Ihr Verzeichniseintrag wurde übernommen:"

msgid "Check request status"
msgstr "Anfragestatus überprüfen"

msgid "Your change request has been applied:"
msgstr "Ihr Änderungswunsch wurde übernommen:"

msgid "Your directory submission has unfortunately been rejected:"
msgstr "Ihre Verzeichniseintrag Eingabe wurde leider abgelehnt:"

msgid "Your event has been accepted:"
msgstr "Ihre Veranstaltung wurde angenommen:"

msgid "Your event has unfortunately been rejected:"
msgstr "Ihre Veranstaltung musste leider abgelehnt werden:"

msgid "The OneGov Cloud Team"
msgstr "Das OneGov Cloud Team"

msgid "This is what happend on the ${org} website over the past month:"
msgstr ""
"Folgendes ist während des letzten Monats auf der ${org} Webseite geschehen:"

msgid ""
"This is the monthly OneGov Cloud status e-mail. If you don't want to receive "
"this e-mail you may deactivate it by clicking on"
msgstr ""
"Dies ist das monatliche Status E-Mail der OneGov Cloud. Sie können sich "
"jederzeit über den folgenden Link"

msgid "Or by changing the settings in your user profile."
msgstr ""
"Alternativ können Sie die Einstellungen in Ihrem Benutzerprofil anpassen."

msgid "The following reservations have been accepted:"
msgstr "Die folgenden Reservationen wurden angenommen:"

msgid "${author} wrote"
msgstr "${author} schrieb"

msgid ""
"This is the notification for reservations for ${request.app.org.title}. If "
"you no longer want to receive this e-mail please contact an administrator so "
"they can remove you from the recipients list."
msgstr ""

msgid "An administrator just created a new account on ${org} for you."
msgstr ""
"Ein Administrator hat soeben ein neues Konto auf ${org} für Sie eingerichtet."

msgid "Your username is ${email}."
msgstr "Ihr Benutzername ist ${email}."

msgid "Click on the following link to set your account password:"
msgstr "Bitte klicken Sie auf den folgenden Link um Ihr Passwort zu setzen:"

msgid "Set Account Password"
msgstr "Passwort setzen"

msgid ""
"If the password link has expired, you can also request a new password here:"
msgstr ""
"Falls der Passwort-Link abgelaufen ist, können Sie hier ein neues Passwort "
"anfordern:"

msgid "To use your account you need the Yubikey with the serial ${number}"
msgstr ""
"Um Ihr Konto zu verwenden benötigen Sie den YubiKey mit der Seriennummer "
"${number}"

msgid ""
"You are receiving this e-mail because you signed up for the ${org} "
"newsletter."
msgstr ""
"Sie erhalten diese E-Mail weil Sie sich für den ${org} Newsletter angemeldet "
"haben."

msgid "Click here to view web version."
msgstr "Klicken Sie hier um die Web-Version anzuzeigen."

msgid "Click the following link to set a new password:"
msgstr "Klicken Sie auf den folgenden Link, um ein neues Passwort zu setzen:"

msgid "If you don't want to change your password, you can ignore this email."
msgstr ""
"Sie können dieses E-Mail ignorieren, falls Sie Ihr Passwort nicht ändern "
"möchten."

msgid "Your request has received a payment."
msgstr "Wir haben ihre Zahlung zu ihrer Anfrage erhalten."

msgid "Your request was marked as unpaid."
msgstr "Ihre Anfrage wurde als unbezahlt markiert."

msgid ""
"Your request's payment has been refunded. Note that it might take a few days "
"until your refunded amount is shown on your credit card bill."
msgstr ""
"Die Zahlung zu ihrer Anfrage wurde rückerstattet. Bitte beachten Sie dass es "
"ein paar Tage dauern kann bis der Betrag auf Ihrer Kreditkartenabrechnung "
"erscheint."

msgid "Amount:"
msgstr "Betrag:"

msgid "Your registration for \"${title}\" has been confirmed."
msgstr "Ihre Anmeldung für \"${title}\" wurde bestätigt."

msgid "Your registration for \"${title}\" has been denied."
msgstr "Ihre Anmeldung für \"${title}\" wurde abgelehnt."

msgid "Your registration for \"${title}\" has been cancelled."
msgstr "Ihre Anmeldung für \"${title}\" wurde storniert."

msgid "Registration"
msgstr "Anmeldung"

msgid "The ticket number is"
msgstr "Ihre Ticket Referenz"

msgid "The following reservations have unfortunately been cancelled:"
msgstr "Die folgenden Reservationen mussten leider abgesagt werden:"

msgid "You have a new ticket"
msgstr "Sie haben ein neues Ticket"

msgid "A message has been sent regarding ${ref}:"
msgstr "Sie haben zu ${ref} eine Nachricht erhalten:"

#. Canonical text for ${link} is: "visit the request status page"
#. Canonical text for ${link} is: "visit the request page"
msgid "Please ${link} to reply."
msgstr "Bitte ${link} um zu antworten"

#. Used in sentence: "Please ${link} to reply."
msgid "visit the request status page"
msgstr "öffnen Sie den Anfragestatus"

#. Used in sentence: "Please ${link} to reply."
msgid "visit the request page"
msgstr "öffnen Sie die Anfrage"

msgid "Your request has been closed."
msgstr "Ihre Anfrage wurde abgeschlossen"

msgid "Your requests's timeline has been archived for future reference:"
msgstr "Der Anfrageverlauf wurde als zukünftige Referenz archiviert:"

msgid "Request Timeline"
msgstr "Anfrageverlauf"

msgid "Thank you for your request."
msgstr "Vielen Dank für Ihre Anfrage."

msgid "Your request has been registered with the following reference:"
msgstr "Ihre Anfrage wurde unter der folgenden Referenz registriert:"

msgid ""
"We will send another e-mail once your ticket has been completed. In the "
"meantime you can check the status of your ticket at any time:"
msgstr ""
"Sie erhalten ein weiteres E-Mail, sobald Ihre Anfrage abgeschlossen wurde. "
"In der Zwischenzeit sehen Sie den Status Ihrer Anfrage jederzeit hier:"

msgid "The following ticket has just been opened:"
msgstr "Das folgende Ticket wurde soeben eröffnet:"

msgid "View the ticket"
msgstr "Ticket ansehen"

msgid "Your request has been reopened"
msgstr "Ihre Anfrage wurde wieder eröffnet"

msgid "This is what happend on the ${org} website over the past week:"
msgstr ""
"Folgendes ist während der letzten Woche auf der ${org} Webseite geschehen:"

msgid ""
"This is the weekly OneGov Cloud status e-mail. If you don't want to receive "
"this e-mail you may deactivate it by clicking on"
msgstr ""
"Dies ist das eöchentliche Status E-Mail der OneGov Cloud. Sie können sich "
"jederzeit über den folgenden Link"

msgid "Directory entry adopted."
msgstr "Verzeichniseintrag übernommen."

msgid "Change request applied."
msgstr "Änderungswunsch übernommen."

msgid "Directory entry rejected."
msgstr "Verzeichniseintrag abgelehnt."

msgid "Event edited."
msgstr "Veranstaltung bearbeitet."

#. Canonical text for ${event} is: "Event"
msgid "${event} published."
msgstr "${event} veröffentlicht."

msgid "Event deleted."
msgstr "Veranstaltung gelöscht."

msgid "Event withdrawn."
msgstr "Veranstaltung zurückgezogen."

msgid "File signed."
msgstr "Datei signiert."

msgid "File with digital seal removed."
msgstr "Datei mit digitalem Siegel gelöscht."

msgid "${amount} marked as paid."
msgstr "${amount} als bezahlt markiert."

msgid "${amount} marked as unpaid."
msgstr "${amount} als unbezahlt markiert."

msgid "${amount} captured."
msgstr "${amount} eingenommen."

msgid "${amount} refunded."
msgstr "${amount} rückerstattet."

msgid "1 reservation accepted."
msgstr "1 Reservation angenommen."

msgid "${count} reservations accepted."
msgstr "${count} Reservationen angenommen"

msgid "1 reservation rejected."
msgstr "1 Reservation abgelehnt."

msgid "${count} reservations rejected."
msgstr "${count} Reservationen abgelehnt."

msgid "Registration confirmed."
msgstr "Anmeldung bestätigt."

msgid "Registration denied."
msgstr "Anmeldung abgelehnt."

msgid "Registration cancelled."
msgstr "Anmeldung storniert."

msgid "Ticket opened."
msgstr "Ticket eröffnet."

msgid "Ticket accepted."
msgstr "Ticket angenommen."

msgid "Ticket closed."
msgstr "Ticket geschlossen."

msgid "Ticket reopened."
msgstr "Ticket wieder geöffnet."

msgid "Ticket assigned"
msgstr "Ticket zugewiesen"

msgid "Ticket e-mails disabled."
msgstr "Ticket E-Mails deaktiviert."

msgid "Ticket e-mails enabled."
msgstr "Ticket E-Mails aktiviert."

msgid "Payment amount changed."
msgstr "Zahlungsbetrag geändert."

msgid "Ticket archived."
msgstr "Ticket archiviert."

msgid "Ticket recovered from archive."
msgstr "Ticket aus dem Archiv geholt."

msgid ""
"The newsletter is disabled. You can only see this page because you are "
"logged in."
msgstr ""
"Der Newsletter ist deaktiviert. Sie können diese Seite nur sehen, weil Sie "
"eingeloggt sind."

msgid "Sign up to our newsletter to always stay up to date:"
msgstr ""
"Abonnieren Sie unseren Newsletter um immer auf dem Laufenden zu bleiben:"

msgid "Signup"
msgstr "Abonnieren"

msgid "There are currently ${count} recipients registered."
msgstr "Zur Zeit sind ${count} Abonnenten registriert."

msgid "Archive"
msgstr "Archiv"

msgid "No newsletters yet."
msgstr "Es wurden noch keine Newsletter versendet"

msgid "Not yet sent."
msgstr "Noch nicht gesendet."

msgid ""
"The user ${username} was created successfully. Please write down the user's "
"password, as it won't be shown to you again:"
msgstr ""
"Der Benutzer ${username} wurde erfolgreich erstellt. Bitte notieren Sie das "
"Passwort des Benutzers. Es wird Ihnen nicht wieder gezeigt:"

msgid "Password:"
msgstr "Passwort:"

msgid ""
"The user ${username} was created successfully. An e-mail has been sent to "
"the user with login instructions."
msgstr ""
"Der Benutzer ${username} wurde erfolgreich erstellt. Eine E-Mail mit einer "
"Anmeldungs-Anleitung wurde an den Benutzer gesendet."

msgid "Back to usermanagement"
msgstr "Zurück zur Benutzerverwaltung"

msgid ""
"Sorry, the page you are looking for could not be found. Try checking the URL "
"for errors or use the search box on the top."
msgstr ""
"Es tut uns leid, aber die Seite nach der Sie suchen konnte nicht gefunden "
"werden. Bitte überprüfen Sie die Internetadresse oder verwenden Sie die "
"Suche im Navigationsbereich."

msgid "Export this event"
msgstr "Diesen Termin exportieren"

msgid "Export all occurrences of this event"
msgstr "Alle Termine exportieren"

msgid "All occurrences of this event"
msgstr "Alle Termine dieser Veranstaltung"

msgid "Origin"
msgstr "Herkunft"

msgid "This is an imported event"
msgstr "Dies ist eine importierte Veranstaltung"

msgid "Tag"
msgstr "Schlagwort"

msgid "Export these events"
msgstr "Diese Termine exportieren"

msgid "Submit your event"
msgstr "Veranstaltung melden"

msgid "Submit your own event"
msgstr "Einen eigenen Eintrag für den Veranstaltungskalender erfassen"

msgid "No payment providers defined."
msgstr "Keine Zahlungsanbieter definiert."

msgid "Connected:"
msgstr "Verbunden:"

msgid "Default:"
msgstr "Standard:"

msgid "Enabled:"
msgstr "Aktiviert:"

msgid "Fee:"
msgstr "Gebühr:"

msgid "No payments yet."
msgstr "Noch keine Zahlungen."

msgid ""
"The following requests have been submitted. To see the state of process you "
"may return to the invidual request's page at any time. All information on "
"this page has been sent to your e-mail address."
msgstr ""
"Die folgenden Anfragen wurden eingereicht. Sie können jederzeit zu den "
"Seiten der einzelnen Anfragen zurückzukehren um den Status abzufragen. Alle "
"Informationen auf dieser Seite wurden an Ihre E-Mail Adresse gesendet."

msgid "Request Reference"
msgstr "Referenz Anfrage"

msgid "No people added yet."
msgstr "Es wurden noch keine Personen hinzugefügt."

msgid "Export a vCard of this person"
msgstr "Elektronische Visitenkarte (vCard)"

msgid "No publications"
msgstr "Keine Publikationen"

msgid "Years"
msgstr "Jahre"

msgid ""
"You can search through the content of all listed files by using the search "
"on the top right."
msgstr ""
"Sie können den Inhalt der gelisteten Dateien mit der Suche oben rechts "
"durchsuchen."

msgid ""
"All files have a digital seal. The digital seal of a downloaded file can be "
"viewed in Adobe Acrobat Reader or by dragging an already downloaded file "
"into the field below:"
msgstr ""
"Alle Dateien haben ein digitales Siegel. Das digitale Siegel einer "
"heruntergeladenen Datei kann im Adobe Acrobat Reader oder durch das Ziehen "
"der Datei in das untenstehende Feld geprüft werden:"

msgid "Drop files to verify them"
msgstr "Dateien zur Prüfung hierhin ziehen"

msgid ""
"Subscribers may always unsubscribe themselves through a link shown at the "
"bottom of the newsletter. If you unsubscribe them here, they will not be "
"notified."
msgstr ""
"Abonnenten können sich jederzeit selber über den Link am Fuss des Newsletter "
"abmelden. Hier abgemeldete Personen werden nicht benachrichtigt."

msgid "Unsubscribe"
msgstr "Abmelden"

msgid "No dates found, please select dates in the calendar first"
msgstr "Keine Termine gefunden, bitte wählen Sie erst Termine im Kalender aus"

msgid "Go to calendar"
msgstr "Zum Kalender"

msgid ""
"The following link can be used to subscribe to the reservations of this "
"calendar. It can be used by anyone that knows the link in multiple calendar "
"applications."
msgstr ""
"Der folgende Link kann zur Abonnierung der Reservationen dieses Kalenders "
"verwendet werden. Alle die den Link kennen können diesen in verschiedenen "
"Kalender-Applikationen verwenden."

msgid ""
"Note that we have no control over how often calendar applications update the "
"calendars they are subscribed to (if they update at all). Therefore the "
"information shown in the calendar may be wrong or out of date. Use it at "
"your own risk."
msgstr ""
"Beachten Sie bitte das wir keine Kontrolle darüber haben wie oft die "
"Kalender-Applikation das Abonnoment aktualisiert (sofern das überhaupt "
"geschieht). Deshalb ist die Information in der Kalender-Applikation mit "
"Vorsicht zu geniessen."

msgid "Reservations must be made at least one day in advance."
msgstr "Reservationen müsen mindestens ein Tag im Voraus gemacht werden."

msgid "Reservations must be made at least one hour in advance."
msgstr "Reservationen müssen mindestens eine Stunde im Voraus gemacht werden."

msgid "Reservations must be made at least ${n} days in advance."
msgstr "Reservationen müssen mindestens ${n} Tage im Voraus gemacht werden."

msgid "Reservations must be made at least ${n} hours in advance."
msgstr "Reservationen müssen mindestens ${n} Stunden im Voraus gemacht werden."

msgid "Select a free time span in the calendar below to create an allocation."
msgstr ""
"Wählen Sie eine freie Zeitspanne im Kalender aus um eine Einteilung zu "
"machen."

msgid "Removes all unreserved allocations between the start and end date."
msgstr ""
"Entfernt alle nicht-reservierten Einteilungen zwischen Start- und End-Datum"

msgid "Reservation is pending approval"
msgstr "Diese Reservation wurde noch nicht akzeptiert"

msgid "(${num_pending} pending approval)"
msgstr "(${num_pending} noch nicht akzeptiert)"

msgid "Utilised"
msgstr "Ausgelastet"

msgid "No recipients defined yet."
msgstr "Es wurden noch keine Empfänger definiert."

msgid ""
"Receives notifications for reservations of the day on the following days:"
msgstr ""
"Erhält Benachrichtigungen für Reservationen des Tages an folgenden Tagen:"

msgid "Receives notifications for new reservations."
msgstr "Erhält Benachtchtigungen für neue Reservationen."

msgid "Notifications for following Resources"
msgstr "Benachrichtigungen für die folgenden Reservationen"

msgid "No reservation resources defined yet."
msgstr "Es wurden noch keine Ressourcen hinzugefügt."

msgid ""
"Searching is currently unavailable due to technical difficulties. Please "
"excuse the inconvenience and try again later."
msgstr ""
"Die Suche ist zur Zeit aufgrund technischer Schwierigkeiten nicht verfügbar. "
"Bitte entschuldigen Sie die Unannehmlichkeiten und versuchen Sie es später "
"wieder."

msgid "Your search returned no results."
msgstr "Zu Ihrer Suche wurde nichts gefunden."

msgid "Select the images that should be shown inside this album."
msgstr "Wählen Sie die Bilder aus welche im Album angezeigt werden sollen."

msgid "Confirm selection"
msgstr "Auswahl bestätigen"

msgid "This newsletter has not been sent yet."
msgstr "Dieser Newsletter wurde noch nicht gesendet."

msgid "First sent ${time_ago}."
msgstr "Zum ersten Mal gesendet ${time_ago}."

msgid "This newsletter was sent to ${n} subscribers."
msgstr "Dieser Newsletter wurde an ${n} Abonnenten gesendet."

msgid "All subscribers have already received this newsletter."
msgstr "Dieser Newsletter wurde bereits von allen Abonnenten empfangen."

msgid "The newsletter is scheduled to be sent on ${time}"
msgstr "Der Newsletter wird am ${time} versendet"

msgid ""
"Check the email text. You can use the full news text instead of the leading "
"if you want. You will find this setting in the edit menu of the news item."
msgstr ""
"Überprüfen Sie den E-Mail Text. Sie können den vollen Text einer Nachricht "
"im Newsletter anzeigen anstelle der Einleitung. Sie finden die Einstellung "
"im Bearbeitungs-Menu der einzelnen Nachricht."

msgid "Delivery"
msgstr "Versand"

msgid "The newsletter was already sent to the following addresses:"
msgstr "Der Newsletter wurde bereits an die folgenden Empfänger gesendet:"

msgid ""
"A signup link allows anyone to sign up with a specific role. Those signups "
"are limited by time and count but they still present a security risk. Be "
"sure to only share this link with people you trust."
msgstr ""
"Mit einem Registrationslink können sich neue Benutzer für bestimmte Rollen "
"anmelden, sofern sie den Link kennen. Diese Anmeldungen sind zeitlich "
"limitiert und auf eine bestimmte Anzahl beschränkt. Trotzdem stellen Sie ein "
"gewisses Sicherheitsrisiko dar. Bitte teilen Sie diese Links nur mit "
"Personen denen Sie vertrauen."

msgid ""
"Your signup link has been created as follows. Please copy it before "
"continuing, it won't be shown to you again:"
msgstr ""
"Ihr Registrationslink wurde wie folgt erstellt. Bitte kopieren Sie diesen "
"bevor Sie weiterfahren, der Link wird Ihnen nicht wieder angezeigt:"

msgid ""
"Sort the items using drag and drop. The new positions are automatically "
"saved directly after moving."
msgstr ""
"Sortieren Sie die Elemente mittels Drag & Drop. Die neuen Positionen werden "
"direkt nach dem Verschieben automatisch gespeichert."

msgid "Back to page"
msgstr "Zurück zur Seite"

msgid "No activities yet."
msgstr "Noch keine Aktivitäten."

msgid "Ticket updates by e-mail"
msgstr "Ticket Updates via E-Mail"

msgid "Disable E-Mails"
msgstr "E-Mails deaktivieren"

msgid "No ticket updates by e-mail"
msgstr "Keine Ticket Updates via E-Mail"

msgid "Enable E-Mails"
msgstr "E-Mails aktivieren"

msgid "E-Mails can not be sent for tickets of imported events"
msgstr "E-mails für Tickets zu importierten Veranstaltungen sind deaktiviert"

msgid "Send Message"
msgstr "Nachricht senden"

msgid "Messages cannot be sent when the ticket is closed"
msgstr "Zu geschlossenen Tickets können keine Nachrichten versendet werden"

msgid "Please reopen the ticket to send a message"
msgstr "Bitte öffnen Sie das Ticket wieder um eine Nachricht zu senden"

msgid "Messages cannot be sent for imported events"
msgstr "Nachrichten für importierte Events sind nicht möglich"

msgid "${count} received"
msgstr "${count} Empfangen"

msgid "${count} sent"
msgstr "${count} Gesendet"

msgid "${count} note"
msgstr "${count} Notiz"

msgid "${count} notes"
msgstr "${count} Notizen"

msgid ""
"You are editing a note created by someone else. By saving your changes you "
"will become the author of the whole note."
msgstr ""
"Diese Notiz wurde von jemand anderem erstellt. Durch Ihre Änderung werden "
"Sie der neue Autor der ganzen Notiz."

msgid ""
"Notes are private and only shown to logged-in members. URLs and e-mail "
"addresses are turned into links."
msgstr ""
"Notizen sind privat und werden nur angemeldeten Benutzern angezeigt. E-Mail "
"Adressen und Links werden klickbar gemacht."

msgid "Would you like to make corrections to the event?"
msgstr "Möchten Sie Korrekturen an der Veranstaltung vornehmen?"

msgid "Edit this event."
msgstr "Bearbeiten Sie diese Veranstaltung."

msgid "Forgot something or have a special request?"
msgstr "Haben Sie ein besonderes Anliegen oder haben Sie etwas vergessen?"

msgid "Add a message to the ticket."
msgstr "Fügen Sie der Anfrage eine Nachricht hinzu."

msgid "New messages have been disabled because the ticket has been closed."
msgstr "Nachrichten wurden deaktiviert, da das Ticket geschlossen wurde."

msgid "Archive all selected tickets?"
msgstr "Alle ausgewählten Tickets archivieren?"

msgid "Do archive"
msgstr "Archivieren"

msgid "Archive selected"
msgstr "Selektierte Archivieren"

msgid ""
"You've reached this site because you are logged in. Visitors are "
"automatically redirected to the following link:"
msgstr ""
"Sie sehen diese Seite weil Sie eingeloggt sind. Besucher werden automatisch "
"zum folgenden Verweis weitergeleitet:"

msgid ""
"You are not automatically redirected so you have a chance to edit or delete "
"this link."
msgstr ""
"Sie wurden nicht automatisch weitergeleitet damit Sie die Möglichkeit haben "
"den Verweis zu bearbeiten oder zu löschen."

msgid "You have been successfully unsubscribed from all regular emails."
msgstr "Sie wurden erfolgreich von allen regelmässigen E-Mails abgemeldet."

msgid "local"
msgstr "lokal"

msgid "None"
msgstr "Keine"

msgid "No links found."
msgstr "Keine Verknüpfungen gefunden."

msgid "Select an item to view it"
msgstr "Wählen Sie einen Eintrag aus um diesen anzuzeigen"

msgid "Username"
msgstr "Benutzername"

msgid "Identicon"
msgstr "Identicon"

msgid "Password"
msgstr "Passwort"

msgid "Not a valid color."
msgstr "Ungültige Farbe."

msgid "Not a valid choice"
msgstr "Ungültige Auswahl"

msgid "Admins"
msgstr "Administratoren"

#, python-format
msgid ""
"You can only reserve this allocation before ${date} if you live in the "
"following zipcodes: ${zipcodes}"
msgstr ""
"Sie können diese Einteilung nur vor dem ${date} reservieren, wenn Sie in "
"einem der folgenden Postleitzahlen wohnen: ${zipcodes}"

#, python-format
msgid "${percent}% Available"
msgstr "${percent}% Verfügbar"

msgid "Available"
msgstr "Verfügbar"

#, python-format
msgid "${num} Available"
msgstr "${num} Verfügbar"

msgid ""
"This allocation can't be deleted because there are existing reservations "
"associated with it."
msgstr ""
"Diese Einteilung kann nicht gelöscht werden, da bestehende Reservationen "
"betroffen wären."

msgid ""
"To delete this allocation, all existing reservations need to be cancelled "
"first."
msgstr ""
"Um die Einteilung zu löschen, müssen zuerst alle bestehenden Reservationen "
"abgesagt werden."

msgid "A conflicting allocation exists for the requested time period."
msgstr "Es besteht bereits eine Einteilung im gewünschten Zeitraum."

msgid "A conflicting reservation exists for the requested time period."
msgstr "Dieser Termin wurde bereits ausgewählt."

msgid "An existing reservation would be affected by the requested change."
msgstr ""
"Eine bestehende Reservation wäre von der gewünschten Änderung betroffen."

msgid "A pending reservation would be affected by the requested change."
msgstr "Eine offene Reservation wäre von der gewünschten Änderung betroffen."

msgid "The requested period is no longer available."
msgstr "Der gewünschte Zeitraum ist nicht mehr verfügbar."

msgid "No reservable slot found."
msgstr "Der gewünschte Zeitraum ist bereits besetzt."

msgid "Reservations can't be made for more than 24 hours at a time."
msgstr "Reservationen dürfen nicht länger als 24 Stunden lang sein."

msgid "The given reservation paramters are invalid."
msgstr "Die Reservations-Parameter sind ungültig."

msgid "The given reservation token is invalid."
msgstr "Das Reservations-Token ist ungültig."

msgid "The requested number of reservations is higher than allowed."
msgstr "Die gewünschte Anzahl Reservationen ist höher als erlaubt."

msgid "The requested quota is invalid (must be at least one)."
msgstr ""
"Die gewünschte Anzahl Reservationen ist ungültig (Mindestanzahl ist eins)."

msgid "The allocation does not have enough free spots."
msgstr "Die Einteilung hat nicht genügend freie Plätze."

msgid "The resulting allocation would be invalid."
msgstr "Die gewünschte Einteilung ist ungültig."

msgid "No reservations to confirm."
msgstr "Keine Reservationen gefunden die Bestätigt werden können."

msgid "The given timerange is longer than the existing allocation."
msgstr "Der gewünschte Zeitraum liegt ausserhalb der Einteilung."

msgid "Reservation too short. A reservation must last at least 5 minutes."
msgstr ""
"Die Reservation ist zu kurz. Eine Reservation muss mindestens 5 Minuten "
"dauern."

msgid "Stop"
msgstr "Stop"

#, python-format
msgid "Do you really want to stop \"${title}\"?"
msgstr "Möchten Sie \"${title}\" wirklich stoppen?"

msgid "The rule will be removed without affecting existing allocations."
msgstr "Die Regel wird entfernt, bestehende Einteilungen bleiben."

msgid "Stop rule"
msgstr "Regel stoppen"

msgid ""
"All allocations created by the rule will be removed, if they haven't been "
"reserved yet."
msgstr "Alle Einteilungen der Regel werden entfernt, sofern nicht reserviert."

msgid "Delete rule"
msgstr "Regel löschen"

msgid "No allocations to add"
msgstr "Keine Einteilungen die hinzugefügt werden können"

#, python-format
msgid "Successfully added ${n} allocations"
msgstr "${n} Einteilungen wurden hinzugefügt"

msgid "New allocation"
msgstr "Neue Einteilung"

msgid "Your changes were saved"
msgstr "Ihre Änderungen wurden gespeichert"

#, python-format
msgid "New rule active, ${n} allocations created"
msgstr "Regel aktiv, ${n} Einteilungen erstellt"

msgid "New Rule"
msgstr "Neue Regel"

msgid ""
"Rules ensure that the allocations between start/end exist and that they are "
"extended beyond those dates at the given intervals. "
msgstr ""
"Regeln stellen sicher dass die Einteilungen zwischen Start und Ende bestehen "
"und dass sie im gewählten Interval verlängert werden."

msgid "The rule was stopped"
msgstr "Die Regel wurde gestoppt"

#, python-format
msgid "The rule was deleted, along with ${n} allocations"
msgstr "Die Regel wurde gelöscht, zusammen mit ${n} Einteilungen"

msgid "Topics A-Z"
msgstr "Themen A-Z"

msgid "Your userprofile is incomplete. Please update it before you continue."
msgstr ""
"Ihr Benutzerprofil ist unvollständig. Bitte vervollständigen Sie es bevor "
"Sie weiterfahren."

msgid "You have been logged in."
msgstr "Sie wurden angemeldet."

msgid "Wrong e-mail address, password or yubikey."
msgstr "Falsche E-Mail Adresse, falsches Passwort oder falscher Yubikey."

#, python-format
msgid "Login to ${org}"
msgstr "${org} Anmeldung"

msgid "A user with this address already exists"
msgstr "Ein Benutzer mit dieser E-Mail Adresse existiert bereits"

msgid "This signup link has expired"
msgstr "Der Registrationslink ist abgelaufen"

#, python-format
msgid "Your ${org} Registration"
msgstr "Ihre ${org} Registration"

msgid ""
"Thank you for registering. Please follow the instructions on the activiation "
"e-mail sent to you. Please check your spam folder if you have not received "
"the email."
msgstr ""
"Vielen Dank für Ihre Registrierung. Bitte folgen Sie den Anleitungen im "
"Aktivierungs-Email das wir Ihnen gesendet haben. Wenn sie das Email nicht "
"erhalten haben, prüfen Sie bitte ihren Spamordner."

msgid "Account Registration"
msgstr "Benutzerkonto Registration"

msgid "Unknown user"
msgstr "Unbekannter Benutzer"

msgid "Invalid activation token"
msgstr "Ungültiger Aktivierungscode"

msgid "Your account has already been activated."
msgstr "Ihr Konto wurde bereits aktiviert."

msgid ""
"Your account has been activated. You may now log in with your credentials"
msgstr ""
"Ihr Konto wurde aktiviert. Sie können sich nun mit Ihren Benutzernamen und "
"Passwort anmelden"

msgid "You have been logged out."
msgstr "Sie wurden ausgeloggt."

msgid "Password reset"
msgstr "Passwort zurücksetzen"

#, python-format
msgid ""
"A password reset link has been sent to ${email}, provided an account exists "
"for this email address."
msgstr ""
"Eine E-Mail wurde an ${email} gesendet (sofern die Adresse gültig ist)."

msgid "Password changed."
msgstr "Passwort geändert."

msgid "Wrong username or password reset link not valid any more."
msgstr "Ungültige Adresse oder abgelaufener Link."

msgid "A link was added to the clipboard"
msgstr "Ein Verweis wurde in die Zwischenablage kopiert"

#, python-format
msgid "The entry ${name} exists twice"
msgstr "Der Eintrag ${name} existiert zweimal"

msgid "Added a new directory"
msgstr "Ein neues Verzeichnis wurde hinzugefügt"

msgid "New Directory"
msgstr "Neues Verzeichnis"

msgid ""
"The requested change cannot be performed, as it is incompatible with "
"existing entries"
msgstr ""
"Die verlangte Änderung kann nicht durchgeführt werden, da sie mit den "
"bereist existierenden Einträgen inkompatibel ist."

#, python-format
msgid "Syntax Error in line ${line}"
msgstr "Syntaxfehler auf Zeile ${line}"

msgid "Syntax error in form"
msgstr "Syntaxfehler im Formular"

#, python-format
msgid "Syntax error in field ${field_name}"
msgstr "Syntaxfehler im Feld ${field_name}"

#, python-format
msgid "Error: Duplicate label ${label}"
msgstr "Fehler: ${label} zweifach erfasst"

msgid "The directory was deleted"
msgstr "Das Verzeichnis wurde gelöscht"

msgid "Added a new directory entry"
msgstr "Ein neuer Verzeichniseintrag wurde hinzugefügt"

msgid "New Directory Entry"
msgstr "Neuer Verzeichniseintrag"

msgid "Submit a New Directory Entry"
msgstr "Einen neuen Verzeichniseintrag vorschlagen."

msgid "Continue"
msgstr "Weiter"

msgid "Propose a change"
msgstr "Änderung vorschlagen"

msgid ""
"To request a change, edit the fields you would like to change, leaving the "
"other fields intact. Then submit your request."
msgstr ""
"Um eine Änderung vorzuschlagen, bearbeiten Sie die Felder die Sie ändern "
"möchten. Wo keine Änderungen nötig sind, lassen Sie die Felder wie sie sind. "
"Danach senden Sie Ihre Anfrage ab."

msgid "The entry was deleted"
msgstr "Der Eintrag wurde gelöscht"

msgid ""
"On the right side, you can filter the entries of this directory to export."
msgstr ""
"Auf der rechten Seite können Sie die Einträge des Verzeichnisses für de "
"filtern."

msgid "Exports all entries of this directory."
msgstr "Exportiert alle Einträge dieses Verzeichniseses."

msgid ""
"The resulting zipfile contains the selected format as well as metadata and "
"images/files if the directory contains any."
msgstr ""
"Die resultierende Zip-Datei enthält das gewählte Format sowie alle Metadaten "
"und allfällige Bilder/Dateien."

#, python-format
msgid ""
"You have been redirect to this entry because it could not be exported due to "
"missing file ${name}. Please re-upload them and try again"
msgstr ""
"Sie wurden auf diesen Eintrag weitergeleitet weil dieser nicht exportiert "
"werden konnte aufgrund der fehlenden Datei ${name}. Bitte laden sie diese "
"nochmals hoch und probieren Sie es erneut"

#, python-format
msgid "The column ${name} is missing"
msgstr "Die Spalte ${name} fehlt"

#, python-format
msgid "The file ${name} is missing"
msgstr "Die Datei ${name} fehlt"

msgid ""
"The given file is invalid, does it include a metadata.json with a data.xlsx, "
"data.csv, or data.json?"
msgstr ""
"Die angegebene Datei ist ungültig. Enthält sie eine metadata.json Datei mit "
"einer data.xlsx, data.csv oder data.json Datei?"

#, python-format
msgid "Imported ${count} entries"
msgstr "${count} Einträge importiert"

msgid ""
"Updates the directory configuration and imports all entries given in the ZIP "
"file. The format is the same as produced by the export function. Note that "
"only 100 items are imported at a time. To import more items repeat the "
"import accordingly."
msgstr ""
"Aktualisiert die Konfiguration des Verzeichnis und importiert alle Einträge "
"gemäss der angegebenen Zip Datei. Das Format entspricht dem Format des "
"Exports. Bitte beachten Sie das nur bis zu 100 Einträge pro Import "
"berücksichtigt werden. Um mehr Einträge zu importieren muss der Import "
"wiederholt werden."

msgid ""
"Stable URLs are important. Here you can change the path to your site "
"independently from the title."
msgstr ""
"Beständige URL's sind wichtig. Hier kann der Pfad unabhängig von Titel "
"angepasst werden."

#, python-format
msgid "A total of ${number} subpages are affected."
msgstr "Insgesamt ${number} Unterseiten sind betroffen."

#, python-format
msgid "${count} links will be replaced by this action."
msgstr "${count} Links werden nach dieser Aktion ersetzt."

msgid "The event submitter has not yet completed his submission"
msgstr "Der/die Antragsteller/in hat ihren Antrag noch nicht abgeschlosesen"

msgid "This event has already been published"
msgstr "Diese Veranstaltung wurde bereits veröffentlicht."

#, python-format
msgid "You have accepted the event ${title}"
msgstr "Sie haben die Veranstaltung ${title} angenommen"

msgid "Your event was accepted"
msgstr "Ihre Veranstaltung wurde angenommen"

msgid "Submit an event"
msgstr "Veranstaltung melden"

msgid ""
"Only events taking place inside the town or events related to town societies "
"are published. Events which are purely commercial are not published. There's "
"no right to be published and already published events may be removed from "
"the page without notification or reason."
msgstr ""
"Im Veranstaltungskalender werden Anlässe jeglicher Art publiziert, welche "
"innerhalb der Gemeinde oder im Zusammenhang mit einem Verein der Gemeinde "
"durchgeführt werden. Nicht publiziert werden rein kommerzielle "
"Veranstaltungen. Es besteht kein Publikationsrecht und bereits publizierte "
"Veranstaltungen können jederzeit und ohne Angabe von Gründen gelöscht werden."

msgid "Your request has been registered"
msgstr "Ihre Anfrage wurde erfasst"

msgid "New ticket"
msgstr "Neues Ticket"

msgid "Your request could not be accepted automatically!"
msgstr "Ihre Anfrage konnte nicht automatisch verarbeitet werden!"

msgid "Thank you for your submission!"
msgstr "Vielen Dank für Ihre Eingabe!"

msgid "Your event was rejected"
msgstr "Ihre Veranstaltung wurde abgelehnt"

msgid "Access Denied"
msgstr "Zugriff verweigert"

msgid "Not Found"
msgstr "Seite nicht gefunden"

msgid "Added a new external link"
msgstr "Neue externe Verknüpfung hinzugefügt"

msgid "New external link"
msgstr "Neue externe Verknüpfung"

msgid "Edit external link"
msgstr "Externe Verknüpfung bearbeiten"

msgid "Manage Photo Albums"
msgstr "Fotoalben verwalten"

msgid "This file type is not supported"
msgstr "Dieser Dateityp wird nicht unterstützt"

msgid "The file name is too long"
msgstr "Der Dateiname ist zu lang"

msgid "The file cannot be processed"
msgstr "Die Datei kann nicht verarbeitet werden"

msgid "Please submit your yubikey"
msgstr "Bitte geben Sie Ihren Yubikey ein"

msgid "Your account is not linked to a Yubikey"
msgstr "Ihr Konto ist nicht mit einem Yubikey verknüpft"

msgid "The used Yubikey is not linked to your account"
msgstr "Der verwendete Yubikey ist nicht mit Ihrem Konto verknüpft"

msgid "This file already has a digital seal"
msgstr "Diese Datei hat bereits ein digitales Siegel"

msgid "Your Yubikey could not be validated"
msgstr "Ihr Yubikey konnte nicht validiert werden"

msgid "Edit external form"
msgstr "Externes Formular editieren"

msgid "The registration has ended"
msgstr "Die Anmeldung ist nicht mehr möglich"

msgid "The registration is closed"
msgstr "Zur Zeit keine Anmeldung möglich"

#, python-format
msgid "The registration opens on ${day}, ${date}"
msgstr "Die Anmeldung beginnt am ${day}, ${date}"

#, python-format
msgid "The registration closes on ${day}, ${date}"
msgstr "Die Anmeldung endet am ${day}, ${date}"

#, python-format
msgid "There's a limit of ${count} attendees"
msgstr "Die Anmeldung ist auf ${count} Teilnehmer begrenzt"

msgid "There are no spots left"
msgstr "Keine Plätze mehr verfügbar"

msgid "There is one spot left"
msgstr "Es ist noch ein Platz verfügbar"

#, python-format
msgid "There are ${count} spots left"
msgstr "Es sind noch ${count} Plätze verfügbar"

msgid "A form with this name already exists"
msgstr "Ein Formular mit diesem Namen existiert bereits"

msgid "Added a new form"
msgstr "Ein neues Formular wurd hinzugefügt"

msgid "New Form"
msgstr "Neues Formular"

msgid "Exports the submissions of the given date range."
msgstr "Exportiert alle Eingaben zwischen Start- und End-Datum."

msgid "New Registration Window"
msgstr "Neuer Anmeldezeitraum"

msgid "The registration window was added successfully"
msgstr "Der Anmeldezeitraum wurde erfolgreich hinzugefügt"

msgid ""
"Registration windows limit forms to a set number of submissions and a "
"specific time-range."
msgstr "Anmeldezeiträume limitieren Formulareingaben nach Anzahl und Zeitraum."

msgid "General Message"
msgstr "Allgemeine Nachricht"

#, python-format
msgid "Successfully sent ${count} emails"
msgstr "Erfolgreich ${count} E-Mails gesendet"

msgid "Send E-Mail to attendees"
msgstr "E-Mail an Teilnehmende senden"

msgid "Email attendees"
msgstr "E-Mail an Teilnehmende"

msgid "Cancel Registration Window"
msgstr "Anmeldezeitraum absagen"

msgid ""
"You really want to cancel all confirmed and deny all open submissions for "
"this registration window?"
msgstr ""
"Möchten Sie alle bestätigten Anmeldungen stornieren und alle offenen "
"ablehnen?"

msgid ""
"Each attendee will receive a ticket email unless ticket messages are not "
"muted."
msgstr ""
"Jeder Teilnehmer wird eine Ticket-Email erhalten, sofern Tickets nicht "
"stummgeschaltet sind."

msgid "Do you really want to delete this registration window?"
msgstr "Möchten Sie den Anmeldezeitraum wirklich entfernen?"

msgid "Existing submissions will be disassociated."
msgstr "Bestehende Eingaben werden vom Anmeldezeitraum losgelöst."

msgid "Delete registration window"
msgstr "Anmeldezeitraum entfernen"

msgid "This registration window can't be deleted."
msgstr "Dieser Anmeldezeitraum kann nicht gelöscht werden."

msgid ""
"There are confirmed or open submissions associated with it. Cancel the "
"registration window first."
msgstr ""
"Bereits bestätigte oder offene Anmeldungen wären betroffen. Sagen Sie den "
"Zeitraum zuerst ab."

msgid "Edit Registration Window"
msgstr "Anmeldezeitraum bearbeiten"

#, python-format
msgid "${count} submissions cancelled / denied over the ticket system"
msgstr "${count} Anmeldungen storniert / abgelehnt über das Ticket-System"

msgid "The registration window was deleted"
msgstr "Der Anmeldezeitraum wurde gelöscht"

msgid "Pay Online and Complete"
msgstr "Online zahlen und abschliessen"

msgid "Your payment could not be processed"
msgstr "Ihre Zahlung konnte nicht verarbeitet werden"

msgid "Registrations are no longer possible"
msgstr "Anmeldungen sind nicht mehr möglich"

msgid "Your registration has been confirmed"
msgstr "Ihre Anmeldung wurde bestätigt"

msgid "The registration has been confirmed"
msgstr "Die Anmeldung wurde bestätigt"

msgid "The registration could not be confirmed"
msgstr "Die Anmeldung konnte nicht bestätigt werden"

msgid "Your registration has been denied"
msgstr "Ihre Anmeldung wurde abgelehnt"

msgid "The registration has been denied"
msgstr "Die Anmeldung wurde abgelehnt"

msgid "The registration could not be denied"
msgstr "Die Anmeldung konnte nicht abgelehnt werden"

msgid "Your registration has been cancelled"
msgstr "Ihre Anmeldung wurde storniert"

msgid "The registration has been cancelled"
msgstr "Die Anmeldung wurde storniert"

msgid "The registration could not be cancelled"
msgstr "Die Anmeldung konnte nicht storniert werden"

msgid "Select"
msgstr "Auswahl"

msgid "Select images"
msgstr "Bilder auswählen"

msgid "Added a new photo album"
msgstr "Ein neues Fotoalbum wurde hinzugefügt"

msgid "New Photo Album"
msgstr "Neues Fotoalbum"

#, python-format
msgid "Welcome to the ${org} Newsletter"
msgstr "Willkommen beim ${org} Newsletter"

#, python-format
msgid ""
"Success! We have sent a confirmation link to ${address}, if we didn't send "
"you one already."
msgstr ""
"Erfolg! Wir senden eine E-Mail zur Bestätigung Ihres Abonnements an "
"${address}, sofern Sie noch nicht angemeldet sind."

#, python-format
msgid "Do you really want to unsubscribe \"{}\"?"
msgstr "Möchten Sie \"{}\" wirklich abmelden?"

msgid "A newsletter with this name already exists"
msgstr "Ein Newsletter mit diesem Namen existiert bereits"

msgid "Added a new newsletter"
msgstr "Ein neuer Newsletter wurde hinzugefügt"

msgid "New Newsletter"
msgstr "Neuer Newsletter"

msgid "Edit Newsletter"
msgstr "Newsletter Bearbeiten"

msgid "The newsletter was deleted"
msgstr "Der Newsletter wurde gelöscht"

#, python-format
msgid "Sent \"${title}\" to ${n} recipients"
msgstr "\"${title}\" wurde an ${n} Empfänger gesendet"

#, python-format
msgid "Scheduled \"${title}\" to be sent on ${date}"
msgstr "\"${title}\" wurde für den Versand am ${date} eingeplant"

#, python-format
msgid "Sent \"${title}\" to ${recipient}"
msgstr "\"${title}\" wurde an ${recipient} gesendet"

msgid "Sends a test newsletter to the given address"
msgstr "Sendet ein Test-Newsletter an die gewählte Adresse"

msgid "Today"
msgstr "Heute"

msgid "Tomorrow"
msgstr "Morgen"

msgid "This weekend"
msgstr "Dieses Wochenende"

msgid "This week"
msgstr "Diese Woche"

msgid "Event Export"
msgstr "Veranstaltungs-Export"

msgid "Exports all future events."
msgstr "Exportiert alle zukünftigen Veranstaltungen."

#, python-format
msgid "The following line(s) contain invalid data: ${lines}"
msgstr "Die folgende(n) Zeile(n) enthalten ungültige Daten: ${lines}"

#, python-format
msgid "${count} events will be imported"
msgstr "${count} Veranstaltungen werden importiert"

#, python-format
msgid "${count} events imported"
msgstr "${count} Veranstaltungen importiert"

msgid "The same format as the export (XLSX) can be used for the import."
msgstr ""
"Für den Import kann das gleiche Format wie für den Export (XLSX) verwendet "
"werden."

msgid "Your payment has been received"
msgstr "Ihre Zahlung ist eingegangen"

msgid "Your payment has been withdrawn"
msgstr "Ihre Zahlung wurde rückgängig gemacht"

msgid "Your payment has been refunded"
msgstr "Ihre Zahlung wurde rückerstattet"

msgid "The ticket was marked as paid"
msgstr "Das Ticket wurde als bezahlt markiert"

msgid "The ticket was marked as unpaid"
msgstr "Das Ticket wurde als unbezahlt markiert"

msgid "The payment was captured"
msgstr "Die Zahlung wurde eingenommen"

msgid "The payment was refunded"
msgstr "Die Zahlung wurde rückerstattet"

msgid "As default"
msgstr "Als Standard"

msgid "Should this provider really be the new default?"
msgstr "Soll dieser Zahlungsanbieter wirklich zum Standard gemacht werden?"

msgid "All future payments will be redirected."
msgstr "Alle zukünftigen Zahlungen werden umgeleitet."

msgid "Make Default"
msgstr "Als Standard"

msgid "Enable"
msgstr "Aktivieren"

msgid "Should this provider really be enabled?"
msgstr "Sollte dieser Anbieter wirklich aktiviert werden?"

msgid "Disable"
msgstr "Deaktivieren"

msgid "Should this provider really be disabled?"
msgstr "Sollte dieser Anbieter wirklich deaktiviert werden?"

msgid "Do you really want to delete this provider?"
msgstr "Möchten Sie diesen Zahlungsanbieter wirklich löschen?"

msgid "Your Stripe account was connected successfully."
msgstr "Ihr Stripe Konto wurde erfolgreich verbunden."

msgid "Your Stripe account could not be connected."
msgstr "Ihr Stripe Konto konnte nicht verbunden werden."

msgid "Changed the default payment provider."
msgstr "Der Standard Zahlungsanbieter wurde verändert."

msgid "Provider enabled."
msgstr "Anbieter aktiviert."

msgid "Provider disabled."
msgstr "Anbieter deaktiviert."

msgid "The payment provider was deleted."
msgstr "Der Zahlungsanbieter wurde gelöscht."

msgid "Successfully synchronised payments"
msgstr "Synchronisierung erfolgreich"

msgid "Charge fees to customer"
msgstr "Kreditkarten-Gebühren dem Kunden verrechnen"

msgid "Added a new person"
msgstr "Eine neue Person wurde hinzugefügt"

msgid "New person"
msgstr "Neue Person"

msgid "January"
msgstr "Januar"

msgid "Feburary"
msgstr "Februar"

msgid "March"
msgstr "März"

msgid "April"
msgstr "April"

msgid "May"
msgstr "Mai"

msgid "June"
msgstr "Juni"

msgid "July"
msgstr "Juli"

msgid "August"
msgstr "August"

msgid "September"
msgstr "September"

msgid "October"
msgstr "Oktober"

msgid "November"
msgstr "November"

msgid "December"
msgstr "Dezember"

msgid ""
"The selected time does not exist on this date due to the switch from "
"standard time to daylight saving time."
msgstr ""
"Die ausgewählte Zeit existiert nicht an diesem Datum aufgrund der "
"Sommerzeitumstellung."

msgid "hour"
msgstr "Stunde"

msgid "hours"
msgstr "Stunden"

msgid "day"
msgstr "Tag"

msgid "days"
msgstr "Tage"

#, python-format
msgid "Reservations must be made ${n} ${unit} in advance"
msgstr "Reservationen müssen ${n} ${unit} im Voraus gemacht werden"

msgid "This date lies in the past"
msgstr "Dieses Datum liegt in der Vergangenheit"

msgid "Reserve"
msgstr "Reservieren"

#, python-format
msgid "New dates for ${title}"
msgstr "Neue Termine für ${title}"

msgid "Confirm your reservation"
msgstr "Bestätigen Sie Ihre Reservation"

msgid "Thank you for your reservation!"
msgstr "Vielen Dank für Ihre Reservation!"

#, python-format
msgid ""
"Your reservation for ${room} has been submitted. Please continue with your "
"reservation for ${next_room}."
msgstr ""
"Ihre Reservation für ${room} wurde eingereicht. Bitte fahren Sie fort mit "
"Ihrer Reservation für ${next_room}."

msgid "Your reservations were accepted"
msgstr "Ihre Reservationen wurden angenommen"

#, python-format
msgid "${org} New Reservation(s)"
msgstr "${org} Neue Reservation(en)"

msgid "The reservations were accepted"
msgstr "Die Reservationen wurden angenommen"

msgid "The reservations have already been accepted"
msgstr "Die Reservationen wurden bereits angenommen"

msgid "The submitter email is not available"
msgstr "Die Email des Antragstellers fehlt"

msgid "Accept all reservation with message"
msgstr "Alle Reservationen annehmen mit Kommentar"

#, python-format
msgid ""
"The following message will be sent to ${address} and it will be recorded for "
"future reference."
msgstr ""
"Die folgende Nachricht wird an ${address} gesendet und als zukünftige "
"Referenz gespeichert."

msgid ""
"The payment associated with this reservation needs to be refunded before the "
"reservation can be rejected"
msgstr ""
"Die mit der Reservation verknüpfte Zahlung muss rückgängig gemacht werden "
"bevor die Reservation gelöscht werden kann"

msgid "The following reservations were rejected"
msgstr "Die folgenden Reservationen wurden abgelehnt"

msgid "The reservations were rejected"
msgstr "Die Reservationen wurden abgelehnt"

msgid "The reservation was rejected"
msgstr "Die Reservation wurde abgelehnt"

msgid "Reject all reservations with message"
msgstr "Alle Reservationen absagen mit Kommentar"

msgid "Added a new daypass"
msgstr "Eine neue Tageskarte wurde hinzugefügt"

msgid "New daypass"
msgstr "Neue Tageskarte"

msgid "Added a new room"
msgstr "Ein neuer Raum wurde hinzugefügt"

msgid "New room"
msgstr "Neuer Raum"

msgid "Added a new item"
msgstr "Neuen Gegenstand hinzugefügt"

msgid "New Item"
msgstr "Neuer Gegenstand"

msgid "Edit resource"
msgstr ""

#, python-format
msgid "Successfully removed ${count} unused allocations"
msgstr "${count} Einteilungen wurden erfolgreich entfernt"

msgid "Exports the reservations of the given date range."
msgstr "Exportiert alle Reservationen zwischen Start- und End-Datum."

msgid "No reservations found for the given date range."
msgstr "Keine Reservierungen für den angegebenen Zeitraum gefunden."

msgid "Exports the reservations of all resources in a given date range."
msgstr "Exportiert alle Reservationen in einem bestimmten Datumsbereich"

#, python-format
msgid "Do you really want to delete \"${name}\"?"
msgstr "Möchten Sie \"${name}\" wirklich löschen?"

msgid "Delete Recipient"
msgstr "Empfänger Löschen"

msgid "Added a new recipient"
msgstr "Ein neuer Empfänger wurde hinzugefügt"

msgid "New Recipient"
msgstr "Neuer Empfänger"

msgid "Edit Recipient"
msgstr "Empfänger Bearbeiten"

#, python-format
msgid "Search through ${count} indexed documents"
msgstr "Durchsuchen Sie ${count} indizierte Dokumente"

#, python-format
msgid "${count} Results"
msgstr "${count} Resultate"

msgid "Search Unavailable"
msgstr "Suche Nicht Verfügbar"

msgid "Favicon"
msgstr "Favicon"

msgid "Links"
msgstr "Links"

msgid "Header"
msgstr "Kopfzeile"

msgid "Footer"
msgstr "Fusszeile"

msgid "Modules"
msgstr "Module"

msgid "Analytics"
msgstr "Web-Statistik"

msgid "Holidays"
msgstr "Feiertage / Schulferien"

msgid "No holidays defined"
msgstr "Keine Feiertage definiert"

msgid "Link Migration"
msgstr "Migration Links"

msgid "Migrate"
msgstr "Migrieren"

#, python-format
msgid "Migrated ${number} links"
msgstr "${number} Links migriert"

#, python-format
msgid "Total of ${number} links found."
msgstr "Total ${number} Links gefunden"

#, python-format
msgid ""
"Migrates links from the current domain \"${domain}\" to the given domain."
msgstr ""
"Migriert Links von der aktuellen Domain \"${domain}\" zur angegebenen Domain."

msgid "Topics"
msgstr "Themen"

#, python-format
msgid "the subscription for ${address} was successfully confirmed"
msgstr "Die Anmeldung für ${address} wurde erfolgreich bestätigt"

#, python-format
msgid "the subscription for ${address} could not be confirmed, wrong token"
msgstr ""
"Die Anmeldung für ${address} konnte nicht bestätigt werden, falsches Token"

#, python-format
msgid "${address} successfully unsubscribed"
msgstr "${address} wurde erfolgreich abgemeldet"

#, python-format
msgid "${address} could not be unsubscribed, wrong token"
msgstr "${address} konnte nicht abgemeldet werden - falsches Token"

msgid "Added a new text module"
msgstr "Textbaustein hinzugefügt"

msgid "New text module"
msgstr "Neuer Textbaustein"

msgid "Edit text module"
msgstr "Textbaustein bearbeiten"

msgid "The text module was deleted"
msgstr "Der Textbaustein wurde gelöscht"

msgid "Delete Ticket"
msgstr "Ticket löschen"

msgid "This ticket is not deletable."
msgstr "Dieses Ticket kann nicht gelöscht werden."

msgid "Ticket successfully deleted"
msgstr "Ticket erfolgreich gelöscht"

msgid ""
"Do you really want to delete this ticket? All data associated with this "
"ticket will be deleted. This cannot be undone."
msgstr ""
"Möchten Sie das Ticket wirklich löschen? Alle mit diesem Ticket verbundenen "
"Daten werden gelöscht. Dies kann nicht rückgängig gemacht werden."

msgid "Mark as paid"
msgstr "Als bezahlt markieren"

msgid "Mark as unpaid"
msgstr "Als unbezahlt markieren"

msgid "Capture Payment"
msgstr "Zahlung Einnehmen"

msgid "Do you really want capture the payment?"
msgstr "Möchten Sie die Zahlung wirklich einnehmen?"

msgid ""
"This usually happens automatically, so there is no reason not do capture the "
"payment."
msgstr ""
"Dies passiert normalerweise automatisch. Sie können deshalb ohne Bedenken "
"weiterfahren."

msgid "Capture payment"
msgstr "Zahlung einnehmen"

msgid "Refund Payment"
msgstr "Zahlung Rückerstatten"

#, python-format
msgid "Do you really want to refund ${amount}?"
msgstr "Möchten Sie wirklich ${amount} rückerstatten?"

#, python-format
msgid "Refund ${amount}"
msgstr "${amount} rückerstatten"

msgid "Your ticket has a new message"
msgstr "Ihr Ticket hat eine neue Nachricht"

msgid "Your note was added"
msgstr "Ihre Notiz wurde hinzugefügt"

msgid "The note was deleted"
msgstr "Die Notiz wurde gelöscht"

msgid "Edit Note"
msgstr "Notiz bearbeiten"

msgid "The ticket cannot be accepted because it's not open"
msgstr "Das Ticket kann nicht angenommen werden da es nicht offen ist"

#, python-format
msgid "You have accepted ticket ${number}"
msgstr "Sie haben das Ticket ${number} angenommen"

msgid "The ticket cannot be closed because it's not pending"
msgstr ""
"Das Ticket kann nicht geschlossen werden da es nicht in Bearbeitung ist"

#, python-format
msgid "You have closed ticket ${number}"
msgstr "Sie haben das Ticket ${number} abgeschlossen"

msgid "The ticket cannot be re-opened because it's not closed"
msgstr ""
"Das Ticket kann nicht wieder geöffnet werden da es nicht geschlossen ist"

#, python-format
msgid "You have reopened ticket ${number}"
msgstr "Sie haben das Ticket ${number} wieder geöffnet"

msgid "Your ticket has been reopened"
msgstr "Ihr Ticket wurde wieder geöffnet"

#, python-format
msgid "You have disabled e-mails for ticket ${number}"
msgstr "Sie haben E-Mails für das Ticket ${number} deaktiviert"

#, python-format
msgid "You have enabled e-mails for ticket ${number}"
msgstr "Sie haben E-Mails für das Ticket ${number} aktiviert"

msgid "The ticket cannot be archived because it's not closed"
msgstr "Das Ticket kann nicht archiviert werden, da es nicht geschlossen ist"

#, python-format
msgid "You archived ticket ${number}"
msgstr "Sie haben das Ticket ${number} archiviert"

msgid ""
"The ticket cannot be recovered from the archive because it's not archived"
msgstr ""
"Das Ticket kann nicht aus dem Archiv geholt werden, da es nicht archiviert "
"ist"

#, python-format
msgid "You recovered ticket ${number} from the archive"
msgstr "Sie haben Ticket ${number} aus dem Archiv geholt"

msgid "The ticket has already been closed"
msgstr "Das Ticket wurde bereits geschlossen"

msgid "Your message has been sent"
msgstr "Ihre Nachricht wurde gesendet"

msgid "Your request has been submitted"
msgstr "Anfrage eingereicht"

msgid "Your request is currently pending"
msgstr "Ihr Anliegen wird zur Zeit bearbeitet"

msgid "Your request has been processed"
msgstr "Ihr Anliegen wurde abgeschlossen"

msgid "Request Status"
msgstr "Status Anfrage"

msgid "The request has already been closed"
msgstr "Ihre Anfrage wurde bereits geschlossen"

msgid "Your message has been received"
msgstr "Ihre Nachricht wurde übermittelt"

msgid "My"
msgstr "Meine"

msgid "All Tickets"
msgstr "Alle Tickets"

msgid "All Users"
msgstr "Alle Benutzer"

msgid "Submitted Requests"
msgstr "Eingereichte Anfragen"

msgid "Added a new user group"
msgstr "Benutzergruppe hinzugefügt"

msgid "New user group"
msgstr "Neue Benutzergruppe"

msgid "Edit user group"
msgstr "Benutzergruppe bearbeiten"

msgid "User Management"
msgstr "Benutzerverwaltung"

msgid "New Signup Link"
msgstr "Neuer Registrationslink"

msgid "New User"
msgstr "Neuer Benutzer"

msgid "A user with this e-mail address already exists"
msgstr "Ein Benutzer mit dieser E-Mail Adresse existiert bereits"

msgid "An account was created for you"
msgstr "Ein Konto wurde für Sie erstellt"

msgid "The user was created successfully"
msgstr "Der Benutzer wurde erfolgreich erstellt"

<<<<<<< HEAD
msgid "Could not find valid credentials. You can set them in Gever API Settings."
msgstr "Es konnten keine gültigen Anmeldedaten gefunden werden."
"Sie können sie in den Gever API-Einstellungen festlegen."

msgid "The Gever API Endpoint has not been found. The url has to "
"be set in Settings -> Gever API"
msgstr "Der Gever API Endpunkt wurde nicht gefunden. "
"Die Url kann unter Einstellungen -> Gever API eingestellt werden."

msgid "Successfully uploaded the PDF of this ticket to Gever"
msgstr "Das PDF dieses Tickets wurde erfolgreich hochgeladen zu Gever."

msgid "Encountered an error while uploading to Gever."
"Response status code is ${status}."
msgstr "Beim Hochladen auf Gever ist ein Fehler aufgetreten."
"Der Statuscode der Antwort lautet ${status}."
=======
#~ msgid "Mapbox (Default)"
#~ msgstr "Mapbox (Standard)"
>>>>>>> c4b89f46
<|MERGE_RESOLUTION|>--- conflicted
+++ resolved
@@ -5023,7 +5023,9 @@
 msgid "The user was created successfully"
 msgstr "Der Benutzer wurde erfolgreich erstellt"
 
-<<<<<<< HEAD
+#~ msgid "Mapbox (Default)"
+#~ msgstr "Mapbox (Standard)"
+
 msgid "Could not find valid credentials. You can set them in Gever API Settings."
 msgstr "Es konnten keine gültigen Anmeldedaten gefunden werden."
 "Sie können sie in den Gever API-Einstellungen festlegen."
@@ -5039,8 +5041,4 @@
 msgid "Encountered an error while uploading to Gever."
 "Response status code is ${status}."
 msgstr "Beim Hochladen auf Gever ist ein Fehler aufgetreten."
-"Der Statuscode der Antwort lautet ${status}."
-=======
-#~ msgid "Mapbox (Default)"
-#~ msgstr "Mapbox (Standard)"
->>>>>>> c4b89f46
+"Der Statuscode der Antwort lautet ${status}."