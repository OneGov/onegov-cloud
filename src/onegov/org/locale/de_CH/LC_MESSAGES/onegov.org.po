msgid ""
msgstr ""
"Project-Id-Version: PACKAGE 1.0\n"
<<<<<<< HEAD
"POT-Creation-Date: 2023-08-03 17:58+0200\n"
=======
"POT-Creation-Date: 2023-07-18 09:08+0200\n"
>>>>>>> 9b7c905c
"PO-Revision-Date: 2022-03-15 10:21+0100\n"
"Last-Translator: Marc Sommerhalder <marc.sommerhalder@seantis.ch>\n"
"Language-Team: German\n"
"Language: de_CH\n"
"MIME-Version: 1.0\n"
"Content-Type: text/plain; charset=UTF-8\n"
"Content-Transfer-Encoding: 8bit\n"
"Plural-Forms: nplurals=2; plural=(n != 1);\n"
"Generated-By: Lingua 3.12\n"
"X-Generator: Poedit 3.0.1\n"

msgid "Open"
msgstr "Offen"

msgid "Pending"
msgstr "In Bearbeitung"

msgid "Closed"
msgstr "Abgeschlossen"

msgid "Archived"
msgstr "Archiviert"

msgid "All"
msgstr "Alle"

msgid "Paid"
msgstr "Bezahlt"

msgid "Failed"
msgstr "Fehlgeschlagen"

msgid "Refunded"
msgstr "Rückerstattet"

msgid "Manual"
msgstr "Manuell"

msgid "Stripe Connect"
msgstr "Stripe Connect"

#, python-format
msgid "${org} OneGov Cloud Status"
msgstr "${org} OneGov Cloud Status"

msgid "General"
msgstr "Allgemein"

#, python-format
msgid "${org} Reservation Overview"
msgstr "${org} Reservations-Übersicht"

msgid "Account"
msgstr "Konto"

msgid "User Profile"
msgstr "Benutzerprofil"

msgid "Logout"
msgstr "Abmelden"

msgid "Login"
msgstr "Anmelden"

msgid "Register"
msgstr "Registrierung"

msgid "Timeline"
msgstr "Aktivität"

msgid "Files"
msgstr "Dateien"

msgid "Images"
msgstr "Bilder"

msgid "Payment Provider"
msgstr "Zahlungsanbieter"

msgid "Payments"
msgstr "Zahlungen"

msgid "Text modules"
msgstr "Textbausteine"

msgid "Settings"
msgstr "Einstellungen"

msgid "Users"
msgstr "Benutzer"

msgid "User groups"
msgstr "Benutzergruppen"

msgid "Link Check"
msgstr "Link-Prüfung"

msgid "Archived Tickets"
msgstr "Archivierte Tickets"

msgid "Management"
msgstr "Verwaltung"

msgid "My Tickets"
msgstr "Meine Tickets"

msgid "Open Tickets"
msgstr "Offene Tickets"

msgid "Pending Tickets"
msgstr "Tickets in Bearbeitung"

msgid "Closed Tickets"
msgstr "Abgeschlossene Tickets"

msgid "Tickets"
msgstr "Tickets"

msgid "Ticket"
msgstr "Ticket"

msgid "This site is private"
msgstr "Diese Seite ist privat"

msgid "This site is secret"
msgstr "Diese Seite ist geheim"

msgid "Cancel"
msgstr "Abbrechen"

msgid "ID Payment Provider"
msgstr "ID beim Zahlungsanbieter"

msgid "Status"
msgstr "Status"

msgid "Currency"
msgstr "Währung"

msgid "Amount"
msgstr "Betrag"

msgid "Net Amount"
msgstr "Netto Betrag"

msgid "Fee"
msgstr "Gebühr"

msgid "Date Paid"
msgstr "Datum Bezahlt"

msgid "References"
msgstr "Referenzen"

msgid "Created Date"
msgstr "Datum erstellt"

msgid "Reference Ticket"
msgstr "Referenz Ticket"

msgid "Submitter Email"
msgstr "Email Antragsteller"

msgid "Category Ticket"
msgstr "Kategorie Ticket"

msgid "Status Ticket"
msgstr "Status Ticket"

msgid "Ticket decided"
msgstr "Ticket entschieden"

msgid "Yes"
msgstr "Ja"

msgid "No"
msgstr "Nein"

msgid "Credit card payments"
msgstr "Kreditkartenzahlungen"

msgid "Exports payments and tickets"
msgstr "Exportiert Zahlungen und Tickets"

msgid "Title"
msgstr "Titel"

msgid "General availability"
msgstr "Generelle Verfügbarkeit"

msgid "Rule"
msgstr "Regel"

msgid "Extend"
msgstr "Verlängern"

msgid "Extend by one day at midnight"
msgstr "Mitternachts um einen Tag verlängern"

msgid "Extend by one month at the end of the month"
msgstr "Ende Monat um einen Monat verlängern"

msgid "Extend by one year at the end of the year"
msgstr "Ende Jahr um ein Jahr verlängern"

msgid "Start"
msgstr "Von"

msgid "Date"
msgstr "Datum"

msgid "End"
msgstr "Bis"

msgid "Except for"
msgstr "Ausser an"

msgid "On holidays"
msgstr "An Feiertagen"

msgid "During school holidays"
msgstr "Während Schulferien"

msgid "Access"
msgstr "Zugriff"

msgid "Public"
msgstr "Öffentlich"

msgid "Only by privileged users"
msgstr "Beschränkt auf Editoren und Administratoren"

msgid "Only by privileged users and members"
msgstr "Beschränkt auf Mitglieder, Editoren und Administratoren"

msgid "Security"
msgstr "Sicherheit"

msgid "Start date before end date"
msgstr "Start Datum vor Ende"

msgid "Daypasses"
msgstr "Tageskarten"

msgid "Daypasses Limit"
msgstr "Tageskarten pro Person und Tag"

msgid "Whole day"
msgstr "Ganztägig"

msgid "Time"
msgstr "Zeit"

msgid "Each starting at"
msgstr "Jeweils von"

msgid "HH:MM"
msgstr "HH:MM"

msgid "Each ending at"
msgstr "Jeweils bis"

msgid "May be partially reserved"
msgstr "Kann abschnittweise reserviert werden"

msgid "Options"
msgstr "Optionen"

msgid "Reservations per time slot"
msgstr "Maximale Anzahl Reservationen per Zeiteinheit"

msgid "Available items"
msgstr "Anzahl verfügbare Gegenstände"

msgid "Reservations per time slot and person"
msgstr "Reservationen per Zeiteinheit und Nutzer"

msgid "From"
msgstr "Von"

msgid "Until"
msgstr "Bis zum"

msgid "Slots per Reservation"
msgstr "Kontingent per Reservation"

msgid "Start time before end time"
msgstr "Start-Zeit vor End-Zeit"

msgid "Lead"
msgstr "Einleitung"

msgid "Describes what this directory is about"
msgstr "Beschreibt worum es bei diesem Verzeichnis geht"

msgid "Further Information"
msgstr "Weitere Informationen"

msgid "If left empty \"Further Information\" will be used as title"
msgstr ""
"Wenn leer gelassen, wird \"Weitere Informationen\" als Titel verwendet."

msgid "Text"
msgstr "Text"

msgid "Position"
msgstr "Position"

msgid "Above the entries"
msgstr "Oberhalb der Einträge"

msgid "Below the entries"
msgstr "Unterhalb der Einträge"

msgid "Definition"
msgstr "Definition"

msgid "Coordinates"
msgstr "Koordinaten"

msgid "Entries have no coordinates"
msgstr "Einträge haben keine Koordinaten"

msgid "Coordinates are shown on each entry"
msgstr "Koordinaten werden auf den Einträgen angezeigt"

msgid "Coordinates are shown on the directory and on each entry"
msgstr "Koordinaten werden im Verzeichnis und auf den Einträgen angezeigt"

msgid "Title-Format"
msgstr "Titel-Format"

msgid "Display"
msgstr "Anzeige"

msgid "Lead-Format"
msgstr "Lead-Format"

msgid "Empty Directory Notice"
msgstr "Leeres Verzeichnis Hinweis"

msgid ""
"This text will be displayed when the directory contains no (visible) "
"entries. When left empty a generic default text will be shown instead."
msgstr ""
"Dieser Text wird dargestellt wenn das Verzeichnis keine (sichtbaren) "
"Einträge enthält. Falls leergelassen, wird stattdessen ein generischer "
"Standardtext angezeigt."

msgid "Numbering"
msgstr "Nummerierung"

msgid "None"
msgstr "Keine"

msgid "Standard"
msgstr "Standard"

msgid "Custom"
msgstr "Eigene"

msgid "Custom Numbering"
msgstr "Eigene Nummerierung"

msgid "Main view"
msgstr "Hauptansicht"

msgid "Hide these labels on the main view"
msgstr "Diese Feldnamen auf der Hauptansicht verstecken"

msgid "Address"
msgstr "Adresse"

msgid "Filters"
msgstr "Filter"

msgid "Thumbnail"
msgstr "Thumbnail"

msgid "Pictures to be displayed as thumbnails on an entry"
msgstr "Bilder für Darstellung als Thumbnail auf dem Eintrag"

msgid "Overview layout with tiles"
msgstr "Übersicht mit Kacheln"

msgid "Address Block Title"
msgstr "Addressblock Titel"

msgid "Address Block"
msgstr "Adressblock"

msgid "The first line of the address"
msgstr "Die erste Zeile der Adresse"

msgid "Static title"
msgstr "Fixer Titel"

msgid "Icon"
msgstr "Symbol"

msgid "Marker"
msgstr "Marker"

msgid "Marker Color"
msgstr "Marker Farbe"

msgid "Default"
msgstr "Standard"

msgid "Color"
msgstr "Farbe"

msgid "Order"
msgstr "Sortierung"

msgid "By title"
msgstr "Nach Titel"

msgid "By format"
msgstr "Nach Format"

msgid "Order-Format"
msgstr "Sortierungs-Format"

msgid "Direction"
msgstr "Richtung"

msgid "Ascending"
msgstr "Aufsteigend"

msgid "Descending"
msgstr "Absteigend"

msgid "Pattern"
msgstr "Muster"

msgid "External Link"
msgstr "Externe Verknüpfung"

msgid "Visible"
msgstr "Sichtbar"

msgid "Users may propose new entries"
msgstr "Benutzer können neue Einträge vorschlagen"

msgid "New entries"
msgstr "Neue Einträge"

msgid "Guideline"
msgstr "Wegleitung"

msgid "Price"
msgstr "Preis"

msgid "Free of charge"
msgstr "Kostenlos"

msgid "Price per submission"
msgstr "Preis pro Eingabe"

msgid "Users may send change requests"
msgstr "Benutzer können Änderungen vorschlagen"

msgid "Change requests"
msgstr "Änderungsvorschläge"

msgid "Enable publication dates"
msgstr "Publikationsdaten aktivieren"

msgid ""
"Users may suggest publication start and/or end of the entry on submissions "
"and change requests"
msgstr ""
"Benutzer können Start und/oder Ende der Publikation des Eintrags bei "
"Änderungsvorschlägen und Eingaben setzen"

msgid "Publication"
msgstr "Publikation"

msgid "Required publication dates"
msgstr "Publikationsdaten erforderlich"

msgid "Information to be provided in addition to the E-mail"
msgstr "Zusätzliche zur E-Mail benötigte Informationen des Antragstellers"

msgid "Name"
msgstr "Name"

msgid "Phone"
msgstr "Telefon"

msgid "Submitter"
msgstr "Antragsteller/in"

#, python-format
msgid "The following fields are unknown: ${fields}"
msgstr "Die folgenden Felder sind unbekannt: ${fields}"

msgid "Please select at most one thumbnail field"
msgstr "Bitte wählen Sie höchstens ein Thumbnail Feld"

msgid "Please select exactly one numbering field"
msgstr "Bitte wählen Sie genau ein Feld für die Nummerierung aus"

#, python-format
msgid ""
"User submissions are not possible, because «${field}» is not visible. Only "
"if all fields are visible are user submission possible - otherwise users may "
"see data that they are not intended to see. "
msgstr ""
"Benutzereingaben sind nicht möglich, da «${field}» nicht sichtbar ist. Nur "
"wenn alle Felder sichtbar sind können Benutzereingaben akzeptiert werden - "
"andernfalls ist es möglich dass der Benutzer versteckte Felder sehen kann."

msgid "Apply directory configuration"
msgstr "Verzeichniskonfiguration anwenden"

msgid "Yes, import configuration and entries"
msgstr "Ja, Konfiguration und Einträge importieren"

msgid "No, only import entries"
msgstr "Nein, nur Einträge importieren"

msgid "Mode"
msgstr "Modus"

msgid "Only import new entries"
msgstr "Nur neue Einträge importieren"

msgid "Replace all entries"
msgstr "Alle Einträge ersetzen"

msgid "Import"
msgstr "Import"

msgid "Art"
msgstr "Kunst"

msgid "Cinema"
msgstr "Kino"

msgid "Concert"
msgstr "Konzert"

msgid "Congress"
msgstr "Kongress"

msgid "Culture"
msgstr "Kultur"

msgid "Dancing"
msgstr "Tanz"

msgid "Education"
msgstr "Bildung"

msgid "Exhibition"
msgstr "Ausstellung"

msgid "Gastronomy"
msgstr "Gastronomie"

msgid "Health"
msgstr "Gesundheit"

msgid "Library"
msgstr "Bibliothek"

msgid "Literature"
msgstr "Literatur"

msgid "Market"
msgstr "Markt"

msgid "Meetup"
msgstr "Treffen"

msgid "Misc"
msgstr "Diverses"

msgid "Music School"
msgstr "Musikschule"

msgid "Music"
msgstr "Musik"

msgid "Party"
msgstr "Party"

msgid "Politics"
msgstr "Politik"

msgid "Reading"
msgstr "Lesung"

msgid "Religion"
msgstr "Religion"

msgid "Sports"
msgstr "Sport"

msgid "Talk"
msgstr "Vortrag"

msgid "Theater"
msgstr "Theater"

msgid "Tourism"
msgstr "Tourismus"

msgid "Toy Library"
msgstr "Ludothek"

msgid "Tradition"
msgstr "Brauchtum"

msgid "Youth"
msgstr "Jugend"

msgid "Elderly"
msgstr "Senioren"

msgid "Mo"
msgstr "Mo"

msgid "Tu"
msgstr "Di"

msgid "We"
msgstr "Mi"

msgid "Th"
msgstr "Do"

msgid "Fr"
msgstr "Fr"

msgid "Sa"
msgstr "Sa"

msgid "Su"
msgstr "So"

msgid "Concerto in the castle garden"
msgstr "Konzert im Schlossgarten"

msgid "Description"
msgstr "Beschreibung"

msgid "Enjoy a concerto in the castle garden."
msgstr "Freuen Sie sich auf ein klassisches Konzert im Schlossgarten."

msgid "Image"
msgstr "Bild"

msgid "Additional Information (PDF)"
msgstr "Zusätzliche Informationen (PDF)"

msgid "Venue"
msgstr "Veranstaltungsort"

msgid "10 CHF for adults"
msgstr "10 CHF für Erwachsene"

msgid "Organizer"
msgstr "Organisator"

msgid "Music society"
msgstr "Musikverein"

msgid "Organizer E-Mail"
msgstr "Organisator E-Mail"

msgid "Shown as contact address"
msgstr "Wird als Kontakt-Adresse angezeigt"

msgid "External event URL"
msgstr "Externe Event-URL"

msgid "The marker can be moved by dragging it with the mouse"
msgstr "Der Marker kann mit der Maus verschoben werden"

msgid "Tags"
msgstr "Schlagworte"

msgid "To"
msgstr "Bis"

msgid "Repeat"
msgstr "Wiederholung"

msgid "Without"
msgstr "Ohne"

msgid "Weekly"
msgstr "Wöchentlich"

msgid "On additional dates"
msgstr "An zusätzlichen Daten"

msgid "Repeats itself every"
msgstr "Wiederholt sich jeden"

msgid "Until date"
msgstr "Bis Datum"

msgid "Dates"
msgstr "Daten"

msgid "The end date must be later than the start date."
msgstr "Das Enddatum muss nach dem Startdatum liegen."

msgid "The weekday of the start date must be selected."
msgstr "Der Wochentag an dem die Veranstaltung beginnt muss ausgewählt sein."

msgid "Please set and end date if the event is recurring."
msgstr "Bitte ein Enddatum angeben, falls eine Wiederholungen ausgewählt ist."

msgid "Please select a weekday if the event is recurring."
msgstr "Bitte ein Wochentag auswählen für sich wiederholende Veranstaltungen."

msgid "Invalid dates."
msgstr "Ungültige Daten"

msgid "Add"
msgstr "Hinzufügen"

msgid "Remove"
msgstr "Entfernen"

msgid "Clear"
msgstr "Löschen"

msgid ""
"Delete imported events before importing. This does not delete otherwise "
"imported events and submitted events."
msgstr ""
"Löscht importierte Veranstaltungen vor dem Importieren. Anderweitig "
"importierte Veranstaltungen und gemeldete Veranstaltungen werden dadurch "
"nicht gelöscht."

msgid "Dry Run"
msgstr "Probelauf"

msgid "Do not actually import the events."
msgstr "Die Veranstaltungen werden nicht gespeichert."

msgid "Expected header line with the following columns:"
msgstr "Die erste Zeile soll folgende Spaltennamen haben:"

msgid "Map"
msgstr "Karte"

msgid "E-Mail"
msgstr "E-Mail"

msgid "Comment"
msgstr "Kommentar"

msgid "Please provide at least one change"
msgstr "Bitte geben Sie mindestens eine Änderung ein"

msgid "Publication end must be in the future"
msgstr "Das Publikationsende muss in der Zukunft liegen"

msgid "Publication start must be prior to end"
msgstr "Der Start der Publikation muss vor ihrem Ende liegen"

msgid "Describes briefly what this entry is about"
msgstr "Beschreibt kurz um was es beim Eintrag geht"

msgid "URL"
msgstr "URL"

msgid "Url pointing to another website"
msgstr "Url, der auf eine andere Website zeigt"

msgid "Group"
msgstr "Gruppe"

msgid "Used to group this link in the overview"
msgstr "Wird benutzt, um diesen Link in der Übersicht zu gruppieren"

msgid "Name of the list view this link will be shown"
msgstr "Name der Ansicht, wo dieser Eintrag erscheinen soll"

msgid "Describes what this form is about"
msgstr "Beschreibt kurz um was es bei diesem Formular geht"

msgid "Used to group the form in the overview"
msgstr "Dient zur Gruppierung in der Übersicht"

msgid "Pick-Up"
msgstr "Abholung"

msgid ""
"Describes how this resource can be picked up. This text is used on the "
"ticket status page to inform the user"
msgstr ""
"Beschreibt, wie die Reservations-Resource abgeholt oder bezogen werden kann. "
"Dieser Text wird auf Ticket-Status-Seite genutzt, um den Nutzer zu "
"informieren"

msgid "URL path"
msgstr "URL Pfad"

msgid "Please fill out a new name"
msgstr "Bitte geben sie einen neuen Namen an"

#, python-format
msgid "Invalid name. A valid suggestion is: ${name}"
msgstr "Ungültiger Name. Ein gültiger Vorschlag ist: ${name}"

msgid "An entry with the same name exists"
msgstr "Ein Eintrag mit diesem Namen existiert bereits"

msgid "Selection"
msgstr "Auswahl"

msgid "By date"
msgstr "Nach Datum"

msgid "By registration window"
msgstr "Nach Anmeldezeitraum"

msgid "Registration Window"
msgstr "Anmeldezeitraum"

msgid "Your message"
msgstr "Ihre Nachricht"

msgid "Send to attendees with status"
msgstr "Sende Nachricht an Teilnehmende mit Status"

msgid "Confirmed"
msgstr "Bestätigt"

msgid "Cancelled"
msgstr "Storniert"

msgid "No email receivers found for the selection"
msgstr "Keine Empfänger für die getroffene Auswahl"

msgid "Limit the number of attendees"
msgstr "Anzahl Teilnehmer limitieren"

msgid "Attendees"
msgstr "Teilnehmer"

msgid "Yes, limit the number of attendees"
msgstr "Ja, Anzahl Teilnehmer limitieren"

msgid "No, allow an unlimited number of attendees"
msgstr "Nein, eine unlimitierte Anzahl Teilnehmer zulassen"

msgid "Number of attendees"
msgstr "Anzahl Teilnehmer"

msgid "Waitinglist"
msgstr "Warteliste"

msgid "Yes, allow for more submissions than available spots"
msgstr "Ja, mehr Anfragen als verfügbare Plätze erlauben"

msgid "No, ensure that all submissions can be confirmed"
msgstr "Nein, sicherstellen dass alle Anfragen bestätigt werden können"

msgid "Do not accept any submissions"
msgstr "Keine Anmeldungen akzeptieren"

msgid "Advanced"
msgstr "Erweitert"

msgid "Please use a stop date after the start"
msgstr "Bitte benutzen sie ein End-Datum, welches vor dem Start-Datum liegt"

#, python-format
msgid ""
"The date range overlaps with an existing registration window (${range})."
msgstr ""
"Der Datumsbereich überschneidet sich mit einem bestehenden Anmeldezeitraum "
"(${range})."

#, python-format
msgid ""
"The limit cannot be lower than the already confirmed number of attendees "
"(${claimed_spots})"
msgstr ""
"Das Limit kann nicht tiefer sein als die Anzahl bereits angemeldeter "
"Teilnehmer (${claimed_spots})"

#, python-format
msgid ""
"The limit cannot be lower than the already confirmed number attendees "
"(${claimed_spots}) and the number of pending requests (${pending_requests}). "
"Either enable the waiting list, process the pending requests or increase the "
"limit. "
msgstr ""
"Das Limit kann nicht tiefer sein als die Summe der bereits angemeldeten "
"Teilnemer (${claimed_spots}) und der offenen Anfragen (${pending_requests}). "
"Aktivieren Sie entweder die Warteliste, verarbeiten Sie die offenen Anfragen "
"oder erhöhen Sie das limit. "

msgid "The end date must be later than the start date"
msgstr "Das End-Datum muss nach dem Start-Datum liegen"

msgid "Format"
msgstr "Format"

msgid "CSV File"
msgstr "CSV Datei"

msgid "Excel File"
msgstr "Excel Datei"

msgid "JSON File"
msgstr "JSON Datei"

msgid "XML File"
msgstr "XML Datei"

msgid "Minimum price total"
msgstr "Minimalpreis"

msgid "Payment Method"
msgstr "Zahlungsmethode"

msgid "No credit card payments"
msgstr "Keine Kreditkarten-Zahlungen"

msgid "Credit card payments optional"
msgstr "Kreditkarten-Zahlungen optional"

msgid "Credit card payments required"
msgstr "Kreditkarten-Zahlung erforderlich"

msgid "The price must be larger than zero"
msgstr "Der Preis muss grösser als Null sein"

msgid ""
"You need to setup a default payment provider to enable credit card payments"
msgstr ""
"Um Kreditkartenzahlungen zu aktivieren benötigen Sie einen Standard-"
"Zahlungsanbieter"

msgid "Test run"
msgstr "Testlauf"

msgid "Describes what this photo album is about"
msgstr "Beschreibt kurz um was es bei dem Fotoalbum geht"

msgid "View"
msgstr "Ansicht"

msgid "Full size images"
msgstr "Grosse Bilder"

msgid "Grid layout"
msgstr "Raster"

msgid "Show images on homepage"
msgstr "Bilder auf der Startseite zeigen"

msgid "Used in the overview and the e-mail subject"
msgstr "Wird in der Übersicht und als E-Mail Subjekt verwendet"

msgid "Editorial"
msgstr "Editorial"

msgid "A few words about this edition of the newsletter"
msgstr "Ein paar Worte zu dieser Ausgabe des Newsletters"

msgid "Latest news"
msgstr "Aktuelles"

msgid "Events"
msgstr "Veranstaltungen"

msgid "Publications"
msgstr "Publikationen"

msgid "Send"
msgstr "Senden"

msgid "Now"
msgstr "Jetzt"

msgid "At a specified time"
msgstr "Zur angegebenen Zeit"

msgid "Scheduled time must be at least 5 minutes in the future"
msgstr "Die angegebene Zeit muss mindestends 5 Minuten in der Zukunft liegen"

msgid "Newsletters can only be sent on the hour (10:00, 11:00, etc.)"
msgstr ""
"Newsletter können nur zur vollen Stunde versendet werden (10:00, 11:00, usw.)"

msgid "Recipient"
msgstr "Empfänger"

msgid "Do not actually import the newsletter subscribers"
msgstr "Die Newsletter Abonnenten werden nicht gespeichert"

msgid ": (Address already exists)"
msgstr ": (Adresse existiert bereits)"

msgid "Will be used as image in the page overview on the parent page"
msgstr ""
"Wird als Bild in der Seitenübersicht auf der übergeordneten Seite verwendet."

msgid "Describes what this page is about"
msgstr "Beschreibt kurz um was es bei diesem Thema geht"

msgid "Show the lead if accessing the parent page"
msgstr "Zeige Einleitung auf übergeordneter Seite"

msgid "(Redesign only)"
msgstr "(verfügbar im Redesign)"

msgid "Destination"
msgstr "Ziel"

msgid "- Root -"
msgstr "- Oberste Ebene -"

msgid "Invalid destination selected"
msgstr "Ungültiger Zielort gewählt"

msgid "Salutation"
msgstr "Anrede"

msgid "Academic Title"
msgstr "Akademischer Titel"

msgid "First name"
msgstr "Vorname"

msgid "Last name"
msgstr "Nachname"

msgid "Function"
msgstr "Funktion"

msgid "Direct Phone Number or Mobile"
msgstr "Direktnummer oder Mobil"

msgid "Born"
msgstr "Geboren"

msgid "Profession"
msgstr "Beruf"

msgid "Political Party"
msgstr "Politische Partei"

msgid "Parliamentary Group"
msgstr "Fraktion"

msgid "Website"
msgstr "Webseite"

msgid "Website 2"
msgstr "Webseite 2"

msgid "Location address"
msgstr "Standortadresse"

msgid "Location Code and City"
msgstr "Standort Postleitzahl und Ort"

msgid "Postal address"
msgstr "Postadresse"

msgid "Postal Code and City"
msgstr "Postleitzahl und Ort"

msgid "Picture"
msgstr "Bild"

msgid "URL pointing to the picture"
msgstr "Link zum Bild"

msgid "Notes"
msgstr "Notizen"

msgid "Public extra information about this person"
msgstr "Öffentliche Extra Informationen zu dieser Person"

msgid "Rooms"
msgstr "Räume"

msgid "Weekdays"
msgstr "Wochentage"

msgid "Start date in past"
msgstr "Startdatum in der Vergangenheit"

msgid "Describes what this reservation resource is about"
msgstr "Beschreibt um was es bei dieser Reservations-Ressource geht"

msgid "Used to group the resource in the overview"
msgstr "Dient zur Gruppierung in der Übersicht"

msgid "Extra Fields Definition"
msgstr "Extra-Felder Definition"

msgid "Closing date for the public"
msgstr "Annahmeschluss für die Öffentlichkeit"

msgid "Closing date"
msgstr "Annahmeschluss"

msgid "No closing date"
msgstr "Kein Annahmeschluss"

msgid "Stop accepting reservations days before the allocation"
msgstr "Tage vor der Einteilung keine Reservationen mehr annehmen"

msgid "Stop accepting reservations hours before the allocation"
msgstr "Stunden vor der Einteilung keine Reservationen mehr annehmen"

msgid "Hours"
msgstr "Stunden"

msgid "Days"
msgstr "Tage"

msgid "Limit reservations to certain zip-codes"
msgstr "Reservationen nach Postleitzahl einschränken"

msgid "Zip-code limit"
msgstr "Postleitzahl Einschränkung"

msgid "Zip-code field"
msgstr "Postleitzahl-Feld"

msgid "Allowed zip-codes (one per line)"
msgstr "Erlaubte Postleitzahlen (eine PLZ pro Zeile)"

msgid "Days before an allocation may be reserved by anyone"
msgstr "Anzahl Tage bevor Einteilungen von allen reserviert werden können"

msgid "Default view"
msgstr "Standardansicht"

msgid "Week view"
msgstr "Wochenansicht"

msgid "Month view"
msgstr "Monatsansicht"

msgid "Per item"
msgstr "Pro Eintrag"

msgid "Per hour"
msgstr "Pro Stunde"

msgid "Price per item"
msgstr "Preis pro Eintrag"

msgid "Price per hour"
msgstr "Preis pro Stunde"

msgid "Please select the form field that holds the zip-code"
msgstr "Bitte wählen Sie das Formfeld welches die Postleitzahl enthält"

msgid "Please enter at least one zip-code"
msgstr "Bitte geben Sie mindestens eine Postleitzahl ein"

msgid "Please enter one zip-code per line, without spaces or commas"
msgstr ""
"Bitte geben Sie eine Postleitzahl pro Zeile ein, ohne Leerzeichen und Kommas"

msgid "New Reservations"
msgstr "Neue Reservationen"

msgid "Notifications *"
msgstr "Benachrichtigungen *"

msgid ""
"For each new reservation, a notification will be sent to the above recipient."
msgstr ""
"Für jede neue Reservierung wird eine Benachrichtigung an den oben genannten "
"Empfänger gesendet."

msgid "Daily Reservations"
msgstr "Tägliche Reservationen"

msgid ""
"On each day selected below, a notification with the day's reservations will "
"be sent to the recipient above at 06:00."
msgstr ""
"An jedem unten ausgewählten Tag wird eine Benachrichtigung mit den "
"Reservierungen des Tages um 06:00 Uhr an den oben genannten Empfänger "
"gesendet."

msgid "Internal Notes"
msgstr "Interne Notizen"

msgid ""
"Each time a new note is added to the ticket for a reservation, a "
"notification is sent to the recipient above."
msgstr ""
"Jedes Mal, wenn eine neue Notiz zu einem Ticket für eine Reservierung "
"hinzugefügt wird, wird eine eine Benachrichtigung an den oben genannten "
"Empfänger gesendet."

msgid "Rejected Reservations"
msgstr "Abgelehnte Reservationen"

msgid ""
"If a reservation is cancelled, a notification will be sent to the above "
"recipient."
msgstr ""

msgid "Send on"
msgstr "Senden am"

msgid "Resources"
msgstr "Reservationen"

msgid "Please add at least one notification."
msgstr "Bitte wählen sie mindestens eine Benachrichtigung."

msgid "Logo"
msgstr "Logo"

msgid "URL pointing to the logo"
msgstr "Link zum Logo"

msgid "Logo (Square)"
msgstr "Logo (Quadratisch)"

msgid "Standard Image"
msgstr "Standardbild"

msgid "E-Mail Reply Address (Reply-To)"
msgstr "E-Mail Antwort Adresse (Reply-To)"

msgid "Replies to automated e-mails go to this address."
msgstr "Antworten an automatisch generierte E-Mails gehen an diese Adresse."

msgid "Primary Color"
msgstr "Primärfarbe"

msgid "Default Font Family"
msgstr "Haupt-Schriftart"

msgid "Languages"
msgstr "Sprachen"

msgid "German"
msgstr "Deutsch"

msgid "French"
msgstr "Französisch"

msgid "Italian"
msgstr "Italienisch"

msgid "Additional CSS"
msgstr "Zusätzliches CSS"

msgid "Column width left side"
msgstr "Breite linke Seite"

msgid "Footer Division"
msgstr "Aufteilung Fusszeile"

msgid "Column width for the center"
msgstr "Breite mittlerer Bereich"

msgid "Column width right side"
msgstr "Breite rechte Seite"

msgid "Contact"
msgstr "Kontakt"

msgid "The address and phone number of the municipality"
msgstr "Die Adresse, Telefonnummer und E-Mail Adresse der Gemeindeverwaltung"

msgid "Information"
msgstr "Information"

msgid "Contact Link"
msgstr "Kontakt Link"

msgid "URL pointing to a contact page"
msgstr "Link zur Kontakt Seite"

msgid "Opening Hours"
msgstr "Öffnungszeiten"

msgid "The opening hours of the municipality"
msgstr "Öffnungszeiten"

msgid "Opening Hours Link"
msgstr "Öffnungszeiten Link"

msgid "URL pointing to an opening hours page"
msgstr "Link zur Öffnungszeiten Seite"

msgid "Hide OneGov Cloud information"
msgstr "OneGov Cloud Informationen verstecken"

msgid ""
"This includes the link to the marketing page, and the link to the privacy "
"policy."
msgstr ""
"Dies beinhaltet den Link auf die Marketing Seite, sowie der Link zum "
"Datenschutz."

msgid "Facebook"
msgstr "Facebook"

msgid "URL pointing to the Facebook site"
msgstr "Link zu Facebook"

msgid "Social Media"
msgstr "Soziale Medien"

msgid "Twitter"
msgstr "Twitter"

msgid "URL pointing to the Twitter site"
msgstr "Link zu Twitter"

msgid "YouTube"
msgstr "YouTube"

msgid "URL pointing to the YouTube site"
msgstr "Link zu YouTube"

msgid "Instagram"
msgstr "Instagram"

msgid "URL pointing to the Instagram site"
msgstr "Link zu Instagram"

msgid "Custom Link 1"
msgstr "Benutzerdefinierter Link 1"

msgid "URL to internal/external site"
msgstr "Url zu interner/externer Seite"

msgid "Custom Link 2"
msgstr "Benutzerdefinierter Link 2"

msgid "Custom Link 3"
msgstr "Benutzerdefinierter Link 3"

msgid "Name of the partner"
msgstr "Name des Partners"

msgid "First Partner"
msgstr "Erster Partner"

msgid "Logo of the partner"
msgstr "Logo des Partners"

msgid "The partner's website"
msgstr "Die Website des Partners"

msgid "Second Partner"
msgstr "Zweiter Partner"

msgid "Third Partner"
msgstr "Dritter Partner"

msgid "Fourth Partner"
msgstr "Vierter Partner"

msgid "The width of the column must be greater than 0"
msgstr "Die Breite der Kolonne muss grösser sein als 0"

msgid "The sum of all the footer columns must be equal to 12"
msgstr "Die Summe aller Breiten der Fusszeilenkolonnen muss 12 sein."

msgid ""
"Default social media preview image for rich link previews. Optimal size is "
"1200:630 px."
msgstr ""
"Bild für die Social Media Link-Vorschau (Rückfalloption). Die optimale "
"Grösse beträgt 1200:630px."

msgid "Icon 16x16 PNG (Windows)"
msgstr "Icon 16x16 PNG (Windows)"

msgid "URL pointing to the icon"
msgstr "Link zum Icon"

msgid "Icon 32x32 PNG (Mac)"
msgstr "Icon 32x32 PNG (Mac)"

msgid "Icon 57x57 PNG (iPhone, iPod, iPad)"
msgstr "Icon 57x57 PNG (iPhone, iPod, iPad)"

msgid "Icon SVG 20x20 (Safari)"
msgstr "Icon SVG 20x20 (Safari)"

msgid "Disable page references"
msgstr "Seitenreferenzen deaktivieren"

msgid ""
"Disable showing the copy link '#' for the site reference. The references "
"themselves will still work. Those references are only showed for logged in "
"users."
msgstr ""
"Versteckt den Kopier-Link '#' für die Seitenreferenz. Die Referenzen an sich "
"funktionieren weiterhin. Diese Referenzen sind nur für eingeloggte Nutzer "
"sichtbar."

msgid "Open files in separate window"
msgstr "Dateien in separatem Fenster öffnen"

msgid "Announcement"
msgstr "Ankündigung"

msgid "Announcement URL"
msgstr "URL für Ankündigung"

msgid "Announcement bg color"
msgstr "Hintergrundfarbe der Ankündigung"

msgid "Announcement font color"
msgstr "Schriftfarbe der Ankündigung"

msgid "Only show Announcement for logged-in users"
msgstr "Ankündigung nur für eingeloggte Benutzer anzeigen"

msgid "Keep header links fixed to top on scrolling"
msgstr "Kopfzeilenlinks beim Scrollen oben fixiert lassen"

msgid "Header links"
msgstr "Kopfzeilenlinks"

msgid "Title header left side"
msgstr "Titel Kopfzeile links"

msgid "Optional"
msgstr "Optional"

msgid "Font color"
msgstr "Schriftfarbe"

msgid "Relative font size"
msgstr "Relative Schriftgrösse"

msgid "Please add an url to each link"
msgstr "Bitte geben Sie für jeden Link eine URL ein"

msgid "Homepage Cover"
msgstr "Startseiten Cover"

msgid "Structure"
msgstr "Struktur"

msgid "Homepage Structure (for advanced users only)"
msgstr "Startseiten Struktur (nur für fortgeschrittene Benutzer)"

msgid "The structure of the homepage"
msgstr "Die Struktur der Homepage"

msgid "Homepage redirect"
msgstr "Startseiten Weiterleitung"

msgid "Yes, to directories"
msgstr "Ja, zu den Verzeichnissen"

msgid "Yes, to events"
msgstr "Ja, zu den Veranstaltungen"

msgid "Yes, to forms"
msgstr "Ja, zu den Formularen"

msgid "Yes, to publications"
msgstr "Ja, zu den Publikationen"

msgid "Yes, to reservations"
msgstr "Ja, zu den Reservationen"

msgid "Yes, to a non-listed path"
msgstr "Ja, ein nicht gelisteter Pfad"

msgid "Path"
msgstr "Pfad"

msgid "Please enter a path without schema or host"
msgstr "Bitte geben Sie einen Pfad ohne Schema oder Hostname an"

msgid "Hide these fields for non-logged-in users"
msgstr "Diese Felder für nicht angemeldete Benutzer ausblenden"

msgid "People"
msgstr "Personen"

msgid "Values of the location filter"
msgstr "Werte des Ortfilters"

msgid "The default map view. This should show the whole town"
msgstr "Die Standard Kartenansicht. Diese sollte die ganze Gemeinde zeigen."

msgid "Geo provider"
msgstr "Geo Anbieter"

msgid "Swisstopo (Default)"
msgstr "Swisstopo (Standard)"

msgid "Swisstopo Aerial"
msgstr "Swisstopo Luftbild"

msgid "Analytics Code"
msgstr "Analytics Code"

msgid "JavaScript for web statistics support"
msgstr "JavaScript für Web-Statistik"

msgid "Cantonal holidays"
msgstr "Kantonale Feiertage"

msgid "Other holidays"
msgstr "Andere Feiertage"

msgid "Preview"
msgstr "Vorschau"

msgid "School holidays"
msgstr "Schulferien"

msgid "Format: Day.Month - Description"
msgstr "Format: Tag.Monat - Beschreibung"

msgid "Please enter one date per line"
msgstr "Bitte geben Sie ein Datum pro Zeile ein"

msgid "Please enter only day and month"
msgstr "Bitte geben Sie nur Tag und Monat ein"

#, python-format
msgid "${date} is not a valid date"
msgstr "${date} ist kein gültiges Datum"

msgid "Format: Day.Month.Year - Day.Month.Year"
msgstr "Format: Tag.Monat.Jahr - Tag.Monat.Jahr"

msgid "Please enter one date pair per line"
msgstr "Bitte geben Sie ein Datumspaar pro Zeile ein"

msgid "End date needs to be after start date"
msgstr "Das End-Datum muss vor dem Start-Datum sein"

msgid "Email adress for notifications about newly opened tickets"
msgstr "E-Mail-Adresse für Benachrichtigungen zu geöffneten Tickets"

msgid "Accept request and close ticket automatically based on:"
msgstr "Akzeptiere und schliesse Tickets automatisch basierend auf:"

msgid "Ticket category"
msgstr "Ticket-Kategorie"

msgid "User role"
msgstr "Benutzer-Rolle"

msgid ""
"Accept request and close ticket automatically for these ticket categories"
msgstr "Akzeptiere und schliesse Tickets automatisch für diese Kategorien"

msgid ""
"If auto-accepting is not possible, the ticket will be in state pending. Also "
"note, that after the ticket is closed, the submitter can't send any messages."
msgstr ""
"Wenn das automatische Akzeptieren nicht möglich ist, verbleibt ein Ticket in "
"Bearbeitung. Bedenken Sie weiter, dass nach Abschluss des Tickets von der "
"antragstellenden Person keine Nachrichten mehr gesendet werden können."

msgid "Accept request and close ticket automatically for these user roles"
msgstr "Akzeptiere und schliesse Tickets automatisch für diese Benutzer-Rollen"

msgid "User used to auto-accept tickets"
msgstr "Benutzer für das automatische Akzeptieren von Tickets"

msgid "Block email confirmation when this ticket category is opened"
msgstr "Keine Email-Benachrichtung nach Eröffnung dieser Ticket-Kategorie"

msgid "This is enabled by default for tickets that get accepted automatically"
msgstr ""
"Für automatisch akzeptierte Tickets wird standardmässig keine "
"Eröffnungsnachricht verschickt"

msgid "Block email confirmation when this ticket category is closed"
msgstr ""
"Keine Email-Benachrichtigungen bei Schliessung dieser Ticket-Kateogorie"

msgid "Mute all tickets"
msgstr "Email-Benachrichtigungen für alle Tickets deaktivieren"

msgid "Always send email notification if a new ticket message is sent"
msgstr "Email-Benachrichtigung immer senden bei neuen Ticket-Nachrichten"

msgid "Categories restriced by user group settings"
msgstr "Durch Benutzergruppeneinstellungen eingeschränkt Kategorien"

msgid "Mute tickets individually if the auto-accept feature is enabled."
msgstr ""
"Schalten Sie Tickets individuell auf stumm, wenn sie Tickets automatisch "
"akzeptieren."

msgid "Enable newsletter"
msgstr "Newsletter aktivieren"

msgid "Include logo in newsletter"
msgstr "Logo im Newsletter anzeigen"

msgid "Old domain"
msgstr "Alte Domain"

msgid "Test migration"
msgstr "Migration testen"

msgid "Compares links to the current domain"
msgstr "Vergleicht Links mit der aktuellen Domain"

msgid "Use a domain name without http(s)"
msgstr "Benutze eine Domain ohne http(s)"

msgid "Domain must contain a dot"
msgstr "Die Domain muss einen Punkt enthalten"

msgid "Choose which links to check"
msgstr "Wählen Sie, welche Urls Überprüft werden sollen"

msgid "External links only"
msgstr "Externe Seiten"

msgid "Internal links only"
msgstr "Interne Seiten"

msgid "Link must start with 'https'"
msgstr "Link muss mit 'https' beginnen"

msgid "Username"
msgstr "Benutzername"

msgid "Username for the associated Gever account"
msgstr "Benutzername für das zugehörige Gever-Konto"

msgid "Password"
msgstr "Passwort"

msgid "Password for the associated Gever account"
msgstr "Passwort für das zugehörige Gever-Konto"

msgid "Gever API Endpoint where the documents are uploaded."
msgstr "Gever API-Endpunkt, wo die Dokumente hochgeladen werden."

msgid "Website address including https://"
msgstr "Webseiten-Adresse inklusive https://"

msgid "API Key"
msgstr "API Schlüssel"

msgid "Submit your event"
msgstr "Veranstaltung vorschlagen"

msgid "Enables website visitors to submit their own events"
msgstr ""
"Ermöglicht Website-Besuchern, ihre eigenen Veranstaltungen vorzuschlagen"

msgid "E-Mail Address"
msgstr "E-Mail Adresse"

msgid "Short name to identify the text module"
msgstr "Kurzer Name um den Textbaustein zu identifizieren"

msgid "Your note about this ticket"
msgstr "Ihre Notiz zu dem Ticket"

msgid "Attachment"
msgstr "Anhang"

msgid "Message"
msgstr "Nachricht"

msgid "The message is empty"
msgstr "Die Nachricht ist leer"

msgid "Notify me about replies"
msgstr "Ich möchte eine Benachrichtigung bei Antworten"

msgid "Setting \"Always notify\" is active"
msgstr "Einstellung \"Immer benachrichtigen\" ist eingeschaltet"

msgid "User"
msgstr "Benutzer"

msgid "Admin"
msgstr "Administrator"

msgid "Editor"
msgstr "Editor"

msgid "Member"
msgstr "Mitglied"

msgid "State"
msgstr "Status"

msgid "Active"
msgstr "Aktiv"

msgid "Inactive"
msgstr "Inaktiv"

msgid "Role"
msgstr "Rolle"

msgid "Yubikey"
msgstr "YubiKey"

msgid "Plug your YubiKey into a USB slot and press it."
msgstr "YubiKey anschliessen und Knopf drücken."

msgid "Administrators and editors must use a Yubikey"
msgstr "Administratoren und Editoren müssen zwingend einen YubiKey verwenden"

msgid "Invalid Yubikey"
msgstr "Ungültiger YubiKey"

#, python-format
msgid "This Yubikey is already used by ${username}"
msgstr "Dieser YubiKey wird bereits von ${username} verwendet"

msgid "The users e-mail address (a.k.a. username)"
msgstr "Die E-Mail Adresse des Benutzers (bzw. der Benutzername)"

msgid "Send Activation E-Mail with Instructions"
msgstr "Aktivierungs-Email mit Anmelde-Anleitung senden"

msgid "A user with this e-mail address exists already"
msgstr "Ein Benutzer mit dieser E-Mail Adresse existiert bereits"

msgid ""
"Users can only be in one group. If they already belong to another group and "
"get added here, they will automatically get removed from the other group."
msgstr ""
"Benutzer können nur in einer Gruppe sein. Wenn sie bereits einer anderen "
"Gruppe angehören und hier hinzugefügt werden, werden sie automatisch aus der "
"anderen Gruppe entfernt."

msgid "Ticket permissions"
msgstr "Ticketberechtigungen"

msgid "Restricts access and gives permission to these ticket categories"
msgstr ""
"Schränkt den Zugriff ein und erteilt Berechtigungen für diese "
"Ticketkategorien"

msgid "Send a periodic status e-mail."
msgstr "Ein periodisches Status E-Mail senden."

msgid "Daily (exluding the weekend)"
msgstr "Täglich (abgesehen vom Wochenende)"

msgid "Weekly (on mondays)"
msgstr "Wöchentlich (am Montag)"

msgid "Monthly (on first monday of the month)"
msgstr "Monatlich (am ersten Montag des Monats)"

msgid "Never"
msgstr "Nie"

msgid "All directories"
msgstr "Alle Verzeichnisse"

msgid "Directories"
msgstr "Verzeichnisse"

msgid "All events"
msgstr "Alle Veranstaltungen"

msgid "Daypass"
msgstr "Tageskarte"

msgid "Conference room"
msgstr "Konferenzraum"

#, python-format
msgid "150 years {organisation}"
msgstr "150 Jahre {organisation}"

msgid "Sports facility"
msgstr "Sportanlage"

msgid "We celebrate our 150th anniversary."
msgstr "Wir feiern unser 150 jähriges Bestehen."

msgid "General Assembly"
msgstr "Generalversammlung"

msgid "Communal hall"
msgstr "Gemeindesaal"

msgid "As every year."
msgstr "Alle Jahre wieder."

msgid "Community Gymnastics"
msgstr "Gemeinsames Turnen"

msgid "Gymnasium"
msgstr "Turnhalle"

msgid "Get fit together."
msgstr "Zusammen fit werden."

msgid "Women's Club"
msgstr "Frauenverein"

msgid "Football Tournament"
msgstr "Fussballturnier"

msgid "Amateurs welcome!"
msgstr "Anfänger willkommen!"

msgid "Sports Association"
msgstr "Sporverein"

msgid "all day"
msgstr "den ganzen Tag"

msgid "Homepage"
msgstr "Startseite"

msgid "Forms"
msgstr "Formulare"

msgid "Edit"
msgstr "Bearbeiten"

msgid "QR"
msgstr "QR"

msgid "Delete"
msgstr "Löschen"

msgid "This form can't be deleted."
msgstr "Das Formular kann nicht gelöscht werden."

msgid ""
"There are submissions associated with the form. Those need to be removed "
"first."
msgstr ""
"Es existieren Eingaben die mit diesem Formular verknüpft sind. Löschen Sie "
"diese Eingaben bevor Sie das Formular löschen."

msgid "Do you really want to delete this form?"
msgstr "Möchten Sie das Formular wirklich löschen?"

msgid "This cannot be undone."
msgstr "Dies kann nicht rückgängig gemacht werden."

msgid "Delete form"
msgstr "Formular löschen"

msgid "Export"
msgstr "Export"

msgid "Change URL"
msgstr "URL ändern"

msgid "Registration Windows"
msgstr "Anmeldezeitraum"

msgid "Form"
msgstr "Formular"

msgid "External form"
msgstr "Externes Formular"

msgid "New external form"
msgstr "Neues externes Formular"

msgid "Person"
msgstr "Person"

msgid "Do you really want to delete this person?"
msgstr "Möchten Sie die Person wirklich löschen?"

msgid "Delete person"
msgstr "Person löschen"

msgid "Accept ticket"
msgstr "Ticket annehmen"

msgid "This ticket can't be closed."
msgstr "Dieses Ticket kann nicht abgeschlossen werden."

msgid "This ticket requires a decision, but no decision has been made yet."
msgstr ""
"Dieses Ticket verlangt nach einer Entscheidung, aber bisher wurde keine "
"Entscheidung gefällt."

msgid "Close ticket"
msgstr "Ticket abschliessen"

msgid "Reopen ticket"
msgstr "Ticket wieder öffnen"

msgid "Archive ticket"
msgstr "Ticket archivieren"

msgid "Recover from archive"
msgstr "Aus dem Archiv holen"

msgid "Assign ticket"
msgstr "Ticket zuweisen"

msgid "New Note"
msgstr "Neue Notiz"

msgid "PDF"
msgstr "PDF"

msgid "New Message"
msgstr "Neue Nachricht"

msgid "Ticket Status"
msgstr "Ticket Status"

msgid "Text module"
msgstr "Textbaustein"

msgid "Do you really want to delete this text module?"
msgstr "Möchten Sie diesen Textbaustein wirklich löschen"

msgid "Delete text module"
msgstr "Textbaustein löschen"

msgid "Reservations"
msgstr "Reservationen"

msgid "Recipients"
msgstr "Empfänger"

msgid "Room"
msgstr "Raum"

msgid "Resource Item"
msgstr "Gegenstand"

msgid "External resource link"
msgstr "Externer Reservationslink"

msgid "New external resource"
msgstr "Neue externe Reservation"

msgid "Export All"
msgstr "Alle Exportieren"

msgid "Find Your Spot"
msgstr "Terminsuche"

msgid "Notifications"
msgstr "Mitteilungen"

msgid "E-Mail Recipient"
msgstr "E-Mail Empfänger"

msgid "Do you really want to delete this resource?"
msgstr "Möchten Sie diese Reservations-Ressource wirklich löschen?"

msgid "Delete resource"
msgstr "Reservations-Ressource löschen"

msgid "This resource can't be deleted."
msgstr "Diese Reservations-Ressource kann nicht gelöscht werden."

msgid "There are existing reservations associated with this resource"
msgstr "Es existieren Reservationen für diese Reservations-Ressource"

msgid "Clean up"
msgstr "Aufräumen"

msgid "Occupancy"
msgstr "Belegung"

msgid "Subscribe"
msgstr "Abonnieren"

msgid "Rules"
msgstr "Regeln"

msgid "Edit allocation"
msgstr "Einteilung bearbeiten"

msgid "Do you really want to delete this allocation?"
msgstr "Möchten Sie diese Einteilung wirklich löschen?"

msgid "Delete allocation"
msgstr "Einteilung löschen"

#, python-format
msgid "Every ${days} until ${end}"
msgstr "Jeden ${days} bis zum ${end}."

msgid "This event can't be edited."
msgstr "Diese Veranstaltung kann nicht bearbeitet werden."

msgid "Imported events can not be edited."
msgstr "Importierte Veranstaltungen können nicht bearbeitet werden."

msgid "Do you really want to delete this event?"
msgstr "Möchten Sie die Veranstaltung wirklich löschen?"

msgid "Delete event"
msgstr "Veranstaltung löschen"

msgid "This event can't be deleted."
msgstr "Diese Veranstaltung kann nicht gelöscht werden."

msgid "To remove this event, go to the ticket and reject it."
msgstr ""
"Sie können die Veranstaltung jedoch in der Ticketansicht absagen, um sie zu "
"entfernen."

msgid "Withdraw event"
msgstr "Veranstaltung zurückziehen"

msgid "Do you really want to withdraw this event?"
msgstr "Wollen sie diese Veranstaltung zurückziehen? "

msgid "You can re-publish an imported event later."
msgstr "Sie können importierte Veranstaltungen später wieder veröffentlichen."

msgid "Re-publish event"
msgstr "Veranstaltung wieder veröffentlichen"

msgid "Newsletter"
msgstr "Newsletter"

msgid "New"
msgstr "Neu"

msgid "Subscribers"
msgstr "Abonnenten"

msgid "Test"
msgstr "Test"

msgid "Delete newsletter"
msgstr "Newsletter löschen"

msgid "Photo Albums"
msgstr "Fotoalben"

msgid "Manage images"
msgstr "Bilder verwalten"

msgid "Photo Album"
msgstr "Fotoalbum"

msgid "Choose images"
msgstr "Bilder auswählen"

msgid "Delete photo album"
msgstr "Fotoalbum löschen"

msgid "Usermanagement"
msgstr "Benutzerverwaltung"

msgid "Create Signup Link"
msgstr "Neuer Registrationslink"

msgid "User group"
msgstr "Benutzergruppe"

msgid "Do you really want to delete this user group?"
msgstr "Möchten Sie diese Benutzergruppe wirklich löschen"

msgid "Delete user group"
msgstr "Benutzergruppe löschen"

msgid "Exports"
msgstr "Exporte"

msgid "Payment Providers"
msgstr "Zahlungsanbieter"

msgid "Synchronise"
msgstr "Synchronisieren"

msgid "Directory"
msgstr "Verzeichnis"

msgid "Configure"
msgstr "Konfigurieren"

#, python-format
msgid "Do you really want to delete \"${title}\"?"
msgstr "Möchten Sie \"${title}\" wirklich löschen?"

msgid "All entries will be deleted as well!"
msgstr "Alle Einträge werden ebenfalls gelöscht!"

msgid "Delete directory"
msgstr "Verzeichnis löschen"

msgid "Entry"
msgstr "Eintrag"

msgid "Published"
msgstr "Veröffentlicht"

msgid "Upcoming"
msgstr "Demnächst"

msgid "Past"
msgstr "Vergangen"

msgid "Choose filter"
msgstr "Filter wählen"

msgid "Delete entry"
msgstr "Eintrag löschen"

msgid "Dashboard"
msgstr "Dashboard"

msgid "Do you really want to delete this external link?"
msgstr "Wollen sie die externe Verknüpfung wirklich löschen?"

msgid "Delete external link"
msgstr "Verknüpfung löschen"

msgid "Sort"
msgstr "Sortieren"

msgid "The submission was adopted"
msgstr "Der Eintrag wurde übernommen"

msgid "The entry is not valid, please adjust it"
msgstr "Der Eintrag ist nicht gültig, bitte korrigieren"

msgid "An entry with this name already exists"
msgstr "Ein Eintrag mit diesem Namen existiert bereits"

msgid "Your directory submission has been adopted"
msgstr "Ihr Verzeichniseintrag wurde übernommen"

msgid "Your change request has been applied"
msgstr "Ihr Änderungswunsch wurde übernommen"

msgid "The change request was applied"
msgstr "Der Änderungswunsch wurde übernommen"

msgid "The submission was rejected"
msgstr "Die Eingabe wurde abgelehnt"

msgid "Your directory submission has been rejected"
msgstr "Ihre Eingabe wurde abgelehnt"

msgid "Through URL only (not listed)"
msgstr "Nur wer die URL kennt (wird nicht gelistet)"

msgid "Members may view occupancy"
msgstr "Mitglieder dürfen Belegung einsehen"

msgid ""
"The occupancy view shows the e-mail addresses submitted with the "
"reservations, so we only recommend enabling this for internal resources "
"unless all members are sworn to uphold data privacy."
msgstr ""
"In der Belegungsansicht werden die mit den Reservationen eingegebenen E-Mail-"
"Adressen angezeigt. Wir empfehlen daher, diese Funktion nur für interne "
"Ressourcen zu aktivieren, es sei denn, alle Mitglieder sind auf die Wahrung "
"des Datenschutzes eingeschworen."

msgid "Visible on homepage"
msgstr "Auf der Startseite anzeigen"

msgid "Visibility"
msgstr "Sichtbarkeit"

msgid ""
"- '-' will be converted to a bulleted list\n"
"- Urls will be transformed into links\n"
"- Emails and phone numbers as well"
msgstr ""
"- '-' wird in eine Aufzählung umgewandelt\n"
"- Urls werden zu Hyperlinks konvertiert\n"
"- E-Mails und Telefon-Nummern ebenfalls"

msgid "Hide contact info in sidebar"
msgstr "Kontaktinformationen in Sidebar ausblenden"

msgid "Use text instead of lead in the newsletter"
msgstr "Text statt Einleitung im Newsletter benutzen"

#, python-format
msgid "List this function in the page of ${name}"
msgstr "Diese Funktion anzeigen auf der Seite von ${name}"

msgid "A resource with this name already exists"
msgstr "Eine Resource mit diesem Namen existiert bereits"

msgid "Enable honey pot"
msgstr "Honey pot aktivieren"

msgid "Spam protection"
msgstr "Spamschutz"

msgid "Show image on preview on the parent page"
msgstr "Bild in der Vorschau auf der Seitenübersicht anzeigen"

msgid "Show image on page"
msgstr "Bild auf der Seite anzeigen"

msgid "This month"
msgstr "Diesen Monat"

msgid "Last month"
msgstr "Letzter Monat"

msgid "This year"
msgstr "Dieses Jahr"

msgid "Last year"
msgstr "Letztes Jahr"

msgid "Older"
msgstr "Älter"

msgid "Do you really want to delete this note?"
msgstr "Möchten Sie diese Notiz wirklich löschen?"

msgid "Delete Note"
msgstr "Notiz löschen"

msgid "Always visible on homepage"
msgstr "Immer auf der Startseite anzeigen"

msgid "Search for available dates"
msgstr "Nach verfügbaren Terminen suchen"

msgid "Aargau"
msgstr "Aargau"

msgid "Appenzell Ausserrhoden"
msgstr "Appenzell Ausserrhoden"

msgid "Appenzell Innerrhoden"
msgstr "Appenzell Innerrhoden"

msgid "Basel-Landschaft"
msgstr "Basel-Landschaft"

msgid "Basel-Stadt"
msgstr "Basel-Stadt"

msgid "Berne"
msgstr "Bern"

msgid "Fribourg"
msgstr "Freiburg"

msgid "Geneva"
msgstr "Genf"

msgid "Glarus"
msgstr "Glarus"

msgid "Grisons"
msgstr "Graubünden"

msgid "Jura"
msgstr "Jura"

msgid "Lucerne"
msgstr "Luzern"

msgid "Neuchâtel"
msgstr "Neuenburg"

msgid "Nidwalden"
msgstr "Nidwalden"

msgid "Obwalden"
msgstr "Obwalden"

msgid "Schaffhausen"
msgstr "Schaffhausen"

msgid "Schwyz"
msgstr "Schwyz"

msgid "Solothurn"
msgstr "Solothurn"

msgid "St. Gallen"
msgstr "St. Gallen"

msgid "Thurgau"
msgstr "Thurgau"

msgid "Ticino"
msgstr "Tessin"

msgid "Uri"
msgstr "Uri"

msgid "Valais"
msgstr "Wallis"

msgid "Vaud"
msgstr "Waadt"

msgid "Zug"
msgstr "Zug"

msgid "Zürich"
msgstr "Zürich"

msgid "Neujahrestag"
msgstr "Neujahrestag"

msgid "Berchtoldstag"
msgstr "Berchtoldstag"

msgid "Heilige Drei Könige"
msgstr "Heilige Drei Könige"

msgid "Jahrestag der Ausrufung der Republik"
msgstr "Jahrestag der Ausrufung der Republik"

msgid "Josefstag"
msgstr "Josefstag"

msgid "Näfelser Fahrt"
msgstr "Näfelser Fahrt"

msgid "Ostern"
msgstr "Ostern"

msgid "Karfreitag"
msgstr "Karfreitag"

msgid "Ostermontag"
msgstr "Ostermontag"

msgid "Tag der Arbeit"
msgstr "Tag der Arbeit"

msgid "Auffahrt"
msgstr "Auffahrt"

msgid "Pfingsten"
msgstr "Pfingsten"

msgid "Pfingstmontag"
msgstr "Pfingstmontag"

msgid "Fronleichnam"
msgstr "Fronleichnam"

msgid "Fest der Unabhängigkeit"
msgstr "Fest der Unabhängigkeit"

msgid "Peter und Paul"
msgstr "Peter und Paul"

msgid "Nationalfeiertag"
msgstr "Nationalfeiertag"

msgid "Mariä Himmelfahrt"
msgstr "Mariä Himmelfahrt"

msgid "Bruder Klaus"
msgstr "Bruder Klaus"

msgid "Allerheiligen"
msgstr "Allerheiligen"

msgid "Mariä Empfängnis"
msgstr "Mariä Empfängnis"

msgid "Escalade de Genève"
msgstr "Escalade de Genève"

msgid "Weihnachten"
msgstr "Weihnachten"

msgid "Stephanstag"
msgstr "Stephanstag"

msgid "Wiederherstellung der Republik"
msgstr "Wiederherstellung der Republik"

msgid "Form Submissions"
msgstr "Formulareingaben"

msgid ""
"This is not the oldest undecided submission of this registration window. Do "
"you really want to confirm this submission?"
msgstr ""
"Dies ist nicht die älteste offene Eingabe dieses Anmeldezeitraums. Möchten "
"Sie wirklich bestätigen?"

msgid ""
"By confirming this submission, you will prefer this over a submission that "
"came in earlier."
msgstr ""
"Durch das Bestätigen der Eingabe bervorzugen Sie diese gegenüber einer "
"Anderen die zuerst da war."

msgid "Confirm registration"
msgstr "Anmeldung bestätigen "

msgid "Deny registration"
msgstr "Anmeldung ablehnen"

msgid "Cancel registration"
msgstr "Anmeldung stornieren"

msgid "Edit submission"
msgstr "Eingabe bearbeiten"

msgid "Accept all reservations"
msgstr "Alle Reservationen annehmen"

msgid "Details about the reservation"
msgstr "Details zu Ihrer Reservation"

msgid "Edit details"
msgstr "Details bearbeiten"

msgid "Accept all with message"
msgstr "Alle annehmen mit Kommentar"

msgid "Reject all"
msgstr "Alle absagen"

msgid "Do you really want to reject all reservations?"
msgstr "Möchten Sie wirklich alle Reservationen absagen?"

msgid "Rejecting these reservations can't be undone."
msgstr "Die Absage aller Reservationen kann nicht rückgängig gemacht werden."

msgid "Reject reservations"
msgstr "Reservationen absagen"

msgid "Reject all with message"
msgstr "Alle absagen mit Kommentar"

#, python-format
msgid "Reject ${title}"
msgstr "${title} absagen"

msgid "Do you really want to reject this reservation?"
msgstr "Möchten Sie diese Reservation wirklich absagen?"

#, python-format
msgid "Rejecting ${title} can't be undone."
msgstr "Die Absage von ${title} kann nicht rückgängig gemacht werden."

msgid "Reject reservation"
msgstr "Reservation absagen"

#. Used in sentence: "${event} published."
#.
msgid "Event"
msgstr "Veranstaltung"

msgid "Accept event"
msgstr "Veranstaltung annehmen"

msgid "Edit event"
msgstr "Veranstaltung bearbeiten"

msgid "Reject event"
msgstr "Veranstaltung ablehnen"

msgid "Do you really want to reject this event?"
msgstr "Möchten Sie diese Veranstaltung wirklich absagen?"

msgid "Rejecting this event can't be undone."
msgstr "Eine Absage kann nicht rückgängig gemacht werden."

msgid "Directory Entry Submissions"
msgstr "Verzeichniseintrag Eingaben"

msgid "Adopt"
msgstr "Übernehmen"

msgid "View directory entry"
msgstr "Verzeichniseintrag Anzeigen"

msgid "Reject"
msgstr "Abweisen"

msgid "Do you really want to reject this entry?"
msgstr "Möchten Sie diesen Eintrag wirklich abweisen?"

msgid "Reject entry"
msgstr "Eintrag abweisen"

msgid "Link"
msgstr "Verknüpfung"

msgid "New Link"
msgstr "Neue Verknüpfung"

msgid "Added a new link"
msgstr "Eine neue Verknüpfung wurde hinzugefügt"

msgid "Edit Link"
msgstr "Verknüpfung Bearbeiten"

msgid "The link was deleted"
msgstr "Die Verknüpfung wurde gelöscht"

msgid "Delete link"
msgstr "Verknüpfung Löschen"

#, python-format
msgid "Do you really want to delete the link \"${title}\"?"
msgstr "Möchten Sie die Verknüpfung \"${title}\" wirklich löschen?"

msgid "Topic"
msgstr "Thema"

msgid "New Topic"
msgstr "Neues Thema"

msgid "Added a new topic"
msgstr "Das neue Thema wurde hinzugefügt"

msgid "Edit Topic"
msgstr "Thema Bearbeiten"

msgid "Move Topic"
msgstr "Thema Verschieben"

msgid "The topic was deleted"
msgstr "Das Thema wurde gelöscht"

msgid "Delete topic"
msgstr "Thema Löschen"

#, python-format
msgid "Do you really want to delete the topic \"${title}\"?"
msgstr "Möchten Sie das Thema \"${title}\" wirklich löschen?"

msgid "News"
msgstr "Nachricht"

msgid "Add News"
msgstr "Nachricht hinzufügen"

msgid "Added news"
msgstr "Eine neue Nachricht wurde hinzugefügt"

msgid "Edit News"
msgstr "Nachricht bearbeiten"

msgid "The news was deleted"
msgstr "Die Nachricht wurde gelöscht"

msgid "Delete news"
msgstr "Nachricht löschen"

#, python-format
msgid "Do you really want to delete the news \"${title}\"?"
msgstr "Möchten Sie die Nachricht \"${title}\" wirklich löschen?"

msgid "Copy"
msgstr "Kopieren"

msgid "Paste"
msgstr "Einfügen"

msgid "Please note that this page has subpages which will also be deleted!"
msgstr ""
"Bitte beachten Sie dass die Unterthemen dieses Themas ebenfalls gelöscht "
"werden!"

msgid "This page can't be deleted."
msgstr "Diese Seite kann nicht gelöscht werden."

msgid ""
"This page has subpages. Only administrators can delete pages with subpages. "
"To delete this page, delete all subpages first or ask an administrator to do "
"it for you."
msgstr ""
"Diese Seite hat Unterseiten. Nur Administratoren können Seiten mit "
"Unterseiten löschen. Um diese Seite zu löschen müssen Sie erst alle "
"Unterseiten löschen, oder Sie wenden sich an einen Administrator."

msgid "Source"
msgstr "Herkunft"

msgid "Subject"
msgstr "Betreff"

msgid "Owner"
msgstr "Zuständig"

msgid "Created"
msgstr "Erstellt"

msgid "Reaction Time"
msgstr "Reaktionszeit"

msgid "Process Time"
msgstr "Bearbeitungszeit"

msgid "Event Source"
msgstr "Quelle Veranstaltung"

msgid "Payment"
msgstr "Zahlung"

msgid "Total Amount"
msgstr "Totalbetrag"

msgid ""
"The record behind this ticket was removed. The following information is a "
"snapshot kept for future reference."
msgstr ""
"Der hinterlegte Datensatz wurde entfernt. Die folgenden Informationen sind "
"eine Momentaufnahme, erstellt vor der Löschung."

msgid "Summary"
msgstr "Zusammenfassung"

msgid "No rules defined."
msgstr "Keine Regeln definiert."

msgid ""
"Api keys can be used to ensure you're not being rate limited. They are not "
"required to use the API."
msgstr "Api-Schlüssel können verwendet werden, um sicherzustellen, dass Sie keine Tarifbeschränkungen haben. "
"Sie sind nicht erforderlich, um die API zu nutzen."

msgid "Application Keys"
msgstr "Applikations-Schlüssel"

msgid "Key"
msgstr "Schlüssel"

msgid "Read only"
msgstr "Nur Lesezugriff"

msgid "Last used"
msgstr "Zuletzt benutzt"

msgid "Add Key"
msgstr "Schlüssel hinzufügen"

msgid "State:"
msgstr "Status:"

msgid "Owner:"
msgstr "Besitzer:"

msgid "Kind:"
msgstr "Art:"

msgid "No directories defined yet."
msgstr "Noch keine Verzeichnisse definiert."

msgid "No entries found."
msgstr "Keine Einträge gefunden."

msgid "Propose entry"
msgstr "Eintrag vorschlagen"

msgid "Something missing? Propose a new entry."
msgstr ""
"Fehlt ein Eintrag im Verzeichnis? Schlagen Sie einen neuen Eintrag vor."

msgid "External link"
msgstr "Externe Verknüpfung"

msgid "More information"
msgstr "Weiterführende Informationen"

msgid "Change Request"
msgstr "Änderung vorschlagen"

msgid "Found an error? Propose a change to this entry."
msgstr "Haben Sie einen Fehler gefunden? Schlagen Sie eine Änderung vor."

msgid ""
"Your edit requires a migration of existing entries. Please confirm the "
"following changes."
msgstr ""
"Ihre Änderung bedingt eine Migration der bestehenden Einträge. Bitte "
"bestätigen Sie die folgenden Änderungen."

msgid ""
"Changes are detected using a heuristic. Therefore it is possible that your "
"changes were misdetected. If in doubt, press cancel and try to change the "
"directory in small increments."
msgstr ""
"Änderungen werden durch eine Heuristik erkannt. Deshalb kann es vorkommen "
"dass Änderungen falsch erkannt werden. Im Zweifelsfall brechen Sie die "
"Änderung ab und versuchen es mit kleineren Änderungsschritten."

msgid "For additional safety you can also download a backup before continuing:"
msgstr ""
"Zu Ihrer zusätzlichen Sicherheit können Sie ausserdem vorher ein Backup "
"herunterladen:"

msgid "Download backup"
msgstr "Backup herunterladen"

msgid ""
"There was an error while migrating your directory! You can fix the displayed "
"entries in a separate window and then continue here."
msgstr ""
"Bei der Verzeichnismigration ist ein Fehler aufgetreten! Sie können den "
"angezeigten Fehler im Eintrag in einem separaten Fenster beheben und danach "
"hier weiterfahren."

msgid "Added:"
msgstr "Hinzugefügt:"

msgid "Removed:"
msgstr "Entfernt:"

msgid "Renamed:"
msgstr "Umbenannt:"

msgid "Changed:"
msgstr "Verändert:"

msgid "Confirm"
msgstr "Bestätigen"

msgid "There was an error while importing your directory!"
msgstr "Beim Verzeichnisimport ist ein Fehler aufgetreten!"

msgid ""
"Please review your data and press \"Complete\" to finalize the process. If "
"there's anything you'd like to change, click on \"Edit\" to return to the "
"filled-out form."
msgstr ""
"Bitte überprüfen Sie Ihre Angaben und klicken Sie auf \"Abschliessen\" um "
"die Anfrage zu übermitteln. Wenn Sie Änderungen vornehmen möchten, klicken "
"Sie auf \"Bearbeiten\" um zum Formular zurückzukehren."

msgid ""
"The image shown in the list view is a square. To have your image shown fully "
"in the list view, you need to use a square image."
msgstr ""
"Ihr Bild wird in der Listen-Vorschau in ein Quadrat eingepasst. Falls Sie in "
"der Übersicht das ganze Bild darstellen möchten, müssen Sie ein "
"quadratisches Bild hochladen."

msgid "Complete"
msgstr "Abschliessen"

msgid "Entries in export: ${count}"
msgstr "Einträge im Export: ${count}"

msgid "No exports available."
msgstr "Keine Exporte verfügbar."

msgid "Upload"
msgstr "Hochladen"

msgid "Just Uploaded"
msgstr "Soeben hochgeladen"

msgid "Extension"
msgstr "Erweiterung"

msgid "Upload Date"
msgstr "Hochlade-Datum"

msgid "All Files"
msgstr "Alle Dateien"

msgid "No files uploaded yet"
msgstr "Noch keine Dateien hochgeladen"

msgid "All dates"
msgstr "Alle Termine"

msgid "Unavailable"
msgstr "Besetzt"

msgid "No dates found"
msgstr "Keine Termine gefunden"

msgid "You are trying to open a page for which you are not authorized."
msgstr "Ihnen fehlt die nötige Berechtigung um diese Seite zu öffnen."

msgid "Please follow this link to login with a different user."
msgstr ""
"Bitte folgen Sie diesem Link um sich mit einem anderen Benutzer anzumelden."

msgid "Please follow this link to login."
msgstr "Bitte folgen Sie diesem Link um sich anzumelden."

msgid "No forms defined yet."
msgstr "Es wurden noch keine Formulare definiert."

msgid "Categories"
msgstr "Kategorien"

msgid ""
"To edit the image descriptions, click on one, enter your descrption and "
"press return. To abort press escape."
msgstr ""
"Klicken Sie auf die Beschreibung um diese zu ändern. Zum Bestätigen drücken "
"Sie die Eingabe-, zum Abbrechen die Esc-Taste."

msgid "No images uploaded yet"
msgstr "Noch keine Bilder hochgeladen"

msgid "This album does not contain any images yet."
msgstr "Dieses Fotoalbum enthält noch keine Bilder."

msgid "No photo albums defined yet."
msgstr "Noch keine Fotoalben erstellt."

msgid "Skip navigation"
msgstr "Navigation überspringen"

msgid "Straight to ..."
msgstr "Direkt zu ..."

msgid "Back to the homepage"
msgstr "Zurück zur Startseite"

msgid "Search"
msgstr "Suche"

msgid "The form contains errors. Please check the marked fields."
msgstr "Das Formular enthält Fehler. Bitte die markierten Felder überprüfen."

msgid "Copied to Clipboard!"
msgstr "In die Zwischenablage kopiert!"

msgid "Total"
msgstr "Total"

msgid "Healthy"
msgstr "Intakt"

msgid "Errors"
msgstr "Fehler"

msgid "Duration [s]"
msgstr "Abfragedauer [s]"

msgid "Alternatives"
msgstr "Alternativen"

msgid "Don't have an account yet?"
msgstr "Sie haben noch kein Benutzerkonto?"

msgid "Register now"
msgstr "Jetzt registrieren"

msgid "Forgot your password?"
msgstr "Sie haben Ihr Passwort vergessen?"

msgid "Reset password"
msgstr "Passwort zurücksetzen"

msgid "You are here"
msgstr "Sie sind hier"

msgid "Privacy Protection"
msgstr "Datenschutz"

msgid "About"
msgstr "Impressum"

msgid "Partner"
msgstr "Partner"

msgid "more…"
msgstr "mehr…"

msgid "Submit"
msgstr "Absenden"

msgid "Selected Topics"
msgstr "Ausgewählte Themen"

msgid "Drop files to upload"
msgstr "Dateien hierhin ziehen um sie hochzuladen"

msgid "All news"
msgstr "Alle Nachrichten"

msgid "This site is private but can also be seen by members"
msgstr "Diese Seite ist privat, kann aber auch von Mitgliedern gesehen werden"

msgid "This site is not published."
msgstr "Diese Seite ist nicht publiziert."

msgid "This site is not public."
msgstr "Diese Seite ist nicht öffentlich."

msgid "This site is not public but it can be seen by members."
msgstr ""
"Diese Seite ist nicht öffentlich, kann aber von Mitgliedern eingesehen "
"werden."

msgid ""
"This site contains no lead. Leads are used for lists and search results."
msgstr ""
"Diese Seite hat keine Einleitung. Die Einleitung ist wichtig für die Suche "
"und Auflistungen."

msgid "Change request"
msgstr "Änderungsvorschlag"

msgid "New Entry"
msgstr "Neuer Eintrag"

msgid "Previous Page"
msgstr "Vorherige Seite"

msgid "Next Page"
msgstr "Nächste Seite"

msgid ""
"Persons living outside the following zipcodes may only reserve this "
"allocation on the ${date}: ${zipcodes}"
msgstr ""
"Personen die ausserhalb der folgenden Postleitzahlen leben können diese "
"Reservation erst am ${date} tätigen: ${zipcodes}"

msgid "Quota"
msgstr "Anzahl"

msgid "Initiated"
msgstr "Initiiert"

msgid "Submitted"
msgstr "Gemeldet"

msgid "Withdrawn"
msgstr "Zurückgezogen"

msgid "List Preview"
msgstr "Listen-Vorschau"

msgid "Additional Information"
msgstr "Zusätzliche Informationen"

msgid "Location"
msgstr "Ort"

msgid "Date and time"
msgstr "Datum und Zeit"

msgid "Recurrence"
msgstr "Wiederholungen"

msgid "No events found."
msgstr "Keine Veranstaltungen gefunden."

msgid "Past events"
msgstr "Vergangene Veranstaltungen"

msgid "Filter by date"
msgstr "Nach Datum filtern"

msgid "Administrator"
msgstr "Administrator"

msgid "Administrators"
msgstr "Administratoren"

msgid "Editors"
msgstr "Editoren"

msgid "Members"
msgstr "Mitglieder"

msgid "Close (Esc)"
msgstr "Schliessen (Esc)"

msgid "Share"
msgstr "Teilen"

msgid "Toggle fullscreen"
msgstr "Vollbild"

msgid "Zoom in/out"
msgstr "Zoom"

msgid ""
"This space holds images from your photo-albums. To show photos add a few "
"photos to an album and mark it as available for the homepage."
msgstr ""
"Hier werden Bilder aus Ihren Fotoalben angezeigt. Dazu erstellen Sie einfach "
"ein Fotoalbum, fügen ein paar Bilder hinzu und markieren das Album als auf "
"der Startseite verfügbar."

msgid "Has a digital seal"
msgstr "Hat ein digitales Siegel"

msgid "${count} page"
msgstr "${count} Seite"

msgid "${count} pages"
msgstr "${count} Seiten"

msgid "Further occurrences:"
msgstr "Weitere Termine:"

msgid ""
"Your request will be processed shortly. To see the state of your process "
"your may return to this page at any time. All information on this page has "
"been sent to your e-mail address."
msgstr ""
"Ihre Anfrage wird in Kürze bearbeitet. Sie können jederzeit zu dieser Seite "
"zurückkehren um den Status Ihrer Anfrage abzufragen. Alle Informationen auf "
"dieser Seite wurde an Ihre E-Mail Adresse gesendet."

msgid ""
"Your request will be processed shortly. To see the state of your process "
"your may return to this page at any time."
msgstr ""
"Ihre Anfrage wird in Kürze bearbeitet. Sie können jederzeit zu dieser Seite "
"zurückkehren um den Status Ihrer Anfrage abzufragen."

msgid ""
"Your request has been completed. If you asked for documents to be sent to "
"your address, they should arrive shortly. If you asked to pick up documents "
"at the municipality, the are now ready to be picked up."
msgstr ""
"Ihre Anfrage wurde erfolgreich abgeschlossen. Falls Sie Dokumente über den "
"Postweg verlangt haben, sollten Sie in den kommenden Tagen Post erhalten. "
"Falls Sie Dokumente am Schalter abholen wollten, so können Sie das jetzt tun."

msgid "Privacy"
msgstr "Privatsphäre"

msgid "Send me my entered data by e-mail."
msgstr "Versand meiner Eingaben an meine E-Mail Adresse."

msgid "Pay Online Now"
msgstr "Jetzt online bezahlen"

msgid "Credit Card Fee"
msgstr "Kreditkarten-Gebühr"

msgid "Pay Offline later"
msgstr "Später bezahlen"

msgid "at ${time}"
msgstr "um ${time}"

msgid "Object"
msgstr "Objekt"

msgid "Disbursed"
msgstr "Ausbezahlt"

msgid "Digital seal"
msgstr "Digitales Siegel"

msgid "Private"
msgstr "Privat"

msgid "Will be published on:"
msgstr "Wird publiziert am:"

msgid "Publication date:"
msgstr "Publikationsdatum:"

msgid "Reset"
msgstr "Zurücksetzen"

msgid "Not a publication"
msgstr "keine Publikation"

msgid "Content"
msgstr "Inhalt"

msgid "1 page"
msgstr "1 Seite"

msgid "Contains no readable text"
msgstr "Enthält keinen lesbaren Text"

msgid "1 word"
msgstr "1 Wort"

msgid "${count} words"
msgstr "${count} Wörter"

msgid "Do you really want to delete this file?"
msgstr "Möchten Sie diese Datei wirklich löschen?"

msgid "Delete File"
msgstr "Datei löschen"

msgid "Please provide the new name for the file"
msgstr "Bitte geben Sie einen neuen Namen für die Datei ein"

msgid "Rename"
msgstr "Umbenennen"

msgid "Download"
<<<<<<< HEAD
msgstr "Herunterladen"
=======
msgstr "Download"
>>>>>>> 9b7c905c

msgid "Digital seal applied by ${signee} on ${date}"
msgstr "Digitales Siegel angewendet von ${signee} am ${date}"

msgid "Please enter your yubikey to apply a digital seal to this file"
msgstr ""
"Bitte geben Sie Ihren Yubikey ein um ein digitales Siegel auf der Datei "
"anzuwenden"

msgid "Sign"
msgstr "Signieren"

msgid ""
"Published documents with a digital seal can be discovered through the site-"
"search and in the list of documents with a digital seal. This action will be "
"logged and cannot be undone."
msgstr ""
"Publizierte Dokumente mit digitalem Siegel können von der Öffentlichkeit "
"über die Suche gefunden und in der Liste der Dokumente mit digitalem Siegel "
"eingesehen werden. Diese Aktion wird aufgezeichnet und kann nicht rückgängig "
"gemacht werden."

msgid "Without digital seal"
msgstr "Ohne digitales Siegel"

msgid "Apply digital seal now"
msgstr "Digitales Siegel anwenden"

msgid "You are not authorised to apply digital seals to documents"
msgstr ""
"Sie sind nicht dazu berechtigt digitale Siegel auf Dokumente anzuwenden"

msgid "Click to add a description"
msgstr "Klicken um eine Beschreibung hinzuzufügen"

msgid "Do you really want to delete the image?"
msgstr "Möchten Sie das Bild wirklich löschen?"

msgid "Delete Image"
msgstr "Bild Löschen"

msgid "${name} was provided with a digital seal on ${date}"
msgstr "${name} wurde am ${date} mit einem digitalen Siegel versehen"

msgid "${name} is not in our database"
msgstr "${name} ist nicht in unserer Datenbank"

msgid "Accept"
msgstr "Annehmen"

msgid "Close"
msgstr "Schliessen"

msgid "Copy to clipboard"
msgstr "In die Zwischenablage kopieren"

msgid "Hello!"
msgstr "Guten Tag"

msgid "Your e-mail address was just used to create an account on ${homepage}."
msgstr ""
"Ihre E-Mail Adresse wurde soeben zur Erstellung eines Accounts auf "
"${homepage} verwendet."

msgid "To activate your account, click confirm below:"
msgstr "Um Ihren Account zu aktivieren, bestätigen Sie bitte die Anmeldung:"

msgid "Confirm my account"
msgstr "Anmeldung bestätigen"

msgid ""
"If you believe this is an error, ignore this message and we'll never bother "
"you again."
msgstr ""
"Falls Sie sich nicht bei dieser Seite angemeldet haben, können Sie diese "
"Nachricht ignorieren. Sie erhalten dann keine weiteren E-Mails von uns."

msgid "Hello"
msgstr "Grüezi"

msgid ""
"You are recieving this mail because you subscribed to the following "
"newsletter:"
msgstr ""
"Sie erhalten diese E-Mail weil Sie sich für den folgenden Newsletter "
"angemeldet haben:"

msgid "Plese click the following link to confirm your subscription:"
msgstr ""
"Bitte klicken Sie auf den folgenden Link um Ihre Anmeldung zu bestätigen:"

msgid "Confirm subscription"
msgstr "Anmeldung bestätigen"

msgid ""
"If you did not subscribe to this newsletter you can simply ignore this e-"
"mail."
msgstr ""
"Falls Sie sich nicht für diesen Newsletter angemeldet haben, können Sie "
"diese Nachricht ignorieren."

msgid "Click here to unsubscribe."
msgstr "Klicken Sie hier um sich abzumelden."

msgid "Good morning,"
msgstr "Guten Morgen"

msgid "The following reservations are scheduled for today."
msgstr "Die folgenden Reservationen sind für heute geplant."

msgid "No reservations today."
msgstr "Heute keine Reservationen."

msgid "Have a great day!"
msgstr "Wir wünschen Ihnen einen schönen Tag!"

msgid ""
"This is the daily reservation overview for ${organisation}. If you no longer "
"want to receive this e-mail please contact an administrator so they can "
"remove you from the recipients list."
msgstr ""
"Dies ist die tägliche Reservations-Übersicht für ${organisation}. Falls Sie "
"dieses E-Mail nicht mehr bekommen möchten, melden Sie sich bitte bei einem "
"Administrator damit dieser Sie von der Empfängerliste streichen kann."

msgid "This is what happend on the ${org} website yesterday:"
msgstr "Folgendes ist gestern auf der ${org} Webseite geschehen:"

msgid "This is what happend on the ${org} website over the weekend:"
msgstr ""
"Folgendes ist während des Wochenendes auf der ${org} Webseite geschehen:"

msgid "tickets were opened."
msgstr "Tickets wurden eröffnet."

msgid "ticket was opened."
msgstr "Ticket wurde eröffnet."

msgid "tickets were accepted."
msgstr "Tickets wurden angenommen."

msgid "ticket was accepted."
msgstr "Ticket wurde angenommen."

msgid "tickets were closed."
msgstr "Tickets wurden geschlossen."

msgid "ticket was closed."
msgstr "Ticket wurde geschlossen."

#. Default: open
#. Used in sentence: "There are currently ${currently_open} tickets ${open_n}
#. and"
msgid "open_n"
msgstr "offen"

#. Canonical text for ${open_n} is: "open"
msgid "There are currently ${currently_open} tickets ${open_n} and"
msgstr "Zur Zeit sind ${currently_open} Tickets ${open_n} und"

#. Default: open
#. Used in sentence: "There is currently 1 ticket ${open_1} and"
msgid "open_1"
msgstr "offen"

#. Canonical text for ${open_1} is: "open"
msgid "There is currently 1 ticket ${open_1} and"
msgstr "Zur Zeit ist 1 Ticket ${open_1} und"

#. Default: pending
#. Used in sentence: "tickets are ${pending_n}."
msgid "pending_n"
msgstr "in Bearbeitung"

#. Canonical text for ${pending_n} is: "pending"
msgid "tickets are ${pending_n}."
msgstr "Tickets sind ${pending_n}."

#. Default: pending
#. Used in sentence: "1 ticket is ${pending_1}."
msgid "pending_1"
msgstr "in Bearbeitung"

#. Canonical text for ${pending_1} is: "pending"
msgid "1 ticket is ${pending_1}."
msgstr "1 Ticket ist ${pending_1}."

msgid "Have a great week!"
msgstr "Wir wünschen Ihnen eine schöne Woche!"

msgid ""
"This is the daily OneGov Cloud status e-mail. If you don't want to receive "
"this e-mail you may deactivate it by clicking on"
msgstr ""
"Dies ist das tägliche Status E-Mail der OneGov Cloud. Sie können sich "
"jederzeit über den folgenden Link"

msgid "unsubscribe"
msgstr "abmelden"

msgid ""
"Or you can receive it less frequently by changing the settings in your user "
"profile."
msgstr "Alternativ können Sie die Häufigkeit in Ihrem Benutzerprofil anpassen."

msgid "Your directory submission has been adopted:"
msgstr "Ihr Verzeichniseintrag wurde übernommen:"

msgid "Check request status"
msgstr "Anfragestatus überprüfen"

msgid "Your change request has been applied:"
msgstr "Ihr Änderungswunsch wurde übernommen:"

msgid "Your directory submission has unfortunately been rejected:"
msgstr "Ihre Verzeichniseintrag Eingabe wurde leider abgelehnt:"

msgid "Your event has been accepted:"
msgstr "Ihre Veranstaltung wurde angenommen:"

msgid "Your event has unfortunately been rejected:"
msgstr "Ihre Veranstaltung musste leider abgelehnt werden:"

msgid "New note in Ticket ${link}"
msgstr "Neue Notiz in Ticket ${link}"

msgid "${author} wrote"
msgstr "${author} schrieb"

msgid ""
"This is the notification for notes on reservations for ${request.app.org."
"title}. If you no longer want to receive this e-mail please contact an "
"administrator so they can remove you from the recipients list."
msgstr ""
"Dies ist die Benachrichtigung für Notizen zu Reservierungen für ${request."
"app.org.title}. Wenn Sie diese E-Mail nicht mehr erhalten möchten, "
"kontaktieren Sie bitte einen Administrator, damit er Sie aus der Liste "
"entfernen kann."

msgid "This is what happend on the ${org} website over the past month:"
msgstr ""
"Folgendes ist während des letzten Monats auf der ${org} Webseite geschehen:"

msgid ""
"This is the monthly OneGov Cloud status e-mail. If you don't want to receive "
"this e-mail you may deactivate it by clicking on"
msgstr ""
"Dies ist das monatliche Status E-Mail der OneGov Cloud. Sie können sich "
"jederzeit über den folgenden Link"

msgid "Or by changing the settings in your user profile."
msgstr ""
"Alternativ können Sie die Einstellungen in Ihrem Benutzerprofil anpassen."

msgid "The following reservations have been accepted:"
msgstr "Die folgenden Reservationen wurden angenommen:"

msgid ""
"This is the notification for reservations for ${request.app.org.title}. If "
"you no longer want to receive this e-mail please contact an administrator so "
"they can remove you from the recipients list."
msgstr ""

msgid "An administrator just created a new account on ${org} for you."
msgstr ""
"Ein Administrator hat soeben ein neues Konto auf ${org} für Sie eingerichtet."

msgid "Your username is ${email}."
msgstr "Ihr Benutzername ist ${email}."

msgid "Click on the following link to set your account password:"
msgstr "Bitte klicken Sie auf den folgenden Link um Ihr Passwort zu setzen:"

msgid "Set Account Password"
msgstr "Passwort setzen"

msgid ""
"If the password link has expired, you can also request a new password here:"
msgstr ""
"Falls der Passwort-Link abgelaufen ist, können Sie hier ein neues Passwort "
"anfordern:"

msgid "To use your account you need the Yubikey with the serial ${number}"
msgstr ""
"Um Ihr Konto zu verwenden benötigen Sie den YubiKey mit der Seriennummer "
"${number}"

msgid ""
"You are receiving this e-mail because you signed up for the ${org} "
"newsletter."
msgstr ""
"Sie erhalten diese E-Mail weil Sie sich für den ${org} Newsletter angemeldet "
"haben."

msgid "Click here to view web version."
msgstr "Klicken Sie hier um die Web-Version anzuzeigen."

msgid "Click the following link to set a new password:"
msgstr "Klicken Sie auf den folgenden Link, um ein neues Passwort zu setzen:"

msgid "If you don't want to change your password, you can ignore this email."
msgstr ""
"Sie können dieses E-Mail ignorieren, falls Sie Ihr Passwort nicht ändern "
"möchten."

msgid "Your request has received a payment."
msgstr "Wir haben ihre Zahlung zu ihrer Anfrage erhalten."

msgid "Your request was marked as unpaid."
msgstr "Ihre Anfrage wurde als unbezahlt markiert."

msgid ""
"Your request's payment has been refunded. Note that it might take a few days "
"until your refunded amount is shown on your credit card bill."
msgstr ""
"Die Zahlung zu ihrer Anfrage wurde rückerstattet. Bitte beachten Sie dass es "
"ein paar Tage dauern kann bis der Betrag auf Ihrer Kreditkartenabrechnung "
"erscheint."

msgid "Amount:"
msgstr "Betrag:"

msgid "Your registration for \"${title}\" has been confirmed."
msgstr "Ihre Anmeldung für \"${title}\" wurde bestätigt."

msgid "Your registration for \"${title}\" has been denied."
msgstr "Ihre Anmeldung für \"${title}\" wurde abgelehnt."

msgid "Your registration for \"${title}\" has been cancelled."
msgstr "Ihre Anmeldung für \"${title}\" wurde storniert."

msgid "Registration"
msgstr "Anmeldung"

msgid "The ticket number is"
msgstr "Ihre Ticket Referenz"

msgid "The following reservations have been rejected:"
msgstr "Folgende Reservationen wurden abgelehnt:"

msgid ""
"This is a notification for the rejected reservations for ${organisation}. If "
"you no longer wish to receive these notifications, please contact an "
"administrator so they can remove you from the recipients list."
msgstr ""
"Dies ist eine Benachrichtigung über die abgelehnten Reservierungen für "
"${Organisation}. Wenn Sie diese Benachrichtigungen nicht mehr erhalten "
"möchten, kontaktieren Sie bitte einen Administrator, damit er Sie aus der "
"Empfängerliste entfernen kann."

msgid "The following reservations have unfortunately been cancelled:"
msgstr "Die folgenden Reservationen mussten leider abgesagt werden:"

msgid "You have a new ticket"
msgstr "Sie haben ein neues Ticket"

msgid "A message has been sent regarding ${ref}:"
msgstr "Sie haben zu ${ref} eine Nachricht erhalten:"

#. Canonical text for ${link} is: "visit the request status page"
#. Canonical text for ${link} is: "visit the request page"
msgid "Please ${link} to reply."
msgstr "Bitte ${link} um zu antworten"

#. Used in sentence: "Please ${link} to reply."
msgid "visit the request status page"
msgstr "öffnen Sie den Anfragestatus"

#. Used in sentence: "Please ${link} to reply."
msgid "visit the request page"
msgstr "öffnen Sie die Anfrage"

msgid "Your request has been closed."
msgstr "Ihre Anfrage wurde abgeschlossen"

msgid "Your requests's timeline has been archived for future reference:"
msgstr "Der Anfrageverlauf wurde als zukünftige Referenz archiviert:"

msgid "Request Timeline"
msgstr "Anfrageverlauf"

msgid "Thank you for your request."
msgstr "Vielen Dank für Ihre Anfrage."

msgid "Your request has been registered with the following reference:"
msgstr "Ihre Anfrage wurde unter der folgenden Referenz registriert:"

msgid ""
"We will send another e-mail once your ticket has been completed. In the "
"meantime you can check the status of your ticket at any time:"
msgstr ""
"Sie erhalten ein weiteres E-Mail, sobald Ihre Anfrage abgeschlossen wurde. "
"In der Zwischenzeit sehen Sie den Status Ihrer Anfrage jederzeit hier:"

msgid "The following ticket has just been opened:"
msgstr "Das folgende Ticket wurde soeben eröffnet:"

msgid "View the ticket"
msgstr "Ticket ansehen"

msgid "Your request has been reopened"
msgstr "Ihre Anfrage wurde wieder eröffnet"

msgid "This is what happend on the ${org} website over the past week:"
msgstr ""
"Folgendes ist während der letzten Woche auf der ${org} Webseite geschehen:"

msgid ""
"This is the weekly OneGov Cloud status e-mail. If you don't want to receive "
"this e-mail you may deactivate it by clicking on"
msgstr ""
"Dies ist das wöchentliche Status E-Mail der OneGov Cloud. Sie können sich "
"jederzeit über den folgenden Link"

msgid "Directory entry adopted."
msgstr "Verzeichniseintrag übernommen."

msgid "Change request applied."
msgstr "Änderungswunsch übernommen."

msgid "Directory entry rejected."
msgstr "Verzeichniseintrag abgelehnt."

msgid "Event edited."
msgstr "Veranstaltung bearbeitet."

#. Canonical text for ${event} is: "Event"
msgid "${event} published."
msgstr "${event} veröffentlicht."

msgid "Event deleted."
msgstr "Veranstaltung gelöscht."

msgid "Event withdrawn."
msgstr "Veranstaltung zurückgezogen."

msgid "File signed."
msgstr "Datei signiert."

msgid "File with digital seal removed."
msgstr "Datei mit digitalem Siegel gelöscht."

msgid "${amount} marked as paid."
msgstr "${amount} als bezahlt markiert."

msgid "${amount} marked as unpaid."
msgstr "${amount} als unbezahlt markiert."

msgid "${amount} captured."
msgstr "${amount} eingenommen."

msgid "${amount} refunded."
msgstr "${amount} rückerstattet."

msgid "1 reservation accepted."
msgstr "1 Reservation angenommen."

msgid "${count} reservations accepted."
msgstr "${count} Reservationen angenommen"

msgid "1 reservation rejected."
msgstr "1 Reservation abgelehnt."

msgid "${count} reservations rejected."
msgstr "${count} Reservationen abgelehnt."

msgid "Registration confirmed."
msgstr "Anmeldung bestätigt."

msgid "Registration denied."
msgstr "Anmeldung abgelehnt."

msgid "Registration cancelled."
msgstr "Anmeldung storniert."

msgid "Ticket opened."
msgstr "Ticket eröffnet."

msgid "Ticket accepted."
msgstr "Ticket angenommen."

msgid "Ticket closed."
msgstr "Ticket geschlossen."

msgid "Ticket reopened."
msgstr "Ticket wieder geöffnet."

msgid "Ticket assigned"
msgstr "Ticket zugewiesen"

msgid "Ticket e-mails disabled."
msgstr "Ticket E-Mails deaktiviert."

msgid "Ticket e-mails enabled."
msgstr "Ticket E-Mails aktiviert."

msgid "Payment amount changed."
msgstr "Zahlungsbetrag geändert."

msgid "Ticket archived."
msgstr "Ticket archiviert."

msgid "Ticket recovered from archive."
msgstr "Ticket aus dem Archiv geholt."

msgid ""
"The newsletter is disabled. You can only see this page because you are "
"logged in."
msgstr ""
"Der Newsletter ist deaktiviert. Sie können diese Seite nur sehen, weil Sie "
"eingeloggt sind."

msgid "Sign up to our newsletter to always stay up to date:"
msgstr ""
"Abonnieren Sie unseren Newsletter um immer auf dem Laufenden zu bleiben:"

msgid "Signup"
msgstr "Abonnieren"

msgid "There are currently ${count} recipients registered."
msgstr "Zur Zeit sind ${count} Abonnenten registriert."

msgid "Archive"
msgstr "Archiv"

msgid "No newsletters yet."
msgstr "Es wurden noch keine Newsletter versendet"

msgid "Not yet sent."
msgstr "Noch nicht gesendet."

msgid ""
"The user ${username} was created successfully. Please write down the user's "
"password, as it won't be shown to you again:"
msgstr ""
"Der Benutzer ${username} wurde erfolgreich erstellt. Bitte notieren Sie das "
"Passwort des Benutzers. Es wird Ihnen nicht wieder gezeigt:"

msgid "Password:"
msgstr "Passwort:"

msgid ""
"The user ${username} was created successfully. An e-mail has been sent to "
"the user with login instructions."
msgstr ""
"Der Benutzer ${username} wurde erfolgreich erstellt. Eine E-Mail mit einer "
"Anmeldungs-Anleitung wurde an den Benutzer gesendet."

msgid "Back to usermanagement"
msgstr "Zurück zur Benutzerverwaltung"

msgid ""
"Sorry, the page you are looking for could not be found. Try checking the URL "
"for errors or use the search box on the top."
msgstr ""
"Es tut uns leid, aber die Seite nach der Sie suchen konnte nicht gefunden "
"werden. Bitte überprüfen Sie die Internetadresse oder verwenden Sie die "
"Suche im Navigationsbereich."

msgid "Back"
msgstr "Zurück"

msgid "Link to organizers page"
msgstr "Link zur Veranstalterseite"

msgid "Export this event"
msgstr "Diesen Termin exportieren"

msgid "Export all occurrences of this event"
msgstr "Alle Termine exportieren"

msgid "All occurrences of this event"
msgstr "Alle Termine dieser Veranstaltung"

msgid "Origin"
msgstr "Herkunft"

msgid "This is an imported event"
msgstr "Dies ist eine importierte Veranstaltung"

msgid "Tag"
msgstr "Schlagwort"

msgid "Export these events"
msgstr "Diese Termine exportieren"

msgid "Submit your own event"
msgstr "Einen eigenen Eintrag für den Veranstaltungskalender erfassen"

msgid "No payment providers defined."
msgstr "Keine Zahlungsanbieter definiert."

msgid "Connected:"
msgstr "Verbunden:"

msgid "Default:"
msgstr "Standard:"

msgid "Enabled:"
msgstr "Aktiviert:"

msgid "Fee:"
msgstr "Gebühr:"

msgid "No payments yet."
msgstr "Noch keine Zahlungen."

msgid ""
"The following requests have been submitted. To see the state of process you "
"may return to the invidual request's page at any time. All information on "
"this page has been sent to your e-mail address."
msgstr ""
"Die folgenden Anfragen wurden eingereicht. Sie können jederzeit zu den "
"Seiten der einzelnen Anfragen zurückzukehren um den Status abzufragen. Alle "
"Informationen auf dieser Seite wurden an Ihre E-Mail Adresse gesendet."

msgid "Request Reference"
msgstr "Referenz Anfrage"

msgid "No people added yet."
msgstr "Es wurden noch keine Personen hinzugefügt."

msgid "Export a vCard of this person"
msgstr "Elektronische Visitenkarte (vCard)"

msgid "No publications"
msgstr "Keine Publikationen"

msgid "Years"
msgstr "Jahre"

msgid ""
"You can search through the content of all listed files by using the search "
"on the top right."
msgstr ""
"Sie können den Inhalt der gelisteten Dateien mit der Suche oben rechts "
"durchsuchen."

msgid ""
"All files have a digital seal. The digital seal of a downloaded file can be "
"viewed in Adobe Acrobat Reader or by dragging an already downloaded file "
"into the field below:"
msgstr ""
"Alle Dateien haben ein digitales Siegel. Das digitale Siegel einer "
"heruntergeladenen Datei kann im Adobe Acrobat Reader oder durch das Ziehen "
"der Datei in das untenstehende Feld geprüft werden:"

msgid "Drop files to verify them"
msgstr "Dateien zur Prüfung hierhin ziehen"

msgid ""
"Subscribers may always unsubscribe themselves through a link shown at the "
"bottom of the newsletter. If you unsubscribe them here, they will not be "
"notified."
msgstr ""
"Abonnenten können sich jederzeit selber über den Link am Fuss des Newsletter "
"abmelden. Hier abgemeldete Personen werden nicht benachrichtigt."

msgid "Unsubscribe"
msgstr "Abmelden"

msgid "No dates found, please select dates in the calendar first"
msgstr "Keine Termine gefunden, bitte wählen Sie erst Termine im Kalender aus"

msgid "Go to calendar"
msgstr "Zum Kalender"

msgid ""
"The following link can be used to subscribe to the reservations of this "
"calendar. It can be used by anyone that knows the link in multiple calendar "
"applications."
msgstr ""
"Der folgende Link kann zur Abonnierung der Reservationen dieses Kalenders "
"verwendet werden. Alle die den Link kennen können diesen in verschiedenen "
"Kalender-Applikationen verwenden."

msgid ""
"Note that we have no control over how often calendar applications update the "
"calendars they are subscribed to (if they update at all). Therefore the "
"information shown in the calendar may be wrong or out of date. Use it at "
"your own risk."
msgstr ""
"Beachten Sie bitte das wir keine Kontrolle darüber haben wie oft die "
"Kalender-Applikation das Abonnoment aktualisiert (sofern das überhaupt "
"geschieht). Deshalb ist die Information in der Kalender-Applikation mit "
"Vorsicht zu geniessen."

msgid "Reservations must be made at least one day in advance."
msgstr "Reservationen müsen mindestens ein Tag im Voraus gemacht werden."

msgid "Reservations must be made at least one hour in advance."
msgstr "Reservationen müssen mindestens eine Stunde im Voraus gemacht werden."

msgid "Reservations must be made at least ${n} days in advance."
msgstr "Reservationen müssen mindestens ${n} Tage im Voraus gemacht werden."

msgid "Reservations must be made at least ${n} hours in advance."
msgstr "Reservationen müssen mindestens ${n} Stunden im Voraus gemacht werden."

msgid "Select a free time span in the calendar below to create an allocation."
msgstr ""
"Wählen Sie eine freie Zeitspanne im Kalender aus um eine Einteilung zu "
"machen."

msgid "Removes all unreserved allocations between the start and end date."
msgstr ""
"Entfernt alle nicht-reservierten Einteilungen zwischen Start- und End-Datum"

msgid "Reservation is pending approval"
msgstr "Diese Reservation wurde noch nicht akzeptiert"

msgid "(${num_pending} pending approval)"
msgstr "(${num_pending} noch nicht akzeptiert)"

msgid "Utilised"
msgstr "Ausgelastet"

msgid "No recipients defined yet."
msgstr "Es wurden noch keine Empfänger definiert."

msgid ""
"Receives notifications for reservations of the day on the following days:"
msgstr ""
"Erhält Benachrichtigungen für Reservationen des Tages an folgenden Tagen:"

msgid "Receives notifications for internal notes on reservations."
msgstr "Erhält Benachrichtigungen für interne Notizen zu Reservationen."

msgid "Receives notifications for rejected reservations."
msgstr "Erhält Benachrichtigungen für abgelehnte Reservationen."

msgid "Receives notifications for new reservations."
msgstr "Erhält Benachrichtigungen für neue Reservationen."

msgid "Notifications for following Resources"
msgstr "Benachrichtigungen für die folgenden Reservationen"

msgid "No reservation resources defined yet."
msgstr "Es wurden noch keine Ressourcen hinzugefügt."

msgid ""
"Searching is currently unavailable due to technical difficulties. Please "
"excuse the inconvenience and try again later."
msgstr ""
"Die Suche ist zur Zeit aufgrund technischer Schwierigkeiten nicht verfügbar. "
"Bitte entschuldigen Sie die Unannehmlichkeiten und versuchen Sie es später "
"wieder."

msgid "Your search returned no results."
msgstr "Zu Ihrer Suche wurde nichts gefunden."

msgid "Select the images that should be shown inside this album."
msgstr "Wählen Sie die Bilder aus welche im Album angezeigt werden sollen."

msgid "Confirm selection"
msgstr "Auswahl bestätigen"

msgid "This newsletter has not been sent yet."
msgstr "Dieser Newsletter wurde noch nicht gesendet."

msgid "First sent ${time_ago}."
msgstr "Zum ersten Mal gesendet ${time_ago}."

msgid "This newsletter was sent to ${n} subscribers."
msgstr "Dieser Newsletter wurde an ${n} Abonnenten gesendet."

msgid "All subscribers have already received this newsletter."
msgstr "Dieser Newsletter wurde bereits von allen Abonnenten empfangen."

msgid "The newsletter is scheduled to be sent on ${time}"
msgstr "Der Newsletter wird am ${time} versendet"

msgid ""
"Check the email text. You can use the full news text instead of the leading "
"if you want. You will find this setting in the edit menu of the news item."
msgstr ""
"Überprüfen Sie den E-Mail Text. Sie können den vollen Text einer Nachricht "
"im Newsletter anzeigen anstelle der Einleitung. Sie finden die Einstellung "
"im Bearbeitungs-Menu der einzelnen Nachricht."

msgid "Delivery"
msgstr "Versand"

msgid "The newsletter was already sent to the following addresses:"
msgstr "Der Newsletter wurde bereits an die folgenden Empfänger gesendet:"

msgid ""
"A signup link allows anyone to sign up with a specific role. Those signups "
"are limited by time and count but they still present a security risk. Be "
"sure to only share this link with people you trust."
msgstr ""
"Mit einem Registrationslink können sich neue Benutzer für bestimmte Rollen "
"anmelden, sofern sie den Link kennen. Diese Anmeldungen sind zeitlich "
"limitiert und auf eine bestimmte Anzahl beschränkt. Trotzdem stellen Sie ein "
"gewisses Sicherheitsrisiko dar. Bitte teilen Sie diese Links nur mit "
"Personen denen Sie vertrauen."

msgid ""
"Your signup link has been created as follows. Please copy it before "
"continuing, it won't be shown to you again:"
msgstr ""
"Ihr Registrationslink wurde wie folgt erstellt. Bitte kopieren Sie diesen "
"bevor Sie weiterfahren, der Link wird Ihnen nicht wieder angezeigt:"

msgid ""
"Sort the items using drag and drop. The new positions are automatically "
"saved directly after moving."
msgstr ""
"Sortieren Sie die Elemente mittels Drag & Drop. Die neuen Positionen werden "
"direkt nach dem Verschieben automatisch gespeichert."

msgid "Back to page"
msgstr "Zurück zur Seite"

msgid "No activities yet."
msgstr "Noch keine Aktivitäten."

msgid "Ticket updates by e-mail"
msgstr "Ticket Updates via E-Mail"

msgid "Disable E-Mails"
msgstr "E-Mails deaktivieren"

msgid "No ticket updates by e-mail"
msgstr "Keine Ticket Updates via E-Mail"

msgid "Enable E-Mails"
msgstr "E-Mails aktivieren"

msgid "E-Mails can not be sent for tickets of imported events"
msgstr "E-mails für Tickets zu importierten Veranstaltungen sind deaktiviert"

msgid "Send Message"
msgstr "Nachricht senden"

msgid "Messages cannot be sent when the ticket is closed"
msgstr "Zu geschlossenen Tickets können keine Nachrichten versendet werden"

msgid "Please reopen the ticket to send a message"
msgstr "Bitte öffnen Sie das Ticket wieder um eine Nachricht zu senden"

msgid "Messages cannot be sent for imported events"
msgstr "Nachrichten für importierte Events sind nicht möglich"

msgid "${count} received"
msgstr "${count} Empfangen"

msgid "${count} sent"
msgstr "${count} Gesendet"

msgid "${count} note"
msgstr "${count} Notiz"

msgid "${count} notes"
msgstr "${count} Notizen"

msgid ""
"You are editing a note created by someone else. By saving your changes you "
"will become the author of the whole note."
msgstr ""
"Diese Notiz wurde von jemand anderem erstellt. Durch Ihre Änderung werden "
"Sie der neue Autor der ganzen Notiz."

msgid ""
"Notes are private and only shown to logged-in members. URLs and e-mail "
"addresses are turned into links."
msgstr ""
"Notizen sind privat und werden nur angemeldeten Benutzern angezeigt. E-Mail "
"Adressen und Links werden klickbar gemacht."

msgid "Would you like to make corrections to the event?"
msgstr "Möchten Sie Korrekturen an der Veranstaltung vornehmen?"

msgid "Edit this event."
msgstr "Bearbeiten Sie diese Veranstaltung."

msgid "Forgot something or have a special request?"
msgstr "Haben Sie ein besonderes Anliegen oder haben Sie etwas vergessen?"

msgid "Add a message to the ticket."
msgstr "Fügen Sie der Anfrage eine Nachricht hinzu."

msgid "New messages have been disabled because the ticket has been closed."
msgstr "Nachrichten wurden deaktiviert, da das Ticket geschlossen wurde."

msgid ""
"Enable notifications about new tickets. Only works when being logged in and "
"having the browser with the site open."
msgstr ""
"Benachrichtigungen über neue Tickets aktivieren. Funktioniert nur falls "
"eingeloggt und solange der Browser mit der Website geöffnet ist."

msgid "Archive all selected tickets?"
msgstr "Alle ausgewählten Tickets archivieren?"

msgid "Do archive"
msgstr "Archivieren"

msgid "Archive selected"
msgstr "Selektierte Archivieren"

msgid ""
"You've reached this site because you are logged in. Visitors are "
"automatically redirected to the following link:"
msgstr ""
"Sie sehen diese Seite weil Sie eingeloggt sind. Besucher werden automatisch "
"zum folgenden Verweis weitergeleitet:"

msgid ""
"You are not automatically redirected so you have a chance to edit or delete "
"this link."
msgstr ""
"Sie wurden nicht automatisch weitergeleitet damit Sie die Möglichkeit haben "
"den Verweis zu bearbeiten oder zu löschen."

msgid "You have been successfully unsubscribed from all regular emails."
msgstr "Sie wurden erfolgreich von allen regelmässigen E-Mails abgemeldet."

msgid "local"
msgstr "lokal"

msgid "No links found."
msgstr "Keine Verknüpfungen gefunden."

msgid "Select an item to view it"
msgstr "Wählen Sie einen Eintrag aus um diesen anzuzeigen"

msgid "Identicon"
msgstr "Identicon"

msgid "Not a valid color."
msgstr "Ungültige Farbe."

msgid "Not a valid choice"
msgstr "Ungültige Auswahl"

msgid "Admins"
msgstr "Administratoren"

#, python-format
msgid ""
"You can only reserve this allocation before ${date} if you live in the "
"following zipcodes: ${zipcodes}"
msgstr ""
"Sie können diese Einteilung nur vor dem ${date} reservieren, wenn Sie in "
"einem der folgenden Postleitzahlen wohnen: ${zipcodes}"

#, python-format
msgid "${percent}% Available"
msgstr "${percent}% Verfügbar"

msgid "Available"
msgstr "Verfügbar"

#, python-format
msgid "${num} Available"
msgstr "${num} Verfügbar"

msgid ""
"This allocation can't be deleted because there are existing reservations "
"associated with it."
msgstr ""
"Diese Einteilung kann nicht gelöscht werden, da bestehende Reservationen "
"betroffen wären."

msgid ""
"To delete this allocation, all existing reservations need to be cancelled "
"first."
msgstr ""
"Um die Einteilung zu löschen, müssen zuerst alle bestehenden Reservationen "
"abgesagt werden."

msgid "A conflicting allocation exists for the requested time period."
msgstr "Es besteht bereits eine Einteilung im gewünschten Zeitraum."

msgid "A conflicting reservation exists for the requested time period."
msgstr "Dieser Termin wurde bereits ausgewählt."

msgid "An existing reservation would be affected by the requested change."
msgstr ""
"Eine bestehende Reservation wäre von der gewünschten Änderung betroffen."

msgid "A pending reservation would be affected by the requested change."
msgstr "Eine offene Reservation wäre von der gewünschten Änderung betroffen."

msgid "The requested period is no longer available."
msgstr "Der gewünschte Zeitraum ist nicht mehr verfügbar."

msgid "No reservable slot found."
msgstr "Der gewünschte Zeitraum ist bereits besetzt."

msgid "Reservations can't be made for more than 24 hours at a time."
msgstr "Reservationen dürfen nicht länger als 24 Stunden lang sein."

msgid "The given reservation paramters are invalid."
msgstr "Die Reservations-Parameter sind ungültig."

msgid "The given reservation token is invalid."
msgstr "Das Reservations-Token ist ungültig."

msgid "The requested number of reservations is higher than allowed."
msgstr "Die gewünschte Anzahl Reservationen ist höher als erlaubt."

msgid "The requested quota is invalid (must be at least one)."
msgstr ""
"Die gewünschte Anzahl Reservationen ist ungültig (Mindestanzahl ist eins)."

msgid "The allocation does not have enough free spots."
msgstr "Die Einteilung hat nicht genügend freie Plätze."

msgid "The resulting allocation would be invalid."
msgstr "Die gewünschte Einteilung ist ungültig."

msgid "No reservations to confirm."
msgstr "Keine Reservationen gefunden die Bestätigt werden können."

msgid "The given timerange is longer than the existing allocation."
msgstr "Der gewünschte Zeitraum liegt ausserhalb der Einteilung."

msgid "Reservation too short. A reservation must last at least 5 minutes."
msgstr ""
"Die Reservation ist zu kurz. Eine Reservation muss mindestens 5 Minuten "
"dauern."

msgid "Stop"
msgstr "Stop"

#, python-format
msgid "Do you really want to stop \"${title}\"?"
msgstr "Möchten Sie \"${title}\" wirklich stoppen?"

msgid "The rule will be removed without affecting existing allocations."
msgstr "Die Regel wird entfernt, bestehende Einteilungen bleiben."

msgid "Stop rule"
msgstr "Regel stoppen"

msgid ""
"All allocations created by the rule will be removed, if they haven't been "
"reserved yet."
msgstr "Alle Einteilungen der Regel werden entfernt, sofern nicht reserviert."

msgid "Delete rule"
msgstr "Regel löschen"

msgid "No allocations to add"
msgstr "Keine Einteilungen die hinzugefügt werden können"

#, python-format
msgid "Successfully added ${n} allocations"
msgstr "${n} Einteilungen wurden hinzugefügt"

msgid "New allocation"
msgstr "Neue Einteilung"

msgid "Your changes were saved"
msgstr "Ihre Änderungen wurden gespeichert"

#, python-format
msgid "New rule active, ${n} allocations created"
msgstr "Regel aktiv, ${n} Einteilungen erstellt"

msgid "New Rule"
msgstr "Neue Regel"

msgid ""
"Rules ensure that the allocations between start/end exist and that they are "
"extended beyond those dates at the given intervals. "
msgstr ""
"Regeln stellen sicher dass die Einteilungen zwischen Start und Ende bestehen "
"und dass sie im gewählten Interval verlängert werden."

msgid "The rule was stopped"
msgstr "Die Regel wurde gestoppt"

#, python-format
msgid "The rule was deleted, along with ${n} allocations"
msgstr "Die Regel wurde gelöscht, zusammen mit ${n} Einteilungen"

msgid "Topics A-Z"
msgstr "Themen A-Z"

msgid "Your userprofile is incomplete. Please update it before you continue."
msgstr ""
"Ihr Benutzerprofil ist unvollständig. Bitte vervollständigen Sie es bevor "
"Sie weiterfahren."

msgid "You have been logged in."
msgstr "Sie wurden angemeldet."

msgid "Wrong e-mail address, password or yubikey."
msgstr "Falsche E-Mail Adresse, falsches Passwort oder falscher Yubikey."

#, python-format
msgid "Login to ${org}"
msgstr "${org} Anmeldung"

msgid "A user with this address already exists"
msgstr "Ein Benutzer mit dieser E-Mail Adresse existiert bereits"

msgid "This signup link has expired"
msgstr "Der Registrationslink ist abgelaufen"

#, python-format
msgid "Your ${org} Registration"
msgstr "Ihre ${org} Registration"

msgid ""
"Thank you for registering. Please follow the instructions on the activiation "
"e-mail sent to you. Please check your spam folder if you have not received "
"the email."
msgstr ""
"Vielen Dank für Ihre Registrierung. Bitte folgen Sie den Anleitungen im "
"Aktivierungs-Email das wir Ihnen gesendet haben. Wenn sie das Email nicht "
"erhalten haben, prüfen Sie bitte ihren Spamordner."

msgid "Account Registration"
msgstr "Benutzerkonto Registration"

msgid "Unknown user"
msgstr "Unbekannter Benutzer"

msgid "Invalid activation token"
msgstr "Ungültiger Aktivierungscode"

msgid "Your account has already been activated."
msgstr "Ihr Konto wurde bereits aktiviert."

msgid ""
"Your account has been activated. You may now log in with your credentials"
msgstr ""
"Ihr Konto wurde aktiviert. Sie können sich nun mit Ihren Benutzernamen und "
"Passwort anmelden"

msgid "You have been logged out."
msgstr "Sie wurden ausgeloggt."

msgid "Password reset"
msgstr "Passwort zurücksetzen"

#, python-format
msgid ""
"A password reset link has been sent to ${email}, provided an active account "
"exists for this email address."
msgstr ""
"Eine E-Mail wurde an ${email} gesendet (sofern ein aktives Konto mit dieser "
"E-Mail Adresse existiert)."

msgid "Password changed."
msgstr "Passwort geändert."

msgid "Wrong username or password reset link not valid any more."
msgstr "Ungültige Adresse oder abgelaufener Link."

msgid "A link was added to the clipboard"
msgstr "Ein Verweis wurde in die Zwischenablage kopiert"

#, python-format
msgid "The entry ${name} exists twice"
msgstr "Der Eintrag ${name} existiert zweimal"

msgid "Added a new directory"
msgstr "Ein neues Verzeichnis wurde hinzugefügt"

msgid "New Directory"
msgstr "Neues Verzeichnis"

msgid ""
"The requested change cannot be performed, as it is incompatible with "
"existing entries"
msgstr ""
"Die verlangte Änderung kann nicht durchgeführt werden, da sie mit den "
"bereist existierenden Einträgen inkompatibel ist."

#, python-format
msgid "Syntax Error in line ${line}"
msgstr "Syntaxfehler auf Zeile ${line}"

msgid "Syntax error in form"
msgstr "Syntaxfehler im Formular"

#, python-format
msgid "Syntax error in field ${field_name}"
msgstr "Syntaxfehler im Feld ${field_name}"

#, python-format
msgid "Error: Duplicate label ${label}"
msgstr "Fehler: ${label} zweifach erfasst"

msgid "The directory was deleted"
msgstr "Das Verzeichnis wurde gelöscht"

msgid "Added a new directory entry"
msgstr "Ein neuer Verzeichniseintrag wurde hinzugefügt"

msgid "New Directory Entry"
msgstr "Neuer Verzeichniseintrag"

msgid "Submit a New Directory Entry"
msgstr "Einen neuen Verzeichniseintrag vorschlagen."

msgid "Continue"
msgstr "Weiter"

msgid "Propose a change"
msgstr "Änderung vorschlagen"

msgid ""
"To request a change, edit the fields you would like to change, leaving the "
"other fields intact. Then submit your request."
msgstr ""
"Um eine Änderung vorzuschlagen, bearbeiten Sie die Felder die Sie ändern "
"möchten. Wo keine Änderungen nötig sind, lassen Sie die Felder wie sie sind. "
"Danach senden Sie Ihre Anfrage ab."

msgid "The entry was deleted"
msgstr "Der Eintrag wurde gelöscht"

msgid ""
"On the right side, you can filter the entries of this directory to export."
msgstr ""
"Auf der rechten Seite können Sie die Einträge des Verzeichnisses für den "
"Export filtern."

msgid "Exports all entries of this directory."
msgstr "Exportiert alle Einträge dieses Verzeichniseses."

msgid ""
"The resulting zipfile contains the selected format as well as metadata and "
"images/files if the directory contains any."
msgstr ""
"Die resultierende Zip-Datei enthält das gewählte Format sowie alle Metadaten "
"und allfällige Bilder/Dateien."

#, python-format
msgid ""
"You have been redirect to this entry because it could not be exported due to "
"missing file ${name}. Please re-upload them and try again"
msgstr ""
"Sie wurden auf diesen Eintrag weitergeleitet weil dieser nicht exportiert "
"werden konnte aufgrund der fehlenden Datei ${name}. Bitte laden sie diese "
"nochmals hoch und probieren Sie es erneut"

#, python-format
msgid "The column ${name} is missing"
msgstr "Die Spalte ${name} fehlt"

#, python-format
msgid "The file ${name} is missing"
msgstr "Die Datei ${name} fehlt"

msgid ""
"The given file is invalid, does it include a metadata.json with a data.xlsx, "
"data.csv, or data.json?"
msgstr ""
"Die angegebene Datei ist ungültig. Enthält sie eine metadata.json Datei mit "
"einer data.xlsx, data.csv oder data.json Datei?"

#, python-format
msgid "Imported ${count} entries"
msgstr "${count} Einträge importiert"

msgid ""
"Updates the directory configuration and imports all entries given in the ZIP "
"file. The format is the same as produced by the export function. Note that "
"only 100 items are imported at a time. To import more items repeat the "
"import accordingly."
msgstr ""
"Aktualisiert die Konfiguration des Verzeichnis und importiert alle Einträge "
"gemäss der angegebenen Zip Datei. Das Format entspricht dem Format des "
"Exports. Bitte beachten Sie das nur bis zu 100 Einträge pro Import "
"berücksichtigt werden. Um mehr Einträge zu importieren muss der Import "
"wiederholt werden."

msgid "Moves the topic and all its sub topics to the given destination."
msgstr "Verschiebt das Thema mit allen Unterthemen an den gewählten Ort."

msgid ""
"Stable URLs are important. Here you can change the path to your site "
"independently from the title."
msgstr ""
"Beständige URL's sind wichtig. Hier kann der Pfad unabhängig von Titel "
"angepasst werden."

#, python-format
msgid "A total of ${number} subpages are affected."
msgstr "Insgesamt ${number} Unterseiten sind betroffen."

#, python-format
msgid "${count} links will be replaced by this action."
msgstr "${count} Links werden nach dieser Aktion ersetzt."

msgid "The event submitter has not yet completed his submission"
msgstr "Der/die Antragsteller/in hat ihren Antrag noch nicht abgeschlosesen"

msgid "This event has already been published"
msgstr "Diese Veranstaltung wurde bereits veröffentlicht."

#, python-format
msgid "Successfully created the event '${title}'"
msgstr "Event '${title}' erfolgreich erstellt"

#, python-format
msgid "You have accepted the event ${title}"
msgstr "Sie haben die Veranstaltung ${title} angenommen"

msgid "Your event was accepted"
msgstr "Ihre Veranstaltung wurde angenommen"

msgid "Submit an event"
msgstr "Veranstaltung vorschlagen"

msgid ""
"Only events taking place inside the town or events related to town societies "
"are published. Events which are purely commercial are not published. There's "
"no right to be published and already published events may be removed from "
"the page without notification or reason."
msgstr ""
"Im Veranstaltungskalender werden Anlässe jeglicher Art publiziert, welche "
"innerhalb der Gemeinde oder im Zusammenhang mit einem Verein der Gemeinde "
"durchgeführt werden. Nicht publiziert werden rein kommerzielle "
"Veranstaltungen. Es besteht kein Publikationsrecht und bereits publizierte "
"Veranstaltungen können jederzeit und ohne Angabe von Gründen gelöscht werden."

msgid "Add event"
msgstr "Veranstaltung hinzufügen"

msgid "Your request has been registered"
msgstr "Ihre Anfrage wurde erfasst"

msgid "New ticket"
msgstr "Neues Ticket"

msgid "Your request could not be accepted automatically!"
msgstr "Ihre Anfrage konnte nicht automatisch verarbeitet werden!"

msgid "Thank you for your submission!"
msgstr "Vielen Dank für Ihre Eingabe!"

msgid "Your event was rejected"
msgstr "Ihre Veranstaltung wurde abgelehnt"

msgid "Access Denied"
msgstr "Zugriff verweigert"

msgid "Not Found"
msgstr "Seite nicht gefunden"

msgid "Added a new external link"
msgstr "Neue externe Verknüpfung hinzugefügt"

msgid "New external link"
msgstr "Neue externe Verknüpfung"

msgid "Edit external link"
msgstr "Externe Verknüpfung bearbeiten"

msgid "Manage Photo Albums"
msgstr "Fotoalben verwalten"

msgid "This file type is not supported"
msgstr "Dieser Dateityp wird nicht unterstützt"

msgid "The file name is too long"
msgstr "Der Dateiname ist zu lang"

msgid "The file cannot be processed"
msgstr "Die Datei kann nicht verarbeitet werden"

msgid "Please submit your yubikey"
msgstr "Bitte geben Sie Ihren Yubikey ein"

msgid "Your account is not linked to a Yubikey"
msgstr "Ihr Konto ist nicht mit einem Yubikey verknüpft"

msgid "The used Yubikey is not linked to your account"
msgstr "Der verwendete Yubikey ist nicht mit Ihrem Konto verknüpft"

msgid "This file already has a digital seal"
msgstr "Diese Datei hat bereits ein digitales Siegel"

msgid "Your Yubikey could not be validated"
msgstr "Ihr Yubikey konnte nicht validiert werden"

msgid "Edit external form"
msgstr "Externes Formular editieren"

msgid "The registration has ended"
msgstr "Die Anmeldung ist nicht mehr möglich"

msgid "The registration is closed"
msgstr "Zur Zeit keine Anmeldung möglich"

#, python-format
msgid "The registration opens on ${day}, ${date}"
msgstr "Die Anmeldung beginnt am ${day}, ${date}"

#, python-format
msgid "The registration closes on ${day}, ${date}"
msgstr "Die Anmeldung endet am ${day}, ${date}"

#, python-format
msgid "There's a limit of ${count} attendees"
msgstr "Die Anmeldung ist auf ${count} Teilnehmer begrenzt"

msgid "There are no spots left"
msgstr "Keine Plätze mehr verfügbar"

msgid "There is one spot left"
msgstr "Es ist noch ein Platz verfügbar"

#, python-format
msgid "There are ${count} spots left"
msgstr "Es sind noch ${count} Plätze verfügbar"

msgid "A form with this name already exists"
msgstr "Ein Formular mit diesem Namen existiert bereits"

msgid "Added a new form"
msgstr "Ein neues Formular wurd hinzugefügt"

msgid "New Form"
msgstr "Neues Formular"

msgid "Exports the submissions of the given date range."
msgstr "Exportiert alle Eingaben zwischen Start- und End-Datum."

msgid "New Registration Window"
msgstr "Neuer Anmeldezeitraum"

msgid "The registration window was added successfully"
msgstr "Der Anmeldezeitraum wurde erfolgreich hinzugefügt"

msgid ""
"Registration windows limit forms to a set number of submissions and a "
"specific time-range."
msgstr "Anmeldezeiträume limitieren Formulareingaben nach Anzahl und Zeitraum."

msgid "General Message"
msgstr "Allgemeine Nachricht"

#, python-format
msgid "Successfully sent ${count} emails"
msgstr "Erfolgreich ${count} E-Mails gesendet"

msgid "Send E-Mail to attendees"
msgstr "E-Mail an Teilnehmende senden"

msgid "Email attendees"
msgstr "E-Mail an Teilnehmende"

msgid "Cancel Registration Window"
msgstr "Anmeldezeitraum absagen"

msgid ""
"You really want to cancel all confirmed and deny all open submissions for "
"this registration window?"
msgstr ""
"Möchten Sie alle bestätigten Anmeldungen stornieren und alle offenen "
"ablehnen?"

msgid ""
"Each attendee will receive a ticket email unless ticket messages are not "
"muted."
msgstr ""
"Jeder Teilnehmer wird eine Ticket-Email erhalten, sofern Tickets nicht "
"stummgeschaltet sind."

msgid "Do you really want to delete this registration window?"
msgstr "Möchten Sie den Anmeldezeitraum wirklich entfernen?"

msgid "Existing submissions will be disassociated."
msgstr "Bestehende Eingaben werden vom Anmeldezeitraum losgelöst."

msgid "Delete registration window"
msgstr "Anmeldezeitraum entfernen"

msgid "This registration window can't be deleted."
msgstr "Dieser Anmeldezeitraum kann nicht gelöscht werden."

msgid ""
"There are confirmed or open submissions associated with it. Cancel the "
"registration window first."
msgstr ""
"Bereits bestätigte oder offene Anmeldungen wären betroffen. Sagen Sie den "
"Zeitraum zuerst ab."

msgid "Edit Registration Window"
msgstr "Anmeldezeitraum bearbeiten"

#, python-format
msgid "${count} submissions cancelled / denied over the ticket system"
msgstr "${count} Anmeldungen storniert / abgelehnt über das Ticket-System"

msgid "The registration window was deleted"
msgstr "Der Anmeldezeitraum wurde gelöscht"

#, python-format
msgid ""
"The total amount for the currently entered data is ${total} but has to be at "
"least ${minimum}. Please adjust your inputs."
msgstr ""
"Der Totalbetrag für Ihre Eingaben beläuft sich auf ${total} allerdings ist "
"der Minimalbetrag ${minimum}. Bitte ändern Sie ihre Eingaben."

msgid "Pay Online and Complete"
msgstr "Online zahlen und abschliessen"

msgid "Your payment could not be processed"
msgstr "Ihre Zahlung konnte nicht verarbeitet werden"

msgid "Registrations are no longer possible"
msgstr "Anmeldungen sind nicht mehr möglich"

msgid "Your registration has been confirmed"
msgstr "Ihre Anmeldung wurde bestätigt"

msgid "The registration has been confirmed"
msgstr "Die Anmeldung wurde bestätigt"

msgid ""
"The registration could not be confirmed because the maximum number of "
"participants has been reached"
msgstr ""
"Die Anmeldung konnte nicht bestätigt werden da die maximale Teilnehmerzahl "
"erreicht ist"

msgid "Your registration has been denied"
msgstr "Ihre Anmeldung wurde abgelehnt"

msgid "The registration has been denied"
msgstr "Die Anmeldung wurde abgelehnt"

msgid "The registration could not be denied"
msgstr "Die Anmeldung konnte nicht abgelehnt werden"

msgid "Your registration has been cancelled"
msgstr "Ihre Anmeldung wurde storniert"

msgid "The registration has been cancelled"
msgstr "Die Anmeldung wurde storniert"

msgid "The registration could not be cancelled"
msgstr "Die Anmeldung konnte nicht storniert werden"

msgid "Select"
msgstr "Auswahl"

msgid "Select images"
msgstr "Bilder auswählen"

msgid "Added a new photo album"
msgstr "Ein neues Fotoalbum wurde hinzugefügt"

msgid "New Photo Album"
msgstr "Neues Fotoalbum"

#, python-format
msgid "Welcome to the ${org} Newsletter"
msgstr "Willkommen beim ${org} Newsletter"

#, python-format
msgid ""
"Success! We have sent a confirmation link to ${address}, if we didn't send "
"you one already."
msgstr ""
"Erfolg! Wir senden eine E-Mail zur Bestätigung Ihres Abonnements an "
"${address}, sofern Sie noch nicht angemeldet sind."

#, python-format
msgid "Do you really want to unsubscribe \"{}\"?"
msgstr "Möchten Sie \"{}\" wirklich abmelden?"

msgid "A newsletter with this name already exists"
msgstr "Ein Newsletter mit diesem Namen existiert bereits"

msgid "Added a new newsletter"
msgstr "Ein neuer Newsletter wurde hinzugefügt"

msgid "New Newsletter"
msgstr "Neuer Newsletter"

msgid "Edit Newsletter"
msgstr "Newsletter Bearbeiten"

msgid "The newsletter was deleted"
msgstr "Der Newsletter wurde gelöscht"

#, python-format
msgid "Sent \"${title}\" to ${n} recipients"
msgstr "\"${title}\" wurde an ${n} Empfänger gesendet"

#, python-format
msgid "Scheduled \"${title}\" to be sent on ${date}"
msgstr "\"${title}\" wurde für den Versand am ${date} eingeplant"

#, python-format
msgid "Sent \"${title}\" to ${recipient}"
msgstr "\"${title}\" wurde an ${recipient} gesendet"

msgid "Sends a test newsletter to the given address"
msgstr "Sendet ein Test-Newsletter an die gewählte Adresse"

msgid "Newsletter Recipients"
msgstr "Newsletter Abonnenten"

msgid "Newsletter recipient Export"
msgstr "Newsletter Abonnenten Export"

msgid "Exports all newsletter recipients."
msgstr "Exportiert alle Newsletter Abonnenten."

#, python-format
msgid "The following line(s) contain invalid data: ${lines}"
msgstr "Die folgende(n) Zeile(n) enthalten ungültige Daten: ${lines}"

#, python-format
msgid "${count} newsletter subscribers will be imported"
msgstr "${count} Abonnenten werden importiert"

#, python-format
msgid "${count} newsletter subscribers imported"
msgstr "${count} Abonnenten importiert"

msgid "The same format as the export (XLSX) can be used for the import."
msgstr ""
"Für den Import kann das gleiche Format wie für den Export (XLSX) verwendet "
"werden."

msgid "Today"
msgstr "Heute"

msgid "Tomorrow"
msgstr "Morgen"

msgid "This weekend"
msgstr "Dieses Wochenende"

msgid "This week"
msgstr "Diese Woche"

msgid "Event Export"
msgstr "Veranstaltungs-Export"

msgid "Exports all future events."
msgstr "Exportiert alle zukünftigen Veranstaltungen."

#, python-format
msgid "${count} events will be imported"
msgstr "${count} Veranstaltungen werden importiert"

#, python-format
msgid "${count} events imported"
msgstr "${count} Veranstaltungen importiert"

msgid "Move"
msgstr "Verschieben"

msgid "Your payment has been received"
msgstr "Ihre Zahlung ist eingegangen"

msgid "Your payment has been withdrawn"
msgstr "Ihre Zahlung wurde rückgängig gemacht"

msgid "Your payment has been refunded"
msgstr "Ihre Zahlung wurde rückerstattet"

msgid "The ticket was marked as paid"
msgstr "Das Ticket wurde als bezahlt markiert"

msgid "The ticket was marked as unpaid"
msgstr "Das Ticket wurde als unbezahlt markiert"

msgid "The payment was captured"
msgstr "Die Zahlung wurde eingenommen"

msgid "The payment was refunded"
msgstr "Die Zahlung wurde rückerstattet"

msgid "As default"
msgstr "Als Standard"

msgid "Should this provider really be the new default?"
msgstr "Soll dieser Zahlungsanbieter wirklich zum Standard gemacht werden?"

msgid "All future payments will be redirected."
msgstr "Alle zukünftigen Zahlungen werden umgeleitet."

msgid "Make Default"
msgstr "Als Standard"

msgid "Enable"
msgstr "Aktivieren"

msgid "Should this provider really be enabled?"
msgstr "Sollte dieser Anbieter wirklich aktiviert werden?"

msgid "Disable"
msgstr "Deaktivieren"

msgid "Should this provider really be disabled?"
msgstr "Sollte dieser Anbieter wirklich deaktiviert werden?"

msgid "Do you really want to delete this provider?"
msgstr "Möchten Sie diesen Zahlungsanbieter wirklich löschen?"

msgid "Your Stripe account was connected successfully."
msgstr "Ihr Stripe Konto wurde erfolgreich verbunden."

msgid "Your Stripe account could not be connected."
msgstr "Ihr Stripe Konto konnte nicht verbunden werden."

msgid "Changed the default payment provider."
msgstr "Der Standard Zahlungsanbieter wurde verändert."

msgid "Provider enabled."
msgstr "Anbieter aktiviert."

msgid "Provider disabled."
msgstr "Anbieter deaktiviert."

msgid "The payment provider was deleted."
msgstr "Der Zahlungsanbieter wurde gelöscht."

msgid "Successfully synchronised payments"
msgstr "Synchronisierung erfolgreich"

msgid "Charge fees to customer"
msgstr "Kreditkarten-Gebühren dem Kunden verrechnen"

msgid "Added a new person"
msgstr "Eine neue Person wurde hinzugefügt"

msgid "New person"
msgstr "Neue Person"

msgid "January"
msgstr "Januar"

msgid "Feburary"
msgstr "Februar"

msgid "March"
msgstr "März"

msgid "April"
msgstr "April"

msgid "May"
msgstr "Mai"

msgid "June"
msgstr "Juni"

msgid "July"
msgstr "Juli"

msgid "August"
msgstr "August"

msgid "September"
msgstr "September"

msgid "October"
msgstr "Oktober"

msgid "November"
msgstr "November"

msgid "December"
msgstr "Dezember"

msgid ""
"The selected time does not exist on this date due to the switch from "
"standard time to daylight saving time."
msgstr ""
"Die ausgewählte Zeit existiert nicht an diesem Datum aufgrund der "
"Sommerzeitumstellung."

msgid "hour"
msgstr "Stunde"

msgid "hours"
msgstr "Stunden"

msgid "day"
msgstr "Tag"

msgid "days"
msgstr "Tage"

#, python-format
msgid "Reservations must be made ${n} ${unit} in advance"
msgstr "Reservationen müssen ${n} ${unit} im Voraus gemacht werden"

msgid "This date lies in the past"
msgstr "Dieses Datum liegt in der Vergangenheit"

msgid "Reserve"
msgstr "Reservieren"

#, python-format
msgid "New dates for ${title}"
msgstr "Neue Termine für ${title}"

msgid "Confirm your reservation"
msgstr "Bestätigen Sie Ihre Reservation"

msgid "Thank you for your reservation!"
msgstr "Vielen Dank für Ihre Reservation!"

#, python-format
msgid ""
"Your reservation for ${room} has been submitted. Please continue with your "
"reservation for ${next_room}."
msgstr ""
"Ihre Reservation für ${room} wurde eingereicht. Bitte fahren Sie fort mit "
"Ihrer Reservation für ${next_room}."

msgid "Your reservations were accepted"
msgstr "Ihre Reservationen wurden angenommen"

#, python-format
msgid "${org} New Reservation(s)"
msgstr "${org} Neue Reservation(en)"

msgid "The reservations were accepted"
msgstr "Die Reservationen wurden angenommen"

msgid "The reservations have already been accepted"
msgstr "Die Reservationen wurden bereits angenommen"

msgid "The submitter email is not available"
msgstr "Die Email des Antragstellers fehlt"

msgid "Accept all reservation with message"
msgstr "Alle Reservationen annehmen mit Kommentar"

#, python-format
msgid ""
"The following message will be sent to ${address} and it will be recorded for "
"future reference."
msgstr ""
"Die folgende Nachricht wird an ${address} gesendet und als zukünftige "
"Referenz gespeichert."

msgid ""
"The payment associated with this reservation needs to be refunded before the "
"reservation can be rejected"
msgstr ""
"Die mit der Reservation verknüpfte Zahlung muss rückgängig gemacht werden "
"bevor die Reservation gelöscht werden kann"

msgid "The following reservations were rejected"
msgstr "Die folgenden Reservationen wurden abgelehnt"

#, python-format
msgid "${org} Rejected Reservation"
msgstr "${org} Abgelehnte Reservation"

msgid "The reservations were rejected"
msgstr "Die Reservationen wurden abgelehnt"

msgid "The reservation was rejected"
msgstr "Die Reservation wurde abgelehnt"

msgid "Reject all reservations with message"
msgstr "Alle Reservationen absagen mit Kommentar"

msgid "Added a new daypass"
msgstr "Eine neue Tageskarte wurde hinzugefügt"

msgid "New daypass"
msgstr "Neue Tageskarte"

msgid "Added a new room"
msgstr "Ein neuer Raum wurde hinzugefügt"

msgid "New room"
msgstr "Neuer Raum"

msgid "Added a new item"
msgstr "Neuen Gegenstand hinzugefügt"

msgid "New Item"
msgstr "Neuer Gegenstand"

msgid "Edit resource"
msgstr ""

#, python-format
msgid "Successfully removed ${count} unused allocations"
msgstr "${count} Einteilungen wurden erfolgreich entfernt"

msgid "Exports the reservations of the given date range."
msgstr "Exportiert alle Reservationen zwischen Start- und End-Datum."

msgid "No reservations found for the given date range."
msgstr "Keine Reservierungen für den angegebenen Zeitraum gefunden."

msgid "Exports the reservations of all resources in a given date range."
msgstr "Exportiert alle Reservationen in einem bestimmten Datumsbereich"

#, python-format
msgid "Do you really want to delete \"${name}\"?"
msgstr "Möchten Sie \"${name}\" wirklich löschen?"

msgid "Delete Recipient"
msgstr "Empfänger Löschen"

msgid "Added a new recipient"
msgstr "Ein neuer Empfänger wurde hinzugefügt"

msgid "New Recipient"
msgstr "Neuer Empfänger"

msgid "Edit Recipient"
msgstr "Empfänger Bearbeiten"

#, python-format
msgid "Search through ${count} indexed documents"
msgstr "Durchsuchen Sie ${count} indizierte Dokumente"

#, python-format
msgid "${count} Results"
msgstr "${count} Resultate"

msgid "Search Unavailable"
msgstr "Suche Nicht Verfügbar"

msgid "Favicon"
msgstr "Favicon"

msgid "Links"
msgstr "Links"

msgid "Header"
msgstr "Kopfzeile"

msgid "Footer"
msgstr "Fusszeile"

msgid "Modules"
msgstr "Module"

msgid "Analytics"
msgstr "Web-Statistik"

msgid "Holidays"
msgstr "Feiertage / Schulferien"

msgid "No holidays defined"
msgstr "Keine Feiertage definiert"

msgid "Link Migration"
msgstr "Migration Links"

msgid "Migrate"
msgstr "Migrieren"

#, python-format
msgid "Migrated ${number} links"
msgstr "${number} Links migriert"

#, python-format
msgid "Total of ${number} links found."
msgstr "Total ${number} Links gefunden"

#, python-format
msgid ""
"Migrates links from the given domain to the current domain \"${domain}\"."
msgstr ""
"Migriert Links von der angegebenen Domain zur aktuellen Domain \"${domain}\"."

msgid "OneGov API"
msgstr "OneGov API"

msgid "Do you really want to delete this API key?"
msgstr "Möchten sie diesen API Key wirklich löschen?"

msgid "This action cannot be undone."
msgstr "Diese Aktion kann nicht rückgängig gemacht werden"

msgid "ApiKey deleted."
msgstr "ApiKey gelöscht."

msgid "Topics"
msgstr "Themen"

#, python-format
msgid "the subscription for ${address} was successfully confirmed"
msgstr "Die Anmeldung für ${address} wurde erfolgreich bestätigt"

#, python-format
msgid "the subscription for ${address} could not be confirmed, wrong token"
msgstr ""
"Die Anmeldung für ${address} konnte nicht bestätigt werden, falsches Token"

#, python-format
msgid "${address} successfully unsubscribed"
msgstr "${address} wurde erfolgreich abgemeldet"

#, python-format
msgid "${address} could not be unsubscribed, wrong token"
msgstr "${address} konnte nicht abgemeldet werden - falsches Token"

msgid "Added a new text module"
msgstr "Textbaustein hinzugefügt"

msgid "New text module"
msgstr "Neuer Textbaustein"

msgid "Edit text module"
msgstr "Textbaustein bearbeiten"

msgid "The text module was deleted"
msgstr "Der Textbaustein wurde gelöscht"

msgid "Delete Ticket"
msgstr "Ticket löschen"

msgid "This ticket is not deletable."
msgstr "Dieses Ticket kann nicht gelöscht werden."

msgid "Ticket successfully deleted"
msgstr "Ticket erfolgreich gelöscht"

msgid ""
"Do you really want to delete this ticket? All data associated with this "
"ticket will be deleted. This cannot be undone."
msgstr ""
"Möchten Sie das Ticket wirklich löschen? Alle mit diesem Ticket verbundenen "
"Daten werden gelöscht. Dies kann nicht rückgängig gemacht werden."

msgid "Mark as paid"
msgstr "Als bezahlt markieren"

msgid "Mark as unpaid"
msgstr "Als unbezahlt markieren"

msgid "Capture Payment"
msgstr "Zahlung Einnehmen"

msgid "Do you really want capture the payment?"
msgstr "Möchten Sie die Zahlung wirklich einnehmen?"

msgid ""
"This usually happens automatically, so there is no reason not do capture the "
"payment."
msgstr ""
"Dies passiert normalerweise automatisch. Sie können deshalb ohne Bedenken "
"weiterfahren."

msgid "Capture payment"
msgstr "Zahlung einnehmen"

msgid "Refund Payment"
msgstr "Zahlung Rückerstatten"

#, python-format
msgid "Do you really want to refund ${amount}?"
msgstr "Möchten Sie wirklich ${amount} rückerstatten?"

#, python-format
msgid "Refund ${amount}"
msgstr "${amount} rückerstatten"

msgid "Your ticket has a new message"
msgstr "Ihr Ticket hat eine neue Nachricht"

#, python-format
msgid "${org} New Note in Reservation for ${resource_title}"
msgstr "${org} Neue Notiz in Reservation für ${resource_title}"

msgid "Your note was added"
msgstr "Ihre Notiz wurde hinzugefügt"

msgid "The note was deleted"
msgstr "Die Notiz wurde gelöscht"

msgid "Edit Note"
msgstr "Notiz bearbeiten"

msgid "The ticket cannot be accepted because it's not open"
msgstr "Das Ticket kann nicht angenommen werden da es nicht offen ist"

#, python-format
msgid "You have accepted ticket ${number}"
msgstr "Sie haben das Ticket ${number} angenommen"

msgid "The ticket cannot be closed because it's not pending"
msgstr ""
"Das Ticket kann nicht geschlossen werden da es nicht in Bearbeitung ist"

#, python-format
msgid "You have closed ticket ${number}"
msgstr "Sie haben das Ticket ${number} abgeschlossen"

msgid "The ticket cannot be re-opened because it's not closed"
msgstr ""
"Das Ticket kann nicht wieder geöffnet werden da es nicht geschlossen ist"

#, python-format
msgid "You have reopened ticket ${number}"
msgstr "Sie haben das Ticket ${number} wieder geöffnet"

msgid "Your ticket has been reopened"
msgstr "Ihr Ticket wurde wieder geöffnet"

#, python-format
msgid "You have disabled e-mails for ticket ${number}"
msgstr "Sie haben E-Mails für das Ticket ${number} deaktiviert"

#, python-format
msgid "You have enabled e-mails for ticket ${number}"
msgstr "Sie haben E-Mails für das Ticket ${number} aktiviert"

msgid "The ticket cannot be archived because it's not closed"
msgstr "Das Ticket kann nicht archiviert werden, da es nicht geschlossen ist"

#, python-format
msgid "You archived ticket ${number}"
msgstr "Sie haben das Ticket ${number} archiviert"

msgid ""
"The ticket cannot be recovered from the archive because it's not archived"
msgstr ""
"Das Ticket kann nicht aus dem Archiv geholt werden, da es nicht archiviert "
"ist"

#, python-format
msgid "You recovered ticket ${number} from the archive"
msgstr "Sie haben Ticket ${number} aus dem Archiv geholt"

msgid "The ticket has already been closed"
msgstr "Das Ticket wurde bereits geschlossen"

msgid "Your message has been sent"
msgstr "Ihre Nachricht wurde gesendet"

msgid "Your request has been submitted"
msgstr "Anfrage eingereicht"

msgid "Your request is currently pending"
msgstr "Ihr Anliegen wird zur Zeit bearbeitet"

msgid "Your request has been processed"
msgstr "Ihr Anliegen wurde abgeschlossen"

msgid "Request Status"
msgstr "Status Anfrage"

msgid "The request has already been closed"
msgstr "Ihre Anfrage wurde bereits geschlossen"

msgid "Your message has been received"
msgstr "Ihre Nachricht wurde übermittelt"

msgid ""
"Could not find valid credentials. You can set them in Gever API Settings."
msgstr ""
"Es konnten keine gültigen Anmeldedaten gefunden werden. Sie können diese in "
"den Gever API-Einstellungen festlegen."

msgid "Encountered an error while uploading to Gever."
msgstr "Beim Hochladen auf Gever ist ein Fehler aufgetreten."

#, python-format
msgid ""
"Encountered an error while uploading to Gever. Response status code is "
"${status}."
msgstr ""
"Beim Hochladen auf Gever ist ein Fehler aufgetreten. Der Statuscode der "
"Antwort lautet ${status}."

msgid "Successfully uploaded the PDF of this ticket to Gever"
msgstr "Das PDF dieses Tickets wurde erfolgreich hochgeladen zu Gever."

msgid "My"
msgstr "Meine"

msgid "All Tickets"
msgstr "Alle Tickets"

msgid "All Users"
msgstr "Alle Benutzer"

msgid "Submitted Requests"
msgstr "Eingereichte Anfragen"

msgid "Added a new user group"
msgstr "Benutzergruppe hinzugefügt"

msgid "New user group"
msgstr "Neue Benutzergruppe"

msgid "Edit user group"
msgstr "Benutzergruppe bearbeiten"

msgid "User Management"
msgstr "Benutzerverwaltung"

msgid "New Signup Link"
msgstr "Neuer Registrationslink"

msgid "New User"
msgstr "Neuer Benutzer"

msgid "A user with this e-mail address already exists"
msgstr "Ein Benutzer mit dieser E-Mail Adresse existiert bereits"

msgid "An account was created for you"
msgstr "Ein Konto wurde für Sie erstellt"

msgid "The user was created successfully"
msgstr "Der Benutzer wurde erfolgreich erstellt"<|MERGE_RESOLUTION|>--- conflicted
+++ resolved
@@ -1,11 +1,7 @@
 msgid ""
 msgstr ""
 "Project-Id-Version: PACKAGE 1.0\n"
-<<<<<<< HEAD
 "POT-Creation-Date: 2023-08-03 17:58+0200\n"
-=======
-"POT-Creation-Date: 2023-07-18 09:08+0200\n"
->>>>>>> 9b7c905c
 "PO-Revision-Date: 2022-03-15 10:21+0100\n"
 "Last-Translator: Marc Sommerhalder <marc.sommerhalder@seantis.ch>\n"
 "Language-Team: German\n"
@@ -3119,11 +3115,7 @@
 msgstr "Umbenennen"
 
 msgid "Download"
-<<<<<<< HEAD
 msgstr "Herunterladen"
-=======
-msgstr "Download"
->>>>>>> 9b7c905c
 
 msgid "Digital seal applied by ${signee} on ${date}"
 msgstr "Digitales Siegel angewendet von ${signee} am ${date}"
