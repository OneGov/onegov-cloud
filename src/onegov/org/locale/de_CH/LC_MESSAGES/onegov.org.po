msgid ""
msgstr ""
"Project-Id-Version: PACKAGE 1.0\n"
<<<<<<< HEAD
"POT-Creation-Date: 2023-02-10 09:17+0100\n"
=======
"POT-Creation-Date: 2023-02-09 09:04+0100\n"
>>>>>>> 73cd1a05
"PO-Revision-Date: 2022-03-15 10:21+0100\n"
"Last-Translator: Marc Sommerhalder <marc.sommerhalder@seantis.ch>\n"
"Language-Team: German\n"
"Language: de_CH\n"
"MIME-Version: 1.0\n"
"Content-Type: text/plain; charset=UTF-8\n"
"Content-Transfer-Encoding: 8bit\n"
"Plural-Forms: nplurals=2; plural=(n != 1);\n"
"Generated-By: Lingua 3.12\n"
"X-Generator: Poedit 3.0.1\n"

msgid "Open"
msgstr "Offen"

msgid "Pending"
msgstr "In Bearbeitung"

msgid "Closed"
msgstr "Abgeschlossen"

msgid "Archived"
msgstr "Archiviert"

msgid "All"
msgstr "Alle"

msgid "Paid"
msgstr "Bezahlt"

msgid "Failed"
msgstr "Fehlgeschlagen"

msgid "Refunded"
msgstr "Rückerstattet"

msgid "Manual"
msgstr "Manuell"

msgid "Stripe Connect"
msgstr "Stripe Connect"

#, python-format
msgid "${org} OneGov Cloud Status"
msgstr "${org} OneGov Cloud Status"

msgid "General"
msgstr "Allgemein"

#, python-format
msgid "${org} Reservation Overview"
msgstr "${org} Reservations-Übersicht"

msgid "Account"
msgstr "Konto"

msgid "User Profile"
msgstr "Benutzerprofil"

msgid "Logout"
msgstr "Abmelden"

msgid "Login"
msgstr "Anmelden"

msgid "Register"
msgstr "Registrierung"

msgid "Timeline"
msgstr "Aktivität"

msgid "Files"
msgstr "Dateien"

msgid "Images"
msgstr "Bilder"

msgid "Payment Provider"
msgstr "Zahlungsanbieter"

msgid "Payments"
msgstr "Zahlungen"

msgid "Text modules"
msgstr "Textbausteine"

msgid "Settings"
msgstr "Einstellungen"

msgid "Users"
msgstr "Benutzer"

msgid "User groups"
msgstr "Benutzergruppen"

msgid "Link Check"
msgstr "Link-Prüfung"

msgid "Archived Tickets"
msgstr "Archivierte Tickets"

msgid "Management"
msgstr "Verwaltung"

msgid "My Tickets"
msgstr "Meine Tickets"

msgid "Open Tickets"
msgstr "Offene Tickets"

msgid "Pending Tickets"
msgstr "Tickets in Bearbeitung"

msgid "Closed Tickets"
msgstr "Abgeschlossene Tickets"

msgid "Tickets"
msgstr "Tickets"

msgid "Ticket"
msgstr "Ticket"

msgid "This site is private"
msgstr "Diese Seite ist privat"

msgid "This site is secret"
msgstr "Diese Seite ist geheim"

msgid "Cancel"
msgstr "Abbrechen"

msgid "ID Payment Provider"
msgstr "ID beim Zahlungsanbieter"

msgid "Status"
msgstr "Status"

msgid "Currency"
msgstr "Währung"

msgid "Amount"
msgstr "Betrag"

msgid "Net Amount"
msgstr "Netto Betrag"

msgid "Fee"
msgstr "Gebühr"

msgid "Date Paid"
msgstr "Datum Bezahlt"

msgid "References"
msgstr "Referenzen"

msgid "Created Date"
msgstr "Datum erstellt"

msgid "Reference Ticket"
msgstr "Referenz Ticket"

msgid "Submitter Email"
msgstr "Email Antragsteller"

msgid "Category Ticket"
msgstr "Kategorie Ticket"

msgid "Status Ticket"
msgstr "Status Ticket"

msgid "Ticket decided"
msgstr "Ticket entschieden"

msgid "Yes"
msgstr "Ja"

msgid "No"
msgstr "Nein"

msgid "Credit card payments"
msgstr "Kreditkartenzahlungen"

msgid "Exports payments and tickets"
msgstr "Exportiert Zahlungen und Tickets"

msgid "Mo"
msgstr "Mo"

msgid "Tu"
msgstr "Di"

msgid "We"
msgstr "Mi"

msgid "Th"
msgstr "Do"

msgid "Fr"
msgstr "Fr"

msgid "Sa"
msgstr "Sa"

msgid "Su"
msgstr "So"

msgid "Title"
msgstr "Titel"

msgid "General availability"
msgstr "Generelle Verfügbarkeit"

msgid "Rule"
msgstr "Regel"

msgid "Extend"
msgstr "Verlängern"

msgid "Extend by one day at midnight"
msgstr "Mitternachts um einen Tag verlängern"

msgid "Extend by one month at the end of the month"
msgstr "Ende Monat um einen Monat verlängern"

msgid "Extend by one year at the end of the year"
msgstr "Ende Jahr um ein Jahr verlängern"

msgid "Start"
msgstr "Von"

msgid "Date"
msgstr "Datum"

msgid "End"
msgstr "Bis"

msgid "Except for"
msgstr "Ausser an"

msgid "On holidays"
msgstr "An Feiertagen"

msgid "During school holidays"
msgstr "Während Schulferien"

msgid "Access"
msgstr "Zugriff"

msgid "Public"
msgstr "Öffentlich"

msgid "Only by privileged users"
msgstr "Beschränkt auf Editoren und Administratoren"

msgid "Only by privileged users and members"
msgstr "Beschränkt auf Mitglieder, Editoren und Administratoren"

msgid "Security"
msgstr "Sicherheit"

msgid "Start date before end date"
msgstr "Start Datum vor Ende"

msgid "Daypasses"
msgstr "Tageskarten"

msgid "Daypasses Limit"
msgstr "Tageskarten pro Person und Tag"

msgid "Whole day"
msgstr "Ganztägig"

msgid "Time"
msgstr "Zeit"

msgid "Each starting at"
msgstr "Jeweils von"

msgid "HH:MM"
msgstr "HH:MM"

msgid "Each ending at"
msgstr "Jeweils bis"

msgid "May be partially reserved"
msgstr "Kann abschnittweise reserviert werden"

msgid "Options"
msgstr "Optionen"

msgid "Reservations per time slot"
msgstr "Maximale Anzahl Reservationen per Zeiteinheit"

msgid "Available items"
msgstr "Anzahl verfügbare Gegenstände"

msgid "Reservations per time slot and person"
msgstr "Reservationen per Zeiteinheit und Nutzer"

msgid "From"
msgstr "Von"

msgid "Until"
msgstr "Bis zum"

msgid "Slots per Reservation"
msgstr "Kontingent per Reservation"

msgid "Start time before end time"
msgstr "Start-Zeit vor End-Zeit"

msgid "Lead"
msgstr "Einleitung"

msgid "Describes what this directory is about"
msgstr "Beschreibt worum es bei diesem Verzeichnis geht"

msgid "Further Information"
msgstr "Weitere Informationen"

msgid "Definition"
msgstr "Definition"

msgid "Coordinates"
msgstr "Koordinaten"

msgid "Entries have no coordinates"
msgstr "Einträge haben keine Koordinaten"

msgid "Coordinates are shown on each entry"
msgstr "Koordinaten werden auf den Einträgen angezeigt"

msgid "Coordinates are shown on the directory and on each entry"
msgstr "Koordinaten werden im Verzeichnis und auf den Einträgen angezeigt"

msgid "Title-Format"
msgstr "Titel-Format"

msgid "Display"
msgstr "Anzeige"

msgid "Lead-Format"
msgstr "Lead-Format"

msgid "Numbering"
msgstr "Nummerierung"

msgid "None"
msgstr "Keine"

msgid "Standard"
msgstr "Standard"

msgid "Custom"
msgstr "Eigene"

msgid "Custom Numbering"
msgstr "Eigene Nummerierung"

msgid "Main view"
msgstr "Hauptansicht"

msgid "Hide these labels on the main view"
msgstr "Diese Feldnamen auf der Hauptansicht verstecken"

msgid "Address"
msgstr "Adresse"

msgid "Filters"
msgstr "Filter"

msgid "Thumbnail"
msgstr "Thumbnail"

msgid "Pictures to be displayed as thumbnails on an entry"
msgstr "Bilder für Darstellung als Thumbnail auf dem Eintrag"

msgid "Overview layout with tiles"
msgstr "Übersicht mit Kacheln"

msgid "Address Block Title"
msgstr "Addressblock Titel"

msgid "Address Block"
msgstr "Adressblock"

msgid "The first line of the address"
msgstr "Die erste Zeile der Adresse"

msgid "Static title"
msgstr "Fixer Titel"

msgid "Icon"
msgstr "Symbol"

msgid "Marker"
msgstr "Marker"

msgid "Marker Color"
msgstr "Marker Farbe"

msgid "Default"
msgstr "Standard"

msgid "Color"
msgstr "Farbe"

msgid "Order"
msgstr "Sortierung"

msgid "By title"
msgstr "Nach Titel"

msgid "By format"
msgstr "Nach Format"

msgid "Order-Format"
msgstr "Sortierungs-Format"

msgid "Direction"
msgstr "Richtung"

msgid "Ascending"
msgstr "Aufsteigend"

msgid "Descending"
msgstr "Absteigend"

msgid "Pattern"
msgstr "Muster"

msgid "External Link"
msgstr "Externe Verknüpfung"

msgid "Visible"
msgstr "Sichtbar"

msgid "Users may propose new entries"
msgstr "Benutzer können neue Einträge vorschlagen"

msgid "New entries"
msgstr "Neue Einträge"

msgid "Guideline"
msgstr "Wegleitung"

msgid "Price"
msgstr "Preis"

msgid "Free of charge"
msgstr "Kostenlos"

msgid "Price per submission"
msgstr "Preis pro Eingabe"

msgid "Users may send change requests"
msgstr "Benutzer können Änderungen vorschlagen"

msgid "Change requests"
msgstr "Änderungsvorschläge"

msgid "Enable publication dates"
msgstr "Publikationsdaten aktivieren"

msgid ""
"Users may suggest publication start and/or end of the entry on submissions "
"and change requests"
msgstr ""
"Benutzer können Start und/oder Ende der Publikation des Eintrags bei "
"Änderungsvorschlägen und Eingaben setzen"

msgid "Publication"
msgstr "Publikation"

msgid "Required publication dates"
msgstr "Publikationsdaten erforderlich"

msgid "Information to be provided in addition to the E-mail"
msgstr "Zusätzliche zur E-Mail benötigte Informationen des Antragstellers"

msgid "Name"
msgstr "Name"

msgid "Phone"
msgstr "Telefon"

msgid "Submitter"
msgstr "Antragsteller/in"

#, python-format
msgid "The following fields are unknown: ${fields}"
msgstr "Die folgenden Felder sind unbekannt: ${fields}"

msgid "Please select at most one thumbnail field"
msgstr "Bitte wählen Sie höchstens ein Thumbnail Feld"

msgid "Please select exactly one numbering field"
msgstr "Bitte wählen Sie genau ein Feld für die Nummerierung aus"

#, python-format
msgid ""
"User submissions are not possible, because «${field}» is not visible. Only "
"if all fields are visible are user submission possible - otherwise users may "
"see data that they are not intended to see. "
msgstr ""
"Benutzereingaben sind nicht möglich, da «${field}» nicht sichtbar ist. Nur "
"wenn alle Felder sichtbar sind können Benutzereingaben akzeptiert werden - "
"andernfalls ist es möglich dass der Benutzer versteckte Felder sehen kann."

msgid "Apply directory configuration"
msgstr "Verzeichniskonfiguration anwenden"

msgid "Yes, import configuration and entries"
msgstr "Ja, Konfiguration und Einträge importieren"

msgid "No, only import entries"
msgstr "Nein, nur Einträge importieren"

msgid "Mode"
msgstr "Modus"

msgid "Only import new entries"
msgstr "Nur neue Einträge importieren"

msgid "Replace all entries"
msgstr "Alle Einträge ersetzen"

msgid "Import"
msgstr "Import"

msgid "Art"
msgstr "Kunst"

msgid "Cinema"
msgstr "Kino"

msgid "Concert"
msgstr "Konzert"

msgid "Congress"
msgstr "Kongress"

msgid "Culture"
msgstr "Kultur"

msgid "Dancing"
msgstr "Tanz"

msgid "Education"
msgstr "Bildung"

msgid "Exhibition"
msgstr "Ausstellung"

msgid "Gastronomy"
msgstr "Gastronomie"

msgid "Health"
msgstr "Gesundheit"

msgid "Library"
msgstr "Bibliothek"

msgid "Literature"
msgstr "Literatur"

msgid "Market"
msgstr "Markt"

msgid "Meetup"
msgstr "Treffen"

msgid "Misc"
msgstr "Diverses"

msgid "Music School"
msgstr "Musikschule"

msgid "Music"
msgstr "Musik"

msgid "Party"
msgstr "Party"

msgid "Politics"
msgstr "Politik"

msgid "Reading"
msgstr "Lesung"

msgid "Religion"
msgstr "Religion"

msgid "Sports"
msgstr "Sport"

msgid "Talk"
msgstr "Vortrag"

msgid "Theater"
msgstr "Theater"

msgid "Tourism"
msgstr "Tourismus"

msgid "Toy Library"
msgstr "Ludothek"

msgid "Tradition"
msgstr "Brauchtum"

msgid "Youth"
msgstr "Jugend"

msgid "Elderly"
msgstr "Senioren"

msgid "Concerto in the castle garden"
msgstr "Konzert im Schlossgarten"

msgid "Description"
msgstr "Beschreibung"

msgid "Enjoy a concerto in the castle garden."
msgstr "Freuen Sie sich auf ein klassisches Konzert im Schlossgarten."

msgid "Image"
msgstr "Bild"

msgid "Additional Information (PDF)"
msgstr "Zusätzliche Informationen (PDF)"

msgid "Venue"
msgstr "Veranstaltungsort"

msgid "10 CHF for adults"
msgstr "10 CHF für Erwachsene"

msgid "Organizer"
msgstr "Organisator"

msgid "Music society"
msgstr "Musikverein"

msgid "Organizer E-Mail"
msgstr "Organisator E-Mail"

msgid "Shown as contact address"
msgstr "Wird als Kontakt-Adresse angezeigt"

msgid "The marker can be moved by dragging it with the mouse"
msgstr "Der Marker kann mit der Maus verschoben werden"

msgid "Tags"
msgstr "Schlagworte"

msgid "To"
msgstr "Bis"

msgid "Repeat"
msgstr "Wiederholung"

msgid "Without"
msgstr "Ohne"

msgid "Weekly"
msgstr "Wöchentlich"

msgid "On additional dates"
msgstr "An zusätzlichen Daten"

msgid "Repeats itself every"
msgstr "Wiederholt sich jeden"

msgid "Until date"
msgstr "Bis Datum"

msgid "Dates"
msgstr "Daten"

msgid "The end date must be later than the start date."
msgstr "Das Enddatum muss nach dem Startdatum liegen."

msgid "The weekday of the start date must be selected."
msgstr "Der Wochentag an dem die Veranstaltung beginnt muss ausgewählt sein."

msgid "Please set and end date if the event is recurring."
msgstr "Bitte ein Enddatum angeben, falls eine Wiederholungen ausgewählt ist."

msgid "Please select a weekday if the event is recurring."
msgstr "Bitte ein Wochentag auswählen für sich wiederholende Veranstaltungen."

msgid "Invalid dates."
msgstr "Ungültige Daten"

msgid "Add"
msgstr "Hinzufügen"

msgid "Remove"
msgstr "Entfernen"

msgid "Clear"
msgstr "Löschen"

msgid ""
"Delete imported events before importing. This does not delete otherwise "
"imported events and submitted events."
msgstr ""
"Löscht importierte Veranstaltungen vor dem Importieren. Anderweitig "
"importierte Veranstaltungen und gemeldete Veranstaltungen werden dadurch "
"nicht gelöscht."

msgid "Dry Run"
msgstr "Probelauf"

msgid "Do not actually import the events."
msgstr "Die Veranstaltungen werden nicht gespeichert."

msgid "Map"
msgstr "Karte"

msgid "E-Mail"
msgstr "E-Mail"

msgid "Comment"
msgstr "Kommentar"

msgid "Please provide at least one change"
msgstr "Bitte geben Sie mindestens eine Änderung ein"

msgid "Publication end must be in the future"
msgstr "Das Publikationsende muss in der Zukunft liegen"

msgid "Publication start must be prior to end"
msgstr "Der Start der Publikation muss vor ihrem Ende liegen"

msgid "Describes briefly what this entry is about"
msgstr "Beschreibt kurz um was es beim Eintrag geht"

msgid "URL"
msgstr "URL"

msgid "Url pointing to another website"
msgstr "Url, der auf eine andere Website zeigt"

msgid "Group"
msgstr "Gruppe"

msgid "Used to group this link in the overview"
msgstr "Wird benutzt, um diesen Link in der Übersicht zu gruppieren"

msgid "Name of the list view this link will be shown"
msgstr "Name der Ansicht, wo dieser Eintrag erscheinen soll"

msgid "Describes what this form is about"
msgstr "Beschreibt kurz um was es bei diesem Formular geht"

msgid "Text"
msgstr "Text"

msgid "Used to group the form in the overview"
msgstr "Dient zur Gruppierung in der Übersicht"

msgid "Pick-Up"
msgstr "Abholung"

msgid ""
"Describes how this resource can be picked up. This text is used on the "
"ticket status page to inform the user"
msgstr ""
"Beschreibt, wie die Reservations-Resource abgeholt oder bezogen werden kann. "
"Dieser Text wird auf Ticket-Status-Seite genutzt, um den Nutzer zu "
"informieren"

msgid "URL path"
msgstr "URL Pfad"

msgid "Please fill out a new name"
msgstr "Bitte geben sie einen neuen Namen an"

#, python-format
msgid "Invalid name. A valid suggestion is: ${name}"
msgstr "Ungültiger Name. Ein gültiger Vorschlag ist: ${name}"

msgid "An entry with the same name exists"
msgstr "Ein Eintrag mit diesem Namen existiert bereits"

msgid "Selection"
msgstr "Auswahl"

msgid "By date"
msgstr "Nach Datum"

msgid "By registration window"
msgstr "Nach Anmeldezeitraum"

msgid "Registration Window"
msgstr "Anmeldezeitraum"

msgid "Your message"
msgstr "Ihre Nachricht"

msgid "Send to attendees with status"
msgstr "Sende Nachricht an Teilnehmende mit Status"

msgid "Confirmed"
msgstr "Bestätigt"

msgid "Cancelled"
msgstr "Storniert"

msgid "No email receivers found for the selection"
msgstr "Keine Empfänger für die getroffene Auswahl"

msgid "Limit the number of attendees"
msgstr "Anzahl Teilnehmer limitieren"

msgid "Attendees"
msgstr "Teilnehmer"

msgid "Yes, limit the number of attendees"
msgstr "Ja, Anzahl Teilnehmer limitieren"

msgid "No, allow an unlimited number of attendees"
msgstr "Nein, eine unlimitierte Anzahl Teilnehmer zulassen"

msgid "Number of attendees"
msgstr "Anzahl Teilnehmer"

msgid "Waitinglist"
msgstr "Warteliste"

msgid "Yes, allow for more submissions than available spots"
msgstr "Ja, mehr Anfragen als verfügbare Plätze erlauben"

msgid "No, ensure that all submissions can be confirmed"
msgstr "Nein, sicherstellen dass alle Anfragen bestätigt werden können"

msgid "Do not accept any submissions"
msgstr "Keine Anmeldungen akzeptieren"

msgid "Advanced"
msgstr "Erweitert"

msgid "Please use a stop date after the start"
msgstr "Bitte benutzen sie ein End-Datum, welches vor dem Start-Datum liegt"

#, python-format
msgid ""
"The date range overlaps with an existing registration window (${range})."
msgstr ""
"Der Datumsbereich überschneidet sich mit einem bestehenden Anmeldezeitraum "
"(${range})."

#, python-format
msgid ""
"The limit cannot be lower than the already confirmed number of attendees "
"(${claimed_spots})"
msgstr ""
"Das Limit kann nicht tiefer sein als die Anzahl bereits angemeldeter "
"Teilnehmer (${claimed_spots})"

#, python-format
msgid ""
"The limit cannot be lower than the already confirmed number attendees "
"(${claimed_spots}) and the number of pending requests (${pending_requests}). "
"Either enable the waiting list, process the pending requests or increase the "
"limit. "
msgstr ""
"Das Limit kann nicht tiefer sein als die Summe der bereits angemeldeten "
"Teilnemer (${claimed_spots}) und der offenen Anfragen (${pending_requests}). "
"Aktivieren Sie entweder die Warteliste, verarbeiten Sie die offenen Anfragen "
"oder erhöhen Sie das limit. "

msgid "The end date must be later than the start date"
msgstr "Das End-Datum muss nach dem Start-Datum liegen"

msgid "Format"
msgstr "Format"

msgid "CSV File"
msgstr "CSV Datei"

msgid "Excel File"
msgstr "Excel Datei"

msgid "JSON File"
msgstr "JSON Datei"

msgid "Minimum price total"
msgstr "Minimalpreis"

msgid "Payment Method"
msgstr "Zahlungsmethode"

msgid "No credit card payments"
msgstr "Keine Kreditkarten-Zahlungen"

msgid "Credit card payments optional"
msgstr "Kreditkarten-Zahlungen optional"

msgid "Credit card payments required"
msgstr "Kreditkarten-Zahlung erforderlich"

msgid "The price must be larger than zero"
msgstr "Der Preis muss grösser als Null sein"

msgid ""
"You need to setup a default payment provider to enable credit card payments"
msgstr ""
"Um Kreditkartenzahlungen zu aktivieren benötigen Sie einen Standard-"
"Zahlungsanbieter"

msgid "Test run"
msgstr "Testlauf"

msgid "Describes what this photo album is about"
msgstr "Beschreibt kurz um was es bei dem Fotoalbum geht"

msgid "View"
msgstr "Ansicht"

msgid "Full size images"
msgstr "Grosse Bilder"

msgid "Grid layout"
msgstr "Raster"

msgid "Show images on homepage"
msgstr "Bilder auf der Startseite zeigen"

msgid "Used in the overview and the e-mail subject"
msgstr "Wird in der Übersicht und als E-Mail Subjekt verwendet"

msgid "Editorial"
msgstr "Editorial"

msgid "A few words about this edition of the newsletter"
msgstr "Ein paar Worte zu dieser Ausgabe des Newsletters"

msgid "Latest news"
msgstr "Aktuelles"

msgid "Events"
msgstr "Veranstaltungen"

msgid "Publications"
msgstr "Publikationen"

msgid "Send"
msgstr "Senden"

msgid "Now"
msgstr "Jetzt"

msgid "At a specified time"
msgstr "Zur angegebenen Zeit"

msgid "Scheduled time must be at least 5 minutes in the future"
msgstr "Die angegebene Zeit muss mindestends 5 Minuten in der Zukunft liegen"

msgid "Newsletters can only be sent on the hour (10:00, 11:00, etc.)"
msgstr ""
"Newsletter können nur zur vollen Stunde versendet werden (10:00, 11:00, usw.)"

msgid "Recipient"
msgstr "Empfänger"

msgid "Will be used as image in the page overview on the parent page"
msgstr ""
"Wird als Bild in der Seitenübersicht auf der übergeordneten Seite verwendet."

msgid "Describes what this page is about"
msgstr "Beschreibt kurz um was es bei diesem Thema geht"

msgid "Show the lead if accessing the parent page"
msgstr "Zeige Einleitung auf übergeordneter Seite"

msgid "(Redesign only)"
msgstr "(verfügbar im Redesign)"

msgid "Salutation"
msgstr "Anrede"

msgid "Academic Title"
msgstr "Akademischer Titel"

msgid "First name"
msgstr "Vorname"

msgid "Last name"
msgstr "Nachname"

msgid "Function"
msgstr "Funktion"

msgid "Direct Phone Number"
msgstr "Direktnummer"

msgid "Born"
msgstr "Geboren"

msgid "Profession"
msgstr "Beruf"

msgid "Political Party"
msgstr "Politische Partei"

msgid "Parliamentary Group"
msgstr "Fraktion"

msgid "Website"
msgstr "Webseite"

msgid "Picture"
msgstr "Bild"

msgid "URL pointing to the picture"
msgstr "Link zum Bild"

msgid "Notes"
msgstr "Notizen"

msgid "Public extra information about this person"
msgstr "Öffentliche Extra Informationen zu dieser Person"

msgid "Rooms"
msgstr "Räume"

msgid "Weekdays"
msgstr "Wochentage"

msgid "Start date in past"
msgstr "Startdatum in der Vergangenheit"

msgid "Describes what this reservation resource is about"
msgstr "Beschreibt um was es bei dieser Reservations-Ressource geht"

msgid "Used to group the resource in the overview"
msgstr "Dient zur Gruppierung in der Übersicht"

msgid "Extra Fields Definition"
msgstr "Extra-Felder Definition"

msgid "Closing date for the public"
msgstr "Annahmeschluss für die Öffentlichkeit"

msgid "Closing date"
msgstr "Annahmeschluss"

msgid "No closing date"
msgstr "Kein Annahmeschluss"

msgid "Stop accepting reservations days before the allocation"
msgstr "Tage vor der Einteilung keine Reservationen mehr annehmen"

msgid "Stop accepting reservations hours before the allocation"
msgstr "Stunden vor der Einteilung keine Reservationen mehr annehmen"

msgid "Hours"
msgstr "Stunden"

msgid "Days"
msgstr "Tage"

msgid "Limit reservations to certain zip-codes"
msgstr "Reservationen nach Postleitzahl einschränken"

msgid "Zip-code limit"
msgstr "Postleitzahl Einschränkung"

msgid "Zip-code field"
msgstr "Postleitzahl-Feld"

msgid "Allowed zip-codes (one per line)"
msgstr "Erlaubte Postleitzahlen (eine PLZ pro Zeile)"

msgid "Days before an allocation may be reserved by anyone"
msgstr "Anzahl Tage bevor Einteilungen von allen reserviert werden können"

msgid "Default view"
msgstr "Standardansicht"

msgid "Week view"
msgstr "Wochenansicht"

msgid "Month view"
msgstr "Monatsansicht"

msgid "Per item"
msgstr "Pro Eintrag"

msgid "Per hour"
msgstr "Pro Stunde"

msgid "Price per item"
msgstr "Preis pro Eintrag"

msgid "Price per hour"
msgstr "Preis pro Stunde"

msgid "Please select the form field that holds the zip-code"
msgstr "Bitte wählen Sie das Formfeld welches die Postleitzahl enthält"

msgid "Please enter at least one zip-code"
msgstr "Bitte geben Sie mindestens eine Postleitzahl ein"

msgid "Please enter one zip-code per line, without spaces or commas"
msgstr ""
"Bitte geben Sie eine Postleitzahl pro Zeile ein, ohne Leerzeichen und Kommas"

msgid "New Reservations"
msgstr "Neue Reservationen"

msgid "Daily Reservations"
msgstr "Tägliche Reservationen"

msgid "Send on"
msgstr "Senden am"

msgid "Resources"
msgstr "Reservationen"

msgid "Please add at least one notification."
msgstr "Bitte wählen sie mindestens eine Benachrichtigung."

msgid "Logo"
msgstr "Logo"

msgid "URL pointing to the logo"
msgstr "Link zum Logo"

msgid "Logo (Square)"
msgstr "Logo (Quadratisch)"

msgid "Standard Image"
msgstr "Standardbild"

msgid "E-Mail Reply Address (Reply-To)"
msgstr "E-Mail Antwort Adresse (Reply-To)"

msgid "Replies to automated e-mails go to this address."
msgstr "Antworten an automatisch generierte E-Mails gehen an diese Adresse."

msgid "Primary Color"
msgstr "Primärfarbe"

msgid "Default Font Family"
msgstr "Haupt-Schriftart"

msgid "Languages"
msgstr "Sprachen"

msgid "German"
msgstr "Deutsch"

msgid "French"
msgstr "Französisch"

msgid "Italian"
msgstr "Italienisch"

msgid "Additional CSS"
msgstr "Zusätzliches CSS"

msgid "Column width left side"
msgstr "Breite linke Seite"

msgid "Footer Division"
msgstr "Aufteilung Fusszeile"

msgid "Column width for the center"
msgstr "Breite mittlerer Bereich"

msgid "Column width right side"
msgstr "Breite rechte Seite"

msgid "Contact"
msgstr "Kontakt"

msgid "The address and phone number of the municipality"
msgstr "Die Adresse, Telefonnummer und E-Mail Adresse der Gemeindeverwaltung"

msgid "Information"
msgstr "Information"

msgid "Contact Link"
msgstr "Kontakt Link"

msgid "URL pointing to a contact page"
msgstr "Link zur Kontakt Seite"

msgid "Opening Hours"
msgstr "Öffnungszeiten"

msgid "The opening hours of the municipality"
msgstr "Öffnungszeiten"

msgid "Opening Hours Link"
msgstr "Öffnungszeiten Link"

msgid "URL pointing to an opening hours page"
msgstr "Link zur Öffnungszeiten Seite"

msgid "Hide OneGov Cloud information"
msgstr "OneGov Cloud Informationen verstecken"

msgid ""
"This includes the link to the marketing page, and the link to the privacy "
"policy."
msgstr ""
"Dies beinhaltet den Link auf die Marketing Seite, sowie der Link zum "
"Datenschutz."

msgid "Facebook"
msgstr "Facebook"

msgid "URL pointing to the Facebook site"
msgstr "Link zu Facebook"

msgid "Social Media"
msgstr "Soziale Medien"

msgid "Twitter"
msgstr "Twitter"

msgid "URL pointing to the Twitter site"
msgstr "Link zu Twitter"

msgid "YouTube"
msgstr "YouTube"

msgid "URL pointing to the YouTube site"
msgstr "Link zu YouTube"

msgid "Instagram"
msgstr "Instagram"

msgid "URL pointing to the Instagram site"
msgstr "Link zu Instagram"

msgid "Custom Link 1"
msgstr "Benutzerdefinierter Link 1"

msgid "URL to internal/external site"
msgstr "Url zu interner/externer Seite"

msgid "Custom Link 2"
msgstr "Benutzerdefinierter Link 2"

msgid "Custom Link 3"
msgstr "Benutzerdefinierter Link 3"

msgid "Name of the partner"
msgstr "Name des Partners"

msgid "First Partner"
msgstr "Erster Partner"

msgid "Logo of the partner"
msgstr "Logo des Partners"

msgid "The partner's website"
msgstr "Die Website des Partners"

msgid "Second Partner"
msgstr "Zweiter Partner"

msgid "Third Partner"
msgstr "Dritter Partner"

msgid "Fourth Partner"
msgstr "Vierter Partner"

msgid "The width of the column must be greater than 0"
msgstr "Die Breite der Kolonne muss grösser sein als 0"

msgid "The sum of all the footer columns must be equal to 12"
msgstr "Die Summe aller Breiten der Fusszeilenkolonnen muss 12 sein."

msgid ""
"Default social media preview image for rich link previews. Optimal size is "
"1200:630 px."
msgstr ""
"Bild für die Social Media Link-Vorschau (Rückfalloption). Die optimale "
"Grösse beträgt 1200:630px."

msgid "Icon 16x16 PNG (Windows)"
msgstr "Icon 16x16 PNG (Windows)"

msgid "URL pointing to the icon"
msgstr "Link zum Icon"

msgid "Icon 32x32 PNG (Mac)"
msgstr "Icon 32x32 PNG (Mac)"

msgid "Icon 57x57 PNG (iPhone, iPod, iPad)"
msgstr "Icon 57x57 PNG (iPhone, iPod, iPad)"

msgid "Icon SVG 20x20 (Safari)"
msgstr "Icon SVG 20x20 (Safari)"

msgid "Disable page references"
msgstr "Seitenreferenzen deaktivieren"

msgid ""
"Disable showing the copy link '#' for the site reference. The references "
"themselves will still work. Those references are only showed for logged in "
"users."
msgstr ""
"Versteckt den Kopier-Link '#' für die Seitenreferenz. Die Referenzen an sich "
"funktionieren weiterhin. Diese Referenzen sind nur für eingeloggte Nutzer "
"sichtbar."

msgid "Open files in separate window"
msgstr "Dateien in separatem Fenster öffnen"

msgid "Announcement"
msgstr "Ankündigung"

msgid "Announcement URL"
msgstr "URL für Ankündigung"

msgid "Announcement bg color"
msgstr "Hintergrundfarbe der Ankündigung"

msgid "Announcement font color"
msgstr "Schriftfarbe der Ankündigung"

msgid "Only show Announcement for logged-in users"
msgstr "Ankündigung nur für eingeloggte Benutzer anzeigen"

msgid "Header links"
msgstr "Kopfzeilenlinks"

msgid "Title header left side"
msgstr "Titel Kopfzeile links"

msgid "Optional"
msgstr "Optional"

msgid "Font color"
msgstr "Schriftfarbe"

msgid "Relative font size"
msgstr "Relative Schriftgrösse"

msgid "Please add an url to each link"
msgstr "Bitte geben Sie für jeden Link eine URL ein"

msgid "Homepage Cover"
msgstr "Startseiten Cover"

msgid "Structure"
msgstr "Struktur"

msgid "Homepage Structure (for advanced users only)"
msgstr "Startseiten Struktur (nur für fortgeschrittene Benutzer)"

msgid "The structure of the homepage"
msgstr "Die Struktur der Homepage"

msgid "Homepage redirect"
msgstr "Startseiten Weiterleitung"

msgid "Yes, to directories"
msgstr "Ja, zu den Verzeichnissen"

msgid "Yes, to events"
msgstr "Ja, zu den Veranstaltungen"

msgid "Yes, to forms"
msgstr "Ja, zu den Formularen"

msgid "Yes, to publications"
msgstr "Ja, zu den Publikationen"

msgid "Yes, to reservations"
msgstr "Ja, zu den Reservationen"

msgid "Yes, to a non-listed path"
msgstr "Ja, ein nicht gelisteter Pfad"

msgid "Path"
msgstr "Pfad"

msgid "Please enter a path without schema or host"
msgstr "Bitte geben Sie einen Pfad ohne Schema oder Hostname an"

msgid "Hide these fields for non-logged-in users"
msgstr "Diese Felder für nicht angemeldete Benutzer ausblenden"

msgid "People"
msgstr "Personen"

msgid "Values of the location filter"
msgstr "Werte des Ortfilters"

msgid "The default map view. This should show the whole town"
msgstr "Die Standard Kartenansicht. Diese sollte die ganze Gemeinde zeigen."

msgid "Geo provider"
msgstr "Geo Anbieter"

msgid "Swisstopo (Default)"
msgstr "Swisstopo (Standard)"

msgid "Swisstopo Aerial"
msgstr "Swisstopo Luftbild"

msgid "Analytics Code"
msgstr "Analytics Code"

msgid "JavaScript for web statistics support"
msgstr "JavaScript für Web-Statistik"

msgid "Cantonal holidays"
msgstr "Kantonale Feiertage"

msgid "Other holidays"
msgstr "Andere Feiertage"

msgid "Preview"
msgstr "Vorschau"

msgid "School holidays"
msgstr "Schulferien"

msgid "Format: Day.Month - Description"
msgstr "Format: Tag.Monat - Beschreibung"

msgid "Please enter one date per line"
msgstr "Bitte geben Sie ein Datum pro Zeile ein"

msgid "Please enter only day and month"
msgstr "Bitte geben Sie nur Tag und Monat ein"

#, python-format
msgid "${date} is not a valid date"
msgstr "${date} ist kein gültiges Datum"

msgid "Format: Day.Month.Year - Day.Month.Year"
msgstr "Format: Tag.Monat.Jahr - Tag.Monat.Jahr"

msgid "Please enter one date pair per line"
msgstr "Bitte geben Sie ein Datumspaar pro Zeile ein"

msgid "End date needs to be after start date"
msgstr "Das End-Datum muss vor dem Start-Datum sein"

msgid "Email adress for notifications about newly opened tickets"
msgstr "E-Mail-Adresse für Benachrichtigungen zu geöffneten Tickets"

msgid "Accept request and close ticket automatically based on:"
msgstr "Akzeptiere und schliesse Tickets automatisch basierend auf:"

msgid "Ticket category"
msgstr "Ticket-Kategorie"

msgid "User role"
msgstr "Benutzer-Rolle"

msgid ""
"Accept request and close ticket automatically for these ticket categories"
msgstr "Akzeptiere und schliesse Tickets automatisch für diese Kategorien"

msgid ""
"If auto-accepting is not possible, the ticket will be in state pending. Also "
"note, that after the ticket is closed, the submitter can't send any messages."
msgstr ""
"Wenn das automatische Akzeptieren nicht möglich ist, verbleibt ein Ticket in "
"Bearbeitung. Bedenken Sie weiter, dass nach Abschluss des Tickets von der "
"antragstellenden Person keine Nachrichten mehr gesendet werden können."

msgid "Accept request and close ticket automatically for these user roles"
msgstr "Akzeptiere und schliesse Tickets automatisch für diese Benutzer-Rollen"

msgid "User used to auto-accept tickets"
msgstr "Benutzer für das automatische Akzeptieren von Tickets"

msgid "Block email confirmation when this ticket category is opened"
msgstr "Keine Email-Benachrichtung nach Eröffnung dieser Ticket-Kategorie"

msgid "This is enabled by default for tickets that get accepted automatically"
msgstr ""
"Für automatisch akzeptierte Tickets wird standardmässig keine "
"Eröffnungsnachricht verschickt"

msgid "Block email confirmation when this ticket category is closed"
msgstr ""
"Keine Email-Benachrichtigungen bei Schliessung dieser Ticket-Kateogorie"

msgid "Mute all tickets"
msgstr "Email-Benachrichtigungen für alle Tickets deaktivieren"

msgid "Always send email notification if a new ticket message is sent"
msgstr "Email-Benachrichtigung immer senden bei neuen Ticket-Nachrichten"

msgid "Categories restriced by user group settings"
msgstr "Durch Benutzergruppeneinstellungen eingeschränkt Kategorien"

msgid "Mute tickets individually if the auto-accept feature is enabled."
msgstr ""
"Schalten Sie Tickets individuell auf stumm, wenn sie Tickets automatisch "
"akzeptieren."

msgid "Enable newsletter"
msgstr "Newsletter aktivieren"

msgid "Include logo in newsletter"
msgstr "Logo im Newsletter anzeigen"

msgid "Old domain"
msgstr "Alte Domain"

msgid "Test migration"
msgstr "Migration testen"

msgid "Compares links to the current domain"
msgstr "Vergleicht Links mit der aktuellen Domain"

msgid "Use a domain name without http(s)"
msgstr "Benutze eine Domain ohne http(s)"

msgid "Domain must contain a dot"
msgstr "Die Domain muss einen Punkt enthalten"

msgid "Choose which links to check"
msgstr "Wählen Sie, welche Urls Überprüft werden sollen"

msgid "External links only"
msgstr "Externe Seiten"

msgid "Internal links only"
msgstr "Interne Seiten"

msgid "Link must start with 'https'"
msgstr "Link muss mit 'https' beginnen"

msgid "Username"
msgstr "Benutzername"

msgid "Username for the associated Gever account"
msgstr "Benutzername für das zugehörige Gever-Konto"

msgid "Password"
msgstr "Passwort"

msgid "Password for the associated Gever account"
msgstr "Passwort für das zugehörige Gever-Konto"

msgid "Gever API Endpoint where the documents are uploaded."
msgstr "Gever API-Endpunkt, wo die Dokumente hochgeladen werden."

msgid "Website address including https://"
msgstr "Webseiten-Adresse inklusive https://"

msgid "Submit your event"
msgstr "Veranstaltung vorschlagen"

msgid "Enables website visitors to submit their own events"
msgstr ""
"Ermöglicht Website-Besuchern, ihre eigenen Veranstaltungen vorzuschlagen"

msgid "E-Mail Address"
msgstr "E-Mail Adresse"

msgid "Short name to identify the text module"
msgstr "Kurzer Name um den Textbaustein zu identifizieren"

msgid "Your note about this ticket"
msgstr "Ihre Notiz zu dem Ticket"

msgid "Attachment"
msgstr "Anhang"

msgid "Message"
msgstr "Nachricht"

msgid "The message is empty"
msgstr "Die Nachricht ist leer"

msgid "Notify me about replies"
msgstr "Ich möchte eine Benachrichtigung bei Antworten"

msgid "Setting \"Always notify\" is active"
msgstr "Einstellung \"Immer benachrichtigen\" ist eingeschaltet"

msgid "User"
msgstr "Benutzer"

msgid "Admin"
msgstr "Administrator"

msgid "Editor"
msgstr "Editor"

msgid "Member"
msgstr "Mitglied"

msgid "State"
msgstr "Status"

msgid "Active"
msgstr "Aktiv"

msgid "Inactive"
msgstr "Inaktiv"

msgid "Role"
msgstr "Rolle"

msgid "Yubikey"
msgstr "YubiKey"

msgid "Plug your YubiKey into a USB slot and press it."
msgstr "YubiKey anschliessen und Knopf drücken."

msgid "Administrators and editors must use a Yubikey"
msgstr "Administratoren und Editoren müssen zwingend einen YubiKey verwenden"

msgid "Invalid Yubikey"
msgstr "Ungültiger YubiKey"

#, python-format
msgid "This Yubikey is already used by ${username}"
msgstr "Dieser YubiKey wird bereits von ${username} verwendet"

msgid "The users e-mail address (a.k.a. username)"
msgstr "Die E-Mail Adresse des Benutzers (bzw. der Benutzername)"

msgid "Send Activation E-Mail with Instructions"
msgstr "Aktivierungs-Email mit Anmelde-Anleitung senden"

msgid "A user with this e-mail address exists already"
msgstr "Ein Benutzer mit dieser E-Mail Adresse existiert bereits"

msgid ""
"Users can only be in one group. If they already belong to another group and "
"get added here, they will automatically get removed from the other group."
msgstr ""
"Benutzer können nur in einer Gruppe sein. Wenn sie bereits einer anderen "
"Gruppe angehören und hier hinzugefügt werden, werden sie automatisch aus der "
"anderen Gruppe entfernt."

msgid "Ticket permissions"
msgstr "Ticketberechtigungen"

msgid "Restricts access and gives permission to these ticket categories"
msgstr ""
"Schränkt den Zugriff ein und erteilt Berechtigungen für diese "
"Ticketkategorien"

msgid "Send a periodic status e-mail."
msgstr "Ein periodisches Status E-Mail senden."

msgid "Daily (exluding the weekend)"
msgstr "Täglich (abgesehen vom Wochenende)"

msgid "Weekly (on mondays)"
msgstr "Wöchentlich (am Montag)"

msgid "Monthly (on first monday of the month)"
msgstr "Monatlich (am ersten Montag des Monats)"

msgid "Never"
msgstr "Nie"

msgid "1 entry"
msgstr "1 Eintrag"

#, python-format
msgid "${count} entries"
msgstr "${count} Einträge"

msgid "All directories"
msgstr "Alle Verzeichnisse"

msgid "Directories"
msgstr "Verzeichnisse"

msgid "All events"
msgstr "Alle Veranstaltungen"

msgid "Daypass"
msgstr "Tageskarte"

msgid "Conference room"
msgstr "Konferenzraum"

#, python-format
msgid "150 years {organisation}"
msgstr "150 Jahre {organisation}"

msgid "Sports facility"
msgstr "Sportanlage"

msgid "We celebrate our 150th anniversary."
msgstr "Wir feiern unser 150 jähriges Bestehen."

msgid "General Assembly"
msgstr "Generalversammlung"

msgid "Communal hall"
msgstr "Gemeindesaal"

msgid "As every year."
msgstr "Alle Jahre wieder."

msgid "Community Gymnastics"
msgstr "Gemeinsames Turnen"

msgid "Gymnasium"
msgstr "Turnhalle"

msgid "Get fit together."
msgstr "Zusammen fit werden."

msgid "Women's Club"
msgstr "Frauenverein"

msgid "Football Tournament"
msgstr "Fussballturnier"

msgid "Amateurs welcome!"
msgstr "Anfänger willkommen!"

msgid "Sports Association"
msgstr "Sporverein"

msgid "all day"
msgstr "den ganzen Tag"

msgid "Homepage"
msgstr "Startseite"

msgid "Forms"
msgstr "Formulare"

msgid "Edit"
msgstr "Bearbeiten"

msgid "QR"
msgstr "QR"

msgid "Delete"
msgstr "Löschen"

msgid "This form can't be deleted."
msgstr "Das Formular kann nicht gelöscht werden."

msgid ""
"There are submissions associated with the form. Those need to be removed "
"first."
msgstr ""
"Es existieren Eingaben die mit diesem Formular verknüpft sind. Löschen Sie "
"diese Eingaben bevor Sie das Formular löschen."

msgid "Do you really want to delete this form?"
msgstr "Möchten Sie das Formular wirklich löschen?"

msgid "This cannot be undone."
msgstr "Dies kann nicht rückgängig gemacht werden."

msgid "Delete form"
msgstr "Formular löschen"

msgid "Export"
msgstr "Export"

msgid "Change URL"
msgstr "URL ändern"

msgid "Registration Windows"
msgstr "Anmeldezeitraum"

msgid "Form"
msgstr "Formular"

msgid "External form"
msgstr "Externes Formular"

msgid "New external form"
msgstr "Neues externes Formular"

msgid "Person"
msgstr "Person"

msgid "Do you really want to delete this person?"
msgstr "Möchten Sie die Person wirklich löschen?"

msgid "Delete person"
msgstr "Person löschen"

msgid "Accept ticket"
msgstr "Ticket annehmen"

msgid "This ticket can't be closed."
msgstr "Dieses Ticket kann nicht abgeschlossen werden."

msgid "This ticket requires a decision, but no decision has been made yet."
msgstr ""
"Dieses Ticket verlangt nach einer Entscheidung, aber bisher wurde keine "
"Entscheidung gefällt."

msgid "Close ticket"
msgstr "Ticket abschliessen"

msgid "Reopen ticket"
msgstr "Ticket wieder öffnen"

msgid "Archive ticket"
msgstr "Ticket archivieren"

msgid "Recover from archive"
msgstr "Aus dem Archiv holen"

msgid "Assign ticket"
msgstr "Ticket zuweisen"

msgid "New Note"
msgstr "Neue Notiz"

msgid "PDF"
msgstr "PDF"

msgid "New Message"
msgstr "Neue Nachricht"

msgid "Ticket Status"
msgstr "Ticket Status"

msgid "Text module"
msgstr "Textbaustein"

msgid "Do you really want to delete this text module?"
msgstr "Möchten Sie diesen Textbaustein wirklich löschen"

msgid "Delete text module"
msgstr "Textbaustein löschen"

msgid "Reservations"
msgstr "Reservationen"

msgid "Recipients"
msgstr "Empfänger"

msgid "Room"
msgstr "Raum"

msgid "Resource Item"
msgstr "Gegenstand"

msgid "External resource link"
msgstr "Externer Reservationslink"

msgid "New external resource"
msgstr "Neue externe Reservation"

msgid "Export All"
msgstr "Alle Exportieren"

msgid "Find Your Spot"
msgstr "Terminsuche"

msgid "Notifications"
msgstr "Mitteilungen"

msgid "E-Mail Recipient"
msgstr "E-Mail Empfänger"

msgid "Do you really want to delete this resource?"
msgstr "Möchten Sie diese Reservations-Ressource wirklich löschen?"

msgid "Delete resource"
msgstr "Reservations-Ressource löschen"

msgid "This resource can't be deleted."
msgstr "Diese Reservations-Ressource kann nicht gelöscht werden."

msgid "There are existing reservations associated with this resource"
msgstr "Es existieren Reservationen für diese Reservations-Ressource"

msgid "Clean up"
msgstr "Aufräumen"

msgid "Occupancy"
msgstr "Belegung"

msgid "Subscribe"
msgstr "Abonnieren"

msgid "Rules"
msgstr "Regeln"

msgid "Edit allocation"
msgstr "Einteilung bearbeiten"

msgid "Do you really want to delete this allocation?"
msgstr "Möchten Sie diese Einteilung wirklich löschen?"

msgid "Delete allocation"
msgstr "Einteilung löschen"

#, python-format
msgid "Every ${days} until ${end}"
msgstr "Jeden ${days} bis zum ${end}."

msgid "This event can't be editet."
msgstr "Diese Veranstaltung kann nicht bearbeitet werden."

msgid "Imported events can not be editet."
msgstr "Importierte Veranstaltungen können nicht bearbeitet werden."

msgid "Do you really want to delete this event?"
msgstr "Möchten Sie die Veranstaltung wirklich löschen?"

msgid "Delete event"
msgstr "Veranstaltung löschen"

msgid "This event can't be deleted."
msgstr "Diese Veranstaltung kann nicht gelöscht werden."

msgid "To remove this event, go to the ticket and reject it."
msgstr ""
"Sie können die Veranstaltung jedoch in der Ticketansicht absagen, um sie zu "
"entfernen."

msgid "Withdraw event"
msgstr "Veranstaltung zurückziehen"

msgid "Do you really want to withdraw this event?"
msgstr "Wollen sie diese Veranstaltung zurückziehen? "

msgid "You can re-publish an imported event later."
msgstr "Sie können importierte Veranstaltungen später wieder veröffentlichen."

msgid "Re-publish event"
msgstr "Veranstaltung wieder veröffentlichen"

msgid "Newsletter"
msgstr "Newsletter"

msgid "New"
msgstr "Neu"

msgid "Subscribers"
msgstr "Abonnenten"

msgid "Test"
msgstr "Test"

msgid "Delete newsletter"
msgstr "Newsletter löschen"

msgid "Photo Albums"
msgstr "Fotoalben"

msgid "Manage images"
msgstr "Bilder verwalten"

msgid "Photo Album"
msgstr "Fotoalbum"

msgid "Choose images"
msgstr "Bilder auswählen"

msgid "Delete photo album"
msgstr "Fotoalbum löschen"

msgid "Usermanagement"
msgstr "Benutzerverwaltung"

msgid "Create Signup Link"
msgstr "Neuer Registrationslink"

msgid "User group"
msgstr "Benutzergruppe"

msgid "Do you really want to delete this user group?"
msgstr "Möchten Sie diese Benutzergruppe wirklich löschen"

msgid "Delete user group"
msgstr "Benutzergruppe löschen"

msgid "Exports"
msgstr "Exporte"

msgid "Payment Providers"
msgstr "Zahlungsanbieter"

msgid "Synchronise"
msgstr "Synchronisieren"

msgid "Directory"
msgstr "Verzeichnis"

msgid "Configure"
msgstr "Konfigurieren"

#, python-format
msgid "Do you really want to delete \"${title}\"?"
msgstr "Möchten Sie \"${title}\" wirklich löschen?"

msgid "All entries will be deleted as well!"
msgstr "Alle Einträge werden ebenfalls gelöscht!"

msgid "Delete directory"
msgstr "Verzeichnis löschen"

msgid "Entry"
msgstr "Eintrag"

msgid "Published"
msgstr "Veröffentlicht"

msgid "Upcoming"
msgstr "Demnächst"

msgid "Past"
msgstr "Vergangen"

msgid "Choose filter"
msgstr "Filter wählen"

msgid "Delete entry"
msgstr "Eintrag löschen"

msgid "Dashboard"
msgstr "Dashboard"

msgid "Do you really want to delete this external link?"
msgstr "Wollen sie die externe Verknüpfung wirklich löschen?"

msgid "Delete external link"
msgstr "Verknüpfung löschen"

msgid "Sort"
msgstr "Sortieren"

msgid "The submission was adopted"
msgstr "Der Eintrag wurde übernommen"

msgid "The entry is not valid, please adjust it"
msgstr "Der Eintrag ist nicht gültig, bitte korrigieren"

msgid "An entry with this name already exists"
msgstr "Ein Eintrag mit diesem Namen existiert bereits"

msgid "Your directory submission has been adopted"
msgstr "Ihr Verzeichniseintrag wurde übernommen"

msgid "Your change request has been applied"
msgstr "Ihr Änderungswunsch wurde übernommen"

msgid "The change request was applied"
msgstr "Der Änderungswunsch wurde übernommen"

msgid "The submission was rejected"
msgstr "Die Eingabe wurde abgelehnt"

msgid "Your directory submission has been rejected"
msgstr "Ihre Eingabe wurde abgelehnt"

msgid "Through URL only (not listed)"
msgstr "Nur wer die URL kennt (wird nicht gelistet)"

msgid "Members may view occupancy"
msgstr "Mitglieder dürfen Belegung einsehen"

msgid ""
"The occupancy view shows the e-mail addresses submitted with the "
"reservations, so we only recommend enabling this for internal resources "
"unless all members are sworn to uphold data privacy."
msgstr ""
"In der Belegungsansicht werden die mit den Reservationen eingegebenen E-Mail-"
"Adressen angezeigt. Wir empfehlen daher, diese Funktion nur für interne "
"Ressourcen zu aktivieren, es sei denn, alle Mitglieder sind auf die Wahrung "
"des Datenschutzes eingeschworen."

msgid "Visible on homepage"
msgstr "Auf der Startseite anzeigen"

msgid "Visibility"
msgstr "Sichtbarkeit"

msgid ""
"- '-' will be converted to a bulleted list\n"
"- Urls will be transformed into links\n"
"- Emails and phone numbers as well"
msgstr ""
"- '-' wird in eine Aufzählung umgewandelt\n"
"- Urls werden zu Hyperlinks konvertiert\n"
"- E-Mails und Telefon-Nummern ebenfalls"

msgid "Hide contact info in sidebar"
msgstr "Kontaktinformationen in Sidebar ausblenden"

msgid "Use text instead of lead in the newsletter"
msgstr "Text statt Einleitung im Newsletter benutzen"

msgid "A resource with this name already exists"
msgstr "Eine Resource mit diesem Namen existiert bereits"

msgid "Enable honey pot"
msgstr "Honey pot aktivieren"

msgid "Spam protection"
msgstr "Spamschutz"

msgid "Show image on preview on the parent page"
msgstr "Bild in der Vorschau auf der Seitenübersicht anzeigen"

msgid "Show image on page"
msgstr "Bild auf der Seite anzeigen"

msgid "This month"
msgstr "Diesen Monat"

msgid "Last month"
msgstr "Letzter Monat"

msgid "This year"
msgstr "Dieses Jahr"

msgid "Last year"
msgstr "Letztes Jahr"

msgid "Older"
msgstr "Älter"

msgid "Do you really want to delete this note?"
msgstr "Möchten Sie diese Notiz wirklich löschen?"

msgid "Delete Note"
msgstr "Notiz löschen"

msgid "Always visible on homepage"
msgstr "Immer auf der Startseite anzeigen"

msgid "Search for available dates"
msgstr "Nach verfügbaren Terminen suchen"

msgid "Aargau"
msgstr "Aargau"

msgid "Appenzell Ausserrhoden"
msgstr "Appenzell Ausserrhoden"

msgid "Appenzell Innerrhoden"
msgstr "Appenzell Innerrhoden"

msgid "Basel-Landschaft"
msgstr "Basel-Landschaft"

msgid "Basel-Stadt"
msgstr "Basel-Stadt"

msgid "Berne"
msgstr "Bern"

msgid "Fribourg"
msgstr "Freiburg"

msgid "Geneva"
msgstr "Genf"

msgid "Glarus"
msgstr "Glarus"

msgid "Grisons"
msgstr "Graubünden"

msgid "Jura"
msgstr "Jura"

msgid "Lucerne"
msgstr "Luzern"

msgid "Neuchâtel"
msgstr "Neuenburg"

msgid "Nidwalden"
msgstr "Nidwalden"

msgid "Obwalden"
msgstr "Obwalden"

msgid "Schaffhausen"
msgstr "Schaffhausen"

msgid "Schwyz"
msgstr "Schwyz"

msgid "Solothurn"
msgstr "Solothurn"

msgid "St. Gallen"
msgstr "St. Gallen"

msgid "Thurgau"
msgstr "Thurgau"

msgid "Ticino"
msgstr "Tessin"

msgid "Uri"
msgstr "Uri"

msgid "Valais"
msgstr "Wallis"

msgid "Vaud"
msgstr "Waadt"

msgid "Zug"
msgstr "Zug"

msgid "Zürich"
msgstr "Zürich"

msgid "Neujahrestag"
msgstr "Neujahrestag"

msgid "Berchtoldstag"
msgstr "Berchtoldstag"

msgid "Heilige Drei Könige"
msgstr "Heilige Drei Könige"

msgid "Jahrestag der Ausrufung der Republik"
msgstr "Jahrestag der Ausrufung der Republik"

msgid "Josefstag"
msgstr "Josefstag"

msgid "Näfelser Fahrt"
msgstr "Näfelser Fahrt"

msgid "Ostern"
msgstr "Ostern"

msgid "Karfreitag"
msgstr "Karfreitag"

msgid "Ostermontag"
msgstr "Ostermontag"

msgid "Tag der Arbeit"
msgstr "Tag der Arbeit"

msgid "Auffahrt"
msgstr "Auffahrt"

msgid "Pfingsten"
msgstr "Pfingsten"

msgid "Pfingstmontag"
msgstr "Pfingstmontag"

msgid "Fronleichnam"
msgstr "Fronleichnam"

msgid "Fest der Unabhängigkeit"
msgstr "Fest der Unabhängigkeit"

msgid "Peter und Paul"
msgstr "Peter und Paul"

msgid "Nationalfeiertag"
msgstr "Nationalfeiertag"

msgid "Mariä Himmelfahrt"
msgstr "Mariä Himmelfahrt"

msgid "Bruder Klaus"
msgstr "Bruder Klaus"

msgid "Allerheiligen"
msgstr "Allerheiligen"

msgid "Mariä Empfängnis"
msgstr "Mariä Empfängnis"

msgid "Escalade de Genève"
msgstr "Escalade de Genève"

msgid "Weihnachten"
msgstr "Weihnachten"

msgid "Stephanstag"
msgstr "Stephanstag"

msgid "Wiederherstellung der Republik"
msgstr "Wiederherstellung der Republik"

msgid "Form Submissions"
msgstr "Formulareingaben"

msgid ""
"This is not the oldest undecided submission of this registration window. Do "
"you really want to confirm this submission?"
msgstr ""
"Dies ist nicht die älteste offene Eingabe dieses Anmeldezeitraums. Möchten "
"Sie wirklich bestätigen?"

msgid ""
"By confirming this submission, you will prefer this over a submission that "
"came in earlier."
msgstr ""
"Durch das Bestätigen der Eingabe bervorzugen Sie diese gegenüber einer "
"Anderen die zuerst da war."

msgid "Confirm registration"
msgstr "Anmeldung bestätigen "

msgid "Deny registration"
msgstr "Anmeldung ablehnen"

msgid "Cancel registration"
msgstr "Anmeldung stornieren"

msgid "Edit submission"
msgstr "Eingabe bearbeiten"

msgid "Accept all reservations"
msgstr "Alle Reservationen annehmen"

msgid "Details about the reservation"
msgstr "Details zu Ihrer Reservation"

msgid "Edit details"
msgstr "Details bearbeiten"

msgid "Accept all with message"
msgstr "Alle annehmen mit Kommentar"

msgid "Reject all"
msgstr "Alle absagen"

msgid "Do you really want to reject all reservations?"
msgstr "Möchten Sie wirklich alle Reservationen absagen?"

msgid "Rejecting these reservations can't be undone."
msgstr "Die Absage aller Reservationen kann nicht rückgängig gemacht werden."

msgid "Reject reservations"
msgstr "Reservationen absagen"

msgid "Reject all with message"
msgstr "Alle absagen mit Kommentar"

#, python-format
msgid "Reject ${title}"
msgstr "${title} absagen"

msgid "Do you really want to reject this reservation?"
msgstr "Möchten Sie diese Reservation wirklich absagen?"

#, python-format
msgid "Rejecting ${title} can't be undone."
msgstr "Die Absage von ${title} kann nicht rückgängig gemacht werden."

msgid "Reject reservation"
msgstr "Reservation absagen"

#.
#. Used in sentence: "${event} published."
msgid "Event"
msgstr "Veranstaltung"

msgid "Accept event"
msgstr "Veranstaltung annehmen"

msgid "Edit event"
msgstr "Veranstaltung bearbeiten"

msgid "Reject event"
msgstr "Veranstaltung ablehnen"

msgid "Do you really want to reject this event?"
msgstr "Möchten Sie diese Veranstaltung wirklich absagen?"

msgid "Rejecting this event can't be undone."
msgstr "Eine Absage kann nicht rückgängig gemacht werden."

msgid "Directory Entry Submissions"
msgstr "Verzeichniseintrag Eingaben"

msgid "Adopt"
msgstr "Übernehmen"

msgid "View directory entry"
msgstr "Verzeichniseintrag Anzeigen"

msgid "Reject"
msgstr "Abweisen"

msgid "Do you really want to reject this entry?"
msgstr "Möchten Sie diesen Eintrag wirklich abweisen?"

msgid "Reject entry"
msgstr "Eintrag abweisen"

msgid "Link"
msgstr "Verknüpfung"

msgid "New Link"
msgstr "Neue Verknüpfung"

msgid "Added a new link"
msgstr "Eine neue Verknüpfung wurde hinzugefügt"

msgid "Edit Link"
msgstr "Verknüpfung Bearbeiten"

msgid "The link was deleted"
msgstr "Die Verknüpfung wurde gelöscht"

msgid "Delete link"
msgstr "Verknüpfung Löschen"

#, python-format
msgid "Do you really want to delete the link \"${title}\"?"
msgstr "Möchten Sie die Verknüpfung \"${title}\" wirklich löschen?"

msgid "Topic"
msgstr "Thema"

msgid "New Topic"
msgstr "Neues Thema"

msgid "Added a new topic"
msgstr "Das neue Thema wurde hinzugefügt"

msgid "Edit Topic"
msgstr "Thema Bearbeiten"

msgid "The topic was deleted"
msgstr "Das Thema wurde gelöscht"

msgid "Delete topic"
msgstr "Thema Löschen"

#, python-format
msgid "Do you really want to delete the topic \"${title}\"?"
msgstr "Möchten Sie das Thema \"${title}\" wirklich löschen?"

msgid "News"
msgstr "Nachricht"

msgid "Add News"
msgstr "Nachricht hinzufügen"

msgid "Added news"
msgstr "Eine neue Nachricht wurde hinzugefügt"

msgid "Edit News"
msgstr "Nachricht bearbeiten"

msgid "The news was deleted"
msgstr "Die Nachricht wurde gelöscht"

msgid "Delete news"
msgstr "Nachricht löschen"

#, python-format
msgid "Do you really want to delete the news \"${title}\"?"
msgstr "Möchten Sie die Nachricht \"${title}\" wirklich löschen?"

msgid "Copy"
msgstr "Kopieren"

msgid "Paste"
msgstr "Einfügen"

msgid "Please note that this page has subpages which will also be deleted!"
msgstr ""
"Bitte beachten Sie dass die Unterthemen dieses Themas ebenfalls gelöscht "
"werden!"

msgid "This page can't be deleted."
msgstr "Diese Seite kann nicht gelöscht werden."

msgid ""
"This page has subpages. Only administrators can delete pages with subpages. "
"To delete this page, delete all subpages first or ask an administrator to do "
"it for you."
msgstr ""
"Diese Seite hat Unterseiten. Nur Administratoren können Seiten mit "
"Unterseiten löschen. Um diese Seite zu löschen müssen Sie erst alle "
"Unterseiten löschen, oder Sie wenden sich an einen Administrator."

msgid "Source"
msgstr "Herkunft"

msgid "Subject"
msgstr "Betreff"

msgid "Owner"
msgstr "Zuständig"

msgid "Created"
msgstr "Erstellt"

msgid "Reaction Time"
msgstr "Reaktionszeit"

msgid "Process Time"
msgstr "Bearbeitungszeit"

msgid "Event Source"
msgstr "Quelle Veranstaltung"

msgid "Payment"
msgstr "Zahlung"

msgid "Total Amount"
msgstr "Totalbetrag"

msgid ""
"The record behind this ticket was removed. The following information is a "
"snapshot kept for future reference."
msgstr ""
"Der hinterlegte Datensatz wurde entfernt. Die folgenden Informationen sind "
"eine Momentaufnahme, erstellt vor der Löschung."

msgid "Summary"
msgstr "Zusammenfassung"

msgid "No rules defined."
msgstr "Keine Regeln definiert."

msgid "State:"
msgstr "Status:"

msgid "Owner:"
msgstr "Besitzer:"

msgid "Kind:"
msgstr "Art:"

msgid "No directories defined yet."
msgstr "Noch keine Verzeichnisse definiert."

msgid "No entries found."
msgstr "Keine Einträge gefunden."

msgid "Propose entry"
msgstr "Eintrag vorschlagen"

msgid "Something missing? Propose a new entry."
msgstr ""
"Fehlt ein Eintrag im Verzeichnis? Schlagen Sie einen neuen Eintrag vor."

msgid "External link"
msgstr "Externe Verknüpfung"

msgid "More information"
msgstr "Weiterführende Informationen"

msgid "Change Request"
msgstr "Änderung vorschlagen"

msgid "Found an error? Propose a change to this entry."
msgstr "Haben Sie einen Fehler gefunden? Schlagen Sie eine Änderung vor."

msgid ""
"Your edit requires a migration of existing entries. Please confirm the "
"following changes."
msgstr ""
"Ihre Änderung bedingt eine Migration der bestehenden Einträge. Bitte "
"bestätigen Sie die folgenden Änderungen."

msgid ""
"Changes are detected using a heuristic. Therefore it is possible that your "
"changes were misdetected. If in doubt, press cancel and try to change the "
"directory in small increments."
msgstr ""
"Änderungen werden durch eine Heuristik erkannt. Deshalb kann es vorkommen "
"dass Änderungen falsch erkannt werden. Im Zweifelsfall brechen Sie die "
"Änderung ab und versuchen es mit kleineren Änderungsschritten."

msgid "For additional safety you can also download a backup before continuing:"
msgstr ""
"Zu Ihrer zusätzlichen Sicherheit können Sie ausserdem vorher ein Backup "
"herunterladen:"

msgid "Download backup"
msgstr "Backup herunterladen"

msgid ""
"There was an error while migrating your directory! You can fix the displayed "
"entries in a separate window and then continue here."
msgstr ""
"Bei der Verzeichnismigration ist ein Fehler aufgetreten! Sie können den "
"angezeigten Fehler im Eintrag in einem separaten Fenster beheben und danach "
"hier weiterfahren."

msgid "Added:"
msgstr "Hinzugefügt:"

msgid "Removed:"
msgstr "Entfernt:"

msgid "Renamed:"
msgstr "Umbenannt:"

msgid "Changed:"
msgstr "Verändert:"

msgid "Confirm"
msgstr "Bestätigen"

msgid "There was an error while importing your directory!"
msgstr "Beim Verzeichnisimport ist ein Fehler aufgetreten!"

msgid ""
"Please review your data and press \"Complete\" to finalize the process. If "
"there's anything you'd like to change, click on \"Edit\" to return to the "
"filled-out form."
msgstr ""
"Bitte überprüfen Sie Ihre Angaben und klicken Sie auf \"Abschliessen\" um "
"die Anfrage zu übermitteln. Wenn Sie Änderungen vornehmen möchten, klicken "
"Sie auf \"Bearbeiten\" um zum Formular zurückzukehren."

msgid ""
"The image shown in the list view is a square. To have your image shown fully "
"in the list view, you need to use a square image."
msgstr ""
"Ihr Bild wird in der Listen-Vorschau in ein Quadrat eingepasst. Falls Sie in "
"der Übersicht das ganze Bild darstellen möchten, müssen Sie ein "
"quadratisches Bild hochladen."

msgid "Complete"
msgstr "Abschliessen"

msgid "Entries in export: ${count}"
msgstr "Einträge im Export: ${count}"

msgid "No exports available."
msgstr "Keine Exporte verfügbar."

msgid "Upload"
msgstr "Hochladen"

msgid "Just Uploaded"
msgstr "Soeben hochgeladen"

msgid "Extension"
msgstr "Erweiterung"

msgid "Upload Date"
msgstr "Hochlade-Datum"

msgid "All Files"
msgstr "Alle Dateien"

msgid "No files uploaded yet"
msgstr "Noch keine Dateien hochgeladen"

msgid "All dates"
msgstr "Alle Termine"

msgid "Unavailable"
msgstr "Besetzt"

msgid "No dates found"
msgstr "Keine Termine gefunden"

msgid "You are trying to open a page for which you are not authorized."
msgstr "Ihnen fehlt die nötige Berechtigung um diese Seite zu öffnen."

msgid "Please follow this link to login with a different user."
msgstr ""
"Bitte folgen Sie diesem Link um sich mit einem anderen Benutzer anzumelden."

msgid "Please follow this link to login."
msgstr "Bitte folgen Sie diesem Link um sich anzumelden."

msgid "No forms defined yet."
msgstr "Es wurden noch keine Formulare definiert."

msgid "Categories"
msgstr "Kategorien"

msgid ""
"To edit the image descriptions, click on one, enter your descrption and "
"press return. To abort press escape."
msgstr ""
"Klicken Sie auf die Beschreibung um diese zu ändern. Zum Bestätigen drücken "
"Sie die Eingabe-, zum Abbrechen die Esc-Taste."

msgid "No images uploaded yet"
msgstr "Noch keine Bilder hochgeladen"

msgid "This album does not contain any images yet."
msgstr "Dieses Fotoalbum enthält noch keine Bilder."

msgid "No photo albums defined yet."
msgstr "Noch keine Fotoalben erstellt."

msgid "Skip navigation"
msgstr "Navigation überspringen"

msgid "Straight to ..."
msgstr "Direkt zu ..."

msgid "Back to the homepage"
msgstr "Zurück zur Startseite"

msgid "Search"
msgstr "Suche"

msgid "The form contains errors. Please check the marked fields."
msgstr "Das Formular enthält Fehler. Bitte die markierten Felder überprüfen."

msgid "Copied to Clipboard!"
msgstr "In die Zwischenablage kopiert!"

msgid "Total"
msgstr "Total"

msgid "Healthy"
msgstr "Intakt"

msgid "Errors"
msgstr "Fehler"

msgid "Duration [s]"
msgstr "Abfragedauer [s]"

msgid "Don't have an account yet?"
msgstr "Sie haben noch kein Benutzerkonto?"

msgid "Register now"
msgstr "Jetzt registrieren"

msgid "Forgot your password?"
msgstr "Sie haben Ihr Passwort vergessen?"

msgid "Reset password"
msgstr "Passwort zurücksetzen"

msgid "Alternatives"
msgstr "Alternativen"

msgid "You are here"
msgstr "Sie sind hier"

msgid "Privacy Protection"
msgstr "Datenschutz"

msgid "About"
msgstr "Impressum"

msgid "Partner"
msgstr "Partner"

msgid "more…"
msgstr "mehr…"

msgid "Submit"
msgstr "Absenden"

msgid "Selected Topics"
msgstr "Ausgewählte Themen"

msgid "Drop files to upload"
msgstr "Dateien hierhin ziehen um sie hochzuladen"

msgid "All news"
msgstr "Alle Nachrichten"

msgid "This site is private but can also be seen by members"
msgstr "Diese Seite ist privat, kann aber auch von Mitgliedern gesehen werden"

msgid "This site is not published."
msgstr "Diese Seite ist nicht publiziert."

msgid "This site is not public."
msgstr "Diese Seite ist nicht öffentlich."

msgid "This site is not public but it can be seen by members."
msgstr ""
"Diese Seite ist nicht öffentlich, kann aber von Mitgliedern eingesehen "
"werden."

msgid ""
"This site contains no lead. Leads are used for lists and search results."
msgstr ""
"Diese Seite hat keine Einleitung. Die Einleitung ist wichtig für die Suche "
"und Auflistungen."

msgid "Change request"
msgstr "Änderungsvorschlag"

msgid "New Entry"
msgstr "Neuer Eintrag"

msgid "Previous Page"
msgstr "Vorherige Seite"

msgid "Next Page"
msgstr "Nächste Seite"

msgid ""
"Persons living outside the following zipcodes may only reserve this "
"allocation on the ${date}: ${zipcodes}"
msgstr ""
"Personen die ausserhalb der folgenden Postleitzahlen leben können diese "
"Reservation erst am ${date} tätigen: ${zipcodes}"

msgid "Quota"
msgstr "Anzahl"

msgid "Initiated"
msgstr "Initiiert"

msgid "Submitted"
msgstr "Gemeldet"

msgid "Withdrawn"
msgstr "Zurückgezogen"

msgid "List Preview"
msgstr "Listen-Vorschau"

msgid "Additional Information"
msgstr "Zusätzliche Informationen"

msgid "Location"
msgstr "Ort"

msgid "Date and time"
msgstr "Datum und Zeit"

msgid "Recurrence"
msgstr "Wiederholungen"

msgid "No events found."
msgstr "Keine Veranstaltungen gefunden."

msgid "Filter by date"
msgstr "Nach Datum filtern"

msgid "Administrator"
msgstr "Administrator"

msgid "Administrators"
msgstr "Administratoren"

msgid "Editors"
msgstr "Editoren"

msgid "Members"
msgstr "Mitglieder"

msgid "Close (Esc)"
msgstr "Schliessen (Esc)"

msgid "Share"
msgstr "Teilen"

msgid "Toggle fullscreen"
msgstr "Vollbild"

msgid "Zoom in/out"
msgstr "Zoom"

msgid ""
"This space holds images from your photo-albums. To show photos add a few "
"photos to an album and mark it as available for the homepage."
msgstr ""
"Hier werden Bilder aus Ihren Fotoalben angezeigt. Dazu erstellen Sie einfach "
"ein Fotoalbum, fügen ein paar Bilder hinzu und markieren das Album als auf "
"der Startseite verfügbar."

msgid "Has a digital seal"
msgstr "Hat ein digitales Siegel"

msgid "${count} page"
msgstr "${count} Seite"

msgid "${count} pages"
msgstr "${count} Seiten"

msgid "Further occurrences:"
msgstr "Weitere Termine:"

msgid ""
"Your request will be processed shortly. To see the state of your process "
"your may return to this page at any time. All information on this page has "
"been sent to your e-mail address."
msgstr ""
"Ihre Anfrage wird in Kürze bearbeitet. Sie können jederzeit zu dieser Seite "
"zurückkehren um den Status Ihrer Anfrage abzufragen. Alle Informationen auf "
"dieser Seite wurde an Ihre E-Mail Adresse gesendet."

msgid ""
"Your request will be processed shortly. To see the state of your process "
"your may return to this page at any time."
msgstr ""
"Ihre Anfrage wird in Kürze bearbeitet. Sie können jederzeit zu dieser Seite "
"zurückkehren um den Status Ihrer Anfrage abzufragen."

msgid ""
"Your request has been completed. If you asked for documents to be sent to "
"your address, they should arrive shortly. If you asked to pick up documents "
"at the municipality, the are now ready to be picked up."
msgstr ""
"Ihre Anfrage wurde erfolgreich abgeschlossen. Falls Sie Dokumente über den "
"Postweg verlangt haben, sollten Sie in den kommenden Tagen Post erhalten. "
"Falls Sie Dokumente am Schalter abholen wollten, so können Sie das jetzt tun."

msgid "Privacy"
msgstr "Privatsphäre"

msgid "Send me my entered data by e-mail."
msgstr "Versand meiner Eingaben an meine E-Mail Adresse."

msgid "Pay Online Now"
msgstr "Jetzt online bezahlen"

msgid "Credit Card Fee"
msgstr "Kreditkarten-Gebühr"

msgid "Pay Offline later"
msgstr "Später bezahlen"

msgid "at ${time}"
msgstr "um ${time}"

msgid "Object"
msgstr "Objekt"

msgid "Disbursed"
msgstr "Ausbezahlt"

msgid "Digital seal"
msgstr "Digitales Siegel"

msgid "Private"
msgstr "Privat"

msgid "Will be published on:"
msgstr "Wird publiziert am:"

msgid "Publication date:"
msgstr "Publikationsdatum:"

msgid "Reset"
msgstr "Zurücksetzen"

msgid "Not a publication"
msgstr "keine Publikation"

msgid "Content"
msgstr "Inhalt"

msgid "1 page"
msgstr "1 Seite"

msgid "Contains no readable text"
msgstr "Enthält keinen lesbaren Text"

msgid "1 word"
msgstr "1 Wort"

msgid "${count} words"
msgstr "${count} Wörter"

msgid "Do you really want to delete this file?"
msgstr "Möchten Sie diese Datei wirklich löschen?"

msgid "Delete File"
msgstr "Datei löschen"

msgid "Please provide the new name for the file"
msgstr "Bitte geben Sie einen neuen Namen für die Datei ein"

msgid "Rename"
msgstr "Umbenennen"

msgid "Digital seal applied by ${signee} on ${date}"
msgstr "Digitales Siegel angewendet von ${signee} am ${date}"

msgid "Please enter your yubikey to apply a digital seal to this file"
msgstr ""
"Bitte geben Sie Ihren Yubikey ein um ein digitales Siegel auf der Datei "
"anzuwenden"

msgid "Sign"
msgstr "Signieren"

msgid ""
"Published documents with a digital seal can be discovered through the site-"
"search and in the list of documents with a digital seal. This action will be "
"logged and cannot be undone."
msgstr ""
"Publizierte Dokumente mit digitalem Siegel können von der Öffentlichkeit "
"über die Suche gefunden und in der Liste der Dokumente mit digitalem Siegel "
"eingesehen werden. Diese Aktion wird aufgezeichnet und kann nicht rückgängig "
"gemacht werden."

msgid "Without digital seal"
msgstr "Ohne digitales Siegel"

msgid "Apply digital seal now"
msgstr "Digitales Siegel anwenden"

msgid "You are not authorised to apply digital seals to documents"
msgstr ""
"Sie sind nicht dazu berechtigt digitale Siegel auf Dokumente anzuwenden"

msgid "Click to add a description"
msgstr "Klicken um eine Beschreibung hinzuzufügen"

msgid "Do you really want to delete the image?"
msgstr "Möchten Sie das Bild wirklich löschen?"

msgid "Delete Image"
msgstr "Bild Löschen"

msgid "${name} was provided with a digital seal on ${date}"
msgstr "${name} wurde am ${date} mit einem digitalen Siegel versehen"

msgid "${name} is not in our database"
msgstr "${name} ist nicht in unserer Datenbank"

msgid "Accept"
msgstr "Annehmen"

msgid "Close"
msgstr "Schliessen"

msgid "Copy to clipboard"
msgstr "In die Zwischenablage kopieren"

msgid "Hello!"
msgstr "Guten Tag"

msgid "Your e-mail address was just used to create an account on ${homepage}."
msgstr ""
"Ihre E-Mail Adresse wurde soeben zur Erstellung eines Accounts auf "
"${homepage} verwendet."

msgid "To activate your account, click confirm below:"
msgstr "Um Ihren Account zu aktivieren, bestätigen Sie bitte die Anmeldung:"

msgid "Confirm my account"
msgstr "Anmeldung bestätigen"

msgid ""
"If you believe this is an error, ignore this message and we'll never bother "
"you again."
msgstr ""
"Falls Sie sich nicht bei dieser Seite angemeldet haben, können Sie diese "
"Nachricht ignorieren. Sie erhalten dann keine weiteren E-Mails von uns."

msgid "Hello"
msgstr "Grüezi"

msgid ""
"You are recieving this mail because you subscribed to the following "
"newsletter:"
msgstr ""
"Sie erhalten diese E-Mail weil Sie sich für den folgenden Newsletter "
"angemeldet haben:"

msgid "Plese click the following link to confirm your subscription:"
msgstr ""
"Bitte klicken Sie auf den folgenden Link um Ihre Anmeldung zu bestätigen:"

msgid "Confirm subscription"
msgstr "Anmeldung bestätigen"

msgid ""
"If you did not subscribe to this newsletter you can simply ignore this e-"
"mail."
msgstr ""
"Falls Sie sich nicht für diesen Newsletter angemeldet haben, können Sie "
"diese Nachricht ignorieren."

msgid "Click here to unsubscribe."
msgstr "Klicken Sie hier um sich abzumelden."

msgid "Good morning,"
msgstr "Guten Morgen"

msgid "The following reservations are scheduled for today."
msgstr "Die folgenden Reservationen sind für heute geplant."

msgid "No reservations today."
msgstr "Heute keine Reservationen."

msgid "Have a great day!"
msgstr "Wir wünschen Ihnen einen schönen Tag!"

msgid ""
"This is the daily reservation overview for ${organisation}. If you no longer "
"want to receive this e-mail please contact an administrator so they can "
"remove you from the recipients list."
msgstr ""
"Dies ist die tägliche Reservations-Übersicht für ${organisation}. Falls Sie "
"dieses E-Mail nicht mehr bekommen möchten, melden Sie sich bitte bei einem "
"Administrator damit dieser Sie von der Empfängerliste streichen kann."

msgid "This is what happend on the ${org} website yesterday:"
msgstr "Folgendes ist gestern auf der ${org} Webseite geschehen:"

msgid "This is what happend on the ${org} website over the weekend:"
msgstr ""
"Folgendes ist während des Wochenendes auf der ${org} Webseite geschehen:"

msgid "tickets were opened."
msgstr "Tickets wurden eröffnet."

msgid "ticket was opened."
msgstr "Ticket wurde eröffnet."

msgid "tickets were accepted."
msgstr "Tickets wurden angenommen."

msgid "ticket was accepted."
msgstr "Ticket wurde angenommen."

msgid "tickets were closed."
msgstr "Tickets wurden geschlossen."

msgid "ticket was closed."
msgstr "Ticket wurde geschlossen."

#. Default: open
#. Used in sentence: "There are currently ${currently_open} tickets ${open_n}
#. and"
msgid "open_n"
msgstr "offen"

#. Canonical text for ${open_n} is: "open"
msgid "There are currently ${currently_open} tickets ${open_n} and"
msgstr "Zur Zeit sind ${currently_open} Tickets ${open_n} und"

#. Default: open
#. Used in sentence: "There is currently 1 ticket ${open_1} and"
msgid "open_1"
msgstr "offen"

#. Canonical text for ${open_1} is: "open"
msgid "There is currently 1 ticket ${open_1} and"
msgstr "Zur Zeit ist 1 Ticket ${open_1} und"

#. Default: pending
#. Used in sentence: "tickets are ${pending_n}."
msgid "pending_n"
msgstr "in Bearbeitung"

#. Canonical text for ${pending_n} is: "pending"
msgid "tickets are ${pending_n}."
msgstr "Tickets sind ${pending_n}."

#. Default: pending
#. Used in sentence: "1 ticket is ${pending_1}."
msgid "pending_1"
msgstr "in Bearbeitung"

#. Canonical text for ${pending_1} is: "pending"
msgid "1 ticket is ${pending_1}."
msgstr "1 Ticket ist ${pending_1}."

msgid "Have a great week!"
msgstr "Wir wünschen Ihnen eine schöne Woche!"

msgid ""
"This is the daily OneGov Cloud status e-mail. If you don't want to receive "
"this e-mail you may deactivate it by clicking on"
msgstr ""
"Dies ist das tägliche Status E-Mail der OneGov Cloud. Sie können sich "
"jederzeit über den folgenden Link"

msgid "unsubscribe"
msgstr "abmelden"

msgid ""
"Or you can receive it less frequently by changing the settings in your user "
"profile."
msgstr "Alternativ können Sie die Häufigkeit in Ihrem Benutzerprofil anpassen."

msgid "Your directory submission has been adopted:"
msgstr "Ihr Verzeichniseintrag wurde übernommen:"

msgid "Check request status"
msgstr "Anfragestatus überprüfen"

msgid "Your change request has been applied:"
msgstr "Ihr Änderungswunsch wurde übernommen:"

msgid "Your directory submission has unfortunately been rejected:"
msgstr "Ihre Verzeichniseintrag Eingabe wurde leider abgelehnt:"

msgid "Your event has been accepted:"
msgstr "Ihre Veranstaltung wurde angenommen:"

msgid "Your event has unfortunately been rejected:"
msgstr "Ihre Veranstaltung musste leider abgelehnt werden:"

msgid "The OneGov Cloud Team"
msgstr "Das OneGov Cloud Team"

msgid "This is what happend on the ${org} website over the past month:"
msgstr ""
"Folgendes ist während des letzten Monats auf der ${org} Webseite geschehen:"

msgid ""
"This is the monthly OneGov Cloud status e-mail. If you don't want to receive "
"this e-mail you may deactivate it by clicking on"
msgstr ""
"Dies ist das monatliche Status E-Mail der OneGov Cloud. Sie können sich "
"jederzeit über den folgenden Link"

msgid "Or by changing the settings in your user profile."
msgstr ""
"Alternativ können Sie die Einstellungen in Ihrem Benutzerprofil anpassen."

msgid "The following reservations have been accepted:"
msgstr "Die folgenden Reservationen wurden angenommen:"

msgid "${author} wrote"
msgstr "${author} schrieb"

msgid ""
"This is the notification for reservations for ${request.app.org.title}. If "
"you no longer want to receive this e-mail please contact an administrator so "
"they can remove you from the recipients list."
msgstr ""

msgid "An administrator just created a new account on ${org} for you."
msgstr ""
"Ein Administrator hat soeben ein neues Konto auf ${org} für Sie eingerichtet."

msgid "Your username is ${email}."
msgstr "Ihr Benutzername ist ${email}."

msgid "Click on the following link to set your account password:"
msgstr "Bitte klicken Sie auf den folgenden Link um Ihr Passwort zu setzen:"

msgid "Set Account Password"
msgstr "Passwort setzen"

msgid ""
"If the password link has expired, you can also request a new password here:"
msgstr ""
"Falls der Passwort-Link abgelaufen ist, können Sie hier ein neues Passwort "
"anfordern:"

msgid "To use your account you need the Yubikey with the serial ${number}"
msgstr ""
"Um Ihr Konto zu verwenden benötigen Sie den YubiKey mit der Seriennummer "
"${number}"

msgid ""
"You are receiving this e-mail because you signed up for the ${org} "
"newsletter."
msgstr ""
"Sie erhalten diese E-Mail weil Sie sich für den ${org} Newsletter angemeldet "
"haben."

msgid "Click here to view web version."
msgstr "Klicken Sie hier um die Web-Version anzuzeigen."

msgid "Click the following link to set a new password:"
msgstr "Klicken Sie auf den folgenden Link, um ein neues Passwort zu setzen:"

msgid "If you don't want to change your password, you can ignore this email."
msgstr ""
"Sie können dieses E-Mail ignorieren, falls Sie Ihr Passwort nicht ändern "
"möchten."

msgid "Your request has received a payment."
msgstr "Wir haben ihre Zahlung zu ihrer Anfrage erhalten."

msgid "Your request was marked as unpaid."
msgstr "Ihre Anfrage wurde als unbezahlt markiert."

msgid ""
"Your request's payment has been refunded. Note that it might take a few days "
"until your refunded amount is shown on your credit card bill."
msgstr ""
"Die Zahlung zu ihrer Anfrage wurde rückerstattet. Bitte beachten Sie dass es "
"ein paar Tage dauern kann bis der Betrag auf Ihrer Kreditkartenabrechnung "
"erscheint."

msgid "Amount:"
msgstr "Betrag:"

msgid "Your registration for \"${title}\" has been confirmed."
msgstr "Ihre Anmeldung für \"${title}\" wurde bestätigt."

msgid "Your registration for \"${title}\" has been denied."
msgstr "Ihre Anmeldung für \"${title}\" wurde abgelehnt."

msgid "Your registration for \"${title}\" has been cancelled."
msgstr "Ihre Anmeldung für \"${title}\" wurde storniert."

msgid "Registration"
msgstr "Anmeldung"

msgid "The ticket number is"
msgstr "Ihre Ticket Referenz"

msgid "The following reservations have unfortunately been cancelled:"
msgstr "Die folgenden Reservationen mussten leider abgesagt werden:"

msgid "You have a new ticket"
msgstr "Sie haben ein neues Ticket"

msgid "A message has been sent regarding ${ref}:"
msgstr "Sie haben zu ${ref} eine Nachricht erhalten:"

#. Canonical text for ${link} is: "visit the request status page"
#. Canonical text for ${link} is: "visit the request page"
msgid "Please ${link} to reply."
msgstr "Bitte ${link} um zu antworten"

#. Used in sentence: "Please ${link} to reply."
msgid "visit the request status page"
msgstr "öffnen Sie den Anfragestatus"

#. Used in sentence: "Please ${link} to reply."
msgid "visit the request page"
msgstr "öffnen Sie die Anfrage"

msgid "Your request has been closed."
msgstr "Ihre Anfrage wurde abgeschlossen"

msgid "Your requests's timeline has been archived for future reference:"
msgstr "Der Anfrageverlauf wurde als zukünftige Referenz archiviert:"

msgid "Request Timeline"
msgstr "Anfrageverlauf"

msgid "Thank you for your request."
msgstr "Vielen Dank für Ihre Anfrage."

msgid "Your request has been registered with the following reference:"
msgstr "Ihre Anfrage wurde unter der folgenden Referenz registriert:"

msgid ""
"We will send another e-mail once your ticket has been completed. In the "
"meantime you can check the status of your ticket at any time:"
msgstr ""
"Sie erhalten ein weiteres E-Mail, sobald Ihre Anfrage abgeschlossen wurde. "
"In der Zwischenzeit sehen Sie den Status Ihrer Anfrage jederzeit hier:"

msgid "The following ticket has just been opened:"
msgstr "Das folgende Ticket wurde soeben eröffnet:"

msgid "View the ticket"
msgstr "Ticket ansehen"

msgid "Your request has been reopened"
msgstr "Ihre Anfrage wurde wieder eröffnet"

msgid "This is what happend on the ${org} website over the past week:"
msgstr ""
"Folgendes ist während der letzten Woche auf der ${org} Webseite geschehen:"

msgid ""
"This is the weekly OneGov Cloud status e-mail. If you don't want to receive "
"this e-mail you may deactivate it by clicking on"
msgstr ""
"Dies ist das eöchentliche Status E-Mail der OneGov Cloud. Sie können sich "
"jederzeit über den folgenden Link"

msgid "Directory entry adopted."
msgstr "Verzeichniseintrag übernommen."

msgid "Change request applied."
msgstr "Änderungswunsch übernommen."

msgid "Directory entry rejected."
msgstr "Verzeichniseintrag abgelehnt."

msgid "Event edited."
msgstr "Veranstaltung bearbeitet."

#. Canonical text for ${event} is: "Event"
msgid "${event} published."
msgstr "${event} veröffentlicht."

msgid "Event deleted."
msgstr "Veranstaltung gelöscht."

msgid "Event withdrawn."
msgstr "Veranstaltung zurückgezogen."

msgid "File signed."
msgstr "Datei signiert."

msgid "File with digital seal removed."
msgstr "Datei mit digitalem Siegel gelöscht."

msgid "${amount} marked as paid."
msgstr "${amount} als bezahlt markiert."

msgid "${amount} marked as unpaid."
msgstr "${amount} als unbezahlt markiert."

msgid "${amount} captured."
msgstr "${amount} eingenommen."

msgid "${amount} refunded."
msgstr "${amount} rückerstattet."

msgid "1 reservation accepted."
msgstr "1 Reservation angenommen."

msgid "${count} reservations accepted."
msgstr "${count} Reservationen angenommen"

msgid "1 reservation rejected."
msgstr "1 Reservation abgelehnt."

msgid "${count} reservations rejected."
msgstr "${count} Reservationen abgelehnt."

msgid "Registration confirmed."
msgstr "Anmeldung bestätigt."

msgid "Registration denied."
msgstr "Anmeldung abgelehnt."

msgid "Registration cancelled."
msgstr "Anmeldung storniert."

msgid "Ticket opened."
msgstr "Ticket eröffnet."

msgid "Ticket accepted."
msgstr "Ticket angenommen."

msgid "Ticket closed."
msgstr "Ticket geschlossen."

msgid "Ticket reopened."
msgstr "Ticket wieder geöffnet."

msgid "Ticket assigned"
msgstr "Ticket zugewiesen"

msgid "Ticket e-mails disabled."
msgstr "Ticket E-Mails deaktiviert."

msgid "Ticket e-mails enabled."
msgstr "Ticket E-Mails aktiviert."

msgid "Payment amount changed."
msgstr "Zahlungsbetrag geändert."

msgid "Ticket archived."
msgstr "Ticket archiviert."

msgid "Ticket recovered from archive."
msgstr "Ticket aus dem Archiv geholt."

msgid ""
"The newsletter is disabled. You can only see this page because you are "
"logged in."
msgstr ""
"Der Newsletter ist deaktiviert. Sie können diese Seite nur sehen, weil Sie "
"eingeloggt sind."

msgid "Sign up to our newsletter to always stay up to date:"
msgstr ""
"Abonnieren Sie unseren Newsletter um immer auf dem Laufenden zu bleiben:"

msgid "Signup"
msgstr "Abonnieren"

msgid "There are currently ${count} recipients registered."
msgstr "Zur Zeit sind ${count} Abonnenten registriert."

msgid "Archive"
msgstr "Archiv"

msgid "No newsletters yet."
msgstr "Es wurden noch keine Newsletter versendet"

msgid "Not yet sent."
msgstr "Noch nicht gesendet."

msgid ""
"The user ${username} was created successfully. Please write down the user's "
"password, as it won't be shown to you again:"
msgstr ""
"Der Benutzer ${username} wurde erfolgreich erstellt. Bitte notieren Sie das "
"Passwort des Benutzers. Es wird Ihnen nicht wieder gezeigt:"

msgid "Password:"
msgstr "Passwort:"

msgid ""
"The user ${username} was created successfully. An e-mail has been sent to "
"the user with login instructions."
msgstr ""
"Der Benutzer ${username} wurde erfolgreich erstellt. Eine E-Mail mit einer "
"Anmeldungs-Anleitung wurde an den Benutzer gesendet."

msgid "Back to usermanagement"
msgstr "Zurück zur Benutzerverwaltung"

msgid ""
"Sorry, the page you are looking for could not be found. Try checking the URL "
"for errors or use the search box on the top."
msgstr ""
"Es tut uns leid, aber die Seite nach der Sie suchen konnte nicht gefunden "
"werden. Bitte überprüfen Sie die Internetadresse oder verwenden Sie die "
"Suche im Navigationsbereich."

msgid "Export this event"
msgstr "Diesen Termin exportieren"

msgid "Export all occurrences of this event"
msgstr "Alle Termine exportieren"

msgid "All occurrences of this event"
msgstr "Alle Termine dieser Veranstaltung"

msgid "Origin"
msgstr "Herkunft"

msgid "This is an imported event"
msgstr "Dies ist eine importierte Veranstaltung"

msgid "Tag"
msgstr "Schlagwort"

msgid "Export these events"
msgstr "Diese Termine exportieren"

msgid "Submit your own event"
msgstr "Einen eigenen Eintrag für den Veranstaltungskalender erfassen"

msgid "No payment providers defined."
msgstr "Keine Zahlungsanbieter definiert."

msgid "Connected:"
msgstr "Verbunden:"

msgid "Default:"
msgstr "Standard:"

msgid "Enabled:"
msgstr "Aktiviert:"

msgid "Fee:"
msgstr "Gebühr:"

msgid "No payments yet."
msgstr "Noch keine Zahlungen."

msgid ""
"The following requests have been submitted. To see the state of process you "
"may return to the invidual request's page at any time. All information on "
"this page has been sent to your e-mail address."
msgstr ""
"Die folgenden Anfragen wurden eingereicht. Sie können jederzeit zu den "
"Seiten der einzelnen Anfragen zurückzukehren um den Status abzufragen. Alle "
"Informationen auf dieser Seite wurden an Ihre E-Mail Adresse gesendet."

msgid "Request Reference"
msgstr "Referenz Anfrage"

msgid "No people added yet."
msgstr "Es wurden noch keine Personen hinzugefügt."

msgid "Export a vCard of this person"
msgstr "Elektronische Visitenkarte (vCard)"

msgid "No publications"
msgstr "Keine Publikationen"

msgid "Years"
msgstr "Jahre"

msgid ""
"You can search through the content of all listed files by using the search "
"on the top right."
msgstr ""
"Sie können den Inhalt der gelisteten Dateien mit der Suche oben rechts "
"durchsuchen."

msgid ""
"All files have a digital seal. The digital seal of a downloaded file can be "
"viewed in Adobe Acrobat Reader or by dragging an already downloaded file "
"into the field below:"
msgstr ""
"Alle Dateien haben ein digitales Siegel. Das digitale Siegel einer "
"heruntergeladenen Datei kann im Adobe Acrobat Reader oder durch das Ziehen "
"der Datei in das untenstehende Feld geprüft werden:"

msgid "Drop files to verify them"
msgstr "Dateien zur Prüfung hierhin ziehen"

msgid ""
"Subscribers may always unsubscribe themselves through a link shown at the "
"bottom of the newsletter. If you unsubscribe them here, they will not be "
"notified."
msgstr ""
"Abonnenten können sich jederzeit selber über den Link am Fuss des Newsletter "
"abmelden. Hier abgemeldete Personen werden nicht benachrichtigt."

msgid "Unsubscribe"
msgstr "Abmelden"

msgid "No dates found, please select dates in the calendar first"
msgstr "Keine Termine gefunden, bitte wählen Sie erst Termine im Kalender aus"

msgid "Go to calendar"
msgstr "Zum Kalender"

msgid ""
"The following link can be used to subscribe to the reservations of this "
"calendar. It can be used by anyone that knows the link in multiple calendar "
"applications."
msgstr ""
"Der folgende Link kann zur Abonnierung der Reservationen dieses Kalenders "
"verwendet werden. Alle die den Link kennen können diesen in verschiedenen "
"Kalender-Applikationen verwenden."

msgid ""
"Note that we have no control over how often calendar applications update the "
"calendars they are subscribed to (if they update at all). Therefore the "
"information shown in the calendar may be wrong or out of date. Use it at "
"your own risk."
msgstr ""
"Beachten Sie bitte das wir keine Kontrolle darüber haben wie oft die "
"Kalender-Applikation das Abonnoment aktualisiert (sofern das überhaupt "
"geschieht). Deshalb ist die Information in der Kalender-Applikation mit "
"Vorsicht zu geniessen."

msgid "Reservations must be made at least one day in advance."
msgstr "Reservationen müsen mindestens ein Tag im Voraus gemacht werden."

msgid "Reservations must be made at least one hour in advance."
msgstr "Reservationen müssen mindestens eine Stunde im Voraus gemacht werden."

msgid "Reservations must be made at least ${n} days in advance."
msgstr "Reservationen müssen mindestens ${n} Tage im Voraus gemacht werden."

msgid "Reservations must be made at least ${n} hours in advance."
msgstr "Reservationen müssen mindestens ${n} Stunden im Voraus gemacht werden."

msgid "Select a free time span in the calendar below to create an allocation."
msgstr ""
"Wählen Sie eine freie Zeitspanne im Kalender aus um eine Einteilung zu "
"machen."

msgid "Removes all unreserved allocations between the start and end date."
msgstr ""
"Entfernt alle nicht-reservierten Einteilungen zwischen Start- und End-Datum"

msgid "Reservation is pending approval"
msgstr "Diese Reservation wurde noch nicht akzeptiert"

msgid "(${num_pending} pending approval)"
msgstr "(${num_pending} noch nicht akzeptiert)"

msgid "Utilised"
msgstr "Ausgelastet"

msgid "No recipients defined yet."
msgstr "Es wurden noch keine Empfänger definiert."

msgid ""
"Receives notifications for reservations of the day on the following days:"
msgstr ""
"Erhält Benachrichtigungen für Reservationen des Tages an folgenden Tagen:"

msgid "Receives notifications for new reservations."
msgstr "Erhält Benachtchtigungen für neue Reservationen."

msgid "Notifications for following Resources"
msgstr "Benachrichtigungen für die folgenden Reservationen"

msgid "No reservation resources defined yet."
msgstr "Es wurden noch keine Ressourcen hinzugefügt."

msgid ""
"Searching is currently unavailable due to technical difficulties. Please "
"excuse the inconvenience and try again later."
msgstr ""
"Die Suche ist zur Zeit aufgrund technischer Schwierigkeiten nicht verfügbar. "
"Bitte entschuldigen Sie die Unannehmlichkeiten und versuchen Sie es später "
"wieder."

msgid "Your search returned no results."
msgstr "Zu Ihrer Suche wurde nichts gefunden."

msgid "Select the images that should be shown inside this album."
msgstr "Wählen Sie die Bilder aus welche im Album angezeigt werden sollen."

msgid "Confirm selection"
msgstr "Auswahl bestätigen"

msgid "This newsletter has not been sent yet."
msgstr "Dieser Newsletter wurde noch nicht gesendet."

msgid "First sent ${time_ago}."
msgstr "Zum ersten Mal gesendet ${time_ago}."

msgid "This newsletter was sent to ${n} subscribers."
msgstr "Dieser Newsletter wurde an ${n} Abonnenten gesendet."

msgid "All subscribers have already received this newsletter."
msgstr "Dieser Newsletter wurde bereits von allen Abonnenten empfangen."

msgid "The newsletter is scheduled to be sent on ${time}"
msgstr "Der Newsletter wird am ${time} versendet"

msgid ""
"Check the email text. You can use the full news text instead of the leading "
"if you want. You will find this setting in the edit menu of the news item."
msgstr ""
"Überprüfen Sie den E-Mail Text. Sie können den vollen Text einer Nachricht "
"im Newsletter anzeigen anstelle der Einleitung. Sie finden die Einstellung "
"im Bearbeitungs-Menu der einzelnen Nachricht."

msgid "Delivery"
msgstr "Versand"

msgid "The newsletter was already sent to the following addresses:"
msgstr "Der Newsletter wurde bereits an die folgenden Empfänger gesendet:"

msgid ""
"A signup link allows anyone to sign up with a specific role. Those signups "
"are limited by time and count but they still present a security risk. Be "
"sure to only share this link with people you trust."
msgstr ""
"Mit einem Registrationslink können sich neue Benutzer für bestimmte Rollen "
"anmelden, sofern sie den Link kennen. Diese Anmeldungen sind zeitlich "
"limitiert und auf eine bestimmte Anzahl beschränkt. Trotzdem stellen Sie ein "
"gewisses Sicherheitsrisiko dar. Bitte teilen Sie diese Links nur mit "
"Personen denen Sie vertrauen."

msgid ""
"Your signup link has been created as follows. Please copy it before "
"continuing, it won't be shown to you again:"
msgstr ""
"Ihr Registrationslink wurde wie folgt erstellt. Bitte kopieren Sie diesen "
"bevor Sie weiterfahren, der Link wird Ihnen nicht wieder angezeigt:"

msgid ""
"Sort the items using drag and drop. The new positions are automatically "
"saved directly after moving."
msgstr ""
"Sortieren Sie die Elemente mittels Drag & Drop. Die neuen Positionen werden "
"direkt nach dem Verschieben automatisch gespeichert."

msgid "Back to page"
msgstr "Zurück zur Seite"

msgid "No activities yet."
msgstr "Noch keine Aktivitäten."

msgid "Ticket updates by e-mail"
msgstr "Ticket Updates via E-Mail"

msgid "Disable E-Mails"
msgstr "E-Mails deaktivieren"

msgid "No ticket updates by e-mail"
msgstr "Keine Ticket Updates via E-Mail"

msgid "Enable E-Mails"
msgstr "E-Mails aktivieren"

msgid "E-Mails can not be sent for tickets of imported events"
msgstr "E-mails für Tickets zu importierten Veranstaltungen sind deaktiviert"

msgid "Send Message"
msgstr "Nachricht senden"

msgid "Messages cannot be sent when the ticket is closed"
msgstr "Zu geschlossenen Tickets können keine Nachrichten versendet werden"

msgid "Please reopen the ticket to send a message"
msgstr "Bitte öffnen Sie das Ticket wieder um eine Nachricht zu senden"

msgid "Messages cannot be sent for imported events"
msgstr "Nachrichten für importierte Events sind nicht möglich"

msgid "${count} received"
msgstr "${count} Empfangen"

msgid "${count} sent"
msgstr "${count} Gesendet"

msgid "${count} note"
msgstr "${count} Notiz"

msgid "${count} notes"
msgstr "${count} Notizen"

msgid ""
"You are editing a note created by someone else. By saving your changes you "
"will become the author of the whole note."
msgstr ""
"Diese Notiz wurde von jemand anderem erstellt. Durch Ihre Änderung werden "
"Sie der neue Autor der ganzen Notiz."

msgid ""
"Notes are private and only shown to logged-in members. URLs and e-mail "
"addresses are turned into links."
msgstr ""
"Notizen sind privat und werden nur angemeldeten Benutzern angezeigt. E-Mail "
"Adressen und Links werden klickbar gemacht."

msgid "Would you like to make corrections to the event?"
msgstr "Möchten Sie Korrekturen an der Veranstaltung vornehmen?"

msgid "Edit this event."
msgstr "Bearbeiten Sie diese Veranstaltung."

msgid "Forgot something or have a special request?"
msgstr "Haben Sie ein besonderes Anliegen oder haben Sie etwas vergessen?"

msgid "Add a message to the ticket."
msgstr "Fügen Sie der Anfrage eine Nachricht hinzu."

msgid "New messages have been disabled because the ticket has been closed."
msgstr "Nachrichten wurden deaktiviert, da das Ticket geschlossen wurde."

msgid "Archive all selected tickets?"
msgstr "Alle ausgewählten Tickets archivieren?"

msgid "Do archive"
msgstr "Archivieren"

msgid "Archive selected"
msgstr "Selektierte Archivieren"

msgid ""
"You've reached this site because you are logged in. Visitors are "
"automatically redirected to the following link:"
msgstr ""
"Sie sehen diese Seite weil Sie eingeloggt sind. Besucher werden automatisch "
"zum folgenden Verweis weitergeleitet:"

msgid ""
"You are not automatically redirected so you have a chance to edit or delete "
"this link."
msgstr ""
"Sie wurden nicht automatisch weitergeleitet damit Sie die Möglichkeit haben "
"den Verweis zu bearbeiten oder zu löschen."

msgid "You have been successfully unsubscribed from all regular emails."
msgstr "Sie wurden erfolgreich von allen regelmässigen E-Mails abgemeldet."

msgid "local"
msgstr "lokal"

msgid "No links found."
msgstr "Keine Verknüpfungen gefunden."

msgid "Select an item to view it"
msgstr "Wählen Sie einen Eintrag aus um diesen anzuzeigen"

msgid "Identicon"
msgstr "Identicon"

msgid "Not a valid color."
msgstr "Ungültige Farbe."

msgid "Not a valid choice"
msgstr "Ungültige Auswahl"

msgid "Admins"
msgstr "Administratoren"

#, python-format
msgid ""
"You can only reserve this allocation before ${date} if you live in the "
"following zipcodes: ${zipcodes}"
msgstr ""
"Sie können diese Einteilung nur vor dem ${date} reservieren, wenn Sie in "
"einem der folgenden Postleitzahlen wohnen: ${zipcodes}"

#, python-format
msgid "${percent}% Available"
msgstr "${percent}% Verfügbar"

msgid "Available"
msgstr "Verfügbar"

#, python-format
msgid "${num} Available"
msgstr "${num} Verfügbar"

msgid ""
"This allocation can't be deleted because there are existing reservations "
"associated with it."
msgstr ""
"Diese Einteilung kann nicht gelöscht werden, da bestehende Reservationen "
"betroffen wären."

msgid ""
"To delete this allocation, all existing reservations need to be cancelled "
"first."
msgstr ""
"Um die Einteilung zu löschen, müssen zuerst alle bestehenden Reservationen "
"abgesagt werden."

msgid "A conflicting allocation exists for the requested time period."
msgstr "Es besteht bereits eine Einteilung im gewünschten Zeitraum."

msgid "A conflicting reservation exists for the requested time period."
msgstr "Dieser Termin wurde bereits ausgewählt."

msgid "An existing reservation would be affected by the requested change."
msgstr ""
"Eine bestehende Reservation wäre von der gewünschten Änderung betroffen."

msgid "A pending reservation would be affected by the requested change."
msgstr "Eine offene Reservation wäre von der gewünschten Änderung betroffen."

msgid "The requested period is no longer available."
msgstr "Der gewünschte Zeitraum ist nicht mehr verfügbar."

msgid "No reservable slot found."
msgstr "Der gewünschte Zeitraum ist bereits besetzt."

msgid "Reservations can't be made for more than 24 hours at a time."
msgstr "Reservationen dürfen nicht länger als 24 Stunden lang sein."

msgid "The given reservation paramters are invalid."
msgstr "Die Reservations-Parameter sind ungültig."

msgid "The given reservation token is invalid."
msgstr "Das Reservations-Token ist ungültig."

msgid "The requested number of reservations is higher than allowed."
msgstr "Die gewünschte Anzahl Reservationen ist höher als erlaubt."

msgid "The requested quota is invalid (must be at least one)."
msgstr ""
"Die gewünschte Anzahl Reservationen ist ungültig (Mindestanzahl ist eins)."

msgid "The allocation does not have enough free spots."
msgstr "Die Einteilung hat nicht genügend freie Plätze."

msgid "The resulting allocation would be invalid."
msgstr "Die gewünschte Einteilung ist ungültig."

msgid "No reservations to confirm."
msgstr "Keine Reservationen gefunden die Bestätigt werden können."

msgid "The given timerange is longer than the existing allocation."
msgstr "Der gewünschte Zeitraum liegt ausserhalb der Einteilung."

msgid "Reservation too short. A reservation must last at least 5 minutes."
msgstr ""
"Die Reservation ist zu kurz. Eine Reservation muss mindestens 5 Minuten "
"dauern."

msgid "Stop"
msgstr "Stop"

#, python-format
msgid "Do you really want to stop \"${title}\"?"
msgstr "Möchten Sie \"${title}\" wirklich stoppen?"

msgid "The rule will be removed without affecting existing allocations."
msgstr "Die Regel wird entfernt, bestehende Einteilungen bleiben."

msgid "Stop rule"
msgstr "Regel stoppen"

msgid ""
"All allocations created by the rule will be removed, if they haven't been "
"reserved yet."
msgstr "Alle Einteilungen der Regel werden entfernt, sofern nicht reserviert."

msgid "Delete rule"
msgstr "Regel löschen"

msgid "No allocations to add"
msgstr "Keine Einteilungen die hinzugefügt werden können"

#, python-format
msgid "Successfully added ${n} allocations"
msgstr "${n} Einteilungen wurden hinzugefügt"

msgid "New allocation"
msgstr "Neue Einteilung"

msgid "Your changes were saved"
msgstr "Ihre Änderungen wurden gespeichert"

#, python-format
msgid "New rule active, ${n} allocations created"
msgstr "Regel aktiv, ${n} Einteilungen erstellt"

msgid "New Rule"
msgstr "Neue Regel"

msgid ""
"Rules ensure that the allocations between start/end exist and that they are "
"extended beyond those dates at the given intervals. "
msgstr ""
"Regeln stellen sicher dass die Einteilungen zwischen Start und Ende bestehen "
"und dass sie im gewählten Interval verlängert werden."

msgid "The rule was stopped"
msgstr "Die Regel wurde gestoppt"

#, python-format
msgid "The rule was deleted, along with ${n} allocations"
msgstr "Die Regel wurde gelöscht, zusammen mit ${n} Einteilungen"

msgid "Topics A-Z"
msgstr "Themen A-Z"

msgid "Your userprofile is incomplete. Please update it before you continue."
msgstr ""
"Ihr Benutzerprofil ist unvollständig. Bitte vervollständigen Sie es bevor "
"Sie weiterfahren."

msgid "You have been logged in."
msgstr "Sie wurden angemeldet."

msgid "Wrong e-mail address, password or yubikey."
msgstr "Falsche E-Mail Adresse, falsches Passwort oder falscher Yubikey."

#, python-format
msgid "Login to ${org}"
msgstr "${org} Anmeldung"

msgid "A user with this address already exists"
msgstr "Ein Benutzer mit dieser E-Mail Adresse existiert bereits"

msgid "This signup link has expired"
msgstr "Der Registrationslink ist abgelaufen"

#, python-format
msgid "Your ${org} Registration"
msgstr "Ihre ${org} Registration"

msgid ""
"Thank you for registering. Please follow the instructions on the activiation "
"e-mail sent to you. Please check your spam folder if you have not received "
"the email."
msgstr ""
"Vielen Dank für Ihre Registrierung. Bitte folgen Sie den Anleitungen im "
"Aktivierungs-Email das wir Ihnen gesendet haben. Wenn sie das Email nicht "
"erhalten haben, prüfen Sie bitte ihren Spamordner."

msgid "Account Registration"
msgstr "Benutzerkonto Registration"

msgid "Unknown user"
msgstr "Unbekannter Benutzer"

msgid "Invalid activation token"
msgstr "Ungültiger Aktivierungscode"

msgid "Your account has already been activated."
msgstr "Ihr Konto wurde bereits aktiviert."

msgid ""
"Your account has been activated. You may now log in with your credentials"
msgstr ""
"Ihr Konto wurde aktiviert. Sie können sich nun mit Ihren Benutzernamen und "
"Passwort anmelden"

msgid "You have been logged out."
msgstr "Sie wurden ausgeloggt."

msgid "Password reset"
msgstr "Passwort zurücksetzen"

#, python-format
msgid ""
"A password reset link has been sent to ${email}, provided an account exists "
"for this email address."
msgstr ""
"Eine E-Mail wurde an ${email} gesendet (sofern die Adresse gültig ist)."

msgid "Password changed."
msgstr "Passwort geändert."

msgid "Wrong username or password reset link not valid any more."
msgstr "Ungültige Adresse oder abgelaufener Link."

msgid "A link was added to the clipboard"
msgstr "Ein Verweis wurde in die Zwischenablage kopiert"

#, python-format
msgid "The entry ${name} exists twice"
msgstr "Der Eintrag ${name} existiert zweimal"

msgid "Added a new directory"
msgstr "Ein neues Verzeichnis wurde hinzugefügt"

msgid "New Directory"
msgstr "Neues Verzeichnis"

msgid ""
"The requested change cannot be performed, as it is incompatible with "
"existing entries"
msgstr ""
"Die verlangte Änderung kann nicht durchgeführt werden, da sie mit den "
"bereist existierenden Einträgen inkompatibel ist."

#, python-format
msgid "Syntax Error in line ${line}"
msgstr "Syntaxfehler auf Zeile ${line}"

msgid "Syntax error in form"
msgstr "Syntaxfehler im Formular"

#, python-format
msgid "Syntax error in field ${field_name}"
msgstr "Syntaxfehler im Feld ${field_name}"

#, python-format
msgid "Error: Duplicate label ${label}"
msgstr "Fehler: ${label} zweifach erfasst"

msgid "The directory was deleted"
msgstr "Das Verzeichnis wurde gelöscht"

msgid "Added a new directory entry"
msgstr "Ein neuer Verzeichniseintrag wurde hinzugefügt"

msgid "New Directory Entry"
msgstr "Neuer Verzeichniseintrag"

msgid "Submit a New Directory Entry"
msgstr "Einen neuen Verzeichniseintrag vorschlagen."

msgid "Continue"
msgstr "Weiter"

msgid "Propose a change"
msgstr "Änderung vorschlagen"

msgid ""
"To request a change, edit the fields you would like to change, leaving the "
"other fields intact. Then submit your request."
msgstr ""
"Um eine Änderung vorzuschlagen, bearbeiten Sie die Felder die Sie ändern "
"möchten. Wo keine Änderungen nötig sind, lassen Sie die Felder wie sie sind. "
"Danach senden Sie Ihre Anfrage ab."

msgid "The entry was deleted"
msgstr "Der Eintrag wurde gelöscht"

msgid ""
"On the right side, you can filter the entries of this directory to export."
msgstr ""
"Auf der rechten Seite können Sie die Einträge des Verzeichnisses für de "
"filtern."

msgid "Exports all entries of this directory."
msgstr "Exportiert alle Einträge dieses Verzeichniseses."

msgid ""
"The resulting zipfile contains the selected format as well as metadata and "
"images/files if the directory contains any."
msgstr ""
"Die resultierende Zip-Datei enthält das gewählte Format sowie alle Metadaten "
"und allfällige Bilder/Dateien."

#, python-format
msgid ""
"You have been redirect to this entry because it could not be exported due to "
"missing file ${name}. Please re-upload them and try again"
msgstr ""
"Sie wurden auf diesen Eintrag weitergeleitet weil dieser nicht exportiert "
"werden konnte aufgrund der fehlenden Datei ${name}. Bitte laden sie diese "
"nochmals hoch und probieren Sie es erneut"

#, python-format
msgid "The column ${name} is missing"
msgstr "Die Spalte ${name} fehlt"

#, python-format
msgid "The file ${name} is missing"
msgstr "Die Datei ${name} fehlt"

msgid ""
"The given file is invalid, does it include a metadata.json with a data.xlsx, "
"data.csv, or data.json?"
msgstr ""
"Die angegebene Datei ist ungültig. Enthält sie eine metadata.json Datei mit "
"einer data.xlsx, data.csv oder data.json Datei?"

#, python-format
msgid "Imported ${count} entries"
msgstr "${count} Einträge importiert"

msgid ""
"Updates the directory configuration and imports all entries given in the ZIP "
"file. The format is the same as produced by the export function. Note that "
"only 100 items are imported at a time. To import more items repeat the "
"import accordingly."
msgstr ""
"Aktualisiert die Konfiguration des Verzeichnis und importiert alle Einträge "
"gemäss der angegebenen Zip Datei. Das Format entspricht dem Format des "
"Exports. Bitte beachten Sie das nur bis zu 100 Einträge pro Import "
"berücksichtigt werden. Um mehr Einträge zu importieren muss der Import "
"wiederholt werden."

msgid ""
"Stable URLs are important. Here you can change the path to your site "
"independently from the title."
msgstr ""
"Beständige URL's sind wichtig. Hier kann der Pfad unabhängig von Titel "
"angepasst werden."

#, python-format
msgid "A total of ${number} subpages are affected."
msgstr "Insgesamt ${number} Unterseiten sind betroffen."

#, python-format
msgid "${count} links will be replaced by this action."
msgstr "${count} Links werden nach dieser Aktion ersetzt."

msgid "The event submitter has not yet completed his submission"
msgstr "Der/die Antragsteller/in hat ihren Antrag noch nicht abgeschlosesen"

msgid "This event has already been published"
msgstr "Diese Veranstaltung wurde bereits veröffentlicht."

#, python-format
msgid "Successfully created the event '${title}'"
msgstr "Event '${title}' erfolgreich erstellt"

#, python-format
msgid "You have accepted the event ${title}"
msgstr "Sie haben die Veranstaltung ${title} angenommen"

msgid "Your event was accepted"
msgstr "Ihre Veranstaltung wurde angenommen"

msgid "Submit an event"
msgstr "Veranstaltung vorschlagen"

msgid ""
"Only events taking place inside the town or events related to town societies "
"are published. Events which are purely commercial are not published. There's "
"no right to be published and already published events may be removed from "
"the page without notification or reason."
msgstr ""
"Im Veranstaltungskalender werden Anlässe jeglicher Art publiziert, welche "
"innerhalb der Gemeinde oder im Zusammenhang mit einem Verein der Gemeinde "
"durchgeführt werden. Nicht publiziert werden rein kommerzielle "
"Veranstaltungen. Es besteht kein Publikationsrecht und bereits publizierte "
"Veranstaltungen können jederzeit und ohne Angabe von Gründen gelöscht werden."

<<<<<<< HEAD
msgid "Add event"
msgstr "Veranstaltung hinzufügen"
=======
msgid "Create an event"
msgstr "Veranstaltung erfassen"
>>>>>>> 73cd1a05

msgid "Your request has been registered"
msgstr "Ihre Anfrage wurde erfasst"

msgid "New ticket"
msgstr "Neues Ticket"

msgid "Your request could not be accepted automatically!"
msgstr "Ihre Anfrage konnte nicht automatisch verarbeitet werden!"

msgid "Thank you for your submission!"
msgstr "Vielen Dank für Ihre Eingabe!"

msgid "Your event was rejected"
msgstr "Ihre Veranstaltung wurde abgelehnt"

msgid "Access Denied"
msgstr "Zugriff verweigert"

msgid "Not Found"
msgstr "Seite nicht gefunden"

msgid "Added a new external link"
msgstr "Neue externe Verknüpfung hinzugefügt"

msgid "New external link"
msgstr "Neue externe Verknüpfung"

msgid "Edit external link"
msgstr "Externe Verknüpfung bearbeiten"

msgid "Manage Photo Albums"
msgstr "Fotoalben verwalten"

msgid "This file type is not supported"
msgstr "Dieser Dateityp wird nicht unterstützt"

msgid "The file name is too long"
msgstr "Der Dateiname ist zu lang"

msgid "The file cannot be processed"
msgstr "Die Datei kann nicht verarbeitet werden"

msgid "Please submit your yubikey"
msgstr "Bitte geben Sie Ihren Yubikey ein"

msgid "Your account is not linked to a Yubikey"
msgstr "Ihr Konto ist nicht mit einem Yubikey verknüpft"

msgid "The used Yubikey is not linked to your account"
msgstr "Der verwendete Yubikey ist nicht mit Ihrem Konto verknüpft"

msgid "This file already has a digital seal"
msgstr "Diese Datei hat bereits ein digitales Siegel"

msgid "Your Yubikey could not be validated"
msgstr "Ihr Yubikey konnte nicht validiert werden"

msgid "Edit external form"
msgstr "Externes Formular editieren"

msgid "The registration has ended"
msgstr "Die Anmeldung ist nicht mehr möglich"

msgid "The registration is closed"
msgstr "Zur Zeit keine Anmeldung möglich"

#, python-format
msgid "The registration opens on ${day}, ${date}"
msgstr "Die Anmeldung beginnt am ${day}, ${date}"

#, python-format
msgid "The registration closes on ${day}, ${date}"
msgstr "Die Anmeldung endet am ${day}, ${date}"

#, python-format
msgid "There's a limit of ${count} attendees"
msgstr "Die Anmeldung ist auf ${count} Teilnehmer begrenzt"

msgid "There are no spots left"
msgstr "Keine Plätze mehr verfügbar"

msgid "There is one spot left"
msgstr "Es ist noch ein Platz verfügbar"

#, python-format
msgid "There are ${count} spots left"
msgstr "Es sind noch ${count} Plätze verfügbar"

msgid "A form with this name already exists"
msgstr "Ein Formular mit diesem Namen existiert bereits"

msgid "Added a new form"
msgstr "Ein neues Formular wurd hinzugefügt"

msgid "New Form"
msgstr "Neues Formular"

msgid "Exports the submissions of the given date range."
msgstr "Exportiert alle Eingaben zwischen Start- und End-Datum."

msgid "New Registration Window"
msgstr "Neuer Anmeldezeitraum"

msgid "The registration window was added successfully"
msgstr "Der Anmeldezeitraum wurde erfolgreich hinzugefügt"

msgid ""
"Registration windows limit forms to a set number of submissions and a "
"specific time-range."
msgstr "Anmeldezeiträume limitieren Formulareingaben nach Anzahl und Zeitraum."

msgid "General Message"
msgstr "Allgemeine Nachricht"

#, python-format
msgid "Successfully sent ${count} emails"
msgstr "Erfolgreich ${count} E-Mails gesendet"

msgid "Send E-Mail to attendees"
msgstr "E-Mail an Teilnehmende senden"

msgid "Email attendees"
msgstr "E-Mail an Teilnehmende"

msgid "Cancel Registration Window"
msgstr "Anmeldezeitraum absagen"

msgid ""
"You really want to cancel all confirmed and deny all open submissions for "
"this registration window?"
msgstr ""
"Möchten Sie alle bestätigten Anmeldungen stornieren und alle offenen "
"ablehnen?"

msgid ""
"Each attendee will receive a ticket email unless ticket messages are not "
"muted."
msgstr ""
"Jeder Teilnehmer wird eine Ticket-Email erhalten, sofern Tickets nicht "
"stummgeschaltet sind."

msgid "Do you really want to delete this registration window?"
msgstr "Möchten Sie den Anmeldezeitraum wirklich entfernen?"

msgid "Existing submissions will be disassociated."
msgstr "Bestehende Eingaben werden vom Anmeldezeitraum losgelöst."

msgid "Delete registration window"
msgstr "Anmeldezeitraum entfernen"

msgid "This registration window can't be deleted."
msgstr "Dieser Anmeldezeitraum kann nicht gelöscht werden."

msgid ""
"There are confirmed or open submissions associated with it. Cancel the "
"registration window first."
msgstr ""
"Bereits bestätigte oder offene Anmeldungen wären betroffen. Sagen Sie den "
"Zeitraum zuerst ab."

msgid "Edit Registration Window"
msgstr "Anmeldezeitraum bearbeiten"

#, python-format
msgid "${count} submissions cancelled / denied over the ticket system"
msgstr "${count} Anmeldungen storniert / abgelehnt über das Ticket-System"

msgid "The registration window was deleted"
msgstr "Der Anmeldezeitraum wurde gelöscht"

#, python-format
msgid ""
"The total amount for the currently entered data is ${total} but has to be at "
"least ${minimum}. Please adjust your inputs."
msgstr ""
"Der Totalbetrag für Ihre Eingaben beläuft sich auf ${total} allerdings ist "
"der Minimalbetrag ${minimum}. Bitte ändern Sie ihre Eingaben."

msgid "Pay Online and Complete"
msgstr "Online zahlen und abschliessen"

msgid "Your payment could not be processed"
msgstr "Ihre Zahlung konnte nicht verarbeitet werden"

msgid "Registrations are no longer possible"
msgstr "Anmeldungen sind nicht mehr möglich"

msgid "Your registration has been confirmed"
msgstr "Ihre Anmeldung wurde bestätigt"

msgid "The registration has been confirmed"
msgstr "Die Anmeldung wurde bestätigt"

msgid "The registration could not be confirmed"
msgstr "Die Anmeldung konnte nicht bestätigt werden"

msgid "Your registration has been denied"
msgstr "Ihre Anmeldung wurde abgelehnt"

msgid "The registration has been denied"
msgstr "Die Anmeldung wurde abgelehnt"

msgid "The registration could not be denied"
msgstr "Die Anmeldung konnte nicht abgelehnt werden"

msgid "Your registration has been cancelled"
msgstr "Ihre Anmeldung wurde storniert"

msgid "The registration has been cancelled"
msgstr "Die Anmeldung wurde storniert"

msgid "The registration could not be cancelled"
msgstr "Die Anmeldung konnte nicht storniert werden"

msgid "Select"
msgstr "Auswahl"

msgid "Select images"
msgstr "Bilder auswählen"

msgid "Added a new photo album"
msgstr "Ein neues Fotoalbum wurde hinzugefügt"

msgid "New Photo Album"
msgstr "Neues Fotoalbum"

#, python-format
msgid "Welcome to the ${org} Newsletter"
msgstr "Willkommen beim ${org} Newsletter"

#, python-format
msgid ""
"Success! We have sent a confirmation link to ${address}, if we didn't send "
"you one already."
msgstr ""
"Erfolg! Wir senden eine E-Mail zur Bestätigung Ihres Abonnements an "
"${address}, sofern Sie noch nicht angemeldet sind."

#, python-format
msgid "Do you really want to unsubscribe \"{}\"?"
msgstr "Möchten Sie \"{}\" wirklich abmelden?"

msgid "A newsletter with this name already exists"
msgstr "Ein Newsletter mit diesem Namen existiert bereits"

msgid "Added a new newsletter"
msgstr "Ein neuer Newsletter wurde hinzugefügt"

msgid "New Newsletter"
msgstr "Neuer Newsletter"

msgid "Edit Newsletter"
msgstr "Newsletter Bearbeiten"

msgid "The newsletter was deleted"
msgstr "Der Newsletter wurde gelöscht"

#, python-format
msgid "Sent \"${title}\" to ${n} recipients"
msgstr "\"${title}\" wurde an ${n} Empfänger gesendet"

#, python-format
msgid "Scheduled \"${title}\" to be sent on ${date}"
msgstr "\"${title}\" wurde für den Versand am ${date} eingeplant"

#, python-format
msgid "Sent \"${title}\" to ${recipient}"
msgstr "\"${title}\" wurde an ${recipient} gesendet"

msgid "Sends a test newsletter to the given address"
msgstr "Sendet ein Test-Newsletter an die gewählte Adresse"

msgid "Today"
msgstr "Heute"

msgid "Tomorrow"
msgstr "Morgen"

msgid "This weekend"
msgstr "Dieses Wochenende"

msgid "This week"
msgstr "Diese Woche"

msgid "Event Export"
msgstr "Veranstaltungs-Export"

msgid "Exports all future events."
msgstr "Exportiert alle zukünftigen Veranstaltungen."

#, python-format
msgid "The following line(s) contain invalid data: ${lines}"
msgstr "Die folgende(n) Zeile(n) enthalten ungültige Daten: ${lines}"

#, python-format
msgid "${count} events will be imported"
msgstr "${count} Veranstaltungen werden importiert"

#, python-format
msgid "${count} events imported"
msgstr "${count} Veranstaltungen importiert"

msgid "The same format as the export (XLSX) can be used for the import."
msgstr ""
"Für den Import kann das gleiche Format wie für den Export (XLSX) verwendet "
"werden."

msgid "Your payment has been received"
msgstr "Ihre Zahlung ist eingegangen"

msgid "Your payment has been withdrawn"
msgstr "Ihre Zahlung wurde rückgängig gemacht"

msgid "Your payment has been refunded"
msgstr "Ihre Zahlung wurde rückerstattet"

msgid "The ticket was marked as paid"
msgstr "Das Ticket wurde als bezahlt markiert"

msgid "The ticket was marked as unpaid"
msgstr "Das Ticket wurde als unbezahlt markiert"

msgid "The payment was captured"
msgstr "Die Zahlung wurde eingenommen"

msgid "The payment was refunded"
msgstr "Die Zahlung wurde rückerstattet"

msgid "As default"
msgstr "Als Standard"

msgid "Should this provider really be the new default?"
msgstr "Soll dieser Zahlungsanbieter wirklich zum Standard gemacht werden?"

msgid "All future payments will be redirected."
msgstr "Alle zukünftigen Zahlungen werden umgeleitet."

msgid "Make Default"
msgstr "Als Standard"

msgid "Enable"
msgstr "Aktivieren"

msgid "Should this provider really be enabled?"
msgstr "Sollte dieser Anbieter wirklich aktiviert werden?"

msgid "Disable"
msgstr "Deaktivieren"

msgid "Should this provider really be disabled?"
msgstr "Sollte dieser Anbieter wirklich deaktiviert werden?"

msgid "Do you really want to delete this provider?"
msgstr "Möchten Sie diesen Zahlungsanbieter wirklich löschen?"

msgid "Your Stripe account was connected successfully."
msgstr "Ihr Stripe Konto wurde erfolgreich verbunden."

msgid "Your Stripe account could not be connected."
msgstr "Ihr Stripe Konto konnte nicht verbunden werden."

msgid "Changed the default payment provider."
msgstr "Der Standard Zahlungsanbieter wurde verändert."

msgid "Provider enabled."
msgstr "Anbieter aktiviert."

msgid "Provider disabled."
msgstr "Anbieter deaktiviert."

msgid "The payment provider was deleted."
msgstr "Der Zahlungsanbieter wurde gelöscht."

msgid "Successfully synchronised payments"
msgstr "Synchronisierung erfolgreich"

msgid "Charge fees to customer"
msgstr "Kreditkarten-Gebühren dem Kunden verrechnen"

msgid "Added a new person"
msgstr "Eine neue Person wurde hinzugefügt"

msgid "New person"
msgstr "Neue Person"

msgid "January"
msgstr "Januar"

msgid "Feburary"
msgstr "Februar"

msgid "March"
msgstr "März"

msgid "April"
msgstr "April"

msgid "May"
msgstr "Mai"

msgid "June"
msgstr "Juni"

msgid "July"
msgstr "Juli"

msgid "August"
msgstr "August"

msgid "September"
msgstr "September"

msgid "October"
msgstr "Oktober"

msgid "November"
msgstr "November"

msgid "December"
msgstr "Dezember"

msgid ""
"The selected time does not exist on this date due to the switch from "
"standard time to daylight saving time."
msgstr ""
"Die ausgewählte Zeit existiert nicht an diesem Datum aufgrund der "
"Sommerzeitumstellung."

msgid "hour"
msgstr "Stunde"

msgid "hours"
msgstr "Stunden"

msgid "day"
msgstr "Tag"

msgid "days"
msgstr "Tage"

#, python-format
msgid "Reservations must be made ${n} ${unit} in advance"
msgstr "Reservationen müssen ${n} ${unit} im Voraus gemacht werden"

msgid "This date lies in the past"
msgstr "Dieses Datum liegt in der Vergangenheit"

msgid "Reserve"
msgstr "Reservieren"

#, python-format
msgid "New dates for ${title}"
msgstr "Neue Termine für ${title}"

msgid "Confirm your reservation"
msgstr "Bestätigen Sie Ihre Reservation"

msgid "Thank you for your reservation!"
msgstr "Vielen Dank für Ihre Reservation!"

#, python-format
msgid ""
"Your reservation for ${room} has been submitted. Please continue with your "
"reservation for ${next_room}."
msgstr ""
"Ihre Reservation für ${room} wurde eingereicht. Bitte fahren Sie fort mit "
"Ihrer Reservation für ${next_room}."

msgid "Your reservations were accepted"
msgstr "Ihre Reservationen wurden angenommen"

#, python-format
msgid "${org} New Reservation(s)"
msgstr "${org} Neue Reservation(en)"

msgid "The reservations were accepted"
msgstr "Die Reservationen wurden angenommen"

msgid "The reservations have already been accepted"
msgstr "Die Reservationen wurden bereits angenommen"

msgid "The submitter email is not available"
msgstr "Die Email des Antragstellers fehlt"

msgid "Accept all reservation with message"
msgstr "Alle Reservationen annehmen mit Kommentar"

#, python-format
msgid ""
"The following message will be sent to ${address} and it will be recorded for "
"future reference."
msgstr ""
"Die folgende Nachricht wird an ${address} gesendet und als zukünftige "
"Referenz gespeichert."

msgid ""
"The payment associated with this reservation needs to be refunded before the "
"reservation can be rejected"
msgstr ""
"Die mit der Reservation verknüpfte Zahlung muss rückgängig gemacht werden "
"bevor die Reservation gelöscht werden kann"

msgid "The following reservations were rejected"
msgstr "Die folgenden Reservationen wurden abgelehnt"

msgid "The reservations were rejected"
msgstr "Die Reservationen wurden abgelehnt"

msgid "The reservation was rejected"
msgstr "Die Reservation wurde abgelehnt"

msgid "Reject all reservations with message"
msgstr "Alle Reservationen absagen mit Kommentar"

msgid "Added a new daypass"
msgstr "Eine neue Tageskarte wurde hinzugefügt"

msgid "New daypass"
msgstr "Neue Tageskarte"

msgid "Added a new room"
msgstr "Ein neuer Raum wurde hinzugefügt"

msgid "New room"
msgstr "Neuer Raum"

msgid "Added a new item"
msgstr "Neuen Gegenstand hinzugefügt"

msgid "New Item"
msgstr "Neuer Gegenstand"

msgid "Edit resource"
msgstr ""

#, python-format
msgid "Successfully removed ${count} unused allocations"
msgstr "${count} Einteilungen wurden erfolgreich entfernt"

msgid "Exports the reservations of the given date range."
msgstr "Exportiert alle Reservationen zwischen Start- und End-Datum."

msgid "No reservations found for the given date range."
msgstr "Keine Reservierungen für den angegebenen Zeitraum gefunden."

msgid "Exports the reservations of all resources in a given date range."
msgstr "Exportiert alle Reservationen in einem bestimmten Datumsbereich"

#, python-format
msgid "Do you really want to delete \"${name}\"?"
msgstr "Möchten Sie \"${name}\" wirklich löschen?"

msgid "Delete Recipient"
msgstr "Empfänger Löschen"

msgid "Added a new recipient"
msgstr "Ein neuer Empfänger wurde hinzugefügt"

msgid "New Recipient"
msgstr "Neuer Empfänger"

msgid "Edit Recipient"
msgstr "Empfänger Bearbeiten"

#, python-format
msgid "Search through ${count} indexed documents"
msgstr "Durchsuchen Sie ${count} indizierte Dokumente"

#, python-format
msgid "${count} Results"
msgstr "${count} Resultate"

msgid "Search Unavailable"
msgstr "Suche Nicht Verfügbar"

msgid "Favicon"
msgstr "Favicon"

msgid "Links"
msgstr "Links"

msgid "Header"
msgstr "Kopfzeile"

msgid "Footer"
msgstr "Fusszeile"

msgid "Modules"
msgstr "Module"

msgid "Analytics"
msgstr "Web-Statistik"

msgid "Holidays"
msgstr "Feiertage / Schulferien"

msgid "No holidays defined"
msgstr "Keine Feiertage definiert"

msgid "Link Migration"
msgstr "Migration Links"

msgid "Migrate"
msgstr "Migrieren"

#, python-format
msgid "Migrated ${number} links"
msgstr "${number} Links migriert"

#, python-format
msgid "Total of ${number} links found."
msgstr "Total ${number} Links gefunden"

#, python-format
msgid ""
"Migrates links from the given domain to the current domain \"${domain}\"."
msgstr ""
"Migriert Links von der angegebenen Domain zur aktuellen Domain \"${domain}\"."

msgid "Topics"
msgstr "Themen"

#, python-format
msgid "the subscription for ${address} was successfully confirmed"
msgstr "Die Anmeldung für ${address} wurde erfolgreich bestätigt"

#, python-format
msgid "the subscription for ${address} could not be confirmed, wrong token"
msgstr ""
"Die Anmeldung für ${address} konnte nicht bestätigt werden, falsches Token"

#, python-format
msgid "${address} successfully unsubscribed"
msgstr "${address} wurde erfolgreich abgemeldet"

#, python-format
msgid "${address} could not be unsubscribed, wrong token"
msgstr "${address} konnte nicht abgemeldet werden - falsches Token"

msgid "Added a new text module"
msgstr "Textbaustein hinzugefügt"

msgid "New text module"
msgstr "Neuer Textbaustein"

msgid "Edit text module"
msgstr "Textbaustein bearbeiten"

msgid "The text module was deleted"
msgstr "Der Textbaustein wurde gelöscht"

msgid "Delete Ticket"
msgstr "Ticket löschen"

msgid "This ticket is not deletable."
msgstr "Dieses Ticket kann nicht gelöscht werden."

msgid "Ticket successfully deleted"
msgstr "Ticket erfolgreich gelöscht"

msgid ""
"Do you really want to delete this ticket? All data associated with this "
"ticket will be deleted. This cannot be undone."
msgstr ""
"Möchten Sie das Ticket wirklich löschen? Alle mit diesem Ticket verbundenen "
"Daten werden gelöscht. Dies kann nicht rückgängig gemacht werden."

msgid "Mark as paid"
msgstr "Als bezahlt markieren"

msgid "Mark as unpaid"
msgstr "Als unbezahlt markieren"

msgid "Capture Payment"
msgstr "Zahlung Einnehmen"

msgid "Do you really want capture the payment?"
msgstr "Möchten Sie die Zahlung wirklich einnehmen?"

msgid ""
"This usually happens automatically, so there is no reason not do capture the "
"payment."
msgstr ""
"Dies passiert normalerweise automatisch. Sie können deshalb ohne Bedenken "
"weiterfahren."

msgid "Capture payment"
msgstr "Zahlung einnehmen"

msgid "Refund Payment"
msgstr "Zahlung Rückerstatten"

#, python-format
msgid "Do you really want to refund ${amount}?"
msgstr "Möchten Sie wirklich ${amount} rückerstatten?"

#, python-format
msgid "Refund ${amount}"
msgstr "${amount} rückerstatten"

msgid "Your ticket has a new message"
msgstr "Ihr Ticket hat eine neue Nachricht"

msgid "Your note was added"
msgstr "Ihre Notiz wurde hinzugefügt"

msgid "The note was deleted"
msgstr "Die Notiz wurde gelöscht"

msgid "Edit Note"
msgstr "Notiz bearbeiten"

msgid "The ticket cannot be accepted because it's not open"
msgstr "Das Ticket kann nicht angenommen werden da es nicht offen ist"

#, python-format
msgid "You have accepted ticket ${number}"
msgstr "Sie haben das Ticket ${number} angenommen"

msgid "The ticket cannot be closed because it's not pending"
msgstr ""
"Das Ticket kann nicht geschlossen werden da es nicht in Bearbeitung ist"

#, python-format
msgid "You have closed ticket ${number}"
msgstr "Sie haben das Ticket ${number} abgeschlossen"

msgid "The ticket cannot be re-opened because it's not closed"
msgstr ""
"Das Ticket kann nicht wieder geöffnet werden da es nicht geschlossen ist"

#, python-format
msgid "You have reopened ticket ${number}"
msgstr "Sie haben das Ticket ${number} wieder geöffnet"

msgid "Your ticket has been reopened"
msgstr "Ihr Ticket wurde wieder geöffnet"

#, python-format
msgid "You have disabled e-mails for ticket ${number}"
msgstr "Sie haben E-Mails für das Ticket ${number} deaktiviert"

#, python-format
msgid "You have enabled e-mails for ticket ${number}"
msgstr "Sie haben E-Mails für das Ticket ${number} aktiviert"

msgid "The ticket cannot be archived because it's not closed"
msgstr "Das Ticket kann nicht archiviert werden, da es nicht geschlossen ist"

#, python-format
msgid "You archived ticket ${number}"
msgstr "Sie haben das Ticket ${number} archiviert"

msgid ""
"The ticket cannot be recovered from the archive because it's not archived"
msgstr ""
"Das Ticket kann nicht aus dem Archiv geholt werden, da es nicht archiviert "
"ist"

#, python-format
msgid "You recovered ticket ${number} from the archive"
msgstr "Sie haben Ticket ${number} aus dem Archiv geholt"

msgid "The ticket has already been closed"
msgstr "Das Ticket wurde bereits geschlossen"

msgid "Your message has been sent"
msgstr "Ihre Nachricht wurde gesendet"

msgid "Your request has been submitted"
msgstr "Anfrage eingereicht"

msgid "Your request is currently pending"
msgstr "Ihr Anliegen wird zur Zeit bearbeitet"

msgid "Your request has been processed"
msgstr "Ihr Anliegen wurde abgeschlossen"

msgid "Request Status"
msgstr "Status Anfrage"

msgid "The request has already been closed"
msgstr "Ihre Anfrage wurde bereits geschlossen"

msgid "Your message has been received"
msgstr "Ihre Nachricht wurde übermittelt"

msgid ""
"Could not find valid credentials. You can set them in Gever API Settings."
msgstr ""
"Es konnten keine gültigen Anmeldedaten gefunden werden. Sie können diese in "
"den Gever API-Einstellungen festlegen."

msgid "Encountered an error while uploading to Gever."
msgstr "Beim Hochladen auf Gever ist ein Fehler aufgetreten."

#, python-format
msgid ""
"Encountered an error while uploading to Gever. Response status code is "
"${status}."
msgstr ""
"Beim Hochladen auf Gever ist ein Fehler aufgetreten. Der Statuscode der "
"Antwort lautet ${status}."

msgid "Successfully uploaded the PDF of this ticket to Gever"
msgstr "Das PDF dieses Tickets wurde erfolgreich hochgeladen zu Gever."

msgid "My"
msgstr "Meine"

msgid "All Tickets"
msgstr "Alle Tickets"

msgid "All Users"
msgstr "Alle Benutzer"

msgid "Submitted Requests"
msgstr "Eingereichte Anfragen"

msgid "Added a new user group"
msgstr "Benutzergruppe hinzugefügt"

msgid "New user group"
msgstr "Neue Benutzergruppe"

msgid "Edit user group"
msgstr "Benutzergruppe bearbeiten"

msgid "User Management"
msgstr "Benutzerverwaltung"

msgid "New Signup Link"
msgstr "Neuer Registrationslink"

msgid "New User"
msgstr "Neuer Benutzer"

msgid "A user with this e-mail address already exists"
msgstr "Ein Benutzer mit dieser E-Mail Adresse existiert bereits"

msgid "An account was created for you"
msgstr "Ein Konto wurde für Sie erstellt"

msgid "The user was created successfully"
msgstr "Der Benutzer wurde erfolgreich erstellt"

#~ msgid "Marker Type"
#~ msgstr "Marker-Typ"

#~ msgid "Numbers"
#~ msgstr "Zahlen"

#~ msgid "Mapbox (Default)"
#~ msgstr "Mapbox (Standard)"<|MERGE_RESOLUTION|>--- conflicted
+++ resolved
@@ -1,11 +1,7 @@
 msgid ""
 msgstr ""
 "Project-Id-Version: PACKAGE 1.0\n"
-<<<<<<< HEAD
 "POT-Creation-Date: 2023-02-10 09:17+0100\n"
-=======
-"POT-Creation-Date: 2023-02-09 09:04+0100\n"
->>>>>>> 73cd1a05
 "PO-Revision-Date: 2022-03-15 10:21+0100\n"
 "Last-Translator: Marc Sommerhalder <marc.sommerhalder@seantis.ch>\n"
 "Language-Team: German\n"
@@ -4266,13 +4262,8 @@
 "Veranstaltungen. Es besteht kein Publikationsrecht und bereits publizierte "
 "Veranstaltungen können jederzeit und ohne Angabe von Gründen gelöscht werden."
 
-<<<<<<< HEAD
 msgid "Add event"
 msgstr "Veranstaltung hinzufügen"
-=======
-msgid "Create an event"
-msgstr "Veranstaltung erfassen"
->>>>>>> 73cd1a05
 
 msgid "Your request has been registered"
 msgstr "Ihre Anfrage wurde erfasst"
