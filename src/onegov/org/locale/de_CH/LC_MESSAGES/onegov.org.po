--- conflicted
+++ resolved
@@ -1,11 +1,7 @@
 msgid ""
 msgstr ""
 "Project-Id-Version: PACKAGE 1.0\n"
-<<<<<<< HEAD
-"POT-Creation-Date: 2022-05-05 17:32+0200\n"
-=======
-"POT-Creation-Date: 2022-05-03 16:49+0200\n"
->>>>>>> 55b8edb7
+"POT-Creation-Date: 2022-05-24 11:23+0200\n"
 "PO-Revision-Date: 2022-03-15 10:21+0100\n"
 "Last-Translator: Marc Sommerhalder <marc.sommerhalder@seantis.ch>\n"
 "Language-Team: German\n"
@@ -1390,7 +1386,6 @@
 msgid "Please enter only day and month"
 msgstr "Bitte geben Sie nur Tag und Monat ein"
 
-<<<<<<< HEAD
 #, python-format
 msgid "${date} is not a valid date"
 msgstr "${date} ist kein gültiges Datum"
@@ -1403,10 +1398,9 @@
 
 msgid "End date needs to be after start date"
 msgstr "Das End-Datum muss vor dem Start-Datum sein"
-=======
+
 msgid "Email adress for notifications about newly opened tickets"
 msgstr "E-Mail-Adresse für Benachrichtigungen zu geöffneten Tickets"
->>>>>>> 55b8edb7
 
 msgid ""
 "Accept request and close ticket automatically for these ticket categories"
