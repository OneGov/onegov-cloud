msgid ""
msgstr ""
"Project-Id-Version: PACKAGE 1.0\n"
<<<<<<< HEAD
"POT-Creation-Date: 2022-09-21 09:28+0200\n"
=======
"POT-Creation-Date: 2022-10-03 15:10+0200\n"
>>>>>>> da3d6eb2
"PO-Revision-Date: 2022-03-15 10:21+0100\n"
"Last-Translator: Marc Sommerhalder <marc.sommerhalder@seantis.ch>\n"
"Language-Team: German\n"
"Language: de_CH\n"
"MIME-Version: 1.0\n"
"Content-Type: text/plain; charset=UTF-8\n"
"Content-Transfer-Encoding: 8bit\n"
"Plural-Forms: nplurals=2; plural=(n != 1);\n"
"Generated-By: Lingua 3.12\n"
"X-Generator: Poedit 3.0.1\n"

msgid "Open"
msgstr "Offen"

msgid "Pending"
msgstr "In Bearbeitung"

msgid "Closed"
msgstr "Abgeschlossen"

msgid "Archived"
msgstr "Archiviert"

msgid "All"
msgstr "Alle"

msgid "Paid"
msgstr "Bezahlt"

msgid "Failed"
msgstr "Fehlgeschlagen"

msgid "Refunded"
msgstr "Rückerstattet"

msgid "Manual"
msgstr "Manuell"

msgid "Stripe Connect"
msgstr "Stripe Connect"

#, python-format
msgid "${org} OneGov Cloud Status"
msgstr "${org} OneGov Cloud Status"

msgid "General"
msgstr "Allgemein"

#, python-format
msgid "${org} Reservation Overview"
msgstr "${org} Reservations-Übersicht"

msgid "Account"
msgstr "Konto"

msgid "User Profile"
msgstr "Benutzerprofil"

msgid "Logout"
msgstr "Abmelden"

msgid "Login"
msgstr "Anmelden"

msgid "Register"
msgstr "Registrierung"

msgid "Timeline"
msgstr "Aktivität"

msgid "Files"
msgstr "Dateien"

msgid "Images"
msgstr "Bilder"

msgid "Payment Provider"
msgstr "Zahlungsanbieter"

msgid "Payments"
msgstr "Zahlungen"

msgid "Text modules"
msgstr "Textbausteine"

msgid "Settings"
msgstr "Einstellungen"

msgid "Users"
msgstr "Benutzer"

msgid "User groups"
msgstr "Benutzergruppen"

msgid "Link Check"
msgstr "Link-Prüfung"

msgid "Archived Tickets"
msgstr "Archivierte Tickets"

msgid "Management"
msgstr "Verwaltung"

msgid "My Tickets"
msgstr "Meine Tickets"

msgid "Open Tickets"
msgstr "Offene Tickets"

msgid "Pending Tickets"
msgstr "Tickets in Bearbeitung"

msgid "Closed Tickets"
msgstr "Abgeschlossene Tickets"

msgid "Tickets"
msgstr "Tickets"

msgid "Ticket"
msgstr "Ticket"

msgid "This site is private"
msgstr "Diese Seite ist privat"

msgid "This site is secret"
msgstr "Diese Seite ist geheim"

msgid "Cancel"
msgstr "Abbrechen"

msgid "ID Payment Provider"
msgstr "ID beim Zahlungsanbieter"

msgid "Status"
msgstr "Status"

msgid "Currency"
msgstr "Währung"

msgid "Amount"
msgstr "Betrag"

msgid "Net Amount"
msgstr "Netto Betrag"

msgid "Fee"
msgstr "Gebühr"

msgid "Date Paid"
msgstr "Datum Bezahlt"

msgid "References"
msgstr "Referenzen"

msgid "Created Date"
msgstr "Datum erstellt"

msgid "Reference Ticket"
msgstr "Referenz Ticket"

msgid "Submitter Email"
msgstr "Email Antragsteller"

msgid "Category Ticket"
msgstr "Kategorie Ticket"

msgid "Status Ticket"
msgstr "Status Ticket"

msgid "Ticket decided"
msgstr "Ticket entschieden"

msgid "Yes"
msgstr "Ja"

msgid "No"
msgstr "Nein"

msgid "Credit card payments"
msgstr "Kreditkartenzahlungen"

msgid "Exports payments and tickets"
msgstr "Exportiert Zahlungen und Tickets"

msgid "Mo"
msgstr "Mo"

msgid "Tu"
msgstr "Di"

msgid "We"
msgstr "Mi"

msgid "Th"
msgstr "Do"

msgid "Fr"
msgstr "Fr"

msgid "Sa"
msgstr "Sa"

msgid "Su"
msgstr "So"

msgid "Title"
msgstr "Titel"

msgid "General availability"
msgstr "Generelle Verfügbarkeit"

msgid "Rule"
msgstr "Regel"

msgid "Extend"
msgstr "Verlängern"

msgid "Extend by one day at midnight"
msgstr "Mitternachts um einen Tag verlängern"

msgid "Extend by one month at the end of the month"
msgstr "Ende Monat um einen Monat verlängern"

msgid "Extend by one year at the end of the year"
msgstr "Ende Jahr um ein Jahr verlängern"

msgid "Start"
msgstr "Von"

msgid "Date"
msgstr "Datum"

msgid "End"
msgstr "Bis"

msgid "Except for"
msgstr "Ausser an"

msgid "On holidays"
msgstr "An Feiertagen"

msgid "During school holidays"
msgstr "Während Schulferien"

msgid "Access"
msgstr "Zugriff"

msgid "Public"
msgstr "Öffentlich"

msgid "Only by privileged users"
msgstr "Beschränkt auf Editoren und Administratoren"

msgid "Only by privileged users and members"
msgstr "Beschränkt auf Mitglieder, Editoren und Administratoren"

msgid "Security"
msgstr "Sicherheit"

msgid "Start date before end date"
msgstr "Start Datum vor Ende"

msgid "Daypasses"
msgstr "Tageskarten"

msgid "Daypasses Limit"
msgstr "Tageskarten pro Person und Tag"

msgid "Whole day"
msgstr "Ganztägig"

msgid "Time"
msgstr "Zeit"

msgid "Each starting at"
msgstr "Jeweils von"

msgid "HH:MM"
msgstr "HH:MM"

msgid "Each ending at"
msgstr "Jeweils bis"

msgid "May be partially reserved"
msgstr "Kann abschnittweise reserviert werden"

msgid "Options"
msgstr "Optionen"

msgid "Reservations per time slot"
msgstr "Maximale Anzahl Reservationen per Zeiteinheit"

msgid "Available items"
msgstr "Anzahl verfügbare Gegenstände"

msgid "Reservations per time slot and person"
msgstr "Reservationen per Zeiteinheit und Nutzer"

msgid "From"
msgstr "Von"

msgid "Until"
msgstr "Bis zum"

msgid "Slots per Reservation"
msgstr "Kontingent per Reservation"

msgid "Start time before end time"
msgstr "Start-Zeit vor End-Zeit"

msgid "Lead"
msgstr "Einleitung"

msgid "Describes what this directory is about"
msgstr "Beschreibt worum es bei diesem Verzeichnis geht"

msgid "Further Information"
msgstr "Weitere Informationen"

msgid "Definition"
msgstr "Definition"

msgid "Coordinates"
msgstr "Koordinaten"

msgid "Entries have no coordinates"
msgstr "Einträge haben keine Koordinaten"

msgid "Coordinates are shown on each entry"
msgstr "Koordinaten werden auf den Einträgen angezeigt"

msgid "Coordinates are shown on the directory and on each entry"
msgstr "Koordinaten werden im Verzeichnis und auf den Einträgen angezeigt"

msgid "Title-Format"
msgstr "Titel-Format"

msgid "Display"
msgstr "Anzeige"

msgid "Lead-Format"
msgstr "Lead-Format"

msgid "Main view"
msgstr "Hauptansicht"

msgid "Hide these labels on the main view"
msgstr "Diese Feldnamen auf der Hauptansicht verstecken"

msgid "Address"
msgstr "Adresse"

msgid "Filters"
msgstr "Filter"

msgid "Thumbnail"
msgstr "Thumbnail"

msgid "Pictures to be displayed as thumbnails on an entry"
msgstr "Bilder für Darstellung als Thumbnail auf dem Eintrag"

msgid "Address Block Title"
msgstr "Addressblock Titel"

msgid "Address Block"
msgstr "Adressblock"

msgid "The first line of the address"
msgstr "Die erste Zeile der Adresse"

msgid "Static title"
msgstr "Fixer Titel"

msgid "Icon"
msgstr "Symbol"

msgid "Marker"
msgstr "Marker"

msgid "Marker Color"
msgstr "Marker Farbe"

msgid "Default"
msgstr "Standard"

msgid "Custom"
msgstr "Eigene"

msgid "Color"
msgstr "Farbe"

msgid "Order"
msgstr "Sortierung"

msgid "By title"
msgstr "Nach Titel"

msgid "By format"
msgstr "Nach Format"

msgid "Order-Format"
msgstr "Sortierungs-Format"

msgid "Direction"
msgstr "Richtung"

msgid "Ascending"
msgstr "Aufsteigend"

msgid "Descending"
msgstr "Absteigend"

msgid "Pattern"
msgstr "Muster"

msgid "External Link"
msgstr "Externe Verknüpfung"

msgid "Visible"
msgstr "Sichtbar"

msgid "Users may propose new entries"
msgstr "Benutzer können neue Einträge vorschlagen"

msgid "New entries"
msgstr "Neue Einträge"

msgid "Guideline"
msgstr "Wegleitung"

msgid "Price"
msgstr "Preis"

msgid "Free of charge"
msgstr "Kostenlos"

msgid "Price per submission"
msgstr "Preis pro Eingabe"

msgid "Users may send change requests"
msgstr "Benutzer können Änderungen vorschlagen"

msgid "Change requests"
msgstr "Änderungsvorschläge"

msgid "Enable publication dates"
msgstr "Publikationsdaten aktivieren"

msgid ""
"Users may suggest publication start and/or end of the entry on submissions "
"and change requests"
msgstr ""
"Benutzer können Start und/oder Ende der Publikation des Eintrags bei "
"Änderungsvorschlägen und Eingaben setzen"

msgid "Publication"
msgstr "Publikation"

msgid "Information to be provided in addition to the E-mail"
msgstr "Zusätzliche zur E-Mail benötigte Informationen des Antragstellers"

msgid "Name"
msgstr "Name"

msgid "Phone"
msgstr "Telefon"

msgid "Submitter"
msgstr "Antragsteller/in"

#, python-format
msgid "The following fields are unknown: ${fields}"
msgstr "Die folgenden Felder sind unbekannt: ${fields}"

msgid "Please select at most one thumbnail field"
msgstr "Bitte wählen Sie höchstens ein Thumbnail Feld"

#, python-format
msgid ""
"User submissions are not possible, because «${field}» is not visible. Only "
"if all fields are visible are user submission possible - otherwise users may "
"see data that they are not intended to see. "
msgstr ""
"Benutzereingaben sind nicht möglich, da «${field}» nicht sichtbar ist. Nur "
"wenn alle Felder sichtbar sind können Benutzereingaben akzeptiert werden - "
"andernfalls ist es möglich dass der Benutzer versteckte Felder sehen kann."

msgid "Apply directory configuration"
msgstr "Verzeichniskonfiguration anwenden"

msgid "Yes, import configuration and entries"
msgstr "Ja, Konfiguration und Einträge importieren"

msgid "No, only import entries"
msgstr "Nein, nur Einträge importieren"

msgid "Mode"
msgstr "Modus"

msgid "Only import new entries"
msgstr "Nur neue Einträge importieren"

msgid "Replace all entries"
msgstr "Alle Einträge ersetzen"

msgid "Import"
msgstr "Import"

msgid "Art"
msgstr "Kunst"

msgid "Cinema"
msgstr "Kino"

msgid "Concert"
msgstr "Konzert"

msgid "Congress"
msgstr "Kongress"

msgid "Culture"
msgstr "Kultur"

msgid "Dancing"
msgstr "Tanz"

msgid "Education"
msgstr "Bildung"

msgid "Exhibition"
msgstr "Ausstellung"

msgid "Gastronomy"
msgstr "Gastronomie"

msgid "Health"
msgstr "Gesundheit"

msgid "Library"
msgstr "Bibliothek"

msgid "Literature"
msgstr "Literatur"

msgid "Market"
msgstr "Markt"

msgid "Meetup"
msgstr "Treffen"

msgid "Misc"
msgstr "Diverses"

msgid "Music School"
msgstr "Musikschule"

msgid "Music"
msgstr "Musik"

msgid "Party"
msgstr "Party"

msgid "Politics"
msgstr "Politik"

msgid "Reading"
msgstr "Lesung"

msgid "Religion"
msgstr "Religion"

msgid "Sports"
msgstr "Sport"

msgid "Talk"
msgstr "Vortrag"

msgid "Theater"
msgstr "Theater"

msgid "Tourism"
msgstr "Tourismus"

msgid "Toy Library"
msgstr "Ludothek"

msgid "Tradition"
msgstr "Brauchtum"

msgid "Youth"
msgstr "Jugend"

msgid "Elderly"
msgstr "Senioren"

msgid "Concerto in the castle garden"
msgstr "Konzert im Schlossgarten"

msgid "Description"
msgstr "Beschreibung"

msgid "Enjoy a concerto in the castle garden."
msgstr "Freuen Sie sich auf ein klassisches Konzert im Schlossgarten."

msgid "Image"
msgstr "Bild"

msgid "Additional Information (PDF)"
msgstr "Zusätzliche Informationen (PDF)"

msgid "Venue"
msgstr "Veranstaltungsort"

msgid "10 CHF for adults"
msgstr "10 CHF für Erwachsene"

msgid "Organizer"
msgstr "Organisator"

msgid "Music society"
msgstr "Musikverein"

msgid "Organizer E-Mail"
msgstr "Organisator E-Mail"

msgid "Shown as contact address"
msgstr "Wird als Kontakt-Adresse angezeigt"

msgid "The marker can be moved by dragging it with the mouse"
msgstr "Der Marker kann mit der Maus verschoben werden"

msgid "Tags"
msgstr "Schlagworte"

msgid "To"
msgstr "Bis"

msgid "Repeat"
msgstr "Wiederholung"

msgid "Without"
msgstr "Ohne"

msgid "Weekly"
msgstr "Wöchentlich"

msgid "On additional dates"
msgstr "An zusätzlichen Daten"

msgid "Repeats itself every"
msgstr "Wiederholt sich jeden"

msgid "Until date"
msgstr "Bis Datum"

msgid "Dates"
msgstr "Daten"

msgid "The end date must be later than the start date."
msgstr "Das Enddatum muss nach dem Startdatum liegen."

msgid "The weekday of the start date must be selected."
msgstr "Der Wochentag an dem die Veranstaltung beginnt muss ausgewählt sein."

msgid "Please set and end date if the event is recurring."
msgstr "Bitte ein Enddatum angeben, falls eine Wiederholungen ausgewählt ist."

msgid "Please select a weekday if the event is recurring."
msgstr "Bitte ein Wochentag auswählen für sich wiederholende Veranstaltungen."

msgid "Invalid dates."
msgstr "Ungültige Daten"

msgid "Add"
msgstr "Hinzufügen"

msgid "Remove"
msgstr "Entfernen"

msgid "Clear"
msgstr "Löschen"

msgid ""
"Delete imported events before importing. This does not delete otherwise "
"imported events and submitted events."
msgstr ""
"Löscht importierte Veranstaltungen vor dem Importieren. Anderweitig "
"importierte Veranstaltungen und gemeldete Veranstaltungen werden dadurch "
"nicht gelöscht."

msgid "Dry Run"
msgstr "Probelauf"

msgid "Do not actually import the events."
msgstr "Die Veranstaltungen werden nicht gespeichert."

msgid "Map"
msgstr "Karte"

msgid "E-Mail"
msgstr "E-Mail"

msgid "Comment"
msgstr "Kommentar"

msgid "Please provide at least one change"
msgstr "Bitte geben Sie mindestens eine Änderung ein"

msgid "Publication end must be in the future"
msgstr "Das Publikationsende muss in der Zukunft liegen"

msgid "Publication start must be prior to end"
msgstr "Der Start der Publikation muss vor ihrem Ende liegen"

msgid "Describes briefly what this entry is about"
msgstr "Beschreibt kurz um was es beim Eintrag geht"

msgid "URL"
msgstr "URL"

msgid "Url pointing to another website"
msgstr "Url, der auf eine andere Website zeigt"

msgid "Group"
msgstr "Gruppe"

msgid "Used to group this link in the overview"
msgstr "Wird benutzt, um diesen Link in der Übersicht zu gruppieren"

msgid "Name of the list view this link will be shown"
msgstr "Name der Ansicht, wo dieser Eintrag erscheinen soll"

msgid "Describes what this form is about"
msgstr "Beschreibt kurz um was es bei diesem Formular geht"

msgid "Text"
msgstr "Text"

msgid "Used to group the form in the overview"
msgstr "Dient zur Gruppierung in der Übersicht"

msgid "Pick-Up"
msgstr "Abholung"

msgid ""
"Describes how this resource can be picked up. This text is used on the "
"ticket status page to inform the user"
msgstr ""
"Beschreibt, wie die Reservations-Resource abgeholt oder bezogen werden kann. "
"Dieser Text wird auf Ticket-Status-Seite genutzt, um den Nutzer zu "
"informieren"

msgid "URL path"
msgstr "URL Pfad"

msgid "Please fill out a new name"
msgstr "Bitte geben sie einen neuen Namen an"

#, python-format
msgid "Invalid name. A valid suggestion is: ${name}"
msgstr "Ungültiger Name. Ein gültiger Vorschlag ist: ${name}"

msgid "An entry with the same name exists"
msgstr "Ein Eintrag mit diesem Namen existiert bereits"

msgid "Selection"
msgstr "Auswahl"

msgid "By date"
msgstr "Nach Datum"

msgid "By registration window"
msgstr "Nach Anmeldezeitraum"

msgid "Registration Window"
msgstr "Anmeldezeitraum"

msgid "Your message"
msgstr "Ihre Nachricht"

msgid "Send to attendees with status"
msgstr "Sende Nachricht an Teilnehmende mit Status"

msgid "Confirmed"
msgstr "Bestätigt"

msgid "Cancelled"
msgstr "Storniert"

msgid "No email receivers found for the selection"
msgstr "Keine Empfänger für die getroffene Auswahl"

msgid "Limit the number of attendees"
msgstr "Anzahl Teilnehmer limitieren"

msgid "Attendees"
msgstr "Teilnehmer"

msgid "Yes, limit the number of attendees"
msgstr "Ja, Anzahl Teilnehmer limitieren"

msgid "No, allow an unlimited number of attendees"
msgstr "Nein, eine unlimitierte Anzahl Teilnehmer zulassen"

msgid "Number of attendees"
msgstr "Anzahl Teilnehmer"

msgid "Waitinglist"
msgstr "Warteliste"

msgid "Yes, allow for more submissions than available spots"
msgstr "Ja, mehr Anfragen als verfügbare Plätze erlauben"

msgid "No, ensure that all submissions can be confirmed"
msgstr "Nein, sicherstellen dass alle Anfragen bestätigt werden können"

msgid "Do not accept any submissions"
msgstr "Keine Anmeldungen akzeptieren"

msgid "Advanced"
msgstr "Erweitert"

msgid "Please use a stop date after the start"
msgstr "Bitte benutzen sie ein End-Datum, welches vor dem Start-Datum liegt"

#, python-format
msgid ""
"The date range overlaps with an existing registration window (${range})."
msgstr ""
"Der Datumsbereich überschneidet sich mit einem bestehenden Anmeldezeitraum "
"(${range})."

#, python-format
msgid ""
"The limit cannot be lower than the already confirmed number of attendees "
"(${claimed_spots})"
msgstr ""
"Das Limit kann nicht tiefer sein als die Anzahl bereits angemeldeter "
"Teilnehmer (${claimed_spots})"

#, python-format
msgid ""
"The limit cannot be lower than the already confirmed number attendees "
"(${claimed_spots}) and the number of pending requests (${pending_requests}). "
"Either enable the waiting list, process the pending requests or increase the "
"limit. "
msgstr ""
"Das Limit kann nicht tiefer sein als die Summe der bereits angemeldeten "
"Teilnemer (${claimed_spots}) und der offenen Anfragen (${pending_requests}). "
"Aktivieren Sie entweder die Warteliste, verarbeiten Sie die offenen Anfragen "
"oder erhöhen Sie das limit. "

msgid "The end date must be later than the start date"
msgstr "Das End-Datum muss nach dem Start-Datum liegen"

msgid "Format"
msgstr "Format"

msgid "CSV File"
msgstr "CSV Datei"

msgid "Excel File"
msgstr "Excel Datei"

msgid "JSON File"
msgstr "JSON Datei"

msgid "Payment Method"
msgstr "Zahlungsmethode"

msgid "No credit card payments"
msgstr "Keine Kreditkarten-Zahlungen"

msgid "Credit card payments optional"
msgstr "Kreditkarten-Zahlungen optional"

msgid "Credit card payments required"
msgstr "Kreditkarten-Zahlung erforderlich"

msgid ""
"You need to setup a default payment provider to enable credit card payments"
msgstr ""
"Um Kreditkartenzahlungen zu aktivieren benötigen Sie einen Standard-"
"Zahlungsanbieter"

msgid "Test run"
msgstr "Testlauf"

msgid "Describes what this photo album is about"
msgstr "Beschreibt kurz um was es bei dem Fotoalbum geht"

msgid "View"
msgstr "Ansicht"

msgid "Full size images"
msgstr "Grosse Bilder"

msgid "Grid layout"
msgstr "Raster"

msgid "Show images on homepage"
msgstr "Bilder auf der Startseite zeigen"

msgid "Used in the overview and the e-mail subject"
msgstr "Wird in der Übersicht und als E-Mail Subjekt verwendet"

msgid "Editorial"
msgstr "Editorial"

msgid "A few words about this edition of the newsletter"
msgstr "Ein paar Worte zu dieser Ausgabe des Newsletters"

msgid "Latest news"
msgstr "Aktuelles"

msgid "Events"
msgstr "Veranstaltungen"

msgid "Publications"
msgstr "Publikationen"

msgid "Send"
msgstr "Senden"

msgid "Now"
msgstr "Jetzt"

msgid "At a specified time"
msgstr "Zur angegebenen Zeit"

msgid "Scheduled time must be at least 5 minutes in the future"
msgstr "Die angegebene Zeit muss mindestends 5 Minuten in der Zukunft liegen"

msgid "Newsletters can only be sent on the hour (10:00, 11:00, etc.)"
msgstr ""
"Newsletter können nur zur vollen Stunde versendet werden (10:00, 11:00, usw.)"

msgid "Recipient"
msgstr "Empfänger"

msgid "Describes what this page is about"
msgstr "Beschreibt kurz um was es bei diesem Thema geht"

msgid "Show the lead if accessing the parent page"
msgstr "Zeige Einleitung auf übergeordneter Seite"

msgid "(Redesign only)"
msgstr "(verfügbar im Redesign)"

msgid "Salutation"
msgstr "Anrede"

msgid "Academic Title"
msgstr "Akademischer Titel"

msgid "First name"
msgstr "Vorname"

msgid "Last name"
msgstr "Nachname"

msgid "Function"
msgstr "Funktion"

msgid "Direct Phone Number"
msgstr "Direktnummer"

msgid "Born"
msgstr "Geboren"

msgid "Profession"
msgstr "Beruf"

msgid "Political Party"
msgstr "Politische Partei"

msgid "Parliamentary Group"
msgstr "Fraktion"

msgid "Website"
msgstr "Webseite"

msgid "Picture"
msgstr "Bild"

msgid "URL pointing to the picture"
msgstr "Link zum Bild"

msgid "Notes"
msgstr "Notizen"

msgid "Public extra information about this person"
msgstr "Öffentliche Extra Informationen zu dieser Person"

msgid "Rooms"
msgstr "Räume"

msgid "Weekdays"
msgstr "Wochentage"

msgid "Start date in past"
msgstr "Startdatum in der Vergangenheit"

msgid "Describes what this reservation resource is about"
msgstr "Beschreibt um was es bei dieser Reservations-Ressource geht"

msgid "Used to group the resource in the overview"
msgstr "Dient zur Gruppierung in der Übersicht"

msgid "Extra Fields Definition"
msgstr "Extra-Felder Definition"

msgid "Closing date for the public"
msgstr "Annahmeschluss für die Öffentlichkeit"

msgid "Closing date"
msgstr "Annahmeschluss"

msgid "No closing date"
msgstr "Kein Annahmeschluss"

msgid "Stop accepting reservations days before the allocation"
msgstr "Tage vor der Einteilung keine Reservationen mehr annehmen"

msgid "Stop accepting reservations hours before the allocation"
msgstr "Stunden vor der Einteilung keine Reservationen mehr annehmen"

msgid "Hours"
msgstr "Stunden"

msgid "Days"
msgstr "Tage"

msgid "Limit reservations to certain zip-codes"
msgstr "Reservationen nach Postleitzahl einschränken"

msgid "Zip-code limit"
msgstr "Postleitzahl Einschränkung"

msgid "Zip-code field"
msgstr "Postleitzahl-Feld"

msgid "Allowed zip-codes (one per line)"
msgstr "Erlaubte Postleitzahlen (eine PLZ pro Zeile)"

msgid "Days before an allocation may be reserved by anyone"
msgstr "Anzahl Tage bevor Einteilungen von allen reserviert werden können"

msgid "Per item"
msgstr "Pro Eintrag"

msgid "Per hour"
msgstr "Pro Stunde"

msgid "Price per item"
msgstr "Preis pro Eintrag"

msgid "Price per hour"
msgstr "Preis pro Stunde"

msgid "Default view"
msgstr "Standardansicht"

msgid "Week view"
msgstr "Wochenansicht"

msgid "Month view"
msgstr "Monatsansicht"

msgid "Please select the form field that holds the zip-code"
msgstr "Bitte wählen Sie das Formfeld welches die Postleitzahl enthält"

msgid "Please enter at least one zip-code"
msgstr "Bitte geben Sie mindestens eine Postleitzahl ein"

msgid "Please enter one zip-code per line, without spaces or commas"
msgstr ""
"Bitte geben Sie eine Postleitzahl pro Zeile ein, ohne Leerzeichen und Kommas"

msgid "The price must be larger than zero"
msgstr "Der Preis muss grösser als Null sein"

msgid "New Reservations"
msgstr "Neue Reservationen"

msgid "Daily Reservations"
msgstr "Tägliche Reservationen"

msgid "Send on"
msgstr "Senden am"

msgid "Resources"
msgstr "Reservationen"

msgid "Please add at least one notification."
msgstr "Bitte wählen sie mindestens eine Benachrichtigung."

msgid "Logo"
msgstr "Logo"

msgid "URL pointing to the logo"
msgstr "Link zum Logo"

msgid "Logo (Square)"
msgstr "Logo (Quadratisch)"

msgid "E-Mail Reply Address (Reply-To)"
msgstr "E-Mail Antwort Adresse (Reply-To)"

msgid "Replies to automated e-mails go to this address."
msgstr "Antworten an automatisch generierte E-Mails gehen an diese Adresse."

msgid "Primary Color"
msgstr "Primärfarbe"

msgid "Default Font Family"
msgstr "Haupt-Schriftart"

msgid "Languages"
msgstr "Sprachen"

msgid "German"
msgstr "Deutsch"

msgid "French"
msgstr "Französisch"

msgid "Italian"
msgstr "Italienisch"

msgid "Additional CSS"
msgstr "Zusätzliches CSS"

msgid "Column width left side"
msgstr "Breite linke Seite"

msgid "Footer Division"
msgstr "Aufteilung Fusszeile"

msgid "Column width for the center"
msgstr "Breite mittlerer Bereich"

msgid "Column width right side"
msgstr "Breite rechte Seite"

msgid "Contact"
msgstr "Kontakt"

msgid "The address and phone number of the municipality"
msgstr "Die Adresse, Telefonnummer und E-Mail Adresse der Gemeindeverwaltung"

msgid "Information"
msgstr "Information"

msgid "Contact Link"
msgstr "Kontakt Link"

msgid "URL pointing to a contact page"
msgstr "Link zur Kontakt Seite"

msgid "Opening Hours"
msgstr "Öffnungszeiten"

msgid "The opening hours of the municipality"
msgstr "Öffnungszeiten"

msgid "Opening Hours Link"
msgstr "Öffnungszeiten Link"

msgid "URL pointing to an opening hours page"
msgstr "Link zur Öffnungszeiten Seite"

msgid "Hide OneGov Cloud information"
msgstr "OneGov Cloud Informationen verstecken"

msgid ""
"This includes the link to the marketing page, and the link to the privacy "
"policy."
msgstr ""
"Dies beinhaltet den Link auf die Marketing Seite, sowie der Link zum "
"Datenschutz."

msgid "Facebook"
msgstr "Facebook"

msgid "URL pointing to the Facebook site"
msgstr "Link zu Facebook"

msgid "Social Media"
msgstr "Soziale Medien"

msgid "Twitter"
msgstr "Twitter"

msgid "URL pointing to the Twitter site"
msgstr "Link zu Twitter"

msgid "YouTube"
msgstr "YouTube"

msgid "URL pointing to the YouTube site"
msgstr "Link zu YouTube"

msgid "Instagram"
msgstr "Instagram"

msgid "URL pointing to the Instagram site"
msgstr "Link zu Instagram"

msgid "Custom Link 1"
msgstr "Benutzerdefinierter Link 1"

msgid "URL to internal/external site"
msgstr "Url zu interner/externer Seite"

msgid "Custom Link 2"
msgstr "Benutzerdefinierter Link 2"

msgid "Custom Link 3"
msgstr "Benutzerdefinierter Link 3"

msgid "Name of the partner"
msgstr "Name des Partners"

msgid "First Partner"
msgstr "Erster Partner"

msgid "Logo of the partner"
msgstr "Logo des Partners"

msgid "The partner's website"
msgstr "Die Website des Partners"

msgid "Second Partner"
msgstr "Zweiter Partner"

msgid "Third Partner"
msgstr "Dritter Partner"

msgid "Fourth Partner"
msgstr "Vierter Partner"

msgid "The width of the column must be greater than 0"
msgstr "Die Breite der Kolonne muss grösser sein als 0"

msgid "The sum of all the footer columns must be equal to 12"
msgstr "Die Summe aller Breiten der Fusszeilenkolonnen muss 12 sein."

msgid ""
"Default social media preview image for rich link previews. Optimal size is "
"1200:630 px."
msgstr ""
"Bild für die Social Media Link-Vorschau (Rückfalloption). Die optimale "
"Grösse beträgt 1200:630px."

msgid "Icon 16x16 PNG (Windows)"
msgstr "Icon 16x16 PNG (Windows)"

msgid "URL pointing to the icon"
msgstr "Link zum Icon"

msgid "Icon 32x32 PNG (Mac)"
msgstr "Icon 32x32 PNG (Mac)"

msgid "Icon 57x57 PNG (iPhone, iPod, iPad)"
msgstr "Icon 57x57 PNG (iPhone, iPod, iPad)"

msgid "Icon SVG 20x20 (Safari)"
msgstr "Icon SVG 20x20 (Safari)"

msgid "Disable page references"
msgstr "Seitenreferenzen deaktivieren"

msgid ""
"Disable showing the copy link '#' for the site reference. The references "
"themselves will still work. Those references are only showed for logged in "
"users."
msgstr ""
"Versteckt den Kopier-Link '#' für die Seitenreferenz. Die Referenzen an sich "
"funktionieren weiterhin. Diese Referenzen sind nur für eingeloggte Nutzer "
"sichtbar."

msgid "Open files in separate window"
msgstr "Dateien in separatem Fenster öffnen"

msgid "Title header left side"
msgstr "Titel Kopfzeile links"

msgid "Optional"
msgstr "Optional"

msgid "Font color"
msgstr "Schriftfarbe"

msgid "Relative font size"
msgstr "Relative Schriftgrösse"

msgid "Header links"
msgstr "Kopfzeilenlinks"

msgid "Announcement"
msgstr "Ankündigung"

msgid "Announcement URL"
msgstr "URL für Ankündigung"

msgid "Announcement bg color"
msgstr "Hintergrundfarbe der Ankündigung"

msgid "Announcement font color"
msgstr "Schriftfarbe der Ankündigung"

<<<<<<< HEAD
msgid "Only show Announcement for logged-in users"
msgstr "Ankündigung nur für eingeloggte User anzeigen"
=======
msgid "Please add an url to each link"
msgstr "Bitte geben Sie für jeden Link eine URL ein"
>>>>>>> da3d6eb2

msgid "Homepage Cover"
msgstr "Startseiten Cover"

msgid "Structure"
msgstr "Struktur"

msgid "Homepage Structure (for advanced users only)"
msgstr "Startseiten Struktur (nur für fortgeschrittene Benutzer)"

msgid "The structure of the homepage"
msgstr "Die Struktur der Homepage"

msgid "Homepage redirect"
msgstr "Startseiten Weiterleitung"

msgid "Yes, to directories"
msgstr "Ja, zu den Verzeichnissen"

msgid "Yes, to events"
msgstr "Ja, zu den Veranstaltungen"

msgid "Yes, to forms"
msgstr "Ja, zu den Formularen"

msgid "Yes, to publications"
msgstr "Ja, zu den Publikationen"

msgid "Yes, to reservations"
msgstr "Ja, zu den Reservationen"

msgid "Yes, to a non-listed path"
msgstr "Ja, ein nicht gelisteter Pfad"

msgid "Path"
msgstr "Pfad"

msgid "Please enter a path without schema or host"
msgstr "Bitte geben Sie einen Pfad ohne Schema oder Hostname an"

msgid "Hide these fields for non-logged-in users"
msgstr "Diese Felder für nicht angemeldete Benutzer ausblenden"

msgid "People"
msgstr "Personen"

msgid "Values of the location filter"
msgstr "Werte des Ortfilters"

msgid "The default map view. This should show the whole town"
msgstr "Die Standard Kartenansicht. Diese sollte die ganze Gemeinde zeigen."

msgid "Geo provider"
msgstr "Geo Anbieter"

msgid "Mapbox (Default)"
msgstr "Mapbox (Standard)"

msgid "Analytics Code"
msgstr "Analytics Code"

msgid "JavaScript for web statistics support"
msgstr "JavaScript für Web-Statistik"

msgid "Cantonal holidays"
msgstr "Kantonale Feiertage"

msgid "Other holidays"
msgstr "Andere Feiertage"

msgid "Preview"
msgstr "Vorschau"

msgid "School holidays"
msgstr "Schulferien"

msgid "Format: Day.Month - Description"
msgstr "Format: Tag.Monat - Beschreibung"

msgid "Please enter one date per line"
msgstr "Bitte geben Sie ein Datum pro Zeile ein"

msgid "Please enter only day and month"
msgstr "Bitte geben Sie nur Tag und Monat ein"

#, python-format
msgid "${date} is not a valid date"
msgstr "${date} ist kein gültiges Datum"

msgid "Format: Day.Month.Year - Day.Month.Year"
msgstr "Format: Tag.Monat.Jahr - Tag.Monat.Jahr"

msgid "Please enter one date pair per line"
msgstr "Bitte geben Sie ein Datumspaar pro Zeile ein"

msgid "End date needs to be after start date"
msgstr "Das End-Datum muss vor dem Start-Datum sein"

msgid "Email adress for notifications about newly opened tickets"
msgstr "E-Mail-Adresse für Benachrichtigungen zu geöffneten Tickets"

msgid "Accept request and close ticket automatically based on:"
msgstr "Akzeptiere und schliesse Tickets automatisch basierend auf:"

msgid "Ticket category"
msgstr "Ticket-Kategorie"

msgid "User role"
msgstr "Benutzer-Rolle"

msgid ""
"Accept request and close ticket automatically for these ticket categories"
msgstr "Akzeptiere und schliesse Tickets automatisch für diese Kategorien"

msgid ""
"If auto-accepting is not possible, the ticket will be in state pending. Also "
"note, that after the ticket is closed, the submitter can't send any messages."
msgstr ""
"Wenn das automatische Akzeptieren nicht möglich ist, verbleibt ein Ticket in "
"Bearbeitung. Bedenken Sie weiter, dass nach Abschluss des Tickets von der "
"antragstellenden Person keine Nachrichten mehr gesendet werden können."

msgid "Accept request and close ticket automatically for these user roles"
msgstr "Akzeptiere und schliesse Tickets automatisch für diese Benutzer-Rollen"

msgid "User used to auto-accept tickets"
msgstr "Benutzer für das automatische Akzeptieren von Tickets"

msgid "Block email confirmation when this ticket category is opened"
msgstr "Keine Email-Benachrichtung nach Eröffnung dieser Ticket-Kategorie"

msgid "This is enabled by default for tickets that get accepted automatically"
msgstr ""
"Für automatisch akzeptierte Tickets wird standardmässig keine "
"Eröffnungsnachricht verschickt"

msgid "Block email confirmation when this ticket category is closed"
msgstr ""
"Keine Email-Benachrichtigungen bei Schliessung dieser Ticket-Kateogorie"

msgid "Mute all tickets"
msgstr "Email-Benachrichtigungen für alle Tickets deaktivieren"

msgid "Always send email notification if a new ticket message is sent"
msgstr "Email-Benachrichtigung immer senden bei neuen Ticket-Nachrichten"

msgid "Categories restriced by user group settings"
msgstr "Durch Benutzergruppeneinstellungen eingeschränkt Kategorien"

msgid "Mute tickets individually if the auto-accept feature is enabled."
msgstr ""
"Schalten Sie Tickets individuell auf stumm, wenn sie Tickets automatisch "
"akzeptieren."

msgid "Enable newsletter"
msgstr "Newsletter aktivieren"

msgid "Include logo in newsletter"
msgstr "Logo im Newsletter anzeigen"

msgid "New domain"
msgstr "Neuer Domain"

msgid "Test migration"
msgstr "Migration testen"

msgid "Compares links to the current domain"
msgstr "Vergleicht Links mit der aktuellen Domain"

msgid "Use a domain name without http(s)"
msgstr "Benutze eine Domain ohne http(s)"

msgid "Domain must contain a dot"
msgstr "Die Domain muss einen Punkt enthalten"

msgid "Choose which links to check"
msgstr "Wählen Sie, welche Urls Überprüft werden sollen"

msgid "External links only"
msgstr "Externe Seiten"

msgid "Internal links only"
msgstr "Interne Seiten"

msgid "E-Mail Address"
msgstr "E-Mail Adresse"

msgid "Short name to identify the text module"
msgstr "Kurzer Name um den Textbaustein zu identifizieren"

msgid "Your note about this ticket"
msgstr "Ihre Notiz zu dem Ticket"

msgid "Attachment"
msgstr "Anhang"

msgid "Message"
msgstr "Nachricht"

msgid "The message is empty"
msgstr "Die Nachricht ist leer"

msgid "Notify me about replies"
msgstr "Ich möchte eine Benachrichtigung bei Antworten"

msgid "Setting \"Always notify\" is active"
msgstr "Einstellung \"Immer benachrichtigen\" ist eingeschaltet"

msgid "User"
msgstr "Benutzer"

msgid "Admin"
msgstr "Administrator"

msgid "Editor"
msgstr "Editor"

msgid "Member"
msgstr "Mitglied"

msgid "State"
msgstr "Status"

msgid "Active"
msgstr "Aktiv"

msgid "Inactive"
msgstr "Inaktiv"

msgid "Role"
msgstr "Rolle"

msgid "Yubikey"
msgstr "YubiKey"

msgid "Plug your YubiKey into a USB slot and press it."
msgstr "YubiKey anschliessen und Knopf drücken."

msgid "Administrators and editors must use a Yubikey"
msgstr "Administratoren und Editoren müssen zwingend einen YubiKey verwenden"

msgid "Invalid Yubikey"
msgstr "Ungültiger YubiKey"

#, python-format
msgid "This Yubikey is already used by ${username}"
msgstr "Dieser YubiKey wird bereits von ${username} verwendet"

msgid "The users e-mail address (a.k.a. username)"
msgstr "Die E-Mail Adresse des Benutzers (bzw. der Benutzername)"

msgid "Send Activation E-Mail with Instructions"
msgstr "Aktivierungs-Email mit Anmelde-Anleitung senden"

msgid "A user with this e-mail address exists already"
msgstr "Ein Benutzer mit dieser E-Mail Adresse existiert bereits"

msgid ""
"Users can only be in one group. If they already belong to another group and "
"get added here, they will automatically get removed from the other group."
msgstr ""
"Benutzer können nur in einer Gruppe sein. Wenn sie bereits einer anderen "
"Gruppe angehören und hier hinzugefügt werden, werden sie automatisch aus der "
"anderen Gruppe entfernt."

msgid "Ticket permissions"
msgstr "Ticketberechtigungen"

msgid "Restricts access and gives permission to these ticket categories"
msgstr ""
"Schränkt den Zugriff ein und erteilt Berechtigungen für diese "
"Ticketkategorien"

msgid "Send a periodic status e-mail."
msgstr "Ein periodisches Status E-Mail senden."

msgid "Daily (exluding the weekend)"
msgstr "Täglich (abgesehen vom Wochenende)"

msgid "Weekly (on mondays)"
msgstr "Wöchentlich (am Montag)"

msgid "Monthly (on first monday of the month)"
msgstr "Monatlich (am ersten Montag des Monats)"

msgid "Never"
msgstr "Nie"

msgid "1 entry"
msgstr "1 Eintrag"

#, python-format
msgid "${count} entries"
msgstr "${count} Einträge"

msgid "All directories"
msgstr "Alle Verzeichnisse"

msgid "Directories"
msgstr "Verzeichnisse"

msgid "All events"
msgstr "Alle Veranstaltungen"

msgid "Newsletter"
msgstr "Newsletter"

msgid "Daypass"
msgstr "Tageskarte"

msgid "Conference room"
msgstr "Konferenzraum"

#, python-format
msgid "150 years {organisation}"
msgstr "150 Jahre {organisation}"

msgid "Sports facility"
msgstr "Sportanlage"

msgid "We celebrate our 150th anniversary."
msgstr "Wir feiern unser 150 jähriges Bestehen."

msgid "General Assembly"
msgstr "Generalversammlung"

msgid "Communal hall"
msgstr "Gemeindesaal"

msgid "As every year."
msgstr "Alle Jahre wieder."

msgid "Community Gymnastics"
msgstr "Gemeinsames Turnen"

msgid "Gymnasium"
msgstr "Turnhalle"

msgid "Get fit together."
msgstr "Zusammen fit werden."

msgid "Women's Club"
msgstr "Frauenverein"

msgid "Football Tournament"
msgstr "Fussballturnier"

msgid "Amateurs welcome!"
msgstr "Anfänger willkommen!"

msgid "Sports Association"
msgstr "Sporverein"

msgid "all day"
msgstr "den ganzen Tag"

msgid "Homepage"
msgstr "Startseite"

msgid "Forms"
msgstr "Formulare"

msgid "Edit"
msgstr "Bearbeiten"

msgid "QR"
msgstr "QR"

msgid "Delete"
msgstr "Löschen"

msgid "This form can't be deleted."
msgstr "Das Formular kann nicht gelöscht werden."

msgid ""
"There are submissions associated with the form. Those need to be removed "
"first."
msgstr ""
"Es existieren Eingaben die mit diesem Formular verknüpft sind. Löschen Sie "
"diese Eingaben bevor Sie das Formular löschen."

msgid "Do you really want to delete this form?"
msgstr "Möchten Sie das Formular wirklich löschen?"

msgid "This cannot be undone."
msgstr "Dies kann nicht rückgängig gemacht werden."

msgid "Delete form"
msgstr "Formular löschen"

msgid "Export"
msgstr "Export"

msgid "Change URL"
msgstr "URL ändern"

msgid "Registration Windows"
msgstr "Anmeldezeitraum"

msgid "Form"
msgstr "Formular"

msgid "External form"
msgstr "Externes Formular"

msgid "New external form"
msgstr "Neues externes Formular"

msgid "Person"
msgstr "Person"

msgid "Do you really want to delete this person?"
msgstr "Möchten Sie die Person wirklich löschen?"

msgid "Delete person"
msgstr "Person löschen"

msgid "Accept ticket"
msgstr "Ticket annehmen"

msgid "This ticket can't be closed."
msgstr "Dieses Ticket kann nicht abgeschlossen werden."

msgid "This ticket requires a decision, but no decision has been made yet."
msgstr ""
"Dieses Ticket verlangt nach einer Entscheidung, aber bisher wurde keine "
"Entscheidung gefällt."

msgid "Close ticket"
msgstr "Ticket abschliessen"

msgid "Reopen ticket"
msgstr "Ticket wieder öffnen"

msgid "Archive ticket"
msgstr "Ticket archivieren"

msgid "Recover from archive"
msgstr "Aus dem Archiv holen"

msgid "Assign ticket"
msgstr "Ticket zuweisen"

msgid "New Note"
msgstr "Neue Notiz"

msgid "PDF"
msgstr "PDF"

msgid "New Message"
msgstr "Neue Nachricht"

msgid "Ticket Status"
msgstr "Ticket Status"

msgid "Text module"
msgstr "Textbaustein"

msgid "Do you really want to delete this text module?"
msgstr "Möchten Sie diesen Textbaustein wirklich löschen"

msgid "Delete text module"
msgstr "Textbaustein löschen"

msgid "Reservations"
msgstr "Reservationen"

msgid "Recipients"
msgstr "Empfänger"

msgid "Room"
msgstr "Raum"

msgid "Resource Item"
msgstr "Gegenstand"

msgid "External resource link"
msgstr "Externer Reservationslink"

msgid "New external resource"
msgstr "Neue externe Reservation"

msgid "Export All"
msgstr "Alle Exportieren"

msgid "Find Your Spot"
msgstr "Terminsuche"

msgid "Notifications"
msgstr "Mitteilungen"

msgid "E-Mail Recipient"
msgstr "E-Mail Empfänger"

msgid "Do you really want to delete this resource?"
msgstr "Möchten Sie diese Reservations-Ressource wirklich löschen?"

msgid "Delete resource"
msgstr "Reservations-Ressource löschen"

msgid "This resource can't be deleted."
msgstr "Diese Reservations-Ressource kann nicht gelöscht werden."

msgid "There are existing reservations associated with this resource"
msgstr "Es existieren Reservationen für diese Reservations-Ressource"

msgid "Clean up"
msgstr "Aufräumen"

msgid "Occupancy"
msgstr "Belegung"

msgid "Subscribe"
msgstr "Abonnieren"

msgid "Rules"
msgstr "Regeln"

msgid "Edit allocation"
msgstr "Einteilung bearbeiten"

msgid "Do you really want to delete this allocation?"
msgstr "Möchten Sie diese Einteilung wirklich löschen?"

msgid "Delete allocation"
msgstr "Einteilung löschen"

#, python-format
msgid "Every ${days} until ${end}"
msgstr "Jeden ${days} bis zum ${end}."

msgid "This event can't be editet."
msgstr "Diese Veranstaltung kann nicht bearbeitet werden."

msgid "Imported events can not be editet."
msgstr "Importierte Veranstaltungen können nicht bearbeitet werden."

msgid "Do you really want to delete this event?"
msgstr "Möchten Sie die Veranstaltung wirklich löschen?"

msgid "Delete event"
msgstr "Veranstaltung löschen"

msgid "This event can't be deleted."
msgstr "Diese Veranstaltung kann nicht gelöscht werden."

msgid "To remove this event, go to the ticket and reject it."
msgstr ""
"Sie können die Veranstaltung jedoch in der Ticketansicht absagen, um sie zu "
"entfernen."

msgid "Withdraw event"
msgstr "Veranstaltung zurückziehen"

msgid "Do you really want to withdraw this event?"
msgstr "Wollen sie diese Veranstaltung zurückziehen? "

msgid "You can re-publish an imported event later."
msgstr "Sie können importierte Veranstaltungen später wieder veröffentlichen."

msgid "Re-publish event"
msgstr "Veranstaltung wieder veröffentlichen"

msgid "New"
msgstr "Neu"

msgid "Subscribers"
msgstr "Abonnenten"

msgid "Test"
msgstr "Test"

msgid "Delete newsletter"
msgstr "Newsletter löschen"

msgid "Photo Albums"
msgstr "Fotoalben"

msgid "Manage images"
msgstr "Bilder verwalten"

msgid "Photo Album"
msgstr "Fotoalbum"

msgid "Choose images"
msgstr "Bilder auswählen"

msgid "Delete photo album"
msgstr "Fotoalbum löschen"

msgid "Usermanagement"
msgstr "Benutzerverwaltung"

msgid "Create Signup Link"
msgstr "Neuer Registrationslink"

msgid "User group"
msgstr "Benutzergruppe"

msgid "Do you really want to delete this user group?"
msgstr "Möchten Sie diese Benutzergruppe wirklich löschen"

msgid "Delete user group"
msgstr "Benutzergruppe löschen"

msgid "Exports"
msgstr "Exporte"

msgid "Payment Providers"
msgstr "Zahlungsanbieter"

msgid "Synchronise"
msgstr "Synchronisieren"

msgid "Directory"
msgstr "Verzeichnis"

msgid "Configure"
msgstr "Konfigurieren"

#, python-format
msgid "Do you really want to delete \"${title}\"?"
msgstr "Möchten Sie \"${title}\" wirklich löschen?"

msgid "All entries will be deleted as well!"
msgstr "Alle Einträge werden ebenfalls gelöscht!"

msgid "Delete directory"
msgstr "Verzeichnis löschen"

msgid "Entry"
msgstr "Eintrag"

msgid "Published"
msgstr "Veröffentlicht"

msgid "Upcoming"
msgstr "Demnächst"

msgid "Past"
msgstr "Vergangen"

msgid "Choose filter"
msgstr "Filter wählen"

msgid "Delete entry"
msgstr "Eintrag löschen"

msgid "Dashboard"
msgstr "Dashboard"

msgid "Do you really want to delete this external link?"
msgstr "Wollen sie die externe Verknüpfung wirklich löschen?"

msgid "Delete external link"
msgstr "Verknüpfung löschen"

msgid "Sort"
msgstr "Sortieren"

msgid "The submission was adopted"
msgstr "Der Eintrag wurde übernommen"

msgid "The entry is not valid, please adjust it"
msgstr "Der Eintrag ist nicht gültig, bitte korrigieren"

msgid "An entry with this name already exists"
msgstr "Ein Eintrag mit diesem Namen existiert bereits"

msgid "Your directory submission has been adopted"
msgstr "Ihr Verzeichniseintrag wurde übernommen"

msgid "Your change request has been applied"
msgstr "Ihr Änderungswunsch wurde übernommen"

msgid "The change request was applied"
msgstr "Der Änderungswunsch wurde übernommen"

msgid "The submission was rejected"
msgstr "Die Eingabe wurde abgelehnt"

msgid "Your directory submission has been rejected"
msgstr "Ihre Eingabe wurde abgelehnt"

msgid "Through URL only (not listed)"
msgstr "Nur wer die URL kennt (wird nicht gelistet)"

msgid "Members may view occupancy"
msgstr "Mitglieder dürfen Belegung einsehen"

msgid ""
"The occupancy view shows the e-mail addresses submitted with the "
"reservations, so we only recommend enabling this for internal resources "
"unless all members are sworn to uphold data privacy."
msgstr ""
"In der Belegungsansicht werden die mit den Reservationen eingegebenen E-Mail-"
"Adressen angezeigt. Wir empfehlen daher, diese Funktion nur für interne "
"Ressourcen zu aktivieren, es sei denn, alle Mitglieder sind auf die Wahrung "
"des Datenschutzes eingeschworen."

msgid "Visible on homepage"
msgstr "Auf der Startseite anzeigen"

msgid "Visibility"
msgstr "Sichtbarkeit"

msgid ""
"- '-' will be converted to a bulleted list\n"
"- Urls will be transformed into links\n"
"- Emails and phone numbers as well"
msgstr ""
"- '-' wird in eine Aufzählung umgewandelt\n"
"- Urls werden zu Hyperlinks konvertiert\n"
"- E-Mails und Telefon-Nummern ebenfalls"

msgid "Hide contact info in sidebar"
msgstr "Kontaktinformationen in Sidebar ausblenden"

msgid "Use text instead of lead in the newsletter"
msgstr "Text statt Einleitung im Newsletter benutzen"

msgid "A resource with this name already exists"
msgstr "Eine Resource mit diesem Namen existiert bereits"

msgid "Enable honey pot"
msgstr "Honey pot aktivieren"

msgid "Spam protection"
msgstr "Spamschutz"

msgid "This month"
msgstr "Diesen Monat"

msgid "Last month"
msgstr "Letzter Monat"

msgid "This year"
msgstr "Dieses Jahr"

msgid "Last year"
msgstr "Letztes Jahr"

msgid "Older"
msgstr "Älter"

msgid "Do you really want to delete this note?"
msgstr "Möchten Sie diese Notiz wirklich löschen?"

msgid "Delete Note"
msgstr "Notiz löschen"

msgid "Always visible on homepage"
msgstr "Immer auf der Startseite anzeigen"

msgid "Search for available dates"
msgstr "Nach verfügbaren Terminen suchen"

msgid "Aargau"
msgstr "Aargau"

msgid "Appenzell Ausserrhoden"
msgstr "Appenzell Ausserrhoden"

msgid "Appenzell Innerrhoden"
msgstr "Appenzell Innerrhoden"

msgid "Basel-Landschaft"
msgstr "Basel-Landschaft"

msgid "Basel-Stadt"
msgstr "Basel-Stadt"

msgid "Berne"
msgstr "Bern"

msgid "Fribourg"
msgstr "Freiburg"

msgid "Geneva"
msgstr "Genf"

msgid "Glarus"
msgstr "Glarus"

msgid "Grisons"
msgstr "Graubünden"

msgid "Jura"
msgstr "Jura"

msgid "Lucerne"
msgstr "Luzern"

msgid "Neuchâtel"
msgstr "Neuenburg"

msgid "Nidwalden"
msgstr "Nidwalden"

msgid "Obwalden"
msgstr "Obwalden"

msgid "Schaffhausen"
msgstr "Schaffhausen"

msgid "Schwyz"
msgstr "Schwyz"

msgid "Solothurn"
msgstr "Solothurn"

msgid "St. Gallen"
msgstr "St. Gallen"

msgid "Thurgau"
msgstr "Thurgau"

msgid "Ticino"
msgstr "Tessin"

msgid "Uri"
msgstr "Uri"

msgid "Valais"
msgstr "Wallis"

msgid "Vaud"
msgstr "Waadt"

msgid "Zug"
msgstr "Zug"

msgid "Zürich"
msgstr "Zürich"

msgid "Neujahrestag"
msgstr "Neujahrestag"

msgid "Berchtoldstag"
msgstr "Berchtoldstag"

msgid "Heilige Drei Könige"
msgstr "Heilige Drei Könige"

msgid "Jahrestag der Ausrufung der Republik"
msgstr "Jahrestag der Ausrufung der Republik"

msgid "Josefstag"
msgstr "Josefstag"

msgid "Näfelser Fahrt"
msgstr "Näfelser Fahrt"

msgid "Ostern"
msgstr "Ostern"

msgid "Karfreitag"
msgstr "Karfreitag"

msgid "Ostermontag"
msgstr "Ostermontag"

msgid "Tag der Arbeit"
msgstr "Tag der Arbeit"

msgid "Auffahrt"
msgstr "Auffahrt"

msgid "Pfingsten"
msgstr "Pfingsten"

msgid "Pfingstmontag"
msgstr "Pfingstmontag"

msgid "Fronleichnam"
msgstr "Fronleichnam"

msgid "Fest der Unabhängigkeit"
msgstr "Fest der Unabhängigkeit"

msgid "Peter und Paul"
msgstr "Peter und Paul"

msgid "Nationalfeiertag"
msgstr "Nationalfeiertag"

msgid "Mariä Himmelfahrt"
msgstr "Mariä Himmelfahrt"

msgid "Bruder Klaus"
msgstr "Bruder Klaus"

msgid "Allerheiligen"
msgstr "Allerheiligen"

msgid "Mariä Empfängnis"
msgstr "Mariä Empfängnis"

msgid "Escalade de Genève"
msgstr "Escalade de Genève"

msgid "Weihnachten"
msgstr "Weihnachten"

msgid "Stephanstag"
msgstr "Stephanstag"

msgid "Wiederherstellung der Republik"
msgstr "Wiederherstellung der Republik"

msgid "Form Submissions"
msgstr "Formulareingaben"

msgid ""
"This is not the oldest undecided submission of this registration window. Do "
"you really want to confirm this submission?"
msgstr ""
"Dies ist nicht die älteste offene Eingabe dieses Anmeldezeitraums. Möchten "
"Sie wirklich bestätigen?"

msgid ""
"By confirming this submission, you will prefer this over a submission that "
"came in earlier."
msgstr ""
"Durch das Bestätigen der Eingabe bervorzugen Sie diese gegenüber einer "
"Anderen die zuerst da war."

msgid "Confirm registration"
msgstr "Anmeldung bestätigen "

msgid "Deny registration"
msgstr "Anmeldung ablehnen"

msgid "Cancel registration"
msgstr "Anmeldung stornieren"

msgid "Edit submission"
msgstr "Eingabe bearbeiten"

msgid "Accept all reservations"
msgstr "Alle Reservationen annehmen"

msgid "Details about the reservation"
msgstr "Details zu Ihrer Reservation"

msgid "Edit details"
msgstr "Details bearbeiten"

msgid "Accept all with message"
msgstr "Alle annehmen mit Kommentar"

msgid "Reject all"
msgstr "Alle absagen"

msgid "Do you really want to reject all reservations?"
msgstr "Möchten Sie wirklich alle Reservationen absagen?"

msgid "Rejecting these reservations can't be undone."
msgstr "Die Absage aller Reservationen kann nicht rückgängig gemacht werden."

msgid "Reject reservations"
msgstr "Reservationen absagen"

msgid "Reject all with message"
msgstr "Alle absagen mit Kommentar"

#, python-format
msgid "Reject ${title}"
msgstr "${title} absagen"

msgid "Do you really want to reject this reservation?"
msgstr "Möchten Sie diese Reservation wirklich absagen?"

#, python-format
msgid "Rejecting ${title} can't be undone."
msgstr "Die Absage von ${title} kann nicht rückgängig gemacht werden."

msgid "Reject reservation"
msgstr "Reservation absagen"

#. Used in sentence: "${event} published."
#.
msgid "Event"
msgstr "Veranstaltung"

msgid "Accept event"
msgstr "Veranstaltung annehmen"

msgid "Edit event"
msgstr "Veranstaltung bearbeiten"

msgid "Reject event"
msgstr "Veranstaltung ablehnen"

msgid "Do you really want to reject this event?"
msgstr "Möchten Sie diese Veranstaltung wirklich absagen?"

msgid "Rejecting this event can't be undone."
msgstr "Eine Absage kann nicht rückgängig gemacht werden."

msgid "Directory Entry Submissions"
msgstr "Verzeichniseintrag Eingaben"

msgid "Adopt"
msgstr "Übernehmen"

msgid "View directory entry"
msgstr "Verzeichniseintrag Anzeigen"

msgid "Reject"
msgstr "Abweisen"

msgid "Do you really want to reject this entry?"
msgstr "Möchten Sie diesen Eintrag wirklich abweisen?"

msgid "Reject entry"
msgstr "Eintrag abweisen"

msgid "Link"
msgstr "Verknüpfung"

msgid "New Link"
msgstr "Neue Verknüpfung"

msgid "Added a new link"
msgstr "Eine neue Verknüpfung wurde hinzugefügt"

msgid "Edit Link"
msgstr "Verknüpfung Bearbeiten"

msgid "The link was deleted"
msgstr "Die Verknüpfung wurde gelöscht"

msgid "Delete link"
msgstr "Verknüpfung Löschen"

#, python-format
msgid "Do you really want to delete the link \"${title}\"?"
msgstr "Möchten Sie die Verknüpfung \"${title}\" wirklich löschen?"

msgid "Topic"
msgstr "Thema"

msgid "New Topic"
msgstr "Neues Thema"

msgid "Added a new topic"
msgstr "Das neue Thema wurde hinzugefügt"

msgid "Edit Topic"
msgstr "Thema Bearbeiten"

msgid "The topic was deleted"
msgstr "Das Thema wurde gelöscht"

msgid "Delete topic"
msgstr "Thema Löschen"

#, python-format
msgid "Do you really want to delete the topic \"${title}\"?"
msgstr "Möchten Sie das Thema \"${title}\" wirklich löschen?"

msgid "News"
msgstr "Nachricht"

msgid "Add News"
msgstr "Nachricht hinzufügen"

msgid "Added news"
msgstr "Eine neue Nachricht wurde hinzugefügt"

msgid "Edit News"
msgstr "Nachricht bearbeiten"

msgid "The news was deleted"
msgstr "Die Nachricht wurde gelöscht"

msgid "Delete news"
msgstr "Nachricht löschen"

#, python-format
msgid "Do you really want to delete the news \"${title}\"?"
msgstr "Möchten Sie die Nachricht \"${title}\" wirklich löschen?"

msgid "Copy"
msgstr "Kopieren"

msgid "Paste"
msgstr "Einfügen"

msgid "Please note that this page has subpages which will also be deleted!"
msgstr ""
"Bitte beachten Sie dass die Unterthemen dieses Themas ebenfalls gelöscht "
"werden!"

msgid "This page can't be deleted."
msgstr "Diese Seite kann nicht gelöscht werden."

msgid ""
"This page has subpages. Only administrators can delete pages with subpages. "
"To delete this page, delete all subpages first or ask an administrator to do "
"it for you."
msgstr ""
"Diese Seite hat Unterseiten. Nur Administratoren können Seiten mit "
"Unterseiten löschen. Um diese Seite zu löschen müssen Sie erst alle "
"Unterseiten löschen, oder Sie wenden sich an einen Administrator."

msgid "Source"
msgstr "Herkunft"

msgid "Subject"
msgstr "Betreff"

msgid "Owner"
msgstr "Zuständig"

msgid "Created"
msgstr "Erstellt"

msgid "Reaction Time"
msgstr "Reaktionszeit"

msgid "Process Time"
msgstr "Bearbeitungszeit"

msgid "Event Source"
msgstr "Quelle Veranstaltung"

msgid "Payment"
msgstr "Zahlung"

msgid "Total Amount"
msgstr "Totalbetrag"

msgid ""
"The record behind this ticket was removed. The following information is a "
"snapshot kept for future reference."
msgstr ""
"Der hinterlegte Datensatz wurde entfernt. Die folgenden Informationen sind "
"eine Momentaufnahme, erstellt vor der Löschung."

msgid "Summary"
msgstr "Zusammenfassung"

msgid "No rules defined."
msgstr "Keine Regeln definiert."

msgid "State:"
msgstr "Status:"

msgid "Owner:"
msgstr "Besitzer:"

msgid "Kind:"
msgstr "Art:"

msgid "No directories defined yet."
msgstr "Noch keine Verzeichnisse definiert."

msgid "No entries found."
msgstr "Keine Einträge gefunden."

msgid "Propose entry"
msgstr "Eintrag vorschlagen"

msgid "Something missing? Propose a new entry."
msgstr ""
"Fehlt ein Eintrag im Verzeichnis? Schlagen Sie einen neuen Eintrag vor."

msgid "External link"
msgstr "Externe Verknüpfung"

msgid "More information"
msgstr "Weiterführende Informationen"

msgid "Change Request"
msgstr "Änderung vorschlagen"

msgid "Found an error? Propose a change to this entry."
msgstr "Haben Sie einen Fehler gefunden? Schlagen Sie eine Änderung vor."

msgid ""
"Your edit requires a migration of existing entries. Please confirm the "
"following changes."
msgstr ""
"Ihre Änderung bedingt eine Migration der bestehenden Einträge. Bitte "
"bestätigen Sie die folgenden Änderungen."

msgid ""
"Changes are detected using a heuristic. Therefore it is possible that your "
"changes were misdetected. If in doubt, press cancel and try to change the "
"directory in small increments."
msgstr ""
"Änderungen werden durch eine Heuristik erkannt. Deshalb kann es vorkommen "
"dass Änderungen falsch erkannt werden. Im Zweifelsfall brechen Sie die "
"Änderung ab und versuchen es mit kleineren Änderungsschritten."

msgid "For additional safety you can also download a backup before continuing:"
msgstr ""
"Zu Ihrer zusätzlichen Sicherheit können Sie ausserdem vorher ein Backup "
"herunterladen:"

msgid "Download backup"
msgstr "Backup herunterladen"

msgid ""
"There was an error while migrating your directory! You can fix the displayed "
"entries in a separate window and then continue here."
msgstr ""
"Bei der Verzeichnismigration ist ein Fehler aufgetreten! Sie können den "
"angezeigten Fehler im Eintrag in einem separaten Fenster beheben und danach "
"hier weiterfahren."

msgid "Added:"
msgstr "Hinzugefügt:"

msgid "Removed:"
msgstr "Entfernt:"

msgid "Renamed:"
msgstr "Umbenannt:"

msgid "Changed:"
msgstr "Verändert:"

msgid "Confirm"
msgstr "Bestätigen"

msgid "There was an error while importing your directory!"
msgstr "Beim Verzeichnisimport ist ein Fehler aufgetreten!"

msgid ""
"Please review your data and press \"Complete\" to finalize the process. If "
"there's anything you'd like to change, click on \"Edit\" to return to the "
"filled-out form."
msgstr ""
"Bitte überprüfen Sie Ihre Angaben und klicken Sie auf \"Abschliessen\" um "
"die Anfrage zu übermitteln. Wenn Sie Änderungen vornehmen möchten, klicken "
"Sie auf \"Bearbeiten\" um zum Formular zurückzukehren."

msgid ""
"The image shown in the list view is a square. To have your image shown fully "
"in the list view, you need to use a square image."
msgstr ""
"Ihr Bild wird in der Listen-Vorschau in ein Quadrat eingepasst. Falls Sie in "
"der Übersicht das ganze Bild darstellen möchten, müssen Sie ein "
"quadratisches Bild hochladen."

msgid "Complete"
msgstr "Abschliessen"

msgid "Entries in export: ${count}"
msgstr "Einträge im Export: ${count}"

msgid "No exports available."
msgstr "Keine Exporte verfügbar."

msgid "Upload"
msgstr "Hochladen"

msgid "Just Uploaded"
msgstr "Soeben hochgeladen"

msgid "Extension"
msgstr "Erweiterung"

msgid "Upload Date"
msgstr "Hochlade-Datum"

msgid "All Files"
msgstr "Alle Dateien"

msgid "No files uploaded yet"
msgstr "Noch keine Dateien hochgeladen"

msgid "All dates"
msgstr "Alle Termine"

msgid "Unavailable"
msgstr "Besetzt"

msgid "No dates found"
msgstr "Keine Termine gefunden"

msgid "You are trying to open a page for which you are not authorized."
msgstr "Ihnen fehlt die nötige Berechtigung um diese Seite zu öffnen."

msgid "Please follow this link to login with a different user."
msgstr ""
"Bitte folgen Sie diesem Link um sich mit einem anderen Benutzer anzumelden."

msgid "Please follow this link to login."
msgstr "Bitte folgen Sie diesem Link um sich anzumelden."

msgid "No forms defined yet."
msgstr "Es wurden noch keine Formulare definiert."

msgid "Categories"
msgstr "Kategorien"

msgid ""
"To edit the image descriptions, click on one, enter your descrption and "
"press return. To abort press escape."
msgstr ""
"Klicken Sie auf die Beschreibung um diese zu ändern. Zum Bestätigen drücken "
"Sie die Eingabe-, zum Abbrechen die Esc-Taste."

msgid "No images uploaded yet"
msgstr "Noch keine Bilder hochgeladen"

msgid "This album does not contain any images yet."
msgstr "Dieses Fotoalbum enthält noch keine Bilder."

msgid "No photo albums defined yet."
msgstr "Noch keine Fotoalben erstellt."

msgid "Skip navigation"
msgstr "Navigation überspringen"

msgid "Back to the homepage"
msgstr "Zurück zur Startseite"

msgid "Search"
msgstr "Suche"

msgid "The form contains errors. Please check the marked fields."
msgstr "Das Formular enthält Fehler. Bitte die markierten Felder überprüfen."

msgid "Copied to Clipboard!"
msgstr "In die Zwischenablage kopiert!"

msgid "Total"
msgstr "Total"

msgid "Healthy"
msgstr "Intakt"

msgid "Errors"
msgstr "Fehler"

msgid "Duration [s]"
msgstr "Abfragedauer [s]"

msgid "Don't have an account yet?"
msgstr "Sie haben noch kein Benutzerkonto?"

msgid "Register now"
msgstr "Jetzt registrieren"

msgid "Forgot your password?"
msgstr "Sie haben Ihr Passwort vergessen?"

msgid "Reset password"
msgstr "Passwort zurücksetzen"

msgid "Alternatives"
msgstr "Alternativen"

msgid "You are here"
msgstr "Sie sind hier"

msgid "Privacy Protection"
msgstr "Datenschutz"

msgid "About"
msgstr "Impressum"

msgid "Partner"
msgstr "Partner"

msgid "more…"
msgstr "mehr…"

msgid "Submit"
msgstr "Absenden"

msgid "Selected Topics"
msgstr "Ausgewählte Themen"

msgid "Drop files to upload"
msgstr "Dateien hierhin ziehen um sie hochzuladen"

msgid "All news"
msgstr "Alle Nachrichten"

msgid "This site is private but can also be seen by members"
msgstr "Diese Seite ist privat, kann aber auch von Mitgliedern gesehen werden"

msgid "This site is not published."
msgstr "Diese Seite ist nicht publiziert."

msgid "This site is not public."
msgstr "Diese Seite ist nicht öffentlich."

msgid "This site is not public but it can be seen by members."
msgstr ""
"Diese Seite ist nicht öffentlich, kann aber von Mitgliedern eingesehen "
"werden."

msgid ""
"This site contains no lead. Leads are used for lists and search results."
msgstr ""
"Diese Seite hat keine Einleitung. Die Einleitung ist wichtig für die Suche "
"und Auflistungen."

msgid "Change request"
msgstr "Änderungsvorschlag"

msgid "New Entry"
msgstr "Neuer Eintrag"

msgid "Previous Page"
msgstr "Vorherige Seite"

msgid "Next Page"
msgstr "Nächste Seite"

msgid ""
"Persons living outside the following zipcodes may only reserve this "
"allocation on the ${date}: ${zipcodes}"
msgstr ""
"Personen die ausserhalb der folgenden Postleitzahlen leben können diese "
"Reservation erst am ${date} tätigen: ${zipcodes}"

msgid "Quota"
msgstr "Anzahl"

msgid "Initiated"
msgstr "Initiiert"

msgid "Submitted"
msgstr "Gemeldet"

msgid "Withdrawn"
msgstr "Zurückgezogen"

msgid "List Preview"
msgstr "Listen-Vorschau"

msgid "Additional Information"
msgstr "Zusätzliche Informationen"

msgid "Location"
msgstr "Ort"

msgid "Date and time"
msgstr "Datum und Zeit"

msgid "Recurrence"
msgstr "Wiederholungen"

msgid "No events found."
msgstr "Keine Veranstaltungen gefunden."

msgid "Filter by date"
msgstr "Nach Datum filtern"

msgid "Administrator"
msgstr "Administrator"

msgid "Administrators"
msgstr "Administratoren"

msgid "Editors"
msgstr "Editoren"

msgid "Members"
msgstr "Mitglieder"

msgid "Close (Esc)"
msgstr "Schliessen (Esc)"

msgid "Share"
msgstr "Teilen"

msgid "Toggle fullscreen"
msgstr "Vollbild"

msgid "Zoom in/out"
msgstr "Zoom"

msgid ""
"This space holds images from your photo-albums. To show photos add a few "
"photos to an album and mark it as available for the homepage."
msgstr ""
"Hier werden Bilder aus Ihren Fotoalben angezeigt. Dazu erstellen Sie einfach "
"ein Fotoalbum, fügen ein paar Bilder hinzu und markieren das Album als auf "
"der Startseite verfügbar."

msgid "Has a digital seal"
msgstr "Hat ein digitales Siegel"

msgid "${count} page"
msgstr "${count} Seite"

msgid "${count} pages"
msgstr "${count} Seiten"

msgid "Further occurrences:"
msgstr "Weitere Termine:"

msgid ""
"Your request will be processed shortly. To see the state of your process "
"your may return to this page at any time. All information on this page has "
"been sent to your e-mail address."
msgstr ""
"Ihre Anfrage wird in Kürze bearbeitet. Sie können jederzeit zu dieser Seite "
"zurückkehren um den Status Ihrer Anfrage abzufragen. Alle Informationen auf "
"dieser Seite wurde an Ihre E-Mail Adresse gesendet."

msgid ""
"Your request will be processed shortly. To see the state of your process "
"your may return to this page at any time."
msgstr ""
"Ihre Anfrage wird in Kürze bearbeitet. Sie können jederzeit zu dieser Seite "
"zurückkehren um den Status Ihrer Anfrage abzufragen."

msgid ""
"Your request has been completed. If you asked for documents to be sent to "
"your address, they should arrive shortly. If you asked to pick up documents "
"at the municipality, the are now ready to be picked up."
msgstr ""
"Ihre Anfrage wurde erfolgreich abgeschlossen. Falls Sie Dokumente über den "
"Postweg verlangt haben, sollten Sie in den kommenden Tagen Post erhalten. "
"Falls Sie Dokumente am Schalter abholen wollten, so können Sie das jetzt tun."

msgid "Privacy"
msgstr "Privatsphäre"

msgid "Send me my entered data by e-mail."
msgstr "Versand meiner Eingaben an meine E-Mail Adresse."

msgid "Pay Online Now"
msgstr "Jetzt online bezahlen"

msgid "Credit Card Fee"
msgstr "Kreditkarten-Gebühr"

msgid "Pay Offline later"
msgstr "Später bezahlen"

msgid "at ${time}"
msgstr "um ${time}"

msgid "Object"
msgstr "Objekt"

msgid "Disbursed"
msgstr "Ausbezahlt"

msgid "Digital seal"
msgstr "Digitales Siegel"

msgid "Private"
msgstr "Privat"

msgid "Will be published on:"
msgstr "Wird publiziert am:"

msgid "Publication date:"
msgstr "Publikationsdatum:"

msgid "Reset"
msgstr "Zurücksetzen"

msgid "Not a publication"
msgstr "keine Publikation"

msgid "Content"
msgstr "Inhalt"

msgid "1 page"
msgstr "1 Seite"

msgid "Contains no readable text"
msgstr "Enthält keinen lesbaren Text"

msgid "1 word"
msgstr "1 Wort"

msgid "${count} words"
msgstr "${count} Wörter"

msgid "Do you really want to delete this file?"
msgstr "Möchten Sie diese Datei wirklich löschen?"

msgid "Delete File"
msgstr "Datei löschen"

msgid "Please provide the new name for the file"
msgstr "Bitte geben Sie einen neuen Namen für die Datei ein"

msgid "Rename"
msgstr "Umbenennen"

msgid "Digital seal applied by ${signee} on ${date}"
msgstr "Digitales Siegel angewendet von ${signee} am ${date}"

msgid "Please enter your yubikey to apply a digital seal to this file"
msgstr ""
"Bitte geben Sie Ihren Yubikey ein um ein digitales Siegel auf der Datei "
"anzuwenden"

msgid "Sign"
msgstr "Signieren"

msgid ""
"Published documents with a digital seal can be discovered through the site-"
"search and in the list of documents with a digital seal. This action will be "
"logged and cannot be undone."
msgstr ""
"Publizierte Dokumente mit digitalem Siegel können von der Öffentlichkeit "
"über die Suche gefunden und in der Liste der Dokumente mit digitalem Siegel "
"eingesehen werden. Diese Aktion wird aufgezeichnet und kann nicht rückgängig "
"gemacht werden."

msgid "Without digital seal"
msgstr "Ohne digitales Siegel"

msgid "Apply digital seal now"
msgstr "Digitales Siegel anwenden"

msgid "You are not authorised to apply digital seals to documents"
msgstr ""
"Sie sind nicht dazu berechtigt digitale Siegel auf Dokumente anzuwenden"

msgid "Click to add a description"
msgstr "Klicken um eine Beschreibung hinzuzufügen"

msgid "Do you really want to delete the image?"
msgstr "Möchten Sie das Bild wirklich löschen?"

msgid "Delete Image"
msgstr "Bild Löschen"

msgid "${name} was provided with a digital seal on ${date}"
msgstr "${name} wurde am ${date} mit einem digitalen Siegel versehen"

msgid "${name} is not in our database"
msgstr "${name} ist nicht in unserer Datenbank"

msgid "Accept"
msgstr "Annehmen"

msgid "Close"
msgstr "Schliessen"

msgid "Copy to clipboard"
msgstr "In die Zwischenablage kopieren"

msgid "Hello!"
msgstr "Guten Tag"

msgid "Your e-mail address was just used to create an account on ${homepage}."
msgstr ""
"Ihre E-Mail Adresse wurde soeben zur Erstellung eines Accounts auf "
"${homepage} verwendet."

msgid "To activate your account, click confirm below:"
msgstr "Um Ihren Account zu aktivieren, bestätigen Sie bitte die Anmeldung:"

msgid "Confirm my account"
msgstr "Anmeldung bestätigen"

msgid ""
"If you believe this is an error, ignore this message and we'll never bother "
"you again."
msgstr ""
"Falls Sie sich nicht bei dieser Seite angemeldet haben, können Sie diese "
"Nachricht ignorieren. Sie erhalten dann keine weiteren E-Mails von uns."

msgid "Hello"
msgstr "Grüezi"

msgid ""
"You are recieving this mail because you subscribed to the following "
"newsletter:"
msgstr ""
"Sie erhalten diese E-Mail weil Sie sich für den folgenden Newsletter "
"angemeldet haben:"

msgid "Plese click the following link to confirm your subscription:"
msgstr ""
"Bitte klicken Sie auf den folgenden Link um Ihre Anmeldung zu bestätigen:"

msgid "Confirm subscription"
msgstr "Anmeldung bestätigen"

msgid ""
"If you did not subscribe to this newsletter you can simply ignore this e-"
"mail."
msgstr ""
"Falls Sie sich nicht für diesen Newsletter angemeldet haben, können Sie "
"diese Nachricht ignorieren."

msgid "Click here to unsubscribe."
msgstr "Klicken Sie hier um sich abzumelden."

msgid "Good morning,"
msgstr "Guten Morgen"

msgid "The following reservations are scheduled for today."
msgstr "Die folgenden Reservationen sind für heute geplant."

msgid "No reservations today."
msgstr "Heute keine Reservationen."

msgid "Have a great day!"
msgstr "Wir wünschen Ihnen einen schönen Tag!"

msgid ""
"This is the daily reservation overview for ${organisation}. If you no longer "
"want to receive this e-mail please contact an administrator so they can "
"remove you from the recipients list."
msgstr ""
"Dies ist die tägliche Reservations-Übersicht für ${organisation}. Falls Sie "
"dieses E-Mail nicht mehr bekommen möchten, melden Sie sich bitte bei einem "
"Administrator damit dieser Sie von der Empfängerliste streichen kann."

msgid "This is what happend on the ${org} website yesterday:"
msgstr "Folgendes ist gestern auf der ${org} Webseite geschehen:"

msgid "This is what happend on the ${org} website over the weekend:"
msgstr ""
"Folgendes ist während des Wochenendes auf der ${org} Webseite geschehen:"

msgid "tickets were opened."
msgstr "Tickets wurden eröffnet."

msgid "ticket was opened."
msgstr "Ticket wurde eröffnet."

msgid "tickets were accepted."
msgstr "Tickets wurden angenommen."

msgid "ticket was accepted."
msgstr "Ticket wurde angenommen."

msgid "tickets were closed."
msgstr "Tickets wurden geschlossen."

msgid "ticket was closed."
msgstr "Ticket wurde geschlossen."

#. Default: open
#. Used in sentence: "There are currently ${currently_open} tickets ${open_n}
#. and"
msgid "open_n"
msgstr "offen"

#. Canonical text for ${open_n} is: "open"
msgid "There are currently ${currently_open} tickets ${open_n} and"
msgstr "Zur Zeit sind ${currently_open} Tickets ${open_n} und"

#. Default: open
#. Used in sentence: "There is currently 1 ticket ${open_1} and"
msgid "open_1"
msgstr "offen"

#. Canonical text for ${open_1} is: "open"
msgid "There is currently 1 ticket ${open_1} and"
msgstr "Zur Zeit ist 1 Ticket ${open_1} und"

#. Default: pending
#. Used in sentence: "tickets are ${pending_n}."
msgid "pending_n"
msgstr "in Bearbeitung"

#. Canonical text for ${pending_n} is: "pending"
msgid "tickets are ${pending_n}."
msgstr "Tickets sind ${pending_n}."

#. Default: pending
#. Used in sentence: "1 ticket is ${pending_1}."
msgid "pending_1"
msgstr "in Bearbeitung"

#. Canonical text for ${pending_1} is: "pending"
msgid "1 ticket is ${pending_1}."
msgstr "1 Ticket ist ${pending_1}."

msgid "Have a great week!"
msgstr "Wir wünschen Ihnen eine schöne Woche!"

msgid ""
"This is the daily OneGov Cloud status e-mail. If you don't want to receive "
"this e-mail you may deactivate it by clicking on"
msgstr ""
"Dies ist das tägliche Status E-Mail der OneGov Cloud. Sie können sich "
"jederzeit über den folgenden Link"

msgid "unsubscribe"
msgstr "abmelden"

msgid ""
"Or you can receive it less frequently by changing the settings in your user "
"profile."
msgstr "Alternativ können Sie die Häufigkeit in Ihrem Benutzerprofil anpassen."

msgid "Your directory submission has been adopted:"
msgstr "Ihr Verzeichniseintrag wurde übernommen:"

msgid "Check request status"
msgstr "Anfragestatus überprüfen"

msgid "Your change request has been applied:"
msgstr "Ihr Änderungswunsch wurde übernommen:"

msgid "Your directory submission has unfortunately been rejected:"
msgstr "Ihre Verzeichniseintrag Eingabe wurde leider abgelehnt:"

msgid "Your event has been accepted:"
msgstr "Ihre Veranstaltung wurde angenommen:"

msgid "Your event has unfortunately been rejected:"
msgstr "Ihre Veranstaltung musste leider abgelehnt werden:"

msgid "The OneGov Cloud Team"
msgstr "Das OneGov Cloud Team"

msgid "This is what happend on the ${org} website over the past month:"
msgstr ""
"Folgendes ist während des letzten Monats auf der ${org} Webseite geschehen:"

msgid ""
"This is the monthly OneGov Cloud status e-mail. If you don't want to receive "
"this e-mail you may deactivate it by clicking on"
msgstr ""
"Dies ist das monatliche Status E-Mail der OneGov Cloud. Sie können sich "
"jederzeit über den folgenden Link"

msgid "Or by changing the settings in your user profile."
msgstr ""
"Alternativ können Sie die Einstellungen in Ihrem Benutzerprofil anpassen."

msgid "The following reservations have been accepted:"
msgstr "Die folgenden Reservationen wurden angenommen:"

msgid "${author} wrote"
msgstr "${author} schrieb"

msgid ""
"This is the notification for reservations for ${request.app.org.title}. If "
"you no longer want to receive this e-mail please contact an administrator so "
"they can remove you from the recipients list."
msgstr ""

msgid "An administrator just created a new account on ${org} for you."
msgstr ""
"Ein Administrator hat soeben ein neues Konto auf ${org} für Sie eingerichtet."

msgid "Your username is ${email}."
msgstr "Ihr Benutzername ist ${email}."

msgid "Click on the following link to set your account password:"
msgstr "Bitte klicken Sie auf den folgenden Link um Ihr Passwort zu setzen:"

msgid "Set Account Password"
msgstr "Passwort setzen"

msgid ""
"If the password link has expired, you can also request a new password here:"
msgstr ""
"Falls der Passwort-Link abgelaufen ist, können Sie hier ein neues Passwort "
"anfordern:"

msgid "To use your account you need the Yubikey with the serial ${number}"
msgstr ""
"Um Ihr Konto zu verwenden benötigen Sie den YubiKey mit der Seriennummer "
"${number}"

msgid ""
"You are receiving this e-mail because you signed up for the ${org} "
"newsletter."
msgstr ""
"Sie erhalten diese E-Mail weil Sie sich für den ${org} Newsletter angemeldet "
"haben."

msgid "Click here to view web version."
msgstr "Klicken Sie hier um die Web-Version anzuzeigen."

msgid "Click the following link to set a new password:"
msgstr "Klicken Sie auf den folgenden Link, um ein neues Passwort zu setzen:"

msgid "If you don't want to change your password, you can ignore this email."
msgstr ""
"Sie können dieses E-Mail ignorieren, falls Sie Ihr Passwort nicht ändern "
"möchten."

msgid "Your request has received a payment."
msgstr "Wir haben ihre Zahlung zu ihrer Anfrage erhalten."

msgid "Your request was marked as unpaid."
msgstr "Ihre Anfrage wurde als unbezahlt markiert."

msgid ""
"Your request's payment has been refunded. Note that it might take a few days "
"until your refunded amount is shown on your credit card bill."
msgstr ""
"Die Zahlung zu ihrer Anfrage wurde rückerstattet. Bitte beachten Sie dass es "
"ein paar Tage dauern kann bis der Betrag auf Ihrer Kreditkartenabrechnung "
"erscheint."

msgid "Amount:"
msgstr "Betrag:"

msgid "Your registration for \"${title}\" has been confirmed."
msgstr "Ihre Anmeldung für \"${title}\" wurde bestätigt."

msgid "Your registration for \"${title}\" has been denied."
msgstr "Ihre Anmeldung für \"${title}\" wurde abgelehnt."

msgid "Your registration for \"${title}\" has been cancelled."
msgstr "Ihre Anmeldung für \"${title}\" wurde storniert."

msgid "Registration"
msgstr "Anmeldung"

msgid "The ticket number is"
msgstr "Ihre Ticket Referenz"

msgid "The following reservations have unfortunately been cancelled:"
msgstr "Die folgenden Reservationen mussten leider abgesagt werden:"

msgid "You have a new ticket"
msgstr "Sie haben ein neues Ticket"

msgid "A message has been sent regarding ${ref}:"
msgstr "Sie haben zu ${ref} eine Nachricht erhalten:"

#. Canonical text for ${link} is: "visit the request status page"
#. Canonical text for ${link} is: "visit the request page"
msgid "Please ${link} to reply."
msgstr "Bitte ${link} um zu antworten"

#. Used in sentence: "Please ${link} to reply."
msgid "visit the request status page"
msgstr "öffnen Sie den Anfragestatus"

#. Used in sentence: "Please ${link} to reply."
msgid "visit the request page"
msgstr "öffnen Sie die Anfrage"

msgid "Your request has been closed."
msgstr "Ihre Anfrage wurde abgeschlossen"

msgid "Your requests's timeline has been archived for future reference:"
msgstr "Der Anfrageverlauf wurde als zukünftige Referenz archiviert:"

msgid "Request Timeline"
msgstr "Anfrageverlauf"

msgid "Thank you for your request."
msgstr "Vielen Dank für Ihre Anfrage."

msgid "Your request has been registered with the following reference:"
msgstr "Ihre Anfrage wurde unter der folgenden Referenz registriert:"

msgid ""
"We will send another e-mail once your ticket has been completed. In the "
"meantime you can check the status of your ticket at any time:"
msgstr ""
"Sie erhalten ein weiteres E-Mail, sobald Ihre Anfrage abgeschlossen wurde. "
"In der Zwischenzeit sehen Sie den Status Ihrer Anfrage jederzeit hier:"

msgid "The following ticket has just been opened:"
msgstr "Das folgende Ticket wurde soeben eröffnet:"

msgid "View the ticket"
msgstr "Ticket ansehen"

msgid "Your request has been reopened"
msgstr "Ihre Anfrage wurde wieder eröffnet"

msgid "This is what happend on the ${org} website over the past week:"
msgstr ""
"Folgendes ist während der letzten Woche auf der ${org} Webseite geschehen:"

msgid ""
"This is the weekly OneGov Cloud status e-mail. If you don't want to receive "
"this e-mail you may deactivate it by clicking on"
msgstr ""
"Dies ist das eöchentliche Status E-Mail der OneGov Cloud. Sie können sich "
"jederzeit über den folgenden Link"

msgid "Directory entry adopted."
msgstr "Verzeichniseintrag übernommen."

msgid "Change request applied."
msgstr "Änderungswunsch übernommen."

msgid "Directory entry rejected."
msgstr "Verzeichniseintrag abgelehnt."

msgid "Event edited."
msgstr "Veranstaltung bearbeitet."

#. Canonical text for ${event} is: "Event"
msgid "${event} published."
msgstr "${event} veröffentlicht."

msgid "Event deleted."
msgstr "Veranstaltung gelöscht."

msgid "Event withdrawn."
msgstr "Veranstaltung zurückgezogen."

msgid "File signed."
msgstr "Datei signiert."

msgid "File with digital seal removed."
msgstr "Datei mit digitalem Siegel gelöscht."

msgid "${amount} marked as paid."
msgstr "${amount} als bezahlt markiert."

msgid "${amount} marked as unpaid."
msgstr "${amount} als unbezahlt markiert."

msgid "${amount} captured."
msgstr "${amount} eingenommen."

msgid "${amount} refunded."
msgstr "${amount} rückerstattet."

msgid "1 reservation accepted."
msgstr "1 Reservation angenommen."

msgid "${count} reservations accepted."
msgstr "${count} Reservationen angenommen"

msgid "1 reservation rejected."
msgstr "1 Reservation abgelehnt."

msgid "${count} reservations rejected."
msgstr "${count} Reservationen abgelehnt."

msgid "Registration confirmed."
msgstr "Anmeldung bestätigt."

msgid "Registration denied."
msgstr "Anmeldung abgelehnt."

msgid "Registration cancelled."
msgstr "Anmeldung storniert."

msgid "Ticket opened."
msgstr "Ticket eröffnet."

msgid "Ticket accepted."
msgstr "Ticket angenommen."

msgid "Ticket closed."
msgstr "Ticket geschlossen."

msgid "Ticket reopened."
msgstr "Ticket wieder geöffnet."

msgid "Ticket assigned"
msgstr "Ticket zugewiesen"

msgid "Ticket e-mails disabled."
msgstr "Ticket E-Mails deaktiviert."

msgid "Ticket e-mails enabled."
msgstr "Ticket E-Mails aktiviert."

msgid "Payment amount changed."
msgstr "Zahlungsbetrag geändert."

msgid "Ticket archived."
msgstr "Ticket archiviert."

msgid "Ticket recovered from archive."
msgstr "Ticket aus dem Archiv geholt."

msgid ""
"The newsletter is disabled. You can only see this page because you are "
"logged in."
msgstr ""
"Der Newsletter ist deaktiviert. Sie können diese Seite nur sehen, weil Sie "
"eingeloggt sind."

msgid "Sign up to our newsletter to always stay up to date:"
msgstr ""
"Abonnieren Sie unseren Newsletter um immer auf dem Laufenden zu bleiben:"

msgid "Signup"
msgstr "Abonnieren"

msgid "There are currently ${count} recipients registered."
msgstr "Zur Zeit sind ${count} Abonnenten registriert."

msgid "Archive"
msgstr "Archiv"

msgid "No newsletters yet."
msgstr "Es wurden noch keine Newsletter versendet"

msgid "Not yet sent."
msgstr "Noch nicht gesendet."

msgid ""
"The user ${username} was created successfully. Please write down the user's "
"password, as it won't be shown to you again:"
msgstr ""
"Der Benutzer ${username} wurde erfolgreich erstellt. Bitte notieren Sie das "
"Passwort des Benutzers. Es wird Ihnen nicht wieder gezeigt:"

msgid "Password:"
msgstr "Passwort:"

msgid ""
"The user ${username} was created successfully. An e-mail has been sent to "
"the user with login instructions."
msgstr ""
"Der Benutzer ${username} wurde erfolgreich erstellt. Eine E-Mail mit einer "
"Anmeldungs-Anleitung wurde an den Benutzer gesendet."

msgid "Back to usermanagement"
msgstr "Zurück zur Benutzerverwaltung"

msgid ""
"Sorry, the page you are looking for could not be found. Try checking the URL "
"for errors or use the search box on the top."
msgstr ""
"Es tut uns leid, aber die Seite nach der Sie suchen konnte nicht gefunden "
"werden. Bitte überprüfen Sie die Internetadresse oder verwenden Sie die "
"Suche im Navigationsbereich."

msgid "Export this event"
msgstr "Diesen Termin exportieren"

msgid "Export all occurrences of this event"
msgstr "Alle Termine exportieren"

msgid "All occurrences of this event"
msgstr "Alle Termine dieser Veranstaltung"

msgid "Origin"
msgstr "Herkunft"

msgid "This is an imported event"
msgstr "Dies ist eine importierte Veranstaltung"

msgid "Tag"
msgstr "Schlagwort"

msgid "Export these events"
msgstr "Diese Termine exportieren"

msgid "Submit your event"
msgstr "Veranstaltung melden"

msgid "Submit your own event"
msgstr "Einen eigenen Eintrag für den Veranstaltungskalender erfassen"

msgid "No payment providers defined."
msgstr "Keine Zahlungsanbieter definiert."

msgid "Connected:"
msgstr "Verbunden:"

msgid "Default:"
msgstr "Standard:"

msgid "Enabled:"
msgstr "Aktiviert:"

msgid "Fee:"
msgstr "Gebühr:"

msgid "No payments yet."
msgstr "Noch keine Zahlungen."

msgid ""
"The following requests have been submitted. To see the state of process you "
"may return to the invidual request's page at any time. All information on "
"this page has been sent to your e-mail address."
msgstr ""
"Die folgenden Anfragen wurden eingereicht. Sie können jederzeit zu den "
"Seiten der einzelnen Anfragen zurückzukehren um den Status abzufragen. Alle "
"Informationen auf dieser Seite wurden an Ihre E-Mail Adresse gesendet."

msgid "Request Reference"
msgstr "Referenz Anfrage"

msgid "No people added yet."
msgstr "Es wurden noch keine Personen hinzugefügt."

msgid "Export a vCard of this person"
msgstr "Elektronische Visitenkarte (vCard)"

msgid "No publications"
msgstr "Keine Publikationen"

msgid "Years"
msgstr "Jahre"

msgid ""
"You can search through the content of all listed files by using the search "
"on the top right."
msgstr ""
"Sie können den Inhalt der gelisteten Dateien mit der Suche oben rechts "
"durchsuchen."

msgid ""
"All files have a digital seal. The digital seal of a downloaded file can be "
"viewed in Adobe Acrobat Reader or by dragging an already downloaded file "
"into the field below:"
msgstr ""
"Alle Dateien haben ein digitales Siegel. Das digitale Siegel einer "
"heruntergeladenen Datei kann im Adobe Acrobat Reader oder durch das Ziehen "
"der Datei in das untenstehende Feld geprüft werden:"

msgid "Drop files to verify them"
msgstr "Dateien zur Prüfung hierhin ziehen"

msgid ""
"Subscribers may always unsubscribe themselves through a link shown at the "
"bottom of the newsletter. If you unsubscribe them here, they will not be "
"notified."
msgstr ""
"Abonnenten können sich jederzeit selber über den Link am Fuss des Newsletter "
"abmelden. Hier abgemeldete Personen werden nicht benachrichtigt."

msgid "Unsubscribe"
msgstr "Abmelden"

msgid "No dates found, please select dates in the calendar first"
msgstr "Keine Termine gefunden, bitte wählen Sie erst Termine im Kalender aus"

msgid "Go to calendar"
msgstr "Zum Kalender"

msgid ""
"The following link can be used to subscribe to the reservations of this "
"calendar. It can be used by anyone that knows the link in multiple calendar "
"applications."
msgstr ""
"Der folgende Link kann zur Abonnierung der Reservationen dieses Kalenders "
"verwendet werden. Alle die den Link kennen können diesen in verschiedenen "
"Kalender-Applikationen verwenden."

msgid ""
"Note that we have no control over how often calendar applications update the "
"calendars they are subscribed to (if they update at all). Therefore the "
"information shown in the calendar may be wrong or out of date. Use it at "
"your own risk."
msgstr ""
"Beachten Sie bitte das wir keine Kontrolle darüber haben wie oft die "
"Kalender-Applikation das Abonnoment aktualisiert (sofern das überhaupt "
"geschieht). Deshalb ist die Information in der Kalender-Applikation mit "
"Vorsicht zu geniessen."

msgid "Reservations must be made at least one day in advance."
msgstr "Reservationen müsen mindestens ein Tag im Voraus gemacht werden."

msgid "Reservations must be made at least one hour in advance."
msgstr "Reservationen müssen mindestens eine Stunde im Voraus gemacht werden."

msgid "Reservations must be made at least ${n} days in advance."
msgstr "Reservationen müssen mindestens ${n} Tage im Voraus gemacht werden."

msgid "Reservations must be made at least ${n} hours in advance."
msgstr "Reservationen müssen mindestens ${n} Stunden im Voraus gemacht werden."

msgid "Select a free time span in the calendar below to create an allocation."
msgstr ""
"Wählen Sie eine freie Zeitspanne im Kalender aus um eine Einteilung zu "
"machen."

msgid "Removes all unreserved allocations between the start and end date."
msgstr ""
"Entfernt alle nicht-reservierten Einteilungen zwischen Start- und End-Datum"

msgid "Reservation is pending approval"
msgstr "Diese Reservation wurde noch nicht akzeptiert"

msgid "(${num_pending} pending approval)"
msgstr "(${num_pending} noch nicht akzeptiert)"

msgid "Utilised"
msgstr "Ausgelastet"

msgid "No recipients defined yet."
msgstr "Es wurden noch keine Empfänger definiert."

msgid ""
"Receives notifications for reservations of the day on the following days:"
msgstr ""
"Erhält Benachrichtigungen für Reservationen des Tages an folgenden Tagen:"

msgid "Receives notifications for new reservations."
msgstr "Erhält Benachtchtigungen für neue Reservationen."

msgid "Notifications for following Resources"
msgstr "Benachrichtigungen für die folgenden Reservationen"

msgid "No reservation resources defined yet."
msgstr "Es wurden noch keine Ressourcen hinzugefügt."

msgid ""
"Searching is currently unavailable due to technical difficulties. Please "
"excuse the inconvenience and try again later."
msgstr ""
"Die Suche ist zur Zeit aufgrund technischer Schwierigkeiten nicht verfügbar. "
"Bitte entschuldigen Sie die Unannehmlichkeiten und versuchen Sie es später "
"wieder."

msgid "Your search returned no results."
msgstr "Zu Ihrer Suche wurde nichts gefunden."

msgid "Select the images that should be shown inside this album."
msgstr "Wählen Sie die Bilder aus welche im Album angezeigt werden sollen."

msgid "Confirm selection"
msgstr "Auswahl bestätigen"

msgid "This newsletter has not been sent yet."
msgstr "Dieser Newsletter wurde noch nicht gesendet."

msgid "First sent ${time_ago}."
msgstr "Zum ersten Mal gesendet ${time_ago}."

msgid "This newsletter was sent to ${n} subscribers."
msgstr "Dieser Newsletter wurde an ${n} Abonnenten gesendet."

msgid "All subscribers have already received this newsletter."
msgstr "Dieser Newsletter wurde bereits von allen Abonnenten empfangen."

msgid "The newsletter is scheduled to be sent on ${time}"
msgstr "Der Newsletter wird am ${time} versendet"

msgid ""
"Check the email text. You can use the full news text instead of the leading "
"if you want. You will find this setting in the edit menu of the news item."
msgstr ""
"Überprüfen Sie den E-Mail Text. Sie können den vollen Text einer Nachricht "
"im Newsletter anzeigen anstelle der Einleitung. Sie finden die Einstellung "
"im Bearbeitungs-Menu der einzelnen Nachricht."

msgid "Delivery"
msgstr "Versand"

msgid "The newsletter was already sent to the following addresses:"
msgstr "Der Newsletter wurde bereits an die folgenden Empfänger gesendet:"

msgid ""
"A signup link allows anyone to sign up with a specific role. Those signups "
"are limited by time and count but they still present a security risk. Be "
"sure to only share this link with people you trust."
msgstr ""
"Mit einem Registrationslink können sich neue Benutzer für bestimmte Rollen "
"anmelden, sofern sie den Link kennen. Diese Anmeldungen sind zeitlich "
"limitiert und auf eine bestimmte Anzahl beschränkt. Trotzdem stellen Sie ein "
"gewisses Sicherheitsrisiko dar. Bitte teilen Sie diese Links nur mit "
"Personen denen Sie vertrauen."

msgid ""
"Your signup link has been created as follows. Please copy it before "
"continuing, it won't be shown to you again:"
msgstr ""
"Ihr Registrationslink wurde wie folgt erstellt. Bitte kopieren Sie diesen "
"bevor Sie weiterfahren, der Link wird Ihnen nicht wieder angezeigt:"

msgid ""
"Sort the items using drag and drop. The new positions are automatically "
"saved directly after moving."
msgstr ""
"Sortieren Sie die Elemente mittels Drag & Drop. Die neuen Positionen werden "
"direkt nach dem Verschieben automatisch gespeichert."

msgid "Back to page"
msgstr "Zurück zur Seite"

msgid "No activities yet."
msgstr "Noch keine Aktivitäten."

msgid "Ticket updates by e-mail"
msgstr "Ticket Updates via E-Mail"

msgid "Disable E-Mails"
msgstr "E-Mails deaktivieren"

msgid "No ticket updates by e-mail"
msgstr "Keine Ticket Updates via E-Mail"

msgid "Enable E-Mails"
msgstr "E-Mails aktivieren"

msgid "E-Mails can not be sent for tickets of imported events"
msgstr "E-mails für Tickets zu importierten Veranstaltungen sind deaktiviert"

msgid "Send Message"
msgstr "Nachricht senden"

msgid "Messages cannot be sent when the ticket is closed"
msgstr "Zu geschlossenen Tickets können keine Nachrichten versendet werden"

msgid "Please reopen the ticket to send a message"
msgstr "Bitte öffnen Sie das Ticket wieder um eine Nachricht zu senden"

msgid "Messages cannot be sent for imported events"
msgstr "Nachrichten für importierte Events sind nicht möglich"

msgid "${count} received"
msgstr "${count} Empfangen"

msgid "${count} sent"
msgstr "${count} Gesendet"

msgid "${count} note"
msgstr "${count} Notiz"

msgid "${count} notes"
msgstr "${count} Notizen"

msgid ""
"You are editing a note created by someone else. By saving your changes you "
"will become the author of the whole note."
msgstr ""
"Diese Notiz wurde von jemand anderem erstellt. Durch Ihre Änderung werden "
"Sie der neue Autor der ganzen Notiz."

msgid ""
"Notes are private and only shown to logged-in members. URLs and e-mail "
"addresses are turned into links."
msgstr ""
"Notizen sind privat und werden nur angemeldeten Benutzern angezeigt. E-Mail "
"Adressen und Links werden klickbar gemacht."

msgid "Would you like to make corrections to the event?"
msgstr "Möchten Sie Korrekturen an der Veranstaltung vornehmen?"

msgid "Edit this event."
msgstr "Bearbeiten Sie diese Veranstaltung."

msgid "Forgot something or have a special request?"
msgstr "Haben Sie ein besonderes Anliegen oder haben Sie etwas vergessen?"

msgid "Add a message to the ticket."
msgstr "Fügen Sie der Anfrage eine Nachricht hinzu."

msgid "New messages have been disabled because the ticket has been closed."
msgstr "Nachrichten wurden deaktiviert, da das Ticket geschlossen wurde."

msgid "Archive all selected tickets?"
msgstr "Alle ausgewählten Tickets archivieren?"

msgid "Do archive"
msgstr "Archivieren"

msgid "Archive selected"
msgstr "Selektierte Archivieren"

msgid ""
"You've reached this site because you are logged in. Visitors are "
"automatically redirected to the following link:"
msgstr ""
"Sie sehen diese Seite weil Sie eingeloggt sind. Besucher werden automatisch "
"zum folgenden Verweis weitergeleitet:"

msgid ""
"You are not automatically redirected so you have a chance to edit or delete "
"this link."
msgstr ""
"Sie wurden nicht automatisch weitergeleitet damit Sie die Möglichkeit haben "
"den Verweis zu bearbeiten oder zu löschen."

msgid "You have been successfully unsubscribed from all regular emails."
msgstr "Sie wurden erfolgreich von allen regelmässigen E-Mails abgemeldet."

msgid "local"
msgstr "lokal"

msgid "None"
msgstr "Keine"

msgid "No links found."
msgstr "Keine Verknüpfungen gefunden."

msgid "Select an item to view it"
msgstr "Wählen Sie einen Eintrag aus um diesen anzuzeigen"

msgid "Username"
msgstr "Benutzername"

msgid "Identicon"
msgstr "Identicon"

msgid "Password"
msgstr "Passwort"

msgid "Not a valid color."
msgstr "Ungültige Farbe."

msgid "Not a valid choice"
msgstr "Ungültige Auswahl"

msgid "Admins"
msgstr "Administratoren"

#, python-format
msgid ""
"You can only reserve this allocation before ${date} if you live in the "
"following zipcodes: ${zipcodes}"
msgstr ""
"Sie können diese Einteilung nur vor dem ${date} reservieren, wenn Sie in "
"einem der folgenden Postleitzahlen wohnen: ${zipcodes}"

#, python-format
msgid "${percent}% Available"
msgstr "${percent}% Verfügbar"

msgid "Available"
msgstr "Verfügbar"

#, python-format
msgid "${num} Available"
msgstr "${num} Verfügbar"

msgid ""
"This allocation can't be deleted because there are existing reservations "
"associated with it."
msgstr ""
"Diese Einteilung kann nicht gelöscht werden, da bestehende Reservationen "
"betroffen wären."

msgid ""
"To delete this allocation, all existing reservations need to be cancelled "
"first."
msgstr ""
"Um die Einteilung zu löschen, müssen zuerst alle bestehenden Reservationen "
"abgesagt werden."

msgid "A conflicting allocation exists for the requested time period."
msgstr "Es besteht bereits eine Einteilung im gewünschten Zeitraum."

msgid "A conflicting reservation exists for the requested time period."
msgstr "Dieser Termin wurde bereits ausgewählt."

msgid "An existing reservation would be affected by the requested change."
msgstr ""
"Eine bestehende Reservation wäre von der gewünschten Änderung betroffen."

msgid "A pending reservation would be affected by the requested change."
msgstr "Eine offene Reservation wäre von der gewünschten Änderung betroffen."

msgid "The requested period is no longer available."
msgstr "Der gewünschte Zeitraum ist nicht mehr verfügbar."

msgid "No reservable slot found."
msgstr "Der gewünschte Zeitraum ist bereits besetzt."

msgid "Reservations can't be made for more than 24 hours at a time."
msgstr "Reservationen dürfen nicht länger als 24 Stunden lang sein."

msgid "The given reservation paramters are invalid."
msgstr "Die Reservations-Parameter sind ungültig."

msgid "The given reservation token is invalid."
msgstr "Das Reservations-Token ist ungültig."

msgid "The requested number of reservations is higher than allowed."
msgstr "Die gewünschte Anzahl Reservationen ist höher als erlaubt."

msgid "The requested quota is invalid (must be at least one)."
msgstr ""
"Die gewünschte Anzahl Reservationen ist ungültig (Mindestanzahl ist eins)."

msgid "The allocation does not have enough free spots."
msgstr "Die Einteilung hat nicht genügend freie Plätze."

msgid "The resulting allocation would be invalid."
msgstr "Die gewünschte Einteilung ist ungültig."

msgid "No reservations to confirm."
msgstr "Keine Reservationen gefunden die Bestätigt werden können."

msgid "The given timerange is longer than the existing allocation."
msgstr "Der gewünschte Zeitraum liegt ausserhalb der Einteilung."

msgid "Reservation too short. A reservation must last at least 5 minutes."
msgstr ""
"Die Reservation ist zu kurz. Eine Reservation muss mindestens 5 Minuten "
"dauern."

msgid "Stop"
msgstr "Stop"

#, python-format
msgid "Do you really want to stop \"${title}\"?"
msgstr "Möchten Sie \"${title}\" wirklich stoppen?"

msgid "The rule will be removed without affecting existing allocations."
msgstr "Die Regel wird entfernt, bestehende Einteilungen bleiben."

msgid "Stop rule"
msgstr "Regel stoppen"

msgid ""
"All allocations created by the rule will be removed, if they haven't been "
"reserved yet."
msgstr "Alle Einteilungen der Regel werden entfernt, sofern nicht reserviert."

msgid "Delete rule"
msgstr "Regel löschen"

msgid "No allocations to add"
msgstr "Keine Einteilungen die hinzugefügt werden können"

#, python-format
msgid "Successfully added ${n} allocations"
msgstr "${n} Einteilungen wurden hinzugefügt"

msgid "New allocation"
msgstr "Neue Einteilung"

msgid "Your changes were saved"
msgstr "Ihre Änderungen wurden gespeichert"

#, python-format
msgid "New rule active, ${n} allocations created"
msgstr "Regel aktiv, ${n} Einteilungen erstellt"

msgid "New Rule"
msgstr "Neue Regel"

msgid ""
"Rules ensure that the allocations between start/end exist and that they are "
"extended beyond those dates at the given intervals. "
msgstr ""
"Regeln stellen sicher dass die Einteilungen zwischen Start und Ende bestehen "
"und dass sie im gewählten Interval verlängert werden."

msgid "The rule was stopped"
msgstr "Die Regel wurde gestoppt"

#, python-format
msgid "The rule was deleted, along with ${n} allocations"
msgstr "Die Regel wurde gelöscht, zusammen mit ${n} Einteilungen"

msgid "Topics A-Z"
msgstr "Themen A-Z"

msgid "Your userprofile is incomplete. Please update it before you continue."
msgstr ""
"Ihr Benutzerprofil ist unvollständig. Bitte vervollständigen Sie es bevor "
"Sie weiterfahren."

msgid "You have been logged in."
msgstr "Sie wurden angemeldet."

msgid "Wrong e-mail address, password or yubikey."
msgstr "Falsche E-Mail Adresse, falsches Passwort oder falscher Yubikey."

#, python-format
msgid "Login to ${org}"
msgstr "${org} Anmeldung"

msgid "A user with this address already exists"
msgstr "Ein Benutzer mit dieser E-Mail Adresse existiert bereits"

msgid "This signup link has expired"
msgstr "Der Registrationslink ist abgelaufen"

#, python-format
msgid "Your ${org} Registration"
msgstr "Ihre ${org} Registration"

msgid ""
"Thank you for registering. Please follow the instructions on the activiation "
"e-mail sent to you. Please check your spam folder if you have not received "
"the email."
msgstr ""
"Vielen Dank für Ihre Registrierung. Bitte folgen Sie den Anleitungen im "
"Aktivierungs-Email das wir Ihnen gesendet haben. Wenn sie das Email nicht "
"erhalten haben, prüfen Sie bitte ihren Spamordner."

msgid "Account Registration"
msgstr "Benutzerkonto Registration"

msgid "Unknown user"
msgstr "Unbekannter Benutzer"

msgid "Invalid activation token"
msgstr "Ungültiger Aktivierungscode"

msgid "Your account has already been activated."
msgstr "Ihr Konto wurde bereits aktiviert."

msgid ""
"Your account has been activated. You may now log in with your credentials"
msgstr ""
"Ihr Konto wurde aktiviert. Sie können sich nun mit Ihren Benutzernamen und "
"Passwort anmelden"

msgid "You have been logged out."
msgstr "Sie wurden ausgeloggt."

msgid "Password reset"
msgstr "Passwort zurücksetzen"

#, python-format
msgid ""
"A password reset link has been sent to ${email}, provided an account exists "
"for this email address."
msgstr ""
"Eine E-Mail wurde an ${email} gesendet (sofern die Adresse gültig ist)."

msgid "Password changed."
msgstr "Passwort geändert."

msgid "Wrong username or password reset link not valid any more."
msgstr "Ungültige Adresse oder abgelaufener Link."

msgid "A link was added to the clipboard"
msgstr "Ein Verweis wurde in die Zwischenablage kopiert"

#, python-format
msgid "The entry ${name} exists twice"
msgstr "Der Eintrag ${name} existiert zweimal"

msgid "Added a new directory"
msgstr "Ein neues Verzeichnis wurde hinzugefügt"

msgid "New Directory"
msgstr "Neues Verzeichnis"

msgid ""
"The requested change cannot be performed, as it is incompatible with "
"existing entries"
msgstr ""
"Die verlangte Änderung kann nicht durchgeführt werden, da sie mit den "
"bereist existierenden Einträgen inkompatibel ist."

#, python-format
msgid "Syntax Error in line ${line}"
msgstr "Syntaxfehler auf Zeile ${line}"

msgid "Syntax error in form"
msgstr "Syntaxfehler im Formular"

#, python-format
msgid "Syntax error in field ${field_name}"
msgstr "Syntaxfehler im Feld ${field_name}"

#, python-format
msgid "Error: Duplicate label ${label}"
msgstr "Fehler: ${label} zweifach erfasst"

msgid "The directory was deleted"
msgstr "Das Verzeichnis wurde gelöscht"

msgid "Added a new directory entry"
msgstr "Ein neuer Verzeichniseintrag wurde hinzugefügt"

msgid "New Directory Entry"
msgstr "Neuer Verzeichniseintrag"

msgid "Submit a New Directory Entry"
msgstr "Einen neuen Verzeichniseintrag vorschlagen."

msgid "Continue"
msgstr "Weiter"

msgid "Propose a change"
msgstr "Änderung vorschlagen"

msgid ""
"To request a change, edit the fields you would like to change, leaving the "
"other fields intact. Then submit your request."
msgstr ""
"Um eine Änderung vorzuschlagen, bearbeiten Sie die Felder die Sie ändern "
"möchten. Wo keine Änderungen nötig sind, lassen Sie die Felder wie sie sind. "
"Danach senden Sie Ihre Anfrage ab."

msgid "The entry was deleted"
msgstr "Der Eintrag wurde gelöscht"

msgid ""
"On the right side, you can filter the entries of this directory to export."
msgstr ""
"Auf der rechten Seite können Sie die Einträge des Verzeichnisses für de "
"filtern."

msgid "Exports all entries of this directory."
msgstr "Exportiert alle Einträge dieses Verzeichniseses."

msgid ""
"The resulting zipfile contains the selected format as well as metadata and "
"images/files if the directory contains any."
msgstr ""
"Die resultierende Zip-Datei enthält das gewählte Format sowie alle Metadaten "
"und allfällige Bilder/Dateien."

#, python-format
msgid ""
"You have been redirect to this entry because it could not be exported due to "
"missing file ${name}. Please re-upload them and try again"
msgstr ""
"Sie wurden auf diesen Eintrag weitergeleitet weil dieser nicht exportiert "
"werden konnte aufgrund der fehlenden Datei ${name}. Bitte laden sie diese "
"nochmals hoch und probieren Sie es erneut"

#, python-format
msgid "The column ${name} is missing"
msgstr "Die Spalte ${name} fehlt"

#, python-format
msgid "The file ${name} is missing"
msgstr "Die Datei ${name} fehlt"

msgid ""
"The given file is invalid, does it include a metadata.json with a data.xlsx, "
"data.csv, or data.json?"
msgstr ""
"Die angegebene Datei ist ungültig. Enthält sie eine metadata.json Datei mit "
"einer data.xlsx, data.csv oder data.json Datei?"

#, python-format
msgid "Imported ${count} entries"
msgstr "${count} Einträge importiert"

msgid ""
"Updates the directory configuration and imports all entries given in the ZIP "
"file. The format is the same as produced by the export function. Note that "
"only 100 items are imported at a time. To import more items repeat the "
"import accordingly."
msgstr ""
"Aktualisiert die Konfiguration des Verzeichnis und importiert alle Einträge "
"gemäss der angegebenen Zip Datei. Das Format entspricht dem Format des "
"Exports. Bitte beachten Sie das nur bis zu 100 Einträge pro Import "
"berücksichtigt werden. Um mehr Einträge zu importieren muss der Import "
"wiederholt werden."

msgid ""
"Stable URLs are important. Here you can change the path to your site "
"independently from the title."
msgstr ""
"Beständige URL's sind wichtig. Hier kann der Pfad unabhängig von Titel "
"angepasst werden."

#, python-format
msgid "A total of ${number} subpages are affected."
msgstr "Insgesamt ${number} Unterseiten sind betroffen."

#, python-format
msgid "${count} links will be replaced by this action."
msgstr "${count} Links werden nach dieser Aktion ersetzt."

msgid "The event submitter has not yet completed his submission"
msgstr "Der/die Antragsteller/in hat ihren Antrag noch nicht abgeschlosesen"

msgid "This event has already been published"
msgstr "Diese Veranstaltung wurde bereits veröffentlicht."

#, python-format
msgid "You have accepted the event ${title}"
msgstr "Sie haben die Veranstaltung ${title} angenommen"

msgid "Your event was accepted"
msgstr "Ihre Veranstaltung wurde angenommen"

msgid "Submit an event"
msgstr "Veranstaltung melden"

msgid ""
"Only events taking place inside the town or events related to town societies "
"are published. Events which are purely commercial are not published. There's "
"no right to be published and already published events may be removed from "
"the page without notification or reason."
msgstr ""
"Im Veranstaltungskalender werden Anlässe jeglicher Art publiziert, welche "
"innerhalb der Gemeinde oder im Zusammenhang mit einem Verein der Gemeinde "
"durchgeführt werden. Nicht publiziert werden rein kommerzielle "
"Veranstaltungen. Es besteht kein Publikationsrecht und bereits publizierte "
"Veranstaltungen können jederzeit und ohne Angabe von Gründen gelöscht werden."

msgid "Your request has been registered"
msgstr "Ihre Anfrage wurde erfasst"

msgid "New ticket"
msgstr "Neues Ticket"

msgid "Your request could not be accepted automatically!"
msgstr "Ihre Anfrage konnte nicht automatisch verarbeitet werden!"

msgid "Thank you for your submission!"
msgstr "Vielen Dank für Ihre Eingabe!"

msgid "Your event was rejected"
msgstr "Ihre Veranstaltung wurde abgelehnt"

msgid "Access Denied"
msgstr "Zugriff verweigert"

msgid "Not Found"
msgstr "Seite nicht gefunden"

msgid "Added a new external link"
msgstr "Neue externe Verknüpfung hinzugefügt"

msgid "New external link"
msgstr "Neue externe Verknüpfung"

msgid "Edit external link"
msgstr "Externe Verknüpfung bearbeiten"

msgid "Manage Photo Albums"
msgstr "Fotoalben verwalten"

msgid "This file type is not supported"
msgstr "Dieser Dateityp wird nicht unterstützt"

msgid "The file name is too long"
msgstr "Der Dateiname ist zu lang"

msgid "The file cannot be processed"
msgstr "Die Datei kann nicht verarbeitet werden"

msgid "Please submit your yubikey"
msgstr "Bitte geben Sie Ihren Yubikey ein"

msgid "Your account is not linked to a Yubikey"
msgstr "Ihr Konto ist nicht mit einem Yubikey verknüpft"

msgid "The used Yubikey is not linked to your account"
msgstr "Der verwendete Yubikey ist nicht mit Ihrem Konto verknüpft"

msgid "This file already has a digital seal"
msgstr "Diese Datei hat bereits ein digitales Siegel"

msgid "Your Yubikey could not be validated"
msgstr "Ihr Yubikey konnte nicht validiert werden"

msgid "Edit external form"
msgstr "Externes Formular editieren"

msgid "The registration has ended"
msgstr "Die Anmeldung ist nicht mehr möglich"

msgid "The registration is closed"
msgstr "Zur Zeit keine Anmeldung möglich"

#, python-format
msgid "The registration opens on ${day}, ${date}"
msgstr "Die Anmeldung beginnt am ${day}, ${date}"

#, python-format
msgid "The registration closes on ${day}, ${date}"
msgstr "Die Anmeldung endet am ${day}, ${date}"

#, python-format
msgid "There's a limit of ${count} attendees"
msgstr "Die Anmeldung ist auf ${count} Teilnehmer begrenzt"

msgid "There are no spots left"
msgstr "Keine Plätze mehr verfügbar"

msgid "There is one spot left"
msgstr "Es ist noch ein Platz verfügbar"

#, python-format
msgid "There are ${count} spots left"
msgstr "Es sind noch ${count} Plätze verfügbar"

msgid "A form with this name already exists"
msgstr "Ein Formular mit diesem Namen existiert bereits"

msgid "Added a new form"
msgstr "Ein neues Formular wurd hinzugefügt"

msgid "New Form"
msgstr "Neues Formular"

msgid "Exports the submissions of the given date range."
msgstr "Exportiert alle Eingaben zwischen Start- und End-Datum."

msgid "New Registration Window"
msgstr "Neuer Anmeldezeitraum"

msgid "The registration window was added successfully"
msgstr "Der Anmeldezeitraum wurde erfolgreich hinzugefügt"

msgid ""
"Registration windows limit forms to a set number of submissions and a "
"specific time-range."
msgstr "Anmeldezeiträume limitieren Formulareingaben nach Anzahl und Zeitraum."

msgid "General Message"
msgstr "Allgemeine Nachricht"

#, python-format
msgid "Successfully sent ${count} emails"
msgstr "Erfolgreich ${count} E-Mails gesendet"

msgid "Send E-Mail to attendees"
msgstr "E-Mail an Teilnehmende senden"

msgid "Email attendees"
msgstr "E-Mail an Teilnehmende"

msgid "Cancel Registration Window"
msgstr "Anmeldezeitraum absagen"

msgid ""
"You really want to cancel all confirmed and deny all open submissions for "
"this registration window?"
msgstr ""
"Möchten Sie alle bestätigten Anmeldungen stornieren und alle offenen "
"ablehnen?"

msgid ""
"Each attendee will receive a ticket email unless ticket messages are not "
"muted."
msgstr ""
"Jeder Teilnehmer wird eine Ticket-Email erhalten, sofern Tickets nicht "
"stummgeschaltet sind."

msgid "Do you really want to delete this registration window?"
msgstr "Möchten Sie den Anmeldezeitraum wirklich entfernen?"

msgid "Existing submissions will be disassociated."
msgstr "Bestehende Eingaben werden vom Anmeldezeitraum losgelöst."

msgid "Delete registration window"
msgstr "Anmeldezeitraum entfernen"

msgid "This registration window can't be deleted."
msgstr "Dieser Anmeldezeitraum kann nicht gelöscht werden."

msgid ""
"There are confirmed or open submissions associated with it. Cancel the "
"registration window first."
msgstr ""
"Bereits bestätigte oder offene Anmeldungen wären betroffen. Sagen Sie den "
"Zeitraum zuerst ab."

msgid "Edit Registration Window"
msgstr "Anmeldezeitraum bearbeiten"

#, python-format
msgid "${count} submissions cancelled / denied over the ticket system"
msgstr "${count} Anmeldungen storniert / abgelehnt über das Ticket-System"

msgid "The registration window was deleted"
msgstr "Der Anmeldezeitraum wurde gelöscht"

msgid "Pay Online and Complete"
msgstr "Online zahlen und abschliessen"

msgid "Your payment could not be processed"
msgstr "Ihre Zahlung konnte nicht verarbeitet werden"

msgid "Registrations are no longer possible"
msgstr "Anmeldungen sind nicht mehr möglich"

msgid "Your registration has been confirmed"
msgstr "Ihre Anmeldung wurde bestätigt"

msgid "The registration has been confirmed"
msgstr "Die Anmeldung wurde bestätigt"

msgid "The registration could not be confirmed"
msgstr "Die Anmeldung konnte nicht bestätigt werden"

msgid "Your registration has been denied"
msgstr "Ihre Anmeldung wurde abgelehnt"

msgid "The registration has been denied"
msgstr "Die Anmeldung wurde abgelehnt"

msgid "The registration could not be denied"
msgstr "Die Anmeldung konnte nicht abgelehnt werden"

msgid "Your registration has been cancelled"
msgstr "Ihre Anmeldung wurde storniert"

msgid "The registration has been cancelled"
msgstr "Die Anmeldung wurde storniert"

msgid "The registration could not be cancelled"
msgstr "Die Anmeldung konnte nicht storniert werden"

msgid "Select"
msgstr "Auswahl"

msgid "Select images"
msgstr "Bilder auswählen"

msgid "Added a new photo album"
msgstr "Ein neues Fotoalbum wurde hinzugefügt"

msgid "New Photo Album"
msgstr "Neues Fotoalbum"

#, python-format
msgid "Welcome to the ${org} Newsletter"
msgstr "Willkommen beim ${org} Newsletter"

#, python-format
msgid ""
"Success! We have sent a confirmation link to ${address}, if we didn't send "
"you one already."
msgstr ""
"Erfolg! Wir senden eine E-Mail zur Bestätigung Ihres Abonnements an "
"${address}, sofern Sie noch nicht angemeldet sind."

#, python-format
msgid "Do you really want to unsubscribe \"{}\"?"
msgstr "Möchten Sie \"{}\" wirklich abmelden?"

msgid "A newsletter with this name already exists"
msgstr "Ein Newsletter mit diesem Namen existiert bereits"

msgid "Added a new newsletter"
msgstr "Ein neuer Newsletter wurde hinzugefügt"

msgid "New Newsletter"
msgstr "Neuer Newsletter"

msgid "Edit Newsletter"
msgstr "Newsletter Bearbeiten"

msgid "The newsletter was deleted"
msgstr "Der Newsletter wurde gelöscht"

#, python-format
msgid "Sent \"${title}\" to ${n} recipients"
msgstr "\"${title}\" wurde an ${n} Empfänger gesendet"

#, python-format
msgid "Scheduled \"${title}\" to be sent on ${date}"
msgstr "\"${title}\" wurde für den Versand am ${date} eingeplant"

#, python-format
msgid "Sent \"${title}\" to ${recipient}"
msgstr "\"${title}\" wurde an ${recipient} gesendet"

msgid "Sends a test newsletter to the given address"
msgstr "Sendet ein Test-Newsletter an die gewählte Adresse"

msgid "Today"
msgstr "Heute"

msgid "Tomorrow"
msgstr "Morgen"

msgid "This weekend"
msgstr "Dieses Wochenende"

msgid "This week"
msgstr "Diese Woche"

msgid "Event Export"
msgstr "Veranstaltungs-Export"

msgid "Exports all future events."
msgstr "Exportiert alle zukünftigen Veranstaltungen."

#, python-format
msgid "The following line(s) contain invalid data: ${lines}"
msgstr "Die folgende(n) Zeile(n) enthalten ungültige Daten: ${lines}"

#, python-format
msgid "${count} events will be imported"
msgstr "${count} Veranstaltungen werden importiert"

#, python-format
msgid "${count} events imported"
msgstr "${count} Veranstaltungen importiert"

msgid "The same format as the export (XLSX) can be used for the import."
msgstr ""
"Für den Import kann das gleiche Format wie für den Export (XLSX) verwendet "
"werden."

msgid "Your payment has been received"
msgstr "Ihre Zahlung ist eingegangen"

msgid "Your payment has been withdrawn"
msgstr "Ihre Zahlung wurde rückgängig gemacht"

msgid "Your payment has been refunded"
msgstr "Ihre Zahlung wurde rückerstattet"

msgid "The ticket was marked as paid"
msgstr "Das Ticket wurde als bezahlt markiert"

msgid "The ticket was marked as unpaid"
msgstr "Das Ticket wurde als unbezahlt markiert"

msgid "The payment was captured"
msgstr "Die Zahlung wurde eingenommen"

msgid "The payment was refunded"
msgstr "Die Zahlung wurde rückerstattet"

msgid "As default"
msgstr "Als Standard"

msgid "Should this provider really be the new default?"
msgstr "Soll dieser Zahlungsanbieter wirklich zum Standard gemacht werden?"

msgid "All future payments will be redirected."
msgstr "Alle zukünftigen Zahlungen werden umgeleitet."

msgid "Make Default"
msgstr "Als Standard"

msgid "Enable"
msgstr "Aktivieren"

msgid "Should this provider really be enabled?"
msgstr "Sollte dieser Anbieter wirklich aktiviert werden?"

msgid "Disable"
msgstr "Deaktivieren"

msgid "Should this provider really be disabled?"
msgstr "Sollte dieser Anbieter wirklich deaktiviert werden?"

msgid "Do you really want to delete this provider?"
msgstr "Möchten Sie diesen Zahlungsanbieter wirklich löschen?"

msgid "Your Stripe account was connected successfully."
msgstr "Ihr Stripe Konto wurde erfolgreich verbunden."

msgid "Your Stripe account could not be connected."
msgstr "Ihr Stripe Konto konnte nicht verbunden werden."

msgid "Changed the default payment provider."
msgstr "Der Standard Zahlungsanbieter wurde verändert."

msgid "Provider enabled."
msgstr "Anbieter aktiviert."

msgid "Provider disabled."
msgstr "Anbieter deaktiviert."

msgid "The payment provider was deleted."
msgstr "Der Zahlungsanbieter wurde gelöscht."

msgid "Successfully synchronised payments"
msgstr "Synchronisierung erfolgreich"

msgid "Charge fees to customer"
msgstr "Kreditkarten-Gebühren dem Kunden verrechnen"

msgid "Added a new person"
msgstr "Eine neue Person wurde hinzugefügt"

msgid "New person"
msgstr "Neue Person"

msgid "January"
msgstr "Januar"

msgid "Feburary"
msgstr "Februar"

msgid "March"
msgstr "März"

msgid "April"
msgstr "April"

msgid "May"
msgstr "Mai"

msgid "June"
msgstr "Juni"

msgid "July"
msgstr "Juli"

msgid "August"
msgstr "August"

msgid "September"
msgstr "September"

msgid "October"
msgstr "Oktober"

msgid "November"
msgstr "November"

msgid "December"
msgstr "Dezember"

msgid ""
"The selected time does not exist on this date due to the switch from "
"standard time to daylight saving time."
msgstr ""
"Die ausgewählte Zeit existiert nicht an diesem Datum aufgrund der "
"Sommerzeitumstellung."

msgid "hour"
msgstr "Stunde"

msgid "hours"
msgstr "Stunden"

msgid "day"
msgstr "Tag"

msgid "days"
msgstr "Tage"

#, python-format
msgid "Reservations must be made ${n} ${unit} in advance"
msgstr "Reservationen müssen ${n} ${unit} im Voraus gemacht werden"

msgid "This date lies in the past"
msgstr "Dieses Datum liegt in der Vergangenheit"

msgid "Reserve"
msgstr "Reservieren"

#, python-format
msgid "New dates for ${title}"
msgstr "Neue Termine für ${title}"

msgid "Confirm your reservation"
msgstr "Bestätigen Sie Ihre Reservation"

msgid "Thank you for your reservation!"
msgstr "Vielen Dank für Ihre Reservation!"

#, python-format
msgid ""
"Your reservation for ${room} has been submitted. Please continue with your "
"reservation for ${next_room}."
msgstr ""
"Ihre Reservation für ${room} wurde eingereicht. Bitte fahren Sie fort mit "
"Ihrer Reservation für ${next_room}."

msgid "Your reservations were accepted"
msgstr "Ihre Reservationen wurden angenommen"

#, python-format
msgid "${org} New Reservation(s)"
msgstr "${org} Neue Reservation(en)"

msgid "The reservations were accepted"
msgstr "Die Reservationen wurden angenommen"

msgid "The reservations have already been accepted"
msgstr "Die Reservationen wurden bereits angenommen"

msgid "The submitter email is not available"
msgstr "Die Email des Antragstellers fehlt"

msgid "Accept all reservation with message"
msgstr "Alle Reservationen annehmen mit Kommentar"

#, python-format
msgid ""
"The following message will be sent to ${address} and it will be recorded for "
"future reference."
msgstr ""
"Die folgende Nachricht wird an ${address} gesendet und als zukünftige "
"Referenz gespeichert."

msgid ""
"The payment associated with this reservation needs to be refunded before the "
"reservation can be rejected"
msgstr ""
"Die mit der Reservation verknüpfte Zahlung muss rückgängig gemacht werden "
"bevor die Reservation gelöscht werden kann"

msgid "The following reservations were rejected"
msgstr "Die folgenden Reservationen wurden abgelehnt"

msgid "The reservations were rejected"
msgstr "Die Reservationen wurden abgelehnt"

msgid "The reservation was rejected"
msgstr "Die Reservation wurde abgelehnt"

msgid "Reject all reservations with message"
msgstr "Alle Reservationen absagen mit Kommentar"

msgid "Added a new daypass"
msgstr "Eine neue Tageskarte wurde hinzugefügt"

msgid "New daypass"
msgstr "Neue Tageskarte"

msgid "Added a new room"
msgstr "Ein neuer Raum wurde hinzugefügt"

msgid "New room"
msgstr "Neuer Raum"

msgid "Added a new item"
msgstr "Neuen Gegenstand hinzugefügt"

msgid "New Item"
msgstr "Neuer Gegenstand"

msgid "Edit resource"
msgstr ""

#, python-format
msgid "Successfully removed ${count} unused allocations"
msgstr "${count} Einteilungen wurden erfolgreich entfernt"

msgid "Exports the reservations of the given date range."
msgstr "Exportiert alle Reservationen zwischen Start- und End-Datum."

msgid "No reservations found for the given date range."
msgstr "Keine Reservierungen für den angegebenen Zeitraum gefunden."

msgid "Exports the reservations of all resources in a given date range."
msgstr "Exportiert alle Reservationen in einem bestimmten Datumsbereich"

#, python-format
msgid "Do you really want to delete \"${name}\"?"
msgstr "Möchten Sie \"${name}\" wirklich löschen?"

msgid "Delete Recipient"
msgstr "Empfänger Löschen"

msgid "Added a new recipient"
msgstr "Ein neuer Empfänger wurde hinzugefügt"

msgid "New Recipient"
msgstr "Neuer Empfänger"

msgid "Edit Recipient"
msgstr "Empfänger Bearbeiten"

#, python-format
msgid "Search through ${count} indexed documents"
msgstr "Durchsuchen Sie ${count} indizierte Dokumente"

#, python-format
msgid "${count} Results"
msgstr "${count} Resultate"

msgid "Search Unavailable"
msgstr "Suche Nicht Verfügbar"

msgid "Favicon"
msgstr "Favicon"

msgid "Links"
msgstr "Links"

msgid "Header"
msgstr "Kopfzeile"

msgid "Footer"
msgstr "Fusszeile"

msgid "Modules"
msgstr "Module"

msgid "Analytics"
msgstr "Web-Statistik"

msgid "Holidays"
msgstr "Feiertage / Schulferien"

msgid "No holidays defined"
msgstr "Keine Feiertage definiert"

msgid "Link Migration"
msgstr "Migration Links"

msgid "Migrate"
msgstr "Migrieren"

#, python-format
msgid "Migrated ${number} links"
msgstr "${number} Links migriert"

#, python-format
msgid "Total of ${number} links found."
msgstr "Total ${number} Links gefunden"

#, python-format
msgid ""
"Migrates links from the current domain \"${domain}\" to the given domain."
msgstr ""
"Migriert Links von der aktuellen Domain \"${domain}\" zur angegebenen Domain."

msgid "Topics"
msgstr "Themen"

#, python-format
msgid "the subscription for ${address} was successfully confirmed"
msgstr "Die Anmeldung für ${address} wurde erfolgreich bestätigt"

#, python-format
msgid "the subscription for ${address} could not be confirmed, wrong token"
msgstr ""
"Die Anmeldung für ${address} konnte nicht bestätigt werden, falsches Token"

#, python-format
msgid "${address} successfully unsubscribed"
msgstr "${address} wurde erfolgreich abgemeldet"

#, python-format
msgid "${address} could not be unsubscribed, wrong token"
msgstr "${address} konnte nicht abgemeldet werden - falsches Token"

msgid "Added a new text module"
msgstr "Textbaustein hinzugefügt"

msgid "New text module"
msgstr "Neuer Textbaustein"

msgid "Edit text module"
msgstr "Textbaustein bearbeiten"

msgid "The text module was deleted"
msgstr "Der Textbaustein wurde gelöscht"

msgid "Delete Ticket"
msgstr "Ticket löschen"

msgid "This ticket is not deletable."
msgstr "Dieses Ticket kann nicht gelöscht werden."

msgid "Ticket successfully deleted"
msgstr "Ticket erfolgreich gelöscht"

msgid ""
"Do you really want to delete this ticket? All data associated with this "
"ticket will be deleted. This cannot be undone."
msgstr ""
"Möchten Sie das Ticket wirklich löschen? Alle mit diesem Ticket verbundenen "
"Daten werden gelöscht. Dies kann nicht rückgängig gemacht werden."

msgid "Mark as paid"
msgstr "Als bezahlt markieren"

msgid "Mark as unpaid"
msgstr "Als unbezahlt markieren"

msgid "Capture Payment"
msgstr "Zahlung Einnehmen"

msgid "Do you really want capture the payment?"
msgstr "Möchten Sie die Zahlung wirklich einnehmen?"

msgid ""
"This usually happens automatically, so there is no reason not do capture the "
"payment."
msgstr ""
"Dies passiert normalerweise automatisch. Sie können deshalb ohne Bedenken "
"weiterfahren."

msgid "Capture payment"
msgstr "Zahlung einnehmen"

msgid "Refund Payment"
msgstr "Zahlung Rückerstatten"

#, python-format
msgid "Do you really want to refund ${amount}?"
msgstr "Möchten Sie wirklich ${amount} rückerstatten?"

#, python-format
msgid "Refund ${amount}"
msgstr "${amount} rückerstatten"

msgid "Your ticket has a new message"
msgstr "Ihr Ticket hat eine neue Nachricht"

msgid "Your note was added"
msgstr "Ihre Notiz wurde hinzugefügt"

msgid "The note was deleted"
msgstr "Die Notiz wurde gelöscht"

msgid "Edit Note"
msgstr "Notiz bearbeiten"

msgid "The ticket cannot be accepted because it's not open"
msgstr "Das Ticket kann nicht angenommen werden da es nicht offen ist"

#, python-format
msgid "You have accepted ticket ${number}"
msgstr "Sie haben das Ticket ${number} angenommen"

msgid "The ticket cannot be closed because it's not pending"
msgstr ""
"Das Ticket kann nicht geschlossen werden da es nicht in Bearbeitung ist"

#, python-format
msgid "You have closed ticket ${number}"
msgstr "Sie haben das Ticket ${number} abgeschlossen"

msgid "The ticket cannot be re-opened because it's not closed"
msgstr ""
"Das Ticket kann nicht wieder geöffnet werden da es nicht geschlossen ist"

#, python-format
msgid "You have reopened ticket ${number}"
msgstr "Sie haben das Ticket ${number} wieder geöffnet"

msgid "Your ticket has been reopened"
msgstr "Ihr Ticket wurde wieder geöffnet"

#, python-format
msgid "You have disabled e-mails for ticket ${number}"
msgstr "Sie haben E-Mails für das Ticket ${number} deaktiviert"

#, python-format
msgid "You have enabled e-mails for ticket ${number}"
msgstr "Sie haben E-Mails für das Ticket ${number} aktiviert"

msgid "The ticket cannot be archived because it's not closed"
msgstr "Das Ticket kann nicht archiviert werden, da es nicht geschlossen ist"

#, python-format
msgid "You archived ticket ${number}"
msgstr "Sie haben das Ticket ${number} archiviert"

msgid ""
"The ticket cannot be recovered from the archive because it's not archived"
msgstr ""
"Das Ticket kann nicht aus dem Archiv geholt werden, da es nicht archiviert "
"ist"

#, python-format
msgid "You recovered ticket ${number} from the archive"
msgstr "Sie haben Ticket ${number} aus dem Archiv geholt"

msgid "The ticket has already been closed"
msgstr "Das Ticket wurde bereits geschlossen"

msgid "Your message has been sent"
msgstr "Ihre Nachricht wurde gesendet"

msgid "Your request has been submitted"
msgstr "Anfrage eingereicht"

msgid "Your request is currently pending"
msgstr "Ihr Anliegen wird zur Zeit bearbeitet"

msgid "Your request has been processed"
msgstr "Ihr Anliegen wurde abgeschlossen"

msgid "Request Status"
msgstr "Status Anfrage"

msgid "The request has already been closed"
msgstr "Ihre Anfrage wurde bereits geschlossen"

msgid "Your message has been received"
msgstr "Ihre Nachricht wurde übermittelt"

msgid "My"
msgstr "Meine"

msgid "All Tickets"
msgstr "Alle Tickets"

msgid "All Users"
msgstr "Alle Benutzer"

msgid "Submitted Requests"
msgstr "Eingereichte Anfragen"

msgid "Added a new user group"
msgstr "Benutzergruppe hinzugefügt"

msgid "New user group"
msgstr "Neue Benutzergruppe"

msgid "Edit user group"
msgstr "Benutzergruppe bearbeiten"

msgid "User Management"
msgstr "Benutzerverwaltung"

msgid "New Signup Link"
msgstr "Neuer Registrationslink"

msgid "New User"
msgstr "Neuer Benutzer"

msgid "A user with this e-mail address already exists"
msgstr "Ein Benutzer mit dieser E-Mail Adresse existiert bereits"

msgid "An account was created for you"
msgstr "Ein Konto wurde für Sie erstellt"

msgid "The user was created successfully"
msgstr "Der Benutzer wurde erfolgreich erstellt"

msgid "No reservations found for the given date range."
msgstr "Keine Reservierungen für den angegebenen Zeitraum gefunden."<|MERGE_RESOLUTION|>--- conflicted
+++ resolved
@@ -1,11 +1,7 @@
 msgid ""
 msgstr ""
 "Project-Id-Version: PACKAGE 1.0\n"
-<<<<<<< HEAD
-"POT-Creation-Date: 2022-09-21 09:28+0200\n"
-=======
 "POT-Creation-Date: 2022-10-03 15:10+0200\n"
->>>>>>> da3d6eb2
 "PO-Revision-Date: 2022-03-15 10:21+0100\n"
 "Last-Translator: Marc Sommerhalder <marc.sommerhalder@seantis.ch>\n"
 "Language-Team: German\n"
@@ -1318,13 +1314,8 @@
 msgid "Announcement font color"
 msgstr "Schriftfarbe der Ankündigung"
 
-<<<<<<< HEAD
-msgid "Only show Announcement for logged-in users"
-msgstr "Ankündigung nur für eingeloggte User anzeigen"
-=======
 msgid "Please add an url to each link"
 msgstr "Bitte geben Sie für jeden Link eine URL ein"
->>>>>>> da3d6eb2
 
 msgid "Homepage Cover"
 msgstr "Startseiten Cover"
