--- conflicted
+++ resolved
@@ -2,11 +2,7 @@
 msgid ""
 msgstr ""
 "Project-Id-Version: PACKAGE 1.0\n"
-<<<<<<< HEAD
-"POT-Creation-Date: 2025-08-26 09:05+0200\n"
-=======
 "POT-Creation-Date: 2025-08-27 16:10+0200\n"
->>>>>>> 2b4c50a2
 "PO-Revision-Date: 2022-03-15 10:21+0100\n"
 "Last-Translator: Marc Sommerhalder <marc.sommerhalder@seantis.ch>\n"
 "Language-Team: German\n"
@@ -3713,13 +3709,9 @@
 msgid "Reject all with message"
 msgstr "Alle absagen mit Kommentar"
 
-<<<<<<< HEAD
-=======
 msgid "Add reservation"
 msgstr "Reservation hinzufügen"
 
-#.
->>>>>>> 2b4c50a2
 #. Used in sentence: "${event} published."
 #.
 msgid "Event"
