--- conflicted
+++ resolved
@@ -2,11 +2,7 @@
 msgid ""
 msgstr ""
 "Project-Id-Version: PACKAGE 1.0\n"
-<<<<<<< HEAD
 "POT-Creation-Date: 2025-03-31 13:22+0200\n"
-=======
-"POT-Creation-Date: 2025-03-27 09:48+0100\n"
->>>>>>> 1615b9b2
 "PO-Revision-Date: 2022-03-15 10:21+0100\n"
 "Last-Translator: Marc Sommerhalder <marc.sommerhalder@seantis.ch>\n"
 "Language-Team: German\n"
@@ -6562,10 +6558,6 @@
 msgid "The user was created successfully"
 msgstr "Der Benutzer wurde erfolgreich erstellt"
 
-<<<<<<< HEAD
-#~ msgid "Email adress for notifications about newly opened tickets"
-#~ msgstr "E-Mail-Adresse für Benachrichtigungen zu geöffneten Tickets"
-=======
 #~ msgid ""
 #~ "Invalid format. Please define a listwith topics and subtopics according "
 #~ "the example."
@@ -6578,5 +6570,4 @@
 #~ "subtopics according the example."
 #~ msgstr ""
 #~ "Ungültiges Format. Bitte definieren Sie eine Organisation mit Themen und "
-#~ "Unterthemen wie im Beispiel."
->>>>>>> 1615b9b2
+#~ "Unterthemen wie im Beispiel."