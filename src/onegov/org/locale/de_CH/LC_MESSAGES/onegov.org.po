--- conflicted
+++ resolved
@@ -1,11 +1,7 @@
 msgid ""
 msgstr ""
 "Project-Id-Version: PACKAGE 1.0\n"
-<<<<<<< HEAD
 "POT-Creation-Date: 2023-07-07 10:20+0200\n"
-=======
-"POT-Creation-Date: 2023-06-15 11:42+0200\n"
->>>>>>> 933eb264
 "PO-Revision-Date: 2022-03-15 10:21+0100\n"
 "Last-Translator: Marc Sommerhalder <marc.sommerhalder@seantis.ch>\n"
 "Language-Team: German\n"
@@ -3614,11 +3610,7 @@
 "Suche im Navigationsbereich."
 
 msgid "Back"
-<<<<<<< HEAD
-msgstr "zurück"
-=======
 msgstr "Zurück"
->>>>>>> 933eb264
 
 msgid "Link to organizers page"
 msgstr "Link zur Veranstalterseite"
