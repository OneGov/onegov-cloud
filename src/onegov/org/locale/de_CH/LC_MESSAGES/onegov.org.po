msgid ""
msgstr ""
"Project-Id-Version: PACKAGE 1.0\n"
<<<<<<< HEAD
"POT-Creation-Date: 2023-01-24 09:39+0100\n"
=======
"POT-Creation-Date: 2023-01-23 15:13+0100\n"
>>>>>>> e899c426
"PO-Revision-Date: 2022-03-15 10:21+0100\n"
"Last-Translator: Marc Sommerhalder <marc.sommerhalder@seantis.ch>\n"
"Language-Team: German\n"
"Language: de_CH\n"
"MIME-Version: 1.0\n"
"Content-Type: text/plain; charset=UTF-8\n"
"Content-Transfer-Encoding: 8bit\n"
"Plural-Forms: nplurals=2; plural=(n != 1);\n"
"Generated-By: Lingua 3.12\n"
"X-Generator: Poedit 3.0.1\n"

msgid "Open"
msgstr "Offen"

msgid "Pending"
msgstr "In Bearbeitung"

msgid "Closed"
msgstr "Abgeschlossen"

msgid "Archived"
msgstr "Archiviert"

msgid "All"
msgstr "Alle"

msgid "Paid"
msgstr "Bezahlt"

msgid "Failed"
msgstr "Fehlgeschlagen"

msgid "Refunded"
msgstr "Rückerstattet"

msgid "Manual"
msgstr "Manuell"

msgid "Stripe Connect"
msgstr "Stripe Connect"

#, python-format
msgid "${org} OneGov Cloud Status"
msgstr "${org} OneGov Cloud Status"

msgid "General"
msgstr "Allgemein"

#, python-format
msgid "${org} Reservation Overview"
msgstr "${org} Reservations-Übersicht"

msgid "Account"
msgstr "Konto"

msgid "User Profile"
msgstr "Benutzerprofil"

msgid "Logout"
msgstr "Abmelden"

msgid "Login"
msgstr "Anmelden"

msgid "Register"
msgstr "Registrierung"

msgid "Timeline"
msgstr "Aktivität"

msgid "Files"
msgstr "Dateien"

msgid "Images"
msgstr "Bilder"

msgid "Payment Provider"
msgstr "Zahlungsanbieter"

msgid "Payments"
msgstr "Zahlungen"

msgid "Text modules"
msgstr "Textbausteine"

msgid "Settings"
msgstr "Einstellungen"

msgid "Users"
msgstr "Benutzer"

msgid "User groups"
msgstr "Benutzergruppen"

msgid "Link Check"
msgstr "Link-Prüfung"

msgid "Archived Tickets"
msgstr "Archivierte Tickets"

msgid "Management"
msgstr "Verwaltung"

msgid "My Tickets"
msgstr "Meine Tickets"

msgid "Open Tickets"
msgstr "Offene Tickets"

msgid "Pending Tickets"
msgstr "Tickets in Bearbeitung"

msgid "Closed Tickets"
msgstr "Abgeschlossene Tickets"

msgid "Tickets"
msgstr "Tickets"

msgid "Ticket"
msgstr "Ticket"

msgid "This site is private"
msgstr "Diese Seite ist privat"

msgid "This site is secret"
msgstr "Diese Seite ist geheim"

msgid "Cancel"
msgstr "Abbrechen"

msgid "ID Payment Provider"
msgstr "ID beim Zahlungsanbieter"

msgid "Status"
msgstr "Status"

msgid "Currency"
msgstr "Währung"

msgid "Amount"
msgstr "Betrag"

msgid "Net Amount"
msgstr "Netto Betrag"

msgid "Fee"
msgstr "Gebühr"

msgid "Date Paid"
msgstr "Datum Bezahlt"

msgid "References"
msgstr "Referenzen"

msgid "Created Date"
msgstr "Datum erstellt"

msgid "Reference Ticket"
msgstr "Referenz Ticket"

msgid "Submitter Email"
msgstr "Email Antragsteller"

msgid "Category Ticket"
msgstr "Kategorie Ticket"

msgid "Status Ticket"
msgstr "Status Ticket"

msgid "Ticket decided"
msgstr "Ticket entschieden"

msgid "Yes"
msgstr "Ja"

msgid "No"
msgstr "Nein"

msgid "Credit card payments"
msgstr "Kreditkartenzahlungen"

msgid "Exports payments and tickets"
msgstr "Exportiert Zahlungen und Tickets"

msgid "Mo"
msgstr "Mo"

msgid "Tu"
msgstr "Di"

msgid "We"
msgstr "Mi"

msgid "Th"
msgstr "Do"

msgid "Fr"
msgstr "Fr"

msgid "Sa"
msgstr "Sa"

msgid "Su"
msgstr "So"

msgid "Title"
msgstr "Titel"

msgid "General availability"
msgstr "Generelle Verfügbarkeit"

msgid "Rule"
msgstr "Regel"

msgid "Extend"
msgstr "Verlängern"

msgid "Extend by one day at midnight"
msgstr "Mitternachts um einen Tag verlängern"

msgid "Extend by one month at the end of the month"
msgstr "Ende Monat um einen Monat verlängern"

msgid "Extend by one year at the end of the year"
msgstr "Ende Jahr um ein Jahr verlängern"

msgid "Start"
msgstr "Von"

msgid "Date"
msgstr "Datum"

msgid "End"
msgstr "Bis"

msgid "Except for"
msgstr "Ausser an"

msgid "On holidays"
msgstr "An Feiertagen"

msgid "During school holidays"
msgstr "Während Schulferien"

msgid "Access"
msgstr "Zugriff"

msgid "Public"
msgstr "Öffentlich"

msgid "Only by privileged users"
msgstr "Beschränkt auf Editoren und Administratoren"

msgid "Only by privileged users and members"
msgstr "Beschränkt auf Mitglieder, Editoren und Administratoren"

msgid "Security"
msgstr "Sicherheit"

msgid "Start date before end date"
msgstr "Start Datum vor Ende"

msgid "Daypasses"
msgstr "Tageskarten"

msgid "Daypasses Limit"
msgstr "Tageskarten pro Person und Tag"

msgid "Whole day"
msgstr "Ganztägig"

msgid "Time"
msgstr "Zeit"

msgid "Each starting at"
msgstr "Jeweils von"

msgid "HH:MM"
msgstr "HH:MM"

msgid "Each ending at"
msgstr "Jeweils bis"

msgid "May be partially reserved"
msgstr "Kann abschnittweise reserviert werden"

msgid "Options"
msgstr "Optionen"

msgid "Reservations per time slot"
msgstr "Maximale Anzahl Reservationen per Zeiteinheit"

msgid "Available items"
msgstr "Anzahl verfügbare Gegenstände"

msgid "Reservations per time slot and person"
msgstr "Reservationen per Zeiteinheit und Nutzer"

msgid "From"
msgstr "Von"

msgid "Until"
msgstr "Bis zum"

msgid "Slots per Reservation"
msgstr "Kontingent per Reservation"

msgid "Start time before end time"
msgstr "Start-Zeit vor End-Zeit"

msgid "Lead"
msgstr "Einleitung"

msgid "Describes what this directory is about"
msgstr "Beschreibt worum es bei diesem Verzeichnis geht"

msgid "Further Information"
msgstr "Weitere Informationen"

msgid "Definition"
msgstr "Definition"

msgid "Coordinates"
msgstr "Koordinaten"

msgid "Entries have no coordinates"
msgstr "Einträge haben keine Koordinaten"

msgid "Coordinates are shown on each entry"
msgstr "Koordinaten werden auf den Einträgen angezeigt"

msgid "Coordinates are shown on the directory and on each entry"
msgstr "Koordinaten werden im Verzeichnis und auf den Einträgen angezeigt"

msgid "Title-Format"
msgstr "Titel-Format"

msgid "Display"
msgstr "Anzeige"

msgid "Lead-Format"
msgstr "Lead-Format"

<<<<<<< HEAD
msgid "Numbering"
msgstr "Nummerierung"

msgid "None"
msgstr "Keine"

msgid "Standard"
msgstr "Standard"

msgid "Custom"
msgstr "Eigene"

msgid "Custom Numbering"
msgstr "Eigene Nummerierung"
=======
msgid "Overview layout with tiles"
msgstr "Übersicht mit Kacheln"
>>>>>>> e899c426

msgid "Main view"
msgstr "Hauptansicht"

msgid "Hide these labels on the main view"
msgstr "Diese Feldnamen auf der Hauptansicht verstecken"

msgid "Address"
msgstr "Adresse"

msgid "Filters"
msgstr "Filter"

msgid "Thumbnail"
msgstr "Thumbnail"

msgid "Pictures to be displayed as thumbnails on an entry"
msgstr "Bilder für Darstellung als Thumbnail auf dem Eintrag"

msgid "Overview layout with tiles"
msgstr "Übersicht mit Kacheln"

msgid "Address Block Title"
msgstr "Addressblock Titel"

msgid "Address Block"
msgstr "Adressblock"

msgid "The first line of the address"
msgstr "Die erste Zeile der Adresse"

msgid "Static title"
msgstr "Fixer Titel"

msgid "Icon"
msgstr "Symbol"

msgid "Marker"
msgstr "Marker"

msgid "Marker Color"
msgstr "Marker Farbe"

msgid "Default"
msgstr "Standard"

msgid "Color"
msgstr "Farbe"

msgid "Order"
msgstr "Sortierung"

msgid "By title"
msgstr "Nach Titel"

msgid "By format"
msgstr "Nach Format"

msgid "Order-Format"
msgstr "Sortierungs-Format"

msgid "Direction"
msgstr "Richtung"

msgid "Ascending"
msgstr "Aufsteigend"

msgid "Descending"
msgstr "Absteigend"

msgid "Pattern"
msgstr "Muster"

msgid "External Link"
msgstr "Externe Verknüpfung"

msgid "Visible"
msgstr "Sichtbar"

msgid "Users may propose new entries"
msgstr "Benutzer können neue Einträge vorschlagen"

msgid "New entries"
msgstr "Neue Einträge"

msgid "Guideline"
msgstr "Wegleitung"

msgid "Price"
msgstr "Preis"

msgid "Free of charge"
msgstr "Kostenlos"

msgid "Price per submission"
msgstr "Preis pro Eingabe"

msgid "Users may send change requests"
msgstr "Benutzer können Änderungen vorschlagen"

msgid "Change requests"
msgstr "Änderungsvorschläge"

msgid "Enable publication dates"
msgstr "Publikationsdaten aktivieren"

msgid ""
"Users may suggest publication start and/or end of the entry on submissions "
"and change requests"
msgstr ""
"Benutzer können Start und/oder Ende der Publikation des Eintrags bei "
"Änderungsvorschlägen und Eingaben setzen"

msgid "Publication"
msgstr "Publikation"

msgid "Information to be provided in addition to the E-mail"
msgstr "Zusätzliche zur E-Mail benötigte Informationen des Antragstellers"

msgid "Name"
msgstr "Name"

msgid "Phone"
msgstr "Telefon"

msgid "Submitter"
msgstr "Antragsteller/in"

#, python-format
msgid "The following fields are unknown: ${fields}"
msgstr "Die folgenden Felder sind unbekannt: ${fields}"

msgid "Please select at most one thumbnail field"
msgstr "Bitte wählen Sie höchstens ein Thumbnail Feld"

msgid "Please select exactly one numbering field"
msgstr "Bitte wählen Sie genau ein Feld für die Nummerierung aus"

#, python-format
msgid ""
"User submissions are not possible, because «${field}» is not visible. Only "
"if all fields are visible are user submission possible - otherwise users may "
"see data that they are not intended to see. "
msgstr ""
"Benutzereingaben sind nicht möglich, da «${field}» nicht sichtbar ist. Nur "
"wenn alle Felder sichtbar sind können Benutzereingaben akzeptiert werden - "
"andernfalls ist es möglich dass der Benutzer versteckte Felder sehen kann."

msgid "Apply directory configuration"
msgstr "Verzeichniskonfiguration anwenden"

msgid "Yes, import configuration and entries"
msgstr "Ja, Konfiguration und Einträge importieren"

msgid "No, only import entries"
msgstr "Nein, nur Einträge importieren"

msgid "Mode"
msgstr "Modus"

msgid "Only import new entries"
msgstr "Nur neue Einträge importieren"

msgid "Replace all entries"
msgstr "Alle Einträge ersetzen"

msgid "Import"
msgstr "Import"

msgid "Art"
msgstr "Kunst"

msgid "Cinema"
msgstr "Kino"

msgid "Concert"
msgstr "Konzert"

msgid "Congress"
msgstr "Kongress"

msgid "Culture"
msgstr "Kultur"

msgid "Dancing"
msgstr "Tanz"

msgid "Education"
msgstr "Bildung"

msgid "Exhibition"
msgstr "Ausstellung"

msgid "Gastronomy"
msgstr "Gastronomie"

msgid "Health"
msgstr "Gesundheit"

msgid "Library"
msgstr "Bibliothek"

msgid "Literature"
msgstr "Literatur"

msgid "Market"
msgstr "Markt"

msgid "Meetup"
msgstr "Treffen"

msgid "Misc"
msgstr "Diverses"

msgid "Music School"
msgstr "Musikschule"

msgid "Music"
msgstr "Musik"

msgid "Party"
msgstr "Party"

msgid "Politics"
msgstr "Politik"

msgid "Reading"
msgstr "Lesung"

msgid "Religion"
msgstr "Religion"

msgid "Sports"
msgstr "Sport"

msgid "Talk"
msgstr "Vortrag"

msgid "Theater"
msgstr "Theater"

msgid "Tourism"
msgstr "Tourismus"

msgid "Toy Library"
msgstr "Ludothek"

msgid "Tradition"
msgstr "Brauchtum"

msgid "Youth"
msgstr "Jugend"

msgid "Elderly"
msgstr "Senioren"

msgid "Concerto in the castle garden"
msgstr "Konzert im Schlossgarten"

msgid "Description"
msgstr "Beschreibung"

msgid "Enjoy a concerto in the castle garden."
msgstr "Freuen Sie sich auf ein klassisches Konzert im Schlossgarten."

msgid "Image"
msgstr "Bild"

msgid "Additional Information (PDF)"
msgstr "Zusätzliche Informationen (PDF)"

msgid "Venue"
msgstr "Veranstaltungsort"

msgid "10 CHF for adults"
msgstr "10 CHF für Erwachsene"

msgid "Organizer"
msgstr "Organisator"

msgid "Music society"
msgstr "Musikverein"

msgid "Organizer E-Mail"
msgstr "Organisator E-Mail"

msgid "Shown as contact address"
msgstr "Wird als Kontakt-Adresse angezeigt"

msgid "The marker can be moved by dragging it with the mouse"
msgstr "Der Marker kann mit der Maus verschoben werden"

msgid "Tags"
msgstr "Schlagworte"

msgid "To"
msgstr "Bis"

msgid "Repeat"
msgstr "Wiederholung"

msgid "Without"
msgstr "Ohne"

msgid "Weekly"
msgstr "Wöchentlich"

msgid "On additional dates"
msgstr "An zusätzlichen Daten"

msgid "Repeats itself every"
msgstr "Wiederholt sich jeden"

msgid "Until date"
msgstr "Bis Datum"

msgid "Dates"
msgstr "Daten"

msgid "The end date must be later than the start date."
msgstr "Das Enddatum muss nach dem Startdatum liegen."

msgid "The weekday of the start date must be selected."
msgstr "Der Wochentag an dem die Veranstaltung beginnt muss ausgewählt sein."

msgid "Please set and end date if the event is recurring."
msgstr "Bitte ein Enddatum angeben, falls eine Wiederholungen ausgewählt ist."

msgid "Please select a weekday if the event is recurring."
msgstr "Bitte ein Wochentag auswählen für sich wiederholende Veranstaltungen."

msgid "Invalid dates."
msgstr "Ungültige Daten"

msgid "Add"
msgstr "Hinzufügen"

msgid "Remove"
msgstr "Entfernen"

msgid "Clear"
msgstr "Löschen"

msgid ""
"Delete imported events before importing. This does not delete otherwise "
"imported events and submitted events."
msgstr ""
"Löscht importierte Veranstaltungen vor dem Importieren. Anderweitig "
"importierte Veranstaltungen und gemeldete Veranstaltungen werden dadurch "
"nicht gelöscht."

msgid "Dry Run"
msgstr "Probelauf"

msgid "Do not actually import the events."
msgstr "Die Veranstaltungen werden nicht gespeichert."

msgid "Map"
msgstr "Karte"

msgid "E-Mail"
msgstr "E-Mail"

msgid "Comment"
msgstr "Kommentar"

msgid "Please provide at least one change"
msgstr "Bitte geben Sie mindestens eine Änderung ein"

msgid "Publication end must be in the future"
msgstr "Das Publikationsende muss in der Zukunft liegen"

msgid "Publication start must be prior to end"
msgstr "Der Start der Publikation muss vor ihrem Ende liegen"

msgid "Describes briefly what this entry is about"
msgstr "Beschreibt kurz um was es beim Eintrag geht"

msgid "URL"
msgstr "URL"

msgid "Url pointing to another website"
msgstr "Url, der auf eine andere Website zeigt"

msgid "Group"
msgstr "Gruppe"

msgid "Used to group this link in the overview"
msgstr "Wird benutzt, um diesen Link in der Übersicht zu gruppieren"

msgid "Name of the list view this link will be shown"
msgstr "Name der Ansicht, wo dieser Eintrag erscheinen soll"

msgid "Describes what this form is about"
msgstr "Beschreibt kurz um was es bei diesem Formular geht"

msgid "Text"
msgstr "Text"

msgid "Used to group the form in the overview"
msgstr "Dient zur Gruppierung in der Übersicht"

msgid "Pick-Up"
msgstr "Abholung"

msgid ""
"Describes how this resource can be picked up. This text is used on the "
"ticket status page to inform the user"
msgstr ""
"Beschreibt, wie die Reservations-Resource abgeholt oder bezogen werden kann. "
"Dieser Text wird auf Ticket-Status-Seite genutzt, um den Nutzer zu "
"informieren"

msgid "URL path"
msgstr "URL Pfad"

msgid "Please fill out a new name"
msgstr "Bitte geben sie einen neuen Namen an"

#, python-format
msgid "Invalid name. A valid suggestion is: ${name}"
msgstr "Ungültiger Name. Ein gültiger Vorschlag ist: ${name}"

msgid "An entry with the same name exists"
msgstr "Ein Eintrag mit diesem Namen existiert bereits"

msgid "Selection"
msgstr "Auswahl"

msgid "By date"
msgstr "Nach Datum"

msgid "By registration window"
msgstr "Nach Anmeldezeitraum"

msgid "Registration Window"
msgstr "Anmeldezeitraum"

msgid "Your message"
msgstr "Ihre Nachricht"

msgid "Send to attendees with status"
msgstr "Sende Nachricht an Teilnehmende mit Status"

msgid "Confirmed"
msgstr "Bestätigt"

msgid "Cancelled"
msgstr "Storniert"

msgid "No email receivers found for the selection"
msgstr "Keine Empfänger für die getroffene Auswahl"

msgid "Limit the number of attendees"
msgstr "Anzahl Teilnehmer limitieren"

msgid "Attendees"
msgstr "Teilnehmer"

msgid "Yes, limit the number of attendees"
msgstr "Ja, Anzahl Teilnehmer limitieren"

msgid "No, allow an unlimited number of attendees"
msgstr "Nein, eine unlimitierte Anzahl Teilnehmer zulassen"

msgid "Number of attendees"
msgstr "Anzahl Teilnehmer"

msgid "Waitinglist"
msgstr "Warteliste"

msgid "Yes, allow for more submissions than available spots"
msgstr "Ja, mehr Anfragen als verfügbare Plätze erlauben"

msgid "No, ensure that all submissions can be confirmed"
msgstr "Nein, sicherstellen dass alle Anfragen bestätigt werden können"

msgid "Do not accept any submissions"
msgstr "Keine Anmeldungen akzeptieren"

msgid "Advanced"
msgstr "Erweitert"

msgid "Please use a stop date after the start"
msgstr "Bitte benutzen sie ein End-Datum, welches vor dem Start-Datum liegt"

#, python-format
msgid ""
"The date range overlaps with an existing registration window (${range})."
msgstr ""
"Der Datumsbereich überschneidet sich mit einem bestehenden Anmeldezeitraum "
"(${range})."

#, python-format
msgid ""
"The limit cannot be lower than the already confirmed number of attendees "
"(${claimed_spots})"
msgstr ""
"Das Limit kann nicht tiefer sein als die Anzahl bereits angemeldeter "
"Teilnehmer (${claimed_spots})"

#, python-format
msgid ""
"The limit cannot be lower than the already confirmed number attendees "
"(${claimed_spots}) and the number of pending requests (${pending_requests}). "
"Either enable the waiting list, process the pending requests or increase the "
"limit. "
msgstr ""
"Das Limit kann nicht tiefer sein als die Summe der bereits angemeldeten "
"Teilnemer (${claimed_spots}) und der offenen Anfragen (${pending_requests}). "
"Aktivieren Sie entweder die Warteliste, verarbeiten Sie die offenen Anfragen "
"oder erhöhen Sie das limit. "

msgid "The end date must be later than the start date"
msgstr "Das End-Datum muss nach dem Start-Datum liegen"

msgid "Format"
msgstr "Format"

msgid "CSV File"
msgstr "CSV Datei"

msgid "Excel File"
msgstr "Excel Datei"

msgid "JSON File"
msgstr "JSON Datei"

msgid "Payment Method"
msgstr "Zahlungsmethode"

msgid "No credit card payments"
msgstr "Keine Kreditkarten-Zahlungen"

msgid "Credit card payments optional"
msgstr "Kreditkarten-Zahlungen optional"

msgid "Credit card payments required"
msgstr "Kreditkarten-Zahlung erforderlich"

msgid ""
"You need to setup a default payment provider to enable credit card payments"
msgstr ""
"Um Kreditkartenzahlungen zu aktivieren benötigen Sie einen Standard-"
"Zahlungsanbieter"

msgid "Test run"
msgstr "Testlauf"

msgid "Describes what this photo album is about"
msgstr "Beschreibt kurz um was es bei dem Fotoalbum geht"

msgid "View"
msgstr "Ansicht"

msgid "Full size images"
msgstr "Grosse Bilder"

msgid "Grid layout"
msgstr "Raster"

msgid "Show images on homepage"
msgstr "Bilder auf der Startseite zeigen"

msgid "Used in the overview and the e-mail subject"
msgstr "Wird in der Übersicht und als E-Mail Subjekt verwendet"

msgid "Editorial"
msgstr "Editorial"

msgid "A few words about this edition of the newsletter"
msgstr "Ein paar Worte zu dieser Ausgabe des Newsletters"

msgid "Latest news"
msgstr "Aktuelles"

msgid "Events"
msgstr "Veranstaltungen"

msgid "Publications"
msgstr "Publikationen"

msgid "Send"
msgstr "Senden"

msgid "Now"
msgstr "Jetzt"

msgid "At a specified time"
msgstr "Zur angegebenen Zeit"

msgid "Scheduled time must be at least 5 minutes in the future"
msgstr "Die angegebene Zeit muss mindestends 5 Minuten in der Zukunft liegen"

msgid "Newsletters can only be sent on the hour (10:00, 11:00, etc.)"
msgstr ""
"Newsletter können nur zur vollen Stunde versendet werden (10:00, 11:00, usw.)"

msgid "Recipient"
msgstr "Empfänger"

msgid "Will be used as image in the page overview on the parent page"
msgstr ""
"Wird als Bild in der Seitenübersicht auf der übergeordneten Seite verwendet."

msgid "Describes what this page is about"
msgstr "Beschreibt kurz um was es bei diesem Thema geht"

msgid "Show the lead if accessing the parent page"
msgstr "Zeige Einleitung auf übergeordneter Seite"

msgid "(Redesign only)"
msgstr "(verfügbar im Redesign)"

msgid "Salutation"
msgstr "Anrede"

msgid "Academic Title"
msgstr "Akademischer Titel"

msgid "First name"
msgstr "Vorname"

msgid "Last name"
msgstr "Nachname"

msgid "Function"
msgstr "Funktion"

msgid "Direct Phone Number"
msgstr "Direktnummer"

msgid "Born"
msgstr "Geboren"

msgid "Profession"
msgstr "Beruf"

msgid "Political Party"
msgstr "Politische Partei"

msgid "Parliamentary Group"
msgstr "Fraktion"

msgid "Website"
msgstr "Webseite"

msgid "Picture"
msgstr "Bild"

msgid "URL pointing to the picture"
msgstr "Link zum Bild"

msgid "Notes"
msgstr "Notizen"

msgid "Public extra information about this person"
msgstr "Öffentliche Extra Informationen zu dieser Person"

msgid "Rooms"
msgstr "Räume"

msgid "Weekdays"
msgstr "Wochentage"

msgid "Start date in past"
msgstr "Startdatum in der Vergangenheit"

msgid "Describes what this reservation resource is about"
msgstr "Beschreibt um was es bei dieser Reservations-Ressource geht"

msgid "Used to group the resource in the overview"
msgstr "Dient zur Gruppierung in der Übersicht"

msgid "Extra Fields Definition"
msgstr "Extra-Felder Definition"

msgid "Closing date for the public"
msgstr "Annahmeschluss für die Öffentlichkeit"

msgid "Closing date"
msgstr "Annahmeschluss"

msgid "No closing date"
msgstr "Kein Annahmeschluss"

msgid "Stop accepting reservations days before the allocation"
msgstr "Tage vor der Einteilung keine Reservationen mehr annehmen"

msgid "Stop accepting reservations hours before the allocation"
msgstr "Stunden vor der Einteilung keine Reservationen mehr annehmen"

msgid "Hours"
msgstr "Stunden"

msgid "Days"
msgstr "Tage"

msgid "Limit reservations to certain zip-codes"
msgstr "Reservationen nach Postleitzahl einschränken"

msgid "Zip-code limit"
msgstr "Postleitzahl Einschränkung"

msgid "Zip-code field"
msgstr "Postleitzahl-Feld"

msgid "Allowed zip-codes (one per line)"
msgstr "Erlaubte Postleitzahlen (eine PLZ pro Zeile)"

msgid "Days before an allocation may be reserved by anyone"
msgstr "Anzahl Tage bevor Einteilungen von allen reserviert werden können"

msgid "Per item"
msgstr "Pro Eintrag"

msgid "Per hour"
msgstr "Pro Stunde"

msgid "Price per item"
msgstr "Preis pro Eintrag"

msgid "Price per hour"
msgstr "Preis pro Stunde"

msgid "Default view"
msgstr "Standardansicht"

msgid "Week view"
msgstr "Wochenansicht"

msgid "Month view"
msgstr "Monatsansicht"

msgid "Please select the form field that holds the zip-code"
msgstr "Bitte wählen Sie das Formfeld welches die Postleitzahl enthält"

msgid "Please enter at least one zip-code"
msgstr "Bitte geben Sie mindestens eine Postleitzahl ein"

msgid "Please enter one zip-code per line, without spaces or commas"
msgstr ""
"Bitte geben Sie eine Postleitzahl pro Zeile ein, ohne Leerzeichen und Kommas"

msgid "The price must be larger than zero"
msgstr "Der Preis muss grösser als Null sein"

msgid "New Reservations"
msgstr "Neue Reservationen"

msgid "Daily Reservations"
msgstr "Tägliche Reservationen"

msgid "Send on"
msgstr "Senden am"

msgid "Resources"
msgstr "Reservationen"

msgid "Please add at least one notification."
msgstr "Bitte wählen sie mindestens eine Benachrichtigung."

msgid "Logo"
msgstr "Logo"

msgid "URL pointing to the logo"
msgstr "Link zum Logo"

msgid "Logo (Square)"
msgstr "Logo (Quadratisch)"

msgid "Standard Image"
msgstr "Standardbild"

msgid "E-Mail Reply Address (Reply-To)"
msgstr "E-Mail Antwort Adresse (Reply-To)"

msgid "Replies to automated e-mails go to this address."
msgstr "Antworten an automatisch generierte E-Mails gehen an diese Adresse."

msgid "Primary Color"
msgstr "Primärfarbe"

msgid "Default Font Family"
msgstr "Haupt-Schriftart"

msgid "Languages"
msgstr "Sprachen"

msgid "German"
msgstr "Deutsch"

msgid "French"
msgstr "Französisch"

msgid "Italian"
msgstr "Italienisch"

msgid "Additional CSS"
msgstr "Zusätzliches CSS"

msgid "Column width left side"
msgstr "Breite linke Seite"

msgid "Footer Division"
msgstr "Aufteilung Fusszeile"

msgid "Column width for the center"
msgstr "Breite mittlerer Bereich"

msgid "Column width right side"
msgstr "Breite rechte Seite"

msgid "Contact"
msgstr "Kontakt"

msgid "The address and phone number of the municipality"
msgstr "Die Adresse, Telefonnummer und E-Mail Adresse der Gemeindeverwaltung"

msgid "Information"
msgstr "Information"

msgid "Contact Link"
msgstr "Kontakt Link"

msgid "URL pointing to a contact page"
msgstr "Link zur Kontakt Seite"

msgid "Opening Hours"
msgstr "Öffnungszeiten"

msgid "The opening hours of the municipality"
msgstr "Öffnungszeiten"

msgid "Opening Hours Link"
msgstr "Öffnungszeiten Link"

msgid "URL pointing to an opening hours page"
msgstr "Link zur Öffnungszeiten Seite"

msgid "Hide OneGov Cloud information"
msgstr "OneGov Cloud Informationen verstecken"

msgid ""
"This includes the link to the marketing page, and the link to the privacy "
"policy."
msgstr ""
"Dies beinhaltet den Link auf die Marketing Seite, sowie der Link zum "
"Datenschutz."

msgid "Facebook"
msgstr "Facebook"

msgid "URL pointing to the Facebook site"
msgstr "Link zu Facebook"

msgid "Social Media"
msgstr "Soziale Medien"

msgid "Twitter"
msgstr "Twitter"

msgid "URL pointing to the Twitter site"
msgstr "Link zu Twitter"

msgid "YouTube"
msgstr "YouTube"

msgid "URL pointing to the YouTube site"
msgstr "Link zu YouTube"

msgid "Instagram"
msgstr "Instagram"

msgid "URL pointing to the Instagram site"
msgstr "Link zu Instagram"

msgid "Custom Link 1"
msgstr "Benutzerdefinierter Link 1"

msgid "URL to internal/external site"
msgstr "Url zu interner/externer Seite"

msgid "Custom Link 2"
msgstr "Benutzerdefinierter Link 2"

msgid "Custom Link 3"
msgstr "Benutzerdefinierter Link 3"

msgid "Name of the partner"
msgstr "Name des Partners"

msgid "First Partner"
msgstr "Erster Partner"

msgid "Logo of the partner"
msgstr "Logo des Partners"

msgid "The partner's website"
msgstr "Die Website des Partners"

msgid "Second Partner"
msgstr "Zweiter Partner"

msgid "Third Partner"
msgstr "Dritter Partner"

msgid "Fourth Partner"
msgstr "Vierter Partner"

msgid "The width of the column must be greater than 0"
msgstr "Die Breite der Kolonne muss grösser sein als 0"

msgid "The sum of all the footer columns must be equal to 12"
msgstr "Die Summe aller Breiten der Fusszeilenkolonnen muss 12 sein."

msgid ""
"Default social media preview image for rich link previews. Optimal size is "
"1200:630 px."
msgstr ""
"Bild für die Social Media Link-Vorschau (Rückfalloption). Die optimale "
"Grösse beträgt 1200:630px."

msgid "Icon 16x16 PNG (Windows)"
msgstr "Icon 16x16 PNG (Windows)"

msgid "URL pointing to the icon"
msgstr "Link zum Icon"

msgid "Icon 32x32 PNG (Mac)"
msgstr "Icon 32x32 PNG (Mac)"

msgid "Icon 57x57 PNG (iPhone, iPod, iPad)"
msgstr "Icon 57x57 PNG (iPhone, iPod, iPad)"

msgid "Icon SVG 20x20 (Safari)"
msgstr "Icon SVG 20x20 (Safari)"

msgid "Disable page references"
msgstr "Seitenreferenzen deaktivieren"

msgid ""
"Disable showing the copy link '#' for the site reference. The references "
"themselves will still work. Those references are only showed for logged in "
"users."
msgstr ""
"Versteckt den Kopier-Link '#' für die Seitenreferenz. Die Referenzen an sich "
"funktionieren weiterhin. Diese Referenzen sind nur für eingeloggte Nutzer "
"sichtbar."

msgid "Open files in separate window"
msgstr "Dateien in separatem Fenster öffnen"

msgid "Announcement"
msgstr "Ankündigung"

msgid "Announcement URL"
msgstr "URL für Ankündigung"

msgid "Announcement bg color"
msgstr "Hintergrundfarbe der Ankündigung"

msgid "Announcement font color"
msgstr "Schriftfarbe der Ankündigung"

msgid "Only show Announcement for logged-in users"
msgstr "Ankündigung nur für eingeloggte Benutzer anzeigen"

msgid "Header links"
msgstr "Kopfzeilenlinks"

msgid "Title header left side"
msgstr "Titel Kopfzeile links"

msgid "Optional"
msgstr "Optional"

msgid "Font color"
msgstr "Schriftfarbe"

msgid "Relative font size"
msgstr "Relative Schriftgrösse"

msgid "Please add an url to each link"
msgstr "Bitte geben Sie für jeden Link eine URL ein"

msgid "Homepage Cover"
msgstr "Startseiten Cover"

msgid "Structure"
msgstr "Struktur"

msgid "Homepage Structure (for advanced users only)"
msgstr "Startseiten Struktur (nur für fortgeschrittene Benutzer)"

msgid "The structure of the homepage"
msgstr "Die Struktur der Homepage"

msgid "Homepage redirect"
msgstr "Startseiten Weiterleitung"

msgid "Yes, to directories"
msgstr "Ja, zu den Verzeichnissen"

msgid "Yes, to events"
msgstr "Ja, zu den Veranstaltungen"

msgid "Yes, to forms"
msgstr "Ja, zu den Formularen"

msgid "Yes, to publications"
msgstr "Ja, zu den Publikationen"

msgid "Yes, to reservations"
msgstr "Ja, zu den Reservationen"

msgid "Yes, to a non-listed path"
msgstr "Ja, ein nicht gelisteter Pfad"

msgid "Path"
msgstr "Pfad"

msgid "Please enter a path without schema or host"
msgstr "Bitte geben Sie einen Pfad ohne Schema oder Hostname an"

msgid "Hide these fields for non-logged-in users"
msgstr "Diese Felder für nicht angemeldete Benutzer ausblenden"

msgid "People"
msgstr "Personen"

msgid "Values of the location filter"
msgstr "Werte des Ortfilters"

msgid "The default map view. This should show the whole town"
msgstr "Die Standard Kartenansicht. Diese sollte die ganze Gemeinde zeigen."

msgid "Geo provider"
msgstr "Geo Anbieter"

msgid "Swisstopo (Default)"
msgstr "Swisstopo (Standard)"

msgid "Swisstopo Aerial"
msgstr "Swisstopo Luftbild"

msgid "Analytics Code"
msgstr "Analytics Code"

msgid "JavaScript for web statistics support"
msgstr "JavaScript für Web-Statistik"

msgid "Cantonal holidays"
msgstr "Kantonale Feiertage"

msgid "Other holidays"
msgstr "Andere Feiertage"

msgid "Preview"
msgstr "Vorschau"

msgid "School holidays"
msgstr "Schulferien"

msgid "Format: Day.Month - Description"
msgstr "Format: Tag.Monat - Beschreibung"

msgid "Please enter one date per line"
msgstr "Bitte geben Sie ein Datum pro Zeile ein"

msgid "Please enter only day and month"
msgstr "Bitte geben Sie nur Tag und Monat ein"

#, python-format
msgid "${date} is not a valid date"
msgstr "${date} ist kein gültiges Datum"

msgid "Format: Day.Month.Year - Day.Month.Year"
msgstr "Format: Tag.Monat.Jahr - Tag.Monat.Jahr"

msgid "Please enter one date pair per line"
msgstr "Bitte geben Sie ein Datumspaar pro Zeile ein"

msgid "End date needs to be after start date"
msgstr "Das End-Datum muss vor dem Start-Datum sein"

msgid "Email adress for notifications about newly opened tickets"
msgstr "E-Mail-Adresse für Benachrichtigungen zu geöffneten Tickets"

msgid "Accept request and close ticket automatically based on:"
msgstr "Akzeptiere und schliesse Tickets automatisch basierend auf:"

msgid "Ticket category"
msgstr "Ticket-Kategorie"

msgid "User role"
msgstr "Benutzer-Rolle"

msgid ""
"Accept request and close ticket automatically for these ticket categories"
msgstr "Akzeptiere und schliesse Tickets automatisch für diese Kategorien"

msgid ""
"If auto-accepting is not possible, the ticket will be in state pending. Also "
"note, that after the ticket is closed, the submitter can't send any messages."
msgstr ""
"Wenn das automatische Akzeptieren nicht möglich ist, verbleibt ein Ticket in "
"Bearbeitung. Bedenken Sie weiter, dass nach Abschluss des Tickets von der "
"antragstellenden Person keine Nachrichten mehr gesendet werden können."

msgid "Accept request and close ticket automatically for these user roles"
msgstr "Akzeptiere und schliesse Tickets automatisch für diese Benutzer-Rollen"

msgid "User used to auto-accept tickets"
msgstr "Benutzer für das automatische Akzeptieren von Tickets"

msgid "Block email confirmation when this ticket category is opened"
msgstr "Keine Email-Benachrichtung nach Eröffnung dieser Ticket-Kategorie"

msgid "This is enabled by default for tickets that get accepted automatically"
msgstr ""
"Für automatisch akzeptierte Tickets wird standardmässig keine "
"Eröffnungsnachricht verschickt"

msgid "Block email confirmation when this ticket category is closed"
msgstr ""
"Keine Email-Benachrichtigungen bei Schliessung dieser Ticket-Kateogorie"

msgid "Mute all tickets"
msgstr "Email-Benachrichtigungen für alle Tickets deaktivieren"

msgid "Always send email notification if a new ticket message is sent"
msgstr "Email-Benachrichtigung immer senden bei neuen Ticket-Nachrichten"

msgid "Categories restriced by user group settings"
msgstr "Durch Benutzergruppeneinstellungen eingeschränkt Kategorien"

msgid "Mute tickets individually if the auto-accept feature is enabled."
msgstr ""
"Schalten Sie Tickets individuell auf stumm, wenn sie Tickets automatisch "
"akzeptieren."

msgid "Enable newsletter"
msgstr "Newsletter aktivieren"

msgid "Include logo in newsletter"
msgstr "Logo im Newsletter anzeigen"

msgid "Old domain"
msgstr "Alte Domain"

msgid "Test migration"
msgstr "Migration testen"

msgid "Compares links to the current domain"
msgstr "Vergleicht Links mit der aktuellen Domain"

msgid "Use a domain name without http(s)"
msgstr "Benutze eine Domain ohne http(s)"

msgid "Domain must contain a dot"
msgstr "Die Domain muss einen Punkt enthalten"

msgid "Choose which links to check"
msgstr "Wählen Sie, welche Urls Überprüft werden sollen"

msgid "External links only"
msgstr "Externe Seiten"

msgid "Internal links only"
msgstr "Interne Seiten"

msgid "Submit your event"
msgstr "Veranstaltung vorschlagen"

msgid "Enables website visitors to submit their own events"
msgstr ""
"Ermöglicht Website-Besuchern, ihre eigenen Veranstaltungen vorzuschlagen"

msgid "E-Mail Address"
msgstr "E-Mail Adresse"

msgid "Short name to identify the text module"
msgstr "Kurzer Name um den Textbaustein zu identifizieren"

msgid "Your note about this ticket"
msgstr "Ihre Notiz zu dem Ticket"

msgid "Attachment"
msgstr "Anhang"

msgid "Message"
msgstr "Nachricht"

msgid "The message is empty"
msgstr "Die Nachricht ist leer"

msgid "Notify me about replies"
msgstr "Ich möchte eine Benachrichtigung bei Antworten"

msgid "Setting \"Always notify\" is active"
msgstr "Einstellung \"Immer benachrichtigen\" ist eingeschaltet"

msgid "User"
msgstr "Benutzer"

msgid "Admin"
msgstr "Administrator"

msgid "Editor"
msgstr "Editor"

msgid "Member"
msgstr "Mitglied"

msgid "State"
msgstr "Status"

msgid "Active"
msgstr "Aktiv"

msgid "Inactive"
msgstr "Inaktiv"

msgid "Role"
msgstr "Rolle"

msgid "Yubikey"
msgstr "YubiKey"

msgid "Plug your YubiKey into a USB slot and press it."
msgstr "YubiKey anschliessen und Knopf drücken."

msgid "Administrators and editors must use a Yubikey"
msgstr "Administratoren und Editoren müssen zwingend einen YubiKey verwenden"

msgid "Invalid Yubikey"
msgstr "Ungültiger YubiKey"

#, python-format
msgid "This Yubikey is already used by ${username}"
msgstr "Dieser YubiKey wird bereits von ${username} verwendet"

msgid "The users e-mail address (a.k.a. username)"
msgstr "Die E-Mail Adresse des Benutzers (bzw. der Benutzername)"

msgid "Send Activation E-Mail with Instructions"
msgstr "Aktivierungs-Email mit Anmelde-Anleitung senden"

msgid "A user with this e-mail address exists already"
msgstr "Ein Benutzer mit dieser E-Mail Adresse existiert bereits"

msgid ""
"Users can only be in one group. If they already belong to another group and "
"get added here, they will automatically get removed from the other group."
msgstr ""
"Benutzer können nur in einer Gruppe sein. Wenn sie bereits einer anderen "
"Gruppe angehören und hier hinzugefügt werden, werden sie automatisch aus der "
"anderen Gruppe entfernt."

msgid "Ticket permissions"
msgstr "Ticketberechtigungen"

msgid "Restricts access and gives permission to these ticket categories"
msgstr ""
"Schränkt den Zugriff ein und erteilt Berechtigungen für diese "
"Ticketkategorien"

msgid "Send a periodic status e-mail."
msgstr "Ein periodisches Status E-Mail senden."

msgid "Daily (exluding the weekend)"
msgstr "Täglich (abgesehen vom Wochenende)"

msgid "Weekly (on mondays)"
msgstr "Wöchentlich (am Montag)"

msgid "Monthly (on first monday of the month)"
msgstr "Monatlich (am ersten Montag des Monats)"

msgid "Never"
msgstr "Nie"

msgid "1 entry"
msgstr "1 Eintrag"

#, python-format
msgid "${count} entries"
msgstr "${count} Einträge"

msgid "All directories"
msgstr "Alle Verzeichnisse"

msgid "Directories"
msgstr "Verzeichnisse"

msgid "All events"
msgstr "Alle Veranstaltungen"

msgid "Daypass"
msgstr "Tageskarte"

msgid "Conference room"
msgstr "Konferenzraum"

#, python-format
msgid "150 years {organisation}"
msgstr "150 Jahre {organisation}"

msgid "Sports facility"
msgstr "Sportanlage"

msgid "We celebrate our 150th anniversary."
msgstr "Wir feiern unser 150 jähriges Bestehen."

msgid "General Assembly"
msgstr "Generalversammlung"

msgid "Communal hall"
msgstr "Gemeindesaal"

msgid "As every year."
msgstr "Alle Jahre wieder."

msgid "Community Gymnastics"
msgstr "Gemeinsames Turnen"

msgid "Gymnasium"
msgstr "Turnhalle"

msgid "Get fit together."
msgstr "Zusammen fit werden."

msgid "Women's Club"
msgstr "Frauenverein"

msgid "Football Tournament"
msgstr "Fussballturnier"

msgid "Amateurs welcome!"
msgstr "Anfänger willkommen!"

msgid "Sports Association"
msgstr "Sporverein"

msgid "all day"
msgstr "den ganzen Tag"

msgid "Homepage"
msgstr "Startseite"

msgid "Forms"
msgstr "Formulare"

msgid "Edit"
msgstr "Bearbeiten"

msgid "QR"
msgstr "QR"

msgid "Delete"
msgstr "Löschen"

msgid "This form can't be deleted."
msgstr "Das Formular kann nicht gelöscht werden."

msgid ""
"There are submissions associated with the form. Those need to be removed "
"first."
msgstr ""
"Es existieren Eingaben die mit diesem Formular verknüpft sind. Löschen Sie "
"diese Eingaben bevor Sie das Formular löschen."

msgid "Do you really want to delete this form?"
msgstr "Möchten Sie das Formular wirklich löschen?"

msgid "This cannot be undone."
msgstr "Dies kann nicht rückgängig gemacht werden."

msgid "Delete form"
msgstr "Formular löschen"

msgid "Export"
msgstr "Export"

msgid "Change URL"
msgstr "URL ändern"

msgid "Registration Windows"
msgstr "Anmeldezeitraum"

msgid "Form"
msgstr "Formular"

msgid "External form"
msgstr "Externes Formular"

msgid "New external form"
msgstr "Neues externes Formular"

msgid "Person"
msgstr "Person"

msgid "Do you really want to delete this person?"
msgstr "Möchten Sie die Person wirklich löschen?"

msgid "Delete person"
msgstr "Person löschen"

msgid "Accept ticket"
msgstr "Ticket annehmen"

msgid "This ticket can't be closed."
msgstr "Dieses Ticket kann nicht abgeschlossen werden."

msgid "This ticket requires a decision, but no decision has been made yet."
msgstr ""
"Dieses Ticket verlangt nach einer Entscheidung, aber bisher wurde keine "
"Entscheidung gefällt."

msgid "Close ticket"
msgstr "Ticket abschliessen"

msgid "Reopen ticket"
msgstr "Ticket wieder öffnen"

msgid "Archive ticket"
msgstr "Ticket archivieren"

msgid "Recover from archive"
msgstr "Aus dem Archiv holen"

msgid "Assign ticket"
msgstr "Ticket zuweisen"

msgid "New Note"
msgstr "Neue Notiz"

msgid "PDF"
msgstr "PDF"

msgid "New Message"
msgstr "Neue Nachricht"

msgid "Ticket Status"
msgstr "Ticket Status"

msgid "Text module"
msgstr "Textbaustein"

msgid "Do you really want to delete this text module?"
msgstr "Möchten Sie diesen Textbaustein wirklich löschen"

msgid "Delete text module"
msgstr "Textbaustein löschen"

msgid "Reservations"
msgstr "Reservationen"

msgid "Recipients"
msgstr "Empfänger"

msgid "Room"
msgstr "Raum"

msgid "Resource Item"
msgstr "Gegenstand"

msgid "External resource link"
msgstr "Externer Reservationslink"

msgid "New external resource"
msgstr "Neue externe Reservation"

msgid "Export All"
msgstr "Alle Exportieren"

msgid "Find Your Spot"
msgstr "Terminsuche"

msgid "Notifications"
msgstr "Mitteilungen"

msgid "E-Mail Recipient"
msgstr "E-Mail Empfänger"

msgid "Do you really want to delete this resource?"
msgstr "Möchten Sie diese Reservations-Ressource wirklich löschen?"

msgid "Delete resource"
msgstr "Reservations-Ressource löschen"

msgid "This resource can't be deleted."
msgstr "Diese Reservations-Ressource kann nicht gelöscht werden."

msgid "There are existing reservations associated with this resource"
msgstr "Es existieren Reservationen für diese Reservations-Ressource"

msgid "Clean up"
msgstr "Aufräumen"

msgid "Occupancy"
msgstr "Belegung"

msgid "Subscribe"
msgstr "Abonnieren"

msgid "Rules"
msgstr "Regeln"

msgid "Edit allocation"
msgstr "Einteilung bearbeiten"

msgid "Do you really want to delete this allocation?"
msgstr "Möchten Sie diese Einteilung wirklich löschen?"

msgid "Delete allocation"
msgstr "Einteilung löschen"

#, python-format
msgid "Every ${days} until ${end}"
msgstr "Jeden ${days} bis zum ${end}."

msgid "This event can't be editet."
msgstr "Diese Veranstaltung kann nicht bearbeitet werden."

msgid "Imported events can not be editet."
msgstr "Importierte Veranstaltungen können nicht bearbeitet werden."

msgid "Do you really want to delete this event?"
msgstr "Möchten Sie die Veranstaltung wirklich löschen?"

msgid "Delete event"
msgstr "Veranstaltung löschen"

msgid "This event can't be deleted."
msgstr "Diese Veranstaltung kann nicht gelöscht werden."

msgid "To remove this event, go to the ticket and reject it."
msgstr ""
"Sie können die Veranstaltung jedoch in der Ticketansicht absagen, um sie zu "
"entfernen."

msgid "Withdraw event"
msgstr "Veranstaltung zurückziehen"

msgid "Do you really want to withdraw this event?"
msgstr "Wollen sie diese Veranstaltung zurückziehen? "

msgid "You can re-publish an imported event later."
msgstr "Sie können importierte Veranstaltungen später wieder veröffentlichen."

msgid "Re-publish event"
msgstr "Veranstaltung wieder veröffentlichen"

msgid "Newsletter"
msgstr "Newsletter"

msgid "New"
msgstr "Neu"

msgid "Subscribers"
msgstr "Abonnenten"

msgid "Test"
msgstr "Test"

msgid "Delete newsletter"
msgstr "Newsletter löschen"

msgid "Photo Albums"
msgstr "Fotoalben"

msgid "Manage images"
msgstr "Bilder verwalten"

msgid "Photo Album"
msgstr "Fotoalbum"

msgid "Choose images"
msgstr "Bilder auswählen"

msgid "Delete photo album"
msgstr "Fotoalbum löschen"

msgid "Usermanagement"
msgstr "Benutzerverwaltung"

msgid "Create Signup Link"
msgstr "Neuer Registrationslink"

msgid "User group"
msgstr "Benutzergruppe"

msgid "Do you really want to delete this user group?"
msgstr "Möchten Sie diese Benutzergruppe wirklich löschen"

msgid "Delete user group"
msgstr "Benutzergruppe löschen"

msgid "Exports"
msgstr "Exporte"

msgid "Payment Providers"
msgstr "Zahlungsanbieter"

msgid "Synchronise"
msgstr "Synchronisieren"

msgid "Directory"
msgstr "Verzeichnis"

msgid "Configure"
msgstr "Konfigurieren"

#, python-format
msgid "Do you really want to delete \"${title}\"?"
msgstr "Möchten Sie \"${title}\" wirklich löschen?"

msgid "All entries will be deleted as well!"
msgstr "Alle Einträge werden ebenfalls gelöscht!"

msgid "Delete directory"
msgstr "Verzeichnis löschen"

msgid "Entry"
msgstr "Eintrag"

msgid "Published"
msgstr "Veröffentlicht"

msgid "Upcoming"
msgstr "Demnächst"

msgid "Past"
msgstr "Vergangen"

msgid "Choose filter"
msgstr "Filter wählen"

msgid "Delete entry"
msgstr "Eintrag löschen"

msgid "Dashboard"
msgstr "Dashboard"

msgid "Do you really want to delete this external link?"
msgstr "Wollen sie die externe Verknüpfung wirklich löschen?"

msgid "Delete external link"
msgstr "Verknüpfung löschen"

msgid "Sort"
msgstr "Sortieren"

msgid "The submission was adopted"
msgstr "Der Eintrag wurde übernommen"

msgid "The entry is not valid, please adjust it"
msgstr "Der Eintrag ist nicht gültig, bitte korrigieren"

msgid "An entry with this name already exists"
msgstr "Ein Eintrag mit diesem Namen existiert bereits"

msgid "Your directory submission has been adopted"
msgstr "Ihr Verzeichniseintrag wurde übernommen"

msgid "Your change request has been applied"
msgstr "Ihr Änderungswunsch wurde übernommen"

msgid "The change request was applied"
msgstr "Der Änderungswunsch wurde übernommen"

msgid "The submission was rejected"
msgstr "Die Eingabe wurde abgelehnt"

msgid "Your directory submission has been rejected"
msgstr "Ihre Eingabe wurde abgelehnt"

msgid "Through URL only (not listed)"
msgstr "Nur wer die URL kennt (wird nicht gelistet)"

msgid "Members may view occupancy"
msgstr "Mitglieder dürfen Belegung einsehen"

msgid ""
"The occupancy view shows the e-mail addresses submitted with the "
"reservations, so we only recommend enabling this for internal resources "
"unless all members are sworn to uphold data privacy."
msgstr ""
"In der Belegungsansicht werden die mit den Reservationen eingegebenen E-Mail-"
"Adressen angezeigt. Wir empfehlen daher, diese Funktion nur für interne "
"Ressourcen zu aktivieren, es sei denn, alle Mitglieder sind auf die Wahrung "
"des Datenschutzes eingeschworen."

msgid "Visible on homepage"
msgstr "Auf der Startseite anzeigen"

msgid "Visibility"
msgstr "Sichtbarkeit"

msgid ""
"- '-' will be converted to a bulleted list\n"
"- Urls will be transformed into links\n"
"- Emails and phone numbers as well"
msgstr ""
"- '-' wird in eine Aufzählung umgewandelt\n"
"- Urls werden zu Hyperlinks konvertiert\n"
"- E-Mails und Telefon-Nummern ebenfalls"

msgid "Hide contact info in sidebar"
msgstr "Kontaktinformationen in Sidebar ausblenden"

msgid "Use text instead of lead in the newsletter"
msgstr "Text statt Einleitung im Newsletter benutzen"

msgid "A resource with this name already exists"
msgstr "Eine Resource mit diesem Namen existiert bereits"

msgid "Enable honey pot"
msgstr "Honey pot aktivieren"

msgid "Spam protection"
msgstr "Spamschutz"

msgid "Show image on preview on the parent page"
msgstr "Bild in der Vorschau auf der Seitenübersicht anzeigen"

msgid "Show image on page"
msgstr "Bild auf der Seite anzeigen"

msgid "This month"
msgstr "Diesen Monat"

msgid "Last month"
msgstr "Letzter Monat"

msgid "This year"
msgstr "Dieses Jahr"

msgid "Last year"
msgstr "Letztes Jahr"

msgid "Older"
msgstr "Älter"

msgid "Do you really want to delete this note?"
msgstr "Möchten Sie diese Notiz wirklich löschen?"

msgid "Delete Note"
msgstr "Notiz löschen"

msgid "Always visible on homepage"
msgstr "Immer auf der Startseite anzeigen"

msgid "Search for available dates"
msgstr "Nach verfügbaren Terminen suchen"

msgid "Aargau"
msgstr "Aargau"

msgid "Appenzell Ausserrhoden"
msgstr "Appenzell Ausserrhoden"

msgid "Appenzell Innerrhoden"
msgstr "Appenzell Innerrhoden"

msgid "Basel-Landschaft"
msgstr "Basel-Landschaft"

msgid "Basel-Stadt"
msgstr "Basel-Stadt"

msgid "Berne"
msgstr "Bern"

msgid "Fribourg"
msgstr "Freiburg"

msgid "Geneva"
msgstr "Genf"

msgid "Glarus"
msgstr "Glarus"

msgid "Grisons"
msgstr "Graubünden"

msgid "Jura"
msgstr "Jura"

msgid "Lucerne"
msgstr "Luzern"

msgid "Neuchâtel"
msgstr "Neuenburg"

msgid "Nidwalden"
msgstr "Nidwalden"

msgid "Obwalden"
msgstr "Obwalden"

msgid "Schaffhausen"
msgstr "Schaffhausen"

msgid "Schwyz"
msgstr "Schwyz"

msgid "Solothurn"
msgstr "Solothurn"

msgid "St. Gallen"
msgstr "St. Gallen"

msgid "Thurgau"
msgstr "Thurgau"

msgid "Ticino"
msgstr "Tessin"

msgid "Uri"
msgstr "Uri"

msgid "Valais"
msgstr "Wallis"

msgid "Vaud"
msgstr "Waadt"

msgid "Zug"
msgstr "Zug"

msgid "Zürich"
msgstr "Zürich"

msgid "Neujahrestag"
msgstr "Neujahrestag"

msgid "Berchtoldstag"
msgstr "Berchtoldstag"

msgid "Heilige Drei Könige"
msgstr "Heilige Drei Könige"

msgid "Jahrestag der Ausrufung der Republik"
msgstr "Jahrestag der Ausrufung der Republik"

msgid "Josefstag"
msgstr "Josefstag"

msgid "Näfelser Fahrt"
msgstr "Näfelser Fahrt"

msgid "Ostern"
msgstr "Ostern"

msgid "Karfreitag"
msgstr "Karfreitag"

msgid "Ostermontag"
msgstr "Ostermontag"

msgid "Tag der Arbeit"
msgstr "Tag der Arbeit"

msgid "Auffahrt"
msgstr "Auffahrt"

msgid "Pfingsten"
msgstr "Pfingsten"

msgid "Pfingstmontag"
msgstr "Pfingstmontag"

msgid "Fronleichnam"
msgstr "Fronleichnam"

msgid "Fest der Unabhängigkeit"
msgstr "Fest der Unabhängigkeit"

msgid "Peter und Paul"
msgstr "Peter und Paul"

msgid "Nationalfeiertag"
msgstr "Nationalfeiertag"

msgid "Mariä Himmelfahrt"
msgstr "Mariä Himmelfahrt"

msgid "Bruder Klaus"
msgstr "Bruder Klaus"

msgid "Allerheiligen"
msgstr "Allerheiligen"

msgid "Mariä Empfängnis"
msgstr "Mariä Empfängnis"

msgid "Escalade de Genève"
msgstr "Escalade de Genève"

msgid "Weihnachten"
msgstr "Weihnachten"

msgid "Stephanstag"
msgstr "Stephanstag"

msgid "Wiederherstellung der Republik"
msgstr "Wiederherstellung der Republik"

msgid "Form Submissions"
msgstr "Formulareingaben"

msgid ""
"This is not the oldest undecided submission of this registration window. Do "
"you really want to confirm this submission?"
msgstr ""
"Dies ist nicht die älteste offene Eingabe dieses Anmeldezeitraums. Möchten "
"Sie wirklich bestätigen?"

msgid ""
"By confirming this submission, you will prefer this over a submission that "
"came in earlier."
msgstr ""
"Durch das Bestätigen der Eingabe bervorzugen Sie diese gegenüber einer "
"Anderen die zuerst da war."

msgid "Confirm registration"
msgstr "Anmeldung bestätigen "

msgid "Deny registration"
msgstr "Anmeldung ablehnen"

msgid "Cancel registration"
msgstr "Anmeldung stornieren"

msgid "Edit submission"
msgstr "Eingabe bearbeiten"

msgid "Accept all reservations"
msgstr "Alle Reservationen annehmen"

msgid "Details about the reservation"
msgstr "Details zu Ihrer Reservation"

msgid "Edit details"
msgstr "Details bearbeiten"

msgid "Accept all with message"
msgstr "Alle annehmen mit Kommentar"

msgid "Reject all"
msgstr "Alle absagen"

msgid "Do you really want to reject all reservations?"
msgstr "Möchten Sie wirklich alle Reservationen absagen?"

msgid "Rejecting these reservations can't be undone."
msgstr "Die Absage aller Reservationen kann nicht rückgängig gemacht werden."

msgid "Reject reservations"
msgstr "Reservationen absagen"

msgid "Reject all with message"
msgstr "Alle absagen mit Kommentar"

#, python-format
msgid "Reject ${title}"
msgstr "${title} absagen"

msgid "Do you really want to reject this reservation?"
msgstr "Möchten Sie diese Reservation wirklich absagen?"

#, python-format
msgid "Rejecting ${title} can't be undone."
msgstr "Die Absage von ${title} kann nicht rückgängig gemacht werden."

msgid "Reject reservation"
msgstr "Reservation absagen"

#. Used in sentence: "${event} published."
#.
msgid "Event"
msgstr "Veranstaltung"

msgid "Accept event"
msgstr "Veranstaltung annehmen"

msgid "Edit event"
msgstr "Veranstaltung bearbeiten"

msgid "Reject event"
msgstr "Veranstaltung ablehnen"

msgid "Do you really want to reject this event?"
msgstr "Möchten Sie diese Veranstaltung wirklich absagen?"

msgid "Rejecting this event can't be undone."
msgstr "Eine Absage kann nicht rückgängig gemacht werden."

msgid "Directory Entry Submissions"
msgstr "Verzeichniseintrag Eingaben"

msgid "Adopt"
msgstr "Übernehmen"

msgid "View directory entry"
msgstr "Verzeichniseintrag Anzeigen"

msgid "Reject"
msgstr "Abweisen"

msgid "Do you really want to reject this entry?"
msgstr "Möchten Sie diesen Eintrag wirklich abweisen?"

msgid "Reject entry"
msgstr "Eintrag abweisen"

msgid "Link"
msgstr "Verknüpfung"

msgid "New Link"
msgstr "Neue Verknüpfung"

msgid "Added a new link"
msgstr "Eine neue Verknüpfung wurde hinzugefügt"

msgid "Edit Link"
msgstr "Verknüpfung Bearbeiten"

msgid "The link was deleted"
msgstr "Die Verknüpfung wurde gelöscht"

msgid "Delete link"
msgstr "Verknüpfung Löschen"

#, python-format
msgid "Do you really want to delete the link \"${title}\"?"
msgstr "Möchten Sie die Verknüpfung \"${title}\" wirklich löschen?"

msgid "Topic"
msgstr "Thema"

msgid "New Topic"
msgstr "Neues Thema"

msgid "Added a new topic"
msgstr "Das neue Thema wurde hinzugefügt"

msgid "Edit Topic"
msgstr "Thema Bearbeiten"

msgid "The topic was deleted"
msgstr "Das Thema wurde gelöscht"

msgid "Delete topic"
msgstr "Thema Löschen"

#, python-format
msgid "Do you really want to delete the topic \"${title}\"?"
msgstr "Möchten Sie das Thema \"${title}\" wirklich löschen?"

msgid "News"
msgstr "Nachricht"

msgid "Add News"
msgstr "Nachricht hinzufügen"

msgid "Added news"
msgstr "Eine neue Nachricht wurde hinzugefügt"

msgid "Edit News"
msgstr "Nachricht bearbeiten"

msgid "The news was deleted"
msgstr "Die Nachricht wurde gelöscht"

msgid "Delete news"
msgstr "Nachricht löschen"

#, python-format
msgid "Do you really want to delete the news \"${title}\"?"
msgstr "Möchten Sie die Nachricht \"${title}\" wirklich löschen?"

msgid "Copy"
msgstr "Kopieren"

msgid "Paste"
msgstr "Einfügen"

msgid "Please note that this page has subpages which will also be deleted!"
msgstr ""
"Bitte beachten Sie dass die Unterthemen dieses Themas ebenfalls gelöscht "
"werden!"

msgid "This page can't be deleted."
msgstr "Diese Seite kann nicht gelöscht werden."

msgid ""
"This page has subpages. Only administrators can delete pages with subpages. "
"To delete this page, delete all subpages first or ask an administrator to do "
"it for you."
msgstr ""
"Diese Seite hat Unterseiten. Nur Administratoren können Seiten mit "
"Unterseiten löschen. Um diese Seite zu löschen müssen Sie erst alle "
"Unterseiten löschen, oder Sie wenden sich an einen Administrator."

msgid "Source"
msgstr "Herkunft"

msgid "Subject"
msgstr "Betreff"

msgid "Owner"
msgstr "Zuständig"

msgid "Created"
msgstr "Erstellt"

msgid "Reaction Time"
msgstr "Reaktionszeit"

msgid "Process Time"
msgstr "Bearbeitungszeit"

msgid "Event Source"
msgstr "Quelle Veranstaltung"

msgid "Payment"
msgstr "Zahlung"

msgid "Total Amount"
msgstr "Totalbetrag"

msgid ""
"The record behind this ticket was removed. The following information is a "
"snapshot kept for future reference."
msgstr ""
"Der hinterlegte Datensatz wurde entfernt. Die folgenden Informationen sind "
"eine Momentaufnahme, erstellt vor der Löschung."

msgid "Summary"
msgstr "Zusammenfassung"

msgid "No rules defined."
msgstr "Keine Regeln definiert."

msgid "State:"
msgstr "Status:"

msgid "Owner:"
msgstr "Besitzer:"

msgid "Kind:"
msgstr "Art:"

msgid "No directories defined yet."
msgstr "Noch keine Verzeichnisse definiert."

msgid "No entries found."
msgstr "Keine Einträge gefunden."

msgid "Propose entry"
msgstr "Eintrag vorschlagen"

msgid "Something missing? Propose a new entry."
msgstr ""
"Fehlt ein Eintrag im Verzeichnis? Schlagen Sie einen neuen Eintrag vor."

msgid "External link"
msgstr "Externe Verknüpfung"

msgid "More information"
msgstr "Weiterführende Informationen"

msgid "Change Request"
msgstr "Änderung vorschlagen"

msgid "Found an error? Propose a change to this entry."
msgstr "Haben Sie einen Fehler gefunden? Schlagen Sie eine Änderung vor."

msgid ""
"Your edit requires a migration of existing entries. Please confirm the "
"following changes."
msgstr ""
"Ihre Änderung bedingt eine Migration der bestehenden Einträge. Bitte "
"bestätigen Sie die folgenden Änderungen."

msgid ""
"Changes are detected using a heuristic. Therefore it is possible that your "
"changes were misdetected. If in doubt, press cancel and try to change the "
"directory in small increments."
msgstr ""
"Änderungen werden durch eine Heuristik erkannt. Deshalb kann es vorkommen "
"dass Änderungen falsch erkannt werden. Im Zweifelsfall brechen Sie die "
"Änderung ab und versuchen es mit kleineren Änderungsschritten."

msgid "For additional safety you can also download a backup before continuing:"
msgstr ""
"Zu Ihrer zusätzlichen Sicherheit können Sie ausserdem vorher ein Backup "
"herunterladen:"

msgid "Download backup"
msgstr "Backup herunterladen"

msgid ""
"There was an error while migrating your directory! You can fix the displayed "
"entries in a separate window and then continue here."
msgstr ""
"Bei der Verzeichnismigration ist ein Fehler aufgetreten! Sie können den "
"angezeigten Fehler im Eintrag in einem separaten Fenster beheben und danach "
"hier weiterfahren."

msgid "Added:"
msgstr "Hinzugefügt:"

msgid "Removed:"
msgstr "Entfernt:"

msgid "Renamed:"
msgstr "Umbenannt:"

msgid "Changed:"
msgstr "Verändert:"

msgid "Confirm"
msgstr "Bestätigen"

msgid "There was an error while importing your directory!"
msgstr "Beim Verzeichnisimport ist ein Fehler aufgetreten!"

msgid ""
"Please review your data and press \"Complete\" to finalize the process. If "
"there's anything you'd like to change, click on \"Edit\" to return to the "
"filled-out form."
msgstr ""
"Bitte überprüfen Sie Ihre Angaben und klicken Sie auf \"Abschliessen\" um "
"die Anfrage zu übermitteln. Wenn Sie Änderungen vornehmen möchten, klicken "
"Sie auf \"Bearbeiten\" um zum Formular zurückzukehren."

msgid ""
"The image shown in the list view is a square. To have your image shown fully "
"in the list view, you need to use a square image."
msgstr ""
"Ihr Bild wird in der Listen-Vorschau in ein Quadrat eingepasst. Falls Sie in "
"der Übersicht das ganze Bild darstellen möchten, müssen Sie ein "
"quadratisches Bild hochladen."

msgid "Complete"
msgstr "Abschliessen"

msgid "Entries in export: ${count}"
msgstr "Einträge im Export: ${count}"

msgid "No exports available."
msgstr "Keine Exporte verfügbar."

msgid "Upload"
msgstr "Hochladen"

msgid "Just Uploaded"
msgstr "Soeben hochgeladen"

msgid "Extension"
msgstr "Erweiterung"

msgid "Upload Date"
msgstr "Hochlade-Datum"

msgid "All Files"
msgstr "Alle Dateien"

msgid "No files uploaded yet"
msgstr "Noch keine Dateien hochgeladen"

msgid "All dates"
msgstr "Alle Termine"

msgid "Unavailable"
msgstr "Besetzt"

msgid "No dates found"
msgstr "Keine Termine gefunden"

msgid "You are trying to open a page for which you are not authorized."
msgstr "Ihnen fehlt die nötige Berechtigung um diese Seite zu öffnen."

msgid "Please follow this link to login with a different user."
msgstr ""
"Bitte folgen Sie diesem Link um sich mit einem anderen Benutzer anzumelden."

msgid "Please follow this link to login."
msgstr "Bitte folgen Sie diesem Link um sich anzumelden."

msgid "No forms defined yet."
msgstr "Es wurden noch keine Formulare definiert."

msgid "Categories"
msgstr "Kategorien"

msgid ""
"To edit the image descriptions, click on one, enter your descrption and "
"press return. To abort press escape."
msgstr ""
"Klicken Sie auf die Beschreibung um diese zu ändern. Zum Bestätigen drücken "
"Sie die Eingabe-, zum Abbrechen die Esc-Taste."

msgid "No images uploaded yet"
msgstr "Noch keine Bilder hochgeladen"

msgid "This album does not contain any images yet."
msgstr "Dieses Fotoalbum enthält noch keine Bilder."

msgid "No photo albums defined yet."
msgstr "Noch keine Fotoalben erstellt."

msgid "Skip navigation"
msgstr "Navigation überspringen"

msgid "Straight to ..."
msgstr "Direkt zu ..."

msgid "Back to the homepage"
msgstr "Zurück zur Startseite"

msgid "Search"
msgstr "Suche"

msgid "The form contains errors. Please check the marked fields."
msgstr "Das Formular enthält Fehler. Bitte die markierten Felder überprüfen."

msgid "Copied to Clipboard!"
msgstr "In die Zwischenablage kopiert!"

msgid "Total"
msgstr "Total"

msgid "Healthy"
msgstr "Intakt"

msgid "Errors"
msgstr "Fehler"

msgid "Duration [s]"
msgstr "Abfragedauer [s]"

msgid "Don't have an account yet?"
msgstr "Sie haben noch kein Benutzerkonto?"

msgid "Register now"
msgstr "Jetzt registrieren"

msgid "Forgot your password?"
msgstr "Sie haben Ihr Passwort vergessen?"

msgid "Reset password"
msgstr "Passwort zurücksetzen"

msgid "Alternatives"
msgstr "Alternativen"

msgid "You are here"
msgstr "Sie sind hier"

msgid "Privacy Protection"
msgstr "Datenschutz"

msgid "About"
msgstr "Impressum"

msgid "Partner"
msgstr "Partner"

msgid "more…"
msgstr "mehr…"

msgid "Submit"
msgstr "Absenden"

msgid "Selected Topics"
msgstr "Ausgewählte Themen"

msgid "Drop files to upload"
msgstr "Dateien hierhin ziehen um sie hochzuladen"

msgid "All news"
msgstr "Alle Nachrichten"

msgid "This site is private but can also be seen by members"
msgstr "Diese Seite ist privat, kann aber auch von Mitgliedern gesehen werden"

msgid "This site is not published."
msgstr "Diese Seite ist nicht publiziert."

msgid "This site is not public."
msgstr "Diese Seite ist nicht öffentlich."

msgid "This site is not public but it can be seen by members."
msgstr ""
"Diese Seite ist nicht öffentlich, kann aber von Mitgliedern eingesehen "
"werden."

msgid ""
"This site contains no lead. Leads are used for lists and search results."
msgstr ""
"Diese Seite hat keine Einleitung. Die Einleitung ist wichtig für die Suche "
"und Auflistungen."

msgid "Change request"
msgstr "Änderungsvorschlag"

msgid "New Entry"
msgstr "Neuer Eintrag"

msgid "Previous Page"
msgstr "Vorherige Seite"

msgid "Next Page"
msgstr "Nächste Seite"

msgid ""
"Persons living outside the following zipcodes may only reserve this "
"allocation on the ${date}: ${zipcodes}"
msgstr ""
"Personen die ausserhalb der folgenden Postleitzahlen leben können diese "
"Reservation erst am ${date} tätigen: ${zipcodes}"

msgid "Quota"
msgstr "Anzahl"

msgid "Initiated"
msgstr "Initiiert"

msgid "Submitted"
msgstr "Gemeldet"

msgid "Withdrawn"
msgstr "Zurückgezogen"

msgid "List Preview"
msgstr "Listen-Vorschau"

msgid "Additional Information"
msgstr "Zusätzliche Informationen"

msgid "Location"
msgstr "Ort"

msgid "Date and time"
msgstr "Datum und Zeit"

msgid "Recurrence"
msgstr "Wiederholungen"

msgid "No events found."
msgstr "Keine Veranstaltungen gefunden."

msgid "Filter by date"
msgstr "Nach Datum filtern"

msgid "Administrator"
msgstr "Administrator"

msgid "Administrators"
msgstr "Administratoren"

msgid "Editors"
msgstr "Editoren"

msgid "Members"
msgstr "Mitglieder"

msgid "Close (Esc)"
msgstr "Schliessen (Esc)"

msgid "Share"
msgstr "Teilen"

msgid "Toggle fullscreen"
msgstr "Vollbild"

msgid "Zoom in/out"
msgstr "Zoom"

msgid ""
"This space holds images from your photo-albums. To show photos add a few "
"photos to an album and mark it as available for the homepage."
msgstr ""
"Hier werden Bilder aus Ihren Fotoalben angezeigt. Dazu erstellen Sie einfach "
"ein Fotoalbum, fügen ein paar Bilder hinzu und markieren das Album als auf "
"der Startseite verfügbar."

msgid "Has a digital seal"
msgstr "Hat ein digitales Siegel"

msgid "${count} page"
msgstr "${count} Seite"

msgid "${count} pages"
msgstr "${count} Seiten"

msgid "Further occurrences:"
msgstr "Weitere Termine:"

msgid ""
"Your request will be processed shortly. To see the state of your process "
"your may return to this page at any time. All information on this page has "
"been sent to your e-mail address."
msgstr ""
"Ihre Anfrage wird in Kürze bearbeitet. Sie können jederzeit zu dieser Seite "
"zurückkehren um den Status Ihrer Anfrage abzufragen. Alle Informationen auf "
"dieser Seite wurde an Ihre E-Mail Adresse gesendet."

msgid ""
"Your request will be processed shortly. To see the state of your process "
"your may return to this page at any time."
msgstr ""
"Ihre Anfrage wird in Kürze bearbeitet. Sie können jederzeit zu dieser Seite "
"zurückkehren um den Status Ihrer Anfrage abzufragen."

msgid ""
"Your request has been completed. If you asked for documents to be sent to "
"your address, they should arrive shortly. If you asked to pick up documents "
"at the municipality, the are now ready to be picked up."
msgstr ""
"Ihre Anfrage wurde erfolgreich abgeschlossen. Falls Sie Dokumente über den "
"Postweg verlangt haben, sollten Sie in den kommenden Tagen Post erhalten. "
"Falls Sie Dokumente am Schalter abholen wollten, so können Sie das jetzt tun."

msgid "Privacy"
msgstr "Privatsphäre"

msgid "Send me my entered data by e-mail."
msgstr "Versand meiner Eingaben an meine E-Mail Adresse."

msgid "Pay Online Now"
msgstr "Jetzt online bezahlen"

msgid "Credit Card Fee"
msgstr "Kreditkarten-Gebühr"

msgid "Pay Offline later"
msgstr "Später bezahlen"

msgid "at ${time}"
msgstr "um ${time}"

msgid "Object"
msgstr "Objekt"

msgid "Disbursed"
msgstr "Ausbezahlt"

msgid "Digital seal"
msgstr "Digitales Siegel"

msgid "Private"
msgstr "Privat"

msgid "Will be published on:"
msgstr "Wird publiziert am:"

msgid "Publication date:"
msgstr "Publikationsdatum:"

msgid "Reset"
msgstr "Zurücksetzen"

msgid "Not a publication"
msgstr "keine Publikation"

msgid "Content"
msgstr "Inhalt"

msgid "1 page"
msgstr "1 Seite"

msgid "Contains no readable text"
msgstr "Enthält keinen lesbaren Text"

msgid "1 word"
msgstr "1 Wort"

msgid "${count} words"
msgstr "${count} Wörter"

msgid "Do you really want to delete this file?"
msgstr "Möchten Sie diese Datei wirklich löschen?"

msgid "Delete File"
msgstr "Datei löschen"

msgid "Please provide the new name for the file"
msgstr "Bitte geben Sie einen neuen Namen für die Datei ein"

msgid "Rename"
msgstr "Umbenennen"

msgid "Digital seal applied by ${signee} on ${date}"
msgstr "Digitales Siegel angewendet von ${signee} am ${date}"

msgid "Please enter your yubikey to apply a digital seal to this file"
msgstr ""
"Bitte geben Sie Ihren Yubikey ein um ein digitales Siegel auf der Datei "
"anzuwenden"

msgid "Sign"
msgstr "Signieren"

msgid ""
"Published documents with a digital seal can be discovered through the site-"
"search and in the list of documents with a digital seal. This action will be "
"logged and cannot be undone."
msgstr ""
"Publizierte Dokumente mit digitalem Siegel können von der Öffentlichkeit "
"über die Suche gefunden und in der Liste der Dokumente mit digitalem Siegel "
"eingesehen werden. Diese Aktion wird aufgezeichnet und kann nicht rückgängig "
"gemacht werden."

msgid "Without digital seal"
msgstr "Ohne digitales Siegel"

msgid "Apply digital seal now"
msgstr "Digitales Siegel anwenden"

msgid "You are not authorised to apply digital seals to documents"
msgstr ""
"Sie sind nicht dazu berechtigt digitale Siegel auf Dokumente anzuwenden"

msgid "Click to add a description"
msgstr "Klicken um eine Beschreibung hinzuzufügen"

msgid "Do you really want to delete the image?"
msgstr "Möchten Sie das Bild wirklich löschen?"

msgid "Delete Image"
msgstr "Bild Löschen"

msgid "${name} was provided with a digital seal on ${date}"
msgstr "${name} wurde am ${date} mit einem digitalen Siegel versehen"

msgid "${name} is not in our database"
msgstr "${name} ist nicht in unserer Datenbank"

msgid "Accept"
msgstr "Annehmen"

msgid "Close"
msgstr "Schliessen"

msgid "Copy to clipboard"
msgstr "In die Zwischenablage kopieren"

msgid "Hello!"
msgstr "Guten Tag"

msgid "Your e-mail address was just used to create an account on ${homepage}."
msgstr ""
"Ihre E-Mail Adresse wurde soeben zur Erstellung eines Accounts auf "
"${homepage} verwendet."

msgid "To activate your account, click confirm below:"
msgstr "Um Ihren Account zu aktivieren, bestätigen Sie bitte die Anmeldung:"

msgid "Confirm my account"
msgstr "Anmeldung bestätigen"

msgid ""
"If you believe this is an error, ignore this message and we'll never bother "
"you again."
msgstr ""
"Falls Sie sich nicht bei dieser Seite angemeldet haben, können Sie diese "
"Nachricht ignorieren. Sie erhalten dann keine weiteren E-Mails von uns."

msgid "Hello"
msgstr "Grüezi"

msgid ""
"You are recieving this mail because you subscribed to the following "
"newsletter:"
msgstr ""
"Sie erhalten diese E-Mail weil Sie sich für den folgenden Newsletter "
"angemeldet haben:"

msgid "Plese click the following link to confirm your subscription:"
msgstr ""
"Bitte klicken Sie auf den folgenden Link um Ihre Anmeldung zu bestätigen:"

msgid "Confirm subscription"
msgstr "Anmeldung bestätigen"

msgid ""
"If you did not subscribe to this newsletter you can simply ignore this e-"
"mail."
msgstr ""
"Falls Sie sich nicht für diesen Newsletter angemeldet haben, können Sie "
"diese Nachricht ignorieren."

msgid "Click here to unsubscribe."
msgstr "Klicken Sie hier um sich abzumelden."

msgid "Good morning,"
msgstr "Guten Morgen"

msgid "The following reservations are scheduled for today."
msgstr "Die folgenden Reservationen sind für heute geplant."

msgid "No reservations today."
msgstr "Heute keine Reservationen."

msgid "Have a great day!"
msgstr "Wir wünschen Ihnen einen schönen Tag!"

msgid ""
"This is the daily reservation overview for ${organisation}. If you no longer "
"want to receive this e-mail please contact an administrator so they can "
"remove you from the recipients list."
msgstr ""
"Dies ist die tägliche Reservations-Übersicht für ${organisation}. Falls Sie "
"dieses E-Mail nicht mehr bekommen möchten, melden Sie sich bitte bei einem "
"Administrator damit dieser Sie von der Empfängerliste streichen kann."

msgid "This is what happend on the ${org} website yesterday:"
msgstr "Folgendes ist gestern auf der ${org} Webseite geschehen:"

msgid "This is what happend on the ${org} website over the weekend:"
msgstr ""
"Folgendes ist während des Wochenendes auf der ${org} Webseite geschehen:"

msgid "tickets were opened."
msgstr "Tickets wurden eröffnet."

msgid "ticket was opened."
msgstr "Ticket wurde eröffnet."

msgid "tickets were accepted."
msgstr "Tickets wurden angenommen."

msgid "ticket was accepted."
msgstr "Ticket wurde angenommen."

msgid "tickets were closed."
msgstr "Tickets wurden geschlossen."

msgid "ticket was closed."
msgstr "Ticket wurde geschlossen."

#. Default: open
#. Used in sentence: "There are currently ${currently_open} tickets ${open_n}
#. and"
msgid "open_n"
msgstr "offen"

#. Canonical text for ${open_n} is: "open"
msgid "There are currently ${currently_open} tickets ${open_n} and"
msgstr "Zur Zeit sind ${currently_open} Tickets ${open_n} und"

#. Default: open
#. Used in sentence: "There is currently 1 ticket ${open_1} and"
msgid "open_1"
msgstr "offen"

#. Canonical text for ${open_1} is: "open"
msgid "There is currently 1 ticket ${open_1} and"
msgstr "Zur Zeit ist 1 Ticket ${open_1} und"

#. Default: pending
#. Used in sentence: "tickets are ${pending_n}."
msgid "pending_n"
msgstr "in Bearbeitung"

#. Canonical text for ${pending_n} is: "pending"
msgid "tickets are ${pending_n}."
msgstr "Tickets sind ${pending_n}."

#. Default: pending
#. Used in sentence: "1 ticket is ${pending_1}."
msgid "pending_1"
msgstr "in Bearbeitung"

#. Canonical text for ${pending_1} is: "pending"
msgid "1 ticket is ${pending_1}."
msgstr "1 Ticket ist ${pending_1}."

msgid "Have a great week!"
msgstr "Wir wünschen Ihnen eine schöne Woche!"

msgid ""
"This is the daily OneGov Cloud status e-mail. If you don't want to receive "
"this e-mail you may deactivate it by clicking on"
msgstr ""
"Dies ist das tägliche Status E-Mail der OneGov Cloud. Sie können sich "
"jederzeit über den folgenden Link"

msgid "unsubscribe"
msgstr "abmelden"

msgid ""
"Or you can receive it less frequently by changing the settings in your user "
"profile."
msgstr "Alternativ können Sie die Häufigkeit in Ihrem Benutzerprofil anpassen."

msgid "Your directory submission has been adopted:"
msgstr "Ihr Verzeichniseintrag wurde übernommen:"

msgid "Check request status"
msgstr "Anfragestatus überprüfen"

msgid "Your change request has been applied:"
msgstr "Ihr Änderungswunsch wurde übernommen:"

msgid "Your directory submission has unfortunately been rejected:"
msgstr "Ihre Verzeichniseintrag Eingabe wurde leider abgelehnt:"

msgid "Your event has been accepted:"
msgstr "Ihre Veranstaltung wurde angenommen:"

msgid "Your event has unfortunately been rejected:"
msgstr "Ihre Veranstaltung musste leider abgelehnt werden:"

msgid "The OneGov Cloud Team"
msgstr "Das OneGov Cloud Team"

msgid "This is what happend on the ${org} website over the past month:"
msgstr ""
"Folgendes ist während des letzten Monats auf der ${org} Webseite geschehen:"

msgid ""
"This is the monthly OneGov Cloud status e-mail. If you don't want to receive "
"this e-mail you may deactivate it by clicking on"
msgstr ""
"Dies ist das monatliche Status E-Mail der OneGov Cloud. Sie können sich "
"jederzeit über den folgenden Link"

msgid "Or by changing the settings in your user profile."
msgstr ""
"Alternativ können Sie die Einstellungen in Ihrem Benutzerprofil anpassen."

msgid "The following reservations have been accepted:"
msgstr "Die folgenden Reservationen wurden angenommen:"

msgid "${author} wrote"
msgstr "${author} schrieb"

msgid ""
"This is the notification for reservations for ${request.app.org.title}. If "
"you no longer want to receive this e-mail please contact an administrator so "
"they can remove you from the recipients list."
msgstr ""

msgid "An administrator just created a new account on ${org} for you."
msgstr ""
"Ein Administrator hat soeben ein neues Konto auf ${org} für Sie eingerichtet."

msgid "Your username is ${email}."
msgstr "Ihr Benutzername ist ${email}."

msgid "Click on the following link to set your account password:"
msgstr "Bitte klicken Sie auf den folgenden Link um Ihr Passwort zu setzen:"

msgid "Set Account Password"
msgstr "Passwort setzen"

msgid ""
"If the password link has expired, you can also request a new password here:"
msgstr ""
"Falls der Passwort-Link abgelaufen ist, können Sie hier ein neues Passwort "
"anfordern:"

msgid "To use your account you need the Yubikey with the serial ${number}"
msgstr ""
"Um Ihr Konto zu verwenden benötigen Sie den YubiKey mit der Seriennummer "
"${number}"

msgid ""
"You are receiving this e-mail because you signed up for the ${org} "
"newsletter."
msgstr ""
"Sie erhalten diese E-Mail weil Sie sich für den ${org} Newsletter angemeldet "
"haben."

msgid "Click here to view web version."
msgstr "Klicken Sie hier um die Web-Version anzuzeigen."

msgid "Click the following link to set a new password:"
msgstr "Klicken Sie auf den folgenden Link, um ein neues Passwort zu setzen:"

msgid "If you don't want to change your password, you can ignore this email."
msgstr ""
"Sie können dieses E-Mail ignorieren, falls Sie Ihr Passwort nicht ändern "
"möchten."

msgid "Your request has received a payment."
msgstr "Wir haben ihre Zahlung zu ihrer Anfrage erhalten."

msgid "Your request was marked as unpaid."
msgstr "Ihre Anfrage wurde als unbezahlt markiert."

msgid ""
"Your request's payment has been refunded. Note that it might take a few days "
"until your refunded amount is shown on your credit card bill."
msgstr ""
"Die Zahlung zu ihrer Anfrage wurde rückerstattet. Bitte beachten Sie dass es "
"ein paar Tage dauern kann bis der Betrag auf Ihrer Kreditkartenabrechnung "
"erscheint."

msgid "Amount:"
msgstr "Betrag:"

msgid "Your registration for \"${title}\" has been confirmed."
msgstr "Ihre Anmeldung für \"${title}\" wurde bestätigt."

msgid "Your registration for \"${title}\" has been denied."
msgstr "Ihre Anmeldung für \"${title}\" wurde abgelehnt."

msgid "Your registration for \"${title}\" has been cancelled."
msgstr "Ihre Anmeldung für \"${title}\" wurde storniert."

msgid "Registration"
msgstr "Anmeldung"

msgid "The ticket number is"
msgstr "Ihre Ticket Referenz"

msgid "The following reservations have unfortunately been cancelled:"
msgstr "Die folgenden Reservationen mussten leider abgesagt werden:"

msgid "You have a new ticket"
msgstr "Sie haben ein neues Ticket"

msgid "A message has been sent regarding ${ref}:"
msgstr "Sie haben zu ${ref} eine Nachricht erhalten:"

#. Canonical text for ${link} is: "visit the request status page"
#. Canonical text for ${link} is: "visit the request page"
msgid "Please ${link} to reply."
msgstr "Bitte ${link} um zu antworten"

#. Used in sentence: "Please ${link} to reply."
msgid "visit the request status page"
msgstr "öffnen Sie den Anfragestatus"

#. Used in sentence: "Please ${link} to reply."
msgid "visit the request page"
msgstr "öffnen Sie die Anfrage"

msgid "Your request has been closed."
msgstr "Ihre Anfrage wurde abgeschlossen"

msgid "Your requests's timeline has been archived for future reference:"
msgstr "Der Anfrageverlauf wurde als zukünftige Referenz archiviert:"

msgid "Request Timeline"
msgstr "Anfrageverlauf"

msgid "Thank you for your request."
msgstr "Vielen Dank für Ihre Anfrage."

msgid "Your request has been registered with the following reference:"
msgstr "Ihre Anfrage wurde unter der folgenden Referenz registriert:"

msgid ""
"We will send another e-mail once your ticket has been completed. In the "
"meantime you can check the status of your ticket at any time:"
msgstr ""
"Sie erhalten ein weiteres E-Mail, sobald Ihre Anfrage abgeschlossen wurde. "
"In der Zwischenzeit sehen Sie den Status Ihrer Anfrage jederzeit hier:"

msgid "The following ticket has just been opened:"
msgstr "Das folgende Ticket wurde soeben eröffnet:"

msgid "View the ticket"
msgstr "Ticket ansehen"

msgid "Your request has been reopened"
msgstr "Ihre Anfrage wurde wieder eröffnet"

msgid "This is what happend on the ${org} website over the past week:"
msgstr ""
"Folgendes ist während der letzten Woche auf der ${org} Webseite geschehen:"

msgid ""
"This is the weekly OneGov Cloud status e-mail. If you don't want to receive "
"this e-mail you may deactivate it by clicking on"
msgstr ""
"Dies ist das eöchentliche Status E-Mail der OneGov Cloud. Sie können sich "
"jederzeit über den folgenden Link"

msgid "Directory entry adopted."
msgstr "Verzeichniseintrag übernommen."

msgid "Change request applied."
msgstr "Änderungswunsch übernommen."

msgid "Directory entry rejected."
msgstr "Verzeichniseintrag abgelehnt."

msgid "Event edited."
msgstr "Veranstaltung bearbeitet."

#. Canonical text for ${event} is: "Event"
msgid "${event} published."
msgstr "${event} veröffentlicht."

msgid "Event deleted."
msgstr "Veranstaltung gelöscht."

msgid "Event withdrawn."
msgstr "Veranstaltung zurückgezogen."

msgid "File signed."
msgstr "Datei signiert."

msgid "File with digital seal removed."
msgstr "Datei mit digitalem Siegel gelöscht."

msgid "${amount} marked as paid."
msgstr "${amount} als bezahlt markiert."

msgid "${amount} marked as unpaid."
msgstr "${amount} als unbezahlt markiert."

msgid "${amount} captured."
msgstr "${amount} eingenommen."

msgid "${amount} refunded."
msgstr "${amount} rückerstattet."

msgid "1 reservation accepted."
msgstr "1 Reservation angenommen."

msgid "${count} reservations accepted."
msgstr "${count} Reservationen angenommen"

msgid "1 reservation rejected."
msgstr "1 Reservation abgelehnt."

msgid "${count} reservations rejected."
msgstr "${count} Reservationen abgelehnt."

msgid "Registration confirmed."
msgstr "Anmeldung bestätigt."

msgid "Registration denied."
msgstr "Anmeldung abgelehnt."

msgid "Registration cancelled."
msgstr "Anmeldung storniert."

msgid "Ticket opened."
msgstr "Ticket eröffnet."

msgid "Ticket accepted."
msgstr "Ticket angenommen."

msgid "Ticket closed."
msgstr "Ticket geschlossen."

msgid "Ticket reopened."
msgstr "Ticket wieder geöffnet."

msgid "Ticket assigned"
msgstr "Ticket zugewiesen"

msgid "Ticket e-mails disabled."
msgstr "Ticket E-Mails deaktiviert."

msgid "Ticket e-mails enabled."
msgstr "Ticket E-Mails aktiviert."

msgid "Payment amount changed."
msgstr "Zahlungsbetrag geändert."

msgid "Ticket archived."
msgstr "Ticket archiviert."

msgid "Ticket recovered from archive."
msgstr "Ticket aus dem Archiv geholt."

msgid ""
"The newsletter is disabled. You can only see this page because you are "
"logged in."
msgstr ""
"Der Newsletter ist deaktiviert. Sie können diese Seite nur sehen, weil Sie "
"eingeloggt sind."

msgid "Sign up to our newsletter to always stay up to date:"
msgstr ""
"Abonnieren Sie unseren Newsletter um immer auf dem Laufenden zu bleiben:"

msgid "Signup"
msgstr "Abonnieren"

msgid "There are currently ${count} recipients registered."
msgstr "Zur Zeit sind ${count} Abonnenten registriert."

msgid "Archive"
msgstr "Archiv"

msgid "No newsletters yet."
msgstr "Es wurden noch keine Newsletter versendet"

msgid "Not yet sent."
msgstr "Noch nicht gesendet."

msgid ""
"The user ${username} was created successfully. Please write down the user's "
"password, as it won't be shown to you again:"
msgstr ""
"Der Benutzer ${username} wurde erfolgreich erstellt. Bitte notieren Sie das "
"Passwort des Benutzers. Es wird Ihnen nicht wieder gezeigt:"

msgid "Password:"
msgstr "Passwort:"

msgid ""
"The user ${username} was created successfully. An e-mail has been sent to "
"the user with login instructions."
msgstr ""
"Der Benutzer ${username} wurde erfolgreich erstellt. Eine E-Mail mit einer "
"Anmeldungs-Anleitung wurde an den Benutzer gesendet."

msgid "Back to usermanagement"
msgstr "Zurück zur Benutzerverwaltung"

msgid ""
"Sorry, the page you are looking for could not be found. Try checking the URL "
"for errors or use the search box on the top."
msgstr ""
"Es tut uns leid, aber die Seite nach der Sie suchen konnte nicht gefunden "
"werden. Bitte überprüfen Sie die Internetadresse oder verwenden Sie die "
"Suche im Navigationsbereich."

msgid "Export this event"
msgstr "Diesen Termin exportieren"

msgid "Export all occurrences of this event"
msgstr "Alle Termine exportieren"

msgid "All occurrences of this event"
msgstr "Alle Termine dieser Veranstaltung"

msgid "Origin"
msgstr "Herkunft"

msgid "This is an imported event"
msgstr "Dies ist eine importierte Veranstaltung"

msgid "Tag"
msgstr "Schlagwort"

msgid "Export these events"
msgstr "Diese Termine exportieren"

msgid "Submit your own event"
msgstr "Einen eigenen Eintrag für den Veranstaltungskalender erfassen"

msgid "No payment providers defined."
msgstr "Keine Zahlungsanbieter definiert."

msgid "Connected:"
msgstr "Verbunden:"

msgid "Default:"
msgstr "Standard:"

msgid "Enabled:"
msgstr "Aktiviert:"

msgid "Fee:"
msgstr "Gebühr:"

msgid "No payments yet."
msgstr "Noch keine Zahlungen."

msgid ""
"The following requests have been submitted. To see the state of process you "
"may return to the invidual request's page at any time. All information on "
"this page has been sent to your e-mail address."
msgstr ""
"Die folgenden Anfragen wurden eingereicht. Sie können jederzeit zu den "
"Seiten der einzelnen Anfragen zurückzukehren um den Status abzufragen. Alle "
"Informationen auf dieser Seite wurden an Ihre E-Mail Adresse gesendet."

msgid "Request Reference"
msgstr "Referenz Anfrage"

msgid "No people added yet."
msgstr "Es wurden noch keine Personen hinzugefügt."

msgid "Export a vCard of this person"
msgstr "Elektronische Visitenkarte (vCard)"

msgid "No publications"
msgstr "Keine Publikationen"

msgid "Years"
msgstr "Jahre"

msgid ""
"You can search through the content of all listed files by using the search "
"on the top right."
msgstr ""
"Sie können den Inhalt der gelisteten Dateien mit der Suche oben rechts "
"durchsuchen."

msgid ""
"All files have a digital seal. The digital seal of a downloaded file can be "
"viewed in Adobe Acrobat Reader or by dragging an already downloaded file "
"into the field below:"
msgstr ""
"Alle Dateien haben ein digitales Siegel. Das digitale Siegel einer "
"heruntergeladenen Datei kann im Adobe Acrobat Reader oder durch das Ziehen "
"der Datei in das untenstehende Feld geprüft werden:"

msgid "Drop files to verify them"
msgstr "Dateien zur Prüfung hierhin ziehen"

msgid ""
"Subscribers may always unsubscribe themselves through a link shown at the "
"bottom of the newsletter. If you unsubscribe them here, they will not be "
"notified."
msgstr ""
"Abonnenten können sich jederzeit selber über den Link am Fuss des Newsletter "
"abmelden. Hier abgemeldete Personen werden nicht benachrichtigt."

msgid "Unsubscribe"
msgstr "Abmelden"

msgid "No dates found, please select dates in the calendar first"
msgstr "Keine Termine gefunden, bitte wählen Sie erst Termine im Kalender aus"

msgid "Go to calendar"
msgstr "Zum Kalender"

msgid ""
"The following link can be used to subscribe to the reservations of this "
"calendar. It can be used by anyone that knows the link in multiple calendar "
"applications."
msgstr ""
"Der folgende Link kann zur Abonnierung der Reservationen dieses Kalenders "
"verwendet werden. Alle die den Link kennen können diesen in verschiedenen "
"Kalender-Applikationen verwenden."

msgid ""
"Note that we have no control over how often calendar applications update the "
"calendars they are subscribed to (if they update at all). Therefore the "
"information shown in the calendar may be wrong or out of date. Use it at "
"your own risk."
msgstr ""
"Beachten Sie bitte das wir keine Kontrolle darüber haben wie oft die "
"Kalender-Applikation das Abonnoment aktualisiert (sofern das überhaupt "
"geschieht). Deshalb ist die Information in der Kalender-Applikation mit "
"Vorsicht zu geniessen."

msgid "Reservations must be made at least one day in advance."
msgstr "Reservationen müsen mindestens ein Tag im Voraus gemacht werden."

msgid "Reservations must be made at least one hour in advance."
msgstr "Reservationen müssen mindestens eine Stunde im Voraus gemacht werden."

msgid "Reservations must be made at least ${n} days in advance."
msgstr "Reservationen müssen mindestens ${n} Tage im Voraus gemacht werden."

msgid "Reservations must be made at least ${n} hours in advance."
msgstr "Reservationen müssen mindestens ${n} Stunden im Voraus gemacht werden."

msgid "Select a free time span in the calendar below to create an allocation."
msgstr ""
"Wählen Sie eine freie Zeitspanne im Kalender aus um eine Einteilung zu "
"machen."

msgid "Removes all unreserved allocations between the start and end date."
msgstr ""
"Entfernt alle nicht-reservierten Einteilungen zwischen Start- und End-Datum"

msgid "Reservation is pending approval"
msgstr "Diese Reservation wurde noch nicht akzeptiert"

msgid "(${num_pending} pending approval)"
msgstr "(${num_pending} noch nicht akzeptiert)"

msgid "Utilised"
msgstr "Ausgelastet"

msgid "No recipients defined yet."
msgstr "Es wurden noch keine Empfänger definiert."

msgid ""
"Receives notifications for reservations of the day on the following days:"
msgstr ""
"Erhält Benachrichtigungen für Reservationen des Tages an folgenden Tagen:"

msgid "Receives notifications for new reservations."
msgstr "Erhält Benachtchtigungen für neue Reservationen."

msgid "Notifications for following Resources"
msgstr "Benachrichtigungen für die folgenden Reservationen"

msgid "No reservation resources defined yet."
msgstr "Es wurden noch keine Ressourcen hinzugefügt."

msgid ""
"Searching is currently unavailable due to technical difficulties. Please "
"excuse the inconvenience and try again later."
msgstr ""
"Die Suche ist zur Zeit aufgrund technischer Schwierigkeiten nicht verfügbar. "
"Bitte entschuldigen Sie die Unannehmlichkeiten und versuchen Sie es später "
"wieder."

msgid "Your search returned no results."
msgstr "Zu Ihrer Suche wurde nichts gefunden."

msgid "Select the images that should be shown inside this album."
msgstr "Wählen Sie die Bilder aus welche im Album angezeigt werden sollen."

msgid "Confirm selection"
msgstr "Auswahl bestätigen"

msgid "This newsletter has not been sent yet."
msgstr "Dieser Newsletter wurde noch nicht gesendet."

msgid "First sent ${time_ago}."
msgstr "Zum ersten Mal gesendet ${time_ago}."

msgid "This newsletter was sent to ${n} subscribers."
msgstr "Dieser Newsletter wurde an ${n} Abonnenten gesendet."

msgid "All subscribers have already received this newsletter."
msgstr "Dieser Newsletter wurde bereits von allen Abonnenten empfangen."

msgid "The newsletter is scheduled to be sent on ${time}"
msgstr "Der Newsletter wird am ${time} versendet"

msgid ""
"Check the email text. You can use the full news text instead of the leading "
"if you want. You will find this setting in the edit menu of the news item."
msgstr ""
"Überprüfen Sie den E-Mail Text. Sie können den vollen Text einer Nachricht "
"im Newsletter anzeigen anstelle der Einleitung. Sie finden die Einstellung "
"im Bearbeitungs-Menu der einzelnen Nachricht."

msgid "Delivery"
msgstr "Versand"

msgid "The newsletter was already sent to the following addresses:"
msgstr "Der Newsletter wurde bereits an die folgenden Empfänger gesendet:"

msgid ""
"A signup link allows anyone to sign up with a specific role. Those signups "
"are limited by time and count but they still present a security risk. Be "
"sure to only share this link with people you trust."
msgstr ""
"Mit einem Registrationslink können sich neue Benutzer für bestimmte Rollen "
"anmelden, sofern sie den Link kennen. Diese Anmeldungen sind zeitlich "
"limitiert und auf eine bestimmte Anzahl beschränkt. Trotzdem stellen Sie ein "
"gewisses Sicherheitsrisiko dar. Bitte teilen Sie diese Links nur mit "
"Personen denen Sie vertrauen."

msgid ""
"Your signup link has been created as follows. Please copy it before "
"continuing, it won't be shown to you again:"
msgstr ""
"Ihr Registrationslink wurde wie folgt erstellt. Bitte kopieren Sie diesen "
"bevor Sie weiterfahren, der Link wird Ihnen nicht wieder angezeigt:"

msgid ""
"Sort the items using drag and drop. The new positions are automatically "
"saved directly after moving."
msgstr ""
"Sortieren Sie die Elemente mittels Drag & Drop. Die neuen Positionen werden "
"direkt nach dem Verschieben automatisch gespeichert."

msgid "Back to page"
msgstr "Zurück zur Seite"

msgid "No activities yet."
msgstr "Noch keine Aktivitäten."

msgid "Ticket updates by e-mail"
msgstr "Ticket Updates via E-Mail"

msgid "Disable E-Mails"
msgstr "E-Mails deaktivieren"

msgid "No ticket updates by e-mail"
msgstr "Keine Ticket Updates via E-Mail"

msgid "Enable E-Mails"
msgstr "E-Mails aktivieren"

msgid "E-Mails can not be sent for tickets of imported events"
msgstr "E-mails für Tickets zu importierten Veranstaltungen sind deaktiviert"

msgid "Send Message"
msgstr "Nachricht senden"

msgid "Messages cannot be sent when the ticket is closed"
msgstr "Zu geschlossenen Tickets können keine Nachrichten versendet werden"

msgid "Please reopen the ticket to send a message"
msgstr "Bitte öffnen Sie das Ticket wieder um eine Nachricht zu senden"

msgid "Messages cannot be sent for imported events"
msgstr "Nachrichten für importierte Events sind nicht möglich"

msgid "${count} received"
msgstr "${count} Empfangen"

msgid "${count} sent"
msgstr "${count} Gesendet"

msgid "${count} note"
msgstr "${count} Notiz"

msgid "${count} notes"
msgstr "${count} Notizen"

msgid ""
"You are editing a note created by someone else. By saving your changes you "
"will become the author of the whole note."
msgstr ""
"Diese Notiz wurde von jemand anderem erstellt. Durch Ihre Änderung werden "
"Sie der neue Autor der ganzen Notiz."

msgid ""
"Notes are private and only shown to logged-in members. URLs and e-mail "
"addresses are turned into links."
msgstr ""
"Notizen sind privat und werden nur angemeldeten Benutzern angezeigt. E-Mail "
"Adressen und Links werden klickbar gemacht."

msgid "Would you like to make corrections to the event?"
msgstr "Möchten Sie Korrekturen an der Veranstaltung vornehmen?"

msgid "Edit this event."
msgstr "Bearbeiten Sie diese Veranstaltung."

msgid "Forgot something or have a special request?"
msgstr "Haben Sie ein besonderes Anliegen oder haben Sie etwas vergessen?"

msgid "Add a message to the ticket."
msgstr "Fügen Sie der Anfrage eine Nachricht hinzu."

msgid "New messages have been disabled because the ticket has been closed."
msgstr "Nachrichten wurden deaktiviert, da das Ticket geschlossen wurde."

msgid "Archive all selected tickets?"
msgstr "Alle ausgewählten Tickets archivieren?"

msgid "Do archive"
msgstr "Archivieren"

msgid "Archive selected"
msgstr "Selektierte Archivieren"

msgid ""
"You've reached this site because you are logged in. Visitors are "
"automatically redirected to the following link:"
msgstr ""
"Sie sehen diese Seite weil Sie eingeloggt sind. Besucher werden automatisch "
"zum folgenden Verweis weitergeleitet:"

msgid ""
"You are not automatically redirected so you have a chance to edit or delete "
"this link."
msgstr ""
"Sie wurden nicht automatisch weitergeleitet damit Sie die Möglichkeit haben "
"den Verweis zu bearbeiten oder zu löschen."

msgid "You have been successfully unsubscribed from all regular emails."
msgstr "Sie wurden erfolgreich von allen regelmässigen E-Mails abgemeldet."

msgid "local"
msgstr "lokal"

msgid "No links found."
msgstr "Keine Verknüpfungen gefunden."

msgid "Select an item to view it"
msgstr "Wählen Sie einen Eintrag aus um diesen anzuzeigen"

msgid "Username"
msgstr "Benutzername"

msgid "Identicon"
msgstr "Identicon"

msgid "Password"
msgstr "Passwort"

msgid "Not a valid color."
msgstr "Ungültige Farbe."

msgid "Not a valid choice"
msgstr "Ungültige Auswahl"

msgid "Admins"
msgstr "Administratoren"

#, python-format
msgid ""
"You can only reserve this allocation before ${date} if you live in the "
"following zipcodes: ${zipcodes}"
msgstr ""
"Sie können diese Einteilung nur vor dem ${date} reservieren, wenn Sie in "
"einem der folgenden Postleitzahlen wohnen: ${zipcodes}"

#, python-format
msgid "${percent}% Available"
msgstr "${percent}% Verfügbar"

msgid "Available"
msgstr "Verfügbar"

#, python-format
msgid "${num} Available"
msgstr "${num} Verfügbar"

msgid ""
"This allocation can't be deleted because there are existing reservations "
"associated with it."
msgstr ""
"Diese Einteilung kann nicht gelöscht werden, da bestehende Reservationen "
"betroffen wären."

msgid ""
"To delete this allocation, all existing reservations need to be cancelled "
"first."
msgstr ""
"Um die Einteilung zu löschen, müssen zuerst alle bestehenden Reservationen "
"abgesagt werden."

msgid "A conflicting allocation exists for the requested time period."
msgstr "Es besteht bereits eine Einteilung im gewünschten Zeitraum."

msgid "A conflicting reservation exists for the requested time period."
msgstr "Dieser Termin wurde bereits ausgewählt."

msgid "An existing reservation would be affected by the requested change."
msgstr ""
"Eine bestehende Reservation wäre von der gewünschten Änderung betroffen."

msgid "A pending reservation would be affected by the requested change."
msgstr "Eine offene Reservation wäre von der gewünschten Änderung betroffen."

msgid "The requested period is no longer available."
msgstr "Der gewünschte Zeitraum ist nicht mehr verfügbar."

msgid "No reservable slot found."
msgstr "Der gewünschte Zeitraum ist bereits besetzt."

msgid "Reservations can't be made for more than 24 hours at a time."
msgstr "Reservationen dürfen nicht länger als 24 Stunden lang sein."

msgid "The given reservation paramters are invalid."
msgstr "Die Reservations-Parameter sind ungültig."

msgid "The given reservation token is invalid."
msgstr "Das Reservations-Token ist ungültig."

msgid "The requested number of reservations is higher than allowed."
msgstr "Die gewünschte Anzahl Reservationen ist höher als erlaubt."

msgid "The requested quota is invalid (must be at least one)."
msgstr ""
"Die gewünschte Anzahl Reservationen ist ungültig (Mindestanzahl ist eins)."

msgid "The allocation does not have enough free spots."
msgstr "Die Einteilung hat nicht genügend freie Plätze."

msgid "The resulting allocation would be invalid."
msgstr "Die gewünschte Einteilung ist ungültig."

msgid "No reservations to confirm."
msgstr "Keine Reservationen gefunden die Bestätigt werden können."

msgid "The given timerange is longer than the existing allocation."
msgstr "Der gewünschte Zeitraum liegt ausserhalb der Einteilung."

msgid "Reservation too short. A reservation must last at least 5 minutes."
msgstr ""
"Die Reservation ist zu kurz. Eine Reservation muss mindestens 5 Minuten "
"dauern."

msgid "Stop"
msgstr "Stop"

#, python-format
msgid "Do you really want to stop \"${title}\"?"
msgstr "Möchten Sie \"${title}\" wirklich stoppen?"

msgid "The rule will be removed without affecting existing allocations."
msgstr "Die Regel wird entfernt, bestehende Einteilungen bleiben."

msgid "Stop rule"
msgstr "Regel stoppen"

msgid ""
"All allocations created by the rule will be removed, if they haven't been "
"reserved yet."
msgstr "Alle Einteilungen der Regel werden entfernt, sofern nicht reserviert."

msgid "Delete rule"
msgstr "Regel löschen"

msgid "No allocations to add"
msgstr "Keine Einteilungen die hinzugefügt werden können"

#, python-format
msgid "Successfully added ${n} allocations"
msgstr "${n} Einteilungen wurden hinzugefügt"

msgid "New allocation"
msgstr "Neue Einteilung"

msgid "Your changes were saved"
msgstr "Ihre Änderungen wurden gespeichert"

#, python-format
msgid "New rule active, ${n} allocations created"
msgstr "Regel aktiv, ${n} Einteilungen erstellt"

msgid "New Rule"
msgstr "Neue Regel"

msgid ""
"Rules ensure that the allocations between start/end exist and that they are "
"extended beyond those dates at the given intervals. "
msgstr ""
"Regeln stellen sicher dass die Einteilungen zwischen Start und Ende bestehen "
"und dass sie im gewählten Interval verlängert werden."

msgid "The rule was stopped"
msgstr "Die Regel wurde gestoppt"

#, python-format
msgid "The rule was deleted, along with ${n} allocations"
msgstr "Die Regel wurde gelöscht, zusammen mit ${n} Einteilungen"

msgid "Topics A-Z"
msgstr "Themen A-Z"

msgid "Your userprofile is incomplete. Please update it before you continue."
msgstr ""
"Ihr Benutzerprofil ist unvollständig. Bitte vervollständigen Sie es bevor "
"Sie weiterfahren."

msgid "You have been logged in."
msgstr "Sie wurden angemeldet."

msgid "Wrong e-mail address, password or yubikey."
msgstr "Falsche E-Mail Adresse, falsches Passwort oder falscher Yubikey."

#, python-format
msgid "Login to ${org}"
msgstr "${org} Anmeldung"

msgid "A user with this address already exists"
msgstr "Ein Benutzer mit dieser E-Mail Adresse existiert bereits"

msgid "This signup link has expired"
msgstr "Der Registrationslink ist abgelaufen"

#, python-format
msgid "Your ${org} Registration"
msgstr "Ihre ${org} Registration"

msgid ""
"Thank you for registering. Please follow the instructions on the activiation "
"e-mail sent to you. Please check your spam folder if you have not received "
"the email."
msgstr ""
"Vielen Dank für Ihre Registrierung. Bitte folgen Sie den Anleitungen im "
"Aktivierungs-Email das wir Ihnen gesendet haben. Wenn sie das Email nicht "
"erhalten haben, prüfen Sie bitte ihren Spamordner."

msgid "Account Registration"
msgstr "Benutzerkonto Registration"

msgid "Unknown user"
msgstr "Unbekannter Benutzer"

msgid "Invalid activation token"
msgstr "Ungültiger Aktivierungscode"

msgid "Your account has already been activated."
msgstr "Ihr Konto wurde bereits aktiviert."

msgid ""
"Your account has been activated. You may now log in with your credentials"
msgstr ""
"Ihr Konto wurde aktiviert. Sie können sich nun mit Ihren Benutzernamen und "
"Passwort anmelden"

msgid "You have been logged out."
msgstr "Sie wurden ausgeloggt."

msgid "Password reset"
msgstr "Passwort zurücksetzen"

#, python-format
msgid ""
"A password reset link has been sent to ${email}, provided an account exists "
"for this email address."
msgstr ""
"Eine E-Mail wurde an ${email} gesendet (sofern die Adresse gültig ist)."

msgid "Password changed."
msgstr "Passwort geändert."

msgid "Wrong username or password reset link not valid any more."
msgstr "Ungültige Adresse oder abgelaufener Link."

msgid "A link was added to the clipboard"
msgstr "Ein Verweis wurde in die Zwischenablage kopiert"

#, python-format
msgid "The entry ${name} exists twice"
msgstr "Der Eintrag ${name} existiert zweimal"

msgid "Added a new directory"
msgstr "Ein neues Verzeichnis wurde hinzugefügt"

msgid "New Directory"
msgstr "Neues Verzeichnis"

msgid ""
"The requested change cannot be performed, as it is incompatible with "
"existing entries"
msgstr ""
"Die verlangte Änderung kann nicht durchgeführt werden, da sie mit den "
"bereist existierenden Einträgen inkompatibel ist."

#, python-format
msgid "Syntax Error in line ${line}"
msgstr "Syntaxfehler auf Zeile ${line}"

msgid "Syntax error in form"
msgstr "Syntaxfehler im Formular"

#, python-format
msgid "Syntax error in field ${field_name}"
msgstr "Syntaxfehler im Feld ${field_name}"

#, python-format
msgid "Error: Duplicate label ${label}"
msgstr "Fehler: ${label} zweifach erfasst"

msgid "The directory was deleted"
msgstr "Das Verzeichnis wurde gelöscht"

msgid "Added a new directory entry"
msgstr "Ein neuer Verzeichniseintrag wurde hinzugefügt"

msgid "New Directory Entry"
msgstr "Neuer Verzeichniseintrag"

msgid "Submit a New Directory Entry"
msgstr "Einen neuen Verzeichniseintrag vorschlagen."

msgid "Continue"
msgstr "Weiter"

msgid "Propose a change"
msgstr "Änderung vorschlagen"

msgid ""
"To request a change, edit the fields you would like to change, leaving the "
"other fields intact. Then submit your request."
msgstr ""
"Um eine Änderung vorzuschlagen, bearbeiten Sie die Felder die Sie ändern "
"möchten. Wo keine Änderungen nötig sind, lassen Sie die Felder wie sie sind. "
"Danach senden Sie Ihre Anfrage ab."

msgid "The entry was deleted"
msgstr "Der Eintrag wurde gelöscht"

msgid ""
"On the right side, you can filter the entries of this directory to export."
msgstr ""
"Auf der rechten Seite können Sie die Einträge des Verzeichnisses für de "
"filtern."

msgid "Exports all entries of this directory."
msgstr "Exportiert alle Einträge dieses Verzeichniseses."

msgid ""
"The resulting zipfile contains the selected format as well as metadata and "
"images/files if the directory contains any."
msgstr ""
"Die resultierende Zip-Datei enthält das gewählte Format sowie alle Metadaten "
"und allfällige Bilder/Dateien."

#, python-format
msgid ""
"You have been redirect to this entry because it could not be exported due to "
"missing file ${name}. Please re-upload them and try again"
msgstr ""
"Sie wurden auf diesen Eintrag weitergeleitet weil dieser nicht exportiert "
"werden konnte aufgrund der fehlenden Datei ${name}. Bitte laden sie diese "
"nochmals hoch und probieren Sie es erneut"

#, python-format
msgid "The column ${name} is missing"
msgstr "Die Spalte ${name} fehlt"

#, python-format
msgid "The file ${name} is missing"
msgstr "Die Datei ${name} fehlt"

msgid ""
"The given file is invalid, does it include a metadata.json with a data.xlsx, "
"data.csv, or data.json?"
msgstr ""
"Die angegebene Datei ist ungültig. Enthält sie eine metadata.json Datei mit "
"einer data.xlsx, data.csv oder data.json Datei?"

#, python-format
msgid "Imported ${count} entries"
msgstr "${count} Einträge importiert"

msgid ""
"Updates the directory configuration and imports all entries given in the ZIP "
"file. The format is the same as produced by the export function. Note that "
"only 100 items are imported at a time. To import more items repeat the "
"import accordingly."
msgstr ""
"Aktualisiert die Konfiguration des Verzeichnis und importiert alle Einträge "
"gemäss der angegebenen Zip Datei. Das Format entspricht dem Format des "
"Exports. Bitte beachten Sie das nur bis zu 100 Einträge pro Import "
"berücksichtigt werden. Um mehr Einträge zu importieren muss der Import "
"wiederholt werden."

msgid ""
"Stable URLs are important. Here you can change the path to your site "
"independently from the title."
msgstr ""
"Beständige URL's sind wichtig. Hier kann der Pfad unabhängig von Titel "
"angepasst werden."

#, python-format
msgid "A total of ${number} subpages are affected."
msgstr "Insgesamt ${number} Unterseiten sind betroffen."

#, python-format
msgid "${count} links will be replaced by this action."
msgstr "${count} Links werden nach dieser Aktion ersetzt."

msgid "The event submitter has not yet completed his submission"
msgstr "Der/die Antragsteller/in hat ihren Antrag noch nicht abgeschlosesen"

msgid "This event has already been published"
msgstr "Diese Veranstaltung wurde bereits veröffentlicht."

#, python-format
msgid "You have accepted the event ${title}"
msgstr "Sie haben die Veranstaltung ${title} angenommen"

msgid "Your event was accepted"
msgstr "Ihre Veranstaltung wurde angenommen"

msgid "Submit an event"
msgstr "Veranstaltung vorschlagen"

msgid ""
"Only events taking place inside the town or events related to town societies "
"are published. Events which are purely commercial are not published. There's "
"no right to be published and already published events may be removed from "
"the page without notification or reason."
msgstr ""
"Im Veranstaltungskalender werden Anlässe jeglicher Art publiziert, welche "
"innerhalb der Gemeinde oder im Zusammenhang mit einem Verein der Gemeinde "
"durchgeführt werden. Nicht publiziert werden rein kommerzielle "
"Veranstaltungen. Es besteht kein Publikationsrecht und bereits publizierte "
"Veranstaltungen können jederzeit und ohne Angabe von Gründen gelöscht werden."

msgid "Your request has been registered"
msgstr "Ihre Anfrage wurde erfasst"

msgid "New ticket"
msgstr "Neues Ticket"

msgid "Your request could not be accepted automatically!"
msgstr "Ihre Anfrage konnte nicht automatisch verarbeitet werden!"

msgid "Thank you for your submission!"
msgstr "Vielen Dank für Ihre Eingabe!"

msgid "Your event was rejected"
msgstr "Ihre Veranstaltung wurde abgelehnt"

msgid "Access Denied"
msgstr "Zugriff verweigert"

msgid "Not Found"
msgstr "Seite nicht gefunden"

msgid "Added a new external link"
msgstr "Neue externe Verknüpfung hinzugefügt"

msgid "New external link"
msgstr "Neue externe Verknüpfung"

msgid "Edit external link"
msgstr "Externe Verknüpfung bearbeiten"

msgid "Manage Photo Albums"
msgstr "Fotoalben verwalten"

msgid "This file type is not supported"
msgstr "Dieser Dateityp wird nicht unterstützt"

msgid "The file name is too long"
msgstr "Der Dateiname ist zu lang"

msgid "The file cannot be processed"
msgstr "Die Datei kann nicht verarbeitet werden"

msgid "Please submit your yubikey"
msgstr "Bitte geben Sie Ihren Yubikey ein"

msgid "Your account is not linked to a Yubikey"
msgstr "Ihr Konto ist nicht mit einem Yubikey verknüpft"

msgid "The used Yubikey is not linked to your account"
msgstr "Der verwendete Yubikey ist nicht mit Ihrem Konto verknüpft"

msgid "This file already has a digital seal"
msgstr "Diese Datei hat bereits ein digitales Siegel"

msgid "Your Yubikey could not be validated"
msgstr "Ihr Yubikey konnte nicht validiert werden"

msgid "Edit external form"
msgstr "Externes Formular editieren"

msgid "The registration has ended"
msgstr "Die Anmeldung ist nicht mehr möglich"

msgid "The registration is closed"
msgstr "Zur Zeit keine Anmeldung möglich"

#, python-format
msgid "The registration opens on ${day}, ${date}"
msgstr "Die Anmeldung beginnt am ${day}, ${date}"

#, python-format
msgid "The registration closes on ${day}, ${date}"
msgstr "Die Anmeldung endet am ${day}, ${date}"

#, python-format
msgid "There's a limit of ${count} attendees"
msgstr "Die Anmeldung ist auf ${count} Teilnehmer begrenzt"

msgid "There are no spots left"
msgstr "Keine Plätze mehr verfügbar"

msgid "There is one spot left"
msgstr "Es ist noch ein Platz verfügbar"

#, python-format
msgid "There are ${count} spots left"
msgstr "Es sind noch ${count} Plätze verfügbar"

msgid "A form with this name already exists"
msgstr "Ein Formular mit diesem Namen existiert bereits"

msgid "Added a new form"
msgstr "Ein neues Formular wurd hinzugefügt"

msgid "New Form"
msgstr "Neues Formular"

msgid "Exports the submissions of the given date range."
msgstr "Exportiert alle Eingaben zwischen Start- und End-Datum."

msgid "New Registration Window"
msgstr "Neuer Anmeldezeitraum"

msgid "The registration window was added successfully"
msgstr "Der Anmeldezeitraum wurde erfolgreich hinzugefügt"

msgid ""
"Registration windows limit forms to a set number of submissions and a "
"specific time-range."
msgstr "Anmeldezeiträume limitieren Formulareingaben nach Anzahl und Zeitraum."

msgid "General Message"
msgstr "Allgemeine Nachricht"

#, python-format
msgid "Successfully sent ${count} emails"
msgstr "Erfolgreich ${count} E-Mails gesendet"

msgid "Send E-Mail to attendees"
msgstr "E-Mail an Teilnehmende senden"

msgid "Email attendees"
msgstr "E-Mail an Teilnehmende"

msgid "Cancel Registration Window"
msgstr "Anmeldezeitraum absagen"

msgid ""
"You really want to cancel all confirmed and deny all open submissions for "
"this registration window?"
msgstr ""
"Möchten Sie alle bestätigten Anmeldungen stornieren und alle offenen "
"ablehnen?"

msgid ""
"Each attendee will receive a ticket email unless ticket messages are not "
"muted."
msgstr ""
"Jeder Teilnehmer wird eine Ticket-Email erhalten, sofern Tickets nicht "
"stummgeschaltet sind."

msgid "Do you really want to delete this registration window?"
msgstr "Möchten Sie den Anmeldezeitraum wirklich entfernen?"

msgid "Existing submissions will be disassociated."
msgstr "Bestehende Eingaben werden vom Anmeldezeitraum losgelöst."

msgid "Delete registration window"
msgstr "Anmeldezeitraum entfernen"

msgid "This registration window can't be deleted."
msgstr "Dieser Anmeldezeitraum kann nicht gelöscht werden."

msgid ""
"There are confirmed or open submissions associated with it. Cancel the "
"registration window first."
msgstr ""
"Bereits bestätigte oder offene Anmeldungen wären betroffen. Sagen Sie den "
"Zeitraum zuerst ab."

msgid "Edit Registration Window"
msgstr "Anmeldezeitraum bearbeiten"

#, python-format
msgid "${count} submissions cancelled / denied over the ticket system"
msgstr "${count} Anmeldungen storniert / abgelehnt über das Ticket-System"

msgid "The registration window was deleted"
msgstr "Der Anmeldezeitraum wurde gelöscht"

msgid "Pay Online and Complete"
msgstr "Online zahlen und abschliessen"

msgid "Your payment could not be processed"
msgstr "Ihre Zahlung konnte nicht verarbeitet werden"

msgid "Registrations are no longer possible"
msgstr "Anmeldungen sind nicht mehr möglich"

msgid "Your registration has been confirmed"
msgstr "Ihre Anmeldung wurde bestätigt"

msgid "The registration has been confirmed"
msgstr "Die Anmeldung wurde bestätigt"

msgid "The registration could not be confirmed"
msgstr "Die Anmeldung konnte nicht bestätigt werden"

msgid "Your registration has been denied"
msgstr "Ihre Anmeldung wurde abgelehnt"

msgid "The registration has been denied"
msgstr "Die Anmeldung wurde abgelehnt"

msgid "The registration could not be denied"
msgstr "Die Anmeldung konnte nicht abgelehnt werden"

msgid "Your registration has been cancelled"
msgstr "Ihre Anmeldung wurde storniert"

msgid "The registration has been cancelled"
msgstr "Die Anmeldung wurde storniert"

msgid "The registration could not be cancelled"
msgstr "Die Anmeldung konnte nicht storniert werden"

msgid "Select"
msgstr "Auswahl"

msgid "Select images"
msgstr "Bilder auswählen"

msgid "Added a new photo album"
msgstr "Ein neues Fotoalbum wurde hinzugefügt"

msgid "New Photo Album"
msgstr "Neues Fotoalbum"

#, python-format
msgid "Welcome to the ${org} Newsletter"
msgstr "Willkommen beim ${org} Newsletter"

#, python-format
msgid ""
"Success! We have sent a confirmation link to ${address}, if we didn't send "
"you one already."
msgstr ""
"Erfolg! Wir senden eine E-Mail zur Bestätigung Ihres Abonnements an "
"${address}, sofern Sie noch nicht angemeldet sind."

#, python-format
msgid "Do you really want to unsubscribe \"{}\"?"
msgstr "Möchten Sie \"{}\" wirklich abmelden?"

msgid "A newsletter with this name already exists"
msgstr "Ein Newsletter mit diesem Namen existiert bereits"

msgid "Added a new newsletter"
msgstr "Ein neuer Newsletter wurde hinzugefügt"

msgid "New Newsletter"
msgstr "Neuer Newsletter"

msgid "Edit Newsletter"
msgstr "Newsletter Bearbeiten"

msgid "The newsletter was deleted"
msgstr "Der Newsletter wurde gelöscht"

#, python-format
msgid "Sent \"${title}\" to ${n} recipients"
msgstr "\"${title}\" wurde an ${n} Empfänger gesendet"

#, python-format
msgid "Scheduled \"${title}\" to be sent on ${date}"
msgstr "\"${title}\" wurde für den Versand am ${date} eingeplant"

#, python-format
msgid "Sent \"${title}\" to ${recipient}"
msgstr "\"${title}\" wurde an ${recipient} gesendet"

msgid "Sends a test newsletter to the given address"
msgstr "Sendet ein Test-Newsletter an die gewählte Adresse"

msgid "Today"
msgstr "Heute"

msgid "Tomorrow"
msgstr "Morgen"

msgid "This weekend"
msgstr "Dieses Wochenende"

msgid "This week"
msgstr "Diese Woche"

msgid "Event Export"
msgstr "Veranstaltungs-Export"

msgid "Exports all future events."
msgstr "Exportiert alle zukünftigen Veranstaltungen."

#, python-format
msgid "The following line(s) contain invalid data: ${lines}"
msgstr "Die folgende(n) Zeile(n) enthalten ungültige Daten: ${lines}"

#, python-format
msgid "${count} events will be imported"
msgstr "${count} Veranstaltungen werden importiert"

#, python-format
msgid "${count} events imported"
msgstr "${count} Veranstaltungen importiert"

msgid "The same format as the export (XLSX) can be used for the import."
msgstr ""
"Für den Import kann das gleiche Format wie für den Export (XLSX) verwendet "
"werden."

msgid "Your payment has been received"
msgstr "Ihre Zahlung ist eingegangen"

msgid "Your payment has been withdrawn"
msgstr "Ihre Zahlung wurde rückgängig gemacht"

msgid "Your payment has been refunded"
msgstr "Ihre Zahlung wurde rückerstattet"

msgid "The ticket was marked as paid"
msgstr "Das Ticket wurde als bezahlt markiert"

msgid "The ticket was marked as unpaid"
msgstr "Das Ticket wurde als unbezahlt markiert"

msgid "The payment was captured"
msgstr "Die Zahlung wurde eingenommen"

msgid "The payment was refunded"
msgstr "Die Zahlung wurde rückerstattet"

msgid "As default"
msgstr "Als Standard"

msgid "Should this provider really be the new default?"
msgstr "Soll dieser Zahlungsanbieter wirklich zum Standard gemacht werden?"

msgid "All future payments will be redirected."
msgstr "Alle zukünftigen Zahlungen werden umgeleitet."

msgid "Make Default"
msgstr "Als Standard"

msgid "Enable"
msgstr "Aktivieren"

msgid "Should this provider really be enabled?"
msgstr "Sollte dieser Anbieter wirklich aktiviert werden?"

msgid "Disable"
msgstr "Deaktivieren"

msgid "Should this provider really be disabled?"
msgstr "Sollte dieser Anbieter wirklich deaktiviert werden?"

msgid "Do you really want to delete this provider?"
msgstr "Möchten Sie diesen Zahlungsanbieter wirklich löschen?"

msgid "Your Stripe account was connected successfully."
msgstr "Ihr Stripe Konto wurde erfolgreich verbunden."

msgid "Your Stripe account could not be connected."
msgstr "Ihr Stripe Konto konnte nicht verbunden werden."

msgid "Changed the default payment provider."
msgstr "Der Standard Zahlungsanbieter wurde verändert."

msgid "Provider enabled."
msgstr "Anbieter aktiviert."

msgid "Provider disabled."
msgstr "Anbieter deaktiviert."

msgid "The payment provider was deleted."
msgstr "Der Zahlungsanbieter wurde gelöscht."

msgid "Successfully synchronised payments"
msgstr "Synchronisierung erfolgreich"

msgid "Charge fees to customer"
msgstr "Kreditkarten-Gebühren dem Kunden verrechnen"

msgid "Added a new person"
msgstr "Eine neue Person wurde hinzugefügt"

msgid "New person"
msgstr "Neue Person"

msgid "January"
msgstr "Januar"

msgid "Feburary"
msgstr "Februar"

msgid "March"
msgstr "März"

msgid "April"
msgstr "April"

msgid "May"
msgstr "Mai"

msgid "June"
msgstr "Juni"

msgid "July"
msgstr "Juli"

msgid "August"
msgstr "August"

msgid "September"
msgstr "September"

msgid "October"
msgstr "Oktober"

msgid "November"
msgstr "November"

msgid "December"
msgstr "Dezember"

msgid ""
"The selected time does not exist on this date due to the switch from "
"standard time to daylight saving time."
msgstr ""
"Die ausgewählte Zeit existiert nicht an diesem Datum aufgrund der "
"Sommerzeitumstellung."

msgid "hour"
msgstr "Stunde"

msgid "hours"
msgstr "Stunden"

msgid "day"
msgstr "Tag"

msgid "days"
msgstr "Tage"

#, python-format
msgid "Reservations must be made ${n} ${unit} in advance"
msgstr "Reservationen müssen ${n} ${unit} im Voraus gemacht werden"

msgid "This date lies in the past"
msgstr "Dieses Datum liegt in der Vergangenheit"

msgid "Reserve"
msgstr "Reservieren"

#, python-format
msgid "New dates for ${title}"
msgstr "Neue Termine für ${title}"

msgid "Confirm your reservation"
msgstr "Bestätigen Sie Ihre Reservation"

msgid "Thank you for your reservation!"
msgstr "Vielen Dank für Ihre Reservation!"

#, python-format
msgid ""
"Your reservation for ${room} has been submitted. Please continue with your "
"reservation for ${next_room}."
msgstr ""
"Ihre Reservation für ${room} wurde eingereicht. Bitte fahren Sie fort mit "
"Ihrer Reservation für ${next_room}."

msgid "Your reservations were accepted"
msgstr "Ihre Reservationen wurden angenommen"

#, python-format
msgid "${org} New Reservation(s)"
msgstr "${org} Neue Reservation(en)"

msgid "The reservations were accepted"
msgstr "Die Reservationen wurden angenommen"

msgid "The reservations have already been accepted"
msgstr "Die Reservationen wurden bereits angenommen"

msgid "The submitter email is not available"
msgstr "Die Email des Antragstellers fehlt"

msgid "Accept all reservation with message"
msgstr "Alle Reservationen annehmen mit Kommentar"

#, python-format
msgid ""
"The following message will be sent to ${address} and it will be recorded for "
"future reference."
msgstr ""
"Die folgende Nachricht wird an ${address} gesendet und als zukünftige "
"Referenz gespeichert."

msgid ""
"The payment associated with this reservation needs to be refunded before the "
"reservation can be rejected"
msgstr ""
"Die mit der Reservation verknüpfte Zahlung muss rückgängig gemacht werden "
"bevor die Reservation gelöscht werden kann"

msgid "The following reservations were rejected"
msgstr "Die folgenden Reservationen wurden abgelehnt"

msgid "The reservations were rejected"
msgstr "Die Reservationen wurden abgelehnt"

msgid "The reservation was rejected"
msgstr "Die Reservation wurde abgelehnt"

msgid "Reject all reservations with message"
msgstr "Alle Reservationen absagen mit Kommentar"

msgid "Added a new daypass"
msgstr "Eine neue Tageskarte wurde hinzugefügt"

msgid "New daypass"
msgstr "Neue Tageskarte"

msgid "Added a new room"
msgstr "Ein neuer Raum wurde hinzugefügt"

msgid "New room"
msgstr "Neuer Raum"

msgid "Added a new item"
msgstr "Neuen Gegenstand hinzugefügt"

msgid "New Item"
msgstr "Neuer Gegenstand"

msgid "Edit resource"
msgstr ""

#, python-format
msgid "Successfully removed ${count} unused allocations"
msgstr "${count} Einteilungen wurden erfolgreich entfernt"

msgid "Exports the reservations of the given date range."
msgstr "Exportiert alle Reservationen zwischen Start- und End-Datum."

msgid "No reservations found for the given date range."
msgstr "Keine Reservierungen für den angegebenen Zeitraum gefunden."

msgid "Exports the reservations of all resources in a given date range."
msgstr "Exportiert alle Reservationen in einem bestimmten Datumsbereich"

#, python-format
msgid "Do you really want to delete \"${name}\"?"
msgstr "Möchten Sie \"${name}\" wirklich löschen?"

msgid "Delete Recipient"
msgstr "Empfänger Löschen"

msgid "Added a new recipient"
msgstr "Ein neuer Empfänger wurde hinzugefügt"

msgid "New Recipient"
msgstr "Neuer Empfänger"

msgid "Edit Recipient"
msgstr "Empfänger Bearbeiten"

#, python-format
msgid "Search through ${count} indexed documents"
msgstr "Durchsuchen Sie ${count} indizierte Dokumente"

#, python-format
msgid "${count} Results"
msgstr "${count} Resultate"

msgid "Search Unavailable"
msgstr "Suche Nicht Verfügbar"

msgid "Favicon"
msgstr "Favicon"

msgid "Links"
msgstr "Links"

msgid "Header"
msgstr "Kopfzeile"

msgid "Footer"
msgstr "Fusszeile"

msgid "Modules"
msgstr "Module"

msgid "Analytics"
msgstr "Web-Statistik"

msgid "Holidays"
msgstr "Feiertage / Schulferien"

msgid "No holidays defined"
msgstr "Keine Feiertage definiert"

msgid "Link Migration"
msgstr "Migration Links"

msgid "Migrate"
msgstr "Migrieren"

#, python-format
msgid "Migrated ${number} links"
msgstr "${number} Links migriert"

#, python-format
msgid "Total of ${number} links found."
msgstr "Total ${number} Links gefunden"

#, python-format
msgid ""
"Migrates links from the given domain to the current domain \"${domain}\"."
msgstr ""
"Migriert Links von der angegebenen Domain zur aktuellen Domain \"${domain}\"."

msgid "Topics"
msgstr "Themen"

#, python-format
msgid "the subscription for ${address} was successfully confirmed"
msgstr "Die Anmeldung für ${address} wurde erfolgreich bestätigt"

#, python-format
msgid "the subscription for ${address} could not be confirmed, wrong token"
msgstr ""
"Die Anmeldung für ${address} konnte nicht bestätigt werden, falsches Token"

#, python-format
msgid "${address} successfully unsubscribed"
msgstr "${address} wurde erfolgreich abgemeldet"

#, python-format
msgid "${address} could not be unsubscribed, wrong token"
msgstr "${address} konnte nicht abgemeldet werden - falsches Token"

msgid "Added a new text module"
msgstr "Textbaustein hinzugefügt"

msgid "New text module"
msgstr "Neuer Textbaustein"

msgid "Edit text module"
msgstr "Textbaustein bearbeiten"

msgid "The text module was deleted"
msgstr "Der Textbaustein wurde gelöscht"

msgid "Delete Ticket"
msgstr "Ticket löschen"

msgid "This ticket is not deletable."
msgstr "Dieses Ticket kann nicht gelöscht werden."

msgid "Ticket successfully deleted"
msgstr "Ticket erfolgreich gelöscht"

msgid ""
"Do you really want to delete this ticket? All data associated with this "
"ticket will be deleted. This cannot be undone."
msgstr ""
"Möchten Sie das Ticket wirklich löschen? Alle mit diesem Ticket verbundenen "
"Daten werden gelöscht. Dies kann nicht rückgängig gemacht werden."

msgid "Mark as paid"
msgstr "Als bezahlt markieren"

msgid "Mark as unpaid"
msgstr "Als unbezahlt markieren"

msgid "Capture Payment"
msgstr "Zahlung Einnehmen"

msgid "Do you really want capture the payment?"
msgstr "Möchten Sie die Zahlung wirklich einnehmen?"

msgid ""
"This usually happens automatically, so there is no reason not do capture the "
"payment."
msgstr ""
"Dies passiert normalerweise automatisch. Sie können deshalb ohne Bedenken "
"weiterfahren."

msgid "Capture payment"
msgstr "Zahlung einnehmen"

msgid "Refund Payment"
msgstr "Zahlung Rückerstatten"

#, python-format
msgid "Do you really want to refund ${amount}?"
msgstr "Möchten Sie wirklich ${amount} rückerstatten?"

#, python-format
msgid "Refund ${amount}"
msgstr "${amount} rückerstatten"

msgid "Your ticket has a new message"
msgstr "Ihr Ticket hat eine neue Nachricht"

msgid "Your note was added"
msgstr "Ihre Notiz wurde hinzugefügt"

msgid "The note was deleted"
msgstr "Die Notiz wurde gelöscht"

msgid "Edit Note"
msgstr "Notiz bearbeiten"

msgid "The ticket cannot be accepted because it's not open"
msgstr "Das Ticket kann nicht angenommen werden da es nicht offen ist"

#, python-format
msgid "You have accepted ticket ${number}"
msgstr "Sie haben das Ticket ${number} angenommen"

msgid "The ticket cannot be closed because it's not pending"
msgstr ""
"Das Ticket kann nicht geschlossen werden da es nicht in Bearbeitung ist"

#, python-format
msgid "You have closed ticket ${number}"
msgstr "Sie haben das Ticket ${number} abgeschlossen"

msgid "The ticket cannot be re-opened because it's not closed"
msgstr ""
"Das Ticket kann nicht wieder geöffnet werden da es nicht geschlossen ist"

#, python-format
msgid "You have reopened ticket ${number}"
msgstr "Sie haben das Ticket ${number} wieder geöffnet"

msgid "Your ticket has been reopened"
msgstr "Ihr Ticket wurde wieder geöffnet"

#, python-format
msgid "You have disabled e-mails for ticket ${number}"
msgstr "Sie haben E-Mails für das Ticket ${number} deaktiviert"

#, python-format
msgid "You have enabled e-mails for ticket ${number}"
msgstr "Sie haben E-Mails für das Ticket ${number} aktiviert"

msgid "The ticket cannot be archived because it's not closed"
msgstr "Das Ticket kann nicht archiviert werden, da es nicht geschlossen ist"

#, python-format
msgid "You archived ticket ${number}"
msgstr "Sie haben das Ticket ${number} archiviert"

msgid ""
"The ticket cannot be recovered from the archive because it's not archived"
msgstr ""
"Das Ticket kann nicht aus dem Archiv geholt werden, da es nicht archiviert "
"ist"

#, python-format
msgid "You recovered ticket ${number} from the archive"
msgstr "Sie haben Ticket ${number} aus dem Archiv geholt"

msgid "The ticket has already been closed"
msgstr "Das Ticket wurde bereits geschlossen"

msgid "Your message has been sent"
msgstr "Ihre Nachricht wurde gesendet"

msgid "Your request has been submitted"
msgstr "Anfrage eingereicht"

msgid "Your request is currently pending"
msgstr "Ihr Anliegen wird zur Zeit bearbeitet"

msgid "Your request has been processed"
msgstr "Ihr Anliegen wurde abgeschlossen"

msgid "Request Status"
msgstr "Status Anfrage"

msgid "The request has already been closed"
msgstr "Ihre Anfrage wurde bereits geschlossen"

msgid "Your message has been received"
msgstr "Ihre Nachricht wurde übermittelt"

msgid "My"
msgstr "Meine"

msgid "All Tickets"
msgstr "Alle Tickets"

msgid "All Users"
msgstr "Alle Benutzer"

msgid "Submitted Requests"
msgstr "Eingereichte Anfragen"

msgid "Added a new user group"
msgstr "Benutzergruppe hinzugefügt"

msgid "New user group"
msgstr "Neue Benutzergruppe"

msgid "Edit user group"
msgstr "Benutzergruppe bearbeiten"

msgid "User Management"
msgstr "Benutzerverwaltung"

msgid "New Signup Link"
msgstr "Neuer Registrationslink"

msgid "New User"
msgstr "Neuer Benutzer"

msgid "A user with this e-mail address already exists"
msgstr "Ein Benutzer mit dieser E-Mail Adresse existiert bereits"

msgid "An account was created for you"
msgstr "Ein Konto wurde für Sie erstellt"

msgid "The user was created successfully"
msgstr "Der Benutzer wurde erfolgreich erstellt"

<<<<<<< HEAD
#~ msgid "Marker Type"
#~ msgstr "Marker-Typ"

#~ msgid "Numbers"
#~ msgstr "Zahlen"

#~ msgid "Functions:"
#~ msgstr "Funktionen:"

=======
>>>>>>> e899c426
#~ msgid "Will be published until:"
#~ msgstr "Wird publiziert bis:"

#~ msgid "Published until ${endDate1}"
#~ msgstr "Publiziert bis ${endDate1}"

#~ msgid "Published from ${publishDate} until ${endDate}"
#~ msgstr "Publiziert von ${publishDate} bis ${endDate}"

#~ msgid "Publication end date:"
#~ msgstr "Enddatum der Publikation:"

#~ msgid "Mapbox (Default)"
#~ msgstr "Mapbox (Standard)"<|MERGE_RESOLUTION|>--- conflicted
+++ resolved
@@ -1,11 +1,7 @@
 msgid ""
 msgstr ""
 "Project-Id-Version: PACKAGE 1.0\n"
-<<<<<<< HEAD
 "POT-Creation-Date: 2023-01-24 09:39+0100\n"
-=======
-"POT-Creation-Date: 2023-01-23 15:13+0100\n"
->>>>>>> e899c426
 "PO-Revision-Date: 2022-03-15 10:21+0100\n"
 "Last-Translator: Marc Sommerhalder <marc.sommerhalder@seantis.ch>\n"
 "Language-Team: German\n"
@@ -349,7 +345,6 @@
 msgid "Lead-Format"
 msgstr "Lead-Format"
 
-<<<<<<< HEAD
 msgid "Numbering"
 msgstr "Nummerierung"
 
@@ -364,10 +359,9 @@
 
 msgid "Custom Numbering"
 msgstr "Eigene Nummerierung"
-=======
+
 msgid "Overview layout with tiles"
 msgstr "Übersicht mit Kacheln"
->>>>>>> e899c426
 
 msgid "Main view"
 msgstr "Hauptansicht"
@@ -5064,7 +5058,6 @@
 msgid "The user was created successfully"
 msgstr "Der Benutzer wurde erfolgreich erstellt"
 
-<<<<<<< HEAD
 #~ msgid "Marker Type"
 #~ msgstr "Marker-Typ"
 
@@ -5074,8 +5067,6 @@
 #~ msgid "Functions:"
 #~ msgstr "Funktionen:"
 
-=======
->>>>>>> e899c426
 #~ msgid "Will be published until:"
 #~ msgstr "Wird publiziert bis:"
 
