msgid ""
msgstr ""
"Project-Id-Version: PACKAGE 1.0\n"
<<<<<<< HEAD
"POT-Creation-Date: 2022-02-21 12:03+0100\n"
"PO-Revision-Date: 2022-03-15 10:21+0100\n"
=======
"POT-Creation-Date: 2022-03-08 13:55+0100\n"
"PO-Revision-Date: 2022-02-18 13:20+0100\n"
>>>>>>> 99590f32
"Last-Translator: Marc Sommerhalder <marc.sommerhalder@seantis.ch>\n"
"Language-Team: German\n"
"Language: de_CH\n"
"MIME-Version: 1.0\n"
"Content-Type: text/plain; charset=UTF-8\n"
"Content-Transfer-Encoding: 8bit\n"
"Plural-Forms: nplurals=2; plural=(n != 1);\n"
<<<<<<< HEAD
"Generated-By: Lingua 3.12\n"
"X-Generator: Poedit 3.0.1\n"
=======
"X-Generator: Poedit 3.0\n"
>>>>>>> 99590f32

msgid "Open"
msgstr "Offen"

msgid "Pending"
msgstr "In Bearbeitung"

msgid "Closed"
msgstr "Abgeschlossen"

msgid "Archived"
msgstr "Archiviert"

msgid "All"
msgstr "Alle"

msgid "Paid"
msgstr "Bezahlt"

msgid "Failed"
msgstr "Fehlgeschlagen"

msgid "Refunded"
msgstr "Rückerstattet"

msgid "Manual"
msgstr "Manuell"

msgid "Stripe Connect"
msgstr ""

#, python-format
msgid "${org} OneGov Cloud Status"
msgstr "${org} OneGov Cloud Status"

msgid "General"
msgstr "Allgemein"

#, python-format
msgid "${org} Reservation Overview"
msgstr "${org} Reservations-Übersicht"

msgid "Account"
msgstr "Konto"

msgid "User Profile"
msgstr "Benutzerprofil"

msgid "Logout"
msgstr "Abmelden"

msgid "Login"
msgstr "Anmelden"

msgid "Register"
msgstr "Registrierung"

msgid "Timeline"
msgstr "Aktivität"

msgid "Files"
msgstr "Dateien"

msgid "Images"
msgstr "Bilder"

msgid "Payment Provider"
msgstr "Zahlungsanbieter"

msgid "Payments"
msgstr "Zahlungen"

msgid "Settings"
msgstr "Einstellungen"

msgid "Users"
msgstr "Benutzer"

msgid "User groups"
msgstr "Benutzergruppen"

msgid "Link Check"
msgstr ""

msgid "Archived Tickets"
msgstr "Archivierte Tickets"

msgid "Management"
msgstr "Verwaltung"

msgid "My Tickets"
msgstr "Meine Tickets"

msgid "Open Tickets"
msgstr "Offene Tickets"

msgid "Pending Tickets"
msgstr "Tickets in Bearbeitung"

msgid "Closed Tickets"
msgstr "Abgeschlossene Tickets"

msgid "Tickets"
msgstr "Tickets"

msgid "Ticket"
msgstr "Ticket"

msgid "This site is private"
msgstr "Diese Seite ist Privat"

msgid "This site is secret"
msgstr "Diese Seite ist Geheim"

msgid "Cancel"
msgstr "Abbrechen"

msgid "ID Payment Provider"
msgstr "ID beim Zahlungsanbieter"

msgid "Status"
msgstr "Status"

msgid "Currency"
msgstr "Währung"

msgid "Amount"
msgstr "Betrag"

msgid "Net Amount"
msgstr "Netto Betrag"

msgid "Fee"
msgstr "Gebühr"

msgid "Date Paid"
msgstr "Datum Bezahlt"

msgid "References"
msgstr "Referenzen"

msgid "Created Date"
msgstr "Datum erstellt"

msgid "Reference Ticket"
msgstr "Referenz Ticket"

msgid "Submitter Email"
msgstr "Email Antragsteller"

msgid "Category Ticket"
msgstr "Kategorie Ticket"

msgid "Status Ticket"
msgstr "Status Ticket"

msgid "Ticket decided"
msgstr "Ticket entschieden"

msgid "Yes"
msgstr "Ja"

msgid "No"
msgstr "Nein"

msgid "Exports payments and tickets"
msgstr "Exportiert Zahlungen und Tickets"

msgid "Mo"
msgstr "Mo"

msgid "Tu"
msgstr "Di"

msgid "We"
msgstr "Mi"

msgid "Th"
msgstr "Do"

msgid "Fr"
msgstr "Fr"

msgid "Sa"
msgstr "Sa"

msgid "Su"
msgstr "So"

msgid "Title"
msgstr "Titel"

msgid "General availability"
msgstr "Generelle Verfügbarkeit"

msgid "Rule"
msgstr "Regel"

msgid "Extend"
msgstr "Verlängern"

msgid "Extend by one day at midnight"
msgstr "Mitternachts um einen Tag verlängern"

msgid "Extend by one month at the end of the month"
msgstr "Ende Monat um einen Monat verlängern"

msgid "Extend by one year at the end of the year"
msgstr "Ende Jahr um ein Jahr verlängern"

msgid "Start"
msgstr "Von"

msgid "Date"
msgstr "Datum"

msgid "End"
msgstr "Bis"

msgid "Except for"
msgstr "Ausser an"

msgid "On holidays"
msgstr "An Feiertagen"

msgid "Start date before end date"
msgstr "Start Datum vor Ende"

msgid "Daypasses"
msgstr "Tageskarten"

msgid "Daypasses Limit"
msgstr "Tageskarten pro Person und Tag"

msgid "Whole day"
msgstr "Ganztägig"

msgid "Time"
msgstr "Zeit"

msgid "Each starting at"
msgstr "Jeweils von"

msgid "HH:MM"
msgstr "HH:MM"

msgid "Each ending at"
msgstr "Jeweils bis"

msgid "May be partially reserved"
msgstr "Kann abschnittweise reserviert werden"

msgid "Options"
msgstr "Optionen"

msgid "Reservations per time slot"
msgstr "Maximale Anzahl Reservationen per Zeiteinheit"

msgid "Available items"
msgstr "Anzahl verfügbare Gegenstände"

msgid "Reservations per time slot and person"
msgstr "Reservationen per Zeiteinheit und Nutzer"

msgid "From"
msgstr "Von"

msgid "Until"
msgstr "Bis zum"

msgid "Slots per Reservation"
msgstr "Kontingent per Reservation"

msgid "Start time before end time"
msgstr "Start-Zeit vor End-Zeit"

msgid "Lead"
msgstr "Einleitung"

msgid "Describes what this directory is about"
msgstr "Beschreibt worum es bei diesem Verzeichnis geht"

msgid "Further Information"
msgstr "Weitere Informationen"

msgid "Definition"
msgstr "Definition"

msgid "Coordinates"
msgstr "Koordinaten"

msgid "Entries have no coordinates"
msgstr "Einträge haben keine Koordinaten"

msgid "Coordinates are shown on each entry"
msgstr "Koordinaten werden auf den Einträgen angezeigt"

msgid "Coordinates are shown on the directory and on each entry"
msgstr "Koordinaten werden im Verzeichnis und auf den Einträgen angezeigt"

msgid "Title-Format"
msgstr "Titel-Format"

msgid "Display"
msgstr "Anzeige"

msgid "Lead-Format"
msgstr "Lead-Format"

msgid "Main view"
msgstr "Hauptansicht"

msgid "Hide these labels on the main view"
msgstr "Diese Feldnamen auf der Hauptansicht verstecken"

msgid "Address"
msgstr "Adresse"

msgid "Filters"
msgstr "Filter"

msgid "Thumbnail"
msgstr "Thumbnail"

msgid "Pictures to be displayed as thumbnails on an entry"
msgstr "Bilder für Darstellung als Thumbnail auf dem Eintrag"

msgid "Address Block Title"
msgstr "Addressblock Titel"

msgid "Address Block"
msgstr "Adressblock"

msgid "The first line of the address"
msgstr "Die erste Zeile der Adresse"

msgid "Static title"
msgstr "Fixer Titel"

msgid "Icon"
msgstr "Symbol"

msgid "Marker"
msgstr "Marker"

msgid "Marker Color"
msgstr "Marker Farbe"

msgid "Default"
msgstr "Standard"

msgid "Custom"
msgstr "Eigene"

msgid "Color"
msgstr "Farbe"

msgid "Order"
msgstr "Sortierung"

msgid "By title"
msgstr "Nach Titel"

msgid "By format"
msgstr "Nach Format"

msgid "Order-Format"
msgstr "Sortierungs-Format"

msgid "Direction"
msgstr "Richtung"

msgid "Ascending"
msgstr "Aufsteigend"

msgid "Descending"
msgstr "Absteigend"

msgid "Pattern"
msgstr "Muster"

msgid "External Link"
msgstr "Externe Verknüpfung"

msgid "Visible"
msgstr "Sichtbar"

msgid "Users may propose new entries"
msgstr "Benutzer können neue Einträge vorschlagen"

msgid "New entries"
msgstr "Neue Einträge"

msgid "Guideline"
msgstr "Wegleitung"

msgid "Price"
msgstr "Preis"

msgid "Free of charge"
msgstr "Kostenlos"

msgid "Price per submission"
msgstr "Preis pro Eingabe"

msgid "Users may send change requests"
msgstr "Benutzer können Änderungen vorschlagen"

msgid "Change requests"
msgstr "Änderungsvorschläge"

msgid "Enable publication dates"
msgstr "Publikationsdaten aktivieren"

msgid ""
"Users may suggest publication start and/or end of the entry on submissions "
"and change requests"
msgstr ""
"Benutzer können Start und/oder Ende der Publikation des Eintrags bei "
"Änderungsvorschlägen und Eingaben setzen"

msgid "Publication"
msgstr "Publikation"

msgid "Information to be provided in addition to the E-mail"
msgstr "Zusätzliche zur E-Mail benötigte Informationen des Antragstellers"

msgid "Name"
msgstr "Name"

msgid "Phone"
msgstr "Telefon"

msgid "Submitter"
msgstr "Antragsteller/in"

#, python-format
msgid "The following fields are unknown: ${fields}"
msgstr "Die folgenden Felder sind unbekannt: ${fields}"

msgid "Please select at most one thumbnail field"
msgstr "Bitte wählen Sie höchstens ein Thumbnail Feld"

#, python-format
msgid ""
"User submissions are not possible, because «${field}» is not visible. Only "
"if all fields are visible are user submission possible - otherwise users may "
"see data that they are not intended to see. "
msgstr ""
"Benutzereingaben sind nicht möglich, da «${field}» nicht sichtbar ist. Nur "
"wenn alle Felder sichtbar sind können Benutzereingaben akzeptiert werden - "
"andernfalls ist es möglich dass der Benutzer versteckte Felder sehen kann."

msgid "Apply directory configuration"
msgstr "Verzeichniskonfiguration anwenden"

msgid "Yes, import configuration and entries"
msgstr "Ja, Konfiguration und Einträge importieren"

msgid "No, only import entries"
msgstr "Nein, nur Einträge importieren"

msgid "Mode"
msgstr "Modus"

msgid "Only import new entries"
msgstr "Nur neue Einträge importieren"

msgid "Replace all entries"
msgstr "Alle Einträge ersetzen"

msgid "Import"
msgstr "Import"

msgid "Art"
msgstr "Kunst"

msgid "Cinema"
msgstr "Kino"

msgid "Concert"
msgstr "Konzert"

msgid "Congress"
msgstr "Kongress"

msgid "Culture"
msgstr "Kultur"

msgid "Dancing"
msgstr "Tanz"

msgid "Education"
msgstr "Bildung"

msgid "Exhibition"
msgstr "Ausstellung"

msgid "Gastronomy"
msgstr "Gastronomie"

msgid "Health"
msgstr "Gesundheit"

msgid "Library"
msgstr "Bibliothek"

msgid "Literature"
msgstr "Literatur"

msgid "Market"
msgstr "Markt"

msgid "Meetup"
msgstr "Treffen"

msgid "Misc"
msgstr "Diverses"

msgid "Music School"
msgstr "Musikschule"

msgid "Music"
msgstr "Musik"

msgid "Party"
msgstr "Party"

msgid "Politics"
msgstr "Politik"

msgid "Reading"
msgstr "Lesung"

msgid "Religion"
msgstr "Religion"

msgid "Sports"
msgstr "Sport"

msgid "Talk"
msgstr "Vortrag"

msgid "Theater"
msgstr "Theater"

msgid "Tourism"
msgstr "Tourismus"

msgid "Toy Library"
msgstr "Ludothek"

msgid "Tradition"
msgstr "Brauchtum"

msgid "Youth"
msgstr "Jugend"

msgid "Elderly"
msgstr "Senioren"

msgid "Concerto in the castle garden"
msgstr "Konzert im Schlossgarten"

msgid "Description"
msgstr "Beschreibung"

msgid "Enjoy a concerto in the castle garden."
msgstr "Freuen Sie sich auf ein klassisches Konzert im Schlossgarten."

msgid "Image"
msgstr "Bild"

msgid "Additional Information (PDF)"
msgstr "Zusätzliche Informationen (PDF)"

msgid "Venue"
msgstr "Veranstaltungsort"

msgid "10 CHF for adults"
msgstr "10 CHF für Erwachsene"

msgid "Organizer"
msgstr "Organisator"

msgid "Music society"
msgstr "Musikverein"

msgid "Organizer E-Mail"
msgstr "Organisator E-Mail"

msgid "Shown as contact address"
msgstr "Wird als Kontakt-Adresse angezeigt"

msgid "The marker can be moved by dragging it with the mouse"
msgstr "Der Marker kann mit der Maus verschoben werden"

msgid "Tags"
msgstr "Schlagworte"

msgid "To"
msgstr "Bis"

msgid "Repeat"
msgstr "Wiederholung"

msgid "Without"
msgstr "Ohne"

msgid "Weekly"
msgstr "Wöchentlich"

msgid "On additional dates"
msgstr "An zusätzlichen Daten"

msgid "Repeats itself every"
msgstr "Wiederholt sich jeden"

msgid "Until date"
msgstr "Bis Datum"

msgid "Dates"
msgstr "Daten"

msgid "The end date must be later than the start date."
msgstr "Das Enddatum muss nach dem Startdatum liegen."

msgid "The weekday of the start date must be selected."
msgstr "Der Wochentag an dem die Veranstaltung beginnt muss ausgewählt sein."

msgid "Please set and end date if the event is recurring."
msgstr "Bitte ein Enddatum angeben, falls eine Wiederholungen ausgewählt ist."

msgid "Please select a weekday if the event is recurring."
msgstr "Bitte ein Wochentag auswählen für sich wiederholende Veranstaltungen."

msgid "Invalid dates."
msgstr "Ungültige Daten"

msgid "Add"
msgstr "Hinzufügen"

msgid "Remove"
msgstr "Entfernen"

msgid "Clear"
msgstr "Löschen"

msgid ""
"Delete imported events before importing. This does not delete otherwise "
"imported events and submitted events."
msgstr ""
"Löscht importierte Veranstaltungen vor dem Importieren. Anderweitig "
"importierte Veranstaltungen und gemeldete Veranstaltungen werden dadurch "
"nicht gelöscht."

msgid "Dry Run"
msgstr "Probelauf"

msgid "Do not actually import the events."
msgstr "Die Veranstaltungen werden nicht gespeichert."

msgid "Map"
msgstr "Karte"

msgid "E-Mail"
msgstr "E-Mail"

msgid "Comment"
msgstr "Kommentar"

msgid "Please provide at least one change"
msgstr "Bitte geben Sie mindestens eine Änderung ein"

msgid "Publication end must be in the future"
msgstr "Das Publikationsende muss in der Zukunft liegen"

msgid "Publication start must be prior to end"
msgstr "Der Start der Publikation muss vor ihrem Ende liegen"

msgid "Describes briefly what this entry is about"
msgstr "Beschreibt kurz um was es beim Eintrag geht"

msgid "URL"
msgstr "URL"

msgid "Url pointing to another website"
msgstr "Url, der auf eine andere Website zeigt"

msgid "Group"
msgstr "Gruppe"

msgid "Used to group this link in the overview"
msgstr "Wird benutzt, um diesen Link in der Übersicht zu gruppieren"

msgid "Name of the list view this link will be shown"
msgstr "Name der Ansicht, wo dieser Eintrag erscheinen soll"

msgid "Describes what this form is about"
msgstr "Beschreibt kurz um was es bei diesem Formular geht"

msgid "Text"
msgstr "Text"

msgid "Used to group the form in the overview"
msgstr "Dient zur Gruppierung in der Übersicht"

msgid "Pick-Up"
msgstr "Abholung"

msgid ""
"Describes how this resource can be picked up. This text is used on the "
"ticket status page to inform the user"
msgstr ""
"Beschreibt, wie die Reservations-Resource abgeholt oder bezogen werden kann. "
"Dieser Text wird auf Ticket-Status-Seite genutzt, um den Nutzer zu "
"informieren"

msgid "Url path"
msgstr "Url Pfad"

msgid "Please fill out a new name"
msgstr "Bitte geben sie einen neuen Namen an"

#, python-format
msgid "Invalid name. A valid suggestion is: ${name}"
msgstr "Ungültiger Name. Ein gültiger Vorschlag ist: ${name}"

msgid "An entry with the same name exists"
msgstr "Ein Eintrag mit diesem Namen existiert bereits"

msgid "Selection"
msgstr "Auswahl"

msgid "By date"
msgstr "Nach Datum"

msgid "By registration window"
msgstr "Nach Anmeldezeitraum"

msgid "Registration Window"
msgstr "Anmeldezeitraum"

msgid "Your message"
msgstr "Ihre Nachricht"

msgid "Send to attendees with status"
msgstr "Sende Nachricht an Teilnehmende mit Status"

msgid "Confirmed"
msgstr "Bestätigt"

msgid "Cancelled"
msgstr "Storniert"

msgid "No email receivers found for the selection"
msgstr "Keine Empfänger für die getroffene Auswahl"

msgid "Limit the number of attendees"
msgstr "Anzahl Teilnehmer limitieren"

msgid "Attendees"
msgstr "Teilnehmer"

msgid "Yes, limit the number of attendees"
msgstr "Ja, Anzahl Teilnehmer limitieren"

msgid "No, allow an unlimited number of attendees"
msgstr "Nein, eine unlimitierte Anzahl Teilnehmer zulassen"

msgid "Number of attendees"
msgstr "Anzahl Teilnehmer"

msgid "Waitinglist"
msgstr "Warteliste"

msgid "Yes, allow for more submissions than available spots"
msgstr "Ja, mehr Anfragen als verfügbare Plätze erlauben"

msgid "No, ensure that all submissions can be confirmed"
msgstr "Nein, sicherstellen dass alle Anfragen bestätigt werden können"

msgid "Do not accept any submissions"
msgstr "Keine Anmeldungen akzeptieren"

msgid "Advanced"
msgstr "Erweitert"

msgid "Please use a stop date after the start"
msgstr "Bitte benutzen sie ein End-Datum, welches vor dem Start-Datum liegt"

#, python-format
msgid ""
"The date range overlaps with an existing registration window (${range})."
msgstr ""
"Der Datumsbereich überschneidet sich mit einem bestehenden Anmeldezeitraum "
"(${range})."

#, python-format
msgid ""
"The limit cannot be lower than the already confirmed number of attendees "
"(${claimed_spots})"
msgstr ""
"Das Limit kann nicht tiefer sein als die Anzahl bereits angemeldeter "
"Teilnehmer (${claimed_spots})"

#, python-format
msgid ""
"The limit cannot be lower than the already confirmed number attendees "
"(${claimed_spots}) and the number of pending requests (${pending_requests}). "
"Either enable the waiting list, process the pending requests or increase the "
"limit. "
msgstr ""
"Das Limit kann nicht tiefer sein als die Summe der bereits angemeldeten "
"Teilnemer (${claimed_spots}) und der offenen Anfragen (${pending_requests}). "
"Aktivieren Sie entweder die Warteliste, verarbeiten Sie die offenen Anfragen "
"oder erhöhen Sie das limit. "

msgid "The end date must be later than the start date"
msgstr "Das End-Datum muss nach dem Start-Datum liegen"

msgid "Format"
msgstr "Format"

msgid "CSV File"
msgstr "CSV Datei"

msgid "Excel File"
msgstr "Excel Datei"

msgid "JSON File"
msgstr "JSON Datei"

msgid "Payment Method"
msgstr "Zahlungsmethode"

msgid "No credit card payments"
msgstr "Keine Kreditkarten-Zahlungen"

msgid "Credit card payments optional"
msgstr "Kreditkarten-Zahlungen optional"

msgid "Credit card payments required"
msgstr "Kreditkarten-Zahlung erforderlich"

msgid ""
"You need to setup a default payment provider to enable credit card payments"
msgstr ""
"Um Kreditkartenzahlungen zu aktivieren benötigen Sie einen Standard-"
"Zahlungsanbieter"

msgid "Describes what this photo album is about"
msgstr "Beschreibt kurz um was es bei dem Fotoalbum geht"

msgid "View"
msgstr "Ansicht"

msgid "Full size images"
msgstr "Grosse Bilder"

msgid "Grid layout"
msgstr "Raster"

msgid "Show images on homepage"
msgstr "Bilder auf der Startseite zeigen"

msgid "Used in the overview and the e-mail subject"
msgstr "Wird in der Übersicht und als E-Mail Subjekt verwendet"

msgid "Editorial"
msgstr "Editorial"

msgid "A few words about this edition of the newsletter"
msgstr "Ein paar Worte zu dieser Ausgabe des Newsletters"

msgid "Latest news"
msgstr "Aktuelles"

msgid "Events"
msgstr "Veranstaltungen"

msgid "Publications"
msgstr "Publikationen"

msgid "Send"
msgstr "Senden"

msgid "Now"
msgstr "Jetzt"

msgid "At a specified time"
msgstr "Zur angegebenen Zeit"

msgid "Scheduled time must be at least 5 minutes in the future"
msgstr "Die angegebene Zeit muss mindestends 5 Minuten in der Zukunft liegen"

msgid "Newsletters can only be sent on the hour (10:00, 11:00, etc.)"
msgstr ""
"Newsletter können nur zur vollen Stunde versendet werden (10:00, 11:00, usw.)"

msgid "Recipient"
msgstr "Empfänger"

msgid "Describes what this page is about"
msgstr "Beschreibt kurz um was es bei diesem Thema geht"

msgid "Show the lead if accessing the parent page"
msgstr "Zeige Einleitung auf übergeordneter Seite"

msgid "(Redesign only)"
msgstr "(verfügbar im Redesign)"

msgid "Test run"
msgstr "Testlauf"

msgid "Salutation"
msgstr "Anrede"

msgid "Academic Title"
msgstr "Akademischer Titel"

msgid "First name"
msgstr "Vorname"

msgid "Last name"
msgstr "Nachname"

msgid "Function"
msgstr "Funktion"

msgid "Direct Phone Number"
msgstr "Direktnummer"

msgid "Born"
msgstr "Geboren"

msgid "Profession"
msgstr "Beruf"

msgid "Political Party"
msgstr "Politische Partei"

msgid "Parliamentary Group"
msgstr "Fraktion"

msgid "Website"
msgstr "Webseite"

msgid "Picture"
msgstr "Bild"

msgid "URL pointing to the picture"
msgstr "Link zum Bild"

msgid "Notes"
msgstr "Notizen"

msgid "Public extra information about this person"
msgstr "Öffentliche Extra Informationen zu dieser Person"

msgid "Describes what this reservation resource is about"
msgstr "Beschreibt um was es bei dieser Reservations-Ressource geht"

msgid "Used to group the resource in the overview"
msgstr "Dient zur Gruppierung in der Übersicht"

msgid "Extra Fields Definition"
msgstr "Extra-Felder Definition"

msgid "Closing date for the public"
msgstr "Annahmeschluss für die Öffentlichkeit"

msgid "Closing date"
msgstr "Annahmeschluss"

msgid "No closing date"
msgstr "Kein Annahmeschluss"

msgid "Stop accepting reservations days before the allocation"
msgstr "Tage vor der Einteilung keine Reservationen mehr annehmen"

msgid "Stop accepting reservations hours before the allocation"
msgstr "Stunden vor der Einteilung keine Reservationen mehr annehmen"

msgid "Hours"
msgstr "Stunden"

msgid "Days"
msgstr "Tage"

msgid "Limit reservations to certain zip-codes"
msgstr "Reservationen nach Postleitzahl einschränken"

msgid "Zip-code limit"
msgstr "Postleitzahl Einschränkung"

msgid "Zip-code field"
msgstr "Postleitzahl-Feld"

msgid "Allowed zip-codes (one per line)"
msgstr "Erlaubte Postleitzahlen (eine PLZ pro Zeile)"

msgid "Days before an allocation may be reserved by anyone"
msgstr "Anzahl Tage bevor Einteilungen von allen reserviert werden können"

msgid "Per item"
msgstr "Pro Eintrag"

msgid "Per hour"
msgstr "Pro Stunde"

msgid "Price per item"
msgstr "Preis pro Eintrag"

msgid "Price per hour"
msgstr "Preis pro Stunde"

msgid "Default view"
msgstr "Standardansicht"

msgid "Week view"
msgstr "Wochenansicht"

msgid "Month view"
msgstr "Monatsansicht"

msgid "Please select the form field that holds the zip-code"
msgstr "Bitte wählen Sie das Formfeld welches die Postleitzahl enthält"

msgid "Please enter at least one zip-code"
msgstr "Bitte geben Sie mindestens eine Postleitzahl ein"

msgid "Please enter one zip-code per line, without spaces or commas"
msgstr ""
"Bitte geben Sie eine Postleitzahl pro Zeile ein, ohne Leerzeichen und Kommas"

msgid "The price must be larger than zero"
msgstr "Der Preis muss grösser als Null sein"

msgid "Send on"
msgstr "Senden am"

msgid "Resources"
msgstr "Reservationen"

msgid "Logo"
msgstr "Logo"

msgid "URL pointing to the logo"
msgstr "Link zum Logo"

msgid "Logo (Square)"
msgstr "Logo (Quadratisch)"

msgid "E-Mail Reply Address (Reply-To)"
msgstr "E-Mail Antwort Adresse (Reply-To)"

msgid "Replies to automated e-mails go to this address."
msgstr "Antworten an automatisch generierte E-Mails gehen an diese Adresse."

msgid "Primary Color"
msgstr "Primärfarbe"

msgid "Default Font Family"
msgstr "Haupt-Schriftart"

msgid "Languages"
msgstr "Sprachen"

msgid "German"
msgstr "Deutsch"

msgid "French"
msgstr "Französisch"

msgid "Italian"
msgstr "Italienisch"

msgid "Column width left side"
msgstr "Breite linke Seite"

msgid "Footer Division"
msgstr "Aufteilung Fusszeile"

msgid "Column width for the center"
msgstr "Breite mittlerer Bereich"

msgid "Column width right side"
msgstr "Breite rechte Seite"

msgid "Contact"
msgstr "Kontakt"

msgid "The address and phone number of the municipality"
msgstr "Die Adresse, Telefonnummer und E-Mail Adresse der Gemeindeverwaltung"

msgid "Information"
msgstr "Information"

msgid "Contact Link"
msgstr "Kontakt Link"

msgid "URL pointing to a contact page"
msgstr "Link zur Kontakt Seite"

msgid "Opening Hours"
msgstr "Öffnungszeiten"

msgid "The opening hours of the municipality"
msgstr "Öffnungszeiten"

msgid "Opening Hours Link"
msgstr "Öffnungszeiten Link"

msgid "URL pointing to an opening hours page"
msgstr "Link zur Öffnungszeiten Seite"

msgid "Hide OneGov Cloud information"
msgstr "OneGov Cloud Informationen verstecken"

msgid ""
"This includes the link to the marketing page, and the link to the privacy "
"policy."
msgstr ""
"Dies beinhaltet den Link auf die Marketing Seite, sowie der Link zum "
"Datenschutz."

msgid "Facebook"
msgstr "Facebook"

msgid "URL pointing to the Facebook site"
msgstr "Link zu Facebook"

msgid "Social Media"
msgstr "Soziale Medien"

msgid "Twitter"
msgstr "Twitter"

msgid "URL pointing to the Twitter site"
msgstr "Link zu Twitter"

msgid "YouTube"
msgstr "YouTube"

msgid "URL pointing to the YouTube site"
msgstr "Link zu YouTube"

msgid "Instagram"
msgstr "Instagram"

msgid "URL pointing to the Instagram site"
msgstr "Link zu Instagram"

msgid "Custom Link 1"
msgstr "Benutzerdefinierter Link 1"

msgid "URL to internal/external site"
msgstr "Url zu interner/externer Seite"

msgid "Custom Link 2"
msgstr "Benutzerdefinierter Link 2"

msgid "Custom Link 3"
msgstr "Benutzerdefinierter Link 3"

msgid "Name of the partner"
msgstr "Name des Partners"

msgid "First Partner"
msgstr "Erster Partner"

msgid "Logo of the partner"
msgstr "Logo des Partners"

msgid "The partner's website"
msgstr "Die Website des Partners"

msgid "Second Partner"
msgstr "Zweiter Partner"

msgid "Third Partner"
msgstr "Dritter Partner"

msgid "Fourth Partner"
msgstr "Vierter Partner"

msgid "The width of the column must be greater than 0"
msgstr "Die Breite der Kolonne muss grösser sein als 0"

msgid "The sum of all the footer columns must be equal to 12"
msgstr "Die Summe aller Breiten der Fusszeilenkolonnen muss 12 sein."

msgid ""
"Default social media preview image for rich link previews. Optimal size is "
"1200:630 px."
msgstr ""
"Bild für die Social Media Link-Vorschau (Rückfalloption). Die optimale "
"Grösse beträgt 1200:630px."

msgid "Icon 16x16 PNG (Windows)"
msgstr ""

msgid "URL pointing to the icon"
msgstr "Link zum Icon"

msgid "Icon 32x32 PNG (Mac)"
msgstr ""

msgid "Icon 57x57 PNG (iPhone, iPod, iPad)"
msgstr ""

msgid "Icon SVG 20x20 (Safari)"
msgstr ""

msgid "Open files in separate window"
msgstr "Dateien in separatem Fenster öffnen"

msgid "User will stay on the page when opening images and files"
msgstr "Benutzer verbleiben auf der Seite wenn sie Bilder und Dateien öffnen"

msgid "Disable page references"
msgstr "Seitenreferenzen deaktivieren"

msgid ""
"Disable showing the copy link '#' for the site reference. The references "
"themselves will still work. Those references are only showed for logged in "
"users."
msgstr ""
"Versteckt den Kopier-Link '#' für die Seitenreferenz. Die Referenzen an sich "
"funktionieren weiterhin. Diese Referenzen sind nur für eingeloggte Nutzer "
"sichtbar."

msgid "Title header left side"
msgstr "Titel Kopfzeile links"

msgid "Optional"
msgstr "Optional"

msgid "Font color"
msgstr "Schriftfarbe"

msgid "Relative font size"
msgstr "Relative Schriftgrösse"

msgid "Announcement"
msgstr "Ankündigung"

msgid "Announcement bg color"
msgstr "Hintergrundfarbe der Ankündigung"

msgid "Announcement font color"
msgstr "Schriftfarbe der Ankündigung"

msgid "Homepage Image #1"
msgstr "Startseiten Bild #1"

msgid "Homepage Image #2"
msgstr "Startseiten Bild #2"

msgid "Homepage Image #3"
msgstr "Startseiten Bild #3"

msgid "Homepage Image #4"
msgstr "Startseiten Bild #4"

msgid "Homepage Image #5"
msgstr "Startseiten Bild #5"

msgid "Homepage Image #6"
msgstr "Startseiten Bild #6"

msgid "Homepage Cover"
msgstr "Startseiten Cover"

msgid "Structure"
msgstr "Struktur"

msgid "Homepage Structure (for advanced users only)"
msgstr "Startseiten Struktur (nur für fortgeschrittene Benutzer)"

msgid "The structure of the homepage"
msgstr "Die Struktur der Homepage"

msgid "Homepage redirect"
msgstr "Startseiten Weiterleitung"

msgid "Yes, to directories"
msgstr "Ja, zu den Verzeichnissen"

msgid "Yes, to events"
msgstr "Ja, zu den Veranstaltungen"

msgid "Yes, to forms"
msgstr "Ja, zu den Formularen"

msgid "Yes, to publications"
msgstr "Ja, zu den Publikationen"

msgid "Yes, to reservations"
msgstr "Ja, zu den Reservationen"

msgid "Yes, to a non-listed path"
msgstr "Ja, ein nicht gelisteter Pfad"

msgid "Path"
msgstr "Pfad"

msgid "Please enter a path without schema or host"
msgstr "Bitte geben Sie einen Pfad ohne Schema oder Hostname an"

msgid "Hide these fields for non-logged-in users"
msgstr "Diese Felder für nicht angemeldete Benutzer ausblenden"

msgid "People"
msgstr "Personen"

msgid "Values of the location filter"
msgstr "Werte des Ortfilters"

msgid "The default map view. This should show the whole town"
msgstr "Die Standard Kartenansicht. Diese sollte die ganze Gemeinde zeigen."

msgid "Geo provider"
msgstr "Geo Anbieter"

msgid "Mapbox (Default)"
msgstr "Mapbox (Standard)"

msgid "Analytics Code"
msgstr "Analytics Code"

msgid "JavaScript for web statistics support"
msgstr "JavaScript für Web-Statistik"

msgid "Cantonal holidays"
msgstr "Kantonale Feiertage"

msgid "Other holidays"
msgstr "Andere Feiertage"

msgid "Preview"
msgstr "Vorschau"

msgid "Format: Day.Month - Description"
msgstr "Format: Tag.Monat - Beschreibung"

msgid "Please enter one date per line"
msgstr "Bitte geben Sie ein Datum pro Zeile ein"

msgid "Please enter only day and month"
msgstr "Bitte geben Sie nur Tag und Monat ein"

msgid ""
"Accept request and close ticket automatically for these ticket categories"
msgstr "Akzeptiere und schliesse Tickets automatisch für diese Kategorien"

msgid ""
"If auto-accepting is not possible, the ticket will be in state pending. Also "
"note, that after the ticket is closed, the submitter can't send any messages."
msgstr ""
"Wenn das automatische Akzeptieren nicht möglich ist, verbleibt ein Ticket in "
"Bearbeitung. Bedenken Sie weiter, dass nach Abschluss des Tickets von der "
"antragstellenden Person keine Nachrichten mehr gesendet werden können."

msgid "User used to auto-accept tickets"
msgstr "Benutzer für das automatische Akzeptieren von Tickets"

msgid "Block email confirmation when this ticket category is opened"
msgstr "Keine Email-Benachrichtung nach Eröffnung dieser Ticket-Kategorie"

msgid "This is enabled by default for tickets that get accepted automatically"
msgstr ""
"Für automatisch akzeptierte Tickets wird standardmässig keine "
"Eröffnungsnachricht verschickt"

msgid "Block email confirmation when this ticket category is closed"
msgstr ""
"Keine Email-Benachrichtigungen bei Schliessung dieser Ticket-Kateogorie"

msgid "Mute all tickets"
msgstr "Email-Benachrichtigungen für alle Tickets deaktivieren"

msgid "Always send email notification if a new ticket message is sent"
msgstr "Email-Benachrichtigung immer senden bei neuen Ticket-Nachrichten"

msgid "Categories restriced by user group settings"
msgstr "Durch Benutzergruppeneinstellungen eingeschränkt Kategorien"

msgid "Mute tickets individually if the auto-accept feature is enabled."
msgstr ""
"Schalten Sie Tickets individuell auf stumm, wenn sie Tickets automatisch "
"akzeptieren."

msgid "Enable newsletter"
msgstr "Newsletter aktivieren"

msgid "Include logo in newsletter"
msgstr "Logo im Newsletter anzeigen"

msgid "New domain"
msgstr "Neuer Domain"

msgid "Test migration"
msgstr "Migration testen"

msgid "Compares links to the current domain"
msgstr "Vergleicht Links mit der aktuellen Domain"

msgid "Use a domain name without http(s)"
msgstr "Benutze eine Domai ohne http(s)"

msgid "Domain must contain a dot"
msgstr "Die Domain muss einen Punkt enthalten"

msgid "Choose which links to check"
msgstr "Wählen Sie, welche Urls Überprüft werden sollen"

msgid "External links only"
msgstr "Externe Seiten"

msgid "Internal links only"
msgstr "Interne Seiten"

msgid "Your note about this ticket"
msgstr "Ihre Notiz zu dem Ticket"

msgid "Attachment"
msgstr "Anhang"

msgid "Message"
msgstr "Nachricht"

msgid "The message is empty"
msgstr "Die Nachricht ist leer"

msgid "Notify me about replies"
msgstr "Ich möchte eine Benachrichtigung bei Antworten"

msgid "Setting \"Always notify\" is active"
msgstr "Einstellung \"Immer benachrichtigen\" ist eingeschaltet"

msgid "User"
msgstr "Benutzer"

msgid "Admin"
msgstr "Administrator"

msgid "Editor"
msgstr "Editor"

msgid "Member"
msgstr "Mitglied"

msgid "State"
msgstr "Status"

msgid "Active"
msgstr "Aktiv"

msgid "Inactive"
msgstr "Inaktiv"

msgid "Role"
msgstr "Rolle"

msgid "Yubikey"
msgstr "YubiKey"

msgid "Plug your YubiKey into a USB slot and press it."
msgstr "YubiKey anschliessen und Knopf drücken."

msgid "Administrators and editors must use a Yubikey"
msgstr "Administratoren und Editoren müssen zwingend einen YubiKey verwenden"

msgid "Invalid Yubikey"
msgstr "Ungültiger YubiKey"

#, python-format
msgid "This Yubikey is already used by ${username}"
msgstr "Dieser YubiKey wird bereits von ${username} verwendet"

msgid "The users e-mail address (a.k.a. username)"
msgstr "Die E-Mail Adresse des Benutzers (bzw. der Benutzername)"

msgid "Send Activation E-Mail with Instructions"
msgstr "Aktivierungs-Email mit Anmelde-Anleitung senden"

msgid "A user with this e-mail address exists already"
msgstr "Ein Benutzer mit dieser E-Mail Adresse existiert bereits"

msgid ""
"Users can only be in one group. If they already belong to another group and "
"get added here, they will automatically get removed from the other group."
msgstr ""
"Benutzer können nur in einer Gruppe sein. Wenn sie bereits einer anderen "
"Gruppe angehören und hier hinzugefügt werden, werden sie automatisch aus der "
"anderen Gruppe entfernt."

msgid "Ticket permissions"
msgstr "Ticketberechtigungen"

msgid "Restricts access and gives permission to these ticket categories"
msgstr ""
"Schränkt den Zugriff ein und erteilt Berechtigungen für diese "
"Ticketkategorien"

msgid "Send a daily status e-mail."
msgstr "Ein tägliches Status E-Mail senden."

msgid "1 entry"
msgstr "1 Eintrag"

#, python-format
msgid "${count} entries"
msgstr "${count} Einträge"

msgid "All directories"
msgstr "Alle Verzeichnisse"

msgid "Directories"
msgstr "Verzeichnisse"

msgid "All events"
msgstr "Alle Veranstaltungen"

msgid "Newsletter"
msgstr "Newsletter"

msgid "Daypass"
msgstr "Tageskarte"

msgid "Conference room"
msgstr "Konferenzraum"

#, python-format
msgid "150 years {organisation}"
msgstr "150 Jahre {organisation}"

msgid "Sports facility"
msgstr "Sportanlage"

msgid "We celebrate our 150th anniversary."
msgstr "Wir feiern unser 150 jähriges Bestehen."

msgid "General Assembly"
msgstr "Generalversammlung"

msgid "Communal hall"
msgstr "Gemeindesaal"

msgid "As every year."
msgstr "Alle Jahre wieder."

msgid "Community Gymnastics"
msgstr "Gemeinsames Turnen"

msgid "Gymnasium"
msgstr "Turnhalle"

msgid "Get fit together."
msgstr "Zusammen fit werden."

msgid "Women's Club"
msgstr "Frauenverein"

msgid "Football Tournament"
msgstr "Fussballturnier"

msgid "Amateurs welcome!"
msgstr "Anfänger willkommen!"

msgid "Sports Association"
msgstr "Sporverein"

msgid "all day"
msgstr "den ganzen Tag"

msgid "Homepage"
msgstr "Startseite"

msgid "Forms"
msgstr "Formulare"

msgid "Edit"
msgstr "Bearbeiten"

msgid "QR"
msgstr ""

msgid "Delete"
msgstr "Löschen"

msgid "This form can't be deleted."
msgstr "Das Formular kann nicht gelöscht werden."

msgid ""
"There are submissions associated with the form. Those need to be removed "
"first."
msgstr ""
"Es existieren Eingaben die mit diesem Formular verknüpft sind. Löschen Sie "
"diese Eingaben bevor Sie das Formular löschen."

msgid "Do you really want to delete this form?"
msgstr "Möchten Sie das Formular wirklich löschen?"

msgid "This cannot be undone."
msgstr "Dies kann nicht rückgängig gemacht werden."

msgid "Delete form"
msgstr "Formular löschen"

msgid "Export"
msgstr "Export"

msgid "Change Url"
msgstr "Url ändern"

msgid "Registration Windows"
msgstr "Anmeldezeitraum"

msgid "Form"
msgstr "Formular"

msgid "External form"
msgstr "Externes Formular"

msgid "New external form"
msgstr "Neues externes Formular"

msgid "Person"
msgstr "Person"

msgid "Do you really want to delete this person?"
msgstr "Möchten Sie die Person wirklich löschen?"

msgid "Delete person"
msgstr "Person löschen"

msgid "Accept ticket"
msgstr "Ticket annehmen"

msgid "This ticket can't be closed."
msgstr "Dieses Ticket kann nicht abgeschlossen werden."

msgid "This ticket requires a decision, but no decision has been made yet."
msgstr ""
"Dieses Ticket verlangt nach einer Entscheidung, aber bisher wurde keine "
"Entscheidung gefällt."

msgid "Close ticket"
msgstr "Ticket abschliessen"

msgid "Reopen ticket"
msgstr "Ticket wieder öffnen"

msgid "Archive ticket"
msgstr "Ticket archivieren"

msgid "Recover from archive"
msgstr "Aus dem Archiv holen"

msgid "Assign ticket"
msgstr "Ticket zuweisen"

msgid "New Note"
msgstr "Neue Notiz"

msgid "PDF"
msgstr ""

msgid "New Message"
msgstr "Neue Nachricht"

msgid "Ticket Status"
msgstr "Ticket Status"

msgid "Reservations"
msgstr "Reservationen"

msgid "Recipients"
msgstr "Empfänger"

msgid "Room"
msgstr "Raum"

msgid "Resource Item"
msgstr "Gegenstand"

msgid "Notifications"
msgstr "Mitteilungen"

msgid "E-Mail Recipient"
msgstr "E-Mail Empfänger"

msgid "Do you really want to delete this resource?"
msgstr "Möchten Sie diese Reservations-Ressource wirklich löschen?"

msgid "Delete resource"
msgstr "Reservations-Ressource löschen"

msgid "This resource can't be deleted."
msgstr "Diese Reservations-Ressource kann nicht gelöscht werden."

msgid "There are existing reservations associated with this resource"
msgstr "Es existieren Reservationen für diese Reservations-Ressource"

msgid "Clean up"
msgstr "Aufräumen"

msgid "Occupancy"
msgstr "Belegung"

msgid "Subscribe"
msgstr "Abonnieren"

msgid "Rules"
msgstr "Regeln"

msgid "Edit allocation"
msgstr "Einteilung bearbeiten"

msgid "Do you really want to delete this allocation?"
msgstr "Möchten Sie diese Einteilung wirklich löschen?"

msgid "Delete allocation"
msgstr "Einteilung löschen"

#, python-format
msgid "Every ${days} until ${end}"
msgstr "Jeden ${days} bis zum ${end}."

msgid "This event can't be editet."
msgstr "Diese Veranstaltung kann nicht bearbeitet werden."

msgid "Imported events can not be editet."
msgstr "Importierte Veranstaltungen können nicht bearbeitet werden."

msgid "Do you really want to delete this event?"
msgstr "Möchten Sie die Veranstaltung wirklich löschen?"

msgid "Delete event"
msgstr "Veranstaltung löschen"

msgid "This event can't be deleted."
msgstr "Diese Veranstaltung kann nicht gelöscht werden."

msgid "To remove this event, go to the ticket and reject it."
msgstr ""
"Sie können die Veranstaltung jedoch in der Ticketansicht absagen, um sie zu "
"entfernen."

msgid "Withdraw event"
msgstr "Veranstaltung zurückziehen"

msgid "Do you really want to withdraw this event?"
msgstr "Wollen sie diese Veranstaltung zurückziehen? "

msgid "You can re-publish an imported event later."
msgstr "Sie können importierte Veranstaltungen später wieder veröffentlichen."

msgid "Re-publish event"
msgstr "Veranstaltung wieder veröffentlichen"

msgid "New"
msgstr "Neu"

msgid "Subscribers"
msgstr "Abonnenten"

msgid "Test"
msgstr "Test"

msgid "Delete newsletter"
msgstr "Newsletter löschen"

msgid "Photo Albums"
msgstr "Fotoalben"

msgid "Manage images"
msgstr "Bilder verwalten"

msgid "Photo Album"
msgstr "Fotoalbum"

msgid "Choose images"
msgstr "Bilder auswählen"

msgid "Delete photo album"
msgstr "Fotoalbum löschen"

msgid "Usermanagement"
msgstr "Benutzerverwaltung"

msgid "Create Signup Link"
msgstr "Neuer Registrationslink"

msgid "User group"
msgstr "Benutzergruppe"

msgid "Do you really want to delete this user group?"
msgstr "Möchten Sie diese Benutzergruppe wirklich löschen"

msgid "Delete user group"
msgstr "Benutzergruppe löschen"

msgid "Exports"
msgstr "Exporte"

msgid "Payment Providers"
msgstr "Zahlungsanbieter"

msgid "Synchronise"
msgstr "Synchronisieren"

msgid "Directory"
msgstr "Verzeichnis"

msgid "Configure"
msgstr "Konfigurieren"

#, python-format
msgid "Do you really want to delete \"${title}\"?"
msgstr "Möchten Sie \"${title}\" wirklich löschen?"

msgid "All entries will be deleted as well!"
msgstr "Alle Einträge werden ebenfalls gelöscht!"

msgid "Delete directory"
msgstr "Verzeichnis löschen"

msgid "Entry"
msgstr "Eintrag"

msgid "Published"
msgstr "Veröffentlicht"

msgid "Upcoming"
msgstr "Demnächst"

msgid "Past"
msgstr "Vergangen"

msgid "Choose filter"
msgstr "Filter wählen"

msgid "Delete entry"
msgstr "Eintrag löschen"

msgid "Dashboard"
msgstr "Dashboard"

msgid "Do you really want to delete this external link?"
msgstr "Wollen sie die externe Verknüpfung wirklich löschen?"

msgid "Delete external link"
msgstr "Verknüpfung löschen"

msgid "Sort"
msgstr "Sortieren"

msgid "The submission was adopted"
msgstr "Der Eintrag wurde übernommen"

msgid "The entry is not valid, please adjust it"
msgstr "Der Eintrag ist nicht gültig, bitte korrigieren"

msgid "An entry with this name already exists"
msgstr "Ein Eintrag mit diesem Namen existiert bereits"

msgid "Your directory submission has been adopted"
msgstr "Ihr Verzeichniseintrag wurde übernommen"

msgid "Your change request has been applied"
msgstr "Ihr Änderungswunsch wurde übernommen"

msgid "The change request was applied"
msgstr "Der Änderungswunsch wurde übernommen"

msgid "The submission was rejected"
msgstr "Die Eingabe wurde abgelehnt"

msgid "Your directory submission has been rejected"
msgstr "Ihre Eingabe wurde abgelehnt"

msgid "Access"
msgstr "Zugriff"

msgid "Public"
msgstr "Öffentlich"

msgid "Through URL only (not listed)"
msgstr "Nur wer die URL kennt (wird nicht gelistet)"

msgid "Only by privileged users"
msgstr "Beschränkt auf Editoren und Administratoren"

msgid "Security"
msgstr "Sicherheit"

msgid "Visible on homepage"
msgstr "Auf der Startseite anzeigen"

msgid "Visibility"
msgstr "Sichtbarkeit"

msgid ""
"- '-' will be converted to a bulleted list\n"
"- Urls will be transformed into links\n"
"- Emails and phone numbers as well"
msgstr ""
"- '-' wird in eine Aufzählung umgewandelt\n"
"- Urls werden zu Hyperlinks konvertiert\n"
"- E-Mails und Telefon-Nummern ebenfalls"

msgid "Hide contact info in sidebar"
msgstr "Kontaktinformationen in Sidebar ausblenden"

msgid "Use text instead of lead in the newsletter"
msgstr "Text statt Einleitung im Newsletter benutzen"

msgid "A resource with this name already exists"
msgstr "Eine Resource mit diesem Namen existiert bereits"

msgid "Enable honey pot"
msgstr "Honey pot aktivieren"

msgid "Spam protection"
msgstr "Spamschutz"

msgid "This month"
msgstr "Diesen Monat"

msgid "Last month"
msgstr "Letzter Monat"

msgid "This year"
msgstr "Dieses Jahr"

msgid "Last year"
msgstr "Letztes Jahr"

msgid "Older"
msgstr "Älter"

msgid "Do you really want to delete this note?"
msgstr "Möchten Sie diese Notiz wirklich löschen?"

msgid "Delete Note"
msgstr "Notiz löschen"

msgid "Always visible on homepage"
msgstr "Immer auf der Startseite anzeigen"

msgid "Aargau"
msgstr "Aargau"

msgid "Appenzell Ausserrhoden"
msgstr "Appenzell Ausserrhoden"

msgid "Appenzell Innerrhoden"
msgstr "Appenzell Innerrhoden"

msgid "Basel-Landschaft"
msgstr "Basel-Landschaft"

msgid "Basel-Stadt"
msgstr "Basel-Stadt"

msgid "Berne"
msgstr "Bern"

msgid "Fribourg"
msgstr "Freiburg"

msgid "Geneva"
msgstr "Genf"

msgid "Glarus"
msgstr "Glarus"

msgid "Grisons"
msgstr "Graubünden"

msgid "Jura"
msgstr "Jura"

msgid "Lucerne"
msgstr "Luzern"

msgid "Neuchâtel"
msgstr "Neuenburg"

msgid "Nidwalden"
msgstr "Nidwalden"

msgid "Obwalden"
msgstr "Obwalden"

msgid "Schaffhausen"
msgstr "Schaffhausen"

msgid "Schwyz"
msgstr "Schwyz"

msgid "Solothurn"
msgstr "Solothurn"

msgid "St. Gallen"
msgstr "St. Gallen"

msgid "Thurgau"
msgstr "Thurgau"

msgid "Ticino"
msgstr "Tessin"

msgid "Uri"
msgstr "Uri"

msgid "Valais"
msgstr "Wallis"

msgid "Vaud"
msgstr "Waadt"

msgid "Zug"
msgstr "Zug"

msgid "Zürich"
msgstr "Zürich"

msgid "Neujahrestag"
msgstr "Neujahrestag"

msgid "Berchtoldstag"
msgstr "Berchtoldstag"

msgid "Heilige Drei Könige"
msgstr "Heilige Drei Könige"

msgid "Jahrestag der Ausrufung der Republik"
msgstr "Jahrestag der Ausrufung der Republik"

msgid "Josefstag"
msgstr "Josefstag"

msgid "Näfelser Fahrt"
msgstr "Näfelser Fahrt"

msgid "Ostern"
msgstr "Ostern"

msgid "Karfreitag"
msgstr "Karfreitag"

msgid "Ostermontag"
msgstr "Ostermontag"

msgid "Tag der Arbeit"
msgstr "Tag der Arbeit"

msgid "Auffahrt"
msgstr "Auffahrt"

msgid "Pfingsten"
msgstr "Pfingsten"

msgid "Pfingstmontag"
msgstr "Pfingstmontag"

msgid "Fronleichnam"
msgstr "Fronleichnam"

msgid "Fest der Unabhängigkeit"
msgstr "Fest der Unabhängigkeit"

msgid "Peter und Paul"
msgstr "Peter und Paul"

msgid "Nationalfeiertag"
msgstr "Nationalfeiertag"

msgid "Mariä Himmelfahrt"
msgstr "Mariä Himmelfahrt"

msgid "Bruder Klaus"
msgstr "Bruder Klaus"

msgid "Allerheiligen"
msgstr "Allerheiligen"

msgid "Mariä Empfängnis"
msgstr "Mariä Empfängnis"

msgid "Escalade de Genève"
msgstr "Escalade de Genève"

msgid "Weihnachten"
msgstr "Weihnachten"

msgid "Stephanstag"
msgstr "Stephanstag"

msgid "Wiederherstellung der Republik"
msgstr "Wiederherstellung der Republik"

msgid "Form Submissions"
msgstr "Formulareingaben"

msgid ""
"This is not the oldest undecided submission of this registration window. Do "
"you really want to confirm this submission?"
msgstr ""
"Dies ist nicht die älteste offene Eingabe dieses Anmeldezeitraums. Möchten "
"Sie wirklich bestätigen?"

msgid ""
"By confirming this submission, you will prefer this over a submission that "
"came in earlier."
msgstr ""
"Durch das Bestätigen der Eingabe bervorzugen Sie diese gegenüber einer "
"Anderen die zuerst da war."

msgid "Confirm registration"
msgstr "Anmeldung bestätigen "

msgid "Deny registration"
msgstr "Anmeldung ablehnen"

msgid "Cancel registration"
msgstr "Anmeldung stornieren"

msgid "Edit submission"
msgstr "Eingabe bearbeiten"

msgid "Accept all reservations"
msgstr "Alle Reservationen annehmen"

msgid "Details about the reservation"
msgstr "Details zu Ihrer Reservation"

msgid "Edit details"
msgstr "Details bearbeiten"

msgid "Reject all"
msgstr "Alle absagen"

msgid "Do you really want to reject all reservations?"
msgstr "Möchten Sie wirklich alle Reservationen absagen?"

msgid "Rejecting these reservations can't be undone."
msgstr "Die Absage aller Reservationen kann nicht rückgängig gemacht werden."

msgid "Reject reservations"
msgstr "Reservationen absagen"

#, python-format
msgid "Reject ${title}"
msgstr "${title} absagen"

msgid "Do you really want to reject this reservation?"
msgstr "Möchten Sie diese Reservation wirklich absagen?"

#, python-format
msgid "Rejecting ${title} can't be undone."
msgstr "Die Absage von ${title} kann nicht rückgängig gemacht werden."

msgid "Reject reservation"
msgstr "Reservation absagen"

#.
#. Used in sentence: "${event} published."
#. Used in sentence: "${event} deleted."
#. Used in sentence: "${event} withdrawn."
msgid "Event"
msgstr "Veranstaltung"

msgid "Accept event"
msgstr "Veranstaltung annehmen"

msgid "Edit event"
msgstr "Veranstaltung bearbeiten"

msgid "Reject event"
msgstr "Veranstaltung ablehnen"

msgid "Do you really want to reject this event?"
msgstr "Möchten Sie diese Veranstaltung wirklich absagen?"

msgid "Rejecting this event can't be undone."
msgstr "Eine Absage kann nicht rückgängig gemacht werden."

msgid "Directory Entry Submissions"
msgstr "Verzeichniseintrag Eingaben"

msgid "Adopt"
msgstr "Übernehmen"

msgid "View directory entry"
msgstr "Verzeichniseintrag Anzeigen"

msgid "Reject"
msgstr "Abweisen"

msgid "Do you really want to reject this entry?"
msgstr "Möchten Sie diesen Eintrag wirklich abweisen?"

msgid "Reject entry"
msgstr "Eintrag abweisen"

msgid "Link"
msgstr "Verknüpfung"

msgid "New Link"
msgstr "Neue Verknüpfung"

msgid "Added a new link"
msgstr "Eine neue Verknüpfung wurde hinzugefügt"

msgid "Edit Link"
msgstr "Verknüpfung Bearbeiten"

msgid "The link was deleted"
msgstr "Die Verknüpfung wurde gelöscht"

msgid "Delete link"
msgstr "Verknüpfung Löschen"

#, python-format
msgid "Do you really want to delete the link \"${title}\"?"
msgstr "Möchten Sie die Verknüpfung \"${title}\" wirklich löschen?"

msgid "Topic"
msgstr "Thema"

msgid "New Topic"
msgstr "Neues Thema"

msgid "Added a new topic"
msgstr "Das neue Thema wurde hinzugefügt"

msgid "Edit Topic"
msgstr "Thema Bearbeiten"

msgid "The topic was deleted"
msgstr "Das Thema wurde gelöscht"

msgid "Delete topic"
msgstr "Thema Löschen"

#, python-format
msgid "Do you really want to delete the topic \"${title}\"?"
msgstr "Möchten Sie das Thema \"${title}\" wirklich löschen?"

msgid "News"
msgstr "Nachricht"

msgid "Add News"
msgstr "Nachricht hinzufügen"

msgid "Added news"
msgstr "Eine neue Nachricht wurde hinzugefügt"

msgid "Edit News"
msgstr "Nachricht bearbeiten"

msgid "The news was deleted"
msgstr "Die Nachricht wurde gelöscht"

msgid "Delete news"
msgstr "Nachricht löschen"

#, python-format
msgid "Do you really want to delete the news \"${title}\"?"
msgstr "Möchten Sie die Nachricht \"${title}\" wirklich löschen?"

msgid "Copy"
msgstr "Kopieren"

msgid "Paste"
msgstr "Einfügen"

msgid "Please note that this page has subpages which will also be deleted!"
msgstr ""
"Bitte beachten Sie dass die Unterthemen dieses Themas ebenfalls gelöscht "
"werden!"

msgid "This page can't be deleted."
msgstr "Diese Seite kann nicht gelöscht werden."

msgid ""
"This page has subpages. Only administrators can delete pages with subpages. "
"To delete this page, delete all subpages first or ask an administrator to do "
"it for you."
msgstr ""
"Diese Seite hat Unterseiten. Nur Administratoren können Seiten mit "
"Unterseiten löschen. Um diese Seite zu löschen müssen Sie erst alle "
"Unterseiten löschen, oder Sie wenden sich an einen Administrator."

msgid "Source"
msgstr "Herkunft"

msgid "Subject"
msgstr "Betreff"

msgid "Owner"
msgstr "Zuständig"

msgid "Created"
msgstr "Erstellt"

msgid "Reaction Time"
msgstr "Reaktionszeit"

msgid "Process Time"
msgstr "Bearbeitungszeit"

msgid "Event Source"
msgstr "Quelle Veranstaltung"

msgid "Payment"
msgstr "Zahlung"

msgid "Total Amount"
msgstr "Totalbetrag"

msgid ""
"The record behind this ticket was removed. The following information is a "
"snapshot kept for future reference."
msgstr ""
"Der hinterlegte Datensatz wurde entfernt. Die folgenden Informationen sind "
"eine Momentaufnahme, erstellt vor der Löschung."

msgid "Summary"
msgstr "Zusammenfassung"

msgid "No rules defined."
msgstr "Keine Regeln definiert."

msgid "State:"
msgstr "Status:"

msgid "Owner:"
msgstr "Besitzer:"

msgid "Kind:"
msgstr "Art:"

msgid "No directories defined yet."
msgstr "Noch keine Verzeichnisse definiert."

msgid "No entries found."
msgstr "Keine Einträge gefunden."

msgid "Propose entry"
msgstr "Eintrag vorschlagen"

msgid "Something missing? Propose a new entry."
msgstr ""
"Fehlt ein Eintrag im Verzeichnis? Schlagen Sie einen neuen Eintrag vor."

msgid "External link"
msgstr "Externe Verknüpfung"

msgid "More information"
msgstr "Weiterführende Informationen"

msgid "Change Request"
msgstr "Änderung vorschlagen"

msgid "Found an error? Propose a change to this entry."
msgstr "Haben Sie einen Fehler gefunden? Schlagen Sie eine Änderung vor."

msgid ""
"Your edit requires a migration of existing entries. Please confirm the "
"following changes."
msgstr ""
"Ihre Änderung bedingt eine Migration der bestehenden Einträge. Bitte "
"bestätigen Sie die folgenden Änderungen."

msgid ""
"Changes are detected using a heuristic. Therefore it is possible that your "
"changes were misdetected. If in doubt, press cancel and try to change the "
"directory in small increments."
msgstr ""
"Änderungen werden durch eine Heuristik erkannt. Deshalb kann es vorkommen "
"dass Änderungen falsch erkannt werden. Im Zweifelsfall brechen Sie die "
"Änderung ab und versuchen es mit kleineren Änderungsschritten."

msgid "For additional safety you can also download a backup before continuing:"
msgstr ""
"Zu Ihrer zusätzlichen Sicherheit können Sie ausserdem vorher ein Backup "
"herunterladen:"

msgid "Download backup"
msgstr "Backup herunterladen"

msgid ""
"There was an error while migrating your directory! You can fix the displayed "
"entries in a separate window and then continue here."
msgstr ""
"Bei der Verzeichnismigration ist ein Fehler aufgetreten! Sie können den "
"angezeigten Fehler im Eintrag in einem separaten Fenster beheben und danach "
"hier weiterfahren."

msgid "Added:"
msgstr "Hinzugefügt:"

msgid "Removed:"
msgstr "Entfernt:"

msgid "Renamed:"
msgstr "Umbenannt:"

msgid "Changed:"
msgstr "Verändert:"

msgid "Confirm"
msgstr "Bestätigen"

msgid "There was an error while importing your directory!"
msgstr "Beim Verzeichnisimport ist ein Fehler aufgetreten!"

msgid ""
"Please review your data and press \"Complete\" to finalize the process. If "
"there's anything you'd like to change, click on \"Edit\" to return to the "
"filled-out form."
msgstr ""
"Bitte überprüfen Sie Ihre Angaben und klicken Sie auf \"Abschliessen\" um "
"die Anfrage zu übermitteln. Wenn Sie Änderungen vornehmen möchten, klicken "
"Sie auf \"Bearbeiten\" um zum Formular zurückzukehren."

msgid ""
"The image shown in the list view is a square. To have your image shown fully "
"in the list view, you need to use a square image."
msgstr ""
"Ihr Bild wird in der Listen-Vorschau in ein Quadrat eingepasst. Falls Sie in "
"der Übersicht das ganze Bild darstellen möchten, müssen Sie ein "
"quadratisches Bild hochladen."

msgid "Complete"
msgstr "Abschliessen"

msgid "Entries in export: ${count}"
msgstr "Einträge im Export: ${count}"

msgid "No exports available."
msgstr "Keine Exporte verfügbar."

msgid "Upload"
msgstr "Hochladen"

msgid "Just Uploaded"
msgstr "Soeben hochgeladen"

msgid "Extension"
msgstr "Erweiterung"

msgid "Upload Date"
msgstr "Hochlade-Datum"

msgid "All Files"
msgstr "Alle Dateien"

msgid "No files uploaded yet"
msgstr "Noch keine Dateien hochgeladen"

msgid "You are trying to open a page for which you are not authorized."
msgstr "Ihnen fehlt die nötige Berechtigung um diese Seite zu öffnen."

msgid "Please follow this link to login with a different user."
msgstr ""
"Bitte folgen Sie diesem Link um sich mit einem anderen Benutzer anzumelden."

msgid "Please follow this link to login."
msgstr "Bitte folgen Sie diesem Link um sich anzumelden."

msgid "No forms defined yet."
msgstr "Es wurden noch keine Formulare definiert."

msgid "Categories"
msgstr "Kategorien"

msgid ""
"To edit the image descriptions, click on one, enter your descrption and "
"press return. To abort press escape."
msgstr ""
"Klicken Sie auf die Beschreibung um diese zu ändern. Zum Bestätigen drücken "
"Sie die Eingabe-, zum Abbrechen die Esc-Taste."

msgid "No images uploaded yet"
msgstr "Noch keine Bilder hochgeladen"

msgid "This album does not contain any images yet."
msgstr "Dieses Fotoalbum enthält noch keine Bilder."

msgid "No photo albums defined yet."
msgstr "Noch keine Fotoalben erstellt."

msgid "Skip navigation"
msgstr "Navigation überspringen"

msgid "Back to the homepage"
msgstr "Zurück zur Startseite"

msgid "Search"
msgstr "Suche"

msgid "The form contains errors. Please check the marked fields."
msgstr "Das Formular enthält Fehler. Bitte die markierten Felder überprüfen."

msgid "Copied to Clipboard!"
msgstr "In die Zwischenablage kopiert!"

msgid "Total"
msgstr ""

msgid "Healthy"
msgstr "Intakt"

msgid "Errors"
msgstr "Fehler"

msgid "Duration [s]"
msgstr "Abfragedauer [s]"

msgid "Don't have an account yet?"
msgstr "Sie haben noch kein Benutzerkonto?"

msgid "Register now"
msgstr "Jetzt registrieren"

msgid "Forgot your password?"
msgstr "Sie haben Ihr Passwort vergessen?"

msgid "Reset password"
msgstr "Passwort zurücksetzen"

msgid "Alternatives"
msgstr "Alternativen"

msgid "You are here"
msgstr "Sie sind hier"

msgid "Privacy Protection"
msgstr "Datenschutz"

msgid "About"
msgstr "Impressum"

msgid "Partner"
msgstr "Partner"

msgid "more…"
msgstr "mehr…"

msgid "Submit"
msgstr "Absenden"

msgid "Selected Topics"
msgstr "Ausgewählte Themen"

msgid "Drop files to upload"
msgstr "Dateien hierhin ziehen um sie hochzuladen"

msgid "All news"
msgstr "Alle Nachrichten"

msgid "This site is not published."
msgstr "Diese Seite ist nicht publiziert."

msgid "This site is not public."
msgstr "Diese Seite ist nicht öffentlich."

msgid ""
"This site contains no lead. Leads are used for lists and search results."
msgstr ""
"Diese Seite hat keine Einleitung. Die Einleitung ist wichtig für die Suche "
"und Auflistungen."

msgid "Change request"
msgstr "Änderungsvorschlag"

msgid "New Entry"
msgstr "Neuer Eintrag"

msgid "Previous Page"
msgstr "Vorherige Seite"

msgid "Next Page"
msgstr "Nächste Seite"

msgid ""
"Persons living outside the following zipcodes may only reserve this "
"allocation on the ${date}: ${zipcodes}"
msgstr ""
"Personen die ausserhalb der folgenden Postleitzahlen leben können diese "
"Reservation erst am ${date} tätigen: ${zipcodes}"

msgid "Quota"
msgstr "Anzahl"

msgid "Initiated"
msgstr "Initiiert"

msgid "Submitted"
msgstr "Gemeldet"

msgid "Withdrawn"
msgstr "Zurückgezogen"

msgid "List Preview"
msgstr "Listen-Vorschau"

msgid "Additional Information"
msgstr "Zusätzliche Informationen"

msgid "Location"
msgstr "Ort"

msgid "Date and time"
msgstr "Datum und Zeit"

msgid "Recurrence"
msgstr "Wiederholungen"

msgid "All dates"
msgstr "Alle Termine"

msgid "No events found."
msgstr "Keine Veranstaltungen gefunden."

msgid "Filter by date"
msgstr "Nach Datum filtern"

msgid "Administrator"
msgstr "Administrator"

msgid "Administrators"
msgstr "Administratoren"

msgid "Editors"
msgstr "Editoren"

msgid "Members"
msgstr "Mitglieder"

msgid "Close (Esc)"
msgstr "Schliessen (Esc)"

msgid "Share"
msgstr "Teilen"

msgid "Toggle fullscreen"
msgstr "Vollbild"

msgid "Zoom in/out"
msgstr "Zoom"

msgid ""
"This space holds images from your photo-albums. To show photos add a few "
"photos to an album and mark it as available for the homepage."
msgstr ""
"Hier werden Bilder aus Ihren Fotoalben angezeigt. Dazu erstellen Sie einfach "
"ein Fotoalbum, fügen ein paar Bilder hinzu und markieren das Album als auf "
"der Startseite verfügbar."

msgid "Digitally signed"
msgstr "Digital signiert"

msgid "${count} page"
msgstr "${count} Seite"

msgid "${count} pages"
msgstr "${count} Seiten"

msgid "Further occurrences:"
msgstr "Weitere Termine:"

msgid ""
"Your request will be processed shortly. To see the state of your process "
"your may return to this page at any time. All information on this page has "
"been sent to your e-mail address."
msgstr ""
"Ihre Anfrage wird in Kürze bearbeitet. Sie können jederzeit zu dieser Seite "
"zurückkehren um den Status Ihrer Anfrage abzufragen. Alle Informationen auf "
"dieser Seite wurde an Ihre E-Mail Adresse gesendet."

msgid ""
"Your request will be processed shortly. To see the state of your process "
"your may return to this page at any time."
msgstr ""
"Ihre Anfrage wird in Kürze bearbeitet. Sie können jederzeit zu dieser Seite "
"zurückkehren um den Status Ihrer Anfrage abzufragen."

msgid ""
"Your request has been completed. If you asked for documents to be sent to "
"your address, they should arrive shortly. If you asked to pick up documents "
"at the municipality, the are now ready to be picked up."
msgstr ""
"Ihre Anfrage wurde erfolgreich abgeschlossen. Falls Sie Dokumente über den "
"Postweg verlangt haben, sollten Sie in den kommenden Tagen Post erhalten. "
"Falls Sie Dokumente am Schalter abholen wollten, so können Sie das jetzt tun."

msgid "Privacy"
msgstr "Privatsphäre"

msgid "Send me my entered data by e-mail."
msgstr "Versand meiner Eingaben an meine E-Mail Adresse."

msgid "Pay Online Now"
msgstr "Jetzt online bezahlen"

msgid "Credit Card Fee"
msgstr "Kreditkarten-Gebühr"

msgid "Pay Offline later"
msgstr "Später bezahlen"

msgid "at ${time}"
msgstr "um ${time}"

msgid "Object"
msgstr "Objekt"

msgid "Disbursed"
msgstr "Ausbezahlt"

msgid "Digital Signature"
msgstr "Digitale Signatur"

msgid "Private"
msgstr "Privat"

msgid "Will be published on:"
msgstr "Wird publiziert am:"

msgid "Publication date:"
msgstr "Publikationsdatum:"

msgid "Reset"
msgstr "Zurücksetzen"

msgid "Not a publication"
msgstr "keine Publikation"

msgid "Content"
msgstr "Inhalt"

msgid "1 page"
msgstr "1 Seite"

msgid "Contains no readable text"
msgstr "Enthält keinen lesbaren Text"

msgid "1 word"
msgstr "1 Wort"

msgid "${count} words"
msgstr "${count} Wörter"

msgid "Do you really want to delete this file?"
msgstr "Möchten Sie diese Datei wirklich löschen?"

msgid "Delete File"
msgstr "Datei löschen"

msgid "Please provide the new name for the file"
msgstr "Bitte geben Sie einen neuen Namen für die Datei ein"

msgid "Rename"
msgstr "Umbenennen"

msgid "Digitally signed by ${signee} on ${date}"
msgstr "Digital signiert von ${signee} am ${date}"

msgid "Please enter your yubikey to digitally sign this file"
msgstr "Bitte geben Sie Ihren Yubikey ein um die Datei digital zu signieren"

msgid "Sign"
msgstr "Signieren"

msgid ""
"Published and digitally signed documents can be discovered through the site-"
"search and in the list of digitally signed documents. This action will be "
"logged and cannot be undone."
msgstr ""
"Publizierte und digital signierte Dokumente können von der Öffentlichkeit "
"über die Suche gefunden und in der Liste der digital signierten Dokumente "
"eingesehen werden. Diese Aktion wird aufgezeichnet und kann nicht rückgängig "
"gemacht werden."

msgid "Unsigned"
msgstr "Unsigniert"

msgid "Sign now"
msgstr "Jetzt signieren"

msgid "You are not authorised to digitally sign documents"
msgstr "Sie sind nicht dazu berechtigt Dokumente digital zu signieren"

msgid "Click to add a description"
msgstr "Klicken um eine Beschreibung hinzuzufügen"

msgid "Do you really want to delete the image?"
msgstr "Möchten Sie das Bild wirklich löschen?"

msgid "Delete Image"
msgstr "Bild Löschen"

msgid "${name} was digitally signed on ${date}"
msgstr "${name} wurde am ${date} digital signiert"

msgid "${name} is not in our database"
msgstr "${name} ist nicht in unserer Datenbank"

msgid "Accept"
msgstr "Annehmen"

msgid "Close"
msgstr "Schliessen"

msgid "Copy to clipboard"
msgstr "In die Zwischenablage kopieren"

msgid "Hello!"
msgstr "Guten Tag"

msgid "Your e-mail address was just used to create an account on ${homepage}."
msgstr ""
"Ihre E-Mail Adresse wurde soeben zur Erstellung eines Accounts auf "
"${homepage} verwendet."

msgid "To activate your account, click confirm below:"
msgstr "Um Ihren Account zu aktivieren, bestätigen Sie bitte die Anmeldung:"

msgid "Confirm my account"
msgstr "Anmeldung bestätigen"

msgid ""
"If you believe this is an error, ignore this message and we'll never bother "
"you again."
msgstr ""
"Falls Sie sich nicht bei dieser Seite angemeldet haben, können Sie diese "
"Nachricht ignorieren. Sie erhalten dann keine weiteren E-Mails von uns."

msgid "Hello"
msgstr "Grüezi"

msgid ""
"You are recieving this mail because you subscribed to the following "
"newsletter:"
msgstr ""
"Sie erhalten diese E-Mail weil Sie sich für den folgenden Newsletter "
"angemeldet haben:"

msgid "Plese click the following link to confirm your subscription:"
msgstr ""
"Bitte klicken Sie auf den folgenden Link um Ihre Anmeldung zu bestätigen:"

msgid "Confirm subscription"
msgstr "Anmeldung bestätigen"

msgid ""
"If you did not subscribe to this newsletter you can simply ignore this e-"
"mail."
msgstr ""
"Falls Sie sich nicht für diesen Newsletter angemeldet haben können Sie diese "
"E-Mail einfach ignorieren."

msgid "Click here to unsubscribe."
msgstr "Klicken Sie hier um sich abzumelden."

msgid "Good morning,"
msgstr "Guten Morgen"

msgid "The following reservations are scheduled for today."
msgstr "Die folgenden Reservationen sind für heute geplant."

msgid "No reservations today."
msgstr "Heute keine Reservationen."

msgid "Have a great day!"
msgstr "Wir wünschen Ihnen einen schönen Tag!"

msgid ""
"This is the daily reservation overview for ${organisation}. If you no longer "
"want to receive this e-mail please contact an administrator so they can "
"remove you from the recipients list."
msgstr ""
"Dies ist die tägliche Reservations-Übersicht für ${organisation}. Falls Sie "
"dieses E-Mail nicht mehr bekommen möchten, melden Sie sich bitte bei einem "
"Administrator damit dieser Sie von der Empfängerliste streichen kann."

msgid "This is what happend on the ${org} website yesterday:"
msgstr "Folgendes ist gestern auf der ${org} Webseite geschehen:"

msgid "This is what happend on the ${org} website over the weekend:"
msgstr ""
"Folgendes ist während des Wochenendes auf der ${org} Webseite geschehen:"

msgid "tickets were opened."
msgstr "Tickets wurden eröffnet."

msgid "ticket was opened."
msgstr "Ticket wurde eröffnet."

msgid "tickets were accepted."
msgstr "Tickets wurden angenommen."

msgid "ticket was accepted."
msgstr "Ticket wurde angenommen."

msgid "tickets were closed."
msgstr "Tickets wurden geschlossen."

msgid "ticket was closed."
msgstr "Ticket wurde geschlossen."

msgid "There are currently ${currently_open} tickets open and"
msgstr "Zur Zeit sind ${currently_open} Tickets offen und"

msgid "There is currently ${currently_open} ticket open and"
msgstr "Zur Zeit ist ${currently_open} Ticket offen und"

msgid "tickets are pending."
msgstr "Tickets sind in Bearbeitung."

msgid "ticket is pending."
msgstr "Ticket ist in Bearbeitung."

msgid "Have a great week!"
msgstr "Wir wünschen Ihnen eine schöne Woche!"

msgid ""
"This is the daily OneGov Cloud status e-mail. If you don't want to receive "
"this e-mail you may deactivate it by clicking on"
msgstr ""
"Dies ist das tägliche Status E-Mail der OneGov Cloud. Sie können sich "
"jederzeit über den folgenden Link"

msgid "unsubscribe"
msgstr "abmelden"

msgid "Or by changing the settings in your user profile."
msgstr ""
"Alternativ können Sie die Einstellungen in Ihrem Benutzerprofil anpassen."

msgid "Your directory submission has been adopted:"
msgstr "Ihr Verzeichniseintrag wurde übernommen:"

msgid "Check request status"
msgstr "Anfragestatus überprüfen"

msgid "Your change request has been applied:"
msgstr "Ihr Änderungswunsch wurde übernommen:"

msgid "Your directory submission has unfortunately been rejected:"
msgstr "Ihre Verzeichniseintrag Eingabe wurde leider abgelehnt:"

msgid "Your event has been accepted:"
msgstr "Ihre Veranstaltung wurde angenommen:"

msgid "Your event has unfortunately been rejected:"
msgstr "Ihre Veranstaltung musste leider abgelehnt werden:"

msgid "The OneGov Cloud Team"
msgstr "Das OneGov Cloud Team"

msgid "An administrator just created a new account on ${org} for you."
msgstr ""
"Ein Administrator hat soeben ein neues Konto auf ${org} für Sie eingerichtet."

msgid "Your username is ${email}."
msgstr "Ihr Benutzername ist ${email}."

msgid "Click on the following link to set your account password:"
msgstr "Bitte klicken Sie auf den folgenden Link um Ihr Passwort zu setzen:"

msgid "Set Account Password"
msgstr "Passwort setzen"

msgid ""
"If the password link has expired, you can also request a new password here:"
msgstr ""
"Falls der Passwort-Link abgelaufen ist, können Sie hier ein neues Passwort "
"anfordern:"

msgid "To use your account you need the Yubikey with the serial ${number}"
msgstr ""
"Um Ihr Konto zu verwenden benötigen Sie den YubiKey mit der Seriennummer "
"${number}"

msgid ""
"You are receiving this e-mail because you signed up for the ${org} "
"newsletter."
msgstr ""
"Sie erhalten diese E-Mail weil Sie sich für den ${org} Newsletter angemeldet "
"haben."

msgid "Click here to view web version."
msgstr "Klicken Sie hier um die Web-Version anzuzeigen."

msgid "Click the following link to set a new password:"
msgstr "Klicken Sie auf den folgenden Link, um ein neues Passwort zu setzen:"

msgid "If you don't want to change your password, you can ignore this email."
msgstr ""
"Sie können dieses E-Mail ignorieren, falls Sie Ihr Passwort nicht ändern "
"möchten."

msgid "Your request has received a payment."
msgstr "Wir haben ihre Zahlung zu ihrer Anfrage erhalten."

msgid "Your request was marked as unpaid."
msgstr "Ihre Anfrage wurde als unbezahlt markiert."

msgid ""
"Your request's payment has been refunded. Note that it might take a few days "
"until your refunded amount is shown on your credit card bill."
msgstr ""
"Die Zahlung zu ihrer Anfrage wurde rückerstattet. Bitte beachten Sie dass es "
"ein paar Tage dauern kann bis der Betrag auf Ihrer Kreditkartenabrechnung "
"erscheint."

msgid "Amount:"
msgstr "Betrag:"

msgid "Your registration for \"${title}\" has been confirmed."
msgstr "Ihre Anmeldung für \"${title}\" wurde bestätigt."

msgid "Your registration for \"${title}\" has been denied."
msgstr "Ihre Anmeldung für \"${title}\" wurde abgelehnt."

msgid "Your registration for \"${title}\" has been cancelled."
msgstr "Ihre Anmeldung für \"${title}\" wurde storniert."

msgid "Registration"
msgstr "Anmeldung"

msgid "The ticket number is"
msgstr "Ihre Ticket Referenz"

msgid "The following reservations have been accepted:"
msgstr "Die folgenden Reservationen wurden angenommen:"

msgid "The following reservations have unfortunately been cancelled:"
msgstr "Die folgenden Reservationen mussten leider abgesagt werden:"

msgid "You have a new ticket"
msgstr "Sie haben ein neues Ticket"

msgid "A message has been sent regarding ${ref}:"
msgstr "Sie haben zu ${ref} eine Nachricht erhalten:"

msgid "${author} wrote"
msgstr "${author} schrieb"

#. Canonical text for ${link} is: "visit the request status page"
#. Canonical text for ${link} is: "visit the request page"
msgid "Please ${link} to reply."
msgstr "Bitte ${link} um zu antworten"

#. Used in sentence: "Please ${link} to reply."
msgid "visit the request status page"
msgstr "öffnen Sie den Anfragestatus"

#. Used in sentence: "Please ${link} to reply."
msgid "visit the request page"
msgstr "öffnen Sie die Anfrage"

msgid "Your request has been closed."
msgstr "Ihre Anfrage wurde abgeschlossen"

msgid "Your requests's timeline has been archived for future reference:"
msgstr "Der Anfrageverlauf wurde als zukünftige Referenz archiviert:"

msgid "Request Timeline"
msgstr "Anfrageverlauf"

msgid "Thank you for your request."
msgstr "Vielen Dank für Ihre Anfrage."

msgid "Your request has been registered with the following reference:"
msgstr "Ihre Anfrage wurde unter der folgenden Referenz registriert:"

msgid ""
"We will send another e-mail once your ticket has been completed. In the "
"meantime you can check the status of your ticket at any time:"
msgstr ""
"Sie erhalten ein weiteres E-Mail, sobald Ihre Anfrage abgeschlossen wurde. "
"In der Zwischenzeit sehen Sie den Status Ihrer Anfrage jederzeit hier:"

msgid "Your request has been reopened"
msgstr "Ihre Anfrage wurde wieder eröffnet"

msgid "Directory entry adopted."
msgstr "Verzeichniseintrag übernommen."

msgid "Change request applied."
msgstr "Änderungswunsch übernommen."

msgid "Directory entry rejected."
msgstr "Verzeichniseintrag abgelehnt."

#. Canonical text for ${event} is: "Event"
msgid "${event} published."
msgstr "${event} veröffentlicht."

#. Canonical text for ${event} is: "Event"
msgid "${event} deleted."
msgstr "${event} gelöscht."

#. Canonical text for ${event} is: "Event"
msgid "${event} withdrawn."
msgstr "${event} zurückgezogen."

msgid "File signed."
msgstr "Datei signiert."

msgid "Signed file removed."
msgstr "Signierte Datei gelöscht."

msgid "${amount} marked as paid."
msgstr "${amount} als bezahlt markiert."

msgid "${amount} marked as unpaid."
msgstr "${amount} als unbezahlt markiert."

msgid "${amount} captured."
msgstr "${amount} eingenommen."

msgid "${amount} refunded."
msgstr "${amount} rückerstattet."

msgid "1 reservation accepted."
msgstr "1 Reservation angenommen."

msgid "${count} reservations accepted."
msgstr "${count} Reservationen angenommen"

msgid "1 reservation rejected."
msgstr "1 Reservation abgelehnt."

msgid "${count} reservations rejected."
msgstr "${count} Reservationen abgelehnt."

msgid "Registration confirmed."
msgstr "Anmeldung bestätigt."

msgid "Registration denied."
msgstr "Anmeldung abgelehnt."

msgid "Registration cancelled."
msgstr "Anmeldung storniert."

msgid "Ticket opened."
msgstr "Ticket eröffnet."

msgid "Ticket accepted."
msgstr "Ticket angenommen."

msgid "Ticket closed."
msgstr "Ticket geschlossen."

msgid "Ticket reopened."
msgstr "Ticket wieder geöffnet."

msgid "Ticket assigned"
msgstr "Ticket zugewiesen"

msgid "Ticket e-mails disabled."
msgstr "Ticket E-Mails deaktiviert."

msgid "Ticket e-mails enabled."
msgstr "Ticket E-Mails aktiviert."

msgid "Payment amount changed."
msgstr "Zahlungsbetrag geändert."

msgid "Ticket archived."
msgstr "Ticket archiviert."

msgid "Ticket recovered from archive."
msgstr "Ticket aus dem Archiv geholt."

msgid ""
"The newsletter is disabled. You can only see this page because you are "
"logged in."
msgstr ""
"Der Newsletter ist deaktiviert. Sie können diese Seite nur sehen, weil Sie "
"eingeloggt sind."

msgid "Sign up to our newsletter to always stay up to date:"
msgstr ""
"Abonnieren Sie unseren Newsletter um immer auf dem Laufenden zu bleiben:"

msgid "E-Mail Address"
msgstr "E-Mail Adresse"

msgid "Signup"
msgstr "Abonnieren"

msgid "There are currently ${count} recipients registered."
msgstr "Zur Zeit sind ${count} Abonnenten registriert."

msgid "Archive"
msgstr "Archiv"

msgid "No newsletters yet."
msgstr "Es wurden noch keine Newsletter versendet"

msgid "Not yet sent."
msgstr "Noch nicht gesendet."

msgid ""
"The user ${username} was created successfully. Please write down the user's "
"password, as it won't be shown to you again:"
msgstr ""
"Der Benutzer ${username} wurde erfolgreich erstellt. Bitte notieren Sie das "
"Passwort des Benutzers. Es wird Ihnen nicht wieder gezeigt:"

msgid "Password:"
msgstr "Passwort:"

msgid ""
"The user ${username} was created successfully. An e-mail has been sent to "
"the user with login instructions."
msgstr ""
"Der Benutzer ${username} wurde erfolgreich erstellt. Eine E-Mail mit einer "
"Anmeldungs-Anleitung wurde an den Benutzer gesendet."

msgid "Back to usermanagement"
msgstr "Zurück zur Benutzerverwaltung"

msgid ""
"Sorry, the page you are looking for could not be found. Try checking the URL "
"for errors or use the search box on the top."
msgstr ""
"Es tut uns leid, aber die Seite nach der Sie suchen konnte nicht gefunden "
"werden. Bitte überprüfen Sie die Internetadresse oder verwenden Sie die "
"Suche im Navigationsbereich."

msgid "Export this event"
msgstr "Diesen Termin exportieren"

msgid "Export all occurrences of this event"
msgstr "Alle Termine exportieren"

msgid "All occurrences of this event"
msgstr "Alle Termine dieser Veranstaltung"

msgid "Origin"
msgstr "Herkunft"

msgid "This is an imported event"
msgstr "Dies ist eine importierte Veranstaltung"

msgid "Tag"
msgstr "Schlagwort"

msgid "Export these events"
msgstr "Diese Termine exportieren"

msgid "Submit your event"
msgstr "Veranstaltung melden"

msgid "Submit your own event"
msgstr "Einen eigenen Eintrag für den Veranstaltungskalender erfassen"

msgid "No payment providers defined."
msgstr "Keine Zahlungsanbieter definiert."

msgid "Connected:"
msgstr "Verbunden:"

msgid "Fee:"
msgstr "Gebühr:"

msgid "No payments yet."
msgstr "Noch keine Zahlungen."

msgid "No people added yet."
msgstr "Es wurden noch keine Personen hinzugefügt."

msgid "Export a vCard of this person"
msgstr "Elektronische Visitenkarte (vCard)"

msgid "No publications"
msgstr "Keine Publikationen"

msgid "Years"
msgstr "Jahre"

msgid ""
"You can search through the content of all listed files by using the search "
"on the top right."
msgstr ""
"Sie können den Inhalt der gelisteten Dateien mit der Suche oben rechts "
"durchsuchen."

msgid ""
"All files have been digitally signed. The digital signature of a downloaded "
"file can be viewed in Adobe Acrobat Reader or by dragging an already "
"downloaded file into the field below:"
msgstr ""
"Alle Dateien wurden digital signiert. Die digitale Signatur einer "
"heruntergeladenen Datei kann im Adobe Acrobat Reader oder durch das Ziehen "
"der Datei in das untenstehende Feld geprüft werden:"

msgid "Drop files to verify them"
msgstr "Dateien zur Prüfung hierhin ziehen"

msgid ""
"Subscribers may always unsubscribe themselves through a link shown at the "
"bottom of the newsletter. If you unsubscribe them here, they will not be "
"notified."
msgstr ""
"Abonnenten können sich jederzeit selber über den Link am Fuss des Newsletter "
"abmelden. Hier abgemeldete Personen werden nicht benachrichtigt."

msgid "Unsubscribe"
msgstr "Abmelden"

msgid "No dates found, please select dates in the calendar first"
msgstr "Keine Termine gefunden, bitte wählen Sie erst Termine im Kalender aus"

msgid "Go to calendar"
msgstr "Zum Kalender"

msgid ""
"The following link can be used to subscribe to the reservations of this "
"calendar. It can be used by anyone that knows the link in multiple calendar "
"applications."
msgstr ""
"Der folgende Link kann zur Abonnierung der Reservationen dieses Kalenders "
"verwendet werden. Alle die den Link kennen können diesen in verschiedenen "
"Kalender-Applikationen verwenden."

msgid ""
"Note that we have no control over how often calendar applications update the "
"calendars they are subscribed to (if they update at all). Therefore the "
"information shown in the calendar may be wrong or out of date. Use it at "
"your own risk."
msgstr ""
"Beachten Sie bitte das wir keine Kontrolle darüber haben wie oft die "
"Kalender-Applikation das Abonnoment aktualisiert (sofern das überhaupt "
"geschieht). Deshalb ist die Information in der Kalender-Applikation mit "
"Vorsicht zu geniessen."

msgid "Reservations must be made at least one day in advance."
msgstr "Reservationen müsen mindestens ein Tag im Voraus gemacht werden."

msgid "Reservations must be made at least one hour in advance."
msgstr "Reservationen müssen mindestens eine Stunde im Voraus gemacht werden."

msgid "Reservations must be made at least ${n} days in advance."
msgstr "Reservationen müssen mindestens ${n} Tage im Voraus gemacht werden."

msgid "Reservations must be made at least ${n} hours in advance."
msgstr "Reservationen müssen mindestens ${n} Stunden im Voraus gemacht werden."

msgid "Select a free time span in the calendar below to create an allocation."
msgstr ""
"Wählen Sie eine freie Zeitspanne im Kalender aus um eine Einteilung zu "
"machen."

msgid "Removes all unreserved allocations between the start and end date."
msgstr ""
"Entfernt alle nicht-reservierten Einteilungen zwischen Start- und End-Datum"

msgid "Utilised"
msgstr "Ausgelastet"

msgid ""
"The following recipients receive a daily e-mail sent at 06:00 containing the "
"reservation data for all reservations of the day."
msgstr ""
"Die folgenden Empfänger erhalten jeden Tag um 06:00 eine E-Mail mit den "
"Reservationen des Tages."

msgid "No recipients defined yet."
msgstr "Es wurden noch keine Empfänger definiert."

msgid "No reservation resources defined yet."
msgstr "Es wurden noch keine Ressourcen hinzugefügt."

msgid ""
"Searching is currently unavailable due to technical difficulties. Please "
"excuse the inconvenience and try again later."
msgstr ""
"Die Suche ist zur Zeit aufgrund technischer Schwierigkeiten nicht verfügbar. "
"Bitte entschuldigen Sie die Unannehmlichkeiten und versuchen Sie es später "
"wieder."

msgid "Your search returned no results."
msgstr "Zu Ihrer Suche wurde nichts gefunden."

msgid "Select the images that should be shown inside this album."
msgstr "Wählen Sie die Bilder aus welche im Album angezeigt werden sollen."

msgid "Confirm selection"
msgstr "Auswahl bestätigen"

msgid "This newsletter has not been sent yet."
msgstr "Dieser Newsletter wurde noch nicht gesendet."

msgid "First sent ${time_ago}."
msgstr "Zum ersten Mal gesendet ${time_ago}."

msgid "This newsletter was sent to ${n} subscribers."
msgstr "Dieser Newsletter wurde an ${n} Abonnenten gesendet."

msgid "All subscribers have already received this newsletter."
msgstr "Dieser Newsletter wurde bereits von allen Abonnenten empfangen."

msgid "The newsletter is scheduled to be sent on ${time}"
msgstr "Der Newsletter wird am ${time} versendet"

msgid ""
"Check the email text. You can use the full news text instead of the leading "
"if you want. You will find this setting in the edit menu of the news item."
msgstr ""
"Überprüfen Sie den E-Mail Text. Sie können den vollen Text einer Nachricht "
"im Newsletter anzeigen anstelle der Einleitung. Sie finden die Einstellung "
"im Bearbeitungs-Menu der einzelnen Nachricht."

msgid "Delivery"
msgstr "Versand"

msgid "The newsletter was already sent to the following addresses:"
msgstr "Der Newsletter wurde bereits an die folgenden Empfänger gesendet:"

msgid ""
"A signup link allows anyone to sign up with a specific role. Those signups "
"are limited by time and count but they still present a security risk. Be "
"sure to only share this link with people you trust."
msgstr ""
"Mit einem Registrationslink können sich neue Benutzer für bestimmte Rollen "
"anmelden, sofern sie den Link kennen. Diese Anmeldungen sind zeitlich "
"limitiert und auf eine bestimmte Anzahl beschränkt. Trotzdem stellen Sie ein "
"gewisses Sicherheitsrisiko dar. Bitte teilen Sie diese Links nur mit "
"Personen denen Sie vertrauen."

msgid ""
"Your signup link has been created as follows. Please copy it before "
"continuing, it won't be shown to you again:"
msgstr ""
"Ihr Registrationslink wurde wie folgt erstellt. Bitte kopieren Sie diesen "
"bevor Sie weiterfahren, der Link wird Ihnen nicht wieder angezeigt:"

msgid ""
"Sort the items using drag and drop. The new positions are automatically "
"saved directly after moving."
msgstr ""
"Sortieren Sie die Elemente mittels Drag & Drop. Die neuen Positionen werden "
"direkt nach dem Verschieben automatisch gespeichert."

msgid "Back to page"
msgstr "Zurück zur Seite"

msgid "No activities yet."
msgstr "Noch keine Aktivitäten."

msgid "Ticket updates by e-mail"
msgstr "Ticket Updates via E-Mail"

msgid "Disable E-Mails"
msgstr "E-Mails deaktivieren"

msgid "No ticket updates by e-mail"
msgstr "Keine Ticket Updates via E-Mail"

msgid "Enable E-Mails"
msgstr "E-Mails aktivieren"

msgid "E-Mails can not be sent for tickets of imported events"
msgstr "E-mails für Tickets zu importierten Veranstaltungen sind deaktiviert"

msgid "Send Message"
msgstr "Nachricht senden"

msgid "Messages cannot be sent when the ticket is closed"
msgstr "Zu geschlossenen Tickets können keine Nachrichten versendet werden"

msgid "Please reopen the ticket to send a message"
msgstr "Bitte öffnen Sie das Ticket wieder um eine Nachricht zu senden"

msgid "Messages cannot be sent for imported events"
msgstr "Nachrichten für importierte Events sind nicht möglich"

msgid "${count} received"
msgstr "${count} Empfangen"

msgid "${count} sent"
msgstr "${count} Gesendet"

msgid "${count} note"
msgstr "${count} Notiz"

msgid "${count} notes"
msgstr "${count} Notizen"

msgid ""
"You are editing a note created by someone else. By saving your changes you "
"will become the author of the whole note."
msgstr ""
"Diese Notiz wurde von jemand anderem erstellt. Durch Ihre Änderung werden "
"Sie der neue Autor der ganzen Notiz."

msgid ""
"Notes are private and only shown to logged-in members. URLs and e-mail "
"addresses are turned into links."
msgstr ""
"Notizen sind privat und werden nur angemeldeten Benutzern angezeigt. E-Mail "
"Adressen und Links werden klickbar gemacht."

msgid "Request Reference"
msgstr "Referenz Anfrage"

msgid "Forgot something or have a special request?"
msgstr "Haben Sie ein besonderes Anliegen oder haben Sie etwas vergessen?"

msgid "Add a message to the ticket."
msgstr "Dann fügen Sie der Anfrage eine Nachricht hinzu."

msgid "New messages have been disabled because the ticket has been closed."
msgstr "Nachrichten wurden deaktiviert, da das Ticket geschlossen wurde."

msgid "Archive all selected tickets?"
msgstr "Alle ausgewählten Tickets archivieren?"

msgid "Do archive"
msgstr "Archivieren"

msgid "Archive selected"
msgstr "Selektierte Archivieren"

msgid ""
"You've reached this site because you are logged in. Visitors are "
"automatically redirected to the following link:"
msgstr ""
"Sie sehen diese Seite weil Sie eingeloggt sind. Besucher werden automatisch "
"zum folgenden Verweis weitergeleitet:"

msgid ""
"You are not automatically redirected so you have a chance to edit or delete "
"this link."
msgstr ""
"Sie wurden nicht automatisch weitergeleitet damit Sie die Möglichkeit haben "
"den Verweis zu bearbeiten oder zu löschen."

msgid "You have been successfully unsubscribed from all regular emails."
msgstr "Sie wurden erfolgreich von allen regelmässigen E-Mails abgemeldet."

msgid "local"
msgstr "lokal"

msgid "None"
msgstr "Keine"

msgid "No links found."
msgstr "Keine Verknüpfungen gefunden."

msgid "Select an item to view it"
msgstr "Wählen Sie einen Eintrag aus um diesen anzuzeigen"

msgid "Username"
msgstr "Benutzername"

msgid "Identicon"
msgstr "Identicon"

msgid "Password"
msgstr "Passwort"

msgid "Not a valid color."
msgstr "Ungültige Farbe."

msgid "Not a valid choice"
msgstr "Ungültige Auswahl"

msgid "Admins"
msgstr "Administratoren"

#, python-format
msgid ""
"You can only reserve this allocation before ${date} if you live in the "
"following zipcodes: ${zipcodes}"
msgstr ""
"Sie können diese Einteilung nur vor dem ${date} reservieren, wenn Sie in "
"einem der folgenden Postleitzahlen wohnen: ${zipcodes}"

#, python-format
msgid "${percent}% Available"
msgstr "${percent}% Verfügbar"

msgid "Available"
msgstr "Verfügbar"

msgid "Unavailable"
msgstr "Besetzt"

#, python-format
msgid "${num} Available"
msgstr "${num} Verfügbar"

msgid ""
"This allocation can't be deleted because there are existing reservations "
"associated with it."
msgstr ""
"Diese Einteilung kann nicht gelöscht werden, da bestehende Reservationen "
"betroffen wären."

msgid ""
"To delete this allocation, all existing reservations need to be cancelled "
"first."
msgstr ""
"Um die Einteilung zu löschen, müssen zuerst alle bestehenden Reservationen "
"abgesagt werden."

msgid "A conflicting allocation exists for the requested time period."
msgstr "Es besteht bereits eine Einteilung im gewünschten Zeitraum."

msgid "A conflicting reservation exists for the requested time period."
msgstr "Dieser Termin wurde bereits ausgewählt."

msgid "An existing reservation would be affected by the requested change."
msgstr ""
"Eine bestehende Reservation wäre von der gewünschten Änderung betroffen."

msgid "A pending reservation would be affected by the requested change."
msgstr "Eine offene Reservation wäre von der gewünschten Änderung betroffen."

msgid "The requested period is no longer available."
msgstr "Der gewünschte Zeitraum ist nicht mehr verfügbar."

msgid "No reservable slot found."
msgstr "Der gewünschte Zeitraum ist bereits besetzt."

msgid "Reservations can't be made for more than 24 hours at a time."
msgstr "Reservationen dürfen nicht länger als 24 Stunden lang sein."

msgid "The given reservation paramters are invalid."
msgstr "Die Reservations-Parameter sind ungültig."

msgid "The given reservation token is invalid."
msgstr "Das Reservations-Token ist ungültig."

msgid "The requested number of reservations is higher than allowed."
msgstr "Die gewünschte Anzahl Reservationen ist höher als erlaubt."

msgid "The requested quota is invalid (must be at least one)."
msgstr ""
"Die gewünschte Anzahl Reservationen ist ungültig (Mindestanzahl ist eins)."

msgid "The allocation does not have enough free spots."
msgstr "Die Einteilung hat nicht genügend freie Plätze."

msgid "The resulting allocation would be invalid."
msgstr "Die gewünschte Einteilung ist ungültig."

msgid "No reservations to confirm."
msgstr "Keine Reservationen gefunden die Bestätigt werden können."

msgid "The given timerange is longer than the existing allocation."
msgstr "Der gewünschte Zeitraum liegt ausserhalb der Einteilung."

msgid "Reservation too short. A reservation must last at least 5 minutes."
msgstr ""
"Die Reservation ist zu kurz. Eine Reservation muss mindestens 5 Minuten "
"dauern."

msgid "Stop"
msgstr "Stop"

#, python-format
msgid "Do you really want to stop \"${title}\"?"
msgstr "Möchten Sie \"${title}\" wirklich stoppen?"

msgid "The rule will be removed without affecting existing allocations."
msgstr "Die Regel wird entfernt, bestehende Einteilungen bleiben."

msgid "Stop rule"
msgstr "Regel stoppen"

msgid ""
"All allocations created by the rule will be removed, if they haven't been "
"reserved yet."
msgstr "Alle Einteilungen der Regel werden entfernt, sofern nicht reserviert."

msgid "Delete rule"
msgstr "Regel löschen"

msgid "No allocations to add"
msgstr "Keine Einteilungen die hinzugefügt werden können"

#, python-format
msgid "Successfully added ${n} allocations"
msgstr "${n} Einteilungen wurden hinzugefügt"

msgid "New allocation"
msgstr "Neue Einteilung"

msgid "Your changes were saved"
msgstr "Ihre Änderungen wurden gespeichert"

#, python-format
msgid "New rule active, ${n} allocations created"
msgstr "Regel aktiv, ${n} Einteilungen erstellt"

msgid "New Rule"
msgstr "Neue Regel"

msgid ""
"Rules ensure that the allocations between start/end exist and that they are "
"extended beyond those dates at the given intervals. "
msgstr ""
"Regeln stellen sicher dass die Einteilungen zwischen Start und Ende bestehen "
"und dass sie im gewählten Interval verlängert werden."

msgid "The rule was stopped"
msgstr "Die Regel wurde gestoppt"

#, python-format
msgid "The rule was deleted, along with ${n} allocations"
msgstr "Die Regel wurde gelöscht, zusammen mit ${n} Einteilungen"

msgid "Topics A-Z"
msgstr "Themen A-Z"

msgid "Your userprofile is incomplete. Please update it before you continue."
msgstr ""
"Ihr Benutzerprofil ist unvollständig. Bitte vervollständigen Sie es bevor "
"Sie weiterfahren."

msgid "You have been logged in."
msgstr "Sie wurden angemeldet."

msgid "Wrong e-mail address, password or yubikey."
msgstr "Falsche E-Mail Adresse, falsches Passwort oder falscher Yubikey."

#, python-format
msgid "Login to ${org}"
msgstr "${org} Anmeldung"

msgid "A user with this address already exists"
msgstr "Ein Benutzer mit dieser E-Mail Adresse existiert bereits"

msgid "This signup link has expired"
msgstr "Der Registrationslink ist abgelaufen"

#, python-format
msgid "Your ${org} Registration"
msgstr "Ihre ${org} Registration"

msgid ""
"Thank you for registering. Please follow the instructions on the activiation "
"e-mail sent to you."
msgstr ""
"Vielen Dank für Ihre Registrierung. Bitte folgen Sie den Anleitungen im "
"Aktivierungs-Email das wir Ihnen gesendet haben."

msgid "Account Registration"
msgstr "Benutzerkonto Registration"

msgid "Unknown user"
msgstr "Unbekannter Benutzer"

msgid "Invalid activation token"
msgstr "Ungültiger Aktivierungscode"

msgid "Your account has already been activated."
msgstr "Ihr Konto wurde bereits aktiviert."

msgid ""
"Your account has been activated. You may now log in with your credentials"
msgstr ""
"Ihr Konto wurde aktiviert. Sie können sich nun mit Ihren Benutzernamen und "
"Passwort anmelden"

msgid "You have been logged out."
msgstr "Sie wurden ausgeloggt."

msgid "Password reset"
msgstr "Passwort zurücksetzen"

#, python-format
msgid ""
"A password reset link has been sent to ${email}, provided an account exists "
"for this email address."
msgstr ""
"Eine E-Mail wurde an ${email} gesendet (sofern die Adresse gültig ist)."

msgid "Password changed."
msgstr "Passwort geändert."

msgid "Wrong username or password reset link not valid any more."
msgstr "Ungültige Adresse oder abgelaufener Link."

msgid "A link was added to the clipboard"
msgstr "Ein Verweis wurde in die Zwischenablage kopiert"

#, python-format
msgid "The entry ${name} exists twice"
msgstr "Der Eintrag ${name} existiert zweimal"

msgid "Added a new directory"
msgstr "Ein neues Verzeichnis wurde hinzugefügt"

msgid "New Directory"
msgstr "Neues Verzeichnis"

msgid ""
"The requested change cannot be performed, as it is incompatible with "
"existing entries"
msgstr ""
"Die verlangte Änderung kann nicht durchgeführt werden, da sie mit den "
"bereist existierenden Einträgen inkompatibel ist."

#, python-format
msgid "Syntax Error in line ${line}"
msgstr "Syntaxfehler auf Zeile ${line}"

msgid "Syntax error in form"
msgstr "Syntaxfehler im Formular"

#, python-format
msgid "Syntax error in field ${field_name}"
msgstr ""

#, python-format
msgid "Error: Duplicate label ${label}"
msgstr "Fehler: ${label} zweifach erfasst"

msgid "The directory was deleted"
msgstr "Das Verzeichnis wurde gelöscht"

msgid "Added a new directory entry"
msgstr "Ein neuer Verzeichniseintrag wurde hinzugefügt"

msgid "New Directory Entry"
msgstr "Neuer Verzeichniseintrag"

msgid "Submit a New Directory Entry"
msgstr "Einen neuen Verzeichniseintrag vorschlagen."

msgid "Continue"
msgstr "Weiter"

msgid "Propose a change"
msgstr "Änderung vorschlagen"

msgid ""
"To request a change, edit the fields you would like to change, leaving the "
"other fields intact. Then submit your request."
msgstr ""
"Um eine Änderung vorzuschlagen, bearbeiten Sie die Felder die Sie ändern "
"möchten. Wo keine Änderungen nötig sind, lassen Sie die Felder wie sie sind. "
"Danach senden Sie Ihre Anfrage ab."

msgid "The entry was deleted"
msgstr "Der Eintrag wurde gelöscht"

msgid ""
"On the right side, you can filter the entries of this directory to export."
msgstr ""
"Auf der rechten Seite können Sie die Einträge des Verzeichnisses für den "
"Export filtern."

msgid "Exports all entries of this directory."
msgstr "Exportiert alle Einträge dieses Verzeichniseses."

msgid ""
"The resulting zipfile contains the selected format as well as metadata and "
"images/files if the directory contains any."
msgstr ""
"Die resultierende Zip-Datei enthält das gewählte Format sowie alle Metadaten "
"und allfällige Bilder/Dateien."

#, python-format
msgid ""
"You have been redirect to this entry because it could not be exported due to "
"missing file ${name}. Please re-upload them and try again"
msgstr ""
"Sie wurden auf diesen Eintrag weitergeleitet weil dieser nicht exportiert "
"werden konnte aufgrund der fehlenden Datei ${name}. Bitte laden sie diese "
"nochmals hoch und probieren Sie es erneut"

#, python-format
msgid "The column ${name} is missing"
msgstr "Die Spalte ${name} fehlt"

#, python-format
msgid "The file ${name} is missing"
msgstr "Die Datei ${name} fehlt"

msgid ""
"The given file is invalid, does it include a metadata.json with a data.xlsx, "
"data.csv, or data.json?"
msgstr ""
"Die angegebene Datei ist ungültig. Enthält sie eine metadata.json Datei mit "
"einer data.xlsx, data.csv oder data.json Datei?"

#, python-format
msgid "Imported ${count} entries"
msgstr "${count} Einträge importiert"

msgid ""
"Updates the directory configuration and imports all entries given in the ZIP "
"file. The format is the same as produced by the export function. Note that "
"only 100 items are imported at a time. To import more items repeat the "
"import accordingly."
msgstr ""
"Aktualisiert die Konfiguration des Verzeichnis und importiert alle Einträge "
"gemäss der angegebenen Zip Datei. Das Format entspricht dem Format des "
"Exports. Bitte beachten Sie das nur bis zu 100 Einträge pro Import "
"berücksichtigt werden. Um mehr Einträge zu importieren muss der Import "
"wiederholt werden."

msgid ""
"Stable urls are important. Here you can change the path to your site here "
"independant of the title."
msgstr ""
"Stabile Url's sind wichtig. Hier kann der Pfad unabhängig von Titel "
"angepasst werden."

#, python-format
msgid "A total of ${number} subpages are affected."
msgstr "Insgesamt ${number} Unterseiten sind betroffen."

#, python-format
msgid "${count} links will be replaced by this action."
msgstr "${count} Links werden nach dieser Aktion ersetzt."

msgid "The event submitter has not yet completed his submission"
msgstr "Der/die Antragsteller/in hat ihren Antrag noch nicht abgeschlosesen"

msgid "This event has already been published"
msgstr "Diese Veranstaltung wurde bereits veröffentlicht."

#, python-format
msgid "You have accepted the event ${title}"
msgstr "Sie haben die Veranstaltung ${title} angenommen"

msgid "Your event was accepted"
msgstr "Ihre Veranstaltung wurde angenommen"

msgid "Submit an event"
msgstr "Veranstaltung melden"

msgid ""
"Only events taking place inside the town or events related to town societies "
"are published. Events which are purely commercial are not published. There's "
"no right to be published and already published events may be removed from "
"the page without notification or reason."
msgstr ""
"Im Veranstaltungskalender werden Anlässe jeglicher Art publiziert, welche "
"innerhalb der Gemeinde oder im Zusammenhang mit einem Verein der Gemeinde "
"durchgeführt werden. Nicht publiziert werden rein kommerzielle "
"Veranstaltungen. Es besteht kein Publikationsrecht und bereits publizierte "
"Veranstaltungen können jederzeit und ohne Angabe von Gründen gelöscht werden."

msgid "Your request has been registered"
msgstr "Ihre Anfrage wurde erfasst"

msgid "Your request could not be accepted automatically!"
msgstr "Ihre Anfrage konnte nicht automatisch verarbeitet werden!"

msgid "Thank you for your submission!"
msgstr "Vielen Dank für Ihre Eingabe!"

msgid "Your event was rejected"
msgstr "Ihre Veranstaltung wurde abgelehnt"

msgid "Access Denied"
msgstr "Zugriff verweigert"

msgid "Not Found"
msgstr "Seite nicht gefunden"

msgid "Added a new external form"
msgstr "Neues externes Formular hinzugefügt"

msgid "New external link"
msgstr "Neue externe Verknüpfung"

msgid "Edit external link"
msgstr "Externe Verknüpfung bearbeiten"

msgid "Manage Photo Albums"
msgstr "Fotoalben verwalten"

msgid "This file type is not supported"
msgstr "Dieser Dateityp wird nicht unterstützt"

msgid "The file name is too long"
msgstr "Der Dateiname ist zu lang"

msgid "The file cannot be processed"
msgstr "Die Datei kann nicht verarbeitet werden"

msgid "Please submit your yubikey"
msgstr "Bitte geben Sie Ihren Yubikey ein"

msgid "Your account is not linked to a Yubikey"
msgstr "Ihr Konto ist nicht mit einem Yubikey verknüpft"

msgid "The used Yubikey is not linked to your account"
msgstr "Der verwendete Yubikey ist nicht mit Ihrem Konto verknüpft"

msgid "This file already has a digital signature"
msgstr "Diese Datei hat bereits eine digital Signatur"

msgid "Your Yubikey could not be validated"
msgstr "Ihr Yubikey konnte nicht validiert werden"

msgid "Edit external form"
msgstr "Externes Formular editieren"

msgid "The registration has ended"
msgstr "Die Anmeldung ist nicht mehr möglich"

msgid "The registration is closed"
msgstr "Zur Zeit keine Anmeldung möglich"

#, python-format
msgid "The registration opens on ${day}, ${date}"
msgstr "Die Anmeldung beginnt am ${day}, ${date}"

#, python-format
msgid "The registration closes on ${day}, ${date}"
msgstr "Die Anmeldung endet am ${day}, ${date}"

#, python-format
msgid "There's a limit of ${count} attendees"
msgstr "Die Anmeldung ist auf ${count} Teilnehmer begrenzt"

msgid "There are no spots left"
msgstr "Keine Plätze mehr verfügbar"

msgid "There is one spot left"
msgstr "Es ist noch ein Platz verfügbar"

#, python-format
msgid "There are ${count} spots left"
msgstr "Es sind noch ${count} Plätze verfügbar"

msgid "A form with this name already exists"
msgstr "Ein Formular mit diesem Namen existiert bereits"

msgid "Added a new form"
msgstr "Ein neues Formular wurd hinzugefügt"

msgid "New Form"
msgstr "Neues Formular"

msgid "Exports the submissions of the given date range."
msgstr "Exportiert alle Eingaben zwischen Start- und End-Datum."

msgid "New Registration Window"
msgstr "Neuer Anmeldezeitraum"

msgid "The registration window was added successfully"
msgstr "Der Anmeldezeitraum wurde erfolgreich hinzugefügt"

msgid ""
"Registration windows limit forms to a set number of submissions and a "
"specific time-range."
msgstr "Anmeldezeiträume limitieren Formulareingaben nach Anzahl und Zeitraum."

msgid "General Message"
msgstr "Allgemeine Nachricht"

#, python-format
msgid "Successfully sent ${count} emails"
msgstr "Erfolgreich ${count} E-Mails gesendet"

msgid "Send E-Mail to attendees"
msgstr "E-Mail an Teilnehmende senden"

msgid "Email attendees"
msgstr "E-Mail an Teilnehmende"

msgid "Cancel Registration Window"
msgstr "Anmeldezeitraum absagen"

msgid ""
"You really want to cancel all confirmed and deny all open submissions for "
"this registration window?"
msgstr ""
"Möchten Sie alle bestätigten Anmeldungen stornieren und alle offenen "
"ablehnen?"

msgid ""
"Each attendee will receive a ticket email unless ticket messages are not "
"muted."
msgstr ""
"Jeder Teilnehmer wird eine Ticket-Email erhalten, sofern Tickets nicht "
"stummgeschaltet sind."

msgid "Do you really want to delete this registration window?"
msgstr "Möchten Sie den Anmeldezeitraum wirklich entfernen?"

msgid "Existing submissions will be disassociated."
msgstr "Bestehende Eingaben werden vom Anmeldezeitraum losgelöst."

msgid "Delete registration window"
msgstr "Anmeldezeitraum entfernen"

msgid "This registration window can't be deleted."
msgstr "Dieser Anmeldezeitraum kann nicht gelöscht werden."

msgid ""
"There are confirmed or open submissions associated with it. Cancel the "
"registration window first."
msgstr ""
"Bereits bestätigte oder offene Anmeldungen wären betroffen. Sagen Sie den "
"Zeitraum zuerst ab."

msgid "Edit Registration Window"
msgstr "Anmeldezeitraum bearbeiten"

#, python-format
msgid "${count} submissions cancelled / denied over the ticket system"
msgstr "${count} Anmeldungen storniert / abgelehnt über das Ticket-System"

msgid "The registration window was deleted"
msgstr "Der Anmeldezeitraum wurde gelöscht"

msgid "Pay Online and Complete"
msgstr "Online zahlen und abschliessen"

msgid "Your payment could not be processed"
msgstr "Ihre Zahlung konnte nicht verarbeitet werden"

msgid "Registrations are no longer possible"
msgstr "Anmeldungen sind nicht mehr möglich"

msgid "Your registration has been confirmed"
msgstr "Ihre Anmeldung wurde bestätigt"

msgid "The registration has been confirmed"
msgstr "Die Anmledung wurde bestätigt"

msgid "The registration could not be confirmed"
msgstr "Die Anmeldung konnte nicht bestätigt werden"

msgid "Your registration has been denied"
msgstr "Ihre Anmeldung wurde abgelehnt"

msgid "The registration has been denied"
msgstr "Die Anmeldung wurde abgelehnt"

msgid "The registration could not be denied"
msgstr "Die Anmeldung konnte nicht abgelehnt werden"

msgid "Your registration has been cancelled"
msgstr "Ihre Anmeldung wurde storniert"

msgid "The registration has been cancelled"
msgstr "Die Anmeldung wurde storniert"

msgid "The registration could not be cancelled"
msgstr "Die Anmeldung konnte nicht storniert werden"

msgid "Select"
msgstr "Auswahl"

msgid "Select images"
msgstr "Bilder auswählen"

msgid "Added a new photo album"
msgstr "Ein neues Fotoalbum wurde hinzugefügt"

msgid "New Photo Album"
msgstr "Neues Fotoalbum"

#, python-format
msgid "Welcome to the ${org} Newsletter"
msgstr "Willkommen beim ${org} Newsletter"

#, python-format
msgid ""
"Success! We have sent a confirmation link to ${address}, if we didn't send "
"you one already."
msgstr ""
"Erfolg! Wir senden eine E-Mail zur Bestätigung Ihres Abonnements an "
"${address}, sofern Sie noch nicht angemeldet sind."

#, python-format
msgid "Do you really want to unsubscribe \"{}\"?"
msgstr "Möchten Sie \"{}\" wirklich abmelden?"

msgid "A newsletter with this name already exists"
msgstr "Ein Newsletter mit diesem Namen existiert bereits"

msgid "Added a new newsletter"
msgstr "Ein neuer Newsletter wurde hinzugefügt"

msgid "New Newsletter"
msgstr "Neuer Newsletter"

msgid "Edit Newsletter"
msgstr "Newsletter Bearbeiten"

msgid "The newsletter was deleted"
msgstr "Der Newsletter wurde gelöscht"

#, python-format
msgid "Sent \"${title}\" to ${n} recipients"
msgstr "\"${title}\" wurde an ${n} Empfänger gesendet"

#, python-format
msgid "Scheduled \"${title}\" to be sent on ${date}"
msgstr "\"${title}\" wurde für den Versand am ${date} eingeplant"

#, python-format
msgid "Sent \"${title}\" to ${recipient}"
msgstr "\"${title}\" wurde an ${recipient} gesendet"

msgid "Sends a test newsletter to the given address"
msgstr "Sendet ein Test-Newsletter an die gewählte Adresse"

msgid "Today"
msgstr "Heute"

msgid "Tomorrow"
msgstr "Morgen"

msgid "This weekend"
msgstr "Dieses Wochenende"

msgid "This week"
msgstr "Diese Woche"

msgid "Event Export"
msgstr "Veranstaltungs-Export"

msgid "Exports all future events."
msgstr "Exportiert alle zukünftigen Veranstaltungen."

#, python-format
msgid "The following line(s) contain invalid data: ${lines}"
msgstr "Die folgende(n) Zeile(n) enthalten ungültige Daten: ${lines}"

#, python-format
msgid "${count} events will be imported"
msgstr "${count} Veranstaltungen werden importiert"

#, python-format
msgid "${count} events imported"
msgstr "${count} Veranstaltungen importiert"

msgid "The same format as the export (XLSX) can be used for the import."
msgstr ""
"Für den Import kann das gleiche Format wie für den Export (XLSX) verwendet "
"werden."

msgid "Your payment has been received"
msgstr "Ihre Zahlung ist eingegangen"

msgid "Your payment has been withdrawn"
msgstr "Ihre Zahlung wurde rückgängig gemacht"

msgid "Your payment has been refunded"
msgstr "Ihre Zahlung wurde rückerstattet"

msgid "The ticket was marked as paid"
msgstr "Das Ticket wurde als bezahlt markiert"

msgid "The ticket was marked as unpaid"
msgstr "Das Ticket wurde als unbezahlt markiert"

msgid "The payment was captured"
msgstr "Die Zahlung wurde eingenommen"

msgid "The payment was refunded"
msgstr "Die Zahlung wurde rückerstattet"

msgid "As default"
msgstr "Als Standard"

msgid "Should this provider really be the new default?"
msgstr "Soll dieser Zahlungsanbieter wirklich zum Standard gemacht werden?"

msgid "All future payments will be redirected."
msgstr "Alle zukünftigen Zahlungen werden umgeleitet."

msgid "Make Default"
msgstr "Als Standard"

msgid "Do you really want to delete this provider?"
msgstr "Möchten Sie diesen Zahlungsanbieter wirklich löschen?"

msgid "Your Stripe account was connected successfully."
msgstr "Ihr Stripe Konto wurde erfolgreich verbunden."

msgid "Your Stripe account could not be connected."
msgstr "Ihr Stripe Konto konnte nicht verbunden werden."

msgid "Changed the default payment provider."
msgstr "Der Standard Zahlungsanbieter wurde verändert."

msgid "The payment provider was deleted."
msgstr "Der Zahlungsanbieter wurde gelöscht."

msgid "Successfully synchronised payments"
msgstr "Synchronisierung erfolgreich"

msgid "Charge fees to customer"
msgstr "Kreditkarten-Gebühren dem Kunden verrechnen"

msgid "Added a new person"
msgstr "Eine neue Person wurde hinzugefügt"

msgid "New person"
msgstr "Neue Person"

msgid "January"
msgstr "Januar"

msgid "Feburary"
msgstr "Februar"

msgid "March"
msgstr "März"

msgid "April"
msgstr "April"

msgid "May"
msgstr "Mai"

msgid "June"
msgstr "Juni"

msgid "July"
msgstr "Juli"

msgid "August"
msgstr "August"

msgid "September"
msgstr "September"

msgid "October"
msgstr "Oktober"

msgid "November"
msgstr "November"

msgid "December"
msgstr "Dezember"

msgid "hour"
msgstr "Stunde"

msgid "hours"
msgstr "Stunden"

msgid "day"
msgstr "Tag"

msgid "days"
msgstr "Tage"

#, python-format
msgid "Reservations must be made ${n} ${unit} in advance"
msgstr "Reservationen müssen ${n} ${unit} im Voraus gemacht werden"

msgid "This date lies in the past"
msgstr "Dieses Datum liegt in der Vergangenheit"

msgid "Reserve"
msgstr "Reservieren"

#, python-format
msgid "New dates for ${title}"
msgstr "Neue Termine für ${title}"

msgid "Confirm your reservation"
msgstr "Bestätigen Sie Ihre Reservation"

msgid "Thank you for your reservation!"
msgstr "Vielen Dank für Ihre Reservation!"

msgid "Your reservations were accepted"
msgstr "Ihre Reservationen wurden angenommen"

msgid "The reservations were accepted"
msgstr "Die Reservationen wurden angenommen"

msgid "The reservations have already been accepted"
msgstr "Die Reservationen wurden bereits angenommen"

msgid ""
"The payment associated with this reservation needs to be refunded before the "
"reservation can be rejected"
msgstr ""
"Die mit der Reservation verknüpfte Zahlung muss rückgängig gemacht werden "
"bevor die Reservation gelöscht werden kann"

msgid "The following reservations were rejected"
msgstr "Die folgenden Reservationen wurden abgelehnt"

msgid "The reservations were rejected"
msgstr "Die Reservationen wurden abgelehnt"

msgid "The reservation was rejected"
msgstr "Die Reservation wurde abgelehnt"

msgid "Added a new daypass"
msgstr "Eine neue Tageskarte wurde hinzugefügt"

msgid "New daypass"
msgstr "Neue Tageskarte"

msgid "Added a new room"
msgstr "Ein neuer Raum wurde hinzugefügt"

msgid "New room"
msgstr "Neuer Raum"

msgid "Added a new item"
msgstr "Neuen Gegenstand hinzugefügt"

msgid "New Item"
msgstr "Neuer Gegenstand"

#, python-format
msgid "Successfully removed ${count} unused allocations"
msgstr "${count} Einteilungen wurden erfolgreich entfernt"

msgid "Exports the reservations of the given date range."
msgstr "Exportiert alle Reservationen zwischen Start- und End-Datum."

#, python-format
msgid "Do you really want to delete \"${name}\"?"
msgstr "Möchten Sie \"${name}\" wirklich löschen?"

msgid "Delete Recipient"
msgstr "Empfänger Löschen"

msgid "Added a new recipient"
msgstr "Ein neuer Empfänger wurde hinzugefügt"

msgid "New Recipient"
msgstr "Neuer Empfänger"

msgid "Edit Recipient"
msgstr "Empfänger Bearbeiten"

#, python-format
msgid "Search through ${count} indexed documents"
msgstr "Durchsuchen Sie ${count} indizierte Dokumente"

#, python-format
msgid "${count} Results"
msgstr "${count} Resultate"

msgid "Search Unavailable"
msgstr "Suche Nicht Verfügbar"

msgid "Favicon"
msgstr ""

msgid "Links"
msgstr ""

msgid "Newsletter Settings"
msgstr "Newsletter-Einstellungen"

msgid "Ticket Settings"
msgstr "Ticket-Einstellungen"

msgid "Header"
msgstr "Kopfzeile"

msgid "Footer"
msgstr "Fusszeile"

msgid "Modules"
msgstr "Module"

msgid "Analytics"
msgstr "Web-Statistik"

msgid "Holidays"
msgstr "Feiertage"

msgid "No holidays defined"
msgstr "Keine Feiertage definiert"

msgid "Link Migration"
msgstr "Migration Links"

msgid "Migrate"
msgstr "Migrieren"

#, python-format
msgid "Migrated ${number} links"
msgstr "${number} Links migriert"

#, python-format
msgid "Total of ${number} links found."
msgstr "Total ${number} Links gefunden"

#, python-format
msgid ""
"Migrates links from the current domain \"${domain}\" to the given domain."
msgstr ""
"Migriert Links von der aktuellen Domain \"${domain}\" zur angegebenen Domain."

msgid "Topics"
msgstr "Themen"

#, python-format
msgid "the subscription for ${address} was successfully confirmed"
msgstr "Die Anmeldung für ${address} wurde erfolgreich bestätigt"

#, python-format
msgid "the subscription for ${address} could not be confirmed, wrong token"
msgstr ""
"Die Anmeldung für ${address} konnte nicht bestätigt werden, falsches Token"

#, python-format
msgid "${address} successfully unsubscribed"
msgstr "${address} wurde erfolgreich abgemeldet"

#, python-format
msgid "${address} could not be unsubscribed, wrong token"
msgstr "${address} konnte nicht abgemeldet werden - falsches Token"

msgid "Delete Ticket"
msgstr "Ticket löschen"

msgid "This ticket is not deletable."
msgstr "Dieses Ticket kann nicht gelöscht werden."

msgid "Ticket successfully deleted"
msgstr "Ticket erfolgreich gelöscht"

msgid ""
"Do you really want to delete this ticket? All data associated with this "
"ticket will be deleted. This cannot be undone."
msgstr ""
"Möchten Sie das Ticket wirklich löschen? Alle mit diesem Ticket verbundenen "
"Daten werden gelöscht. Dies kann nicht rückgängig gemacht werden."

msgid "Mark as paid"
msgstr "Als bezahlt markieren"

msgid "Mark as unpaid"
msgstr "Als unbezahlt markieren"

msgid "Capture Payment"
msgstr "Zahlung Einnehmen"

msgid "Do you really want capture the payment?"
msgstr "Möchten Sie die Zahlung wirklich einnehmen?"

msgid ""
"This usually happens automatically, so there is no reason not do capture the "
"payment."
msgstr ""
"Dies passiert normalerweise automatisch. Sie können deshalb ohne Bedenken "
"weiterfahren."

msgid "Capture payment"
msgstr "Zahlung einnehmen"

msgid "Refund Payment"
msgstr "Zahlung Rückerstatten"

#, python-format
msgid "Do you really want to refund ${amount}?"
msgstr "Möchten Sie wirklich ${amount} rückerstatten?"

#, python-format
msgid "Refund ${amount}"
msgstr "${amount} rückerstatten"

msgid "Your ticket has a new message"
msgstr "Ihr Ticket hat eine neue Nachricht"

msgid "Your note was added"
msgstr "Ihre Notiz wurde hinzugefügt"

msgid "The note was deleted"
msgstr "Die Notiz wurde gelöscht"

msgid "Edit Note"
msgstr "Notiz bearbeiten"

msgid "The ticket cannot be accepted because it's not open"
msgstr "Das Ticket kann nicht angenommen werden da es nicht offen ist"

#, python-format
msgid "You have accepted ticket ${number}"
msgstr "Sie haben das Ticket ${number} angenommen"

msgid "The ticket cannot be closed because it's not pending"
msgstr ""
"Das Ticket kann nicht geschlossen werden da es nicht in Bearbeitung ist"

#, python-format
msgid "You have closed ticket ${number}"
msgstr "Sie haben das Ticket ${number} abgeschlossen"

msgid "The submitter email is not available"
msgstr "Die Email des Antragstellers fehlt"

msgid "The ticket cannot be re-opened because it's not closed"
msgstr ""
"Das Ticket kann nicht wieder geöffnet werden da es nicht geschlossen ist"

#, python-format
msgid "You have reopened ticket ${number}"
msgstr "Sie haben das Ticket ${number} wieder geöffnet"

msgid "Your ticket has been reopened"
msgstr "Ihr Ticket wurde wieder geöffnet"

#, python-format
msgid "You have disabled e-mails for ticket ${number}"
msgstr "Sie haben E-Mails für das Ticket ${number} deaktiviert"

#, python-format
msgid "You have enabled e-mails for ticket ${number}"
msgstr "Sie haben E-Mails für das Ticket ${number} aktiviert"

msgid "The ticket cannot be archived because it's not closed"
msgstr "Das Ticket kann nicht archiviert werden, da es nicht geschlossen ist"

#, python-format
msgid "You archived ticket ${number}"
msgstr "Sie haben das Ticket ${number} archiviert"

msgid ""
"The ticket cannot be recovered from the archive because it's not archived"
msgstr ""
"Das Ticket kann nicht aus dem Archiv geholt werden, da es nicht archiviert "
"ist"

#, python-format
msgid "You recovered ticket ${number} from the archive"
msgstr "Sie haben Ticket ${number} aus dem Archiv geholt"

msgid "The ticket has already been closed"
msgstr "Das Ticket wurde bereits geschlossen"

msgid "Your message has been sent"
msgstr "Ihre Nachricht wurde gesendet"

#, python-format
msgid ""
"The following message will be sent to ${address} and it will be recorded for "
"future reference."
msgstr ""
"Die folgende Nachricht wird an ${address} gesendet und als zukünftige "
"Referenz gespeichert."

msgid "Your request has been submitted"
msgstr "Anfrage eingereicht"

msgid "Your request is currently pending"
msgstr "Ihr Anliegen wird zur Zeit bearbeitet"

msgid "Your request has been processed"
msgstr "Ihr Anliegen wurde abgeschlossen"

msgid "Request Status"
msgstr "Status Anfrage"

msgid "The request has already been closed"
msgstr "Ihre Anfrage wurde bereits geschlossen"

msgid "Your message has been received"
msgstr "Ihre Nachricht wurde übermittelt"

msgid "My"
msgstr "Meine"

msgid "All Tickets"
msgstr "Alle Tickets"

msgid "All Users"
msgstr "Alle Benutzer"

msgid "Added a new user group"
msgstr "Benutzergruppe hinzugefügt"

msgid "New user group"
msgstr "Neue Benutzergruppe"

msgid "Edit user group"
msgstr "Benutzergruppe bearbeiten"

msgid "User Management"
msgstr "Benutzerverwaltung"

msgid "New Signup Link"
msgstr "Neuer Registrationslink"

msgid "New User"
msgstr "Neuer Benutzer"

msgid "A user with this e-mail address already exists"
msgstr "Ein Benutzer mit dieser E-Mail Adresse existiert bereits"

msgid "An account was created for you"
msgstr "Ein Konto wurde für Sie erstellt"

msgid "The user was created successfully"
<<<<<<< HEAD
msgstr "Der Benutzer wurde erfolgreich erstellt"

#~ msgid "The form contains errors. Please check the fields marked in red."
#~ msgstr ""
#~ "Das Formular enthält Fehler. Bitte die rot markierten Felder überprüfen."
=======
msgstr "Der Benutzer wurde erfolgreich erstellt"
>>>>>>> 99590f32
<|MERGE_RESOLUTION|>--- conflicted
+++ resolved
@@ -1,13 +1,8 @@
 msgid ""
 msgstr ""
 "Project-Id-Version: PACKAGE 1.0\n"
-<<<<<<< HEAD
-"POT-Creation-Date: 2022-02-21 12:03+0100\n"
+"POT-Creation-Date: 2022-03-20 08:13+0100\n"
 "PO-Revision-Date: 2022-03-15 10:21+0100\n"
-=======
-"POT-Creation-Date: 2022-03-08 13:55+0100\n"
-"PO-Revision-Date: 2022-02-18 13:20+0100\n"
->>>>>>> 99590f32
 "Last-Translator: Marc Sommerhalder <marc.sommerhalder@seantis.ch>\n"
 "Language-Team: German\n"
 "Language: de_CH\n"
@@ -15,12 +10,8 @@
 "Content-Type: text/plain; charset=UTF-8\n"
 "Content-Transfer-Encoding: 8bit\n"
 "Plural-Forms: nplurals=2; plural=(n != 1);\n"
-<<<<<<< HEAD
 "Generated-By: Lingua 3.12\n"
 "X-Generator: Poedit 3.0.1\n"
-=======
-"X-Generator: Poedit 3.0\n"
->>>>>>> 99590f32
 
 msgid "Open"
 msgstr "Offen"
@@ -1445,6 +1436,9 @@
 msgid "Internal links only"
 msgstr "Interne Seiten"
 
+msgid "E-Mail Address"
+msgstr "E-Mail Adresse"
+
 msgid "Your note about this ticket"
 msgstr "Ihre Notiz zu dem Ticket"
 
@@ -2192,10 +2186,10 @@
 msgid "Reject reservation"
 msgstr "Reservation absagen"
 
-#.
 #. Used in sentence: "${event} published."
 #. Used in sentence: "${event} deleted."
 #. Used in sentence: "${event} withdrawn."
+#.
 msgid "Event"
 msgstr "Veranstaltung"
 
@@ -3218,9 +3212,6 @@
 msgid "Sign up to our newsletter to always stay up to date:"
 msgstr ""
 "Abonnieren Sie unseren Newsletter um immer auf dem Laufenden zu bleiben:"
-
-msgid "E-Mail Address"
-msgstr "E-Mail Adresse"
 
 msgid "Signup"
 msgstr "Abonnieren"
@@ -4737,12 +4728,4 @@
 msgstr "Ein Konto wurde für Sie erstellt"
 
 msgid "The user was created successfully"
-<<<<<<< HEAD
-msgstr "Der Benutzer wurde erfolgreich erstellt"
-
-#~ msgid "The form contains errors. Please check the fields marked in red."
-#~ msgstr ""
-#~ "Das Formular enthält Fehler. Bitte die rot markierten Felder überprüfen."
-=======
-msgstr "Der Benutzer wurde erfolgreich erstellt"
->>>>>>> 99590f32
+msgstr "Der Benutzer wurde erfolgreich erstellt"