#
msgid ""
msgstr ""
"Project-Id-Version: PACKAGE 1.0\n"
<<<<<<< HEAD
"POT-Creation-Date: 2025-01-22 08:59+0100\n"
=======
"POT-Creation-Date: 2025-01-08 16:47+0100\n"
>>>>>>> 2eff06c5
"PO-Revision-Date: 2022-03-15 10:50+0100\n"
"Last-Translator: Marc Sommerhalder <marc.sommerhalder@seantis.ch>\n"
"Language-Team: French\n"
"Language: fr_CH\n"
"MIME-Version: 1.0\n"
"Content-Type: text/plain; charset=UTF-8\n"
"Content-Transfer-Encoding: 8bit\n"
"Plural-Forms: nplurals=2; plural=(n != 1);\n"
"Generated-By: Lingua 3.12\n"
"X-Generator: Poedit 3.0.1\n"

#, python-format
msgid ""
"${mtan} - mTAN for ${organisation}.\n"
"Or continue here: ${url}"
msgstr ""
"${mtan} - mTAN pour ${organisation}.\n"
"Ou continuer ici : ${url}"

msgid ""
"We sent an mTAN to the specified number. Please enter it below or follow the "
"instructions in the SMS."
msgstr ""
"Nous avons envoyé un mTAN au numéro indiqué. Veuillez le saisir ci-dessous "
"ou suivre les instructions du SMS."

msgid "Open"
msgstr "Ouvert"

msgid "Pending"
msgstr "En traitement"

msgid "Closed"
msgstr "Fermé"

msgid "Archived"
msgstr "Archivé"

msgid "All"
msgstr "Tout"

msgid "Paid"
msgstr "Payé"

msgid "Failed"
msgstr "Échoué"

msgid "Refunded"
msgstr "Remboursé"

msgid "Manual"
msgstr "Manuelle"

msgid "Stripe Connect"
msgstr "Stripe Connect"

#, python-format
msgid "${org} OneGov Cloud Status"
msgstr "Statut du OneGov Cloud de ${org}"

msgid "General"
msgstr "Général"

#, python-format
msgid "${org} Reservation Overview"
msgstr "Aperçu de la ${org} réservation"

msgid "Your Chat has been turned into a ticket"
msgstr "Un ticket a été créé à partir de votre chat"

msgid "Account"
msgstr "Compte"

msgid "User Profile"
msgstr "Profil d'utilisateur"

msgid "Logout"
msgstr "Se déconnecter"

msgid "Login"
msgstr "Connexion"

msgid "Register"
msgstr "S'inscrire"

msgid "Timeline"
msgstr "Chronologie"

msgid "Files"
msgstr "Fichiers"

msgid "Images"
msgstr "Images"

msgid "Payment Provider"
msgstr "Opérateur de paiement"

msgid "Payments"
msgstr "Paiements"

msgid "Text modules"
msgstr "Modules de texte"

msgid "Settings"
msgstr "Paramètres"

msgid "Users"
msgstr "Utilisateurs"

msgid "User groups"
msgstr "Groupes d'utilisateurs"

msgid "Link Check"
msgstr "Vérification du lien"

msgid "Archived Tickets"
msgstr "Tickets archivés"

msgid "Forms"
msgstr "Formulaires"

msgid "Surveys"
msgstr "Enquêtes"

msgid "Management"
msgstr "Gestion"

msgid "My Tickets"
msgstr "Mes tickets"

msgid "Open Tickets"
msgstr "Ouvrir les tickets"

msgid "Pending Tickets"
msgstr "Tickets en attente"

msgid "Closed Tickets"
msgstr "Tickets clôturés"

msgid "Tickets"
msgstr "Tickets"

msgid "Ticket"
msgstr "Ticket"

msgid "This site is private"
msgstr "Ce site est privé"

msgid "This site is secret"
msgstr "Ce site est secret"

msgid "Cancel"
msgstr "Annuler"

msgid "ID Payment Provider"
msgstr "ID Opérateurs de paiement"

msgid "Status"
msgstr "Statut"

msgid "Currency"
msgstr "Devise"

msgid "Amount"
msgstr "Montant"

msgid "Net Amount"
msgstr "Montant net"

msgid "Fee"
msgstr "Tarif"

msgid "Date Paid"
msgstr "Date de paiement"

msgid "References"
msgstr "Références"

msgid "Created Date"
msgstr "Date de création"

msgid "Reference Ticket"
msgstr "Billet de référence"

msgid "Submitter Email"
msgstr "E-mail de l'expéditeur"

msgid "Category Ticket"
msgstr "Catégorie Ticket"

msgid "Status Ticket"
msgstr "Ticket de statut"

msgid "Ticket decided"
msgstr "Ticket décidé"

msgid "Yes"
msgstr "Oui"

msgid "No"
msgstr "Non"

msgid "Credit card payments"
msgstr "Paiements carte de crédit"

msgid "Exports payments and tickets"
msgstr "Exporte les paiements et les tickets"

msgid "Title"
msgstr "Titre"

msgid "General availability"
msgstr "Disponibilité générale"

msgid "Rule"
msgstr "Règle"

msgid "Extend"
msgstr "Prolonger"

msgid "Extend by one day at midnight"
msgstr "Prolonger d'un jour à minuit"

msgid "Extend by one month at the end of the month"
msgstr "Prolonger d'un mois à la fin du mois"

msgid "Extend by one year at the end of the year"
msgstr "Prolonger d'un an à la fin de l'année"

msgid "Start"
msgstr "Début"

msgid "Date"
msgstr "Date"

msgid "End"
msgstr "Fin"

msgid "Except for"
msgstr "À l'exception de"

msgid "On holidays"
msgstr "En vacances"

msgid "During school holidays"
msgstr "Durant les vacances scolaires"

msgid "Access"
msgstr "Accès"

msgid "Public"
msgstr "Public"

msgid "Only by privileged users"
msgstr "Seulement par les utilisateurs privilégiés"

msgid "Only by privileged users and members"
msgstr "Seulement par les membres et les utilisateurs privilégiés"

msgid "Security"
msgstr "Sécurité"

msgid "Start date before end date"
msgstr "Date de début avant la date de fin"

msgid "Daypasses"
msgstr "Cartes journalières"

msgid "Daypasses Limit"
msgstr "Limite des cartes journalières"

msgid "Whole day"
msgstr "Toute la journée"

msgid "Time"
msgstr "Heure"

msgid "Each starting at"
msgstr "Chacun commençant à"

msgid "HH:MM"
msgstr "HH:MM"

msgid "Each ending at"
msgstr "Chacun finissant à"

msgid "May be partially reserved"
msgstr "Peut être partiellement réservé"

msgid "Options"
msgstr "Options"

msgid "Reservations per time slot"
msgstr "Maximum des reservation par unité des temps"

msgid "Available items"
msgstr "Articles disponibles"

msgid "Reservations per time slot and person"
msgstr "Réservations par tranche horaire et par personne"

msgid "From"
msgstr "De"

msgid "Until"
msgstr "Jusqu'à"

msgid "Slots per Reservation"
msgstr "Limit des reservations"

msgid "Start time before end time"
msgstr "Heure de début avant l'heure de fin"

msgid "Lead"
msgstr "Accroche"

msgid "Describes what this directory is about"
msgstr "Décrit le contenu de votre dossier"

msgid "Further Information"
msgstr "Plus d'informations"

msgid "If left empty \"Further Information\" will be used as title"
msgstr "S'il n'est pas renseigné, le titre sera \"Plus d'informations\"."

msgid "Text"
msgstr "Texte"

msgid "Position"
msgstr "Position"

msgid "Above the entries"
msgstr "Au-dessus des entrées"

msgid "Below the entries"
msgstr "Sous les entrées"

msgid "Definition"
msgstr "Définition"

msgid "Coordinates"
msgstr "Coordonnées"

msgid "Entries have no coordinates"
msgstr "Les entrées ne possèdent pas de coordonnées"

msgid "Coordinates are shown on each entry"
msgstr "Les coordonnées sont affichées sur chaque entrée"

msgid "Coordinates are shown on the directory and on each entry"
msgstr "Les coordonnées sont affichées sur le répertoire et sur chaque entrée"

msgid "Title-Format"
msgstr "Format Titre"

msgid "Display"
msgstr "Afficher"

msgid "Lead-Format"
msgstr "Format Principal"

msgid "Empty Directory Notice"
msgstr "Avis de dossier vide"

msgid ""
"This text will be displayed when the directory contains no (visible) "
"entries. When left empty a generic default text will be shown instead."
msgstr ""
"Ce texte sera affiché lorsque le dossier ne contient pas d'entrées "
"(visibles). S'il est laissé vide, un texte générique par défaut sera affiché "
"à la place."

msgid "Numbering"
msgstr "Numérotation"

msgid "None"
msgstr "Aucune"

msgid "Standard"
msgstr "Standard"

msgid "Custom"
msgstr "Personnalisé"

msgid "Custom Numbering"
msgstr "Numérotation personnalisée"

msgid "Main view"
msgstr "Affichage principal"

msgid "Hide these labels on the main view"
msgstr "Cacher ces noms de champs dans la vue principale"

msgid "Address"
msgstr "Adresse"

msgid "Filters"
msgstr "Filtres"

msgid "Thumbnail"
msgstr "Vignette"

msgid "Pictures to be displayed as thumbnails on an entry"
msgstr "Images à afficher sous forme de vignettes sur une entrée"

msgid "Overview layout with tiles"
msgstr "Vue d'ensemble avec les tuiles"

msgid "Address Block Title"
msgstr "Titre du bloc d'adresses"

msgid "Address Block"
msgstr "Bloc d'adresses"

msgid "The first line of the address"
msgstr "La première ligne de l'adresse"

msgid "Static title"
msgstr "Titre statique"

msgid "Icon"
msgstr "Icône"

msgid "Marker"
msgstr "Marqueur"

msgid "Marker Color"
msgstr "Couleur du marqueur"

msgid "Default"
msgstr "Défaut"

msgid "Color"
msgstr "Couleur"

msgid "Order"
msgstr "Trier"

msgid "By title"
msgstr "Par titre"

msgid "By format"
msgstr "Par format"

msgid "Order-Format"
msgstr "Format-tri"

msgid "Direction"
msgstr "Direction"

msgid "Ascending"
msgstr "Montant"

msgid "Descending"
msgstr "Descendant"

msgid "Pattern"
msgstr "Modèle"

msgid "External Link"
msgstr "Lien Externe"

msgid "Visible"
msgstr "Visible"

msgid "Users may propose new entries"
msgstr "Les utilisateurs peuvent proposer de nouvelles entrées"

msgid "New entries"
msgstr "Nouvelles entrées"

msgid "Guideline"
msgstr "Directives"

msgid "Price"
msgstr "Prix"

msgid "Free of charge"
msgstr "Gratuit"

msgid "Price per submission"
msgstr "Prix par proposition"

msgid "Users may send change requests"
msgstr "Les utilisateurs peuvent envoyer des demandes de modifications"

msgid "Change requests"
msgstr "Demandes de modifications"

msgid "Enable publication dates"
msgstr "Activer les dates de publication"

msgid ""
"Users may suggest publication start and/or end of the entry on submissions "
"and change requests"
msgstr ""
"Les utilisateurs peuvent suggérer le début et/ou la fin de la publication de "
"l'entrée sur les soumissions et les demandes de changement"

msgid "Publication"
msgstr "Publication"

msgid "Enable registering for update notifications"
msgstr "Activer l'inscription aux notifications"

msgid "Users can register for updates on new entries"
msgstr ""
"Les utilisateurs peuvent s'inscrire pour recevoir des notifications sur les "
"nouvelles entrées."

msgid "Notifications"
msgstr "Notifications"

msgid "Required publication dates"
msgstr "Les dates de publication sont requises"

msgid "Information to be provided in addition to the E-mail"
msgstr "Informations complémentaires du demandeur requises à l'e-mail"

msgid "Name"
msgstr "Nom"

msgid "Phone"
msgstr "Téléphone"

msgid "Submitter"
msgstr "Auteur"

msgid "Layout"
msgstr "Mise en page"

msgid "Accordion"
msgstr "Accordéon"

#, python-format
msgid "The following fields are unknown: ${fields}"
msgstr "Les champs suivants sont inconnus : ${fields}"

msgid "Please select at most one thumbnail field"
msgstr "Veuillez sélectionner un champ de vignette au maximum"

msgid "Please select exactly one numbering field"
msgstr "Veuillez sélectionner exactement un champ de numérotation"

#, python-format
msgid ""
"User submissions are not possible, because «${field}» is not visible. Only "
"if all fields are visible are user submission possible - otherwise users may "
"see data that they are not intended to see. "
msgstr ""
"Les soumissions d'utilisateurs ne sont pas possibles car « ${field} » n'est "
"pas visible. Les soumissions d'utilisateurs ne sont possibles que si tous "
"les champs sont visibles. Sinon, les utilisateurs peuvent voir des données "
"qu'ils ne sont pas destinés à voir."

msgid "Apply directory configuration"
msgstr "Appliquer la configuration du dossier"

msgid "Yes, import configuration and entries"
msgstr "Oui, importer la configuration et les entrées"

msgid "No, only import entries"
msgstr "Non, importer les entrées uniquement"

msgid "Mode"
msgstr "Mode"

msgid "Only import new entries"
msgstr "Importer uniquement les nouvelles entrées"

msgid "Replace all entries"
msgstr "Remplacer toutes les entrées"

msgid "Import"
msgstr "Imprimer"

msgid "The name field cannot be empty."
msgstr "Le champ nom ne peut pas être vide."

msgid "Please fill out a new name"
msgstr "Veuillez remplir un nouveau nom"

#, python-format
msgid "Invalid name. A valid suggestion is: ${name}"
msgstr "Nom invalide. Une suggestion valid est: ${name}"

msgid "An entry with the same name exists"
msgstr "Une entrée avec le même nom existe"

msgid "E-Mail"
msgstr "E-mail"

msgid "Describes briefly what this form is about"
msgstr "Décrit brièvement ce formulaire"

msgid "Detailed Explanation"
msgstr "Explication détaillée"

msgid "Describes in detail how this form is to be filled"
msgstr "Décrit en détail comment remplir ce formulaire"

msgid "Form PDF"
msgstr "Formulaire PDF"

msgid "Group"
msgstr "Groupe"

msgid "Used to group this form in the overview"
msgstr "Utilisé pour regrouper ce formulaire dans la vue d'ensemble"

msgid "Art"
msgstr "Art"

msgid "Cinema"
msgstr "Cinéma"

msgid "Concert"
msgstr "Concert"

msgid "Congress"
msgstr "Congrès"

msgid "Culture"
msgstr "Culture"

msgid "Dancing"
msgstr "Dansant"

msgid "Education"
msgstr "Éducation"

msgid "Exhibition"
msgstr "Exposition"

msgid "Gastronomy"
msgstr "Gastronomie"

msgid "Health"
msgstr "Santé"

msgid "Library"
msgstr "Bibliothèque"

msgid "Literature"
msgstr "Littérature"

msgid "Market"
msgstr "Marché"

msgid "Meetup"
msgstr "Rencontre"

msgid "Misc"
msgstr "Points divers"

msgid "Music School"
msgstr "École de musique"

msgid "Nature"
msgstr "Nature"

msgid "Music"
msgstr "Musique"

msgid "Party"
msgstr "Fête"

msgid "Politics"
msgstr "Politique"

msgid "Reading"
msgstr "Lecture"

msgid "Religion"
msgstr "Religion"

msgid "Sports"
msgstr "Sports"

msgid "Talk"
msgstr "Conférence"

msgid "Theater"
msgstr "Théâtre"

msgid "Tourism"
msgstr "Tourisme"

msgid "Toy Library"
msgstr "Bibliothèque de jouets"

msgid "Tradition"
msgstr "Tradition"

msgid "Youth"
msgstr "Jeunesse"

msgid "Elderly"
msgstr "Âgées"

msgid "Mo"
msgstr "Lu"

msgid "Tu"
msgstr "Ma"

msgid "We"
msgstr "Me"

msgid "Th"
msgstr "Je"

msgid "Fr"
msgstr "Ve"

msgid "Sa"
msgstr "Sa"

msgid "Su"
msgstr "Di"

msgid "Concerto in the castle garden"
msgstr "Concerto dans le jardin du château"

msgid "Description"
msgstr "Description"

msgid "Enjoy a concerto in the castle garden."
msgstr "Profitez d'un concerto dans le jardin du château."

msgid "Image"
msgstr "Image"

msgid "Additional Information (PDF)"
msgstr "Informations complémentaires (PDF)"

msgid "Venue"
msgstr "Lieu"

msgid "10 CHF for adults"
msgstr "10 CHF pour les adultes"

msgid "Organizer"
msgstr "Organisateur"

msgid "Music society"
msgstr "Société musicale"

msgid "Organizer E-Mail address"
msgstr "Adresse e-mail de l'organisateur"

msgid "Shown as contact E-Mail address"
msgstr "Affichée comme adresse e-mail de contact"

msgid "Organizer phone number"
msgstr "Numéro de téléphone de l'organisateur"

msgid "Shown as contact phone number"
msgstr "Affiché comme numéro de téléphone de contact"

msgid "External event URL"
msgstr "URL de l'événement externe"

msgid "Event Registration URL"
msgstr "URL de l'inscription à l'événement"

msgid "The marker can be moved by dragging it with the mouse"
msgstr "Le curseur peut être déplacé avec la souris"

msgid "Tags"
msgstr "Étiquettes"

msgid "To"
msgstr "Vers"

msgid "Repeat"
msgstr "Répéter"

msgid "Without"
msgstr "Sans"

msgid "Weekly"
msgstr "Hebdomadaire"

msgid "On additional dates"
msgstr "À des dates supplémentaires"

msgid "Repeats itself every"
msgstr "Se répète tous les"

msgid "Until date"
msgstr "Jusqu'à"

msgid "Dates"
msgstr "Dates"

msgid "The end date must be later than the start date."
msgstr "La date de fin doit être postérieure à la date de début."

msgid "The weekday of the start date must be selected."
msgstr ""
"Le jour de la semaine correspondant à la date de début doit être sélectionné."

msgid "Please set and end date if the event is recurring."
msgstr "Veuillez préciser une date de fin si l'événement est récurrent."

msgid "Please select a weekday if the event is recurring."
msgstr "Veuillez choisir un jour de la semaine si l'événement est récurrent."

msgid "Invalid dates."
msgstr "Dates non valables."

msgid "Add"
msgstr "Ajouter"

msgid "Remove"
msgstr "Supprimer"

msgid "Clear"
msgstr "Supprimer"

msgid ""
"Delete imported events before importing. This does not delete otherwise "
"imported events and submitted events."
msgstr ""
"Supprime les événements importés avant de les importer. Les événements "
"importés ailleurs et les événements signalés ne sont pas supprimés par cela."

msgid "Dry Run"
msgstr "Test"

msgid "Do not actually import the events."
msgstr "Les événements ne sont pas sauvegardés."

msgid "Expected header line with the following columns:"
msgstr "La première ligne doit avoir les noms de colonne suivants:"

msgid "Map"
msgstr "Carte"

msgid "Comment"
msgstr "Commentaire"

msgid "Please provide at least one change"
msgstr "Veuillez apporter au moins une modification"

msgid "Publication end must be in the future"
msgstr "La fin de la publication doit être dans le futur"

msgid "Publication start must be prior to end"
msgstr "Le début de la publication doit être antérieur à la fin"

msgid "Describes briefly what this entry is about"
msgstr "Décrit brièvement cette entrée"

msgid "URL"
msgstr "Lien"

msgid "Url pointing to another website"
msgstr "Url qui pointe vers une page externe"

msgid "Used to group this link in the overview"
msgstr "Utilisé pour regrouper le lien dans la vue d'ensemble"

msgid "Name of the list view this link will be shown"
msgstr "Nom de la vue d'ensemble où ce lien apparaît"

msgid "Describes what this form is about"
msgstr "Décrit le contenu de ce formulaire"

msgid "Used to group the form in the overview"
msgstr "Utilisé pour grouper la formulaire dans la vue d'ensemble"

msgid "Pick-Up"
msgstr "Ramassage"

msgid ""
"Describes how this resource can be picked up. This text is used on the "
"ticket status page to inform the user"
msgstr ""
"Décrit la manière dont cette ressource peut être récupérée. Ce texte est "
"utilisé sur la page de statut du ticket pour informer le client"

msgid "Short description of the survey"
msgstr "Description courte de l'enquête"

msgid "URL path"
msgstr "Chemin Url"

msgid "Selection"
msgstr "Sélection"

msgid "By date"
msgstr "Par date"

msgid "By registration window"
msgstr "Par fenêtre d'inscription"

msgid "Registration Window"
msgstr "Fenêtre d'inscription"

msgid "Your message"
msgstr "Votre message"

msgid "Send to attendees with status"
msgstr "Envoyer aux participants avec le statut"

msgid "Confirmed"
msgstr "Confirmé"

msgid "Cancelled"
msgstr "Annulé"

msgid "No email receivers found for the selection"
msgstr "Aucun destinataire d'email trouvé pour la sélection"

msgid "Limit the number of attendees"
msgstr "Limiter le nombre de participants"

msgid "Attendees"
msgstr "Participants"

msgid "Yes, limit the number of attendees"
msgstr "Oui, limiter le nombre de participants"

msgid "No, allow an unlimited number of attendees"
msgstr "Non, autoriser un nombre illimité de participants"

msgid "Number of attendees"
msgstr "Nombre de participants"

msgid "Waitinglist"
msgstr "Liste d'attente"

msgid "Yes, allow for more submissions than available spots"
msgstr "Oui, permettre plus de soumissions que de places disponibles"

msgid "No, ensure that all submissions can be confirmed"
msgstr "Non, assurez-vous que toutes les soumissions peuvent être confirmées"

msgid "Do not accept any submissions"
msgstr "N'accepter aucunes soumissions"

msgid "Advanced"
msgstr "Avancé"

msgid "Please use a stop date after the start"
msgstr "Veuillez utiliser une date d'arrêt après le début"

#, python-format
msgid ""
"The date range overlaps with an existing registration window (${range})."
msgstr ""
"La période donnée chevauche une fenêtre d'inscription existante (${range})."

#, python-format
msgid ""
"The limit cannot be lower than the already confirmed number of attendees "
"(${claimed_spots})"
msgstr ""
"La limite ne peut être inférieure au nombre de participants déjà confirmés "
"(${claimed_spots})"

#, python-format
msgid ""
"The limit cannot be lower than the already confirmed number attendees "
"(${claimed_spots}) and the number of pending requests (${pending_requests}). "
"Either enable the waiting list, process the pending requests or increase the "
"limit. "
msgstr ""
"La limite ne peut pas être inférieure au nombre de participants déjà "
"confirmés (${claims_spots}) et au nombre de demandes en attente "
"(${pending_requests}). Activez la liste d'attente, traitez les demandes en "
"attente ou augmentez la limite."

msgid "The end date must be later than the start date"
msgstr "La date de fin doit être postérieure à la date de début"

msgid "Format"
msgstr "Format"

msgid "CSV File"
msgstr "Fichier CSV"

msgid "Excel File"
msgstr "Fichier Excel"

msgid "JSON File"
msgstr "Fichier JSON"

msgid "XML File"
msgstr "Fichier XML"

msgid "Minimum price total"
msgstr "Prix minimum total"

msgid "Payment Method"
msgstr "Méthode de paiement"

msgid "No credit card payments"
msgstr "Pas de paiements par carte de crédit"

msgid "Credit card payments optional"
msgstr "Paiements par carte de crédit en option"

msgid "Credit card payments required"
msgstr "Paiements par carte de crédit requis"

msgid "The price must be larger than zero"
msgstr "Le prix doit être supérieur à zéro"

msgid ""
"You need to setup a default payment provider to enable credit card payments"
msgstr ""
"Vous devez choisir un fournisseur de paiement par défaut pour activer les "
"paiements par carte de crédit"

msgid "Test run"
msgstr "Test de fonctionnement"

msgid "Describes what this photo album is about"
msgstr "Décrit l'album photo"

msgid "View"
msgstr "Visualiser"

msgid "Full size images"
msgstr "Images de taille normale"

msgid "Grid layout"
msgstr "Mise en page en grille"

msgid "By filename"
msgstr "Par nom de fichier"

msgid "By caption"
msgstr "Par légende"

msgid "By last change"
msgstr "Par date de dernière modification"

msgid "Show images on homepage"
msgstr "Montrer les images sur la page d'accueil"

msgid "By filename"
msgstr "Par nom de fichier"

msgid "By caption"
msgstr "Par légende"

msgid "By last change"
msgstr "Par date de dernière modification"

msgid "Used in the overview and the e-mail subject"
msgstr "Utilisé dans l'aperçu et le sujet de l'e-mail"

msgid "Editorial"
msgstr "Éditorial"

msgid "A few words about this edition of the newsletter"
msgstr "Quelques mots concernant l'édition de cette lettre d'informations"

msgid "Latest news"
msgstr "Dernières nouvelles"

msgid "Show news as tiles"
msgstr "Afficher les actualités sous forme de tuiles"

msgid ""
"If checked, news are displayed as tiles. Otherwise, news are listed in full "
"length."
msgstr ""
"Si cette case est activée, les nouvelles sont affichées sous forme de "
"tuiles. Dans le cas contraire, les nouvelles sont listés dans leur "
"intégralité."

msgid "Events"
msgstr "Événements"

msgid "Publications"
msgstr "Publications"

msgid "Categories"
msgstr "Catégories"

msgid ""
"Select categories the newsletter reports on. The users will receive the "
"newsletter only if it reports on at least one of the categories the user "
"subscribed to."
msgstr ""
"Sélectionnez les catégories sur lesquelles la lettre d'information porte. "
"Les utilisateurs ne recevront la lettre d'information que si elle concerne "
"au moins l'une des catégories auxquelles l'utilisateur s'est abonné."

msgid "Send"
msgstr "Envoyer"

msgid "Now"
msgstr "Maintenant"

msgid "At a specified time"
msgstr "À une heure précise"

msgid "Scheduled time must be at least 5 minutes in the future"
msgstr "L'heure d'envoi doit être d'au moins cinq minutes dans le futur"

msgid "Newsletters can only be sent on the hour (10:00, 11:00, etc.)"
msgstr ""
"Les newsletters ne peuvent être envoyés qu'en début d'heure (10:00, 11:00, "
"etc.)"

msgid "Recipient"
msgstr "Destinataire"

msgid "Do not actually import the newsletter subscribers"
msgstr "Ne pas importer les abonnés à la newsletter"

msgid "Will be used as image in the page overview on the parent page"
msgstr "Sera utilisé comme image dans la vue d'ensemble de la page parent"

msgid "Describes what this page is about"
msgstr "Décrit de quoi parle cette page"

msgid "Show the lead if accessing the parent page"
msgstr "Afficher l'introduction sur la page parent"

msgid "(Redesign only)"
msgstr "(Redesign uniquement)"

msgid ""
"There are currently no allowed domains for iFrames. To enable domains for "
"iFrames, please contact info@seantis.ch."
msgstr ""
"Aucun domaine n'est actuellement autorisé pour les iFrames. Pour activer les "
"domaines pour les iFrames, veuillez contacter info@seantis.ch"

msgid "Height"
msgstr "Hauteur"

msgid ""
"The height of the iFrame in pixels. If not set, the iFrame will have a "
"standard height of 800px."
msgstr ""
"La hauteur de l'iFrame en pixels. Si elle n'est pas définie, l'iFrame aura "
"une hauteur standard de 800 pixels."

msgid "Display as card"
msgstr "Afficher sous forme de carte"

msgid "Display the iFrame as a card with a border"
msgstr "Afficher l'iFrame comme une carte avec une bordure"

msgid "The following domains are allowed for iFrames:"
msgstr "Les domaines suivants sont autorisés pour les iFrames:"

msgid "To allow more domains for iFrames, please contact info@seantis.ch."
msgstr ""
"Pour activer d'autres domaines pour les iFrames, veuillez contacter "
"info@seantis.ch."

msgid "The domain of the URL is not allowed for iFrames."
msgstr "Le domaine de l'URL n'est pas autorisé pour les iFrames"

msgid "Destination"
msgstr "Destination"

msgid "- Root -"
msgstr "- Page de base-"

msgid "Invalid destination selected"
msgstr "Destination non valide sélectionnée"

msgid "Salutation"
msgstr "Civilité"

msgid "Academic Title"
msgstr "Diplôme"

msgid "First name"
msgstr "Prénom"

msgid "Last name"
msgstr "Nom de famille"

msgid "Function"
msgstr "Fonction"

msgid "Organisation"
msgstr "Organisation"

msgid "Sub organisation"
msgstr "Sous-organisation"

msgid "Direct Phone Number or Mobile"
msgstr "Numéro de téléphone direct ou Mobile"

msgid "Born"
msgstr "Naissance"

msgid "Profession"
msgstr "Profession"

msgid "Political Party"
msgstr "Parti politique"

msgid "Parliamentary Group"
msgstr "Groupe parlementaire"

msgid "Website"
msgstr "Site Web"

msgid "Website 2"
msgstr "Site Web 2"

msgid "Location address"
msgstr "Adress du lieu"

msgid "Location Code and City"
msgstr "Code de localisation et ville"

msgid "Postal address"
msgstr "Adresse postale"

msgid "Postal Code and City"
msgstr "Code postal et ville"

msgid "Picture"
msgstr "Photo"

msgid "URL pointing to the picture"
msgstr "URL pointant vers la photo"

msgid "Notes"
msgstr "Notes"

msgid "Public extra information about this person"
msgstr "Informations publiques supplémentaires à propos de cette semaine"

msgid "Rooms"
msgstr "Espaces"

msgid "Weekdays"
msgstr "Jours de la semaine"

msgid "Start date in past"
msgstr "Date de début dans le passé"

msgid "Describes what this reservation resource is about"
msgstr "Décrit en quoi consiste cette ressource de réservation"

msgid "Used to group the resource in the overview"
msgstr "Utilisé pour grouper la ressource dans la vue d'ensemble"

msgid "Extra Fields Definition"
msgstr "Définition de champs supplémentaires"

msgid "Closing date for the public"
msgstr "Date de clôture pour le public"

msgid "Closing date"
msgstr "Date de clôture"

msgid "No closing date"
msgstr "Pas de date de fermeture"

msgid "Stop accepting reservations days before the allocation"
msgstr ""
"Arrêter d'accepter des réservations plusieurs jours avant l'attribution"

msgid "Stop accepting reservations hours before the allocation"
msgstr "Arrêter d'accepter des réservations des heures avant l'attribution"

msgid "Hours"
msgstr "Heures"

msgid "Days"
msgstr "Jours"

msgid "Limit reservations to certain zip-codes"
msgstr "Limiter les réservations à certains codes postaux"

msgid "Zip-code limit"
msgstr "Limite de code postal"

msgid "Zip-code field"
msgstr "Champ code postal"

msgid "Allowed zip-codes (one per line)"
msgstr "Codes postaux autorisés (un par ligne)"

msgid "Days before an allocation may be reserved by anyone"
msgstr ""
"Des jours avant une attribution peuvent être réservés par n'importe qui"

msgid "Default view"
msgstr "Affichage par défaut"

msgid "Week view"
msgstr "Affichage de la semaine"

msgid "Month view"
msgstr "Affichage du mois"

msgid "Per item"
msgstr "Par article"

msgid "Per hour"
msgstr "Par heure"

msgid "Price per item"
msgstr "Prix par article"

msgid "Price per hour"
msgstr "Prix par heure"

msgid "Please select the form field that holds the zip-code"
msgstr "Veuillez sélectionner le champ de formulaire contenant le code postal."

msgid "Please enter at least one zip-code"
msgstr "Veuillez saisir au moins un code postal"

msgid "Please enter one zip-code per line, without spaces or commas"
msgstr "Veuillez saisir un code postal par ligne, sans espaces ni virgules"

msgid "New Reservations"
msgstr "Nouvelles réservations"

msgid "Notifications *"
msgstr "Notifications *"

msgid ""
"For each new reservation, a notification will be sent to the above recipient."
msgstr ""
"Pour chaque nouvelle réservation, une notification sera envoyée au "
"destinataire ci-dessus."

msgid "Daily Reservations"
msgstr "Réservations quotidiennes"

msgid ""
"On each day selected below, a notification with the day's reservations will "
"be sent to the recipient above at 06:00."
msgstr ""
"Pour chaque jour sélectionné ci-dessous, une notification avec les "
"réservations du jour sera envoyée au destinataire ci-dessus à 6h00.."

msgid "Internal Notes"
msgstr "Notes internes"

msgid ""
"Each time a new note is added to the ticket for a reservation, a "
"notification is sent to the recipient above."
msgstr ""
"Chaque fois qu'une nouvelle note est ajoutée au ticket pour une réservation, "
"une notification est envoyée au destinataire ci-dessus."

msgid "Rejected Reservations"
msgstr "Réservations rejetées"

msgid ""
"If a reservation is cancelled, a notification will be sent to the above "
"recipient."
msgstr ""
"Si une réservation est annulée, une notification sera envoyée au "
"destinataire mentionné ci-dessus."

msgid "Send on"
msgstr "Envoyer sur"

msgid "Resources"
msgstr "Ressources"

msgid "Please add at least one notification."
msgstr "Veuillez ajouter au moins une notification."

msgid "Logo"
msgstr "Logo"

msgid "URL pointing to the logo"
msgstr "URL pointant vers le logo"

msgid "Logo (Square)"
msgstr "Logo (carré)"

msgid "E-Mail Reply Address (Reply-To)"
msgstr "Adresse e-mail de réponse (Reply-To)"

msgid "Replies to automated e-mails go to this address."
msgstr "Les réponses aux e-mails automatisés sont envoyées à cette adresse."

msgid "Primary Color"
msgstr "Couleur primaire"

msgid "Default Font Family"
msgstr "Famille de police principale"

msgid "Languages"
msgstr "Langues"

msgid "German"
msgstr "Allemand"

msgid "French"
msgstr "Français"

msgid "Italian"
msgstr "Italien"

msgid "Additional CSS"
msgstr "CSS additionnel"

msgid "Will be used if an image is needed, but none has been set"
msgstr ""
"Sera utilisée si une image est nécessaire, mais qu'aucune n'a été définie."

msgid "Standard Image"
msgstr "Image standard"

msgid "Column width left side"
msgstr "Largeur de la colonne côté gauche"

msgid "Footer Division"
msgstr "Division du pied du page"

msgid "Column width for the center"
msgstr "Largeur de la colonne au centre"

msgid "Column width right side"
msgstr "Largeur de la colonne côté droite"

msgid "Contact"
msgstr "Contact"

msgid "The address and phone number of the municipality"
msgstr "L'adresse et le numéro de téléphone de la municipalité"

msgid "Information"
msgstr "Information"

msgid "Contact Link"
msgstr "Rubrique Contact"

msgid "URL pointing to a contact page"
msgstr "URL pointant vers une page de contact"

msgid "Opening Hours"
msgstr "Horaires d'ouverture"

msgid "The opening hours of the municipality"
msgstr "Les horaires d'ouverture de la municipalité"

msgid "Opening Hours Link"
msgstr "Lien vers les horaires d'ouvertures"

msgid "URL pointing to an opening hours page"
msgstr "Lien vers une page d'horaires d'ouverture"

msgid "Hide OneGov Cloud information"
msgstr "Masquer les informations OneGov Cloud"

msgid ""
"This includes the link to the marketing page, and the link to the privacy "
"policy."
msgstr ""
"Cela inclut le lien vers la page marketing et le lien vers la politique de "
"confidentialité."

msgid "Facebook"
msgstr "Facebook"

msgid "URL pointing to the Facebook site"
msgstr "Lien vers la page Facebook"

msgid "Social Media"
msgstr "Réseaux sociaux"

msgid "Twitter"
msgstr "Twitter"

msgid "URL pointing to the Twitter site"
msgstr "Lien vers la page Twitter"

msgid "YouTube"
msgstr "YouTube"

msgid "URL pointing to the YouTube site"
msgstr "Lien vers la page YouTube"

msgid "Instagram"
msgstr "Instagram"

msgid "URL pointing to the Instagram site"
msgstr "Lien vers la page Instagram"

msgid "Linkedin"
msgstr "LinkedIn"

msgid "URL pointing to the LinkedIn site"
msgstr "Lien vers la page LinkedIn"

msgid "TikTok"
msgstr "TikTok"

msgid "URL pointing to the TikTok site"
msgstr "Lien vers la page TikTok"

msgid "Custom Link 1"
msgstr "Lien personnalisé 1"

msgid "URL to internal/external site"
msgstr "Lien site interne/externe"

msgid "Custom Link 2"
msgstr "Lien personnalisé 2"

msgid "Custom Link 3"
msgstr "Lien personnalisé 3"

msgid "Name of the partner"
msgstr "Nom du partenaire"

msgid "First Partner"
msgstr "Premier partenaire"

msgid "Logo of the partner"
msgstr "Logo du partenaire"

msgid "The partner's website"
msgstr "Le site web du partenaire"

msgid "Second Partner"
msgstr "Deuxième partenaire"

msgid "Third Partner"
msgstr "Troisième partenaire"

msgid "Fourth Partner"
msgstr "Quatrième partenaire"

msgid "The width of the column must be greater than 0"
msgstr "La largeur de la colonne doit être supérieure à 0"

msgid "The sum of all the footer columns must be equal to 12"
msgstr "La somme de toutes les colonnes de bas de page doit être égale à 12"

msgid ""
"Default social media preview image for rich link previews. Optimal size is "
"1200:630 px."
msgstr ""
"Image par défaut de l'aperçu des médias sociaux pour les aperçus de liens "
"riches. La taille optimale est de 1200:630 px."

msgid "Icon 16x16 PNG (Windows)"
msgstr "Icône 16x16 PNG (Windows)"

msgid "URL pointing to the icon"
msgstr "URL pointant vers le Favicon"

msgid "Icon 32x32 PNG (Mac)"
msgstr "Icône 32x32 PNG (Mac)"

msgid "Icon 57x57 PNG (iPhone, iPod, iPad)"
msgstr "Icône 57x57 PNG (iPhone, iPod, iPad)"

msgid "Icon SVG 20x20 (Safari)"
msgstr "Icône SVG 20x20 (Safari)"

msgid "Disable page references"
msgstr "Désactiver les références de page"

msgid ""
"Disable showing the copy link '#' for the site reference. The references "
"themselves will still work. Those references are only showed for logged in "
"users."
msgstr ""
"Désactiver le lien pour copier la référence de page. Les références elles-"
"mêmes fonctionneront toujours. Ces références ne sont affichées que pour les "
"utilisateurs connectés."

msgid "Open files in separate window"
msgstr "Ouvrir les fichiers dans une fenêtre de navigateur séparée"

msgid "Announcement"
msgstr "Annonce"

msgid "Announcement URL"
msgstr "URL pour l'annonce"

msgid "Announcement bg color"
msgstr "Couleur de fond de l'annonce"

msgid "Announcement font color"
msgstr "Couleur de la police de l'annonce"

msgid "Only show Announcement for logged-in users"
msgstr "Afficher l'annonce uniquement pour les utilisateurs connectés"

msgid "Header links"
msgstr "Liens d'en-tête"

msgid "Text header left side"
msgstr "Texte dans en-tête, face gauche"

msgid "Optional"
msgstr "Facultatif"

msgid "Font color"
msgstr "Couleur de la police"

msgid "Relative font size"
msgstr "Taille de police relative"

msgid "Keep header links and/or header text fixed to top on scrolling"
msgstr ""
"Maintenir les liens d'en-tête et/ou le texte d'en-tête en haut lors du "
"défilement"

msgid "Header fixation"
msgstr "Fixation des éléments d'en-tête"

msgid "Please add an url to each link"
msgstr "Veuillez ajouter une url à chaque lien"

msgid "Your URLs must start with http://, https:// or / (for internal links)"
msgstr ""
"Vos URL doivent commencer par http://, https:// ou / (pour les liens "
"internes)."

msgid "Homepage Cover"
msgstr "Couverture de la page d'accueil"

msgid "Structure"
msgstr "Structure"

msgid "Homepage Structure (for advanced users only)"
msgstr ""
"Structure de la page d'accueil (seulement pour les utilisateurs avancés)"

msgid "The structure of the homepage"
msgstr "La structure de la page d'accueil"

msgid "Homepage redirect"
msgstr "Redirection vers la page d'accueil"

msgid "Yes, to directories"
msgstr "Oui, aux annuaires"

msgid "Yes, to events"
msgstr "Oui, aux événements"

msgid "Yes, to forms"
msgstr "Oui, aux formulaires"

msgid "Yes, to publications"
msgstr "Oui, aux publications"

msgid "Yes, to reservations"
msgstr "Oui, aux réservations"

msgid "Yes, to a non-listed path"
msgstr "Oui, vers un chemin non listé"

msgid "Path"
msgstr "Chemin"

msgid "Please enter a path without schema or host"
msgstr "Veuillez entrer un chemin d'accès sans schéma ou hôte"

msgid "Hide these fields for non-logged-in users"
msgstr "Masquer ces champs pour les utilisateurs non connectés"

msgid "People"
msgstr "Personnes"

msgid "Duration of mTAN session"
msgstr "Durée de la séance mTAN"

msgid "Specify in number of seconds"
msgstr "Exprimez le temps en nombre de secondes"

msgid "mTAN Access"
msgstr "Accès au mTAN"

msgid ""
"Prevent further accesses to protected resources after this many have been "
"accessed"
msgstr ""
"Une fois que ce nombre de ressources protégées a été consulté, empêcher tout "
"autre accès à celles-ci"

msgid "Leave empty to disable limiting requests"
msgstr "Laisser vide pour désactiver la limitation des requêtes"

msgid "Prevent further accesses to protected resources in this time frame"
msgstr ""
"Empêcher tout autre accès aux ressources protégées pendant cette période"

msgid "The default map view. This should show the whole town"
msgstr "La vue par défaut de la carte. Cela devrait montrer la ville entière"

msgid "Geo provider"
msgstr "Fournisseur de geo"

msgid "Swisstopo (Default)"
msgstr "Swisstopo (défaut)"

msgid "Swisstopo Aerial"
msgstr "Swisstopo photo aérienne"

msgid "Analytics Code"
msgstr "Code Analytics"

msgid "JavaScript for web statistics support"
msgstr "JavaScript pour l'assistance en matière de statistiques web"

msgid "Analytics URL"
<<<<<<< HEAD
msgstr "URL Analytics"

msgid "URL pointing to the analytics page"
msgstr "URL pointant vers la page d'analyse"
=======
msgstr ""

msgid "URL pointing to the analytics page"
msgstr ""
>>>>>>> 2eff06c5

msgid "Cantonal holidays"
msgstr "Jours fériés cantonaux"

msgid "Aargau"
msgstr "Argovie"

msgid "Appenzell Ausserrhoden"
msgstr "Appenzell Rhodes-Extérieures"

msgid "Appenzell Innerrhoden"
msgstr "Appenzell Rhodes-Intérieures"

msgid "Basel-Landschaft"
msgstr "Bâle-Campagne"

msgid "Basel-Stadt"
msgstr "Bâle-Ville"

msgid "Berne"
msgstr "Berne"

msgid "Fribourg"
msgstr "Fribourg"

msgid "Geneva"
msgstr "Genève"

msgid "Glarus"
msgstr "Glaris"

msgid "Grisons"
msgstr "Grisons"

msgid "Jura"
msgstr "Jura"

msgid "Lucerne"
msgstr "Lucerne"

msgid "Neuchâtel"
msgstr "Neuchâtel"

msgid "Nidwalden"
msgstr "Nidwald"

msgid "Obwalden"
msgstr "Obwald"

msgid "Schaffhausen"
msgstr "Schaffhouse"

msgid "Schwyz"
msgstr "Schwytz"

msgid "Solothurn"
msgstr "Soleure"

msgid "St. Gallen"
msgstr "Saint-Gall"

msgid "Thurgau"
msgstr "Thurgovie"

msgid "Ticino"
msgstr "Tessin"

msgid "Uri"
msgstr "Uri"

msgid "Valais"
msgstr "Valais"

msgid "Vaud"
msgstr "Vaud"

msgid "Zug"
msgstr "Zoug"

msgid "Zürich"
msgstr "Zurich"

msgid "Other holidays"
msgstr "Autres jours fériés"

msgid "Preview"
msgstr "Preview"

msgid "School holidays"
msgstr "Vacances scolaires"

msgid "Format: Day.Month - Description"
msgstr "Format : Jour.Mois - Description"

msgid "Please enter one date per line"
msgstr "Veuillez renseigner une date par ligne"

msgid "Please enter only day and month"
msgstr "Veuillez ne renseigner que des jours et des mois"

#, python-format
msgid "${date} is not a valid date"
msgstr "${date} n'est pas une date valide"

msgid "Format: Day.Month.Year - Day.Month.Year"
msgstr "Format : Jour.Mois.Année - Jour.Mois.Année"

msgid "Please enter one date pair per line"
msgstr "Veuillez renseigner une paire de dates par ligne"

msgid "End date needs to be after start date"
msgstr "La date de fin doit être postérieure à la date de début"

msgid "Email adress for notifications about newly opened tickets"
msgstr ""
"Adresse électronique pour les notifications concernant les tickets ouverts"

msgid "Accept request and close ticket automatically based on:"
msgstr ""
"Accepter la demande et fermer le ticket automatiquement en fonction de :"

msgid "Ticket category"
msgstr "Catégorie de billet"

msgid "User role"
msgstr "Rôle d'utilisateur"

msgid ""
"Accept request and close ticket automatically for these ticket categories"
msgstr ""
"Accepter la demande et fermer le ticket automatiquement pour ces catégories"

msgid ""
"If auto-accepting is not possible, the ticket will be in state pending. Also "
"note, that after the ticket is closed, the submitter can't send any messages."
msgstr ""
"Si l'auto-acceptation n'est pas possible, le ticket sera en état d'attente. "
"Notez également qu'après la fermeture du ticket, l'expéditeur ne peut plus "
"envoyer de messages."

msgid "Accept request and close ticket automatically for these user roles"
msgstr ""
"Accepter la demande et fermer le ticket automatiquement pour ces rôles "
"d'utilisateur"

msgid "User used to auto-accept tickets"
msgstr "Utilisateur pour l'acceptation automatique des tickets"

msgid "Block email confirmation when this ticket category is opened"
msgstr "N'envoyez pas d'e-mail lorsque cette catégorie de billets est ouverte"

msgid "This is enabled by default for tickets that get accepted automatically"
msgstr ""
"Cette option est activée par défaut pour les tickets qui sont acceptés "
"automatiquement."

msgid "Block email confirmation when this ticket category is closed"
msgstr "N'envoyez pas d'e-mail lorsque cette catégorie de billets est fermée"

msgid "Mute all tickets"
msgstr "Désactiver tous les emails de statut pour les tickets"

msgid "Always send email notification if a new ticket message is sent"
msgstr ""
"Toujours envoyer une notification par courriel pour les nouveaux messages de "
"ticket"

msgid "Categories restricted by user group settings"
msgstr "Catégories restreintes par les paramètres du groupe d'utilisateurs"

msgid "Mute tickets individually if the auto-accept feature is enabled."
msgstr ""
"Mettez les tickets en sourdine individuellement si la fonction d'acceptation "
"automatique est activée."

msgid "Enable newsletter"
msgstr "Activer la newsletter"

msgid "Allow secret content in newsletter"
msgstr "Autoriser le contenu secret dans la newsletter"

msgid "Newsletter categories"
msgstr "Catégories de newsletter"

msgid ""
"Example for newsletter topics with subtopics in yaml format. Note: Deeper "
"structures are not supported.\n"
"```\n"
"Organisation:\n"
"  - Topic 1:\n"
"    - Subtopic 1.1\n"
"    - Subtopic 1.2\n"
"  - Topic 2\n"
"  - Topic 3:\n"
"    - Subtopic 3.1\n"
"```"
msgstr ""
"Exemple de sujets de newsletter avec des sous-sujets au format yaml. Note : "
"Les structures plus profondes ne sont pas prises en charge. \n"
"```\n"
"Organisation:\n"
"  - Thème 1:\n"
"  - Sous-thème 1.1\n"
"  - Sous-thème 1.2\n"
"  - Thème 2\n"
"  - Thème 3:\n"
"  - Sous-thème 3.1```"

msgid "Invalid YAML format. Please refer to the example."
msgstr "Format YAML non valide. Veuillez vous référer à l'exemple."

msgid ""
"Invalid format. Please define an organisation name with topics and subtopics "
"according the example."
msgstr ""
"Format non valide. Veuillez définir un nom d'organisation avec des sujets et "
"des sous-sujets selon l'exemple."

msgid ""
"Invalid format. Please define topics and subtopics according to the example."
msgstr ""
"Format non valide. Veuillez définir les thèmes et les sous-thèmes selon "
"l'exemple."

msgid ""
"Invalid format. Only topics and subtopics are allowed - no deeper structures "
"supported."
msgstr ""
"Format non valide. Seuls les sujets et les sous-sujets sont autorisés - "
"aucune structure plus profonde n'est prise en charge."

msgid "Old domain"
msgstr "Ancien domaine"

msgid "Test migration"
msgstr "Tester migration"

msgid "Compares links to the current domain"
msgstr "Compare les liens avec le domaine actuel"

msgid "Use a domain name without http(s)"
msgstr "Utiliser un domaine sans http(s)"

msgid "Domain must contain a dot"
msgstr "Le domaine doit contenir un point"

msgid "Choose which links to check"
msgstr "Choisissez les liens à vérifier"

msgid "External links only"
msgstr "Liens externes uniquement"

msgid "Internal links only"
msgstr "Liens internes uniquement"

msgid "Link must start with 'https'"
msgstr "Le lien doit commencer par 'https'"

msgid "Username"
msgstr "Nom d'utilisateur"

msgid "Username for the associated Gever account"
msgstr "Nom d'utilisateur pour le compte Gever associé"

msgid "Password"
msgstr "Mot de passe"

msgid "Password for the associated Gever account"
msgstr "Mot de passe pour le compte Gever associé"

msgid "Gever API Endpoint where the documents are uploaded."
msgstr "Point de terminaison de l'API Gever où les documents sont téléchargés."

msgid "Website address including https://"
msgstr "Adresse du site internet avec https://"

msgid "API Key"
msgstr "clé API"

msgid "Read only"
msgstr "Lecture seule"

msgid "Submit your event"
msgstr "Soumettez votre événement"

msgid "Enables website visitors to submit their own events"
msgstr "Permet aux visiteurs du site web de soumettre leurs propres événements"

msgid "Delete events in the past"
msgstr "Supprimer les événements passés"

msgid "Events are automatically deleted once they have occurred"
msgstr ""
"Les événements sont automatiquement supprimés une fois qu'ils se sont "
"produits"

msgid "Values of the location filter"
msgstr "Valeurs du filtre de localisation"

msgid "Choose the filter type for events (default is 'Tags')"
msgstr ""
"Choisissez le type de filtre pour les événements (la valeur par défaut est "
"'tags')"

msgid "A predefined set of tags"
msgstr "Un ensemble prédéfini de balises"

msgid "Manually configurable filters"
msgstr "Filtres configurables manuellement"

msgid "Both, predefined tags as well as configurable filters"
msgstr "Les deux, balises prédéfinies et filtres configurables"

msgid "Documents"
msgstr "Documents"

msgid "General event documents"
msgstr "Documents généraux de l'événement"

msgid "Duration from opening a ticket to its automatic archival"
msgstr "Durée entre l'ouverture d'un ticket et son archivage automatique"

msgid "Duration from archived state until deleted automatically"
msgstr "Durée de l'état archivé jusqu'à la suppression automatique"

msgid "E-Mail Address"
msgstr "Adresse e-mail"

msgid ""
"Select newsletter categories your are interested in. You will receive the "
"newsletter if it reports on at least one of the subscribed categories."
msgstr ""
"Sélectionnez les catégories de lettres d'information qui vous intéressent. "
"Vous recevrez la newsletter si elle traite d'au moins une des catégories "
"souscrites."

msgid "Submission Window"
msgstr "Fenêtre de soumission"

msgid "A submission window with this title already exists."
msgstr "Une fenêtre de soumission avec ce titre existe déjà."

#, python-format
msgid ""
"The date range overlaps with an existing submission window (${range}). "
"Either choose a different date range or give this window a title to "
"differenciate it from other windows."
msgstr ""
"L'intervalle de dates chevauche une fenêtre de soumission existante "
"(${range}). Choisissez un autre intervalle de dates ou donnez un titre à "
"cette fenêtre pour la différencier des autres fenêtres."

msgid "Short name to identify the text module"
msgstr "Nom court pour identifier le module de texte"

msgid "Your note about this ticket"
msgstr "Votre note à propos de ce ticket"

msgid "Attachment"
msgstr "Pièce jointe"

msgid "Message"
msgstr "Message"

msgid "The message is empty"
msgstr "Le message est vide"

msgid "Notify me about replies"
msgstr "M'avertir des réponses"

msgid "Setting \"Always notify\" is active"
msgstr "Le paramètre \"Toujours notifier\" est actif"

msgid "BCC"
msgstr "BCC"

msgid "You can send a copy of the message to one or more recipients"
msgstr ""
"Vous pouvez envoyer une copie du message à un ou plusieurs destinataires"

msgid "Email"
msgstr "Email"

msgid "User"
msgstr "Utilisateur"

msgid "Admin"
msgstr "Admin"

msgid "Editor"
msgstr "Rédacteur"

msgid "Member"
msgstr "Membres"

msgid "State"
msgstr "État"

msgid "Active"
msgstr "Actif"

msgid "Inactive"
msgstr "Inactif"

msgid "Role"
msgstr "Rôle"

msgid "Yubikey"
msgstr "Yubikey"

msgid "Plug your YubiKey into a USB slot and press it."
msgstr "Branchez votre YubiKey sur un port USB et appuyez dessus."

msgid "Administrators and editors must use a Yubikey"
msgstr "Les administrateurs et les programmateurs doivent utiliser une YubiKey"

msgid "Invalid Yubikey"
msgstr "YubiKey non valide"

#, python-format
msgid "This Yubikey is already used by ${username}"
msgstr "Cette YubiKey est déjà utilisée par ${username}"

msgid "The users e-mail address (a.k.a. username)"
msgstr "L'adresse e-mail de l'utilisateur (alias le nom d'utilisateur)"

msgid "Send Activation E-Mail with Instructions"
msgstr "Envoyer un e-mail d'activation avec des directives"

msgid "A user with this e-mail address exists already"
msgstr "Un utilisateur avec cette adresse e-mail existe déjà"

msgid ""
"Users can only be in one group. If they already belong to another group and "
"get added here, they will automatically get removed from the other group."
msgstr ""
"Les utilisateurs ne peuvent faire partie que d'un seul groupe. S'ils "
"appartiennent déjà à un autre groupe et sont ajoutés ici, ils seront "
"automatiquement retirés de l'autre groupe. "

msgid "Ticket permissions"
msgstr "Autorisation des tickets"

msgid "Restricts access and gives permission to these ticket categories"
msgstr "Restreint l'accès et donne la permission à ces catégories de tickets"

msgid "Directories"
msgstr "Répertoires"

msgid ""
"Directories for which this user group is responsible. If activated, ticket "
"notifications for this group are only sent for these directories"
msgstr ""
"Annuaires dont ce groupe d'utilisateurs est responsable. Si cette option est "
"activée, les les notifications de tickets pour ce groupe ne sont envoyées "
"que pour ces annuaires"

msgid "Send a periodic status e-mail."
msgstr "Envoyer un e-mail d'état périodique."

msgid "Daily (exluding the weekend)"
msgstr "Quotidiennement (sauf le week-end)"

msgid "Weekly (on mondays)"
msgstr "Hebdomadaire (le lundi)"

msgid "Monthly (on first monday of the month)"
msgstr "Mensuel (le premier lundi du mois)"

msgid "Never"
msgstr "Jamais"

msgid "Disabled"
msgstr "Désactivé"

msgid "6 months"
msgstr "6 mois"

msgid "1 year"
msgstr "1 an"

msgid "2 years"
msgstr "2 ans"

msgid "3 years"
msgstr "3 ans"

msgid "Linked file"
msgstr "Fichier lié"

msgid "Keep link"
msgstr "Conserver le lien"

msgid "Delete link"
msgstr "Supprimer le lien"

msgid "Replace link"
msgstr "Remplacer le lien"

msgid "Choose existing file"
msgstr "Choisir parmi des fichiers existants"

msgid "Link additional files"
msgstr "Lier des fichiers supplémentaires"

msgid "All directories"
msgstr "Tous les dossiers"

msgid "All events"
msgstr "Tous les événements"

msgid "Daypass"
msgstr "Carte journalière"

msgid "Conference room"
msgstr "Salle de conférence"

#, python-format
msgid "150 years {organisation}"
msgstr "{organisation} de 150 ans"

msgid "Sports facility"
msgstr "Installations sportives"

msgid "We celebrate our 150th anniversary."
msgstr "Nous célébrons notre 150e anniversaire."

msgid "General Assembly"
msgstr "Assemblée générale"

msgid "Communal hall"
msgstr "Salle communale"

msgid "As every year."
msgstr "Comme chaque année."

msgid "Community Gymnastics"
msgstr "Gymnastique communautaire"

msgid "Gymnasium"
msgstr "Gymnase"

msgid "Get fit together."
msgstr "Retrouvons la forme ensemble."

msgid "Women's Club"
msgstr "Club des femmes"

msgid "Football Tournament"
msgstr "Tournoi de football"

msgid "Amateurs welcome!"
msgstr "Les amateurs sont les bienvenus !"

msgid "Sports Association"
msgstr "Association sportive"

msgid "all day"
msgstr "toute la journée"

msgid "Homepage"
msgstr "Page d'accueil"

msgid "Save"
msgstr "Sauver"

msgid "Edit"
msgstr "Modifier"

msgid "QR"
msgstr "QR"

msgid "Delete"
msgstr "Supprimer"

msgid "This form can't be deleted."
msgstr "Ce formulaire ne peut être supprimé."

msgid ""
"There are submissions associated with the form. Those need to be removed "
"first."
msgstr ""
"Il existe des requêtes associées à ce formulaire. Il faut d'abord les "
"supprimer."

msgid "Do you really want to delete this form?"
msgstr "Voulez-vous vraiment supprimer ce formulaire ?"

msgid "This cannot be undone."
msgstr "Cela ne peut être effectué."

msgid "Delete form"
msgstr "Supprimer le formulaire"

msgid "Export"
msgstr "Exporter"

msgid "Change URL"
msgstr "Changer URL"

msgid "Registration Windows"
msgstr "Fenêtres d'inscription"

msgid "Form"
msgstr "Formulaire"

msgid "External form"
msgstr "Formulaire externe"

msgid "New external form"
msgstr "Nouveau formulaire externe"

msgid "Document form"
msgstr "Formulaire de document"

msgid "Do you really want to delete this submission window?"
msgstr "Voulez-vous vraiment supprimer cette fenêtre de soumission ?"

msgid ""
"Submissions associated with this submission window will be deleted as well."
msgstr "Les soumissions associées à cette fenêtre de soumission seront "

msgid "Delete submission window"
msgstr "Supprimer la fenêtre de soumission"

msgid "Results"
msgstr "Résultats"

msgid "Do you really want to delete this survey?"
msgstr "Voulez-vous vraiment supprimer ce sondage ?"

msgid "This cannot be undone. And all submissions will be deleted with it."
msgstr ""
"Cela ne peut être annulé. Et toutes les soumissions seront supprimées avec."

msgid "Delete survey"
msgstr "Supprimer le sondage"

msgid "Submission Windows"
msgstr "Fenêtres de soumission"

msgid "Survey"
msgstr "Sondage"

msgid "Person"
msgstr "Personne"

msgid "Do you really want to delete this person?"
msgstr "Voulez-vous vraiment supprimer cette personne ?"

msgid "Delete person"
msgstr "Supprimer la personne"

msgid "Delete archived tickets"
msgstr "Supprimer les tickets archivés"

msgid "Do you really want to delete all archived tickets?"
msgstr "Voulez-vous vraiment supprimer tous les tickets archivés ?"

msgid "Accept ticket"
msgstr "Accepter le ticket"

msgid "This ticket can't be closed."
msgstr "Ce ticket ne peut pas être fermé."

msgid "This ticket requires a decision, but no decision has been made yet."
msgstr "Ce ticket nécessite une décision, mais aucune n'a encore été prise."

msgid "Close ticket"
msgstr "Fermer le ticket"

msgid "Reopen ticket"
msgstr "Ré-ouvrir le ticket"

msgid "Archive ticket"
msgstr "Archiver le ticket"

msgid "Recover from archive"
msgstr "Récupérer dans les archives"

msgid "Delete Ticket"
msgstr "Supprimer le ticket"

msgid "Assign ticket"
msgstr "Attribuer le ticket"

msgid "New Note"
msgstr "Nouveau commentaire"

msgid "PDF"
msgstr "PDF"

msgid "Download files"
msgstr "Télécharger les fichiers"

msgid "New Message"
msgstr "Nouveau message"

msgid "Ticket Status"
msgstr "Statut du ticket"

msgid "Text module"
msgstr "Module de texte"

msgid "Do you really want to delete this text module?"
msgstr "Voulez-vous vraiment supprimer ce module de texte ?"

msgid "Delete text module"
msgstr "Supprimer le module de texte"

msgid "Reservations"
msgstr "Réservations"

msgid "Recipients"
msgstr "Destinataires"

msgid "Room"
msgstr "Espace"

msgid "Resource Item"
msgstr "Article"

msgid "External resource link"
msgstr "Lien de ressource externe"

msgid "New external resource"
msgstr "Nouvelle ressource externe"

msgid "Export All"
msgstr "Exporter tout"

msgid "iFrame"
msgstr "iFrame"

msgid "Find Your Spot"
msgstr "Rechercher les dates"

msgid "E-Mail Recipient"
msgstr "Destinataire de l'e-mail"

msgid "Do you really want to delete this resource?"
msgstr "Voulez-vous vraiment supprimer cette ressource ?"

msgid ""
"This cannot be undone and will take a while depending on the number of "
"reservations."
msgstr ""
"Cette opération ne peut être annulée et prendra un certain temps en fonction "
"du nombre de réservations."

msgid "Delete resource"
msgstr "Supprimer la ressource"

msgid ""
"There are future reservations associated with this resource that will also "
"be deleted. This cannot be undone and will take a while depending on the "
"number of reservations."
msgstr ""
"Des réservations futures associées à cette ressource seront également "
"supprimées. Cette opération ne peut être annulée et prendra un certain temps "
"en fonction du nombre de réservations."

msgid "Clean up"
msgstr "Nettoyer"

msgid "Occupancy"
msgstr "Occupation"

msgid "Subscribe"
msgstr "Souscrire"

msgid "Rules"
msgstr "Règles"

msgid "Edit allocation"
msgstr "Modifier l'allocation"

msgid "Do you really want to delete this allocation?"
msgstr "Voulez-vous vraiment supprimer cette allocation ?"

msgid "Delete allocation"
msgstr "Supprimer l'allocation"

msgid "This resource can't be deleted."
msgstr "Cette ressource ne peut être supprimée."

msgid "There are existing reservations associated with this resource"
msgstr "Des réservations existantes sont associées à cette ressource"

#, python-format
msgid "Every ${days} until ${end}"
msgstr "Tous les ${days} jusqu'à ${end}"

msgid "Configure"
msgstr "Configurer"

msgid "This event can't be edited."
msgstr "Cet événement ne peut pas être édité."

msgid "Imported events can not be edited."
msgstr "Les événements importés ne peuvent pas être édités."

msgid "Do you really want to delete this event?"
msgstr "Voulez-vous vraiment supprimer cet événement ?"

msgid "Delete event"
msgstr "Supprimer l'événement"

msgid "This event can't be deleted."
msgstr "Cet événement ne peut être supprimé."

msgid "To remove this event, go to the ticket and reject it."
msgstr "Pour supprimer cet événement, allez sur le ticket et refusez-le."

msgid "Withdraw event"
msgstr "Retirer l'événement"

msgid "Do you really want to withdraw this event?"
msgstr "Voulez-vous retirer l'événement?"

msgid "You can re-publish an imported event later."
msgstr "Vous pouvez republier un événement importé plus tard."

msgid "Re-publish event"
msgstr "Republier l'événement"

msgid "Newsletter"
msgstr "Newsletter"

msgid "New"
msgstr "Nouveau"

msgid "Subscribers"
msgstr "Abonnés"

msgid "Test"
msgstr "Test"

msgid "Delete newsletter"
msgstr "Supprimer la newsletter"

msgid "Photo Albums"
msgstr "Albums photo"

msgid "Manage images"
msgstr "Gérer les images"

msgid "Photo Album"
msgstr "Album photo"

msgid "Choose images"
msgstr "Choisir des images"

msgid "Delete photo album"
msgstr "Supprimer l'album photo"

msgid "Usermanagement"
msgstr "Gestion de l'utilisateur"

msgid "Create Signup Link"
msgstr "Créez un lien d'inscription"

msgid "User group"
msgstr "Groupe d'utilisateurs"

msgid "Do you really want to delete this user group?"
msgstr "Voulez-vous vraiment supprimer ce groupe d'utilisateurs ?"

msgid "Delete user group"
msgstr "Supprimer le groupe d'utilisateurs"

msgid "Exports"
msgstr "Exports"

msgid "Payment Providers"
msgstr "Opérateurs de paiement"

msgid "Synchronise"
msgstr "Synchroniser"

msgid "Directory"
msgstr "Dossier"

#, python-format
msgid "Do you really want to delete \"${title}\"?"
msgstr "Voulez-vous vraiment supprimer « ${title} » ?"

msgid "All entries will be deleted as well!"
msgstr "Toutes les entrées seront également supprimées !"

msgid "Delete directory"
msgstr "Supprimer le dossier"

msgid "Entry"
msgstr "Entrée"

msgid "Published"
msgstr "Publié"

msgid "Upcoming"
msgstr "A l'anvenir"

msgid "Past"
msgstr "Passé"

msgid "Choose filter"
msgstr "Sélectionner un filtre"

msgid "Delete entry"
msgstr "Supprimer l'entrée"

msgid "Dashboard"
msgstr "Dashboard"

msgid "Do you really want to delete this external link?"
msgstr "Voulez-vous vraiment supprimer ce lien externe?"

msgid "Delete external link"
msgstr "Supprimer lien externe"

msgid "Sort"
msgstr "Trier"

msgid "The submission was adopted"
msgstr "La proposition a été adoptée"

msgid "The entry is not valid, please adjust it"
msgstr "L'entrée n'est pas valide, veuillez la rectifier"

msgid "An entry with this name already exists"
msgstr "Une entrée du même nom existe déjà"

msgid "Your directory submission has been adopted"
msgstr "Votre proposition de répertoire a été adoptée"

msgid "Your change request has been applied"
msgstr "Votre demande de modification a été effectuée"

msgid "The change request was applied"
msgstr "La demande de modification a été effectuée"

msgid "The submission was rejected"
msgstr "La proposition a été rejetée"

msgid "Your directory entry submission has been rejected"
msgstr "La soumission de votre entrée dans l'annuaire a été rejetée"

msgid "The entry submission has been rejected"
msgstr "La soumission d'entrée a été rejetée"

msgid "Your directory change submission has been rejected"
msgstr "Votre demande de modification de l'annuaire a été rejetée"

msgid "The change submission has been rejected"
msgstr "La soumission de changement a été rejetée"

msgid "The rejection was already withdrawn"
msgstr "Le rejet a déjà été retiré"

msgid "The directory entry submission rejection has been withdrawn"
msgstr "Le rejet de la soumission d'entrée dans l'annuaire a été retiré"

msgid "The rejection of the entry has been withdrawn"
msgstr "Le rejet de l'entrée a été retiré"

msgid "The directory change submission rejection has been withdrawn"
msgstr "Le rejet de la demande de modification de l'annuaire a été retiré"

msgid "The rejection of the change has been withdrawn"
msgstr "Le rejet de la modification a été retiré "

msgid "Through URL only (not listed)"
msgstr "Via URL uniquement (non répertorié)"

msgid "Only by privileged users or after submitting a mTAN"
msgstr ""
"Uniquement par les utilisateurs privilégiés ou après avoir soumis un mTAN"

msgid "Through URL only after submitting a mTAN (not listed)"
msgstr "Via URL uniquement et après avoir soumis un mTAN (non répertorié)"

msgid "Members may view occupancy"
msgstr "Les membres peuvent voir l'occupation "

msgid ""
"The occupancy view shows the e-mail addresses submitted with the "
"reservations, so we only recommend enabling this for internal resources "
"unless all members are sworn to uphold data privacy."
msgstr ""
"L'affichage de l'occupation indique les adresses électroniques soumises avec "
"les réservations. Nous vous recommandons donc de ne l'activer que pour les "
"ressources internes, à moins que tous les membres ne soient tenus de "
"respecter la confidentialité des données."

msgid "Visible on homepage"
msgstr "Visible sur la page d'accueil"

msgid "Visibility"
msgstr "Visibilité"

msgid ""
"- '-' will be converted to a bulleted list\n"
"- Urls will be transformed into links\n"
"- Emails and phone numbers as well"
msgstr ""
"- Les \"-\" seront convertis en liste à puces.\n"
"- Les urls seront transformées en liens\n"
"- Les e-mails et les numéros de téléphone aussi"

msgid "Inherit address from another topic"
msgstr "Hériter de l'adresse d'un autre sujet"

msgid "Topic to inherit from"
msgstr "Sujet dont on hérite"

msgid "Hide contact info in sidebar"
msgstr "Nascondi le informazioni di contatto nella sidebar"

msgid "Show people on bottom of main page (instead of sidebar)"
msgstr ""
"Afficher les personnes en bas de la page principale (au lieu de la barre "
"latérale)"

msgid "Use text instead of lead in the newsletter"
msgstr "Utiliser le texte au lieu de l'introduction dans le newsletter"

msgid "Select additional person"
msgstr "Sélectionnez une personne supplémentaire"

msgid "No results match"
msgstr "Aucun résultat ne correspond"

msgid "List this function in the page of this person"
msgstr "Afficher cette fonction sur la page de cette personne"

msgid "Use Western ordered names"
msgstr "Utiliser des noms occidentaux ordonnés"

msgid "For instance Franz Müller instead of Müller Franz"
msgstr "Par exemple Franz Müller au lieu de Müller Franz"

msgid "A resource with this name already exists"
msgstr "Une ressource portant ce nom existe déjà"

msgid "Enable honey pot"
msgstr "Activer les honey pot"

msgid "Spam protection"
msgstr "Protection contre le spam"

msgid "Show image on preview on the parent page"
msgstr "Afficher l'image sur l'aperçu de la page parent"

msgid "Show image on page"
msgstr "Afficher l'image sur la page"

msgid "As first element of the content"
msgstr "Come primo elemento del contenuto"

msgid "As a full width header"
msgstr "Come immagine di intestazione a tutta larghezza"

msgid "Show file links in sidebar"
msgstr "Afficher les liens vers les fichiers dans la barre latérale"

msgid ""
"Files linked in text and uploaded files are no longer displayed in the "
"sidebar if this option is deselected."
msgstr ""
"Les fichiers liés dans le texte et les fichiers chargés ne sont plus "
"affichés dans la barre latérale si cette option est désélectionnée."

msgid "Sidebar links"
msgstr "Liens dans la barre latérale"

msgid "Delete content when expired"
msgstr "Supprimer le contenu lorsqu'il est expiré"

msgid "This content is automatically deleted if the end date is in the past"
msgstr ""
"Ce contenu est automatiquement supprimé lorsque la date de fin est dépassée"

msgid "Delete content"
msgstr "Supprimer le contenu"

msgid "Photo album"
msgstr "Album photo"

msgid "In future"
msgstr "Dans le futur"

msgid "This month"
msgstr "Ce mois-ci"

msgid "Last month"
msgstr "Le mois dernier"

msgid "This year"
msgstr "Cette année"

msgid "Last year"
msgstr "L'an dernier"

msgid "Older"
msgstr "Plus âgés"

msgid "Do you really want to delete this note?"
msgstr "Voulez-vous vraiment supprimer cette note ?"

msgid "Delete Note"
msgstr "Supprimer la note"

msgid "Always visible on homepage"
msgstr "Toujours visible sur la page d'accueil"

msgid "Search for available dates"
msgstr "Rechercher les dates disponibles"

msgid "Neujahrestag"
msgstr "Nouvel an"

msgid "Berchtoldstag"
msgstr "Saint-Berchtold"

msgid "Heilige Drei Könige"
msgstr "Épiphanie"

msgid "Jahrestag der Ausrufung der Republik"
msgstr "Instauration de la République"

msgid "Josefstag"
msgstr "Saint-Joseph"

msgid "Näfelser Fahrt"
msgstr "Näfelser Fahrt"

msgid "Ostern"
msgstr "Pâques"

msgid "Karfreitag"
msgstr "Vendredi Saint"

msgid "Ostermontag"
msgstr "Lundi de Pâques"

msgid "Tag der Arbeit"
msgstr "Fête du travail"

msgid "Auffahrt"
msgstr "Ascension"

msgid "Pfingsten"
msgstr "Pentecôte"

msgid "Pfingstmontag"
msgstr "Lundi de Pentecôte"

msgid "Fronleichnam"
msgstr "Fète-Dieu"

msgid "Fest der Unabhängigkeit"
msgstr "Commémoration du plébiscite jurassien"

msgid "Peter und Paul"
msgstr "Sts Pierre et Paul"

msgid "Nationalfeiertag"
msgstr "Fête nationale Suisse"

msgid "Mariä Himmelfahrt"
msgstr "Assomption"

msgid "Bruder Klaus"
msgstr "Bruder Klaus"

msgid "Allerheiligen"
msgstr "La Toussaint"

msgid "Mariä Empfängnis"
msgstr "Immaculée Conception"

msgid "Escalade de Genève"
msgstr "Escalade de Genève"

msgid "Weihnachten"
msgstr "Noël"

msgid "Stephanstag"
msgstr "Saint-Étienne"

msgid "Wiederherstellung der Republik"
msgstr "Restauration de la République"

msgid "Form Submissions"
msgstr "Envois de formulaire"

msgid ""
"This is not the oldest undecided submission of this registration window. Do "
"you really want to confirm this submission?"
msgstr ""
"Ce n'est pas la plus ancienne soumission indécise de cette fenêtre "
"d'inscription. Voulez-vous vraiment confirmer cette soumission ?"

msgid ""
"By confirming this submission, you will prefer this over a submission that "
"came in earlier."
msgstr ""
"En confirmant cette soumission, vous la préférez à une soumission arrivée "
"plus tôt."

msgid "Confirm registration"
msgstr "Confirmer l'inscription"

msgid "Deny registration"
msgstr "Refuser l'inscription"

msgid "Cancel registration"
msgstr "Annuler l'inscription"

msgid "Edit submission"
msgstr "Modifier votre envoi"

msgid "Accept all reservations"
msgstr "Accepter toutes les réservations"

msgid "Details about the reservation"
msgstr "Détails à propos de la réservation"

msgid "Edit details"
msgstr "Modifier les détails"

msgid "Accept all with message"
msgstr "Tout accepter avec message"

msgid "Reject all"
msgstr "Tout refuser"

msgid "Do you really want to reject all reservations?"
msgstr "Voulez-vous vraiment refuser toutes les réservations ?"

msgid "Rejecting these reservations can't be undone."
msgstr "Le refus de ces réservations est irréversible."

msgid "Reject reservations"
msgstr "Refuser les réservations"

msgid "Reject all with message"
msgstr "Tout refuser avec message"

#, python-format
msgid "Reject ${title}"
msgstr "Refuser ${title}"

msgid "Do you really want to reject this reservation?"
msgstr "Voulez-vous vraiment refuser cette réservation ?"

#, python-format
msgid "Rejecting ${title} can't be undone."
msgstr "Refuser ${title} est irréversible."

msgid "Reject reservation"
msgstr "Refuser la réservation"

#.
#. Used in sentence: "${event} published."
msgid "Event"
msgstr "Événement"

msgid "Accept event"
msgstr "Accepter l'événement"

msgid "Edit event"
msgstr "Modifier l'événement"

msgid "Reject event"
msgstr "Refuser l'événement"

msgid "Do you really want to reject this event?"
msgstr "Voulez-vous vraiment refuser cet événement?"

msgid "Rejecting this event can't be undone."
msgstr "Rejeter cet événement est irréversible."

msgid "Directory Entry Submissions"
msgstr "Propositions d'entrée de répertoire"

msgid "Adopt"
msgstr "Adopter"

msgid "View directory entry"
msgstr "Voir l'entrée de répertoire"

msgid "Withdraw rejection"
msgstr "Retirer le refus"

msgid ""
"This directory entry has been rejected. Do you want to withdraw the "
"rejection?"
msgstr ""
"Cette entrée de répertoire a été rejetée. Voulez-vous retirer le rejet?"

msgid ""
"This directory change has been rejected. Do you want to withdraw the "
"rejection?"
msgstr ""
"Cette modification de répertoire a été rejetée. Voulez-vous retirer le "
"rejet ?"

msgid "Reject change request"
msgstr "Rejeter la demande de modification"

msgid "Do you really want to reject this change?"
msgstr "Voulez-vous vraiment rejeter cette modification?"

msgid "Reject change"
msgstr "Rejeter le changement"

msgid "Reject entry"
msgstr "Rejeter l'entrée"

msgid "Do you really want to reject this entry?"
msgstr "Souhaitez-vous vraiment rejeter cette entrée ?"

msgid "Chats"
msgstr "Chats"

msgid "Link"
msgstr "Lien"

msgid "New Link"
msgstr "Nouveau lien"

msgid "Added a new link"
msgstr "A ajouté un nouveau lien"

msgid "Edit Link"
msgstr "Modifier le lien"

msgid "Move Link"
msgstr "Déplacer le lien"

msgid "The link was deleted"
msgstr "Le lien a été supprimé"

#, python-format
msgid "Do you really want to delete the link \"${title}\"?"
msgstr "Voulez-vous vraiment supprimer le lien « ${title} » ?"

msgid "Topic"
msgstr "Rubrique"

msgid "New Topic"
msgstr "Nouveau sujet"

msgid "Added a new topic"
msgstr "A ajouté un nouveau sujet"

msgid "Edit Topic"
msgstr "Modifier le sujet"

msgid "Move Topic"
msgstr "Déplacer le sujet"

msgid "The topic was deleted"
msgstr "Le sujet a été supprimé"

msgid "Delete topic"
msgstr "Supprimer le sujet"

#, python-format
msgid "Do you really want to delete the topic \"${title}\"?"
msgstr "Voulez-vous vraiment supprimer le sujet « ${title} » ?"

msgid "News"
msgstr "Nouvelles"

msgid "Add News"
msgstr "Ajouter des nouvelles"

msgid "Added news"
msgstr "Nouvelles ajoutées"

msgid "Edit News"
msgstr "Modifier les nouvelles"

msgid "The news was deleted"
msgstr "Les nouvelles ont été supprimées"

msgid "Delete news"
msgstr "Supprimez les nouvelles"

#, python-format
msgid "Do you really want to delete the news \"${title}\"?"
msgstr "Voulez-vous vraiment supprimer les nouvelles « ${title} » ?"

msgid "Add iFrame"
msgstr "Ajouter une iFrame"

msgid "Added iFrame"
msgstr "Ajout d'une iFrame"

msgid "Edit iFrame"
msgstr "Modifier l'iFrame"

msgid "The iFrame was deleted"
msgstr "L'iFrame a été supprimée"

msgid "Delete iFrame"
msgstr "Supprimer l'iFrame"

#, python-format
msgid "Do you really want to delete the iFrame \"${title}\"?"
msgstr "Voulez-vous vraiment supprimer l'iFrame « ${title} » ?"

msgid "Copy"
msgstr "Copie"

msgid "Paste"
msgstr "Coller"

msgid "Please note that this page has subpages which will also be deleted!"
msgstr ""
"Veuillez noter que cette page contient des sous-pages qui seront également "
"supprimées !"

msgid "This page can't be deleted."
msgstr "Cette page ne peut pas être supprimée."

msgid ""
"This page has subpages. Only administrators can delete pages with subpages. "
"To delete this page, delete all subpages first or ask an administrator to do "
"it for you."
msgstr ""
"Cette page contient des sous-pages. Seuls les administrateurs peuvent "
"supprimer des pages avec des sous-pages. Pour supprimer cette page, "
"supprimez d'abord toutes les sous-pages, ou demandez à un administrateur de "
"le faire pour vous."

msgid "Source"
msgstr "Source"

msgid "Subject"
msgstr "Sujet"

msgid "Owner"
msgstr "Propriétaire"

msgid "Created"
msgstr "Créé"

msgid "Reaction Time"
msgstr "Temps de réaction"

msgid "Process Time"
msgstr "Temps de traitement"

msgid "Event Source"
msgstr "Source d'événement"

msgid "Payment"
msgstr "Paiement"

msgid "Total Amount"
msgstr "Montant total"

msgid ""
"The record behind this ticket was removed. The following information is a "
"snapshot kept for future reference."
msgstr ""
"Le dossier lié à ce ticket a été supprimé. L'information suivante est un "
"instantané conservé pour une référence future."

msgid "Summary"
msgstr "Sommaire"

msgid "No rules defined."
msgstr "Aucune règle définie."

msgid ""
"Api keys can be used to ensure you're not being rate limited. They are not "
"required to use the API."
msgstr ""
"Les clés API peuvent être utilisées pour s'assurer que vous n'êtes pas "
"limité en débit. Il n'est pas nécessaire d'utiliser l'API."

msgid "Application Keys"
msgstr "Clés d'application"

msgid "Key"
msgstr "Clé"

msgid "Last used"
msgstr "Dernière utilisation"

msgid "Add Key"
msgstr "Ajouter une clé"

msgid "State:"
msgstr "État :"

msgid "Owner:"
msgstr "Propriétaire :"

msgid "Kind:"
msgstr "Type :"

msgid "No directories defined yet."
msgstr "Aucun dossier défini pour l'instant."

msgid "No entries found."
msgstr "Aucune entrée trouvée."

msgid "Propose entry"
msgstr "Proposer une entrée"

msgid "Something missing? Propose a new entry."
msgstr "Il manque quelque chose ? Proposez une nouvelle entrée."

msgid "Actions"
msgstr "Actions"

msgid "Get notifications on new entries"
msgstr "Recevoir des notifications sur les nouvelles entrées"

msgid "External link"
msgstr "Lien externe"

msgid "More information"
msgstr "Plus de renseignements"

msgid "Change Request"
msgstr "Demande de modification"

msgid "Found an error? Propose a change to this entry."
msgstr ""
"Vous avez trouvé une erreur ? Proposez une modification à apporter à cette "
"entrée."

msgid ""
"Subscribers may always unsubscribe themselves through a link shown at the "
"bottom of the newsletter. If you unsubscribe them here, they will not be "
"notified."
msgstr ""
"Les abonnés peuvent toujours se désinscrire à travers un lien affiché au bas "
"du bulletin d'information. Si vous vous désabonnez ici, ils ne seront pas "
"informés. "

msgid "Unsubscribe"
msgstr "Se désabonner"

msgid "unsubscribe"
msgstr "se désabonner"

msgid ""
"Your edit requires a migration of existing entries. Please confirm the "
"following changes."
msgstr ""
"Votre modification requiert la migration d'entrées existantes. Veuillez "
"confirmer les changements suivants."

msgid ""
"Changes are detected using a heuristic. Therefore it is possible that your "
"changes were misdetected. If in doubt, press cancel and try to change the "
"directory in small increments."
msgstr ""
"Les changements sont détectés selon une technique heuristique. Il est donc "
"possible que vos changements soient mal détectés. Si vous avez un doute, "
"veuillez appuyer sur Annuler, et essayer de faire les changements dans le "
"dossier par petites incrémentations."

msgid "For additional safety you can also download a backup before continuing:"
msgstr ""
"Pour plus de sécurité, vous pouvez également télécharger une sauvegarde "
"avant de continuer :"

msgid "Download backup"
msgstr "Télécharger une sauvegarde"

msgid ""
"There was an error while migrating your directory! You can fix the displayed "
"entries in a separate window and then continue here."
msgstr ""
"Une erreur est survenue lors de la migration de votre dossier ! Vous pouvez "
"résoudre les problèmes concernant les entrées affichées dans une autre "
"fenêtre, puis continuer ici."

msgid "Added:"
msgstr "Ajouté :"

msgid "Removed:"
msgstr "Retiré :"

msgid "Renamed:"
msgstr "Renommé :"

msgid "Changed:"
msgstr "Changé :"

msgid "Confirm"
msgstr "Confirmer"

msgid "There was an error while importing your directory!"
msgstr "Une erreur est survenue lors de l'importation de votre dossier !"

msgid "Download Form"
msgstr "Télécharger le formulaire"

msgid "Embed iFrame"
msgstr "Intégrer l'iFrame"

msgid "You can copy the following code to embed this page as an iFrame:"
msgstr ""
"Vous pouvez copier le code suivant pour intégrer cette page en tant qu' "
"iFrame:"

msgid ""
"Please review your data and press \"Complete\" to finalize the process. If "
"there's anything you'd like to change, click on \"Edit\" to return to the "
"filled-out form."
msgstr ""
"Veuillez vérifier vos données et appuyez sur « Compléter » pour finaliser le "
"processus. S'il y a quelque chose que vous souhaitez modifier, cliquez sur "
"« Modifier » pour retourner sur le formulaire complété."

msgid ""
"The image shown in the list view is a square. To have your image shown fully "
"in the list view, you need to use a square image."
msgstr ""
"L'image affichée dans la liste est un carré. Pour que votre image s'affiche "
"entièrement dans la liste, vous devez utiliser une image carrée."

msgid "Complete"
msgstr "Complet"

msgid "Entries in export: ${count}"
msgstr "Entrées dans l'exportation: ${count}"

msgid "No exports available."
msgstr "Aucune exportation disponible."

msgid "Upload"
msgstr "Télécharger"

msgid "Just Uploaded"
msgstr "Mis en ligne à l'instant"

msgid "Extension"
msgstr "Extension"

msgid "Upload Date"
msgstr "Date de téléchargement"

msgid "All Files"
msgstr "Tous les fichiers"

msgid "No files uploaded yet"
msgstr "Aucun fichier téléchargé pour le moment"

msgid "All dates"
msgstr "Toutes les dates"

msgid "Unavailable"
msgstr "Indisponible"

msgid "No dates found"
msgstr "Aucune date trouvée"

msgid "You are trying to open a page for which you are not authorized."
msgstr "Vous essayez d'ouvrir une page pour laquelle vous n'êtes pas autorisé."

msgid "Please follow this link to login with a different user."
msgstr ""
"Veuillez suivre ce lien pour vous connecter en tant qu'utilisateur différent."

msgid "Please follow this link to login."
msgstr "Veuillez suivre ce lien pour vous connecter."

msgid "No forms defined yet."
msgstr "Aucun formulaire défini pour le moment."

msgid ""
"To edit the image descriptions, click on one, enter your descrption and "
"press return. To abort press escape."
msgstr ""
"Pour modifier les descriptions d'image, cliquez sur une image, saisissez "
"votre description et appuyez sur retour. Pour interrompre, appuyez sur "
"sortir."

msgid "No images uploaded yet"
msgstr "Aucune image téléchargée pour le moment"

msgid "This album does not contain any images yet."
msgstr "Cet album ne contient pas encore d'images."

msgid "No photo albums defined yet."
msgstr "Aucun album photo défini pour le moment."

msgid "Skip navigation"
msgstr "Ignorez la navigation"

msgid "Straight to ..."
msgstr "Directement à ..."

msgid "Back to the homepage"
msgstr "Retour à la page d'accueil"

msgid "Search"
msgstr "Chercher"

msgid "The form contains errors. Please check the marked fields."
msgstr ""
"Le formulaire contient des erreurs. Prière de vérifier les champs entourés."

msgid "Copied to Clipboard!"
msgstr "Copié dans le presse-papiers!"

msgid "Total"
msgstr "Total"

msgid "Healthy"
msgstr "Santé"

msgid "Errors"
msgstr "Erreurs"

msgid "Duration [s]"
msgstr "Durée [s]"

msgid "Alternatives"
msgstr "Alternatives"

msgid "Don't have an account yet?"
msgstr "Vous n'avez pas encore de compte ?"

msgid "Register now"
msgstr "Inscrivez-vous maintenant"

msgid "Forgot your password?"
msgstr "Avez-vous oublié votre mot de passe ?"

msgid "Reset password"
msgstr "Réinitialisez le mot de passe"

msgid "You are here"
msgstr "Vous êtes ici"

msgid "Privacy Protection"
msgstr "Protection des données"

msgid "About"
msgstr "Impressum"

msgid "Partner"
msgstr "Partenaire"

msgid "more…"
msgstr "plus…"

msgid "Submit"
msgstr "Envoyer"

msgid "Selected Topics"
msgstr "Sujets sélectionnés"

msgid "Drop files to upload"
msgstr "Déposez des fichiers pour télécharger"

msgid "All news"
msgstr "Toutes les nouvelles"

msgid "This site is private but can also be seen by members"
msgstr "Ce site est privé mais peut également être vu par les membres"

msgid "This site is public but requires submitting an mTAN"
msgstr "Ce site est public mais nécessite la soumission d'un mTAN"

msgid "This site is secret and requires submitting an mTAN"
msgstr "Ce site est privé et nécessite la soumission d'un mTAN"

msgid "This site is not published."
msgstr "Cette page n'est pas publiée."

msgid "This site is not public."
msgstr "Ce site n'est pas public."

msgid "This site is not public but it can be seen by members."
msgstr "Ce site n'est pas public mais il peut être vu par les membres."

msgid ""
"This site contains no lead. Leads are used for lists and search results."
msgstr ""
"Cette rubrique ne contient pas d’introduction. Il est important de saisir un "
"texte comme introduction pour faciliter la recherche et les listes."

msgid "Links"
msgstr "Liens"

msgid "Change request"
msgstr "Demande de modification"

msgid "New Entry"
msgstr "Nouvelle entrée"

msgid "Previous Page"
msgstr "Page précédente"

msgid "Next Page"
msgstr "Page suivante"

msgid ""
"Persons living outside the following zipcodes may only reserve this "
"allocation on the ${date}: ${zipcodes}"
msgstr ""
"Les personnes vivant en dehors des localités ayant les codes postaux "
"suivants ne peuvent réserver cette allocation que le ${date} : ${zipcodes}"

msgid "Quota"
msgstr "Quota"

msgid "Initiated"
msgstr "Initié"

msgid "Submitted"
msgstr "Soumis"

msgid "Withdrawn"
msgstr "Retiré"

msgid "List Preview"
msgstr "Aperçu de la liste"

msgid "Additional Information"
msgstr "Information additionnelle"

msgid "Location"
msgstr "Localisation"

msgid "Date and time"
msgstr "Date et heure"

msgid "Recurrence"
msgstr "Récurrence"

msgid "No events found."
msgstr "Aucun événement trouvé."

msgid "Past events"
msgstr "Événements passées"

msgid "Filter by date"
msgstr "Filtrer par date"

msgid "Administrator"
msgstr "Administrateur"

msgid "Administrators"
msgstr "Administrateurs"

msgid "Editors"
msgstr "Éditeurs"

msgid "Members"
msgstr "Membres"

msgid "Close (Esc)"
msgstr "Fermer (Echap)"

msgid "Share"
msgstr "Partager"

msgid "Toggle fullscreen"
msgstr "Basculer en mode plein écran"

msgid "Zoom in/out"
msgstr "Zoom avant/arrière"

msgid ""
"This space holds images from your photo-albums. To show photos add a few "
"photos to an album and mark it as available for the homepage."
msgstr ""
"Cet emplacement contient des images de vos albums de photos. Pour afficher "
"des photos, ajoutez quelques photos à un album et marquez-les comme "
"disponibles pour la page d'accueil."

msgid "Has a digital seal"
msgstr "Possède un sceau digital"

msgid "${count} page"
msgstr "${count} page"

msgid "${count} pages"
msgstr "${count} pages"

msgid "Further occurrences:"
msgstr "Autres dates:"

msgid ""
"Your request will be processed shortly. To see the state of your process "
"your may return to this page at any time. All information on this page has "
"been sent to your e-mail address."
msgstr ""
"Votre demande va être traitée sous peu. Pour suivre l'état d'avancement, "
"vous pouvez revenir sur cette page à tout moment. Toutes les informations "
"présentes sur cette page ont été envoyées à votre adresse e-mail."

msgid ""
"Your request will be processed shortly. To see the state of your process "
"your may return to this page at any time."
msgstr ""
"Votre demande sera traitée sous peu. Pour connaître l'état d'avancement du "
"traitement de votre demande, vous pouvez revenir sur cette page à tout "
"moment."

msgid "Your request has been completed."
msgstr "Votre demande a été traitée."

msgid "Privacy"
msgstr "Confidentialité"

msgid "Send me my entered data by e-mail."
msgstr "M'envoyer mes données saisies par e-mail."

msgid "Pay Online Now"
msgstr "Payer en ligne maintenant"

msgid "Credit Card Fee"
msgstr "Frais de carte de crédit"

msgid "Pay Offline later"
msgstr "Payer hors ligne plus tard"

msgid "Show more"
msgstr "Afficher plus"

msgid "at ${time}"
msgstr "à ${time}"

msgid "Object"
msgstr "Objet"

msgid "Disbursed"
msgstr "Décaissé"

msgid "Digital seal"
msgstr "Sceau électronique"

msgid "Private"
msgstr "Privé"

msgid "Will be published on:"
msgstr "Sera publié sur :"

msgid "Publication date:"
msgstr "Date de publication :"

msgid "Reset"
msgstr "Réinitialiser"

msgid "Not a publication"
msgstr "Pas une publication"

msgid "Content"
msgstr "Contenu"

msgid "1 page"
msgstr "1 page"

msgid "Contains no readable text"
msgstr "Ne contient aucun texte lisible"

msgid "1 word"
msgstr "1 mot"

msgid "${count} words"
msgstr "${count} mots"

msgid "Do you really want to delete this file?"
msgstr "Voulez-vous vraiment supprimer ce fichier ?"

msgid "Delete File"
msgstr "Supprimez le fichier"

msgid "Please provide the new name for the file"
msgstr "Veuillez fournir le nouveau nom du fichier "

msgid "Rename"
msgstr "Renommer"

msgid "Download"
msgstr "Télécharger"

msgid "Digital seal applied by ${signee} on ${date}"
msgstr "Sceau digital appliqué par ${signee} le ${date}"

msgid "Please enter your yubikey to apply a digital seal to this file"
msgstr ""
"Veuillez entrer votre yubikey pour appliquer un sceau digital à ce fichier"

msgid "Sign"
msgstr "Signer"

msgid ""
"Published documents with a digital seal can be discovered through the site-"
"search and in the list of documents with a digital seal. This action will be "
"logged and cannot be undone."
msgstr ""
"Documents publiés avec un sceau digital peuvent être trouvés grâce au moteur "
"de recherche sur le site et dans liste des documents avec un sceau digital. "
"Cette action sera enregistrée et ne pourra pas être annulée."

msgid "Without digital seal"
msgstr "Sans sceau digital"

msgid "Apply digital seal now"
msgstr "Appliquez le sceau digital maintenant"

msgid "You are not authorised to apply digital seals to documents"
msgstr ""
"Vous n'êtes pas autorisé à apposer des sceaux digitaux sur des documents"

msgid "Click to add a description"
msgstr "Cliquez pour ajouter une description"

msgid "Do you really want to delete the image?"
msgstr "Voulez-vous vraiment supprimer l'image ?"

msgid "Delete Image"
msgstr "Supprimez l'image"

msgid "${name} was provided with a digital seal on ${date}"
msgstr "${name} a été pourvu d'un sceau numérique le ${date}"

msgid "${name} is not in our database"
msgstr "${name} n'est pas dans notre base de données"

msgid "Accept"
msgstr "Accepter"

msgid "Close"
msgstr "Fermer"

msgid "Copy to clipboard"
msgstr "Copier dans le presse-papiers"

msgid "No submissions yet."
msgstr "Aucune soumission pour l'instant."

msgid "Number of participants"
msgstr "Nombre de participants"

msgid "Hello!"
msgstr "Bonjour"

msgid "Your e-mail address was just used to create an account on ${homepage}."
msgstr ""
"Votre adresse e-mail vient d'être utilisée pour créer un compte sur "
"${homepage}."

msgid "To activate your account, click confirm below:"
msgstr "Pour activer votre compte, cliquer sur confirmer ci-dessous :"

msgid "Confirm my account"
msgstr "Confirmer mon compte"

msgid ""
"If you believe this is an error, ignore this message and we'll never bother "
"you again."
msgstr ""
"Si vous pensez que c'est une erreur, ignorez ce message et nous ne vous "
"importunerons plus jamais."

msgid "Hello"
msgstr "Bonjour"

msgid ""
"You are receiving this mail because you subscribed to the following "
"newsletter:"
msgstr ""
"Vous recevez ce courriel parce que vous vous êtes abonné à la lettre "
"d'informations suivante:"

msgid "You subscribed to the following newsletter categories:"
msgstr ""
"Vous vous êtes abonné aux catégories de lettres d'information suivantes:"

msgid "Please click the following link to confirm your subscription:"
msgstr "Veuillez cliquer sur le lien suivant pour confirmer votre abonnement:"

msgid "Confirm subscription"
msgstr "Confirmer l'abonnement"

msgid "To update your subscription categories click here:"
msgstr "Pour mettre à jour vos catégories d'abonnement, cliquez ici:"

msgid "Update subscription"
msgstr "Mise à jour de l'abonnement"

msgid ""
"If you did not subscribe to this newsletter you can simply ignore this e-"
"mail."
msgstr ""
"Si vous ne vous êtes pas abonné à cette lettre d'informations, vous pouvez "
"tout simplement ignorer cet e-mail."

msgid "Click here to unsubscribe."
msgstr "Cliquer ici pour vous désabonner."

msgid ""
"You are receiving this mail because you subscribed to getting notifications "
"on new entries in the following directory:"
msgstr ""
"Vous recevez ce courriel parce que vous vous êtes abonné à recevoir des "
"notifications sur les nouvelles entrées dans le répertoire suivant:"

msgid ""
"If you did not subscribe to this notifications you can simply ignore this e-"
"mail."
msgstr ""
"Si vous ne vous êtes pas abonné à ces notifications, vous pouvez tout "
"simplement ignorer cet e-mail."

msgid "Good morning,"
msgstr "Bonjour,"

msgid "The following reservations are scheduled for today."
msgstr "Les réservations suivantes sont programmées pour aujourd'hui."

msgid "No reservations today."
msgstr "Aucune réservation aujourd'hui."

msgid "Have a great day!"
msgstr "Passez une bonne journée!"

msgid ""
"This is the daily reservation overview for ${organisation}. If you no longer "
"want to receive this e-mail please contact an administrator so they can "
"remove you from the recipients list."
msgstr ""
"Voici l'aperçu quotidien sur les réservations pour ${organisation}. Si vous "
"ne souhaitez plus recevoir ce courriel, veuillez contacter un administrateur "
"pour qu'il vous enlève de la liste des destinataires."

msgid "This is what happend on the ${org} website yesterday:"
msgstr "Voici ce qui s'est passé aujourd'hui sur le site web de ${org} :"

msgid "This is what happend on the ${org} website over the weekend:"
msgstr "Voici ce qui s'est passé ce week-end sur le site web de ${org} :"

msgid "tickets were opened."
msgstr "tickets ouverts."

msgid "ticket was opened."
msgstr "ticket ouvert."

msgid "tickets were accepted."
msgstr "tickets acceptés."

msgid "ticket was accepted."
msgstr "ticket accepté."

msgid "tickets were closed."
msgstr "tickets fermés."

msgid "ticket was closed."
msgstr "ticket fermé."

#. Default: open
#. Used in sentence: "There are currently ${currently_open} tickets ${open_n}
#. and"
msgid "open_n"
msgstr "ouverts"

#. Canonical text for ${open_n} is: "open"
msgid "There are currently ${currently_open} tickets ${open_n} and"
msgstr "Il y a actuellement ${currently_open} tickets ${open_n} et"

#. Default: open
#. Used in sentence: "There is currently 1 ticket ${open_1} and"
msgid "open_1"
msgstr "ouvert"

#. Canonical text for ${open_1} is: "open"
msgid "There is currently 1 ticket ${open_1} and"
msgstr "Il y a actuellement 1 ticket ${open_1} et"

#. Default: pending
#. Used in sentence: "tickets are ${pending_n}."
msgid "pending_n"
msgstr "attente"

#. Canonical text for ${pending_n} is: "pending"
msgid "tickets are ${pending_n}."
msgstr "tickets en ${pending_n}."

#. Default: pending
#. Used in sentence: "1 ticket is ${pending_1}."
msgid "pending_1"
msgstr "attente"

#. Canonical text for ${pending_1} is: "pending"
msgid "1 ticket is ${pending_1}."
msgstr "1 tickets en ${pending_1}."

msgid "Have a great week!"
msgstr "Bonne semaine !"

msgid ""
"This is the daily OneGov Cloud status e-mail. If you don't want to receive "
"this e-mail you may deactivate it by clicking on"
msgstr ""
"Ceci est le courriel quotidien de situation de OneGov Cloud. Si vous ne "
"souhaitez pas recevoir ce courriel, vous pouvez le désactiver en cliquant sur"

msgid ""
"Or you can receive it less frequently by changing the settings in your user "
"profile."
msgstr ""
"Vous pouvez également le recevoir moins fréquemment en modifiant les "
"paramètres de votre profil d'utilisateur."

msgid "Your directory submission has been adopted:"
msgstr "Votre proposition de répertoire a été adoptée :"

msgid "Check request status"
msgstr "Vérifier l'état de la demande"

msgid "Your change request has been applied:"
msgstr "Votre demande de modification a été effectuée :"

msgid "Your directory submission has unfortunately been rejected:"
msgstr "Votre proposition de répertoire a malheureusement été rejetée:"

msgid "The rejection of your directory application has been withdrawn:"
msgstr "Le refus de votre inscription à l'annuaire a été retiré:"

msgid "Your event has been accepted:"
msgstr "Votre événement a été accepté :"

msgid "Your event has unfortunately been rejected:"
msgstr "Votre événement a malheureusement été rejeté :"

msgid "New note in Ticket ${link}"
msgstr "Nouvelle note dans le billet ${link}"

msgid "${author} wrote"
msgstr "${author} a écrit"

msgid ""
"This is the notification for notes on reservations for ${request.app.org."
"title}. If you no longer want to receive this e-mail please contact an "
"administrator so they can remove you from the recipients list."
msgstr ""
"Il s'agit de la notification de notes sur les réservations pour ${request."
"app.org.title}. Si vous ne souhaitez plus recevoir cet e-mail, veuillez "
"contacter un administrateur afin qu'il puisse vous retirer de la liste des "
"destinataires."

msgid "This is what happend on the ${org} website over the past month:"
msgstr ""
"Voici ce qui s'est passé la semaine dernière sur le site web de ${org} :"

msgid ""
"This is the monthly OneGov Cloud status e-mail. If you don't want to receive "
"this e-mail you may deactivate it by clicking on"
msgstr ""
"Ceci est le courriel mensuel de situation de OneGov Cloud. Si vous ne "
"souhaitez pas recevoir ce courriel, vous pouvez le désactiver en cliquant sur"

msgid "Or by changing the settings in your user profile."
msgstr "Ou en changeant les réglages dans votre profil d'utilisateur."

msgid "A new entry has been added to the \"${directory}\" directory:"
msgstr "Une nouvelle entrée a été ajoutée au répertoire \"${directory}\" :"

msgid "Do you no longer wish to receive these notifications?"
msgstr "Ne souhaitez-vous plus recevoir ces notifications ?"

msgid "The following reservations have been accepted:"
msgstr "Les réservations suivantes ont été acceptées :"

msgid ""
"This is the notification for reservations for ${request.app.org.title}. If "
"you no longer want to receive this e-mail please contact an administrator so "
"they can remove you from the recipients list."
msgstr ""
"Ceci est la notification pour les réservations pour ${request.app.org."
"title}. Si vous ne souhaitez plus recevoir cet e-mail, veuillez contacter un "
"administrateur afin qu'il puisse vous supprimer de la liste des "
"destinataires."

msgid "An administrator just created a new account on ${org} for you."
msgstr ""
"Un administrateur vient de créer un nouveau compte sur ${org} pour vous."

msgid "Your username is ${email}."
msgstr "Votre nom d'utilisateur est ${email}."

msgid "Click on the following link to set your account password:"
msgstr ""
"Cliquer sur le lien suivant pour définir le mot de passe de votre compte :"

msgid "Set Account Password"
msgstr "Définir le mot de passe du compte"

msgid ""
"If the password link has expired, you can also request a new password here:"
msgstr ""
"Si le lien pour le mot de passe a expiré, vous pouvez également demander un "
"nouveau mot de passe ici :"

msgid "To use your account you need the Yubikey with the serial ${number}"
msgstr ""
"Pour utiliser votre compte, vous aurez besoin de la Yubikey avec le numéro "
"de série ${number}"

msgid ""
"You are receiving this e-mail because you signed up for the ${org} "
"newsletter."
msgstr ""
"Vous recevez ce courriel parce que vous vous êtes abonné à la lettre "
"d'informations de ${org}."

msgid "Click here to view web version."
msgstr "Cliquer ici pour voir la version internet."

msgid "You no longer wish to receive the newsletter?"
msgstr "Vous ne souhaitez plus recevoir la lettre d'informations ?"

msgid "Click the following link to set a new password:"
msgstr "Cliquer sur le lien suivant pour définir un nouveau mot de passe :"

msgid "If you don't want to change your password, you can ignore this email."
msgstr ""
"Si vous ne souhaitez pas changer de mot de passe, vous pouvez ignorer cet e-"
"mail."

msgid "Your request has received a payment."
msgstr "Votre demande a reçu un paiement."

msgid "Your request was marked as unpaid."
msgstr "Votre demande a été marquée comme non payée."

msgid ""
"Your request's payment has been refunded. Note that it might take a few days "
"until your refunded amount is shown on your credit card bill."
msgstr ""
"Le paiement de votre demande a été remboursé. Notez qu'il peut se passer "
"quelques jours avant que le montant du remboursement ne figure sur votre "
"relevé de carte de crédit."

msgid "Amount:"
msgstr "Montant :"

msgid "Your registration for \"${title}\" has been confirmed."
msgstr "Votre inscription pour \"${title}\" a été confirmée."

msgid "Your registration for \"${title}\" has been denied."
msgstr "Votre inscription pour \"${title}\" a été refusée."

msgid "Your registration for \"${title}\" has been cancelled."
msgstr "Votre inscription pour \"${title}\" a été confirmée."

msgid "Registration"
msgstr "Inscription "

msgid "The ticket number is"
msgstr "Le numéro du ticket est"

msgid "The following reservations have been rejected:"
msgstr "Les réservations suivantes ont été rejetées :"

msgid ""
"This is a notification for the rejected reservations for ${organisation}. If "
"you no longer wish to receive these notifications, please contact an "
"administrator so they can remove you from the recipients list."
msgstr ""
"Il s'agit d'une notification concernant les réservations rejetées pour "
"${organisation}. Si vous ne souhaitez plus recevoir ces notifications, "
"veuillez contacter un administrateur afin qu'il vous retire de la liste des "
"destinataires."

msgid "The following reservations have unfortunately been cancelled:"
msgstr "Les réservations suivantes ont malheureusement été annulées :"

msgid "You have a new ticket"
msgstr "Vous avez un nouveau ticket"

msgid "A message has been sent regarding ${ref}:"
msgstr "Un message a été envoyé à propos de ${ref} :"

#. Canonical text for ${link} is: "visit the request status page"
#. Canonical text for ${link} is: "visit the request page"
msgid "Please ${link} to reply."
msgstr "Veuillez vous rendre sur ${link} pour répondre."

#. Used in sentence: "Please ${link} to reply."
msgid "visit the request status page"
msgstr "visitez la page de statut de la demande"

#. Used in sentence: "Please ${link} to reply."
msgid "visit the request page"
msgstr "visitez la page de la demande"

msgid "Your request has been closed."
msgstr "Votre demande a été complétée."

msgid "Your requests's timeline has been archived for future reference:"
msgstr ""
"L'historique de votre demande a été archivé pour des références futures :"

msgid "Request Timeline"
msgstr "Historique de la demande"

msgid "Thank you for your request."
msgstr "Merci pour votre requête."

msgid "Your request has been registered with the following reference:"
msgstr "Votre demande a été enregistrée avec la référence suivante :"

msgid ""
"We will send another e-mail once your ticket has been completed. In the "
"meantime you can check the status of your ticket at any time:"
msgstr ""
"Nous vous enverrons un autre e-mail dès que votre demande aura été traité. "
"Entre-temps, vous pouvez aller voir l'état de votre demande à tout moment :"

msgid "The following ticket has just been opened:"
msgstr "Le ticket suivant vient d'être ouvert:"

msgid "View the ticket"
msgstr "Voir le billet"

msgid "Your request has been reopened"
msgstr "Votre demande a été ré-ouverte"

msgid ""
"Your chat has been turned into a ticket. We will take care of your request "
"and get back to you as soon as new information is available."
msgstr ""
"Votre chat a été transformé en ticket. Nous nous occuperons de votre demande "
"et reviendrons vers vous dès que de nouvelles informations seront "
"disponibles."

msgid "Below you can see your chat conversation:"
msgstr "Ci-dessous, vous pouvez voir votre conversation de chat:"

msgid "This is what happend on the ${org} website over the past week:"
msgstr "Voici ce qui s'est passé le mois dernier sur le site web de ${org} :"

msgid ""
"This is the weekly OneGov Cloud status e-mail. If you don't want to receive "
"this e-mail you may deactivate it by clicking on"
msgstr ""
"Ceci est le courriel hebdomadaire de situation de OneGov Cloud. Si vous ne "
"souhaitez pas recevoir ce courriel, vous pouvez le désactiver en cliquant sur"

msgid "Directory entry adopted."
msgstr "L'entrée de répertoire a été adoptée."

msgid "Change request applied."
msgstr "Demande de modification effectuée."

msgid "Directory entry rejected."
msgstr "L'entrée de répertoire a été rejetée."

msgid "Directory change rejected."
msgstr "Changement de répertoire rejeté."

msgid "Entry rejection withdrawn."
msgstr "Retrait du rejet de l'entrée."

msgid "Change rejection withdrawn."
msgstr "Rejet du changement retiré."

msgid "Event edited."
msgstr "Événement édité"

#. Canonical text for ${event} is: "Event"
msgid "${event} published."
msgstr "${event} publié."

msgid "Event deleted."
msgstr "Événement effacé."

msgid "Event withdrawn."
msgstr "Événement retiré."

msgid "File signed."
msgstr "Fichier signé."

msgid "File with digital seal removed."
msgstr "Fichier avec cachet numérique supprimé."

msgid "${amount} marked as paid."
msgstr "${amount} marqué comme payé."

msgid "${amount} marked as unpaid."
msgstr "${amount} marqué comme non payé."

msgid "${amount} captured."
msgstr "${amount} capturé."

msgid "${amount} refunded."
msgstr "${amount} remboursé."

msgid "1 reservation accepted."
msgstr "1 réservation acceptée."

msgid "${count} reservations accepted."
msgstr "${count} réservations acceptées."

msgid "1 reservation rejected."
msgstr "1 réservation rejetée."

msgid "${count} reservations rejected."
msgstr "${count} réservations rejetées."

msgid "Registration confirmed."
msgstr "Inscription confirmée."

msgid "Registration denied."
msgstr "Inscription refusée."

msgid "Registration cancelled."
msgstr "Inscription annulée"

msgid "Ticket opened."
msgstr "Ticket ouvert."

msgid "Ticket accepted."
msgstr "Ticket accepté."

msgid "Ticket closed."
msgstr "Ticket fermé."

msgid "Ticket reopened."
msgstr "Ticket ré-ouvert."

msgid "Ticket assigned"
msgstr "Ticket attribué"

msgid "Ticket e-mails disabled."
msgstr "E-mails de tickets désactivés."

msgid "Ticket e-mails enabled."
msgstr "E-mails de tickets activés."

msgid "Payment amount changed."
msgstr "Modification du montant du paiement"

msgid "Ticket archived."
msgstr "Ticket a été archivé"

msgid "Ticket recovered from archive."
msgstr "Ticket récupéré dans les archives"

msgid "Warning secret content"
msgstr "Avertissement contenu secret"

msgid ""
"You selected 'secret' content for your newsletter. Secret content will not "
"be visible unless you enable it in"
msgstr ""
"Vous avez sélectionné un contenu 'secret' pour votre newsletter. Le contenu "
"secret ne sera pas visible à moins que vous ne l'activiez dans les"

msgid "newsletter settings"
msgstr "paramètres de la newsletter"

msgid "Warning private content"
msgstr "Attention contenu privé"

msgid ""
"You selected 'private' content for your newsletter. Private content cannot "
"be part of a newsletter."
msgstr ""
"Vous avez sélectionné un contenu 'privé' pour votre newsletter. Le contenu "
"privé ne peut pas faire partie d'une newsletter."

msgid ""
"The newsletter is disabled. You can only see this page because you are "
"logged in."
msgstr ""
"La newsletter est désactivée. Vous ne pouvez voir cette page que parce que "
"vous êtes connecté."

msgid "There are currently ${count} recipients registered."
msgstr "Il y a actuellement ${count} destinataires enregistrés."

msgid "To update your subscription, please use this ${Link}"
msgstr "Pour mettre à jour votre abonnement, veuillez utiliser ce ${Link}"

msgid "Archive"
msgstr "Archiver"

msgid "No newsletters yet."
msgstr "Pas encore de lettre d'informations."

msgid "Not yet sent."
msgstr "Pas encore envoyé."

msgid ""
"The user ${username} was created successfully. Please write down the user's "
"password, as it won't be shown to you again:"
msgstr ""
"Création de l'utilisateur ${username} réussie. Veuillez conserver ce mot de "
"passe d'utilisateur, car il ne vous sera plus montré à nouveau : "

msgid "Password:"
msgstr "Mot de passe :"

msgid ""
"The user ${username} was created successfully. An e-mail has been sent to "
"the user with login instructions."
msgstr ""
"Création de l'utilisateur ${username} réussie. Un e-mail a été envoyé à "
"l'utilisateur avec les instructions de connexion."

msgid "Back to usermanagement"
msgstr "Retour à la gestion des utilisateurs"

msgid ""
"Sorry, the page you are looking for could not be found. Try checking the URL "
"for errors or use the search box on the top."
msgstr ""
"Désolé, la page que vous cherchez n'a pu être trouvée. Essayez de vérifier "
"qu'il n'y a pas d'erreurs dans l'URL ou utilisez la fenêtre de recherche "
"située en haut."

msgid "Back"
msgstr "Retour"

msgid "Link to organizers page"
msgstr "Lien vers la page de l'organisateur"

msgid "Link to registration"
msgstr "Lien vers l'inscription"

msgid "Export this event"
msgstr "Exporter cet événement"

msgid "Export all occurrences of this event"
msgstr "Exporter toutes les occurrences de cet événement"

msgid "All occurrences of this event"
msgstr "Toutes les occurrences de cet événement"

msgid "Origin"
msgstr "Origine"

msgid "This is an imported event"
msgstr "Il s'agit d'un événement importé"

msgid "Search in Events"
msgstr "Rechercher dans les événements"

msgid "Tag"
msgstr "Étiquette"

msgid "Export these events"
msgstr "Exporter ces événements"

msgid "Submit your own event"
msgstr "Soumettez votre propre événement"

msgid "No payment providers defined."
msgstr "Aucun fournisseur de paiement n'a été défini."

msgid "Connected:"
msgstr "Connecté :"

msgid "Default:"
msgstr "Défaut :"

msgid "Enabled:"
msgstr "Activé :"

msgid "Fee:"
msgstr "Tarif :"

msgid "No payments yet."
msgstr "Pas de paiements pour le moment."

msgid ""
"The following requests have been submitted. To see the state of process you "
"may return to the invidual request's page at any time. All information on "
"this page has been sent to your e-mail address."
msgstr ""
"Les demandes suivantes ont été soumises. Pour voir l'état du processus, vous "
"pouvez revenir à tout moment sur la page de la demande individuelle. Toutes "
"les informations sur cette page ont été envoyées à votre adresse e-mail."

msgid "Request Reference"
msgstr "Référence"

msgid "No people added yet."
msgstr "Aucune personne n'a encore été ajoutée."

msgid "No people found for current filter selection."
msgstr "Aucune personne n'a été trouvée pour la sélection de filtre actuelle."

msgid "Select organisation"
msgstr "Sélectionner une organisation"

msgid "Select sub organisation"
msgstr "Sélectionner une sous-organisation"

msgid "Export a vCard of this person"
msgstr "Exporter une vCard de cette personne"

msgid "No publications"
msgstr "Aucune publication"

msgid "Years"
msgstr "Années"

msgid ""
"You can search through the content of all listed files by using the search "
"on the top right."
msgstr ""
"Vous pouvez chercher dans le contenu de tous les fichiers répertoriés en "
"utilisant la recherche en haut à droite."

msgid ""
"All files have a digital seal. The digital seal of a downloaded file can be "
"viewed in Adobe Acrobat Reader or by dragging an already downloaded file "
"into the field below:"
msgstr ""
"Tous les fichiers ont un sceau digital. Le sceau digital d'un fichier "
"téléchargé peut être visualisée dans Adobe Acrobat Reader ou en faisant "
"glisser un fichier déjà téléchargé dans le champ ci-dessous :"

msgid "Drop files to verify them"
msgstr "Déposez les fichiers pour les vérifier"

msgid "No subscribers yet"
msgstr "Pas encore d'abonnés"

msgid "submitted"
msgstr "soumis"

msgid "No dates found, please select dates in the calendar first"
msgstr "Aucune date trouvée, sélectionnez les dates dans le calendrier d'abord"

msgid "Go to calendar"
msgstr "Aller au calendrier"

msgid ""
"The following link can be used to subscribe to the reservations of this "
"calendar. It can be used by anyone that knows the link in multiple calendar "
"applications."
msgstr ""
"Le lien suivant peut être utilisé pour souscrire aux réservations de ce "
"calendrier. Il peut être utilisé par toute personne qui connaît le lien dans "
"plusieurs applications de calendrier."

msgid ""
"Note that we have no control over how often calendar applications update the "
"calendars they are subscribed to (if they update at all). Therefore the "
"information shown in the calendar may be wrong or out of date. Use it at "
"your own risk."
msgstr ""
"Notez que nous n'avons aucun contrôle sur la fréquence à laquelle les "
"applications de calendrier mettent à jour les calendriers auxquels elles "
"sont abonnées (si elles le font). Par conséquent, les informations affichées "
"dans le calendrier peuvent être incorrectes ou obsolètes. Utilisez-le à vos "
"risques et périls."

msgid "Reservations must be made at least one day in advance."
msgstr ""
"Les réservations doivent être effectuées au moins une journée à l'avance."

msgid "Reservations must be made at least one hour in advance."
msgstr ""
"Les réservations doivent être effectuées au moins une heure à l'avance."

msgid "Reservations must be made at least ${n} days in advance."
msgstr ""
"Les réservations doivent être effectuées au moins ${n} jours à l'avance."

msgid "Reservations must be made at least ${n} hours in advance."
msgstr ""
"Les réservations doivent être effectuées au moins ${n} heures à l'avance."

msgid "Select a free time span in the calendar below to create an allocation."
msgstr ""
"Sélectionnez un intervalle de temps libre dans le calendrier ci-dessous pour "
"créer une allocation."

msgid "Removes all unreserved allocations between the start and end date."
msgstr ""
"Supprime toutes les allocation non réservées entre la date de début et de "
"fin."

msgid "Reservation is pending approval"
msgstr "La réservation est en attente d'approbation"

msgid "(${num_pending} pending approval)"
msgstr "(${num_pending} en attente d'approbation)"

msgid "Utilised"
msgstr "Utilisé"

msgid "No recipients defined yet."
msgstr "Aucun destinataire défini pour le moment."

msgid ""
"Receives notifications for reservations of the day on the following days:"
msgstr ""
"Reçoit des notifications pour les réservations du jour les jours suivants:"

msgid "Receives notifications for internal notes on reservations."
msgstr "Reçoit des notifications pour les notes internes sur les réservations."

msgid "Receives notifications for rejected reservations."
msgstr "Reçoit des notifications pour les réservations rejetées."

msgid "Receives notifications for new reservations."
msgstr "Recevoir des notifications pour les nouvelles réservations."

msgid "Notifications for following Resources"
msgstr "Notifications pour les ressources suivantes"

msgid "No reservation resources defined yet."
msgstr "Aucune ressource de réservation n'est encore définie."

msgid ""
"Searching is currently unavailable due to technical difficulties. Please "
"excuse the inconvenience and try again later."
msgstr ""
"La recherche est actuellement indisponible en raison de difficultés "
"techniques. Veuillez excuser le dérangement et réessayer plus tard."

msgid "Your search returned no results."
msgstr "Votre recherche n'a donné aucun résultat."

msgid "Select the images that should be shown inside this album."
msgstr "Sélectionnez les images qui devraient être affichées dans cet album."

msgid "Confirm selection"
msgstr "Confirmer la sélection"

msgid "This newsletter has not been sent yet."
msgstr "Ce bulletin d'information n'a pas encore été envoyé."

msgid "First sent ${time_ago}."
msgstr " Envoyé pour la première fois ${time_ago}."

msgid "This newsletter was sent to ${n} subscribers."
msgstr "Ce bulletin d'information a été envoyé à ${n} abonnés."

msgid "All subscribers have already received this newsletter."
msgstr "Tous les abonnés ont déjà reçu ce bulletin d'information."

msgid "The newsletter is scheduled to be sent on ${time}"
msgstr "La newsletter est programmée pour être envoyée le ${time}"

msgid ""
"Check the email text. You can use the full news text instead of the leading "
"if you want. You will find this setting in the edit menu of the news item."
msgstr ""
"Vérifiez le texte du courriel. Vous pouvez utiliser le texte complet de la "
"nouvelle au lieu de l'entête si vous le souhaitez. Vous trouverez ce "
"paramètre dans le menu d'édition de la nouvelle."

msgid "Delivery"
msgstr "Envoi"

msgid "The newsletter was already sent to the following addresses:"
msgstr "Le bulletin d'information a déjà été envoyé aux adresses suivantes :"

msgid ""
"A signup link allows anyone to sign up with a specific role. Those signups "
"are limited by time and count but they still present a security risk. Be "
"sure to only share this link with people you trust."
msgstr ""
"Un lien d'inscription permet à quiconque de s'inscrire avec un rôle "
"spécifique. Ces inscriptions sont limitées dans le temps et par le compte, "
"mais elles présentent toujours un risque pour la sécurité. Assurez-vous de "
"ne partager ce lien qu'avec des personnes en qui vous avez confiance."

msgid ""
"Your signup link has been created as follows. Please copy it before "
"continuing, it won't be shown to you again:"
msgstr ""
"Votre lien d'inscription a été créé comme suit. Copiez-le avant de "
"continuer, il ne vous sera pas montré à nouveau :"

msgid ""
"Sort the items using drag and drop. The new positions are automatically "
"saved directly after moving."
msgstr ""
"Triez les éléments par glisser-déposer. Les nouvelles positions sont "
"automatiquement enregistrées directement après le déplacement."

msgid "Back to page"
msgstr "Retour à la page"

msgid "Fields"
msgstr "Champs"

msgid ""
"Thank you for filling out this survey. If there's anything you'd like to "
"change, click on the \"Edit\"-Button below."
msgstr ""
"Merci d'avoir rempli ce sondage. Si vous souhaitez apporter des "
"modifications, cliquez sur le bouton \"Modifier\" ci-dessous."

msgid "No surveys defined yet."
msgstr "Aucun sondage n'est encore défini."

msgid "No activities yet."
msgstr "Aucune activité pour le moment."

msgid "Ticket updates by e-mail"
msgstr "Mises à jour de tickets par e-mail"

msgid "Disable E-Mails"
msgstr "Désactiver les e-mails"

msgid ""
"No ticket updates via e-mail. An e-mail is still sent when a ticket is "
"assigned."
msgstr ""
"Aucune mise à jour de tickets par e-mail. Un e-mail continue d'être envoyé "
"lorsqu'un ticket est attribué."

msgid "Enable E-Mails"
msgstr "Activer les e-mails"

msgid "E-Mails can not be sent for tickets of imported events"
msgstr ""
"E-Mails ne peuvent pas être envoyés pour les tickets d'événements importés"

msgid "Send Message"
msgstr "Envoyer le message"

msgid "Messages cannot be sent when the ticket is closed"
msgstr "Les messages ne peuvent pas être envoyés lorsque le ticket est fermé"

msgid "Please reopen the ticket to send a message"
msgstr "Veuillez rouvrir le ticket pour envoyer un message."

msgid "Messages cannot be sent for imported events"
msgstr ""
"Messages ne peuvent pas être envoyés pour les tickets d'événements importés"

msgid "${count} received"
msgstr "${count} reçu(s)"

msgid "${count} sent"
msgstr "${count} envoyé(s)"

msgid "${count} note"
msgstr "${count} note"

msgid "${count} notes"
msgstr "${count} notes"

msgid ""
"You are editing a note created by someone else. By saving your changes you "
"will become the author of the whole note."
msgstr ""
"Vous modifiez une note créée par quelqu'un d'autre. En enregistrant vos "
"modifications, vous deviendrez l'auteur de l'intégralité de la note."

msgid ""
"Notes are private and only shown to logged-in members. URLs and e-mail "
"addresses are turned into links."
msgstr ""
"Les notes sont privées et ne s'affichent que pour les membres connectés. "
"Vous pouvez utiliser des liens/des adresses e-mail qui sont transformées en "
"liens cliquables."

msgid "Would you like to make corrections to the event?"
msgstr "Vous souhaitez apporter des corrections à l'événement ?"

msgid "Edit this event."
msgstr "Modifiez cet événement."

msgid "Forgot something or have a special request?"
msgstr "Vous avez oublié quelque chose ou avez une demande spéciale?"

msgid "Add a message to the ticket."
msgstr "Ajoutez un message a la demande."

msgid "New messages have been disabled because the ticket has been closed."
msgstr "Les nouveaux messages ont été désactivés car le ticket a été fermé."

msgid ""
"Enable notifications about new tickets. Only works when being logged in and "
"having the browser with the site open."
msgstr ""
"Activez les notifications sur les nouveaux tickets. Ne fonctionne que "
"lorsque l'on est connecté et que le navigateur avec le site est ouvert."

msgid "Archive all selected tickets?"
msgstr "Archiver tous les billets sélectionnés?"

msgid "Do archive"
msgstr "Archiver"

msgid "Archive selected"
msgstr "Archiver la sélection"

msgid ""
"You've reached this site because you are logged in. Visitors are "
"automatically redirected to the following link:"
msgstr ""
"Vous avez accédé à ce site parce que vous êtes connecté. Les visiteurs sont "
"automatiquement redirigés vers le lien suivant :"

msgid ""
"You are not automatically redirected so you have a chance to edit or delete "
"this link."
msgstr ""
"Vous n'êtes pas automatiquement redirigé afin que vous puissiez modifier ou "
"supprimer ce lien."

msgid "You have been successfully unsubscribed from all regular emails."
msgstr "Vous vous êtes bien désinscrit(e) de tous les e-mails normaux."

msgid "local"
msgstr "local"

msgid "No links found."
msgstr "Aucun lien trouvé."

msgid "Select an item to view it"
msgstr "Sélectionnez un élément pour le visualiser"

msgid "mTAN"
msgstr "mTAN"

msgid "Identicon"
msgstr "Identicon"

msgid "Not a valid color."
msgstr "Couleur non valide."

msgid "Not a valid choice"
msgstr "Choix invalide"

msgid "Admins"
msgstr "Admins"

#, python-format
msgid ""
"You can only reserve this allocation before ${date} if you live in the "
"following zipcodes: ${zipcodes}"
msgstr ""
"Vous ne pouvez réserver cette allocation avant le ${date} que si vous vivez "
"dans les localités ayant les codes postaux suivants : ${zipcodes}"

#, python-format
msgid "${percent}% Available"
msgstr "${percent}% disponible"

msgid "Available"
msgstr "Disponible"

#, python-format
msgid "${num} Available"
msgstr "${num} disponible"

msgid ""
"This allocation can't be deleted because there are existing reservations "
"associated with it."
msgstr ""
"Cette allocation ne peut pas être supprimée car il existe des réservations "
"existantes qui y sont associées."

msgid ""
"To delete this allocation, all existing reservations need to be cancelled "
"first."
msgstr ""
"Pour supprimer cette allocation, toutes les réservations existantes doivent "
"être annulées en premier."

msgid "A conflicting allocation exists for the requested time period."
msgstr "Une allocation contradictoire existe pour la période demandée."

msgid "A conflicting reservation exists for the requested time period."
msgstr "Une réservation contradictoire existe pour la période demandée."

msgid "An existing reservation would be affected by the requested change."
msgstr ""
"Une réservation existante serait affectée par la modification demandée."

msgid "A pending reservation would be affected by the requested change."
msgstr ""
"Une réservation en attente serait affectée par la modification demandée."

msgid "The requested period is no longer available."
msgstr "La période demandée n'est plus disponible."

msgid "No reservable slot found."
msgstr "Aucun créneau réservable disponible."

msgid "Reservations can't be made for more than 24 hours at a time."
msgstr "Les réservations ne peuvent être effectuées plus de 24 h à l'avance."

msgid "The given reservation paramters are invalid."
msgstr "Les paramètres de réservation donnés ne sont pas valides."

msgid "The given reservation token is invalid."
msgstr "Le jeton de réservation donné n'est pas valide."

msgid "The requested number of reservations is higher than allowed."
msgstr "Le nombre de réservations requis est supérieur à celui autorisé."

msgid "The requested quota is invalid (must be at least one)."
msgstr "Le quota requis est invalide (doit être au minimum un)."

msgid "The allocation does not have enough free spots."
msgstr "L'allocation ne dispose pas de suffisamment de places disponibles."

msgid "The resulting allocation would be invalid."
msgstr "L'allocation résultante ne serait pas valide."

msgid "No reservations to confirm."
msgstr "Aucune réservation pour confirmer."

msgid "The given timerange is longer than the existing allocation."
msgstr "L'intervalle de temps donné est plus long que l'allocation existante."

msgid "Reservation too short. A reservation must last at least 5 minutes."
msgstr ""
"Réservation trop courte. Une réservation doit durer au moins cinq minutes."

msgid "Stop"
msgstr "Arrêter"

#, python-format
msgid "Do you really want to stop \"${title}\"?"
msgstr "Voulez-vous vraiment arrêter \"${title}\" ?"

msgid "The rule will be removed without affecting existing allocations."
msgstr "La règle sera supprimée sans affecter les allocations existantes."

msgid "Stop rule"
msgstr "Arrêter la règle"

msgid ""
"All allocations created by the rule will be removed, if they haven't been "
"reserved yet."
msgstr ""
"Toutes les allocations créées par la règle seront supprimées si elles n'ont "
"pas encore été réservées."

msgid "Delete rule"
msgstr "Supprimer la règle"

msgid "No allocations to add"
msgstr "Aucune allocation à ajouter"

#, python-format
msgid "Successfully added ${n} allocations"
msgstr "${n} dotations ajoutées avec succès"

msgid "New allocation"
msgstr "Nouvelle allocation"

msgid "Your changes were saved"
msgstr "Vos modifications ont été enregistrées"

#, python-format
msgid "New rule active, ${n} allocations created"
msgstr "Nouvelle règle active, ${n} allocations créées"

msgid "New Rule"
msgstr "Nouvelle règle"

msgid ""
"Rules ensure that the allocations between start/end exist and that they are "
"extended beyond those dates at the given intervals. "
msgstr ""
"Les règles garantissent que les allocations entre le début et la fin "
"existent et qu'elles sont prolongées au-delà de ces dates à des intervalles "
"donnés."

#, python-format
msgid ""
"Rule updated. ${deleted} allocations removed, ${created} new allocations "
"created."
msgstr ""
"La règle a été mise à jour. ${deleted} allocations supprimées, ${created} "
"nouvelles allocations créées."

msgid "Rule not found"
msgstr "Règle non trouvée"

msgid "Edit Rule"
msgstr "Modifier la règle"

msgid "The rule was stopped"
msgstr "La règle a été arrêtée"

#, python-format
msgid "The rule was deleted, along with ${n} allocations"
msgstr "La règle a été supprimée, avec les allocations ${n}"

msgid "Topics A-Z"
msgstr "Sujets de A à Z"

msgid "Your userprofile is incomplete. Please update it before you continue."
msgstr ""
"Votre profil utilisateur est incomplet. Veuillez le mettre à jour avant de "
"continuer."

msgid "You have been logged in."
msgstr "Vous avez été connecté."

msgid "Wrong e-mail address, password or yubikey."
msgstr "Courrier électronique erroné, mot de passe ou Yubikey."

#, python-format
msgid "Login to ${org}"
msgstr "Se connecter à ${org}"

msgid "A user with this address already exists"
msgstr "Un utilisateur avec cette adresse existe déjà"

msgid "This signup link has expired"
msgstr "Ce lien d'inscription a expiré"

#, python-format
msgid "Your ${org} Registration"
msgstr "Votre inscription sur ${org}"

msgid ""
"Thank you for registering. Please follow the instructions on the activiation "
"e-mail sent to you. Please check your spam folder if you have not received "
"the email."
msgstr ""
"Merci de votre inscription. Suivez les instructions sur l'e-mail "
"d'activation qui vous a été envoyé. Si vous n'avez pas reçu cet e-mail, "
"veuillez vérifier votre dossier spam."

msgid "Account Registration"
msgstr "Enregistrement du compte"

msgid "Unknown user"
msgstr "Utilisateur inconnu"

msgid "Invalid activation token"
msgstr "Jeton d'activation non valide"

msgid "Your account has already been activated."
msgstr "Votre compte a déjà été activé."

msgid ""
"Your account has been activated. You may now log in with your credentials"
msgstr ""
"Votre compte a été activé. Vous pouvez maintenant vous connecter avec vos "
"informations d'identification."

msgid "You have been logged out."
msgstr "Vous avez été déconnecté."

msgid "Password reset"
msgstr "Réinitialisation de mot de passe"

#, python-format
msgid ""
"A password reset link has been sent to ${email}, provided an active account "
"exists for this email address."
msgstr ""
"Un lien de réinitialisation de mot de passe a été envoyé à ${number}, pour "
"peu qu'un compte actif existe pour cette adresse e-mail."

msgid "Password changed."
msgstr "Mot de passe modifié."

msgid "Wrong username or password reset link not valid any more."
msgstr ""
"Mauvais nom d'utilisateur ou lien de réinitialisation de mot de passe plus "
"valide."

msgid "Failed to continue login, please ensure cookies are allowed."
msgstr ""
"Échec de la poursuite de la connexion, veuillez vous assurer que les cookies "
"sont autorisés."

msgid "Invalid or expired mTAN provided."
msgstr "mTAN fourni non valide ou expiré."

msgid "Request mTAN"
msgstr "Demande mTAN"

msgid "Enter mTAN"
msgstr "Entrer mTAN"

msgid "Setup mTAN"
msgstr "Setup mTAN"

msgid "Invalid or expired TOTP provided."
msgstr "TOTP fourni non valide ou expiré."

msgid "Please enter the six digit code from your authenticator app"
msgstr ""
"Veuillez saisir le code à six chiffres de votre application "
"d'authentification"

msgid "Enter TOTP"
msgstr "Entrer TOTP"

msgid ""
"The requested resource is protected. To obtain time-limited access, please "
"enter your mobile phone number in the field below. You will receive an mTAN "
"via SMS, which will grant you access after correct entry."
msgstr ""
"La ressource demandée est protégée. Pour obtenir un accès limité dans le "
"temps, veuillez saisir votre numéro de téléphone portable dans le champ ci-"
"dessous. Vous recevrez un mTAN par SMS, qui vous donnera accès si vous le "
"saisissez correctement."

msgid "Successfully authenticated via mTAN."
msgstr "Authentification via mTAN réussie."

msgid "A link was added to the clipboard"
msgstr "Un lien a été ajouté au presse-papiers"

msgid "Administrative"
msgstr "Administratif"

#, python-format
msgid "The entry ${name} exists twice"
msgstr "L'entrée ${name} existe deux fois"

msgid "Added a new directory"
msgstr "Ajout d'un nouveau dossier"

msgid "New Directory"
msgstr "Nouveau dossier"

msgid ""
"The requested change cannot be performed, as it is incompatible with "
"existing entries"
msgstr ""
"Le changement requis ne peut être réalisé, car il est incompatible avec les "
"entrées existantes"

#, python-format
msgid "Syntax Error in line ${line}"
msgstr "Erreur de syntaxe sur la ligne ${line}"

msgid "Syntax error in form"
msgstr "Erreur de syntaxe dans le formulaire"

#, python-format
msgid "Syntax error in field ${field_name}"
msgstr "Erreur de syntaxe dans le champ ${field_name}"

#, python-format
msgid "Error: Duplicate label ${label}"
msgstr "Erreur: Duplication de l'étiquette ${label}"

msgid "The directory was deleted"
msgstr "Le dossier a été supprimé"

msgid ""
"Stable URLs are important. Here you can change the path to your site "
"independently from the title."
msgstr ""
"Les URLs stables sont importantes. Ici, vous pouvez modifier le chemin "
"d'accès à votre site, indépendamment du titre."

#, python-format
msgid "${org}: New Entry in \"${directory}\""
msgstr "${org} : Nouvelle entrée dans \"${directory}\""

msgid "Added a new directory entry"
msgstr "Ajout d'une nouvelle entrée dans le dossier"

msgid "New Directory Entry"
msgstr "Nouvelle entrée dans le dossier"

msgid "Submit a New Directory Entry"
msgstr "Proposer une nouvelle entrée de répertoire"

msgid "Continue"
msgstr "Continuer"

msgid "Propose a change"
msgstr "Proposer une modification"

msgid ""
"To request a change, edit the fields you would like to change, leaving the "
"other fields intact. Then submit your request."
msgstr ""
"Pour demander une modification, modifiez les champs auxquels vous souhaitez "
"apporter des changements, et laissez les autres tels quels. Puis envoyez "
"votre demande."

msgid "The entry was deleted"
msgstr "L'entrée a été supprimée"

msgid ""
"On the right side, you can filter the entries of this directory to export."
msgstr ""
"Sur le côté droit, vous pouvez filtrer les entrées du dossier pour les "
"exporter."

msgid "Exports all entries of this directory."
msgstr "Exporte toutes les entrées de ce dossier."

msgid ""
"The resulting zipfile contains the selected format as well as metadata and "
"images/files if the directory contains any."
msgstr ""
"Le fichier zip généré contient les formats sélectionnés ainsi que les "
"métadonnées et les images/fichiersdu dossier, s'il en contient."

#, python-format
msgid ""
"You have been redirect to this entry because it could not be exported due to "
"missing file ${name}. Please re-upload them and try again"
msgstr ""
"Vous avez été redirigé vers cette entrée car elle n'a pas pu être exportée "
"en raison de l'absence du fichier ${name}. Veuillez les retélécharger et "
"réessayer"

#, python-format
msgid "The column ${name} is missing"
msgstr "La colonne ${name} est manquante"

#, python-format
msgid "The file ${name} is missing"
msgstr "Le fichier ${name} est manquante"

msgid ""
"The given file is invalid, does it include a metadata.json with a data.xlsx, "
"data.csv, or data.json?"
msgstr ""
"Le fichier donné est invalide, inclut-il un metadata.json avec un data.xlsx, "
"data.csv, ou data.json ?"

#, python-format
msgid "Imported ${count} entries"
msgstr "${count} entrées importées"

msgid ""
"Updates the directory configuration and imports all entries given in the ZIP "
"file. The format is the same as produced by the export function. Note that "
"only 100 items are imported at a time. To import more items repeat the "
"import accordingly."
msgstr ""
"Met à jour la configuration du dossier et importe toutes les entrées données "
"dans le fichier Zip. Le format est le même que celui produit par la fonction "
"Exporter. Veuillez noter que seuls 10 éléments peuvent être importés à la "
"fois. Pour importer davantage d'éléments, veuillez faire plusieurs "
"importations."

msgid "New Recipient"
msgstr "Nouveau destinataire"

#, python-format
msgid ""
"Registration for notifications on new entries in the directory "
"\"${directory}\""
msgstr ""
"Inscription pour les notifications sur les nouvelles entrées dans le dossier "
"\"${directory}\""

#, python-format
msgid ""
"Success! We have sent a confirmation link to ${address}, if we didn't send "
"you one already."
msgstr ""
"C'est fait! Nous avons envoyé un lien de confirmation vers ${address}, si "
"nous ne vous en avions pas déjà envoyé un."

msgid "Notification for new entries"
msgstr "Notification pour les nouvelles entrées"

#, python-format
msgid "Do you really want to unsubscribe \"{}\"?"
msgstr "Voulez-vous vraiment vous désinscrire « {} » ?"

msgid "Recipients of new entry updates"
msgstr "Destinataires des mises à jour des nouvelles entrées"

#, python-format
msgid "the subscription for ${address} was successfully confirmed"
msgstr "l'abonnement pour ${address} a bien été confirmé"

#, python-format
msgid "the subscription for ${address} could not be confirmed, wrong token"
msgstr ""
"l'abonnement pour ${address} n'a pas pu être confirmé, mauvaise zone de texte"

#, python-format
msgid "${address} successfully unsubscribed"
msgstr "${address} désinscrit avec succès"

#, python-format
msgid "${address} could not be unsubscribed, wrong token"
msgstr "${address} n'a pas pu être désinscrite, mauvaise zone de texte"

msgid "Added a new form"
msgstr "A ajouté un nouveau formulaire"

msgid "New Document Form"
msgstr "Nouveau formulaire de document"

msgid "Edit Document Form"
msgstr "Modifier le formulaire de document"

msgid "Moves the topic and all its sub topics to the given destination."
msgstr "Déplace le sujet et tous ses sous-sujets vers la destination donnée."

#, python-format
msgid "A total of ${number} subpages are affected."
msgstr "Au total, 5 sous-pages sont concernées."

#, python-format
msgid "${count} links will be replaced by this action."
msgstr "${count} liens seront remplacés par cette action."

msgid "The event submitter has not yet completed his submission"
msgstr "L'auteur de l'événement n'a pas encore terminé sa soumission."

msgid "This event has already been published"
msgstr "Cet événement a déjà été publié"

#, python-format
msgid "Successfully created the event '${title}'"
msgstr "L'événement '${title}' a été créé avec succès"

#, python-format
msgid "You have accepted the event ${title}"
msgstr "Vous avez accepté l'événement ${title}"

msgid "Your event was accepted"
msgstr "Votre événement a été accepté"

msgid "Submit an event"
msgstr "Soumettre un événement"

msgid ""
"Only events taking place inside the town or events related to town societies "
"are published. Events which are purely commercial are not published. There's "
"no right to be published and already published events may be removed from "
"the page without notification or reason."
msgstr ""
"Seuls les événements se déroulant au sein de la ville ou les événements liés "
"aux sociétés de la ville sont publiés. Les événements purement commerciaux "
"ne sont pas publiés. Il n'ont aucuns droits à être publiés et les événements "
"déjà publiés peuvent être supprimés de la page sans notification ni motif."

msgid "Add event"
msgstr "Ajouter un événement"

msgid "Your request has been registered"
msgstr "Yotre demande a été enregistrée."

msgid "New ticket"
msgstr "Nouveau billet"

msgid "Your request could not be accepted automatically!"
msgstr "Votre demande n'a pas pu être traitée automatiquement."

msgid "Thank you for your submission!"
msgstr "Merci pour votre contribution !"

msgid "Your event was rejected"
msgstr "Votre événement a été rejeté"

msgid "Access Denied"
msgstr "Accès refusé"

msgid "Not Found"
msgstr "Pas trouvé"

msgid "Added a new external link"
msgstr "A ajouté un nouveau lien externe"

msgid "New external link"
msgstr "Noveau lien externe"

msgid "Edit external link"
msgstr "Modifier le lien externe "

msgid "Manage Photo Albums"
msgstr "Gérer les albums photos"

msgid "This file type is not supported"
msgstr "Ce type de fichier n'est pas pris en charge"

msgid "The file name is too long"
msgstr "Le nom du fichier est trop long"

msgid "The file cannot be processed"
msgstr "Impossible de traiter le fichier"

msgid "Please submit your yubikey"
msgstr "Veuillez saisir votre yubikey"

msgid "Your account is not linked to a Yubikey"
msgstr "Votre compte n'est pas lié à un Yubikey."

msgid "The used Yubikey is not linked to your account"
msgstr "Le Yubikey utilisé n'est pas lié à votre compte."

msgid "This file already has a digital seal"
msgstr "Ce fichier a déjà un sceau digital."

msgid "Your Yubikey could not be validated"
msgstr "Votre Yubikey n'a pas pu être validé."

msgid "Edit external form"
msgstr "Modifier le formulaire externe"

msgid "The registration has ended"
msgstr "L'inscription est terminée"

msgid "The registration is closed"
msgstr "L'inscription est fermée"

#, python-format
msgid "The registration opens on ${day}, ${date}"
msgstr "L'inscription ouvre le ${day}, ${date}"

#, python-format
msgid "The registration closes on ${day}, ${date}"
msgstr "L'inscription s'achève le ${jour}, le ${date}"

#, python-format
msgid "There's a limit of ${count} attendees"
msgstr "Il y a une limite de ${count} participants"

msgid "There are no spots left"
msgstr "Il n'y a plus de places"

msgid "There is one spot left"
msgstr "Il reste une place"

#, python-format
msgid "There are ${count} spots left"
msgstr "Il reste ${count} places"

msgid "A form with this name already exists"
msgstr "Un formulaire avec ce nom existe déjà"

msgid "New Form"
msgstr "Nouveau formulaire"

msgid "Exports the submissions of the given date range."
msgstr "Exporte les contributions sur la période donnée."

msgid "New Registration Window"
msgstr "Nouvelle fenêtre d'inscription"

msgid "The registration window was added successfully"
msgstr "La fenêtre d'inscription a été ajoutée avec succès"

msgid ""
"Registration windows limit forms to a set number of submissions and a "
"specific time-range."
msgstr ""
"Les fenêtres d'inscription limitent les formulaires à un nombre déterminé de "
"soumissions à et une plage de temps spécifique."

msgid "General Message"
msgstr "Message général"

#, python-format
msgid "New e-mail: ${message}"
msgstr "Nouvel e-mail: ${message}"

#, python-format
msgid "Successfully sent ${count} emails"
msgstr "Envoi réussi de ${count} emails"

msgid "Send E-Mail to attendees"
msgstr "Envoyer un message aux participants"

msgid "Email attendees"
msgstr "E-Mail aux participants"

msgid "Cancel Registration Window"
msgstr "Annuler le fenêtre d'inscription"

msgid ""
"You really want to cancel all confirmed and deny all open submissions for "
"this registration window?"
msgstr ""
"Voulez-vous vraiment annuler toutes les inscriptions confirmées et refuser "
"toutes les inscriptions ouvertes?"

msgid ""
"Each attendee will receive a ticket email unless ticket messages are not "
"muted."
msgstr ""
"Chaque participant recevra un ticket email, sauf si les messages du ticket "
"ne sont pas mis en sourdine."

msgid "Do you really want to delete this registration window?"
msgstr "Voulez-vous vraiment supprimer cette fenêtre d'inscription?"

msgid "Existing submissions will be disassociated."
msgstr "Les soumissions existantes seront dissociées."

msgid "Delete registration window"
msgstr "Supprimer la fenêtre d'enregistrement"

msgid "This registration window can't be deleted."
msgstr "Ce fenêtre d'inscription ne peut être supprimé."

msgid ""
"There are confirmed or open submissions associated with it. Cancel the "
"registration window first."
msgstr ""
"Il y a des inscriptions confirmées ou ouvertes pour ce fenêtre "
"d'inscription. Annulez-le d'abord."

msgid "Edit Registration Window"
msgstr "Modifier la fenêtre d'inscription"

#, python-format
msgid "${count} submissions cancelled / denied over the ticket system"
msgstr ""
"${count} inscriptions sont été annulées / refusée via le system de ticket"

msgid "The registration window was deleted"
msgstr "La fenêtre d'inscription a été supprimée"

#, python-format
msgid ""
"The total amount for the currently entered data is ${total} but has to be at "
"least ${minimum}. Please adjust your inputs."
msgstr ""
"Le montant total pour les données actuellement saisies est de ${total} mais "
"doit être au moins ${minimum}. Veuillez ajuster vos entrées."

msgid "Pay Online and Complete"
msgstr "Payer en ligne et compléter"

msgid "Your payment could not be processed"
msgstr "Votre paiement n'a pas pu être traité"

msgid "Registrations are no longer possible"
msgstr "Les inscriptions ne sont plus possibles"

msgid "Your registration has been confirmed"
msgstr "Votre inscription a été confirmée"

msgid "The registration has been confirmed"
msgstr "L'inscription a été confirmée"

msgid ""
"The registration could not be confirmed because the maximum number of "
"participants has been reached"
msgstr ""
"L'inscription n'a pas pu être confirmée car le nombre maximum de "
"participants a été atteint."

msgid "Your registration has been denied"
msgstr "Votre inscription a été refusée"

msgid "The registration has been denied"
msgstr "L'inscription a été refusée"

msgid "The registration could not be denied"
msgstr "L'inscription n'a pu être refusée"

msgid "Your registration has been cancelled"
msgstr "Votre inscription a été annulée"

msgid "The registration has been cancelled"
msgstr "L'inscription a été annulée"

msgid "The registration could not be cancelled"
msgstr "L'inscription n'a pu été annulée"

msgid "Select"
msgstr "Sélectionner"

msgid "Select images"
msgstr "Sélectionner des images"

msgid "Added a new photo album"
msgstr "Nouvel album photo ajouté"

msgid "New Photo Album"
msgstr "Nouvel album photo"

#, python-format
msgid "Welcome to the ${org} Newsletter"
msgstr "Bienvenue sur la lettre d'information ${org}"

#, python-format
msgid ""
"Success! We have added ${address} to the list of recipients. Subscribed "
"categories are ${subscribed}."
msgstr ""
"Succès! Nous avons ajouté ${address} à la liste des destinataires. Les "
"catégories abonnées sont ${subscribed}."

#, python-format
msgid ""
"Success! We have sent a confirmation link to ${address}, if we didn't send "
"you one already. Your subscribed categories are ${subscribed}."
msgstr ""
"C'est fait! Nous avons envoyé un lien de confirmation vers ${address}, si "
"nous ne vous en avions pas déjà envoyé un. Vos catégories abonnées sont "
"${subscribed}."

# python-format
#, python-format
msgid "Success! We have updated your subscribed categories to ${subscribed}."
msgstr "Succès! Nous avons mis à jour vos catégories abonnées à ${subscribed}."

msgid "Update Newsletter Subscription"
msgstr "Mettre à jour l'abonnement à la lettre d'information"

msgid "A newsletter with this name already exists"
msgstr "Il existe déjà une lettre d'information avec ce nom"

msgid "Added a new newsletter"
msgstr "Nouvelle lettre d'information ajoutée"

msgid "New Newsletter"
msgstr "Nouvelle lettre d'information"

msgid "Edit Newsletter"
msgstr "Éditer la lettre d'information"

msgid "The newsletter was deleted"
msgstr "La newsletter a été supprimée."

#, python-format
msgid "Sent \"${title}\" to ${n} recipients"
msgstr "\"${title}\" envoyé à ${n} destinataires"

#, python-format
msgid "Scheduled \"${title}\" to be sent on ${date}"
msgstr "Programmé l'envoi de \"${title}\" le ${date}"

#, python-format
msgid "Sent \"${title}\" to ${recipient}"
msgstr "Envoyé \"${title}\" à ${recipient}"

msgid "Sends a test newsletter to the given address"
msgstr "Envoi d'une newsletter de test à l'adresse indiquée"

msgid "Newsletter Recipients"
msgstr "Lettre d'information Recipients"

msgid "Newsletter recipient Export"
msgstr "Exportation des destinataires de la lettre d'information"

msgid "Exports all newsletter recipients."
msgstr "Exporte tous les destinataires de la newsletter."

#, python-format
msgid "Import completed with errors: ${results}"
msgstr "Importation terminée avec des erreurs : ${results}"

#, python-format
msgid "Import preview: ${result}"
msgstr "Aperçu de l'importation : ${result}"

#, python-format
msgid "Import completed: ${result}"
msgstr "Importation terminée : ${result}"

msgid "The same format as the export (XLSX) can be used for the import."
msgstr ""
"Le même format que l'exportation (XLSX) peut être utilisé pour l'importation."

msgid "Today"
msgstr "Aujourd’hui"

msgid "Tomorrow"
msgstr "Demain"

msgid "This weekend"
msgstr "Ce week-end"

msgid "This week"
msgstr "Cette semaine"

msgid "Event Export"
msgstr "Exporter un événement"

msgid "Exports all future events."
msgstr "Exporte tous les événements futurs."

#, python-format
msgid "The following line(s) contain invalid data: ${lines}"
msgstr ""
"La ou les lignes suivantes contiennent des données invalides : ${lines}"

#, python-format
msgid "${count} events will be imported"
msgstr "${count} événements seront importés"

#, python-format
msgid "${count} events imported"
msgstr "${count} événements ont été importés"

msgid "Move"
msgstr "Déplacer"

msgid "Your payment has been received"
msgstr "Votre paiement a été reçu"

msgid "Your payment has been withdrawn"
msgstr "Votre paiement a été retiré"

msgid "Your payment has been refunded"
msgstr "Votre paiement a été remboursé"

msgid "The ticket was marked as paid"
msgstr "Le ticket a été marqué comme payé"

msgid "The ticket was marked as unpaid"
msgstr "Le ticket a été marqué comme non payé"

msgid "The payment was captured"
msgstr "Le paiement a été saisi"

msgid "The payment was refunded"
msgstr "Le paiement a été remboursé"

msgid "As default"
msgstr "Par défaut"

msgid "Should this provider really be the new default?"
msgstr ""
"Ce prestataire devrait-il vraiment être le nouveau prestataire par défaut ?"

msgid "All future payments will be redirected."
msgstr "Tous les futurs paiement seront redirigés."

msgid "Make Default"
msgstr "Définir par défaut"

msgid "Enable"
msgstr "Activer"

msgid "Should this provider really be enabled?"
msgstr "Ce prestataire doit-il vraiment être activé ?"

msgid "Disable"
msgstr "Désactiver"

msgid "Should this provider really be disabled?"
msgstr "Ce prestataire doit-il vraiment être désactivé ?"

msgid "Do you really want to delete this provider?"
msgstr "Voulez-vous vraiment supprimer ce prestataire ?"

msgid "Your Stripe account was connected successfully."
msgstr "Votre compte Stripe a été connecté avec succès."

msgid "Your Stripe account could not be connected."
msgstr "Votre compte Stripe n'a pas pu être connecté."

msgid "Changed the default payment provider."
msgstr "Le prestataire de paiement par défaut a été modifié."

msgid "Provider enabled."
msgstr "Prestataire activé."

msgid "Provider disabled."
msgstr "Prestataire désactivé."

msgid "The payment provider was deleted."
msgstr "Le prestataire de paiement a été supprimé."

msgid "Successfully synchronised payments"
msgstr "Les paiements ont été synchronisés avec succès"

msgid "Charge fees to customer"
msgstr "Facturer le client"

msgid "Added a new person"
msgstr "Nouvelle personne ajoutée"

msgid "New person"
msgstr "Nouvelle personne"

msgid "January"
msgstr "Janvier"

msgid "Feburary"
msgstr "Février"

msgid "March"
msgstr "Mars"

msgid "April"
msgstr "Avril"

msgid "May"
msgstr "Mai"

msgid "June"
msgstr "Juin"

msgid "July"
msgstr "Juillet"

msgid "August"
msgstr "Août"

msgid "September"
msgstr "Septembre"

msgid "October"
msgstr "Octobre"

msgid "November"
msgstr "Novembre"

msgid "December"
msgstr "Décembre"

msgid ""
"The selected time does not exist on this date due to the switch from "
"standard time to daylight saving time."
msgstr ""
"L'heure sélectionnée n'existe pas à cette date en raison du passage de "
"l'heure normale à l'heure d'été."

msgid "hour"
msgstr "heure"

msgid "hours"
msgstr "heures"

msgid "day"
msgstr "jour"

msgid "days"
msgstr "jours"

#, python-format
msgid "Reservations must be made ${n} ${unit} in advance"
msgstr "Les réservations doivent être effectuées ${n} ${unit} à l'avance"

msgid "This date lies in the past"
msgstr "Cette date est passée"

msgid "Reserve"
msgstr "Réserver"

#, python-format
msgid "New dates for ${title}"
msgstr "Nouvelles dates pour ${title}"

msgid "Confirm your reservation"
msgstr "Confirmer votre réservation"

msgid "Thank you for your reservation!"
msgstr "Merci pour votre réservation !"

#, python-format
msgid ""
"Your reservation for ${room} has been submitted. Please continue with your "
"reservation for ${next_room}."
msgstr ""
"Votre réservation pour ${room} a été soumise. Veuillez poursuivre votre "
"réservation pour ${next_room}."

msgid "Your reservations were accepted"
msgstr "Vos réservations ont été acceptées"

#, python-format
msgid "${org} New Reservation(s)"
msgstr "${org} Nouvelle(s) réservation(s)"

msgid "The reservations were accepted"
msgstr "Les réservations ont été acceptées"

msgid "The reservations have already been accepted"
msgstr "Les réservations ont déjà été acceptées"

msgid "The submitter email is not available"
msgstr "L'adresse e-mail de l'expéditeur n'est pas disponible"

msgid "Accept all reservation with message"
msgstr "Accepter toutes les réservations avec le message"

#, python-format
msgid ""
"The following message will be sent to ${address} and it will be recorded for "
"future reference."
msgstr ""
"Le message suivant sera envoyé à ${adresse} et sera enregistré pour des "
"références futures."

msgid ""
"The payment associated with this reservation needs to be refunded before the "
"reservation can be rejected"
msgstr ""
"Le paiement associé à cette réservation doit être remboursé avant qu'elle "
"puisse être rejetée"

msgid "The following reservations were rejected"
msgstr "Les réservations suivantes ont été rejetées"

#, python-format
msgid "${org} Rejected Reservation"
msgstr "${org} Réservation rejetée"

msgid "The reservations were rejected"
msgstr "Les réservations ont été rejetées"

msgid "The reservation was rejected"
msgstr "La réservation a été rejetée"

msgid "Reject all reservations with message"
msgstr "Refuser toutes les réservations avec le message"

msgid "Added a new daypass"
msgstr "Nouvel abonnement à la journée ajouté"

msgid "New daypass"
msgstr "Nouvel abonnement à la journée"

msgid "Added a new room"
msgstr "Nouvelle salle ajoutée"

msgid "New room"
msgstr "Nouvelle salle"

msgid "Added a new item"
msgstr "Nouveau article ajouté"

msgid "New Item"
msgstr "Nouveau article"

msgid "Edit resource"
msgstr "Modifier la ressource"

#, python-format
msgid "Successfully removed ${count} unused allocations"
msgstr "${count} affectations inutilisées ont été supprimées avec succès"

msgid "Exports the reservations of the given date range."
msgstr "Exporte les réservations de la période donnée."

msgid "No reservations found for the given date range."
msgstr "Aucune réservation n'a été trouvée pour la période donnée."

msgid "Exports the reservations of all resources in a given date range."
msgstr "Exporte toutes les réservations dans une plage de dates donnée"

#, python-format
msgid "Do you really want to delete \"${name}\"?"
msgstr "Voulez-vous vraiment supprimer « ${name} » ?"

msgid "Delete Recipient"
msgstr "Destinataire supprimé"

msgid "Added a new recipient"
msgstr "Nouveau destinataire ajouté"

msgid "Edit Recipient"
msgstr "Éditer le destinataire"

#, python-format
msgid "Search through ${count} indexed documents"
msgstr "Chercher parmi ${count} documents indexés"

#, python-format
msgid "${count} Results"
msgstr "${count} résultats"

msgid "Search Unavailable"
msgstr "Recherche non disponible"

msgid "Favicon"
msgstr "Favicon"

msgid "Header"
msgstr "En-tête"

msgid "Footer"
msgstr "Bas de page"

msgid "Modules"
msgstr "Modules"

msgid "Analytics"
msgstr "Analytics"

msgid "Holidays"
msgstr "Jours fériés / Vacances scolaires"

msgid "No holidays defined"
msgstr "Aucun jour férié défini"

msgid "Link Migration"
msgstr "Migration des liens"

msgid "Migrate"
msgstr "Migrer"

#, python-format
msgid "Migrated ${number} links"
msgstr "${number} liens migrés"

#, python-format
msgid "Total of ${number} links found."
msgstr "Total de ${number} liens trouvés"

#, python-format
msgid ""
"Migrates links from the given domain to the current domain \"${domain}\"."
msgstr ""
"Fait migrer les liens du domaine donné vers le domaine actuel \"${domain}\"."

msgid "OneGov API"
msgstr "API OneGov"

msgid "Do you really want to delete this API key?"
msgstr "Voulez-vous vraiment supprimer cette clé API ?"

msgid "This action cannot be undone."
msgstr "Cette action ne peut pas être annulée."

msgid "ApiKey deleted."
msgstr "Clé API supprimée."

msgid "Data Retention Policy"
msgstr "Politique de Conservation des Données"

msgid ""
"Proceed with caution. Tickets and the data they contain may be irrevocable "
"deleted."
msgstr ""
"Procédez avec prudence. Les billets et les données qu'ils contiennent "
"peuvent être irrévocablement supprimés."

msgid "Chat"
msgstr "Chat"

msgid "Topics"
msgstr "Sujets"

#, python-format
msgid "You have successfully unsubscribed from the newsletter at ${address}"
msgstr ""
"Vous vous êtes désabonné avec succès de la lettre d'information à ${address}."

msgid "A survey with this name already exists"
msgstr "Une enquête avec ce nom existe déjà"

msgid "Added a new survey"
msgstr "Ajout d'une nouvelle enquête"

msgid "New Survey"
msgstr "Nouvelle enquête"

msgid "Please choose a submission window"
msgstr "Veuillez choisir une fenêtre de soumission"

msgid ""
"This field cannot be edited because there are submissions associated with "
"this survey. If you want to edit the definition please delete all "
"submissions."
msgstr ""
"Ce champ ne peut pas être modifié car il y a des soumissions associées à "
"cette enquête. Si vous souhaitez modifier la définition, veuillez supprimer "
"toutes les soumissions."

msgid "Delete Submissions"
msgstr "Supprimer les soumissions"

msgid "Do you really want to delete all submissions?"
msgstr "Voulez-vous vraiment supprimer toutes les soumissions ?"

msgid "All submissions associated with this survey will be deleted."
msgstr "Toutes les soumissions associées à cette enquête seront supprimées."

msgid "Delete submissions"
msgstr "Supprimer les soumissions"

msgid "Exports the submissions of the survey."
msgstr "Exporte les soumissions de l'enquête."

msgid "The survey timeframe has ended"
msgstr "La période de l'enquête est terminée"

#, python-format
msgid "The survey timeframe opens on ${day}, ${date}"
msgstr "La période d'enquête s'ouvre le ${day}, ${date}"

#, python-format
msgid "The survey timeframe closes on ${day}, ${date}"
msgstr "La période d'enquête se termine le ${day}, ${date}"

msgid "New Submission Window"
msgstr "Nouvelle fenêtre de soumission"

msgid "Submissions windows limit survey submissions to a specific time-range."
msgstr ""
"Merci d'avoir rempli ce sondage. Si vous souhaitez apporter des "
"modifications, cliquez sur \"Modifier\" ci-dessous."

msgid "Edit Submission Window"
msgstr "Modifier la fenêtre de soumission"

msgid "The submission window and all associated submissions were deleted"
msgstr "La fenêtre de soumission et toutes les soumissions associées ont été "

msgid "Added a new text module"
msgstr "Ajout d'un nouveau module de texte"

msgid "New text module"
msgstr "Nouveau module de texte"

msgid "Edit text module"
msgstr "Modifier le module de texte"

msgid "The text module was deleted"
msgstr "Le module de texte a été supprimé"

msgid "This ticket is not deletable."
msgstr "Ce ticket n'est pas supprimable."

msgid "Ticket successfully deleted"
msgstr "Ticket supprimé avec succès."

msgid ""
"Do you really want to delete this ticket? All data associated with this "
"ticket will be deleted. This cannot be undone."
msgstr ""
"Voulez-vous vraiment supprimer ce ticket ? Toutes les données associées à ce "
"ticket seront supprimées. Cette opération ne peut être annulée."

msgid "Mark as paid"
msgstr "Marquer comme payé"

msgid "Mark as unpaid"
msgstr "Marquer comme non payé"

msgid "Capture Payment"
msgstr "Capturer le paiement"

msgid "Do you really want capture the payment?"
msgstr "Voulez-vous vraiment capturer le paiement ?"

msgid ""
"This usually happens automatically, so there is no reason not do capture the "
"payment."
msgstr ""
"Cela arrive généralement automatiquement, il n'y a donc aucune raison de ne "
"pas capturer le paiement."

msgid "Capture payment"
msgstr "Capturer le paiement"

msgid "Refund Payment"
msgstr "Rembourser le paiement"

#, python-format
msgid "Do you really want to refund ${amount}?"
msgstr "Voulez-vous vraiment rembourser ${amount} ?"

#, python-format
msgid "Refund ${amount}"
msgstr "Rembourser ${amount}"

msgid "Your ticket has a new message"
msgstr "Votre ticket a un nouveau message"

#, python-format
msgid "${org} New Note in Reservation for ${resource_title}"
msgstr "${org} Nouvelle note dans la réservation pour ${resource_title}"

msgid "Your note was added"
msgstr "Votre note a été ajoutée"

msgid "The note was deleted"
msgstr "La note a été supprimée"

msgid "Edit Note"
msgstr "Éditer la note"

msgid "The ticket cannot be accepted because it's not open"
msgstr "Le ticket ne peut pas être accepté car il n'est pas ouvert"

#, python-format
msgid "You have accepted ticket ${number}"
msgstr "Vous avez accepté ${number} ticket(s)"

msgid "The ticket cannot be closed because it's not pending"
msgstr "Le ticket ne peut pas être clôturé car il est en attente"

#, python-format
msgid "You have closed ticket ${number}"
msgstr "Vous avez clôturé ${number} ticket(s)"

msgid "The ticket cannot be re-opened because it's not closed"
msgstr "Le ticket ne peut pas être réouvert car il n'est pas clôturé"

#, python-format
msgid "You have reopened ticket ${number}"
msgstr "Vous avez réouvert ${number} ticket(s)"

msgid "Your ticket has been reopened"
msgstr "Votre ticket a été ré-ouvert"

#, python-format
msgid "You have disabled e-mails for ticket ${number}"
msgstr "Vous avez désactivé les e-mails pour le ticket ${number}"

#, python-format
msgid "You have enabled e-mails for ticket ${number}"
msgstr "Vous avez activé les e-mails pour le ticket ${number}"

msgid "The ticket cannot be archived because it's not closed"
msgstr "Le ticket ne peut pas être archivé car il n'est pas clôturé"

#, python-format
msgid "You archived ticket ${number}"
msgstr "Vous avez archivé le ticket avec le numéro ${number}"

msgid ""
"The ticket cannot be recovered from the archive because it's not archived"
msgstr ""
"Le ticket ne peut pas être récupéré à partir de l'archive car il n'est pas "
"archivé"

#, python-format
msgid "You recovered ticket ${number} from the archive"
msgstr "Vous avez récupéré le ticket avec le numéro ${number} de l'archive"

msgid "The ticket has already been closed"
msgstr "Le ticket a déjà été fermé"

msgid "Your message has been sent"
msgstr "Votre message a été envoyé"

msgid "Zip archive created successfully"
msgstr "L'archive Zip a été créée avec succès"

msgid "Your request has been submitted"
msgstr "Votre demande a été envoyée"

msgid "Your request is currently pending"
msgstr "Votre demande est actuellement en attente"

msgid "Your request has been processed"
msgstr "Votre demande a été traitée"

msgid "Request Status"
msgstr "Status Demand"

msgid "The request has already been closed"
msgstr "Votre demand a déjà été clòturée. "

msgid "Your message has been received"
msgstr "Votre message a été reçu"

msgid ""
"Could not find valid credentials. You can set them in Gever API Settings."
msgstr ""
"Impossible de trouver des informations d'identification valides. Vous pouvez "
"les définir dans les paramètres de L'API Gever."

msgid "Encountered an error while uploading to Gever."
msgstr "Une erreur s'est produite lors du téléchargement sur Gever."

#, python-format
msgid ""
"Encountered an error while uploading to Gever. Response status code is "
"${status}."
msgstr ""
"Une erreur s'est produite lors du téléchargement sur Gever. Le code d'état "
"de la réponse est ${status}."

msgid "Successfully uploaded the PDF of this ticket to Gever"
msgstr "Le PDF de ce billet a été téléchargé avec succès vers Gever."

msgid "My"
msgstr "Mes"

msgid "All Tickets"
msgstr "Tous les tickets"

msgid "All Users"
msgstr "Tous les utilisateurs"

#, python-format
msgid "${success_count} tickets deleted, ${error_count} are not deletable"
msgstr ""
"${success_count} tickets supprimés, ${error_count} ne sont pas complètement "
"supprimables, les données y ont été rendues méconnaissables."

#, python-format
msgid "${success_count} tickets deleted."
msgstr "${success_count} tickets supprimés."

msgid "Submitted Requests"
msgstr "Demandes soumises"

msgid "Added a new user group"
msgstr "Un nouveau groupe d'utilisateurs a été ajouté"

msgid "New user group"
msgstr "Nouveau groupe d'utilisateurs"

msgid "Edit user group"
msgstr "Modifier le groupe d'utilisateurs"

msgid "User Management"
msgstr "Gestion des utilisateurs"

msgid "New Signup Link"
msgstr "Nouveau lien d'inscription"

msgid "New User"
msgstr "Nouvel utilisateur"

msgid "A user with this e-mail address already exists"
msgstr "Il existe déjà un utilisateur possédant cette adresse e-mail"

msgid "An account was created for you"
msgstr "Un compte a été créé pour vous"

msgid "The user was created successfully"
msgstr "L'utilisateur a bien été créé"

#~ msgid "Photo album. Will be shown at the end of content."
#~ msgstr "Album photo. Sera affiché à la fin du contenu."<|MERGE_RESOLUTION|>--- conflicted
+++ resolved
@@ -2,11 +2,7 @@
 msgid ""
 msgstr ""
 "Project-Id-Version: PACKAGE 1.0\n"
-<<<<<<< HEAD
 "POT-Creation-Date: 2025-01-22 08:59+0100\n"
-=======
-"POT-Creation-Date: 2025-01-08 16:47+0100\n"
->>>>>>> 2eff06c5
 "PO-Revision-Date: 2022-03-15 10:50+0100\n"
 "Last-Translator: Marc Sommerhalder <marc.sommerhalder@seantis.ch>\n"
 "Language-Team: French\n"
@@ -1723,17 +1719,10 @@
 msgstr "JavaScript pour l'assistance en matière de statistiques web"
 
 msgid "Analytics URL"
-<<<<<<< HEAD
 msgstr "URL Analytics"
 
 msgid "URL pointing to the analytics page"
 msgstr "URL pointant vers la page d'analyse"
-=======
-msgstr ""
-
-msgid "URL pointing to the analytics page"
-msgstr ""
->>>>>>> 2eff06c5
 
 msgid "Cantonal holidays"
 msgstr "Jours fériés cantonaux"
