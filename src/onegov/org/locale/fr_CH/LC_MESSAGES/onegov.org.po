#
msgid ""
msgstr ""
"Project-Id-Version: PACKAGE 1.0\n"
<<<<<<< HEAD
"POT-Creation-Date: 2025-08-26 09:05+0200\n"
=======
"POT-Creation-Date: 2025-08-27 16:10+0200\n"
>>>>>>> 2b4c50a2
"PO-Revision-Date: 2022-03-15 10:50+0100\n"
"Last-Translator: Marc Sommerhalder <marc.sommerhalder@seantis.ch>\n"
"Language-Team: French\n"
"Language: fr_CH\n"
"MIME-Version: 1.0\n"
"Content-Type: text/plain; charset=UTF-8\n"
"Content-Transfer-Encoding: 8bit\n"
"Plural-Forms: nplurals=2; plural=(n != 1);\n"
"Generated-By: Lingua 3.12\n"
"X-Generator: Poedit 3.0.1\n"

#, python-format
msgid ""
"${mtan} - mTAN for ${organisation}.\n"
"Or continue here: ${url}"
msgstr ""
"${mtan} - mTAN pour ${organisation}.\n"
"Ou continuer ici : ${url}"

msgid ""
"We sent an mTAN to the specified number. Please enter it below or follow the "
"instructions in the SMS."
msgstr ""
"Nous avons envoyé un mTAN au numéro indiqué. Veuillez le saisir ci-dessous "
"ou suivre les instructions du SMS."

msgid "Tickets"
msgstr "Tickets"

msgid "Open Tickets"
msgstr "Ouvrir les tickets"

msgid "Pending Tickets"
msgstr "Tickets en attente"

msgid "New Tickets in the Last Month"
msgstr "Nouveaux tickets le mois dernier"

msgid "Closed Tickets in the Last Month"
msgstr "Tickets clôturés le mois dernier"

msgid "Lead Time from opening to closing in Days over the Last Month"
msgstr ""
"Délai de traitement de l'ouverture à la clôture en jours le mois dernier"

msgid "Lead Time from pending to closing in Days over the Last Month"
msgstr "Délai de traitement de l'attente à la clôture en jours le mois dernier"

msgid "Access"
msgstr "Accès"

msgid "Last Edited Topics"
msgstr "Derniers sujets modifiés"

msgid "Last Edited News"
msgstr "Dernières nouvelles modifiées"

msgid "Web Statistics"
msgstr "Statistiques Web"

msgid "Unique Visitors in the Last Month"
msgstr "Visiteurs uniques le mois dernier"

msgid "Total Visits in the Last Month"
msgstr "Total des visites le mois dernier"

msgid "Total Page Views in the Last Month"
msgstr "Total des pages vues le mois dernier"

msgid "Number of Page Views per Visit"
msgstr "Nombre de pages vues par visite"

msgid "Average Visit Duration in Minutes"
msgstr "Durée moyenne de la visite en minutes"

msgid "No data available"
msgstr "Aucune donnée disponible"

msgid "Most Popular Pages"
msgstr "Pages les plus populaires"

msgid "My Requests"
msgstr "Mes demandes"

msgid "Closed Tickets"
msgstr "Tickets clôturés"

msgid "My Reservations"
msgstr "Mes réservations"

msgid "Pending Future Reservations"
msgstr "Réservations futures en attente"

msgid "Confirmed Future Reservations"
msgstr "Réservations futures confirmées"

msgid "Past Reservations"
msgstr "Réservations antérieures"

msgid "Open"
msgstr "Ouvert"

msgid "Pending"
msgstr "En traitement"

msgid "Closed"
msgstr "Fermé"

msgid "Archived"
msgstr "Archivé"

msgid "All"
msgstr "Tout"

msgid "Reservations"
msgstr "Réservations"

msgid "Submission"
msgstr "Soumission"

msgid "Selected Options"
msgstr "Options sélectionnées"

msgid "Discounts / Surcharges"
msgstr "Remises / Suppléments"

msgid "Lump sum"
msgstr "Montant forfaitaire"

msgid "Paid"
msgstr "Payé"

msgid "Failed"
msgstr "Échoué"

msgid "Refunded"
msgstr "Remboursé"

msgid "Invoiced"
msgstr "Facturé"

msgid "Manual"
msgstr "Manuelle"

msgid "Datatrans"
msgstr "Datatrans"

msgid "Stripe Connect"
msgstr "Stripe Connect"

msgid "Worldline Saferpay"
msgstr "Worldline Saferpay"

#, python-format
msgid "Daily Newsletter ${time}"
msgstr "Newsletter quotidienne ${time}"

msgid "New news since the last newsletter:"
msgstr "Nouvelles depuis la dernière newsletter :"

#, python-format
msgid "${org} OneGov Cloud Status"
msgstr "Statut du OneGov Cloud de ${org}"

msgid "General"
msgstr "Général"

#, python-format
msgid "${org} Reservation Overview"
msgstr "Aperçu de la ${org} réservation"

msgid "Your Chat has been turned into a ticket"
msgstr "Un ticket a été créé à partir de votre chat"

msgid "New ticket"
msgstr "Nouveau billet"

msgid "Account"
msgstr "Compte"

msgid "User Profile"
msgstr "Profil d'utilisateur"

msgid "Logout"
msgstr "Se déconnecter"

msgid "Login"
msgstr "Connexion"

msgid "Citizen Login"
msgstr "Connexion client"

msgid "No registration necessary"
msgstr "Aucune inscription n'est nécessaire"

msgid "Register"
msgstr "S'inscrire"

msgid "Dashboard"
msgstr "Dashboard"

msgid "Timeline"
msgstr "Chronologie"

msgid "Files"
msgstr "Fichiers"

msgid "Images"
msgstr "Images"

msgid "Payment Provider"
msgstr "Opérateur de paiement"

msgid "Payments"
msgstr "Paiements"

msgid "Text modules"
msgstr "Modules de texte"

msgid "Settings"
msgstr "Paramètres"

msgid "Users"
msgstr "Utilisateurs"

msgid "User groups"
msgstr "Groupes d'utilisateurs"

msgid "RIS Settings"
msgstr "Paramètres RIS"

msgid "Link Check"
msgstr "Vérification du lien"

msgid "Archived Tickets"
msgstr "Tickets archivés"

msgid "Forms"
msgstr "Formulaires"

msgid "Surveys"
msgstr "Enquêtes"

msgid "Management"
msgstr "Gestion"

msgid "My Tickets"
msgstr "Mes tickets"

msgid "Ticket"
msgstr "Ticket"

msgid "This site is private"
msgstr "Ce site est privé"

msgid "This site is secret"
msgstr "Ce site est secret"

msgid "Cancel"
msgstr "Annuler"

msgid "mTAN Access Limit Exceeded"
msgstr "Limite d'accès au mTAN dépassée"

msgid ""
"You have exceeded the maximum number of unique accesses to protected "
"resources. Please try again at a later date."
msgstr ""
"Vous avez dépassé le nombre maximum d'accès uniques aux ressources "
"protégées. Veuillez réessayer ultérieurement."

msgid "ID Payment Provider"
msgstr "ID Opérateurs de paiement"

msgid "References Payment Provider"
msgstr "Références Opérateurs de paiement"

msgid "Status"
msgstr "Statut"

msgid "Currency"
msgstr "Devise"

msgid "Amount"
msgstr "Montant"

msgid "Net Amount"
msgstr "Montant net"

msgid "Fee"
msgstr "Tarif"

msgid "Date Paid"
msgstr "Date de paiement"

msgid "References"
msgstr "Références"

msgid "Created Date"
msgstr "Date de création"

msgid "Reference Ticket"
msgstr "Billet de référence"

msgid "Submitter Email"
msgstr "E-mail de l'expéditeur"

msgid "Category Ticket"
msgstr "Catégorie Ticket"

msgid "Status Ticket"
msgstr "Ticket de statut"

msgid "Ticket decided"
msgstr "Ticket décidé"

msgid "Yes"
msgstr "Oui"

msgid "No"
msgstr "Non"

msgid "Credit card payments"
msgstr "Paiements carte de crédit"

msgid "Exports payments and tickets"
msgstr "Exporte les paiements et les tickets"

msgid "Title"
msgstr "Titre"

msgid "General availability"
msgstr "Disponibilité générale"

msgid "Period"
msgstr "Période"

msgid "Extend"
msgstr "Prolonger"

msgid "Don't extend this availability period automatically"
msgstr "Ne pas prolonger cette période de disponibilité automatiquement"

msgid "Extend by one day at midnight"
msgstr "Prolonger d'un jour à minuit"

msgid "Extend by one month at the end of the month"
msgstr "Prolonger d'un mois à la fin du mois"

msgid "Extend by one year at the end of the year"
msgstr "Prolonger d'un an à la fin de l'année"

msgid "Start"
msgstr "Début"

msgid "Date"
msgstr "Date"

msgid "End"
msgstr "Fin"

msgid "Except for"
msgstr "À l'exception de"

msgid "On holidays"
msgstr "En vacances"

msgid "During school holidays"
msgstr "Durant les vacances scolaires"

msgid "Public"
msgstr "Public"

msgid "Only by privileged users"
msgstr "Seulement par les utilisateurs privilégiés"

msgid "Only by privileged users and members"
msgstr "Seulement par les membres et les utilisateurs privilégiés"

msgid "Security"
msgstr "Sécurité"

msgid "Start date before end date"
msgstr "Date de début avant la date de fin"

msgid "Daypasses"
msgstr "Cartes journalières"

msgid "Daypasses Limit"
msgstr "Limite des cartes journalières"

msgid "Whole day"
msgstr "Toute la journée"

msgid "Time"
msgstr "Heure"

msgid "Each starting at"
msgstr "Chacun commençant à"

msgid "HH:MM"
msgstr "HH:MM"

msgid "Each ending at"
msgstr "Chacun finissant à"

msgid "May be partially reserved"
msgstr "Peut être partiellement réservé"

msgid "Reservations per time slot"
msgstr "Maximum des reservation par unité des temps"

msgid "Available items"
msgstr "Articles disponibles"

msgid "Options"
msgstr "Options"

msgid "Reservations per time slot and person"
msgstr "Réservations par tranche horaire et par personne"

msgid "From"
msgstr "De"

msgid "Until"
msgstr "Jusqu'à"

msgid "Slots per Reservation"
msgstr "Limit des reservations"

msgid "Start time before end time"
msgstr "Heure de début avant l'heure de fin"

msgid "E-Mail"
msgstr "E-mail"

msgid "Token"
msgstr "Code"

msgid "Name"
msgstr "Nom"

msgid "Type"
msgstr "Type"

msgid "Description"
msgstr "Description"

msgid "Commission"
msgstr "Commission"

msgid "Parliamentarian"
msgstr "Parlementaire"

msgid "Function"
msgstr "Fonction"

msgid "Role"
msgstr "Rôle"

msgid "Lead"
msgstr "Accroche"

msgid "Describes what this directory is about"
msgstr "Décrit le contenu de votre dossier"

msgid "Further Information"
msgstr "Plus d'informations"

msgid "If left empty \"Further Information\" will be used as title"
msgstr "S'il n'est pas renseigné, le titre sera \"Plus d'informations\"."

msgid "Text"
msgstr "Texte"

msgid "Position"
msgstr "Position"

msgid "Above the entries"
msgstr "Au-dessus des entrées"

msgid "Below the entries"
msgstr "Sous les entrées"

msgid "Definition"
msgstr "Définition"

msgid "Coordinates"
msgstr "Coordonnées"

msgid "Entries have no coordinates"
msgstr "Les entrées ne possèdent pas de coordonnées"

msgid "Coordinates are shown on each entry"
msgstr "Les coordonnées sont affichées sur chaque entrée"

msgid "Coordinates are shown on the directory and on each entry"
msgstr "Les coordonnées sont affichées sur le répertoire et sur chaque entrée"

msgid "Title-Format"
msgstr "Format Titre"

msgid "Display"
msgstr "Afficher"

msgid "Lead-Format"
msgstr "Format Principal"

msgid "Empty Directory Notice"
msgstr "Avis de dossier vide"

msgid ""
"This text will be displayed when the directory contains no (visible) "
"entries. When left empty a generic default text will be shown instead."
msgstr ""
"Ce texte sera affiché lorsque le dossier ne contient pas d'entrées "
"(visibles). S'il est laissé vide, un texte générique par défaut sera affiché "
"à la place."

msgid "Numbering"
msgstr "Numérotation"

msgid "None"
msgstr "Aucune"

msgid "Standard"
msgstr "Standard"

msgid "Custom"
msgstr "Personnalisé"

msgid "Custom Numbering"
msgstr "Numérotation personnalisée"

msgid "Main view"
msgstr "Affichage principal"

msgid "Hide these labels on the main view"
msgstr "Cacher ces noms de champs dans la vue principale"

msgid "Address"
msgstr "Adresse"

msgid "Filters"
msgstr "Filtres"

msgid "Thumbnail"
msgstr "Vignette"

msgid "Pictures to be displayed as thumbnails on an entry"
msgstr "Images à afficher sous forme de vignettes sur une entrée"

msgid "Overview layout with tiles"
msgstr "Vue d'ensemble avec les tuiles"

msgid "Address Block Title"
msgstr "Titre du bloc d'adresses"

msgid "Address Block"
msgstr "Bloc d'adresses"

msgid "The first line of the address"
msgstr "La première ligne de l'adresse"

msgid "Static title"
msgstr "Titre statique"

msgid "Icon"
msgstr "Icône"

msgid "Marker"
msgstr "Marqueur"

msgid "Marker Color"
msgstr "Couleur du marqueur"

msgid "Default"
msgstr "Défaut"

msgid "Color"
msgstr "Couleur"

msgid "Order"
msgstr "Trier"

msgid "By title"
msgstr "Par titre"

msgid "By format"
msgstr "Par format"

msgid "Order-Format"
msgstr "Format-tri"

msgid "Direction"
msgstr "Direction"

msgid "Ascending"
msgstr "Montant"

msgid "Descending"
msgstr "Descendant"

msgid "Pattern"
msgstr "Modèle"

msgid "External Link"
msgstr "Lien Externe"

msgid "Visible"
msgstr "Visible"

msgid "Users may propose new entries"
msgstr "Les utilisateurs peuvent proposer de nouvelles entrées"

msgid "New entries"
msgstr "Nouvelles entrées"

msgid "Guideline"
msgstr "Directives"

msgid "Price"
msgstr "Prix"

msgid "Free of charge"
msgstr "Gratuit"

msgid "Price per submission"
msgstr "Prix par proposition"

msgid "Users may send change requests"
msgstr "Les utilisateurs peuvent envoyer des demandes de modifications"

msgid "Change requests"
msgstr "Demandes de modifications"

msgid "Enable publication dates"
msgstr "Activer les dates de publication"

msgid ""
"Users may suggest publication start and/or end of the entry on submissions "
"and change requests"
msgstr ""
"Les utilisateurs peuvent suggérer le début et/ou la fin de la publication de "
"l'entrée sur les soumissions et les demandes de changement"

msgid "Publication"
msgstr "Publication"

msgid "Required publication dates"
msgstr "Les dates de publication sont requises"

msgid "Enable registering for update notifications"
msgstr "Activer l'inscription aux notifications"

msgid "Users can register for updates on new entries"
msgstr ""
"Les utilisateurs peuvent s'inscrire pour recevoir des notifications sur les "
"nouvelles entrées."

msgid "Notifications"
msgstr "Notifications"

msgid "Information to be provided in addition to the E-mail"
msgstr "Informations complémentaires du demandeur requises à l'e-mail"

msgid "Phone"
msgstr "Téléphone"

msgid "Submitter"
msgstr "Auteur"

msgid "Layout"
msgstr "Mise en page"

msgid "Accordion"
msgstr "Accordéon"

#, python-format
msgid "The following fields are unknown: ${fields}"
msgstr "Les champs suivants sont inconnus : ${fields}"

msgid "Please select at most one thumbnail field"
msgstr "Veuillez sélectionner un champ de vignette au maximum"

msgid "Please select exactly one numbering field"
msgstr "Veuillez sélectionner exactement un champ de numérotation"

#, python-format
msgid ""
"User submissions are not possible, because «${field}» is not visible. Only "
"if all fields are visible are user submission possible - otherwise users may "
"see data that they are not intended to see. "
msgstr ""
"Les soumissions d'utilisateurs ne sont pas possibles car « ${field} » n'est "
"pas visible. Les soumissions d'utilisateurs ne sont possibles que si tous "
"les champs sont visibles. Sinon, les utilisateurs peuvent voir des données "
"qu'ils ne sont pas destinés à voir."

msgid "Apply directory configuration"
msgstr "Appliquer la configuration du dossier"

msgid "Yes, import configuration and entries"
msgstr "Oui, importer la configuration et les entrées"

msgid "No, only import entries"
msgstr "Non, importer les entrées uniquement"

msgid "Mode"
msgstr "Mode"

msgid "Only import new entries"
msgstr "Importer uniquement les nouvelles entrées"

msgid "Replace all entries"
msgstr "Remplacer toutes les entrées"

msgid "Import"
msgstr "Imprimer"

msgid "The name field cannot be empty."
msgstr "Le champ nom ne peut pas être vide."

msgid "Please fill out a new name"
msgstr "Veuillez remplir un nouveau nom"

#, python-format
msgid "Invalid name. A valid suggestion is: ${name}"
msgstr "Nom invalide. Une suggestion valid est: ${name}"

msgid "An entry with the same name exists"
msgstr "Une entrée avec le même nom existe"

msgid "Describes briefly what this form is about"
msgstr "Décrit brièvement ce formulaire"

msgid "Detailed Explanation"
msgstr "Explication détaillée"

msgid "Describes in detail how this form is to be filled"
msgstr "Décrit en détail comment remplir ce formulaire"

msgid "Form PDF"
msgstr "Formulaire PDF"

msgid "Group"
msgstr "Groupe"

msgid "Used to group this form in the overview"
msgstr "Utilisé pour regrouper ce formulaire dans la vue d'ensemble"

msgid "Art"
msgstr "Art"

msgid "Cinema"
msgstr "Cinéma"

msgid "Concert"
msgstr "Concert"

msgid "Congress"
msgstr "Congrès"

msgid "Culture"
msgstr "Culture"

msgid "Dancing"
msgstr "Dansant"

msgid "Education"
msgstr "Éducation"

msgid "Exhibition"
msgstr "Exposition"

msgid "Gastronomy"
msgstr "Gastronomie"

msgid "Health"
msgstr "Santé"

msgid "Library"
msgstr "Bibliothèque"

msgid "Literature"
msgstr "Littérature"

msgid "Market"
msgstr "Marché"

msgid "Meetup"
msgstr "Rencontre"

msgid "Misc"
msgstr "Points divers"

msgid "Music School"
msgstr "École de musique"

msgid "Nature"
msgstr "Nature"

msgid "Music"
msgstr "Musique"

msgid "Party"
msgstr "Fête"

msgid "Politics"
msgstr "Politique"

msgid "Reading"
msgstr "Lecture"

msgid "Religion"
msgstr "Religion"

msgid "Sports"
msgstr "Sports"

msgid "Talk"
msgstr "Conférence"

msgid "Theater"
msgstr "Théâtre"

msgid "Tourism"
msgstr "Tourisme"

msgid "Toy Library"
msgstr "Bibliothèque de jouets"

msgid "Tradition"
msgstr "Tradition"

msgid "Youth"
msgstr "Jeunesse"

msgid "Elderly"
msgstr "Âgées"

msgid "Mo"
msgstr "Lu"

msgid "Tu"
msgstr "Ma"

msgid "We"
msgstr "Me"

msgid "Th"
msgstr "Je"

msgid "Fr"
msgstr "Ve"

msgid "Sa"
msgstr "Sa"

msgid "Su"
msgstr "Di"

msgid "Concerto in the castle garden"
msgstr "Concerto dans le jardin du château"

msgid "Enjoy a concerto in the castle garden."
msgstr "Profitez d'un concerto dans le jardin du château."

msgid "Image"
msgstr "Image"

msgid "Ideal size: 700 x 420 px (5:3)"
msgstr "Taille idéale : 700 x 420 px (5:3)"

msgid "Additional Information (PDF)"
msgstr "Informations complémentaires (PDF)"

msgid "Venue"
msgstr "Lieu"

msgid "10 CHF for adults"
msgstr "10 CHF pour les adultes"

msgid "Organizer"
msgstr "Organisateur"

msgid "Music society"
msgstr "Société musicale"

msgid "Organizer E-Mail address"
msgstr "Adresse e-mail de l'organisateur"

msgid "Shown as contact E-Mail address"
msgstr "Affichée comme adresse e-mail de contact"

msgid "Organizer phone number"
msgstr "Numéro de téléphone de l'organisateur"

msgid "Shown as contact phone number"
msgstr "Affiché comme numéro de téléphone de contact"

msgid "External event URL"
msgstr "URL de l'événement externe"

msgid "Event Registration URL"
msgstr "URL de l'inscription à l'événement"

msgid "The marker can be moved by dragging it with the mouse"
msgstr "Le curseur peut être déplacé avec la souris"

msgid "Tags"
msgstr "Étiquettes"

msgid "To"
msgstr "Vers"

msgid "Repeat"
msgstr "Répéter"

msgid "Without"
msgstr "Sans"

msgid "Weekly"
msgstr "Hebdomadaire"

msgid "On additional dates"
msgstr "À des dates supplémentaires"

msgid "Repeats itself every"
msgstr "Se répète tous les"

msgid "Until date"
msgstr "Jusqu'à"

msgid "Dates"
msgstr "Dates"

msgid "The end date must be later than the start date."
msgstr "La date de fin doit être postérieure à la date de début."

msgid "The weekday of the start date must be selected."
msgstr ""
"Le jour de la semaine correspondant à la date de début doit être sélectionné."

msgid "Please set and end date if the event is recurring."
msgstr "Veuillez préciser une date de fin si l'événement est récurrent."

msgid "Please select a weekday if the event is recurring."
msgstr "Veuillez choisir un jour de la semaine si l'événement est récurrent."

msgid "Invalid dates."
msgstr "Dates non valables."

msgid "Add"
msgstr "Ajouter"

msgid "Remove"
msgstr "Supprimer"

msgid "Clear"
msgstr "Supprimer"

msgid ""
"Delete imported events before importing. This does not delete otherwise "
"imported events and submitted events."
msgstr ""
"Supprime les événements importés avant de les importer. Les événements "
"importés ailleurs et les événements signalés ne sont pas supprimés par cela."

msgid "Dry Run"
msgstr "Test"

msgid "Do not actually import the events."
msgstr "Les événements ne sont pas sauvegardés."

msgid "Expected header line with the following columns:"
msgstr "La première ligne doit avoir les noms de colonne suivants:"

msgid "Map"
msgstr "Carte"

msgid "Comment"
msgstr "Commentaire"

msgid "Please provide at least one change"
msgstr "Veuillez apporter au moins une modification"

msgid "Publication end must be in the future"
msgstr "La fin de la publication doit être dans le futur"

msgid "Publication start must be prior to end"
msgstr "Le début de la publication doit être antérieur à la fin"

msgid "Send push notifications to app"
msgstr "Envoyer des notifications à l'application"

msgid "You must set a publication start date first."
msgstr "Vous devez d’abord définir une date de début de publication."

msgid "Please select at least one topic for push notifications."
msgstr "Veuillez sélectionner au moins un sujet pour les notifications push."

msgid "Describes briefly what this entry is about"
msgstr "Décrit brièvement cette entrée"

msgid "URL"
msgstr "Lien"

msgid "Url pointing to another website"
msgstr "Url qui pointe vers une page externe"

msgid "Used to group this link in the overview"
msgstr "Utilisé pour regrouper le lien dans la vue d'ensemble"

msgid "Name of the list view this link will be shown"
msgstr "Nom de la vue d'ensemble où ce lien apparaît"

msgid "Describes what this form is about"
msgstr "Décrit le contenu de ce formulaire"

msgid "Used to group the form in the overview"
msgstr "Utilisé pour grouper la formulaire dans la vue d'ensemble"

msgid "Form Definition"
msgstr "Définition du formulaire"

msgid "Link to Formcode Documentation"
msgstr "Lien vers la documentation du formcode"

msgid "Pick-Up"
msgstr "Ramassage"

msgid ""
"Describes how this resource can be picked up. This text is used on the "
"ticket status page to inform the user"
msgstr ""
"Décrit la manière dont cette ressource peut être récupérée. Ce texte est "
"utilisé sur la page de statut du ticket pour informer le client"

msgid "E-Mail Reply Address (Reply-To)"
msgstr "Adresse e-mail de réponse (Reply-To)"

msgid "Replies to automated e-mails go to this address."
msgstr "Les réponses aux e-mails automatisés sont envoyées à cette adresse."

msgid "Show VAT"
msgstr "Afficher la TVA"

msgid "By default VAT is not shown, even when configured in the VAT settings."
msgstr ""
"Par défaut, la TVA n'est pas affichée, même si elle est configurée dans les "
"paramètres."

msgid "Short description of the survey"
msgstr "Description courte de l'enquête"

msgid "URL path"
msgstr "Chemin Url"

msgid "Selection"
msgstr "Sélection"

msgid "By date"
msgstr "Par date"

msgid "By registration window"
msgstr "Par fenêtre d'inscription"

msgid "Registration Window"
msgstr "Fenêtre d'inscription"

msgid "Your message"
msgstr "Votre message"

msgid "Send to attendees with status"
msgstr "Envoyer aux participants avec le statut"

msgid "Confirmed"
msgstr "Confirmé"

msgid "Cancelled"
msgstr "Annulé"

msgid "No email receivers found for the selection"
msgstr "Aucun destinataire d'email trouvé pour la sélection"

msgid "Limit the number of attendees"
msgstr "Limiter le nombre de participants"

msgid "Attendees"
msgstr "Participants"

msgid "Yes, limit the number of attendees"
msgstr "Oui, limiter le nombre de participants"

msgid "No, allow an unlimited number of attendees"
msgstr "Non, autoriser un nombre illimité de participants"

msgid "Number of attendees"
msgstr "Nombre de participants"

msgid "Waitinglist"
msgstr "Liste d'attente"

msgid "Yes, allow for more submissions than available spots"
msgstr "Oui, permettre plus de soumissions que de places disponibles"

msgid "No, ensure that all submissions can be confirmed"
msgstr "Non, assurez-vous que toutes les soumissions peuvent être confirmées"

msgid "Do not accept any submissions"
msgstr "N'accepter aucunes soumissions"

msgid "Advanced"
msgstr "Avancé"

msgid "Please use a stop date after the start"
msgstr "Veuillez utiliser une date d'arrêt après le début"

#, python-format
msgid ""
"The date range overlaps with an existing registration window (${range})."
msgstr ""
"La période donnée chevauche une fenêtre d'inscription existante (${range})."

#, python-format
msgid ""
"The limit cannot be lower than the already confirmed number of attendees ($"
"{claimed_spots})"
msgstr ""
"La limite ne peut être inférieure au nombre de participants déjà confirmés ($"
"{claimed_spots})"

#, python-format
msgid ""
"The limit cannot be lower than the already confirmed number attendees ($"
"{claimed_spots}) and the number of pending requests (${pending_requests}). "
"Either enable the waiting list, process the pending requests or increase the "
"limit. "
msgstr ""
"La limite ne peut pas être inférieure au nombre de participants déjà "
"confirmés (${claims_spots}) et au nombre de demandes en attente ($"
"{pending_requests}). Activez la liste d'attente, traitez les demandes en "
"attente ou augmentez la limite."

msgid "The end date must be later than the start date"
msgstr "La date de fin doit être postérieure à la date de début"

msgid "Format"
msgstr "Format"

msgid "CSV File"
msgstr "Fichier CSV"

msgid "Excel File"
msgstr "Fichier Excel"

msgid "JSON File"
msgstr "Fichier JSON"

msgid "XML File"
msgstr "Fichier XML"

msgid "Minimum price total"
msgstr "Prix minimum total"

msgid "Payment Method"
msgstr "Méthode de paiement"

msgid "No credit card payments"
msgstr "Pas de paiements par carte de crédit"

msgid "Credit card payments optional"
msgstr "Paiements par carte de crédit en option"

msgid "Credit card payments required"
msgstr "Paiements par carte de crédit requis"

msgid "The price must be larger than zero"
msgstr "Le prix doit être supérieur à zéro"

msgid ""
"You need to setup a default payment provider to enable credit card payments"
msgstr ""
"Vous devez choisir un fournisseur de paiement par défaut pour activer les "
"paiements par carte de crédit"

msgid "Test run"
msgstr "Test de fonctionnement"

msgid "Describes what this photo album is about"
msgstr "Décrit l'album photo"

msgid "View"
msgstr "Visualiser"

msgid "Full size images"
msgstr "Images de taille normale"

msgid "Grid layout"
msgstr "Mise en page en grille"

msgid "Show images on homepage"
msgstr "Montrer les images sur la page d'accueil"

msgid "By filename"
msgstr "Par nom de fichier"

msgid "By caption"
msgstr "Par légende"

msgid "By last change"
msgstr "Par date de dernière modification"

msgid "Booking Text"
msgstr "Message/notification"

msgid "Kind"
msgstr "Type"

msgid "Discount"
msgstr "Remise"

msgid "Surcharge"
msgstr "Supplément"

msgid "Audio link to parliamentary debate"
msgstr "Lien audio vers le débat parlementaire"

msgid "Video link to parliamentary debate"
msgstr "Lien vidéo vers le débat parlementaire"

msgid "New agenda item"
msgstr "Nouvel élément d'agenda"

msgid "Agenda items"
msgstr "Éléments d'agenda"

msgid "Number"
msgstr "Numéro"

msgid "Agenda item"
msgstr "Élément d'agenda"

msgid "Used in the overview and the e-mail subject"
msgstr "Utilisé dans l'aperçu et le sujet de l'e-mail"

msgid "Editorial"
msgstr "Éditorial"

msgid "A few words about this edition of the newsletter"
msgstr "Quelques mots concernant l'édition de cette lettre d'informations"

msgid "Closing remark"
msgstr "Remarque de clôture"

msgid "Closing remark at the end of the newsletter"
msgstr "Remarque de clôture à la fin de la lettre d'informations"

msgid "Latest news"
msgstr "Dernières nouvelles"

msgid "Show news as tiles"
msgstr "Afficher les actualités sous forme de tuiles"

msgid ""
"If checked, news are displayed as tiles. Otherwise, news are listed in full "
"length."
msgstr ""
"Si cette case est activée, les nouvelles sont affichées sous forme de "
"tuiles. Dans le cas contraire, les nouvelles sont listés dans leur "
"intégralité."

msgid "Events"
msgstr "Événements"

msgid "Publications"
msgstr "Publications"

msgid "Categories"
msgstr "Catégories"

msgid ""
"Select categories the newsletter reports on. The users will receive the "
"newsletter only if it reports on at least one of the categories the user "
"subscribed to."
msgstr ""
"Sélectionnez les catégories sur lesquelles la lettre d'information porte. "
"Les utilisateurs ne recevront la lettre d'information que si elle concerne "
"au moins l'une des catégories auxquelles l'utilisateur s'est abonné."

msgid "Send"
msgstr "Envoyer"

msgid "Now"
msgstr "Maintenant"

msgid "At a specified time"
msgstr "À une heure précise"

msgid "Scheduled time must be at least 5 minutes in the future"
msgstr "L'heure d'envoi doit être d'au moins cinq minutes dans le futur"

msgid "Newsletters can only be sent on the hour (10:00, 11:00, etc.)"
msgstr ""
"Les newsletters ne peuvent être envoyés qu'en début d'heure (10:00, 11:00, "
"etc.)"

msgid "Recipient"
msgstr "Destinataire"

msgid "Do not actually import the newsletter subscribers"
msgstr "Ne pas importer les abonnés à la newsletter"

msgid "Subscribed on"
msgstr "Abonné le"

msgid "Will be used as image in the page overview on the parent page"
msgstr "Sera utilisé comme image dans la vue d'ensemble de la page parent"

msgid "Describes what this page is about"
msgstr "Décrit de quoi parle cette page"

msgid "Show the lead if accessing the parent page"
msgstr "Afficher l'introduction sur la page parent"

msgid "(Redesign only)"
msgstr "(Redesign uniquement)"

msgid ""
"There are currently no allowed domains for iFrames. To enable domains for "
"iFrames, please contact info@seantis.ch."
msgstr ""
"Aucun domaine n'est actuellement autorisé pour les iFrames. Pour activer les "
"domaines pour les iFrames, veuillez contacter info@seantis.ch"

msgid "Height"
msgstr "Hauteur"

msgid ""
"The height of the iFrame in pixels. If not set, the iFrame will have a "
"standard height of 800px."
msgstr ""
"La hauteur de l'iFrame en pixels. Si elle n'est pas définie, l'iFrame aura "
"une hauteur standard de 800 pixels."

msgid "Display as card"
msgstr "Afficher sous forme de carte"

msgid "Display the iFrame as a card with a border"
msgstr "Afficher l'iFrame comme une carte avec une bordure"

msgid "The following domains are allowed for iFrames:"
msgstr "Les domaines suivants sont autorisés pour les iFrames:"

msgid "To allow more domains for iFrames, please contact info@seantis.ch."
msgstr ""
"Pour activer d'autres domaines pour les iFrames, veuillez contacter "
"info@seantis.ch."

msgid "The domain of the URL is not allowed for iFrames."
msgstr "Le domaine de l'URL n'est pas autorisé pour les iFrames"

msgid "Destination"
msgstr "Destination"

msgid "- Root -"
msgstr "- Page de base-"

msgid "Invalid destination selected"
msgstr "Destination non valide sélectionnée"

msgid "Gender"
msgstr "Sexe"

msgid "Basic properties"
msgstr "Propriétés fondamentales"

msgid "First name"
msgstr "Prénom"

msgid "Last name"
msgstr "Nom de famille"

msgid "Picture"
msgstr "Photo"

msgid "Private address"
msgstr "Adresse privée"

msgid "Addition"
msgstr "Supplément"

msgid "Zip code"
msgstr "Code postal"

msgid "City"
msgstr "Ville"

msgid "Date of birth"
msgstr "Date de naissance"

msgid "Additional information"
msgstr "Informations complémentaires"

msgid "Place of origin"
msgstr "Lieu d'origine"

msgid "Occupation"
msgstr "Profession"

msgid "Academic title"
msgstr "Titre académique"

msgid "Salutation"
msgstr "Civilité"

msgid "Private phone number"
msgstr "Numéro de téléphone privé"

msgid "Mobile phone number"
msgstr "Numéro de téléphone mobile"

msgid "Business phone number"
msgstr "Numéro de téléphone professionnel"

msgid "Primary email address"
msgstr "Adresse e-mail principale"

msgid "Secondary email address"
msgstr "Adresse e-mail secondaire"

msgid "Website"
msgstr "Site Web"

msgid "Remarks"
msgstr "Remarques"

msgid "Interest ties"
msgstr "Liens d'intérêt"

msgid "Interest tie"
msgstr "Lien d'intérêt"

msgid "Category"
msgstr "Catégorie"

msgid "Parliamentary group"
msgstr "Groupe Parlementaire"

msgid "Parliamentary group role"
msgstr "Rôle dans le groupe parlementaire"

msgid "From reservation date"
msgstr "À partir de la date de réservation"

msgid "Filter Payments"
msgstr "Filtrer les paiements"

msgid "To reservation date"
msgstr "À la date de réservation"

msgid "Ticket created from date"
msgstr "Ticket créé à partir de la date"

msgid "Filter by Ticket Date"
msgstr "Filtrer par date de ticket"

msgid "Filters payments by the creation date of their associated ticket."
msgstr "Filtre les paiements par date de création de leur ticket associé."

msgid "Ticket created to date"
msgstr "Ticket créé à ce jour"

msgid "Payment Type"
msgstr "Type de paiement"

msgid "Academic Title"
msgstr "Diplôme"

msgid "Organisation"
msgstr "Organisation"

msgid "Select the organisations this person belongs to"
msgstr "Sélectionnez les organisations auxquelles cette personne appartient"

msgid "Direct Phone Number or Mobile"
msgstr "Numéro de téléphone direct ou Mobile"

msgid "Born"
msgstr "Naissance"

msgid "Profession"
msgstr "Profession"

msgid "Political Party"
msgstr "Parti"

msgid "Parliamentary Group"
msgstr "Groupe parlementaire"

msgid "Website 2"
msgstr "Site Web 2"

msgid "Location address"
msgstr "Adress du lieu"

msgid "Location Code and City"
msgstr "Code de localisation et ville"

msgid "Postal address"
msgstr "Adresse postale"

msgid "Postal Code and City"
msgstr "Code postal et ville"

msgid "URL pointing to the picture"
msgstr "URL pointant vers la photo"

msgid "Notes"
msgstr "Notes"

msgid "Public extra information about this person"
msgstr "Informations publiques supplémentaires à propos de cette semaine"

msgid "Select additional participant"
msgstr "Sélectionner un participant supplémentaire"

msgid "No results match"
msgstr "Aucun résultat ne correspond"

msgid "First signatory"
msgstr "Premier signataire"

msgid "Co-signatory"
msgstr "Co-signataire"

msgid "Business Status"
msgstr "Statut"

msgid "Submission/publication date"
msgstr "Date de soumission/publication"

msgid "Participations"
msgstr "Auteur / Participants"

msgid "Tag"
msgstr "Étiquette"

msgid "Starting at"
msgstr "Commençant à"

msgid "Ending at"
msgstr "Finissant à"

msgid "Quota"
msgstr "Quota"

msgid "Key Code"
msgstr "Code clé"

msgid "Invalid Kaba Code. Needs to be a 4 to 6 digit number code."
msgstr "Kaba Code non valide. Il doit s'agir d'un code à 4 ou 6 chiffres."

msgid "Lead Time"
msgstr "Délai"

msgid "In minutes"
msgstr "En minutes"

msgid "Lag Time"
msgstr "Délai d'arrêt"

msgid "I am looking to make a reservation lasting"
msgstr "Je cherche à faire une réservation d'une durée de"

msgid "On Weekday(s)"
msgstr "Le(s) jour(s) de semaine"

msgid "Earliest Start"
msgstr "Début au plus tôt"

msgid "Latest End"
msgstr "Dernière fin"

msgid "Rooms"
msgstr "Espaces"

msgid "Automatically reserve the first available slot"
msgstr "Réserver automatiquement le premier créneau disponible"

msgid "You will be able to change individual choices"
msgstr "Vous pourrez modifier les choix"

msgid "Yes, for every selected room and day"
msgstr "Oui, pour chaque chambre et chaque jour sélectionnés"

msgid "Yes, for every selected day"
msgstr "Oui, pour chaque jour sélectionné"

msgid "Yes, for the first available selected day"
msgstr "Oui, pour le premier jour sélectionné disponible"

msgid "Start date in past"
msgstr "Date de début dans le passé"

msgid "Duration is longer than the range between start and end time"
msgstr ""
"La durée est supérieure à l'intervalle entre l'heure de début et l'heure de "
"fin."

msgid "Describes what this reservation resource is about"
msgstr "Décrit en quoi consiste cette ressource de réservation"

msgid "Used to group the resource in the overview"
msgstr "Utilisé pour grouper la ressource dans la vue d'ensemble"

msgid "Subgroup"
msgstr "Sous-groupe"

msgid "Extra Fields Definition"
msgstr "Définition de champs supplémentaires"

msgid "Closing date for the public"
msgstr "Date de clôture pour le public"

msgid "Closing date"
msgstr "Date de clôture"

msgid "No closing date"
msgstr "Pas de date de fermeture"

msgid "Stop accepting reservations days before the allocation"
msgstr ""
"Arrêter d'accepter des réservations plusieurs jours avant l'attribution"

msgid "Stop accepting reservations hours before the allocation"
msgstr "Arrêter d'accepter des réservations des heures avant l'attribution"

msgid "Hours"
msgstr "Heures"

msgid "Days"
msgstr "Jours"

msgid "Limit reservations to certain zip-codes"
msgstr "Limiter les réservations à certains codes postaux"

msgid "Zip-code limit"
msgstr "Limite de code postal"

msgid "Zip-code field"
msgstr "Champ code postal"

msgid "Allowed zip-codes (one per line)"
msgstr "Codes postaux autorisés (un par ligne)"

msgid "Days before an allocation may be reserved by anyone"
msgstr ""
"Des jours avant une attribution peuvent être réservés par n'importe qui"

msgid "Default view"
msgstr "Affichage par défaut"

msgid "Week view"
msgstr "Affichage de la semaine"

msgid "Month view"
msgstr "Affichage du mois"

msgid "Doors"
msgstr "Portes"

msgid "Per item"
msgstr "Par article"

msgid "Per hour"
msgstr "Par heure"

msgid "Price per item"
msgstr "Prix par article"

msgid "Price per hour"
msgstr "Prix par heure"

msgid "Prices in extra fields are"
msgstr "Les prix indiqués dans les champs supplémentaires sont"

msgid ""
"If no extra fields are defined or none of the extra fields contain pricing "
"information, then this setting has no effect."
msgstr ""
"Si aucun champ supplémentaire n'est défini ou si aucun des champs "
"supplémentaires ne contient d'informations sur les prix, ce paramètre n'a "
"aucun effet."

msgid "One-off"
msgstr "Unique"

msgid ""
"Failed to retrieve the doors from the dormakaba API please make sure your "
"credentials are still valid."
msgstr ""
"Échec de la récupération des portes à partir de l'API dormakaba. Veuillez "
"vous assurer que vos informations d'identification sont toujours valides."

msgid "Please select the form field that holds the zip-code"
msgstr "Veuillez sélectionner le champ de formulaire contenant le code postal."

msgid "Please enter at least one zip-code"
msgstr "Veuillez saisir au moins un code postal"

msgid "Please enter one zip-code per line, without spaces or commas"
msgstr "Veuillez saisir un code postal par ligne, sans espaces ni virgules"

msgid "Weekdays"
msgstr "Jours de la semaine"

msgid "New Reservations"
msgstr "Nouvelles réservations"

msgid "Notifications *"
msgstr "Notifications *"

msgid ""
"For each new reservation, a notification will be sent to the above recipient."
msgstr ""
"Pour chaque nouvelle réservation, une notification sera envoyée au "
"destinataire ci-dessus."

msgid "Daily Reservations"
msgstr "Réservations quotidiennes"

msgid ""
"On each day selected below, a notification with the day's reservations will "
"be sent to the recipient above at 06:00."
msgstr ""
"Pour chaque jour sélectionné ci-dessous, une notification avec les "
"réservations du jour sera envoyée au destinataire ci-dessus à 6h00.."

msgid "Internal Notes"
msgstr "Notes internes"

msgid ""
"Each time a new note is added to the ticket for a reservation, a "
"notification is sent to the recipient above."
msgstr ""
"Chaque fois qu'une nouvelle note est ajoutée au ticket pour une réservation, "
"une notification est envoyée au destinataire ci-dessus."

msgid "Rejected Reservations"
msgstr "Réservations rejetées"

msgid ""
"If a reservation is cancelled, a notification will be sent to the above "
"recipient."
msgstr ""
"Si une réservation est annulée, une notification sera envoyée au "
"destinataire mentionné ci-dessus."

msgid "Send on"
msgstr "Envoyer sur"

msgid "Resources"
msgstr "Ressources"

msgid "Please add at least one notification."
msgstr "Veuillez ajouter au moins une notification."

msgid "Logo"
msgstr "Logo"

msgid "URL pointing to the logo"
msgstr "URL pointant vers le logo"

msgid "Logo (Square)"
msgstr "Logo (carré)"

msgid "Primary Color"
msgstr "Couleur primaire"

msgid "Default Font Family"
msgstr "Famille de police principale"

msgid "Languages"
msgstr "Langues"

msgid "German"
msgstr "Allemand"

msgid "French"
msgstr "Français"

msgid "Italian"
msgstr "Italien"

msgid "Additional CSS"
msgstr "CSS additionnel"

msgid "Will be used if an image is needed, but none has been set"
msgstr ""
"Sera utilisée si une image est nécessaire, mais qu'aucune n'a été définie."

msgid "Standard Image"
msgstr "Image standard"

msgid "Column width left side"
msgstr "Largeur de la colonne côté gauche"

msgid "Footer Division"
msgstr "Division du pied du page"

msgid "Column width for the center"
msgstr "Largeur de la colonne au centre"

msgid "Column width right side"
msgstr "Largeur de la colonne côté droite"

msgid "Contact"
msgstr "Contact"

msgid "The address and phone number of the municipality"
msgstr "L'adresse et le numéro de téléphone de la municipalité"

msgid "Information"
msgstr "Information"

msgid "Contact Link"
msgstr "Rubrique Contact"

msgid "URL pointing to a contact page"
msgstr "URL pointant vers une page de contact"

msgid "Opening Hours"
msgstr "Horaires d'ouverture"

msgid "The opening hours of the municipality"
msgstr "Les horaires d'ouverture de la municipalité"

msgid "Opening Hours Link"
msgstr "Lien vers les horaires d'ouvertures"

msgid "URL pointing to an opening hours page"
msgstr "Lien vers une page d'horaires d'ouverture"

msgid "Hide OneGov Cloud information"
msgstr "Masquer les informations OneGov Cloud"

msgid ""
"This includes the link to the marketing page, and the link to the privacy "
"policy."
msgstr ""
"Cela inclut le lien vers la page marketing et le lien vers la politique de "
"confidentialité."

msgid "Facebook"
msgstr "Facebook"

msgid "URL pointing to the Facebook site"
msgstr "Lien vers la page Facebook"

msgid "Social Media"
msgstr "Réseaux sociaux"

msgid "Twitter"
msgstr "Twitter"

msgid "URL pointing to the Twitter site"
msgstr "Lien vers la page Twitter"

msgid "YouTube"
msgstr "YouTube"

msgid "URL pointing to the YouTube site"
msgstr "Lien vers la page YouTube"

msgid "Instagram"
msgstr "Instagram"

msgid "URL pointing to the Instagram site"
msgstr "Lien vers la page Instagram"

msgid "Linkedin"
msgstr "LinkedIn"

msgid "URL pointing to the LinkedIn site"
msgstr "Lien vers la page LinkedIn"

msgid "TikTok"
msgstr "TikTok"

msgid "URL pointing to the TikTok site"
msgstr "Lien vers la page TikTok"

msgid "Custom Link 1"
msgstr "Lien personnalisé 1"

msgid "URL to internal/external site"
msgstr "Lien site interne/externe"

msgid "Custom Link 2"
msgstr "Lien personnalisé 2"

msgid "Custom Link 3"
msgstr "Lien personnalisé 3"

msgid "Name of the partner"
msgstr "Nom du partenaire"

msgid "First Partner"
msgstr "Premier partenaire"

msgid "Logo of the partner"
msgstr "Logo du partenaire"

msgid "The partner's website"
msgstr "Le site web du partenaire"

msgid "Second Partner"
msgstr "Deuxième partenaire"

msgid "Third Partner"
msgstr "Troisième partenaire"

msgid "Fourth Partner"
msgstr "Quatrième partenaire"

msgid "The width of the column must be greater than 0"
msgstr "La largeur de la colonne doit être supérieure à 0"

msgid "The sum of all the footer columns must be equal to 12"
msgstr "La somme de toutes les colonnes de bas de page doit être égale à 12"

msgid ""
"Default social media preview image for rich link previews. Optimal size is "
"1200:630 px."
msgstr ""
"Image par défaut de l'aperçu des médias sociaux pour les aperçus de liens "
"riches. La taille optimale est de 1200:630 px."

msgid "Icon 16x16 PNG (Windows)"
msgstr "Icône 16x16 PNG (Windows)"

msgid "URL pointing to the icon"
msgstr "URL pointant vers le Favicon"

msgid "Icon 32x32 PNG (Mac)"
msgstr "Icône 32x32 PNG (Mac)"

msgid "Icon 57x57 PNG (iPhone, iPod, iPad)"
msgstr "Icône 57x57 PNG (iPhone, iPod, iPad)"

msgid "Icon SVG 20x20 (Safari)"
msgstr "Icône SVG 20x20 (Safari)"

msgid "Disable page references"
msgstr "Désactiver les références de page"

msgid ""
"Disable showing the copy link '#' for the site reference. The references "
"themselves will still work. Those references are only showed for logged in "
"users."
msgstr ""
"Désactiver le lien pour copier la référence de page. Les références elles-"
"mêmes fonctionneront toujours. Ces références ne sont affichées que pour les "
"utilisateurs connectés."

msgid "Open files in separate window"
msgstr "Ouvrir les fichiers dans une fenêtre de navigateur séparée"

msgid "Announcement"
msgstr "Annonce"

msgid "Announcement URL"
msgstr "URL pour l'annonce"

msgid "Announcement bg color"
msgstr "Couleur de fond de l'annonce"

msgid "Announcement font color"
msgstr "Couleur de la police de l'annonce"

msgid "Only show Announcement for logged-in users"
msgstr "Afficher l'annonce uniquement pour les utilisateurs connectés"

msgid "Header links"
msgstr "Liens d'en-tête"

msgid "Text header left side"
msgstr "Texte dans en-tête, face gauche"

msgid "Optional"
msgstr "Facultatif"

msgid "Font color"
msgstr "Couleur de la police"

msgid "Relative font size"
msgstr "Taille de police relative"

msgid "Keep header links and/or header text fixed to top on scrolling"
msgstr ""
"Maintenir les liens d'en-tête et/ou le texte d'en-tête en haut lors du "
"défilement"

msgid "Header fixation"
msgstr "Fixation des éléments d'en-tête"

msgid "Please add an url to each link"
msgstr "Veuillez ajouter une url à chaque lien"

msgid "Your URLs must start with http://, https:// or / (for internal links)"
msgstr ""
"Vos URL doivent commencer par http://, https:// ou / (pour les liens "
"internes)."

msgid "Homepage Cover"
msgstr "Couverture de la page d'accueil"

msgid "Structure"
msgstr "Structure"

msgid "Homepage Structure (for advanced users only)"
msgstr ""
"Structure de la page d'accueil (seulement pour les utilisateurs avancés)"

msgid "The structure of the homepage"
msgstr "La structure de la page d'accueil"

msgid "Homepage redirect"
msgstr "Redirection vers la page d'accueil"

msgid "Yes, to directories"
msgstr "Oui, aux annuaires"

msgid "Yes, to events"
msgstr "Oui, aux événements"

msgid "Yes, to forms"
msgstr "Oui, aux formulaires"

msgid "Yes, to publications"
msgstr "Oui, aux publications"

msgid "Yes, to reservations"
msgstr "Oui, aux réservations"

msgid "Yes, to a non-listed path"
msgstr "Oui, vers un chemin non listé"

msgid "Path"
msgstr "Chemin"

msgid "Please enter a path without schema or host"
msgstr "Veuillez entrer un chemin d'accès sans schéma ou hôte"

msgid "Duration of mTAN session"
msgstr "Durée de la séance mTAN"

msgid "Specify in number of seconds"
msgstr "Exprimez le temps en nombre de secondes"

msgid "mTAN Access"
msgstr "Accès au mTAN"

msgid ""
"Prevent further accesses to protected resources after this many have been "
"accessed"
msgstr ""
"Une fois que ce nombre de ressources protégées a été consulté, empêcher tout "
"autre accès à celles-ci"

msgid "Leave empty to disable limiting requests"
msgstr "Laisser vide pour désactiver la limitation des requêtes"

msgid "Prevent further accesses to protected resources in this time frame"
msgstr ""
"Empêcher tout autre accès aux ressources protégées pendant cette période"

msgid "The default map view. This should show the whole town"
msgstr "La vue par défaut de la carte. Cela devrait montrer la ville entière"

msgid "Geo provider"
msgstr "Fournisseur de geo"

msgid "Swisstopo (Default)"
msgstr "Swisstopo (défaut)"

msgid "Swisstopo Aerial"
msgstr "Swisstopo photo aérienne"

msgid "Analytics Code"
msgstr "Code Analytics"

msgid "JavaScript for web statistics support"
msgstr "JavaScript pour l'assistance en matière de statistiques web"

msgid "Analytics URL"
msgstr "URL Analytics"

msgid "URL pointing to the analytics page"
msgstr "URL pointant vers la page d'analyse"

msgid "Cantonal holidays"
msgstr "Jours fériés cantonaux"

msgid "Aargau"
msgstr "Argovie"

msgid "Appenzell Ausserrhoden"
msgstr "Appenzell Rhodes-Extérieures"

msgid "Appenzell Innerrhoden"
msgstr "Appenzell Rhodes-Intérieures"

msgid "Basel-Landschaft"
msgstr "Bâle-Campagne"

msgid "Basel-Stadt"
msgstr "Bâle-Ville"

msgid "Berne"
msgstr "Berne"

msgid "Fribourg"
msgstr "Fribourg"

msgid "Geneva"
msgstr "Genève"

msgid "Glarus"
msgstr "Glaris"

msgid "Grisons"
msgstr "Grisons"

msgid "Jura"
msgstr "Jura"

msgid "Lucerne"
msgstr "Lucerne"

msgid "Neuchâtel"
msgstr "Neuchâtel"

msgid "Nidwalden"
msgstr "Nidwald"

msgid "Obwalden"
msgstr "Obwald"

msgid "Schaffhausen"
msgstr "Schaffhouse"

msgid "Schwyz"
msgstr "Schwytz"

msgid "Solothurn"
msgstr "Soleure"

msgid "St. Gallen"
msgstr "Saint-Gall"

msgid "Thurgau"
msgstr "Thurgovie"

msgid "Ticino"
msgstr "Tessin"

msgid "Uri"
msgstr "Uri"

msgid "Valais"
msgstr "Valais"

msgid "Vaud"
msgstr "Vaud"

msgid "Zug"
msgstr "Zoug"

msgid "Zürich"
msgstr "Zurich"

msgid "Other holidays"
msgstr "Autres jours fériés"

msgid "Preview"
msgstr "Preview"

msgid "School holidays"
msgstr "Vacances scolaires"

msgid "Format: Day.Month - Description"
msgstr "Format : Jour.Mois - Description"

msgid "Please enter one date per line"
msgstr "Veuillez renseigner une date par ligne"

msgid "Please enter only day and month"
msgstr "Veuillez ne renseigner que des jours et des mois"

#, python-format
msgid "${date} is not a valid date"
msgstr "${date} n'est pas une date valide"

msgid "Format: Day.Month.Year - Day.Month.Year"
msgstr "Format : Jour.Mois.Année - Jour.Mois.Année"

msgid "Please enter one date pair per line"
msgstr "Veuillez renseigner une paire de dates par ligne"

msgid "End date needs to be after start date"
msgstr "La date de fin doit être postérieure à la date de début"

msgid "Hide personal email addresses"
msgstr "Masquer les adresses e-mail personnelles"

msgid "Hide personal email addresses in the ticket system"
msgstr "Masquer les adresses e-mail personnelles dans le système de ticket"

msgid "General email address"
msgstr "Adresse e-mail générale"

msgid "Email address that is displayed instead of the personal email address"
msgstr ""
"Adresse e-mail qui est affichée à la place de l'adresse e-mail personnelle"

msgid "Accept request and close ticket automatically based on:"
msgstr ""
"Accepter la demande et fermer le ticket automatiquement en fonction de :"

msgid "Ticket category"
msgstr "Catégorie de billet"

msgid "User role"
msgstr "Rôle d'utilisateur"

msgid "Auto-accept and auto-close"
msgstr "Acceptation et fermeture automatiques"

msgid ""
"Accept request and close ticket automatically for these ticket categories"
msgstr ""
"Accepter la demande et fermer le ticket automatiquement pour ces catégories"

msgid ""
"If auto-accepting is not possible, the ticket will be in state pending. Also "
"note, that after the ticket is closed, the submitter can't send any messages."
msgstr ""
"Si l'auto-acceptation n'est pas possible, le ticket sera en état d'attente. "
"Notez également qu'après la fermeture du ticket, l'expéditeur ne peut plus "
"envoyer de messages."

msgid "Accept request and close ticket automatically for these user roles"
msgstr ""
"Accepter la demande et fermer le ticket automatiquement pour ces rôles "
"d'utilisateur"

msgid "User used to auto-accept tickets"
msgstr "Utilisateur pour l'acceptation automatique des tickets"

msgid "Email address for notifications about newly opened tickets"
msgstr ""
"Adresse électronique pour les notifications concernant les tickets ouverts"

msgid "Block email confirmation when this ticket category is opened"
msgstr "N'envoyez pas d'e-mail lorsque cette catégorie de billets est ouverte"

msgid "This is enabled by default for tickets that get accepted automatically"
msgstr ""
"Cette option est activée par défaut pour les tickets qui sont acceptés "
"automatiquement."

msgid "Block email confirmation when this ticket category is closed"
msgstr "N'envoyez pas d'e-mail lorsque cette catégorie de billets est fermée"

msgid "Mute all tickets"
msgstr "Désactiver tous les emails de statut pour les tickets"

msgid "Always send email notification if a new ticket message is sent"
msgstr ""
"Toujours envoyer une notification par courriel pour les nouveaux messages de "
"ticket"

msgid ""
"Each tag can be associated with arbitrary key value pairs which will be "
"displayed in the ticket alongside the submitted form values. If a key "
"exactly matches the name of a form field that field's value will be pre-"
"populated according to the value.\n"
"\n"
"Example:\n"
"```yaml\n"
"- High Priority\n"
"- Medium Priority\n"
"- Low Priority\n"
"- FC Govikon:\n"
"    E-Mail: fc@govikon.ch\n"
"    Postal Code / City: 1234 Govikon\n"
"- HC Govikon:\n"
"    E-Mail: hc@govikon.ch\n"
"    Postal Code / City: 1234 Govikon\n"
"```"
msgstr ""
"Chaque étiquette peut être associée à des paires clé/valeur arbitraires qui "
"seront affichées dans le ticket avec les valeurs du formulaire soumis. Si "
"une clé correspond exactement au nom d'un champ de formulaire, la valeur de "
"ce champ sera pré-remplie en fonction de la valeur.\n"
"\n"
"Exemple:\n"
"```yaml\n"
"- Haute priorité\n"
"- Moyenne priorité\n"
"- Faible priorité\n"
"- FC Govikon:\n"
"    E-Mail: fc@govikon.ch\n"
"    Code postal / Lieu: 1234 Govikon\n"
"    Kaba Code: 123456\n"
"- HC Govikon:\n"
"    E-Mail: hc@govikon.ch\n"
"    Code postal / Lieu: 1234 Govikon\n"
"    Kaba Code: 654321\n"
"```"

msgid "Categories restricted by user group settings"
msgstr "Catégories restreintes par les paramètres du groupe d'utilisateurs"

msgid "Mute tickets individually if the auto-accept feature is enabled."
msgstr ""
"Mettez les tickets en sourdine individuellement si la fonction d'acceptation "
"automatique est activée."

msgid ""
"Invalid format. Please define tags and their meta data according to the "
"example."
msgstr ""
"Format non valide. Veuillez définir les balises et leurs métadonnées "
"conformément à l'exemple."

#, python-format
msgid "Invalid price \"${price}\", needs to be a non-negative number."
msgstr "Prix non valide \"${price}\", doit être un nombre non négatif."

#, python-format
msgid ""
"Invalid color \"${color}\", needs to be a 3 or 6 digit hex code, e.g. "
"\"ff9000\" for orange. If you use a \"#\" prefix, make sure to enclose the "
"value in quotation marks."
msgstr ""
"Couleur non valide \"${color}\", doit être un code hexadécimal à 3 ou 6 "
"chiffres, par exemple \"ff9000\" pour l'orange. Si vous utilisez un préfixe "
"\"#\", veillez à mettre la valeur entre guillemets."

msgid "Enable newsletter"
msgstr "Activer la newsletter"

msgid "Allow secret content in newsletter"
msgstr "Autoriser le contenu secret dans la newsletter"

msgid "Newsletter categories"
msgstr "Catégories de newsletter"

msgid ""
"Example for newsletter topics with subtopics in yaml format. Note: Deeper "
"structures are not supported.\n"
"```\n"
"- Topic 1\n"
"- Topic 2:\n"
"  - Subtopic 2.1\n"
"- Topic 3:\n"
"  - Subtopic 3.1\n"
"  - Subtopic 3.2\n"
"```"
msgstr ""
"Exemple de sujets de newsletter avec des sous-sujets au format yaml. Note : "
"Les structures plus profondes ne sont pas prises en charge. \n"
"```\n"
"- Thème 1\n"
"- Thème 2:\n"
"  - Sous-thème 2.1\n"
"- Thème 3:\n"
"  - Sous-thème 3.1\n"
"  - Sous-thème 3.2\n"
"```"

msgid "Notify on newsletter unsubscription"
msgstr "Notifier le désabonnement à la lettre d'information"

msgid ""
"Send an email notification to the following users when a recipient "
"unsubscribes from the newsletter"
msgstr ""
"Envoyer une notification par e-mail aux utilisateurs suivants lorsqu'un "
"destinataire se désabonne de la newsletter"

msgid "Enable automatic daily newsletters"
msgstr "Activer les newsletters quotidiennes automatiques"

msgid ""
"Automatically creates a daily newsletter containing all new news items since "
"the last sending time. It will only send a newsletter if there is at least "
"one new news item. Only subscribers who subscribed to the daily newsletter "
"will receive it, independent of their selected categories if there are any."
msgstr ""
"Crée automatiquement une lettre d'information quotidienne contenant tous les "
"nouveaux articles d'actualités depuis la dernière heure d'envoi. Il "
"n'enverra une lettre d'information que s'il y a au moins un nouvel article "
"d'actualités. Seuls les abonnés qui se sont inscrits à la lettre "
"d'information quotidienne la recevront, indépendamment de leurs catégories "
"sélectionnées, le cas échéant."

msgid "Automatic newsletters"
msgstr "Newsletters automatiques"

msgid "Newsletter sending times (24h format)"
msgstr "Horaires d'envoi de la newsletter (format 24h)"

msgid "Specify times for sending newsletters. e.g., 8, 12, 18."
msgstr "Spécifiez les heures d'envoi de la newsletter. Par exemple, 8, 12, 18."

msgid "Invalid YAML format. Please refer to the example."
msgstr "Format YAML non valide. Veuillez vous référer à l'exemple."

msgid ""
"Invalid format. Please define topics and subtopics according to the example."
msgstr ""
"Format non valide. Veuillez définir les thèmes et les sous-thèmes selon "
"l'exemple."

msgid ""
"Invalid format. Only topics and subtopics are allowed - no deeper structures "
"supported."
msgstr ""
"Format non valide. Seuls les sujets et les sous-sujets sont autorisés - "
"aucune structure plus profonde n'est prise en charge."

msgid "Please specify at least one time."
msgstr "Veuillez spécifier au moins une heure."

msgid "Invalid time format. Please use a value between 0 and 24."
msgstr "Format d'heure non valide. Veuillez utiliser une valeur entre 0 et 24."

msgid "Invalid time format. Please use 24h format."
msgstr "Format d'heure non valide. Veuillez utiliser le format 24h."

msgid "Old domain"
msgstr "Ancien domaine"

msgid "Test migration"
msgstr "Tester migration"

msgid "Compares links to the current domain"
msgstr "Compare les liens avec le domaine actuel"

msgid "Use a domain name without http(s)"
msgstr "Utiliser un domaine sans http(s)"

msgid "Domain must contain a dot"
msgstr "Le domaine doit contenir un point"

msgid "Choose which links to check"
msgstr "Choisissez les liens à vérifier"

msgid "External links only"
msgstr "Liens externes uniquement"

msgid "Internal links only"
msgstr "Liens internes uniquement"

msgid "Link must start with 'https'"
msgstr "Le lien doit commencer par 'https'"

msgid "Username"
msgstr "Nom d'utilisateur"

msgid "Username for the associated Gever account"
msgstr "Nom d'utilisateur pour le compte Gever associé"

msgid "Password"
msgstr "Mot de passe"

msgid "Password for the associated Gever account"
msgstr "Mot de passe pour le compte Gever associé"

msgid "Gever API Endpoint where the documents are uploaded."
msgstr "Point de terminaison de l'API Gever où les documents sont téléchargés."

msgid "Website address including https://"
msgstr "Adresse du site internet avec https://"

msgid "Site ID"
msgstr "ID du site"

msgid "Kaba Sites"
msgstr "Sites"

msgid "Default Lead Time"
msgstr "Délai par défaut"

msgid "Default Lag Time"
msgstr "Délai d'arrêt par défaut"

#, python-format
msgid "Duplicate site ID ${site_id}"
msgstr "Duplicata de l'ID du site ${site_id}"

#, python-format
msgid "${field} for site ID ${site_id} is required"
msgstr "${field} pour l'ID du site ${site_id} est obligatoire"

#, python-format
msgid "Invalid credentials for site ID ${site_id}"
msgstr "Informations d'identification invalides pour l'ID du site ${site_id}"

msgid "Unexpected error encountered, please try again."
msgstr "Erreur inattendue rencontrée, veuillez réessayer."

msgid "API Key"
msgstr "clé API"

msgid "Read only"
msgstr "Lecture seule"

msgid "Submit your event"
msgstr "Soumettez votre événement"

msgid "Enables website visitors to submit their own events"
msgstr "Permet aux visiteurs du site web de soumettre leurs propres événements"

msgid "Delete events in the past"
msgstr "Supprimer les événements passés"

msgid "Events are automatically deleted once they have occurred"
msgstr ""
"Les événements sont automatiquement supprimés une fois qu'ils se sont "
"produits"

msgid "Values of the location filter"
msgstr "Valeurs du filtre de localisation"

msgid "Choose the filter type for events (default is 'Tags')"
msgstr ""
"Choisissez le type de filtre pour les événements (la valeur par défaut est "
"'tags')"

msgid "A predefined set of tags"
msgstr "Un ensemble prédéfini de balises"

msgid "Manually configurable filters"
msgstr "Filtres configurables manuellement"

msgid "Both, predefined tags as well as configurable filters"
msgstr "Les deux, balises prédéfinies et filtres configurables"

msgid "General information above the event list"
msgstr "Informations générales au-dessus de la liste des événements"

msgid "General information below the event list"
msgstr "Informations générales en dessous de la liste des événements"

msgid "Documents"
msgstr "Documents"

msgid "General event documents"
msgstr "Documents généraux de l'événement"

msgid "Duration from opening a ticket to its automatic archival"
msgstr "Durée entre l'ouverture d'un ticket et son archivage automatique"

msgid "Duration from archived state until deleted automatically"
msgstr "Durée de l'état archivé jusqu'à la suppression automatique"

msgid "Firebase adminsdk credentials (JSON)"
msgstr "Informations d'identification du kit d'administration Firebase (JSON)"

msgid "Topics"
msgstr "Sujets"

msgid "Defines the firebase topic id"
msgstr "Définit l'identifiant du sujet Firebase"

msgid "Invalid Firebase credentials format - must be a JSON object"
msgstr ""
"Le format des informations d'identification Firebase n'est pas valide. Il "
"doit s'agir d'un objet JSON"

#, python-format
msgid "Missing required keys in Firebase credentials: {0}"
msgstr ""
"Clés requises manquantes dans les informations d'identification Firebase : "
"{0}"

msgid "Invalid JSON format in Firebase credentials"
msgstr "Format JSON non valide dans les informations d'identification Firebase"

#, python-format
msgid "Error validating Firebase credentials: {0}"
msgstr ""
"Une erreur s'est produite lors de la validation des informations "
"d'identification Firebase : {0}"

msgid "Organisation hierarchy"
msgstr "Hiérarchie d'organisation"

msgid ""
"Example for organisation hierarchy with subtopics in yaml format. Note: "
"Deeper structures are not supported.\n"
"```\n"
"- Organisation:\n"
"  - Sub-Organisation 1\n"
"  - Sub-Organisation 2\n"
"- Organisation 2:\n"
"  - Sub-Organisation 1\n"
"  - Sub-Organisation 2\n"
"```"
msgstr ""
"Exemple de hiérarchie d'organisation avec des sous-sujets au format yaml. "
"Note : Les structures plus profondes ne sont pas prises en charge. \n"
"```\n"
"- Organisation:\n"
"  - Sous-organisation 1\n"
"  - Sous-organisation 2\n"
"- Organisation 2:\n"
"  - Sous-organisation 1\n"
"  - Sous-organisation 2\n"
"```"

msgid "Hide these fields for non-logged-in users"
msgstr "Masquer ces champs pour les utilisateurs non connectés"

msgid "External ID"
msgstr "ID externe"

msgid ""
"Invalid format. Please define a list with organisations and sub-"
"organisations according the example."
msgstr ""
"Format non valide. Veuillez définir une liste avec des organisations et des "
"sub-organisations selon l'exemple."

msgid ""
"Invalid format. Please define organisations and sub-organisations according "
"to the example."
msgstr ""
"Format non valide. Veuillez définir des organisations et des sous-"
"organisations selon l'exemple."

msgid ""
"Invalid format. Only organisations and sub-organisations are allowed - no "
"deeper structures supported."
msgstr ""
"Format non valide. Seules les organisations et les sous-organisations sont "
"autorisées - aucune structure plus profonde n'est prise en charge."

msgid "VAT Rate"
msgstr "Taux de TVA"

msgid ""
"This is the VAT rate in percent. The VAT rate will apply to all prices in "
"the forms."
msgstr ""
"Il s'agit du taux de TVA en pourcentage. Le taux de TVA s'appliquera à tous "
"les prix dans les formulaires."

msgid "Enable Citizen Login"
msgstr "Activer la connexion des clients"

msgid ""
"Select newsletter categories your are interested in. You will receive the "
"newsletter if it reports on at least one of the subscribed categories."
msgstr ""
"Sélectionnez les catégories de lettres d'information qui vous intéressent. "
"Vous recevrez la newsletter si elle traite d'au moins une des catégories "
"souscrites."

msgid "E-Mail Address"
msgstr "Adresse e-mail"

msgid "The subscriber has given consent to receive the newsletter."
msgstr "L'abonné a donné son consentement pour recevoir la newsletter."

msgid "Daily newsletter for all categories (only for news items)"
msgstr ""
"Bulletin d'information quotidien pour toutes les catégories (uniquement pour "
"les nouvelles)"

#, python-format
msgid ""
"If there are any new news items since the last sending time you will receive "
"the newsletter at the following times: ${joined}:00."
msgstr ""
"S'il y a de nouveaux articles d'actualité depuis le dernier envoi, vous "
"recevrez la newsletter aux heures suivantes : ${joined}:00."

msgid "Submission Window"
msgstr "Fenêtre de soumission"

msgid "A submission window with this title already exists."
msgstr "Une fenêtre de soumission avec ce titre existe déjà."

#, python-format
msgid ""
"The date range overlaps with an existing submission window (${range}). "
"Either choose a different date range or give this window a title to "
"differenciate it from other windows."
msgstr ""
"L'intervalle de dates chevauche une fenêtre de soumission existante ($"
"{range}). Choisissez un autre intervalle de dates ou donnez un titre à cette "
"fenêtre pour la différencier des autres fenêtres."

msgid "Short name to identify the text module"
msgstr "Nom court pour identifier le module de texte"

msgid "Your note about this ticket"
msgstr "Votre note à propos de ce ticket"

msgid "Attachment"
msgstr "Pièce jointe"

msgid "Message"
msgstr "Message"

msgid "The message is empty"
msgstr "Le message est vide"

msgid "Notify me about replies"
msgstr "M'avertir des réponses"

msgid "Setting \"Always notify\" is active"
msgstr "Le paramètre \"Toujours notifier\" est actif"

msgid "BCC"
msgstr "BCC"

msgid "You can send a copy of the message to one or more recipients"
msgstr ""
"Vous pouvez envoyer une copie du message à un ou plusieurs destinataires"

msgid "Email"
msgstr "Email"

msgid "User"
msgstr "Utilisateur"

msgid "Admin"
msgstr "Admin"

msgid "Editor"
msgstr "Rédacteur"

msgid "Supporter"
msgstr "Supporteur"

msgid "Member"
msgstr "Membres"

msgid "State"
msgstr "État"

msgid "Active"
msgstr "Actif"

msgid "Inactive"
msgstr "Inactif"

msgid "Yubikey"
msgstr "Yubikey"

msgid "Plug your YubiKey into a USB slot and press it."
msgstr "Branchez votre YubiKey sur un port USB et appuyez dessus."

msgid "Administrators and editors must use a Yubikey"
msgstr "Les administrateurs et les programmateurs doivent utiliser une YubiKey"

msgid "Invalid Yubikey"
msgstr "YubiKey non valide"

#, python-format
msgid "This Yubikey is already used by ${username}"
msgstr "Cette YubiKey est déjà utilisée par ${username}"

msgid "The users e-mail address (a.k.a. username)"
msgstr "L'adresse e-mail de l'utilisateur (alias le nom d'utilisateur)"

msgid "Send Activation E-Mail with Instructions"
msgstr "Envoyer un e-mail d'activation avec des directives"

msgid "A user with this e-mail address exists already"
msgstr "Un utilisateur avec cette adresse e-mail existe déjà"

msgid "Ticket permissions"
msgstr "Autorisation des tickets"

msgid "Restricts access and gives permission to these ticket categories"
msgstr "Restreint l'accès et donne la permission à ces catégories de tickets"

msgid "Immediate e-mail notification to members upon ticket submission"
msgstr ""
"Notification immédiate par courrier électronique aux membres lors de la "
"soumission d'un ticket"

msgid ""
"Also gives permission to these ticket categories, but does not restrict "
"access to other groups."
msgstr ""
"Donne également l'autorisation à ces catégories de billets, mais ne "
"restreint pas l'accès à d'autres groupes."

msgid "Shared e-mail address for ticket submission notifications"
msgstr ""
"Adresse électronique partagée pour les notifications de soumission de ticket"

msgid ""
"When specified, notifications for new tickets will be sent to this e-mail "
"address, instead of to individual members. Requires that immediate e-mail "
"notifications are turned on for at least one kind of ticket."
msgstr ""
"Lorsque cette option est spécifiée, les notifications pour les nouveaux "
"tickets seront envoyées à cette adresse e-mail, plutôt qu'aux membres "
"individuels. Nécessite que les notifications immédiates par e-mail soient "
"activées pour au moins un type de ticket."

msgid "Send a periodic status e-mail."
msgstr "Envoyer un e-mail d'état périodique."

msgid "Daily (exluding the weekend)"
msgstr "Quotidiennement (sauf le week-end)"

msgid "Weekly (on mondays)"
msgstr "Hebdomadaire (le lundi)"

msgid "Monthly (on first monday of the month)"
msgstr "Mensuel (le premier lundi du mois)"

msgid "Never"
msgstr "Jamais"

msgid "Disabled"
msgstr "Désactivé"

msgid "6 months"
msgstr "6 mois"

msgid "1 year"
msgstr "1 an"

msgid "2 years"
msgstr "2 ans"

msgid "3 years"
msgstr "3 ans"

msgid "Linked file"
msgstr "Fichier lié"

msgid "Keep link"
msgstr "Conserver le lien"

msgid "Delete link"
msgstr "Supprimer le lien"

msgid "Replace link"
msgstr "Remplacer le lien"

msgid "Choose existing file"
msgstr "Choisir parmi des fichiers existants"

msgid "Link additional files"
msgstr "Lier des fichiers supplémentaires"

msgid "All directories"
msgstr "Tous les dossiers"

msgid "Directories"
msgstr "Répertoires"

msgid "All events"
msgstr "Tous les événements"

msgid "Daypass"
msgstr "Carte journalière"

msgid "Conference room"
msgstr "Salle de conférence"

#, python-format
msgid "150 years {organisation}"
msgstr "{organisation} de 150 ans"

msgid "Sports facility"
msgstr "Installations sportives"

msgid "We celebrate our 150th anniversary."
msgstr "Nous célébrons notre 150e anniversaire."

msgid "General Assembly"
msgstr "Assemblée générale"

msgid "Communal hall"
msgstr "Salle communale"

msgid "As every year."
msgstr "Comme chaque année."

msgid "Community Gymnastics"
msgstr "Gymnastique communautaire"

msgid "Gymnasium"
msgstr "Gymnase"

msgid "Get fit together."
msgstr "Retrouvons la forme ensemble."

msgid "Women's Club"
msgstr "Club des femmes"

msgid "Football Tournament"
msgstr "Tournoi de football"

msgid "Amateurs welcome!"
msgstr "Les amateurs sont les bienvenus !"

msgid "Sports Association"
msgstr "Association sportive"

msgid "all day"
msgstr "toute la journée"

msgid "Homepage"
msgstr "Page d'accueil"

msgid "Save"
msgstr "Sauver"

msgid "Edit"
msgstr "Modifier"

msgid "QR"
msgstr "QR"

msgid "Delete"
msgstr "Supprimer"

msgid "This form can't be deleted."
msgstr "Ce formulaire ne peut être supprimé."

msgid ""
"There are submissions associated with the form. Those need to be removed "
"first."
msgstr ""
"Il existe des requêtes associées à ce formulaire. Il faut d'abord les "
"supprimer."

msgid "Do you really want to delete this form?"
msgstr "Voulez-vous vraiment supprimer ce formulaire ?"

msgid "This cannot be undone."
msgstr "Cela ne peut être effectué."

msgid "Delete form"
msgstr "Supprimer le formulaire"

msgid "Export"
msgstr "Exporter"

msgid "Change URL"
msgstr "Changer URL"

msgid "Registration Windows"
msgstr "Fenêtres d'inscription"

msgid "Form"
msgstr "Formulaire"

msgid "External form"
msgstr "Formulaire externe"

msgid "New external form"
msgstr "Nouveau formulaire externe"

msgid "Document form"
msgstr "Formulaire de document"

msgid "Do you really want to delete this submission window?"
msgstr "Voulez-vous vraiment supprimer cette fenêtre de soumission ?"

msgid ""
"Submissions associated with this submission window will be deleted as well."
msgstr "Les soumissions associées à cette fenêtre de soumission seront "

msgid "Delete submission window"
msgstr "Supprimer la fenêtre de soumission"

msgid "Results"
msgstr "Résultats"

msgid "Do you really want to delete this survey?"
msgstr "Voulez-vous vraiment supprimer ce sondage ?"

msgid "This cannot be undone. And all submissions will be deleted with it."
msgstr ""
"Cela ne peut être annulé. Et toutes les soumissions seront supprimées avec."

msgid "Delete survey"
msgstr "Supprimer le sondage"

msgid "Submission Windows"
msgstr "Fenêtres de soumission"

msgid "Survey"
msgstr "Sondage"

msgid "People"
msgstr "Personnes"

msgid "Person"
msgstr "Personne"

msgid "Do you really want to delete this person?"
msgstr "Voulez-vous vraiment supprimer cette personne ?"

msgid "Delete person"
msgstr "Supprimer la personne"

msgid "Delete archived tickets"
msgstr "Supprimer les tickets archivés"

msgid "Do you really want to delete all archived tickets?"
msgstr "Voulez-vous vraiment supprimer tous les tickets archivés ?"

msgid "Accept ticket"
msgstr "Accepter le ticket"

msgid "This ticket can't be closed."
msgstr "Ce ticket ne peut pas être fermé."

msgid "This ticket requires a decision, but no decision has been made yet."
msgstr "Ce ticket nécessite une décision, mais aucune n'a encore été prise."

msgid "Close ticket"
msgstr "Fermer le ticket"

msgid "Reopen ticket"
msgstr "Ré-ouvrir le ticket"

msgid "Archive ticket"
msgstr "Archiver le ticket"

msgid "Recover from archive"
msgstr "Récupérer dans les archives"

msgid "Delete Ticket"
msgstr "Supprimer le ticket"

msgid "Assign ticket"
msgstr "Attribuer le ticket"

msgid "New Note"
msgstr "Nouveau commentaire"

msgid "PDF"
msgstr "PDF"

msgid "Download files"
msgstr "Télécharger les fichiers"

msgid "New Message"
msgstr "Nouveau message"

msgid "Ticket Status"
msgstr "Statut du ticket"

msgid "Invoice"
msgstr "Facture"

msgid "Discount / Surcharge"
msgstr "Remis / Supplément"

msgid "Text module"
msgstr "Module de texte"

msgid "Do you really want to delete this text module?"
msgstr "Voulez-vous vraiment supprimer ce module de texte?"

msgid "Delete text module"
msgstr "Supprimer le module de texte"

msgid "Recipients"
msgstr "Destinataires"

msgid "Room"
msgstr "Espace"

msgid "Resource Item"
msgstr "Article"

msgid "External resource link"
msgstr "Lien de ressource externe"

msgid "New external resource"
msgstr "Nouvelle ressource externe"

msgid "Export All"
msgstr "Exporter tout"

msgid "iFrame"
msgstr "iFrame"

msgid "Find Your Spot"
msgstr "Rechercher les dates / Réservations récurrentes"

msgid "E-Mail Recipient"
msgstr "Destinataire de l'e-mail"

msgid "Do you really want to delete this resource?"
msgstr "Voulez-vous vraiment supprimer cette ressource?"

msgid ""
"This cannot be undone and will take a while depending on the number of "
"reservations."
msgstr ""
"Cette opération ne peut être annulée et prendra un certain temps en fonction "
"du nombre de réservations."

msgid "Delete resource"
msgstr "Supprimer la ressource"

msgid ""
"There are future reservations associated with this resource that will also "
"be deleted. This cannot be undone and will take a while depending on the "
"number of reservations."
msgstr ""
"Des réservations futures associées à cette ressource seront également "
"supprimées. Cette opération ne peut être annulée et prendra un certain temps "
"en fonction du nombre de réservations."

msgid "Clean up"
msgstr "Nettoyer"

msgid "Occupancy"
msgstr "Occupation"

msgid "Subscribe"
msgstr "Souscrire"

msgid "Availability periods"
msgstr "Périodes de disponibilité"

msgid "Availability period"
msgstr "Période de disponibilité"

msgid "Paste"
msgstr "Coller"

msgid "Edit allocation"
msgstr "Modifier l'allocation"

msgid "Do you really want to delete this allocation?"
msgstr "Voulez-vous vraiment supprimer cette allocation ?"

msgid "Delete allocation"
msgstr "Supprimer l'allocation"

msgid "This resource can't be deleted."
msgstr "Cette ressource ne peut être supprimée."

msgid "There are existing reservations associated with this resource"
msgstr "Des réservations existantes sont associées à cette ressource"

#, python-format
msgid "Every ${days} until ${end}"
msgstr "Tous les ${days} jusqu'à ${end}"

msgid "Configure"
msgstr "Configurer"

msgid "This event can't be edited."
msgstr "Cet événement ne peut pas être édité."

msgid "Imported events can not be edited."
msgstr "Les événements importés ne peuvent pas être édités."

msgid "Do you really want to delete this event?"
msgstr "Voulez-vous vraiment supprimer cet événement ?"

msgid "Delete event"
msgstr "Supprimer l'événement"

msgid "This event can't be deleted."
msgstr "Cet événement ne peut être supprimé."

msgid "To remove this event, go to the ticket and reject it."
msgstr "Pour supprimer cet événement, allez sur le ticket et refusez-le."

msgid "Withdraw event"
msgstr "Retirer l'événement"

msgid "Do you really want to withdraw this event?"
msgstr "Voulez-vous retirer l'événement?"

msgid "You can re-publish an imported event later."
msgstr "Vous pouvez republier un événement importé plus tard."

msgid "Re-publish event"
msgstr "Republier l'événement"

msgid "Newsletter"
msgstr "Newsletter"

msgid "New"
msgstr "Nouveau"

msgid "Subscribers"
msgstr "Abonnés"

msgid "Test"
msgstr "Test"

msgid "Delete newsletter"
msgstr "Supprimer la newsletter"

msgid "Photo Albums"
msgstr "Albums photo"

msgid "Manage images"
msgstr "Gérer les images"

msgid "Photo Album"
msgstr "Album photo"

msgid "Choose images"
msgstr "Choisir des images"

msgid "Delete photo album"
msgstr "Supprimer l'album photo"

msgid "Usermanagement"
msgstr "Gestion de l'utilisateur"

msgid "Create Signup Link"
msgstr "Créez un lien d'inscription"

msgid "User group"
msgstr "Groupe d'utilisateurs"

msgid "Do you really want to delete this user group?"
msgstr "Voulez-vous vraiment supprimer ce groupe d'utilisateurs ?"

msgid "Delete user group"
msgstr "Supprimer le groupe d'utilisateurs"

msgid "Exports"
msgstr "Exports"

msgid "Payment Providers"
msgstr "Opérateurs de paiement"

msgid "Synchronise"
msgstr "Synchroniser"

msgid "Directory"
msgstr "Dossier"

#, python-format
msgid "Do you really want to delete \"${title}\"?"
msgstr "Voulez-vous vraiment supprimer «${title}»?"

msgid "All entries will be deleted as well!"
msgstr "Toutes les entrées seront également supprimées !"

msgid "Delete directory"
msgstr "Supprimer le dossier"

msgid "Entry"
msgstr "Entrée"

msgid "Published"
msgstr "Publié"

msgid "Upcoming"
msgstr "A l'anvenir"

msgid "Past"
msgstr "Passé"

msgid "Choose filter"
msgstr "Sélectionner un filtre"

msgid "Delete entry"
msgstr "Supprimer l'entrée"

msgid "Do you really want to delete this external link?"
msgstr "Voulez-vous vraiment supprimer ce lien externe?"

msgid "Delete external link"
msgstr "Supprimer lien externe"

msgid "Sort"
msgstr "Trier"

msgid "The submission was adopted"
msgstr "La proposition a été adoptée"

msgid "The entry is not valid, please adjust it"
msgstr "L'entrée n'est pas valide, veuillez la rectifier"

msgid "An entry with this name already exists"
msgstr "Une entrée du même nom existe déjà"

msgid "Your directory submission has been adopted"
msgstr "Votre proposition de répertoire a été adoptée"

msgid "Your change request has been applied"
msgstr "Votre demande de modification a été effectuée"

msgid "The change request was applied"
msgstr "La demande de modification a été effectuée"

msgid "The submission was rejected"
msgstr "La proposition a été rejetée"

msgid "Your directory entry submission has been rejected"
msgstr "La soumission de votre entrée dans l'annuaire a été rejetée"

msgid "The entry submission has been rejected"
msgstr "La soumission d'entrée a été rejetée"

msgid "Your directory change submission has been rejected"
msgstr "Votre demande de modification de l'annuaire a été rejetée"

msgid "The change submission has been rejected"
msgstr "La soumission de changement a été rejetée"

msgid "The rejection was already withdrawn"
msgstr "Le rejet a déjà été retiré"

msgid "The directory entry submission rejection has been withdrawn"
msgstr "Le rejet de la soumission d'entrée dans l'annuaire a été retiré"

msgid "The rejection of the entry has been withdrawn"
msgstr "Le rejet de l'entrée a été retiré"

msgid "The directory change submission rejection has been withdrawn"
msgstr "Le rejet de la demande de modification de l'annuaire a été retiré"

msgid "The rejection of the change has been withdrawn"
msgstr "Le rejet de la modification a été retiré "

msgid "Through URL only (not listed)"
msgstr "Via URL uniquement (non répertorié)"

msgid "Only by privileged users or after submitting a mTAN"
msgstr ""
"Uniquement par les utilisateurs privilégiés ou après avoir soumis un mTAN"

msgid "Through URL only after submitting a mTAN (not listed)"
msgstr "Via URL uniquement et après avoir soumis un mTAN (non répertorié)"

msgid "Members may view occupancy"
msgstr "Les membres peuvent voir l'occupation "

msgid ""
"The occupancy view shows the e-mail addresses submitted with the "
"reservations, so we only recommend enabling this for internal resources "
"unless all members are sworn to uphold data privacy."
msgstr ""
"L'affichage de l'occupation indique les adresses électroniques soumises avec "
"les réservations. Nous vous recommandons donc de ne l'activer que pour les "
"ressources internes, à moins que tous les membres ne soient tenus de "
"respecter la confidentialité des données."

msgid "Visible on homepage"
msgstr "Visible sur la page d'accueil"

msgid "Visibility"
msgstr "Visibilité"

msgid ""
"- '-' will be converted to a bulleted list\n"
"- Urls will be transformed into links\n"
"- Emails and phone numbers as well"
msgstr ""
"- Les \"-\" seront convertis en liste à puces.\n"
"- Les urls seront transformées en liens\n"
"- Les e-mails et les numéros de téléphone aussi"

msgid "Inherit address from another topic"
msgstr "Hériter de l'adresse d'un autre sujet"

msgid "Topic to inherit from"
msgstr "Sujet dont on hérite"

msgid "Hide contact info in sidebar"
msgstr "Nascondi le informazioni di contatto nella sidebar"

msgid "Show people on bottom of main page (instead of sidebar)"
msgstr ""
"Afficher les personnes en bas de la page principale (au lieu de la barre "
"latérale)"

msgid "Use text instead of lead in the newsletter"
msgstr "Utiliser le texte au lieu de l'introduction dans le newsletter"

msgid "Select additional person"
msgstr "Sélectionnez une personne supplémentaire"

msgid "List this function in the page of this person"
msgstr "Afficher cette fonction sur la page de cette personne"

msgid "Use Western ordered names"
msgstr "Utiliser des noms occidentaux ordonnés"

msgid "For instance Franz Müller instead of Müller Franz"
msgstr "Par exemple Franz Müller au lieu de Müller Franz"

msgid "A resource with this name already exists"
msgstr "Une ressource portant ce nom existe déjà"

msgid "Enable honey pot"
msgstr "Activer les honey pot"

msgid "Spam protection"
msgstr "Protection contre le spam"

msgid "Show image on preview on the parent page"
msgstr "Afficher l'image sur l'aperçu de la page parent"

msgid "Show image on page"
msgstr "Afficher l'image sur la page"

msgid "As first element of the content"
msgstr "Come primo elemento del contenuto"

msgid "As a full width header"
msgstr "Come immagine di intestazione a tutta larghezza"

msgid "Show file links in sidebar"
msgstr "Afficher les liens vers les fichiers dans la barre latérale"

msgid ""
"Files linked in text and uploaded files are no longer displayed in the "
"sidebar if this option is deselected."
msgstr ""
"Les fichiers liés dans le texte et les fichiers chargés ne sont plus "
"affichés dans la barre latérale si cette option est désélectionnée."

msgid "Sidebar links"
msgstr "Liens dans la barre latérale"

msgid "Contact link"
msgstr "Lien de contact"

msgid "Sidebar contact"
msgstr "Contact dans la barre latérale"

msgid "Please provide a URL if contact link text is set"
msgstr "Veuillez fournir une URL si le texte du lien de contact est défini"

msgid "Please provide link text if contact URL is set"
msgstr "Veuillez indiquer le texte du lien si l'URL de contact est définie"

msgid "Contact Text"
msgstr "Lien de contact"

msgid "Contact URL"
msgstr "URL de contact"

msgid "Delete content when expired"
msgstr "Supprimer le contenu lorsqu'il est expiré"

msgid "This content is automatically deleted if the end date is in the past"
msgstr ""
"Ce contenu est automatiquement supprimé lorsque la date de fin est dépassée"

msgid "Delete content"
msgstr "Supprimer le contenu"

msgid "Photo album"
msgstr "Album photo"

msgid "In future"
msgstr "Dans le futur"

msgid "This month"
msgstr "Ce mois-ci"

msgid "Last month"
msgstr "Le mois dernier"

msgid "This year"
msgstr "Cette année"

msgid "Last year"
msgstr "L'an dernier"

msgid "Older"
msgstr "Plus âgés"

msgid "Meeting"
msgstr "Réunion"

msgid "Do you really want to delete this note?"
msgstr "Voulez-vous vraiment supprimer cette note ?"

msgid "Delete Note"
msgstr "Supprimer la note"

msgid "Always visible on homepage"
msgstr "Toujours visible sur la page d'accueil"

msgid "Inquiry"
msgstr "Demande"

msgid "Report and Proposal"
msgstr "Rapport et proposition"

msgid "Urgent Interpellation"
msgstr "Interpellation urgente"

msgid "Invitation"
msgstr "Invitation"

msgid "Interpellation"
msgstr "Interpellation"

msgid "Commission Report"
msgstr "Rapport de commission"

msgid "Motion"
msgstr "Motion"

msgid "Postulate"
msgstr "Postulat"

msgid "Resolution"
msgstr "Résolution"

msgid "Election"
msgstr "Election"

msgid "Parliamentary Statement"
msgstr "Déclaration parlementaire"

msgid "Miscellaneous"
msgstr "Divers"

msgid "Neujahrestag"
msgstr "Nouvel an"

msgid "Berchtoldstag"
msgstr "Saint-Berchtold"

msgid "Heilige Drei Könige"
msgstr "Épiphanie"

msgid "Jahrestag der Ausrufung der Republik"
msgstr "Instauration de la République"

msgid "Josefstag"
msgstr "Saint-Joseph"

msgid "Näfelser Fahrt"
msgstr "Näfelser Fahrt"

msgid "Ostern"
msgstr "Pâques"

msgid "Karfreitag"
msgstr "Vendredi Saint"

msgid "Ostermontag"
msgstr "Lundi de Pâques"

msgid "Tag der Arbeit"
msgstr "Fête du travail"

msgid "Auffahrt"
msgstr "Ascension"

msgid "Pfingsten"
msgstr "Pentecôte"

msgid "Pfingstmontag"
msgstr "Lundi de Pentecôte"

msgid "Fronleichnam"
msgstr "Fète-Dieu"

msgid "Fest der Unabhängigkeit"
msgstr "Commémoration du plébiscite jurassien"

msgid "Peter und Paul"
msgstr "Sts Pierre et Paul"

msgid "Nationalfeiertag"
msgstr "Fête nationale Suisse"

msgid "Mariä Himmelfahrt"
msgstr "Assomption"

msgid "Bruder Klaus"
msgstr "Bruder Klaus"

msgid "Allerheiligen"
msgstr "La Toussaint"

msgid "Mariä Empfängnis"
msgstr "Immaculée Conception"

msgid "Escalade de Genève"
msgstr "Escalade de Genève"

msgid "Weihnachten"
msgstr "Noël"

msgid "Stephanstag"
msgstr "Saint-Étienne"

msgid "Wiederherstellung der Republik"
msgstr "Restauration de la République"

msgid "Form Submissions"
msgstr "Envois de formulaire"

msgid ""
"This is not the oldest undecided submission of this registration window. Do "
"you really want to confirm this submission?"
msgstr ""
"Ce n'est pas la plus ancienne soumission indécise de cette fenêtre "
"d'inscription. Voulez-vous vraiment confirmer cette soumission ?"

msgid ""
"By confirming this submission, you will prefer this over a submission that "
"came in earlier."
msgstr ""
"En confirmant cette soumission, vous la préférez à une soumission arrivée "
"plus tôt."

msgid "Confirm registration"
msgstr "Confirmer l'inscription"

msgid "Deny registration"
msgstr "Refuser l'inscription"

msgid "Cancel registration"
msgstr "Annuler l'inscription"

msgid "Edit submission"
msgstr "Modifier votre envoi"

msgid "Reject"
msgstr "Refuser"

msgid "Do you really want to reject this reservation?"
msgstr "Voulez-vous vraiment refuser cette réservation?"

#, python-format
msgid "Rejecting ${title} can't be undone."
msgstr "Refuser ${title} est irréversible."

msgid "Reject reservation"
msgstr "Refuser la réservation"

msgid "Adjust"
msgstr "Ajuster"

msgid "Accept all reservations"
msgstr "Accepter toutes les réservations"

msgid "Send reservation summary"
msgstr "Envoyer le résumé de la réservation"

msgid "Do you really want to send a reservation summary?"
msgstr "Voulez-vous vraiment envoyer un résumé de la réservation ?"

msgid ""
"This will always be sent via e-mail, even when ticket updates have been "
"disabled. Make sure to only use this to inform customers, when significant "
"changes have been made to the reservations, they need to be aware of."
msgstr ""
"Elle sera toujours envoyée par courrier électronique, même si les mises à "
"jour des billets ont été désactivées. Veillez à ne l'utiliser que pour "
"informer les clients des changements importants apportés aux réservations et "
"dont ils doivent avoir connaissance."

msgid "Details about the reservation"
msgstr "Détails à propos de la réservation"

msgid "Edit details"
msgstr "Modifier les détails"

msgid "Edit key code"
msgstr "Modifier le code clé"

msgid "Accept all with message"
msgstr "Tout accepter avec message"

msgid "Reject all"
msgstr "Tout refuser"

msgid "Do you really want to reject all reservations?"
msgstr "Voulez-vous vraiment refuser toutes les réservations?"

msgid "Rejecting these reservations can't be undone."
msgstr "Le refus de ces réservations est irréversible."

msgid "Reject reservations"
msgstr "Refuser les réservations"

msgid "Reject all with message"
msgstr "Tout refuser avec message"

<<<<<<< HEAD
=======
msgid "Add reservation"
msgstr "Ajouter une réservation"

#.
>>>>>>> 2b4c50a2
#. Used in sentence: "${event} published."
#.
msgid "Event"
msgstr "Événement"

msgid "Accept event"
msgstr "Accepter l'événement"

msgid "Edit event"
msgstr "Modifier l'événement"

msgid "Reject event"
msgstr "Refuser l'événement"

msgid "Do you really want to reject this event?"
msgstr "Voulez-vous vraiment refuser cet événement?"

msgid "Rejecting this event can't be undone."
msgstr "Rejeter cet événement est irréversible."

msgid "Directory Entry Submissions"
msgstr "Propositions d'entrée de répertoire"

msgid "Adopt"
msgstr "Adopter"

msgid "View directory entry"
msgstr "Voir l'entrée de répertoire"

msgid "Withdraw rejection"
msgstr "Retirer le refus"

msgid ""
"This directory entry has been rejected. Do you want to withdraw the "
"rejection?"
msgstr ""
"Cette entrée de répertoire a été rejetée. Voulez-vous retirer le rejet?"

msgid ""
"This directory change has been rejected. Do you want to withdraw the "
"rejection?"
msgstr ""
"Cette modification de répertoire a été rejetée. Voulez-vous retirer le "
"rejet ?"

msgid "Reject change request"
msgstr "Rejeter la demande de modification"

msgid "Do you really want to reject this change?"
msgstr "Voulez-vous vraiment rejeter cette modification?"

msgid "Reject change"
msgstr "Rejeter le changement"

msgid "Reject entry"
msgstr "Rejeter l'entrée"

msgid "Do you really want to reject this entry?"
msgstr "Souhaitez-vous vraiment rejeter cette entrée ?"

msgid "Chats"
msgstr "Chats"

msgid "Link"
msgstr "Lien"

msgid "New Link"
msgstr "Nouveau lien"

msgid "Added a new link"
msgstr "A ajouté un nouveau lien"

msgid "Edit Link"
msgstr "Modifier le lien"

msgid "Move Link"
msgstr "Déplacer le lien"

msgid "The link was deleted"
msgstr "Le lien a été supprimé"

#, python-format
msgid "Do you really want to delete the link \"${title}\"?"
msgstr "Voulez-vous vraiment supprimer le lien « ${title} » ?"

msgid "Topic"
msgstr "Rubrique"

msgid "New Topic"
msgstr "Nouveau sujet"

msgid "Added a new topic"
msgstr "A ajouté un nouveau sujet"

msgid "Edit Topic"
msgstr "Modifier le sujet"

msgid "Move Topic"
msgstr "Déplacer le sujet"

msgid "The topic was deleted"
msgstr "Le sujet a été supprimé"

msgid "Delete topic"
msgstr "Supprimer le sujet"

#, python-format
msgid "Do you really want to delete the topic \"${title}\"?"
msgstr "Voulez-vous vraiment supprimer le sujet « ${title} » ?"

msgid "News"
msgstr "Nouvelles"

msgid "Add News"
msgstr "Ajouter des nouvelles"

msgid "Added news"
msgstr "Nouvelles ajoutées"

msgid "Edit News"
msgstr "Modifier les nouvelles"

msgid "The news was deleted"
msgstr "Les nouvelles ont été supprimées"

msgid "Delete news"
msgstr "Supprimez les nouvelles"

#, python-format
msgid "Do you really want to delete the news \"${title}\"?"
msgstr "Voulez-vous vraiment supprimer les nouvelles « ${title} » ?"

msgid "Add iFrame"
msgstr "Ajouter une iFrame"

msgid "Added iFrame"
msgstr "Ajout d'une iFrame"

msgid "Edit iFrame"
msgstr "Modifier l'iFrame"

msgid "The iFrame was deleted"
msgstr "L'iFrame a été supprimée"

msgid "Delete iFrame"
msgstr "Supprimer l'iFrame"

#, python-format
msgid "Do you really want to delete the iFrame \"${title}\"?"
msgstr "Voulez-vous vraiment supprimer l'iFrame « ${title} » ?"

msgid "Copy"
msgstr "Copie"

msgid "A News cannot be pasted as Topic"
msgstr "Une nouvelle ne peut pas être collée comme un sujet"

msgid "A Topic cannot be pasted as News"
msgstr "Un sujet ne peut pas être collé comme une nouvelle"

msgid ""
"Please note that this page has the following subpages which will also be "
"deleted:"
msgstr ""
"Veuillez noter que cette page a les sous-pages suivantes qui seront "
"également supprimées :"

msgid "Please scroll to the bottom to enable the confirm button."
msgstr ""
"Veuillez faire défiler vers le bas pour activer le bouton de confirmation."

msgid "This page can't be deleted."
msgstr "Cette page ne peut pas être supprimée."

msgid ""
"This page has subpages. Only administrators can delete pages with subpages. "
"To delete this page, delete all subpages first or ask an administrator to do "
"it for you."
msgstr ""
"Cette page contient des sous-pages. Seuls les administrateurs peuvent "
"supprimer des pages avec des sous-pages. Pour supprimer cette page, "
"supprimez d'abord toutes les sous-pages, ou demandez à un administrateur de "
"le faire pour vous."

msgid "Source"
msgstr "Source"

msgid "Subject"
msgstr "Sujet"

msgid "Owner"
msgstr "Propriétaire"

msgid "Created"
msgstr "Créé"

msgid "Reaction Time"
msgstr "Temps de réaction"

msgid "Process Time"
msgstr "Temps de traitement"

msgid "Event Source"
msgstr "Source d'événement"

msgid "Total"
msgstr "Total"

msgid "Unit"
msgstr "Unité"

msgid "Quantity"
msgstr "Quantité"

msgid "VAT"
msgstr "TVA"

msgid "Payment"
msgstr "Paiement"

msgid "Total Amount"
msgstr "Montant total"

msgid ""
"The record behind this ticket was removed. The following information is a "
"snapshot kept for future reference."
msgstr ""
"Le dossier lié à ce ticket a été supprimé. L'information suivante est un "
"instantané conservé pour une référence future."

msgid "Summary"
msgstr "Sommaire"

msgid "No availability periods defined."
msgstr "Aucune période de disponibilité définie."

msgid ""
"Api keys can be used to ensure you're not being rate limited. They are not "
"required to use the API."
msgstr ""
"Les clés API peuvent être utilisées pour s'assurer que vous n'êtes pas "
"limité en débit. Il n'est pas nécessaire d'utiliser l'API."

msgid "Application Keys"
msgstr "Clés d'application"

msgid "Key"
msgstr "Clé"

msgid "Last used"
msgstr "Dernière utilisation"

msgid "Add Key"
msgstr "Ajouter une clé"

msgid "State:"
msgstr "État :"

msgid "Owner:"
msgstr "Propriétaire :"

msgid "Kind:"
msgstr "Type :"

msgid "No directories defined yet."
msgstr "Aucun dossier défini pour l'instant."

msgid "No entries found."
msgstr "Aucune entrée trouvée."

msgid "Propose entry"
msgstr "Proposer une entrée"

msgid "Something missing? Propose a new entry."
msgstr "Il manque quelque chose ? Proposez une nouvelle entrée."

msgid "Actions"
msgstr "Actions"

msgid "Get notifications on new entries"
msgstr "Recevoir des notifications sur les nouvelles entrées"

msgid "External link"
msgstr "Lien externe"

msgid "More information"
msgstr "Plus de renseignements"

msgid "Change Request"
msgstr "Demande de modification"

msgid "Found an error? Propose a change to this entry."
msgstr ""
"Vous avez trouvé une erreur ? Proposez une modification à apporter à cette "
"entrée."

msgid "No subscribers yet"
msgstr "Pas encore d'abonnés"

msgid "There are currently ${count} recipients registered."
msgstr "Il y a actuellement ${count} destinataires enregistrés."

msgid ""
"Subscribers may always unsubscribe themselves through a link shown at the "
"bottom of the newsletter. If you unsubscribe them here, they will not be "
"notified."
msgstr ""
"Les abonnés peuvent toujours se désinscrire à travers un lien affiché au bas "
"du bulletin d'information. Si vous vous désabonnez ici, ils ne seront pas "
"informés. "

msgid "Unsubscribe"
msgstr "Se désabonner"

msgid "unsubscribe"
msgstr "se désabonner"

msgid ""
"This recipient has delivery failures, including hard bounces, invalid email "
"addresses, spam complaints, manual deactivations, or being blocked. We "
"recommend unsubscribing it from the list."
msgstr ""
"Ce destinataire a des échecs de livraison, y compris des rebonds, des "
"adresses e-mail invalides, des plaintes pour spam, des désactivations "
"manuelles, ou est bloqué. Nous recommandons de le désinscrire de la liste."

msgid ""
"Your edit requires a migration of existing entries. Please confirm the "
"following changes."
msgstr ""
"Votre modification requiert la migration d'entrées existantes. Veuillez "
"confirmer les changements suivants."

msgid ""
"Changes are detected using a heuristic. Therefore it is possible that your "
"changes were misdetected. If in doubt, press cancel and try to change the "
"directory in small increments."
msgstr ""
"Les changements sont détectés selon une technique heuristique. Il est donc "
"possible que vos changements soient mal détectés. Si vous avez un doute, "
"veuillez appuyer sur Annuler, et essayer de faire les changements dans le "
"dossier par petites incrémentations."

msgid "For additional safety you can also download a backup before continuing:"
msgstr ""
"Pour plus de sécurité, vous pouvez également télécharger une sauvegarde "
"avant de continuer :"

msgid "Download backup"
msgstr "Télécharger une sauvegarde"

msgid ""
"There was an error while migrating your directory! You can fix the displayed "
"entries in a separate window and then continue here."
msgstr ""
"Une erreur est survenue lors de la migration de votre dossier ! Vous pouvez "
"résoudre les problèmes concernant les entrées affichées dans une autre "
"fenêtre, puis continuer ici."

msgid "Added:"
msgstr "Ajouté :"

msgid "Removed:"
msgstr "Retiré :"

msgid "Renamed:"
msgstr "Renommé :"

msgid "Changed:"
msgstr "Changé :"

msgid "Confirm"
msgstr "Confirmer"

msgid "There was an error while importing your directory!"
msgstr "Une erreur est survenue lors de l'importation de votre dossier !"

msgid "Download Form"
msgstr "Télécharger le formulaire"

msgid "Embed iFrame"
msgstr "Intégrer une iFrame"

msgid "You can copy the following code to embed this page as an iFrame:"
msgstr ""
"Vous pouvez copier le code suivant pour intégrer cette page dans une iFrame:"

msgid ""
"To display the breadcrumbs you can add ${bc_level} as a parameter to the "
"URL. The number defines where the breadcrumbs start. 1 in this case means "
"that the first level is hidden. You can use any number as long as it is less "
"than the number of levels in the breadcrumbs."
msgstr ""
"Pour afficher le fil d'Ariane, vous pouvez ajouter ${bc_level} comme "
"paramètre à l'URL. Le nombre définit où le fil d'Ariane commence. 1 dans ce  "
"cas signifie que le premier niveau est masqué. Vous pouvez utiliser "
"n'importe quel nombre tant qu'il est inférieur au nombre de niveaux dans le "
"fil d'Ariane."

msgid ""
"Please review your data and press \"Complete\" to finalize the process. If "
"there's anything you'd like to change, click on \"Edit\" to return to the "
"filled-out form."
msgstr ""
"Veuillez vérifier vos données et appuyez sur « Compléter » pour finaliser le "
"processus. S'il y a quelque chose que vous souhaitez modifier, cliquez sur « "
"Modifier » pour retourner sur le formulaire complété."

msgid ""
"The image shown in the list view is a square. To have your image shown fully "
"in the list view, you need to use a square image."
msgstr ""
"L'image affichée dans la liste est un carré. Pour que votre image s'affiche "
"entièrement dans la liste, vous devez utiliser une image carrée."

msgid "Complete"
msgstr "Complet"

msgid "Entries in export: ${count}"
msgstr "Entrées dans l'exportation: ${count}"

msgid "No exports available."
msgstr "Aucune exportation disponible."

msgid "Upload"
msgstr "Télécharger"

msgid "Just Uploaded"
msgstr "Mis en ligne à l'instant"

msgid "Extension"
msgstr "Extension"

msgid "Upload Date"
msgstr "Date de téléchargement"

msgid "All Files"
msgstr "Tous les fichiers"

msgid "No files uploaded yet"
msgstr "Aucun fichier téléchargé pour le moment"

msgid "All dates"
msgstr "Toutes les dates"

msgid ""
"By default we assume that you only want to select a single time slot and "
"room per day. If you want to select more than one time slot or room on a "
"given day, you may hold and press any one of your Shift, Alt or Ctrl keys "
"while clicking the time slots you want to reserve."
msgstr ""
"Par défaut, nous supposons que vous ne souhaitez sélectionner qu'un seul "
"créneau horaire et une seule salle par jour. Si vous souhaitez sélectionner "
"plus d'un créneau horaire ou d'une salle pour un jour donné, vous pouvez "
"maintenir enfoncée l'une des touches Shift, Alt ou Ctrl tout en cliquant sur "
"les créneaux horaires que vous souhaitez réserver."

#. Canonical text for ${and_rooms} is: "and rooms"
msgid ""
"We were unable to reserve some slots matching your criteria for the "
"following dates${and_rooms}, please note that some of those dates may still "
"have one or more available slots that are either shorter or longer than your "
"selected duration. ${dates}"
msgstr ""
"Nous n'avons pas pu réserver certains créneaux correspondant à vos critères "
"pour les dates${and_rooms} suivantes. Veuillez noter que certaines de ces "
"dates peuvent encore avoir un ou plusieurs créneaux disponibles qui sont "
"soit plus courts, soit plus longs que la durée que vous avez choisie. $"
"{dates}"

#. Used in sentence: "We were unable to reserve some slots matching your
#. criteria for the following dates${and_rooms}, please note that some of those
#. dates may still have one or more available slots that are either shorter or
#. longer than your selected duration. ${dates}"
msgid "and rooms"
msgstr " et chambres"

msgid "Unavailable"
msgstr "Indisponible"

msgid "No dates found"
msgstr "Aucune date trouvée"

msgid "You are trying to open a page for which you are not authorized."
msgstr "Vous essayez d'ouvrir une page pour laquelle vous n'êtes pas autorisé."

msgid "Please follow this link to login with a different user."
msgstr ""
"Veuillez suivre ce lien pour vous connecter en tant qu'utilisateur différent."

msgid "Please follow this link to login."
msgstr "Veuillez suivre ce lien pour vous connecter."

msgid "No forms defined yet."
msgstr "Aucun formulaire défini pour le moment."

msgid ""
"To edit the image descriptions, click on one, enter your descrption and "
"press return. To abort press escape."
msgstr ""
"Pour modifier les descriptions d'image, cliquez sur une image, saisissez "
"votre description et appuyez sur retour. Pour interrompre, appuyez sur "
"sortir."

msgid "No images uploaded yet"
msgstr "Aucune image téléchargée pour le moment"

msgid "This album does not contain any images yet."
msgstr "Cet album ne contient pas encore d'images."

msgid "No photo albums defined yet."
msgstr "Aucun album photo défini pour le moment."

msgid "Skip navigation"
msgstr "Ignorez la navigation"

msgid "Straight to ..."
msgstr "Directement à ..."

msgid "Back to the homepage"
msgstr "Retour à la page d'accueil"

msgid "Search"
msgstr "Chercher"

msgid "The form contains errors. Please check the marked fields."
msgstr ""
"Le formulaire contient des erreurs. Prière de vérifier les champs entourés."

msgid "Copied to Clipboard!"
msgstr "Copié dans le presse-papiers!"

msgid "Healthy"
msgstr "Santé"

msgid "Errors"
msgstr "Erreurs"

msgid "Duration [s]"
msgstr "Durée [s]"

msgid "Alternatives"
msgstr "Alternatives"

msgid "Don't have an account yet?"
msgstr "Vous n'avez pas encore de compte ?"

msgid "Register now"
msgstr "Inscrivez-vous maintenant"

msgid "Forgot your password?"
msgstr "Avez-vous oublié votre mot de passe ?"

msgid "Reset password"
msgstr "Réinitialisez le mot de passe"

msgid "You are here"
msgstr "Vous êtes ici"

msgid "Privacy Protection"
msgstr "Protection des données"

msgid "About"
msgstr "Impressum"

msgid "Partner"
msgstr "Partenaire"

msgid "more…"
msgstr "plus…"

msgid "Submit"
msgstr "Envoyer"

msgid "Selected Topics"
msgstr "Sujets sélectionnés"

msgid "Drop files to upload"
msgstr "Déposez des fichiers pour télécharger"

msgid "All news"
msgstr "Toutes les nouvelles"

msgid "This site is private but can also be seen by members"
msgstr "Ce site est privé mais peut également être vu par les membres"

msgid "This site is public but requires submitting an mTAN"
msgstr "Ce site est public mais nécessite la soumission d'un mTAN"

msgid "This site is secret and requires submitting an mTAN"
msgstr "Ce site est privé et nécessite la soumission d'un mTAN"

msgid "This site is not published."
msgstr "Cette page n'est pas publiée."

msgid "This site is not public."
msgstr "Ce site n'est pas public."

msgid "This site is not public but it can be seen by members."
msgstr "Ce site n'est pas public mais il peut être vu par les membres."

msgid ""
"This site contains no lead. Leads are used for lists and search results."
msgstr ""
"Cette rubrique ne contient pas d’introduction. Il est important de saisir un "
"texte comme introduction pour faciliter la recherche et les listes."

msgid "Links"
msgstr "Liens"

msgid "Invoice Items"
msgstr "Postes de facture"

msgid "Item(s)"
msgstr "Article(s)"

msgid "Change request"
msgstr "Demande de modification"

msgid "New Entry"
msgstr "Nouvelle entrée"

msgid "Credit Card Fee"
msgstr "Frais de carte de crédit"

msgid "${vat_rate}% included"
msgstr "${vat_rate}% incluse"

msgid "Value Added Tax"
msgstr "Taxe sur la valeur ajoutée"

msgid "Offline Payment"
msgstr "Facture"

msgid "Online Payment"
msgstr "Paiement en ligne"

msgid "Previous Page"
msgstr "Page précédente"

msgid "Next Page"
msgstr "Page suivante"

msgid ""
"Persons living outside the following zipcodes may only reserve this "
"allocation on the ${date}: ${zipcodes}"
msgstr ""
"Les personnes vivant en dehors des localités ayant les codes postaux "
"suivants ne peuvent réserver cette allocation que le ${date} : ${zipcodes}"

msgid "Initiated"
msgstr "Initié"

msgid "Submitted"
msgstr "Soumis"

msgid "Withdrawn"
msgstr "Retiré"

msgid "List Preview"
msgstr "Aperçu de la liste"

msgid "Additional Information"
msgstr "Information additionnelle"

msgid "Location"
msgstr "Localisation"

msgid "Date and time"
msgstr "Date et heure"

msgid "Recurrence"
msgstr "Récurrence"

msgid "No events found."
msgstr "Aucun événement trouvé."

msgid "Past events"
msgstr "Événements passées"

msgid "Filter by date"
msgstr "Filtrer par date"

msgid "Administrator"
msgstr "Administrateur"

msgid "Administrators"
msgstr "Administrateurs"

msgid "Editors"
msgstr "Éditeurs"

msgid "Supporters"
msgstr "Supporteurs"

msgid "Members"
msgstr "Membres"

msgid "Close (Esc)"
msgstr "Fermer (Echap)"

msgid "Share"
msgstr "Partager"

msgid "Toggle fullscreen"
msgstr "Basculer en mode plein écran"

msgid "Zoom in/out"
msgstr "Zoom avant/arrière"

msgid ""
"This space holds images from your photo-albums. To show photos add a few "
"photos to an album and mark it as available for the homepage."
msgstr ""
"Cet emplacement contient des images de vos albums de photos. Pour afficher "
"des photos, ajoutez quelques photos à un album et marquez-les comme "
"disponibles pour la page d'accueil."

msgid "Has a digital seal"
msgstr "Possède un sceau digital"

msgid "${count} page"
msgstr "${count} page"

msgid "${count} pages"
msgstr "${count} pages"

msgid "Further occurrences:"
msgstr "Autres dates:"

msgid ""
"Your request will be processed shortly. To see the state of your process "
"your may return to this page at any time. All information on this page has "
"been sent to your e-mail address."
msgstr ""
"Votre demande va être traitée sous peu. Pour suivre l'état d'avancement, "
"vous pouvez revenir sur cette page à tout moment. Toutes les informations "
"présentes sur cette page ont été envoyées à votre adresse e-mail."

msgid ""
"Your request will be processed shortly. To see the state of your process "
"your may return to this page at any time."
msgstr ""
"Votre demande sera traitée sous peu. Pour connaître l'état d'avancement du "
"traitement de votre demande, vous pouvez revenir sur cette page à tout "
"moment."

msgid "Your request has been completed."
msgstr "Votre demande a été traitée."

msgid "Privacy"
msgstr "Confidentialité"

msgid "Send me my entered data by e-mail."
msgstr "M'envoyer mes données saisies par e-mail."

msgid "Pay Online Now"
msgstr "Payer en ligne maintenant"

msgid "Pay Offline later"
msgstr "Payer par facture"

msgid "Show more"
msgstr "Afficher plus"

msgid "at ${time}"
msgstr "à ${time}"

msgid "Object"
msgstr "Objet"

msgid "Reservation"
msgstr "Réservation"

msgid "Disbursed"
msgstr "Décaissé"

msgid "Digital seal"
msgstr "Sceau électronique"

msgid "Private"
msgstr "Privé"

msgid "Will be published on:"
msgstr "Sera publié sur :"

msgid "Publication date:"
msgstr "Date de publication :"

msgid "Reset"
msgstr "Réinitialiser"

msgid "Not a publication"
msgstr "Pas une publication"

msgid "Content"
msgstr "Contenu"

msgid "1 page"
msgstr "1 page"

msgid "Contains no readable text"
msgstr "Ne contient aucun texte lisible"

msgid "1 word"
msgstr "1 mot"

msgid "${count} words"
msgstr "${count} mots"

msgid "Do you really want to delete this file?"
msgstr "Voulez-vous vraiment supprimer ce fichier?"

msgid "Delete File"
msgstr "Supprimez le fichier"

msgid "Please provide the new name for the file"
msgstr "Veuillez fournir le nouveau nom du fichier "

msgid "Rename"
msgstr "Renommer"

msgid "Download"
msgstr "Télécharger"

msgid "Linked Pages"
msgstr "Pages reliées"

msgid "Links to ${filename}"
msgstr "Liens vers ${filename}"

msgid "Digital seal applied by ${signee} on ${date}"
msgstr "Sceau digital appliqué par ${signee} le ${date}"

msgid "Please enter your yubikey to apply a digital seal to this file"
msgstr ""
"Veuillez entrer votre yubikey pour appliquer un sceau digital à ce fichier"

msgid "Sign"
msgstr "Signer"

msgid ""
"Published documents with a digital seal can be discovered through the site-"
"search and in the list of documents with a digital seal. This action will be "
"logged and cannot be undone."
msgstr ""
"Documents publiés avec un sceau digital peuvent être trouvés grâce au moteur "
"de recherche sur le site et dans liste des documents avec un sceau digital. "
"Cette action sera enregistrée et ne pourra pas être annulée."

msgid "Without digital seal"
msgstr "Sans sceau digital"

msgid "Apply digital seal now"
msgstr "Appliquez le sceau digital maintenant"

msgid "You are not authorised to apply digital seals to documents"
msgstr ""
"Vous n'êtes pas autorisé à apposer des sceaux digitaux sur des documents"

msgid "Click to add a description"
msgstr "Cliquez pour ajouter une description"

msgid "Do you really want to delete the image?"
msgstr "Voulez-vous vraiment supprimer l'image ?"

msgid "Delete Image"
msgstr "Supprimez l'image"

msgid "${name} was provided with a digital seal on ${date}"
msgstr "${name} a été pourvu d'un sceau numérique le ${date}"

msgid "${name} is not in our database"
msgstr "${name} n'est pas dans notre base de données"

msgid "Accept"
msgstr "Accepter"

msgid "Close"
msgstr "Fermer"

msgid "Copy to clipboard"
msgstr "Copier dans le presse-papiers"

msgid "Unpaid"
msgstr "Non payé"

msgid "No submissions yet."
msgstr "Aucune soumission pour l'instant."

msgid "Number of participants"
msgstr "Nombre de participants"

msgid "Hello!"
msgstr "Bonjour"

msgid "Your e-mail address was just used to create an account on ${homepage}."
msgstr ""
"Votre adresse e-mail vient d'être utilisée pour créer un compte sur $"
"{homepage}."

msgid "To activate your account, click confirm below:"
msgstr "Pour activer votre compte, cliquer sur confirmer ci-dessous:"

msgid "Confirm my account"
msgstr "Confirmer mon compte"

msgid ""
"If you believe this is an error, ignore this message and we'll never bother "
"you again."
msgstr ""
"Si vous pensez que c'est une erreur, ignorez ce message et nous ne vous "
"importunerons plus jamais."

msgid "Your e-mail address was just used to send a login link to ${homepage}."
msgstr ""
"Votre adresse e-mail vient d'être utilisée pour envoyer un lien de connexion "
"à ${homepage}."

msgid "Use the token below or click on the link to complete your login."
msgstr ""
"Utilisez le code ci-dessous ou cliquez sur le lien pour vous connecter."

msgid "Complete Login"
msgstr "Connexion complète"

msgid "Hello"
msgstr "Bonjour"

msgid ""
"You are receiving this mail because you subscribed to the following "
"newsletter:"
msgstr ""
"Vous recevez ce courriel parce que vous vous êtes abonné à la lettre "
"d'informations suivante:"

msgid "You subscribed to the following newsletter categories:"
msgstr ""
"Vous vous êtes abonné aux catégories de lettres d'information suivantes:"

msgid "Please click the following link to confirm your subscription:"
msgstr "Veuillez cliquer sur le lien suivant pour confirmer votre abonnement:"

msgid "Confirm subscription"
msgstr "Confirmer l'abonnement"

msgid "To update your subscription categories click here:"
msgstr "Pour mettre à jour vos catégories d'abonnement, cliquez ici:"

msgid "Update subscription"
msgstr "Mise à jour de l'abonnement"

msgid ""
"If you did not subscribe to this newsletter you can simply ignore this e-"
"mail."
msgstr ""
"Si vous ne vous êtes pas abonné à cette lettre d'informations, vous pouvez "
"tout simplement ignorer cet e-mail."

msgid "Click here to unsubscribe."
msgstr "Cliquer ici pour vous désabonner."

msgid ""
"You are receiving this mail because you subscribed to getting notifications "
"on new entries in the following directory:"
msgstr ""
"Vous recevez ce courriel parce que vous vous êtes abonné à recevoir des "
"notifications sur les nouvelles entrées dans le répertoire suivant:"

msgid ""
"If you did not subscribe to this notifications you can simply ignore this e-"
"mail."
msgstr ""
"Si vous ne vous êtes pas abonné à ces notifications, vous pouvez tout "
"simplement ignorer cet e-mail."

msgid "Good morning,"
msgstr "Bonjour,"

msgid "The following reservations are scheduled for today."
msgstr "Les réservations suivantes sont programmées pour aujourd'hui."

msgid "No reservations today."
msgstr "Aucune réservation aujourd'hui."

msgid "Have a great day!"
msgstr "Passez une bonne journée!"

msgid ""
"This is the daily reservation overview for ${organisation}. If you no longer "
"want to receive this e-mail please contact an administrator so they can "
"remove you from the recipients list."
msgstr ""
"Voici l'aperçu quotidien sur les réservations pour ${organisation}. Si vous "
"ne souhaitez plus recevoir ce courriel, veuillez contacter un administrateur "
"pour qu'il vous enlève de la liste des destinataires."

msgid "This is what happend on the ${org} website yesterday:"
msgstr "Voici ce qui s'est passé aujourd'hui sur le site web de ${org}:"

msgid "This is what happend on the ${org} website over the weekend:"
msgstr "Voici ce qui s'est passé ce week-end sur le site web de ${org}:"

msgid "tickets were opened."
msgstr "tickets ouverts."

msgid "ticket was opened."
msgstr "ticket ouvert."

msgid "tickets were accepted."
msgstr "tickets acceptés."

msgid "ticket was accepted."
msgstr "ticket accepté."

msgid "tickets were closed."
msgstr "tickets fermés."

msgid "ticket was closed."
msgstr "ticket fermé."

#. Default: open
#. Used in sentence: "There are currently ${currently_open} tickets ${open_n}
#. and"
msgid "open_n"
msgstr "ouverts"

#. Canonical text for ${open_n} is: "open"
msgid "There are currently ${currently_open} tickets ${open_n} and"
msgstr "Il y a actuellement ${currently_open} tickets ${open_n} et"

#. Default: open
#. Used in sentence: "There is currently 1 ticket ${open_1} and"
msgid "open_1"
msgstr "ouvert"

#. Canonical text for ${open_1} is: "open"
msgid "There is currently 1 ticket ${open_1} and"
msgstr "Il y a actuellement 1 ticket ${open_1} et"

#. Default: pending
#. Used in sentence: "tickets are ${pending_n}."
msgid "pending_n"
msgstr "attente"

#. Canonical text for ${pending_n} is: "pending"
msgid "tickets are ${pending_n}."
msgstr "tickets en ${pending_n}."

#. Default: pending
#. Used in sentence: "1 ticket is ${pending_1}."
msgid "pending_1"
msgstr "attente"

#. Canonical text for ${pending_1} is: "pending"
msgid "1 ticket is ${pending_1}."
msgstr "1 tickets en ${pending_1}."

msgid "Have a great week!"
msgstr "Bonne semaine!"

msgid ""
"This is the daily OneGov Cloud status e-mail. If you don't want to receive "
"this e-mail you may deactivate it by clicking on"
msgstr ""
"Ceci est le courriel quotidien de situation de OneGov Cloud. Si vous ne "
"souhaitez pas recevoir ce courriel, vous pouvez le désactiver en cliquant sur"

msgid ""
"Or you can receive it less frequently by changing the settings in your user "
"profile."
msgstr ""
"Vous pouvez également le recevoir moins fréquemment en modifiant les "
"paramètres de votre profil d'utilisateur."

msgid "Your directory submission has been adopted:"
msgstr "Votre proposition de répertoire a été adoptée :"

msgid "Check request status"
msgstr "Vérifier l'état de la demande"

msgid "Your change request has been applied:"
msgstr "Votre demande de modification a été effectuée:"

msgid "Your directory submission has unfortunately been rejected:"
msgstr "Votre proposition de répertoire a malheureusement été rejetée:"

msgid "The rejection of your directory application has been withdrawn:"
msgstr "Le refus de votre inscription à l'annuaire a été retiré:"

msgid "Your event has been accepted:"
msgstr "Votre événement a été accepté:"

msgid "Your event has unfortunately been rejected:"
msgstr "Votre événement a malheureusement été rejeté:"

msgid "New note in Ticket ${link}"
msgstr "Nouvelle note dans le billet ${link}"

msgid "${author} wrote"
msgstr "${author} a écrit"

msgid ""
"This is the notification for notes on reservations for $"
"{request.app.org.title}. If you no longer want to receive this e-mail please "
"contact an administrator so they can remove you from the recipients list."
msgstr ""
"Il s'agit de la notification de notes sur les réservations pour $"
"{request.app.org.title}. Si vous ne souhaitez plus recevoir cet e-mail, "
"veuillez contacter un administrateur afin qu'il puisse vous retirer de la "
"liste des destinataires."

msgid "Pending approval"
msgstr "En attente d'approbation"

msgid "This is what happend on the ${org} website over the past month:"
msgstr ""
"Voici ce qui s'est passé la semaine dernière sur le site web de ${org} :"

msgid ""
"This is the monthly OneGov Cloud status e-mail. If you don't want to receive "
"this e-mail you may deactivate it by clicking on"
msgstr ""
"Ceci est le courriel mensuel de situation de OneGov Cloud. Si vous ne "
"souhaitez pas recevoir ce courriel, vous pouvez le désactiver en cliquant sur"

msgid "Or by changing the settings in your user profile."
msgstr "Ou en changeant les réglages dans votre profil d'utilisateur."

msgid "A new entry has been added to the \"${directory}\" directory:"
msgstr "Une nouvelle entrée a été ajoutée au répertoire \"${directory}\":"

msgid "Do you no longer wish to receive these notifications?"
msgstr "Ne souhaitez-vous plus recevoir ces notifications ?"

msgid "The following reservations have been accepted:"
msgstr "Les réservations suivantes ont été acceptées:"

msgid ""
"This is the notification for reservations for ${request.app.org.title}. If "
"you no longer want to receive this e-mail please contact an administrator so "
"they can remove you from the recipients list."
msgstr ""
"Ceci est la notification pour les réservations pour $"
"{request.app.org.title}. Si vous ne souhaitez plus recevoir cet e-mail, "
"veuillez contacter un administrateur afin qu'il puisse vous supprimer de la "
"liste des destinataires."

msgid "An administrator just created a new account on ${org} for you."
msgstr ""
"Un administrateur vient de créer un nouveau compte sur ${org} pour vous."

msgid "Your username is ${email}."
msgstr "Votre nom d'utilisateur est ${email}."

msgid "Click on the following link to set your account password:"
msgstr ""
"Cliquer sur le lien suivant pour définir le mot de passe de votre compte:"

msgid "Set Account Password"
msgstr "Définir le mot de passe du compte"

msgid ""
"If the password link has expired, you can also request a new password here:"
msgstr ""
"Si le lien pour le mot de passe a expiré, vous pouvez également demander un "
"nouveau mot de passe ici :"

msgid "To use your account you need the Yubikey with the serial ${number}"
msgstr ""
"Pour utiliser votre compte, vous aurez besoin de la Yubikey avec le numéro "
"de série ${number}"

msgid ""
"You are receiving this e-mail because you signed up for the ${org} "
"newsletter."
msgstr ""
"Vous recevez ce courriel parce que vous vous êtes abonné à la lettre "
"d'informations de ${org}."

msgid "Click here to view web version."
msgstr "Cliquer ici pour voir la version internet."

msgid "You no longer wish to receive the newsletter?"
msgstr "Vous ne souhaitez plus recevoir la lettre d'informations?"

msgid ""
"The user with the address ${address} just unsubscribed from the newsletter "
"subscriber list."
msgstr ""
"L'utilisateur dont l'adresse est ${address} vient de se désinscrire de la "
"liste des abonnés à la lettre d'information."

msgid "Click the following link to set a new password:"
msgstr "Cliquer sur le lien suivant pour définir un nouveau mot de passe:"

msgid "If you don't want to change your password, you can ignore this email."
msgstr ""
"Si vous ne souhaitez pas changer de mot de passe, vous pouvez ignorer cet e-"
"mail."

msgid "Your request has received a payment."
msgstr "Votre demande a reçu un paiement."

msgid "Your request was marked as unpaid."
msgstr "Votre demande a été marquée comme non payée."

msgid ""
"Your request's payment has been refunded. Note that it might take a few days "
"until your refunded amount is shown on your credit card bill."
msgstr ""
"Le paiement de votre demande a été remboursé. Notez qu'il peut se passer "
"quelques jours avant que le montant du remboursement ne figure sur votre "
"relevé de carte de crédit."

msgid "Amount:"
msgstr "Montant:"

msgid "Your registration for \"${title}\" has been confirmed."
msgstr "Votre inscription pour \"${title}\" a été confirmée."

msgid "Your registration for \"${title}\" has been denied."
msgstr "Votre inscription pour \"${title}\" a été refusée."

msgid "Your registration for \"${title}\" has been cancelled."
msgstr "Votre inscription pour \"${title}\" a été confirmée."

msgid "Registration"
msgstr "Inscription "

msgid "The ticket number is"
msgstr "Le numéro du ticket est"

msgid "The following reservations have been rejected:"
msgstr "Les réservations suivantes ont été rejetées :"

msgid ""
"This is a notification for the rejected reservations for ${organisation}. If "
"you no longer wish to receive these notifications, please contact an "
"administrator so they can remove you from the recipients list."
msgstr ""
"Il s'agit d'une notification concernant les réservations rejetées pour $"
"{organisation}. Si vous ne souhaitez plus recevoir ces notifications, "
"veuillez contacter un administrateur afin qu'il vous retire de la liste des "
"destinataires."

msgid "See all your reservations"
msgstr "Voir toutes vos réservations"

msgid "The following reservations have unfortunately been cancelled:"
msgstr "Les réservations suivantes ont malheureusement été annulées:"

msgid "Here's a summary of your reservations:"
msgstr "Voici un résumé de vos réservations:"

msgid "Changes to your submitted reservations:"
msgstr "Les modifications apportées aux réservations que vous avez soumises:"

msgid "Rejected"
msgstr "Rejetée"

msgid "You have a new ticket"
msgstr "Vous avez un nouveau ticket"

msgid "A message has been sent regarding ${ref}:"
msgstr "Un message a été envoyé à propos de ${ref}:"

#. Canonical text for ${link} is: "visit the request status page"
#. Canonical text for ${link} is: "visit the request page"
msgid "Please ${link} to reply."
msgstr "Veuillez vous rendre sur ${link} pour répondre."

#. Used in sentence: "Please ${link} to reply."
msgid "visit the request status page"
msgstr "visitez la page de statut de la demande"

#. Used in sentence: "Please ${link} to reply."
msgid "visit the request page"
msgstr "visitez la page de la demande"

msgid "Your request has been closed."
msgstr "Votre demande a été complétée."

msgid "Your requests's timeline has been archived for future reference:"
msgstr ""
"L'historique de votre demande a été archivé pour des références futures:"

msgid "Request Timeline"
msgstr "Historique de la demande"

msgid "Thank you for your request."
msgstr "Merci pour votre requête."

msgid "Your request has been registered with the following reference:"
msgstr "Votre demande a été enregistrée avec la référence suivante :"

msgid ""
"We will send another e-mail once your ticket has been completed. In the "
"meantime you can check the status of your ticket at any time:"
msgstr ""
"Nous vous enverrons un autre e-mail dès que votre demande aura été traité. "
"Entre-temps, vous pouvez aller voir l'état de votre demande à tout moment:"

msgid "The following ticket has just been opened:"
msgstr "Le ticket suivant vient d'être ouvert:"

msgid "View the ticket"
msgstr "Voir le billet"

msgid "Your request has been reopened"
msgstr "Votre demande a été ré-ouverte"

msgid ""
"Your chat has been turned into a ticket. We will take care of your request "
"and get back to you as soon as new information is available."
msgstr ""
"Votre chat a été transformé en ticket. Nous nous occuperons de votre demande "
"et reviendrons vers vous dès que de nouvelles informations seront "
"disponibles."

msgid "Below you can see your chat conversation:"
msgstr "Vous pouvez voir ci-dessous votre conversation de chat :"

msgid "This is what happend on the ${org} website over the past week:"
msgstr "Voici ce qui s'est passé le mois dernier sur le site web de ${org}:"

msgid ""
"This is the weekly OneGov Cloud status e-mail. If you don't want to receive "
"this e-mail you may deactivate it by clicking on"
msgstr ""
"Ceci est le courriel hebdomadaire de situation de OneGov Cloud. Si vous ne "
"souhaitez pas recevoir ce courriel, vous pouvez le désactiver en cliquant sur"

msgid "Directory entry adopted."
msgstr "L'entrée de répertoire a été adoptée."

msgid "Change request applied."
msgstr "Demande de modification effectuée."

msgid "Directory entry rejected."
msgstr "L'entrée de répertoire a été rejetée."

msgid "Directory change rejected."
msgstr "Changement de répertoire rejeté."

msgid "Entry rejection withdrawn."
msgstr "Retrait du rejet de l'entrée."

msgid "Change rejection withdrawn."
msgstr "Rejet du changement retiré."

msgid "Event edited."
msgstr "Événement édité"

#. Canonical text for ${event} is: "Event"
msgid "${event} published."
msgstr "${event} publié."

msgid "Event deleted."
msgstr "Événement effacé."

msgid "Event withdrawn."
msgstr "Événement retiré."

msgid "File signed."
msgstr "Fichier signé."

msgid "File with digital seal removed."
msgstr "Fichier avec cachet numérique supprimé."

msgid "${amount} marked as paid."
msgstr "${amount} marqué comme payé."

msgid "${amount} marked as unpaid."
msgstr "${amount} marqué comme non payé."

msgid "${amount} captured."
msgstr "${amount} capturé."

msgid "${amount} refunded."
msgstr "${amount} remboursé."

msgid "1 reservation accepted."
msgstr "1 réservation acceptée."

msgid "${count} reservations accepted."
msgstr "${count} réservations acceptées."

msgid "1 reservation rejected."
msgstr "1 réservation rejetée."

msgid "${count} reservations rejected."
msgstr "${count} réservations rejetées."

msgid "1 reservation added."
msgstr "1 réservation ajoutée."

msgid "${count} reservations added."
msgstr "${count} réservations ajoutées."

msgid "1 reservation adjusted:"
msgstr "1 réservation ajustée:"

msgid "Registration confirmed."
msgstr "Inscription confirmée."

msgid "Registration denied."
msgstr "Inscription refusée."

msgid "Registration cancelled."
msgstr "Inscription annulée"

msgid "Ticket opened."
msgstr "Ticket ouvert."

msgid "Ticket accepted."
msgstr "Ticket accepté."

msgid "Ticket closed."
msgstr "Ticket fermé."

msgid "Ticket reopened."
msgstr "Ticket ré-ouvert."

msgid "Ticket assigned"
msgstr "Ticket attribué"

msgid "Ticket e-mails disabled."
msgstr "E-mails de tickets désactivés."

msgid "Ticket e-mails enabled."
msgstr "E-mails de tickets activés."

msgid "Payment amount changed."
msgstr "Modification du montant du paiement"

msgid "Submitter e-mail changed."
msgstr "Modification de l'adresse e-mail de l'auteur"

msgid "Ticket archived."
msgstr "Ticket a été archivé"

msgid "Ticket recovered from archive."
msgstr "Ticket récupéré dans les archives"

msgid "Warning secret content"
msgstr "Avertissement contenu secret"

msgid ""
"You selected 'secret' content for your newsletter. Secret content will not "
"be visible unless you enable it in"
msgstr ""
"Vous avez sélectionné un contenu 'secret' pour votre newsletter. Le contenu "
"secret ne sera pas visible à moins que vous ne l'activiez dans les"

msgid "newsletter settings"
msgstr "paramètres de la newsletter"

msgid "Warning private content"
msgstr "Attention contenu privé"

msgid ""
"You selected 'private' content for your newsletter. Private content cannot "
"be part of a newsletter."
msgstr ""
"Vous avez sélectionné un contenu 'privé' pour votre newsletter. Le contenu "
"privé ne peut pas faire partie d'une newsletter."

msgid ""
"The newsletter is disabled. You can only see this page because you are "
"logged in."
msgstr ""
"La newsletter est désactivée. Vous ne pouvez voir cette page que parce que "
"vous êtes connecté."

msgid "To update your subscription, please use this ${Link}"
msgstr "Pour mettre à jour votre abonnement, veuillez utiliser ce ${Link}"

msgid "Archive"
msgstr "Archiver"

msgid "No newsletters yet."
msgstr "Pas encore de lettre d'informations."

msgid "Not yet sent."
msgstr "Pas encore envoyé."

msgid ""
"The user ${username} was created successfully. Please write down the user's "
"password, as it won't be shown to you again:"
msgstr ""
"Création de l'utilisateur ${username} réussie. Veuillez conserver ce mot de "
"passe d'utilisateur, car il ne vous sera plus montré à nouveau:"

msgid "Password:"
msgstr "Mot de passe:"

msgid ""
"The user ${username} was created successfully. An e-mail has been sent to "
"the user with login instructions."
msgstr ""
"Création de l'utilisateur ${username} réussie. Un e-mail a été envoyé à "
"l'utilisateur avec les instructions de connexion."

msgid "Back to usermanagement"
msgstr "Retour à la gestion des utilisateurs"

msgid ""
"Sorry, the page you are looking for could not be found. Try checking the URL "
"for errors or use the search box on the top."
msgstr ""
"Désolé, la page que vous cherchez n'a pu être trouvée. Essayez de vérifier "
"qu'il n'y a pas d'erreurs dans l'URL ou utilisez la fenêtre de recherche "
"située en haut."

msgid "Back"
msgstr "Retour"

msgid "Link to organizers page"
msgstr "Lien vers la page de l'organisateur"

msgid "Link to registration"
msgstr "Lien vers l'inscription"

msgid "Export this event"
msgstr "Exporter cet événement"

msgid "Export all occurrences of this event"
msgstr "Exporter toutes les occurrences de cet événement"

msgid "All occurrences of this event"
msgstr "Toutes les occurrences de cet événement"

msgid "Origin"
msgstr "Origine"

msgid "This is an imported event"
msgstr "Il s'agit d'un événement importé"

msgid "Search in Events"
msgstr "Rechercher dans les événements"

msgid "Export these events"
msgstr "Exporter ces événements"

msgid "Submit your own event"
msgstr "Soumettez votre propre événement"

msgid "No payment providers defined."
msgstr "Aucun fournisseur de paiement n'a été défini."

msgid "Connected:"
msgstr "Connecté :"

msgid "Default:"
msgstr "Défaut :"

msgid "Enabled:"
msgstr "Activé :"

msgid "Fee:"
msgstr "Tarif :"

msgid "Export Bill run as PDF"
msgstr "Exporter l'exécution de la facture au format PDF"

msgid "No payments yet."
msgstr "Pas de paiements pour le moment."

msgid "Batch Action"
msgstr "Action par lot"

msgid "Mark as Invoiced"
msgstr "Marquer comme facturé"

msgid "Mark as Paid"
msgstr "Marquer comme payé"

msgid "Mark as Unpaid"
msgstr "Marquer comme non payé"

msgid "Apply to selected"
msgstr "Appliquer aux sélectionnés"

msgid ""
"The following requests have been submitted. To see the state of process you "
"may return to the invidual request's page at any time. All information on "
"this page has been sent to your e-mail address."
msgstr ""
"Les demandes suivantes ont été soumises. Pour voir l'état du processus, vous "
"pouvez revenir à tout moment sur la page de la demande individuelle. Toutes "
"les informations sur cette page ont été envoyées à votre adresse e-mail."

msgid "Request Reference"
msgstr "Référence"

msgid "Select organisation"
msgstr "Sélectionner une organisation"

msgid "Select sub organisation"
msgstr "Sélectionner une sous-organisation"

msgid "No people found for current filter selection."
msgstr "Aucune personne n'a été trouvée pour la sélection de filtre actuelle."

msgid "Reset filter"
msgstr "Réinitialiser le filtre"

msgid "Export a vCard of this person"
msgstr "Exporter une vCard de cette personne"

msgid "No publications"
msgstr "Aucune publication"

msgid "Years"
msgstr "Années"

msgid ""
"You can search through the content of all listed files by using the search "
"on the top right."
msgstr ""
"Vous pouvez chercher dans le contenu de tous les fichiers répertoriés en "
"utilisant la recherche en haut à droite."

msgid ""
"All files have a digital seal. The digital seal of a downloaded file can be "
"viewed in Adobe Acrobat Reader or by dragging an already downloaded file "
"into the field below:"
msgstr ""
"Tous les fichiers ont un sceau digital. Le sceau digital d'un fichier "
"téléchargé peut être visualisée dans Adobe Acrobat Reader ou en faisant "
"glisser un fichier déjà téléchargé dans le champ ci-dessous :"

msgid "Drop files to verify them"
msgstr "Déposez les fichiers pour les vérifier"

msgid "Sent Notifications"
msgstr "Notifications envoyées"

msgid "Sent At"
msgstr "Envoyé à"

msgid "Response Data"
msgstr "Response Data"

msgid "No notifications"
msgstr "Pas de notifications"

msgid "submitted"
msgstr "soumis"

msgid "No dates found, please select dates in the calendar first"
msgstr "Aucune date trouvée, sélectionnez les dates dans le calendrier d'abord"

msgid "Go to calendar"
msgstr "Aller au calendrier"

msgid ""
"The following link can be used to subscribe to the reservations of this "
"calendar. It can be used by anyone that knows the link in multiple calendar "
"applications."
msgstr ""
"Le lien suivant peut être utilisé pour souscrire aux réservations de ce "
"calendrier. Il peut être utilisé par toute personne qui connaît le lien dans "
"plusieurs applications de calendrier."

msgid ""
"Note that we have no control over how often calendar applications update the "
"calendars they are subscribed to (if they update at all). Therefore the "
"information shown in the calendar may be wrong or out of date. Use it at "
"your own risk."
msgstr ""
"Notez que nous n'avons aucun contrôle sur la fréquence à laquelle les "
"applications de calendrier mettent à jour les calendriers auxquels elles "
"sont abonnées (si elles le font). Par conséquent, les informations affichées "
"dans le calendrier peuvent être incorrectes ou obsolètes. Utilisez-le à vos "
"risques et périls."

msgid ""
"If you want key codes to be included in the event's description then you may "
"use the following link instead. Please note however that anyone you share "
"this link with will have permanent access to this information."
msgstr ""
"Si vous souhaitez que les codes clés soient inclus dans la description de "
"l'événement, vous pouvez utiliser le lien suivant. Notez toutefois que toute "
"personne avec laquelle vous partagerez ce lien aura un accès permanent à ces "
"informations."

msgid "Reservations must be made at least one day in advance."
msgstr ""
"Les réservations doivent être effectuées au moins une journée à l'avance."

msgid "Reservations must be made at least one hour in advance."
msgstr ""
"Les réservations doivent être effectuées au moins une heure à l'avance."

msgid "Reservations must be made at least ${n} days in advance."
msgstr ""
"Les réservations doivent être effectuées au moins ${n} jours à l'avance."

msgid "Reservations must be made at least ${n} hours in advance."
msgstr ""
"Les réservations doivent être effectuées au moins ${n} heures à l'avance."

msgid ""
"Select a free time span in the calendar to create an availability period."
msgstr ""
"Sélectionnez une période libre dans le calendrier pour créer une période de "
"disponibilité."

msgid ""
"Removes all unreserved allocations between the start and end date. This "
"includes allocations that were created by using an availability period. To "
"recreate these allocations, click on \"edit\" in the availability period and "
"then \"save\" without changing anything."
msgstr ""
"Supprime toutes les allocations non réservées entre la date de début et la "
"date de fin. Cela inclut les allocations qui ont été créées en utilisant une "
"période de disponibilité. Pour recréer ces allocations, cliquez sur "
"\"éditer\" dans la période de disponibilité, puis \"enregistrer\" sans rien "
"changer."

msgid "No recipients defined yet."
msgstr "Aucun destinataire défini pour le moment."

msgid ""
"Receives notifications for reservations of the day on the following days:"
msgstr ""
"Reçoit des notifications pour les réservations du jour les jours suivants:"

msgid "Receives notifications for internal notes on reservations."
msgstr "Reçoit des notifications pour les notes internes sur les réservations."

msgid "Receives notifications for rejected reservations."
msgstr "Reçoit des notifications pour les réservations rejetées."

msgid "Receives notifications for new reservations."
msgstr "Recevoir des notifications pour les nouvelles réservations."

msgid "Notifications for following Resources"
msgstr "Notifications pour les ressources suivantes"

msgid "No reservation resources defined yet."
msgstr "Aucune ressource de réservation n'est encore définie."

msgid ""
"Searching is currently unavailable due to technical difficulties. Please "
"excuse the inconvenience and try again later."
msgstr ""
"La recherche est actuellement indisponible en raison de difficultés "
"techniques. Veuillez excuser le dérangement et réessayer plus tard."

msgid "Your search returned no results."
msgstr "Votre recherche n'a donné aucun résultat."

msgid "Select the images that should be shown inside this album."
msgstr "Sélectionnez les images qui devraient être affichées dans cet album."

msgid "Confirm selection"
msgstr "Confirmer la sélection"

msgid "This newsletter has not been sent yet."
msgstr "Ce bulletin d'information n'a pas encore été envoyé."

msgid "First sent ${time_ago}."
msgstr " Envoyé pour la première fois ${time_ago}."

msgid "This newsletter was sent to ${n} subscribers."
msgstr "Ce bulletin d'information a été envoyé à ${n} abonnés."

msgid "All subscribers have already received this newsletter."
msgstr "Tous les abonnés ont déjà reçu ce bulletin d'information."

msgid "The newsletter is scheduled to be sent on ${time}"
msgstr "La newsletter est programmée pour être envoyée le ${time}"

msgid ""
"Check the email text. You can use the full news text instead of the leading "
"if you want. You will find this setting in the edit menu of the news item."
msgstr ""
"Vérifiez le texte du courriel. Vous pouvez utiliser le texte complet de la "
"nouvelle au lieu de l'entête si vous le souhaitez. Vous trouverez ce "
"paramètre dans le menu d'édition de la nouvelle."

msgid "Delivery"
msgstr "Envoi"

msgid "The newsletter was already sent to the following addresses:"
msgstr "Le bulletin d'information a déjà été envoyé aux adresses suivantes :"

msgid ""
"A signup link allows anyone to sign up with a specific role. Those signups "
"are limited by time and count but they still present a security risk. Be "
"sure to only share this link with people you trust."
msgstr ""
"Un lien d'inscription permet à quiconque de s'inscrire avec un rôle "
"spécifique. Ces inscriptions sont limitées dans le temps et par le compte, "
"mais elles présentent toujours un risque pour la sécurité. Assurez-vous de "
"ne partager ce lien qu'avec des personnes en qui vous avez confiance."

msgid ""
"Your signup link has been created as follows. Please copy it before "
"continuing, it won't be shown to you again:"
msgstr ""
"Votre lien d'inscription a été créé comme suit. Copiez-le avant de "
"continuer, il ne vous sera pas montré à nouveau:"

msgid ""
"Sort the items using drag and drop. The new positions are automatically "
"saved directly after moving."
msgstr ""
"Triez les éléments par glisser-déposer. Les nouvelles positions sont "
"automatiquement enregistrées directement après le déplacement."

msgid "Back to page"
msgstr "Retour à la page"

msgid "Fields"
msgstr "Champs"

msgid ""
"Thank you for filling out this survey. If there's anything you'd like to "
"change, click on the \"Edit\"-Button below."
msgstr ""
"Merci d'avoir rempli ce sondage. Si vous souhaitez apporter des "
"modifications, cliquez sur \"Modifier\" ci-dessous."

msgid "No surveys defined yet."
msgstr "Aucun sondage n'est encore défini."

msgid "No activities yet."
msgstr "Aucune activité pour le moment."

msgid "Ticket updates by e-mail"
msgstr "Mises à jour de tickets par e-mail"

msgid "Disable E-Mails"
msgstr "Désactiver les e-mails"

msgid ""
"No ticket updates via e-mail. An e-mail is still sent when a ticket is "
"assigned."
msgstr ""
"Aucune mise à jour de tickets par e-mail. Un e-mail continue d'être envoyé "
"lorsqu'un ticket est attribué."

msgid "Enable E-Mails"
msgstr "Activer les e-mails"

msgid "E-Mails can not be sent for tickets of imported events"
msgstr ""
"E-Mails ne peuvent pas être envoyés pour les tickets d'événements importés"

msgid "Send Message"
msgstr "Envoyer le message"

msgid "Messages cannot be sent when the ticket is closed"
msgstr "Les messages ne peuvent pas être envoyés lorsque le ticket est fermé"

msgid "Please reopen the ticket to send a message"
msgstr "Veuillez rouvrir le ticket pour envoyer un message."

msgid "Messages cannot be sent for imported events"
msgstr ""
"Messages ne peuvent pas être envoyés pour les tickets d'événements importés"

msgid "${count} received"
msgstr "${count} reçu(s)"

msgid "${count} sent"
msgstr "${count} envoyé(s)"

msgid "${count} note"
msgstr "${count} note"

msgid "${count} notes"
msgstr "${count} notes"

msgid "View Invoice"
msgstr "Voir la facture"

msgid "Change tag"
msgstr "Changer d'étiquette"

msgid ""
"You are editing a note created by someone else. By saving your changes you "
"will become the author of the whole note."
msgstr ""
"Vous modifiez une note créée par quelqu'un d'autre. En enregistrant vos "
"modifications, vous deviendrez l'auteur de l'intégralité de la note."

msgid ""
"Notes are private and only shown to logged-in members. URLs and e-mail "
"addresses are turned into links."
msgstr ""
"Les notes sont privées et ne s'affichent que pour les membres connectés. "
"Vous pouvez utiliser des liens/des adresses e-mail qui sont transformées en "
"liens cliquables."

msgid "Would you like to make corrections to the event?"
msgstr "Vous souhaitez apporter des corrections à l'événement ?"

msgid "Edit this event."
msgstr "Modifiez cet événement."

msgid "Forgot something or have a special request?"
msgstr "Vous avez oublié quelque chose ou avez une demande spéciale?"

msgid "Add a message to the ticket."
msgstr "Ajoutez un message a la demande."

msgid "New messages have been disabled because the ticket has been closed."
msgstr "Les nouveaux messages ont été désactivés car le ticket a été fermé."

msgid ""
"Enable notifications about new tickets. Only works when being logged in and "
"having the browser with the site open."
msgstr ""
"Activez les notifications sur les nouveaux tickets. Ne fonctionne que "
"lorsque l'on est connecté et que le navigateur avec le site est ouvert."

msgid "Archive all selected tickets?"
msgstr "Archiver tous les billets sélectionnés?"

msgid "Do archive"
msgstr "Archiver"

msgid "Archive selected"
msgstr "Archiver la sélection"

msgid ""
"You've reached this site because you are logged in. Visitors are "
"automatically redirected to the following link:"
msgstr ""
"Vous avez accédé à ce site parce que vous êtes connecté. Les visiteurs sont "
"automatiquement redirigés vers le lien suivant :"

msgid ""
"You are not automatically redirected so you have a chance to edit or delete "
"this link."
msgstr ""
"Vous n'êtes pas automatiquement redirigé afin que vous puissiez modifier ou "
"supprimer ce lien."

msgid "You have been successfully unsubscribed from all regular emails."
msgstr "Vous vous êtes bien désinscrit(e) de tous les e-mails normaux."

msgid "local"
msgstr "local"

msgid "Last login"
msgstr "Dernière connexion"

msgid "Session information"
msgstr "Session Information"

msgid "Display information"
msgstr "Afficher les informations"

msgid "No links found."
msgstr "Aucun lien trouvé."

msgid "Select an item to view it"
msgstr "Sélectionnez un élément pour le visualiser"

msgid "mTAN"
msgstr "mTAN"

msgid "Identicon"
msgstr "Identicon"

msgid "Not a valid color."
msgstr "Couleur non valide."

msgid "CSRF failed."
msgstr ""
"Échec du CSRF. Actualisez la page. Si le problème persiste, déconnectez-"
"vous, reconnectez-vous et réessayez."

msgid "CSRF token missing."
msgstr ""
"Jeton CSRF manquant. Actualisez la page. Si le problème persiste, "
"déconnectez-vous, reconnectez-vous et réessayez."

msgid "CSRF token expired."
msgstr ""
"Jeton CSRF expiré. Actualisez la page. Si le problème persiste, déconnectez-"
"vous, reconnectez-vous et réessayez."

msgid "Not a valid choice"
msgstr "Choix invalide"

msgid "Admins"
msgstr "Admins"

#, python-format
msgid ""
"You can only reserve this allocation before ${date} if you live in the "
"following zipcodes: ${zipcodes}"
msgstr ""
"Vous ne pouvez réserver cette allocation avant le ${date} que si vous vivez "
"dans les localités ayant les codes postaux suivants : ${zipcodes}"

#, python-format
msgid "${percent}% Available"
msgstr "${percent}% disponible"

msgid "Available"
msgstr "Disponible"

#, python-format
msgid "${num} Available"
msgstr "${num} disponible"

msgid ""
"This allocation can't be deleted because there are existing reservations "
"associated with it."
msgstr ""
"Cette allocation ne peut pas être supprimée car il existe des réservations "
"existantes qui y sont associées."

msgid ""
"To delete this allocation, all existing reservations need to be cancelled "
"first."
msgstr ""
"Pour supprimer cette allocation, toutes les réservations existantes doivent "
"être annulées en premier."

msgid "A conflicting allocation exists for the requested time period."
msgstr "Une allocation contradictoire existe pour la période demandée."

msgid "A conflicting reservation exists for the requested time period."
msgstr "Une réservation contradictoire existe pour la période demandée."

msgid "An existing reservation would be affected by the requested change."
msgstr ""
"Une réservation existante serait affectée par la modification demandée."

msgid "A pending reservation would be affected by the requested change."
msgstr ""
"Une réservation en attente serait affectée par la modification demandée."

msgid "The requested period is no longer available."
msgstr "La période demandée n'est plus disponible."

msgid "No reservable slot found."
msgstr "Aucun créneau réservable disponible."

msgid "Reservations can't be made for more than 24 hours at a time."
msgstr "Les réservations ne peuvent être effectuées plus de 24 h à l'avance."

msgid "The given reservation paramters are invalid."
msgstr "Les paramètres de réservation donnés ne sont pas valides."

msgid "The given reservation token is invalid."
msgstr "Le jeton de réservation donné n'est pas valide."

msgid "The requested number of reservations is higher than allowed."
msgstr "Le nombre de réservations requis est supérieur à celui autorisé."

msgid "The requested quota is invalid (must be at least one)."
msgstr "Le quota requis est invalide (doit être au minimum un)."

msgid "The allocation does not have enough free spots."
msgstr "L'allocation ne dispose pas de suffisamment de places disponibles."

msgid "The resulting allocation would be invalid."
msgstr "L'allocation résultante ne serait pas valide."

msgid "No reservations to confirm."
msgstr "Aucune réservation pour confirmer."

msgid "The given timerange is longer than the existing allocation."
msgstr "L'intervalle de temps donné est plus long que l'allocation existante."

msgid "Reservation too short. A reservation must last at least 5 minutes."
msgstr ""
"Réservation trop courte. Une réservation doit durer au moins cinq minutes."

msgid "Stop"
msgstr "Arrêter"

#, python-format
msgid "Do you really want to stop \"${title}\"?"
msgstr "Voulez-vous vraiment arrêter \"${title}\" ?"

msgid ""
"The availability period will be removed without affecting existing "
"allocations."
msgstr ""
"Le délai de disponibilité sera supprimé sans affecter les allocations "
"existantes."

msgid "Stop availability period"
msgstr "Arrêter la période de disponibilité"

msgid ""
"All allocations created by the availability period will be removed, if they "
"haven't been reserved yet."
msgstr ""
"Les allocations créées par la période de disponibilité seront supprimées, si "
"elles n'ont pas encore été réservées."

msgid "Delete availability period"
msgstr "Supprimer la période de disponibilité"

msgid "Your changes were saved"
msgstr "Vos modifications ont été enregistrées"

#, python-format
msgid "New availability period active, ${n} allocations created"
msgstr "Nouvelle période de disponibilité active, ${n} allocations créées"

msgid "New availabilty period"
msgstr "Nouvelle période de disponibilité"

msgid ""
"Availability periods ensure that the allocations between start/end exist and "
"that they are extended beyond those dates at the given intervals."
msgstr ""
"Les périodes de disponibilité garantissent que les allocations entre le "
"début et la fin existent et qu'elles sont prolongées au-delà de ces dates "

#, python-format
msgid ""
"Availability period updated. ${deleted} allocations removed, ${created} new "
"allocations created."
msgstr ""
"Disponibilité mise à jour. ${deleted} allocations supprimées, ${created} "
"nouvelles allocations créées."

msgid "Availability period not found"
msgstr "Période de disponibilité introuvable"

msgid "Edit availabilty period"
msgstr "Modifier la période de disponibilité"

msgid ""
"Availability periods create availabilities between the specified start and "
"end date. The availability period should ideally last until the next time "
"the availabilities are expected to change. For example, a school term or a "
"school year."
msgstr ""
"Les périodes de disponibilité créent des disponibilités entre la date de "
"début et la date de fin spécifiées. La période de disponibilité doit "
"normalement durer jusqu'à la prochaine fois que les disponibilités sont "
"censées changer. Par exemple, un trimestre scolaire ou une année scolaire."

msgid "The availability period was stopped"
msgstr "La période de disponibilité a été arrêtée"

msgid "The availability period was added to the clipboard"
msgstr "La période de disponibilité a été ajoutée au presse-papiers"

msgid "Pasted availability period from to the clipboard"
msgstr "Collage de la période de disponibilité dans le presse-papiers"

#, python-format
msgid "The availability period was deleted, along with ${n} allocations"
msgstr ""
"La période de disponibilité a été supprimée, ainsi que ${n} allocations"

msgid "Topics A-Z"
msgstr "Sujets de A à Z"

msgid "Your userprofile is incomplete. Please update it before you continue."
msgstr ""
"Votre profil utilisateur est incomplet. Veuillez le mettre à jour avant de "
"continuer."

msgid "You have been logged in."
msgstr "Vous avez été connecté."

msgid "Wrong e-mail address, password or yubikey."
msgstr "Courrier électronique erroné, mot de passe ou Yubikey."

#, python-format
msgid "Login to ${org}"
msgstr "Se connecter à ${org}"

msgid "A user with this address already exists"
msgstr "Un utilisateur avec cette adresse existe déjà"

msgid "This signup link has expired"
msgstr "Ce lien d'inscription a expiré"

#, python-format
msgid "Your ${org} Registration"
msgstr "Votre inscription sur ${org}"

msgid ""
"Thank you for registering. Please follow the instructions on the activiation "
"e-mail sent to you. Please check your spam folder if you have not received "
"the email."
msgstr ""
"Merci de votre inscription. Suivez les instructions sur l'e-mail "
"d'activation qui vous a été envoyé. Si vous n'avez pas reçu cet e-mail, "
"veuillez vérifier votre dossier spam."

msgid "Account Registration"
msgstr "Enregistrement du compte"

msgid "Unknown user"
msgstr "Utilisateur inconnu"

msgid "Invalid activation token"
msgstr "Jeton d'activation non valide"

msgid "Your account has already been activated."
msgstr "Votre compte a déjà été activé."

msgid ""
"Your account has been activated. You may now log in with your credentials"
msgstr ""
"Votre compte a été activé. Vous pouvez maintenant vous connecter avec vos "
"informations d'identification."

msgid "You have been logged out."
msgstr "Vous avez été déconnecté."

msgid "Password reset"
msgstr "Réinitialisation de mot de passe"

#, python-format
msgid ""
"A password reset link has been sent to ${email}, provided an active account "
"exists for this email address."
msgstr ""
"Un lien de réinitialisation de mot de passe a été envoyé à ${number}, pour "
"peu qu'un compte actif existe pour cette adresse e-mail."

msgid "Password changed."
msgstr "Mot de passe modifié."

msgid "Wrong username or password reset link not valid any more."
msgstr ""
"Mauvais nom d'utilisateur ou lien de réinitialisation de mot de passe plus "
"valide."

msgid "Failed to continue login, please ensure cookies are allowed."
msgstr ""
"Échec de la poursuite de la connexion, veuillez vous assurer que les cookies "
"sont autorisés."

msgid "Invalid or expired mTAN provided."
msgstr "mTAN fourni non valide ou expiré."

msgid "Request mTAN"
msgstr "Demande mTAN"

msgid "Enter mTAN"
msgstr "Entrer mTAN"

msgid "Setup mTAN"
msgstr "Setup mTAN"

msgid "Invalid or expired TOTP provided."
msgstr "TOTP fourni non valide ou expiré."

msgid "Please enter the six digit code from your authenticator app"
msgstr ""
"Veuillez saisir le code à six chiffres de votre application "
"d'authentification"

msgid "Enter TOTP"
msgstr "Entrer TOTP"

msgid ""
"The requested resource is protected. To obtain time-limited access, please "
"enter your mobile phone number in the field below. You will receive an mTAN "
"via SMS, which will grant you access after correct entry."
msgstr ""
"La ressource demandée est protégée. Pour obtenir un accès limité dans le "
"temps, veuillez saisir votre numéro de téléphone portable dans le champ ci-"
"dessous. Vous recevrez un mTAN par SMS, qui vous donnera accès si vous le "
"saisissez correctement."

msgid "Successfully authenticated via mTAN."
msgstr "Authentification via mTAN réussie."

#, python-format
msgid "Login Token for ${organisation}"
msgstr "Code de connexion pour ${organisation}"

msgid "Invalid or expired login token provided."
msgstr "Le code de connexion fourni n'est pas valide ou a expiré."

msgid "Confirm Citizen Login"
msgstr "Confirmer la connexion du client"

msgid "A link was added to the clipboard"
msgstr "Un lien a été ajouté au presse-papiers"

msgid "Administrative"
msgstr "Administratif"

#, python-format
msgid "The entry ${name} exists twice"
msgstr "L'entrée ${name} existe deux fois"

msgid "Added a new directory"
msgstr "Ajout d'un nouveau dossier"

msgid "New Directory"
msgstr "Nouveau dossier"

msgid ""
"The requested change cannot be performed, as it is incompatible with "
"existing entries"
msgstr ""
"Le changement requis ne peut être réalisé, car il est incompatible avec les "
"entrées existantes"

#, python-format
msgid "Syntax Error in line ${line}"
msgstr "Erreur de syntaxe sur la ligne ${line}"

msgid "Syntax error in form"
msgstr "Erreur de syntaxe dans le formulaire"

#, python-format
msgid "Syntax error in field ${field_name}"
msgstr "Erreur de syntaxe dans le champ ${field_name}"

#, python-format
msgid "Error: Duplicate label ${label}"
msgstr "Erreur: Duplication de l'étiquette ${label}"

msgid "The directory was deleted"
msgstr "Le dossier a été supprimé"

msgid ""
"Stable URLs are important. Here you can change the path to your site "
"independently from the title."
msgstr ""
"Les URLs stables sont importantes. Ici, vous pouvez modifier le chemin "
"d'accès à votre site, indépendamment du titre."

#, python-format
msgid "${org}: New Entry in \"${directory}\""
msgstr "${org} : Nouvelle entrée dans \"${directory}\""

msgid "Added a new directory entry"
msgstr "Ajout d'une nouvelle entrée dans le dossier"

msgid "New Directory Entry"
msgstr "Nouvelle entrée dans le dossier"

msgid "Submit a New Directory Entry"
msgstr "Proposer une nouvelle entrée de répertoire"

msgid "Continue"
msgstr "Continuer"

msgid "Propose a change"
msgstr "Proposer une modification"

msgid ""
"To request a change, edit the fields you would like to change, leaving the "
"other fields intact. Then submit your request."
msgstr ""
"Pour demander une modification, modifiez les champs auxquels vous souhaitez "
"apporter des changements, et laissez les autres tels quels. Puis envoyez "
"votre demande."

msgid "The entry was deleted"
msgstr "L'entrée a été supprimée"

msgid ""
"On the right side, you can filter the entries of this directory to export."
msgstr ""
"Sur le côté droit, vous pouvez filtrer les entrées du dossier pour les "
"exporter."

msgid "Exports all entries of this directory."
msgstr "Exporte toutes les entrées de ce dossier."

msgid ""
"The resulting zipfile contains the selected format as well as metadata and "
"images/files if the directory contains any."
msgstr ""
"Le fichier zip généré contient les formats sélectionnés ainsi que les "
"métadonnées et les images/fichiersdu dossier, s'il en contient."

#, python-format
msgid ""
"You have been redirect to this entry because it could not be exported due to "
"missing file ${name}. Please re-upload them and try again"
msgstr ""
"Vous avez été redirigé vers cette entrée car elle n'a pas pu être exportée "
"en raison de l'absence du fichier ${name}. Veuillez les retélécharger et "
"réessayer"

#, python-format
msgid "The column ${name} is missing"
msgstr "La colonne ${name} est manquante"

#, python-format
msgid "The file ${name} is missing"
msgstr "Le fichier ${name} est manquante"

msgid ""
"The given file is invalid, does it include a metadata.json with a data.xlsx, "
"data.csv, or data.json?"
msgstr ""
"Le fichier donné est invalide, inclut-il un metadata.json avec un data.xlsx, "
"data.csv, ou data.json ?"

#, python-format
msgid "Imported ${count} entries"
msgstr "${count} entrées importées"

msgid ""
"Updates the directory configuration and imports all entries given in the ZIP "
"file. The format is the same as produced by the export function. Note that "
"only 100 items are imported at a time. To import more items repeat the "
"import accordingly."
msgstr ""
"Met à jour la configuration du dossier et importe toutes les entrées données "
"dans le fichier Zip. Le format est le même que celui produit par la fonction "
"Exporter. Veuillez noter que seuls 10 éléments peuvent être importés à la "
"fois. Pour importer davantage d'éléments, veuillez faire plusieurs "
"importations."

msgid "New Recipient"
msgstr "Nouveau destinataire"

#, python-format
msgid ""
"Registration for notifications on new entries in the directory \"${directory}"
"\""
msgstr ""
"Inscription pour les notifications sur les nouvelles entrées dans le dossier "
"\"${directory}\""

#, python-format
msgid ""
"Success! We have sent a confirmation link to ${address}, if we didn't send "
"you one already."
msgstr ""
"C'est fait! Nous avons envoyé un lien de confirmation vers ${address}, si "
"nous ne vous en avions pas déjà envoyé un."

msgid "Notification for new entries"
msgstr "Notification pour les nouvelles entrées"

#, python-format
msgid "Do you really want to unsubscribe \"{}\"?"
msgstr "Voulez-vous vraiment vous désinscrire « {} » ?"

msgid "Recipients of new entry updates"
msgstr "Destinataires des mises à jour des nouvelles entrées"

#, python-format
msgid "the subscription for ${address} was successfully confirmed"
msgstr "l'abonnement pour ${address} a bien été confirmé"

#, python-format
msgid "the subscription for ${address} could not be confirmed, wrong token"
msgstr ""
"l'abonnement pour ${address} n'a pas pu être confirmé, mauvaise zone de texte"

#, python-format
msgid "${address} successfully unsubscribed"
msgstr "${address} désinscrit avec succès"

#, python-format
msgid "${address} could not be unsubscribed, wrong token"
msgstr "${address} n'a pas pu être désinscrite, mauvaise zone de texte"

msgid "A form with this name already exists"
msgstr "Un formulaire avec ce nom existe déjà"

msgid "Added a new form"
msgstr "A ajouté un nouveau formulaire"

msgid "New Document Form"
msgstr "Nouveau formulaire de document"

msgid "Edit Document Form"
msgstr "Modifier le formulaire de document"

msgid ""
"Notifications have already been sent for this news item. A new notification "
"will not be sent, even if the publication date is changed."
msgstr ""
"Notifications ont déjà été envoyées pour cette nouvelle. Une nouvelle "
"notification ne sera pas envoyée, même si la date de publication est "
"modifiée."

msgid "Moves the topic and all its sub topics to the given destination."
msgstr "Déplace le sujet et tous ses sous-sujets vers la destination donnée."

#, python-format
msgid "A total of ${number} subpages are affected."
msgstr "Au total, 5 sous-pages sont concernées."

#, python-format
msgid "${count} links will be replaced by this action."
msgstr "${count} liens seront remplacés par cette action."

msgid "The event submitter has not yet completed his submission"
msgstr "L'auteur de l'événement n'a pas encore terminé sa soumission."

msgid "This event has already been published"
msgstr "Cet événement a déjà été publié"

#, python-format
msgid "Successfully created the event '${title}'"
msgstr "L'événement '${title}' a été créé avec succès"

#, python-format
msgid "You have accepted the event ${title}"
msgstr "Vous avez accepté l'événement ${title}"

msgid "Your event was accepted"
msgstr "Votre événement a été accepté"

msgid "Submit an event"
msgstr "Soumettre un événement"

msgid ""
"Only events taking place inside the town or events related to town societies "
"are published. Events which are purely commercial are not published. There's "
"no right to be published and already published events may be removed from "
"the page without notification or reason."
msgstr ""
"Seuls les événements se déroulant au sein de la ville ou les événements liés "
"aux sociétés de la ville sont publiés. Les événements purement commerciaux "
"ne sont pas publiés. Il n'ont aucuns droits à être publiés et les événements "
"déjà publiés peuvent être supprimés de la page sans notification ni motif."

msgid "Add event"
msgstr "Ajouter un événement"

msgid "Your request has been registered"
msgstr "Yotre demande a été enregistrée."

msgid "Your request could not be accepted automatically!"
msgstr "Votre demande n'a pas pu être traitée automatiquement."

msgid "Thank you for your submission!"
msgstr "Merci pour votre contribution !"

msgid "Your event was rejected"
msgstr "Votre événement a été rejeté"

msgid "Access Denied"
msgstr "Accès refusé"

msgid "Not Found"
msgstr "Pas trouvé"

msgid "Added a new external link"
msgstr "A ajouté un nouveau lien externe"

msgid "New external link"
msgstr "Noveau lien externe"

msgid "Edit external link"
msgstr "Modifier le lien externe "

msgid "Manage Photo Albums"
msgstr "Gérer les albums photos"

msgid "This file type is not supported"
msgstr "Ce type de fichier n'est pas pris en charge"

msgid "The file name is too long"
msgstr "Le nom du fichier est trop long"

msgid "The file cannot be processed"
msgstr "Impossible de traiter le fichier"

msgid "Please submit your yubikey"
msgstr "Veuillez saisir votre yubikey"

msgid "Your account is not linked to a Yubikey"
msgstr "Votre compte n'est pas lié à un Yubikey."

msgid "The used Yubikey is not linked to your account"
msgstr "Le Yubikey utilisé n'est pas lié à votre compte."

msgid "This file already has a digital seal"
msgstr "Ce fichier a déjà un sceau digital."

msgid "Your Yubikey could not be validated"
msgstr "Votre Yubikey n'a pas pu être validé."

msgid "Edit external form"
msgstr "Modifier le formulaire externe"

msgid "The registration has ended"
msgstr "L'inscription est terminée"

msgid "The registration is closed"
msgstr "L'inscription est fermée"

#, python-format
msgid "The registration opens on ${day}, ${date}"
msgstr "L'inscription ouvre le ${day}, ${date}"

#, python-format
msgid "The registration closes on ${day}, ${date}"
msgstr "L'inscription s'achève le ${jour}, le ${date}"

#, python-format
msgid "There's a limit of ${count} attendees"
msgstr "Il y a une limite de ${count} participants"

msgid "There are no spots left"
msgstr "Il n'y a plus de places"

msgid "There is one spot left"
msgstr "Il reste une place"

#, python-format
msgid "There are ${count} spots left"
msgstr "Il reste ${count} places"

msgid "New Form"
msgstr "Nouveau formulaire"

msgid "Exports the submissions of the given date range."
msgstr "Exporte les contributions sur la période donnée."

msgid "New Registration Window"
msgstr "Nouvelle fenêtre d'inscription"

msgid "The registration window was added successfully"
msgstr "La fenêtre d'inscription a été ajoutée avec succès"

msgid ""
"Registration windows limit forms to a set number of submissions and a "
"specific time-range."
msgstr ""
"Les fenêtres d'inscription limitent les formulaires à un nombre déterminé de "
"soumissions à et une plage de temps spécifique."

msgid "General Message"
msgstr "Message général"

#, python-format
msgid "New e-mail: ${message}"
msgstr "Nouvel e-mail: ${message}"

#, python-format
msgid "Successfully sent ${count} emails"
msgstr "Envoi réussi de ${count} emails"

msgid "Send E-Mail to attendees"
msgstr "Envoyer un message aux participants"

msgid "Email attendees"
msgstr "E-Mail aux participants"

msgid "Cancel Registration Window"
msgstr "Annuler le fenêtre d'inscription"

msgid ""
"You really want to cancel all confirmed and deny all open submissions for "
"this registration window?"
msgstr ""
"Voulez-vous vraiment annuler toutes les inscriptions confirmées et refuser "
"toutes les inscriptions ouvertes?"

msgid ""
"Each attendee will receive a ticket email unless ticket messages are not "
"muted."
msgstr ""
"Chaque participant recevra un ticket email, sauf si les messages du ticket "
"ne sont pas mis en sourdine."

msgid "Do you really want to delete this registration window?"
msgstr "Voulez-vous vraiment supprimer cette fenêtre d'inscription?"

msgid "Existing submissions will be disassociated."
msgstr "Les soumissions existantes seront dissociées."

msgid "Delete registration window"
msgstr "Supprimer la fenêtre d'enregistrement"

msgid "This registration window can't be deleted."
msgstr "Ce fenêtre d'inscription ne peut être supprimé."

msgid ""
"There are confirmed or open submissions associated with it. Cancel the "
"registration window first."
msgstr ""
"Il y a des inscriptions confirmées ou ouvertes pour ce fenêtre "
"d'inscription. Annulez-le d'abord."

msgid "Edit Registration Window"
msgstr "Modifier la fenêtre d'inscription"

#, python-format
msgid "${count} submissions cancelled / denied over the ticket system"
msgstr ""
"${count} inscriptions sont été annulées / refusée via le system de ticket"

msgid "The registration window was deleted"
msgstr "La fenêtre d'inscription a été supprimée"

#, python-format
msgid ""
"The total amount for the currently entered data is ${total} but has to be at "
"least ${minimum}. Please adjust your inputs."
msgstr ""
"Le montant total pour les données actuellement saisies est de ${total} mais "
"doit être au moins ${minimum}. Veuillez ajuster vos entrées."

msgid "Registrations are no longer possible"
msgstr "Les inscriptions ne sont plus possibles"

msgid ""
"Your changes would alter the price total but the payment is no longer open."
msgstr ""
"Vos modifications modifieraient le montant total, mais le paiement n'est "
"plus ouvert."

msgid "Pay Online and Complete"
msgstr "Payer en ligne et compléter"

msgid "Your payment could not be processed"
msgstr "Votre paiement n'a pas pu être traité"

msgid "Your registration has been confirmed"
msgstr "Votre inscription a été confirmée"

msgid "The registration has been confirmed"
msgstr "L'inscription a été confirmée"

msgid ""
"The registration could not be confirmed because the maximum number of "
"participants has been reached"
msgstr ""
"L'inscription n'a pas pu être confirmée car le nombre maximum de "
"participants a été atteint."

msgid "Your registration has been denied"
msgstr "Votre inscription a été refusée"

msgid "The registration has been denied"
msgstr "L'inscription a été refusée"

msgid "The registration could not be denied"
msgstr "L'inscription n'a pu être refusée"

msgid "Your registration has been cancelled"
msgstr "Votre inscription a été annulée"

msgid "The registration has been cancelled"
msgstr "L'inscription a été annulée"

msgid "The registration could not be cancelled"
msgstr "L'inscription n'a pu été annulée"

msgid "Select"
msgstr "Sélectionner"

msgid "Select images"
msgstr "Sélectionner des images"

msgid "Added a new photo album"
msgstr "Nouvel album photo ajouté"

msgid "New Photo Album"
msgstr "Nouvel album photo"

#, python-format
msgid "Welcome to the ${org} Newsletter"
msgstr "Bienvenue sur la lettre d'information ${org}"

#, python-format
msgid ""
"Success! We have added ${address} to the list of recipients. Subscribed "
"categories are ${subscribed}."
msgstr ""
"Succès! Nous avons ajouté ${address} à la liste des destinataires. Les "
"catégories abonnées sont ${subscribed}."

#, python-format
msgid "Success! We have added ${address} to the list of recipients."
msgstr "Succès! Nous avons ajouté ${address} à la liste des destinataires."

#, python-format
msgid ""
"Success! We have sent a confirmation link to ${address}, if we didn't send "
"you one already. Your subscribed categories are ${subscribed}."
msgstr ""
"C'est fait! Nous avons envoyé un lien de confirmation vers ${address}, si "
"nous ne vous en avions pas déjà envoyé un. Vos catégories abonnées sont $"
"{subscribed}."

# python-format
#, python-format
msgid "Success! We have updated your subscribed categories to ${subscribed}."
msgstr "Succès! Nous avons mis à jour vos catégories abonnées à ${subscribed}."

msgid "Update your newsletter subscription categories:"
msgstr "Mettre à jour vos catégories d'abonnement à la lettre d'information :"

msgid "Update"
msgstr "Mettre à jour"

msgid "Sign up to our newsletter to always stay up to date:"
msgstr ""
"Inscrivez-vous à notre lettre d'information pour rester toujours à jour :"

msgid "Sign up"
msgstr "S'inscrire"

msgid "Update Newsletter Subscription"
msgstr "Mettre à jour l'abonnement à la lettre d'information"

msgid "A newsletter with this name already exists"
msgstr "Il existe déjà une lettre d'information avec ce nom"

msgid "Added a new newsletter"
msgstr "Nouvelle lettre d'information ajoutée"

msgid "New Newsletter"
msgstr "Nouvelle lettre d'information"

msgid "Edit Newsletter"
msgstr "Éditer la lettre d'information"

msgid "The newsletter was deleted"
msgstr "La newsletter a été supprimée."

#, python-format
msgid "Sent \"${title}\" to ${n} recipients"
msgstr "\"${title}\" envoyé à ${n} destinataires"

#, python-format
msgid "Scheduled \"${title}\" to be sent on ${date}"
msgstr "Programmé l'envoi de \"${title}\" le ${date}"

#, python-format
msgid "Sent \"${title}\" to ${recipient}"
msgstr "Envoyé \"${title}\" à ${recipient}"

msgid "Sends a test newsletter to the given address"
msgstr "Envoi d'une newsletter de test à l'adresse indiquée"

msgid "Newsletter Recipients"
msgstr "Lettre d'information Recipients"

msgid "Newsletter recipient Export"
msgstr "Exportation des destinataires de la lettre d'information"

msgid "Exports all newsletter recipients."
msgstr "Exporte tous les destinataires de la newsletter."

#, python-format
msgid "Import completed with errors: ${results}"
msgstr "Importation terminée avec des erreurs : ${results}"

#, python-format
msgid "Import preview: ${result}"
msgstr "Aperçu de l'importation : ${result}"

#, python-format
msgid "Import completed: ${result}"
msgstr "Importation terminée : ${result}"

msgid "The same format as the export (XLSX) can be used for the import."
msgstr ""
"Le même format que l'exportation (XLSX) peut être utilisé pour l'importation."

msgid "Today"
msgstr "Aujourd’hui"

msgid "Tomorrow"
msgstr "Demain"

msgid "This weekend"
msgstr "Ce week-end"

msgid "This week"
msgstr "Cette semaine"

msgid "Event Export"
msgstr "Exporter un événement"

msgid "Exports all future events."
msgstr "Exporte tous les événements futurs."

#, python-format
msgid "The following line(s) contain invalid data: ${lines}"
msgstr ""
"La ou les lignes suivantes contiennent des données invalides : ${lines}"

#, python-format
msgid "${count} events will be imported"
msgstr "${count} événements seront importés"

#, python-format
msgid "${count} events imported"
msgstr "${count} événements ont été importés"

msgid "Move"
msgstr "Déplacer"

msgid "Your payment has been received"
msgstr "Votre paiement a été reçu"

msgid "Your payment has been withdrawn"
msgstr "Votre paiement a été retiré"

msgid "Your payment has been refunded"
msgstr "Votre paiement a été remboursé"

msgid "No payments found for PDF generation"
msgstr "Aucun paiement trouvé pour la génération PDF"

msgid "No tickets found for PDF generation"
msgstr "Aucun ticket trouvé pour la génération PDF"

msgid "Receivables"
msgstr "Créances"

#, python-format
msgid "${count} payments marked as invoiced."
msgstr "${count} paiements marqués comme facturés."

#, python-format
msgid "${count} payments marked as paid."
msgstr "${count} paiements marqués comme payés."

#, python-format
msgid "${count} payments marked as unpaid."
msgstr "${count} paiements marqués comme non payés."

msgid "The ticket was marked as paid"
msgstr "Le ticket a été marqué comme payé"

msgid "The ticket was marked as unpaid"
msgstr "Le ticket a été marqué comme non payé"

msgid "The payment was captured"
msgstr "Le paiement a été saisi"

msgid "The payment was refunded"
msgstr "Le paiement a été remboursé"

msgid "The payment is already captured but is still processing"
msgstr "Le paiement a déjà été saisi mais est encore en cours de traitement"

msgid "Could not refund the payment"
msgstr "Impossible de rembourser le paiement"

msgid "Could not capture the payment"
msgstr "Le paiement n'a pas pu être saisi"

msgid "As default"
msgstr "Par défaut"

msgid "Should this provider really be the new default?"
msgstr ""
"Ce prestataire devrait-il vraiment être le nouveau prestataire par défaut ?"

msgid "All future payments will be redirected."
msgstr "Tous les futurs paiement seront redirigés."

msgid "Make Default"
msgstr "Définir par défaut"

msgid "Enable"
msgstr "Activer"

msgid "Should this provider really be enabled?"
msgstr "Ce prestataire doit-il vraiment être activé ?"

msgid "Disable"
msgstr "Désactiver"

msgid "Should this provider really be disabled?"
msgstr "Ce prestataire doit-il vraiment être désactivé ?"

msgid "Do you really want to delete this provider?"
msgstr "Voulez-vous vraiment supprimer ce prestataire ?"

msgid "Your Stripe account was connected successfully."
msgstr "Votre compte Stripe a été connecté avec succès."

msgid "Your Stripe account could not be connected."
msgstr "Votre compte Stripe n'a pas pu être connecté."

msgid "Changed the default payment provider."
msgstr "Le prestataire de paiement par défaut a été modifié."

msgid "Provider enabled."
msgstr "Prestataire activé."

msgid "Provider disabled."
msgstr "Prestataire désactivé."

msgid "The payment provider was deleted."
msgstr "Le prestataire de paiement a été supprimé."

msgid "Successfully synchronised payments"
msgstr "Les paiements ont été synchronisés avec succès"

msgid "Merchant Name"
msgstr "Nom du marchand"

msgid "UPP Username"
msgstr "UPP Username"

msgid "UPP Password"
msgstr "UPP Password"

msgid "Webhook Signing Key"
msgstr "Clé de signature du webhook"

msgid "Charge fees to customer"
msgstr "Facturer le client"

msgid "Use sandbox environment (for testing)"
msgstr "Utiliser l'environnement sandbox (pour les tests)"

msgid "Customer Name"
msgstr "Nom du client"

msgid "Customer ID"
msgstr "ID du client"

msgid "Terminal ID"
msgstr "ID du terminal"

msgid "API Username"
msgstr "Nom d'utilisateur API"

msgid "API Password"
msgstr "Mot de passe API"

msgid "Datatrans has been added"
msgstr "Datatrans a été ajouté"

msgid "Add Datatrans"
msgstr "Ajouter Datatrans"

msgid "Worldline Saferpay has been added"
msgstr "Worldline Saferpay a été ajouté"

msgid "Add Worldline Saferpay"
msgstr "Ajouter Worldline Saferpay"

msgid "Added a new person"
msgstr "Nouvelle personne ajoutée"

msgid "New person"
msgstr "Nouvelle personne"

msgid "January"
msgstr "Janvier"

msgid "Feburary"
msgstr "Février"

msgid "March"
msgstr "Mars"

msgid "April"
msgstr "Avril"

msgid "May"
msgstr "Mai"

msgid "June"
msgstr "Juin"

msgid "July"
msgstr "Juillet"

msgid "August"
msgstr "Août"

msgid "September"
msgstr "Septembre"

msgid "October"
msgstr "Octobre"

msgid "November"
msgstr "Novembre"

msgid "December"
msgstr "Décembre"

msgid "Push Notifications"
msgstr "Notifications push"

msgid ""
"The selected time does not exist on this date due to the switch from "
"standard time to daylight saving time."
msgstr ""
"L'heure sélectionnée n'existe pas à cette date en raison du passage de "
"l'heure normale à l'heure d'été."

msgid "hour"
msgstr "heure"

msgid "hours"
msgstr "heures"

msgid "day"
msgstr "jour"

msgid "days"
msgstr "jours"

#, python-format
msgid "Reservations must be made ${n} ${unit} in advance"
msgstr "Les réservations doivent être effectuées ${n} ${unit} à l'avance"

msgid "This date lies in the past"
msgstr "Cette date est passée"

msgid "Reserve"
msgstr "Réserver"

#, python-format
msgid "New dates for ${title}"
msgstr "Nouvelles dates pour ${title}"

msgid "Confirm your reservation"
msgstr "Confirmer votre réservation"

msgid "Thank you for your reservation!"
msgstr "Merci pour votre réservation !"

#, python-format
msgid ""
"Your reservation for ${room} has been submitted. Please continue with your "
"reservation for ${next_room}."
msgstr ""
"Votre réservation pour ${room} a été soumise. Veuillez poursuivre votre "
"réservation pour ${next_room}."

#, python-format
msgid ""
"Failed to create visits using the dormakaba API for site ID ${site_id} "
"please make sure your credentials are still valid."
msgstr ""
"Échec de la création de visites à l'aide de l'API dormakaba pour l'ID du "
"site ${site_id}. Veuillez vous assurer que vos informations d'identification "
"sont toujours valides."

msgid "Your reservations were accepted"
msgstr "Vos réservations ont été acceptées"

#, python-format
msgid "Reservation(s) confirmed ${org} ${resource}"
msgstr "Réservation(s) confirmée(s) ${org} ${resource}"

msgid "The reservations were accepted"
msgstr "Les réservations ont été acceptées"

msgid "The reservations have already been accepted"
msgstr "Les réservations ont déjà été acceptées"

msgid "The submitter email is not available"
msgstr "L'adresse e-mail de l'expéditeur n'est pas disponible"

msgid "Accept all reservation with message"
msgstr "Accepter toutes les réservations avec le message"

#, python-format
msgid ""
"The following message will be sent to ${address} and it will be recorded for "
"future reference."
msgstr ""
"Le message suivant sera envoyé à ${adresse} et sera enregistré pour des "
"références futures."

msgid ""
"The payment associated with this reservation needs to be refunded before the "
"reservation can be rejected"
msgstr ""
"Le paiement associé à cette réservation doit être remboursé avant qu'elle "
"puisse être rejetée"

msgid "The following reservations were rejected"
msgstr "Les réservations suivantes ont été rejetées"

#, python-format
msgid "${org} Rejected Reservation"
msgstr "${org} Réservation rejetée"

msgid "The reservations were rejected"
msgstr "Les réservations ont été rejetées"

msgid "The reservation was rejected"
msgstr "La réservation a été rejetée"

msgid "Failed to revoke one or more door codes in dormakaba API"
msgstr ""
"Échec de la révocation d'un ou plusieurs codes de porte dans l'API dormakaba"

msgid "Reject all reservations with message"
msgstr "Refuser toutes les réservations avec le message"

msgid "Reservation summary"
msgstr "Résumé des réservations"

msgid ""
"Since the other reservations in this ticket have already been accepted, this "
"reservation will also be immediately accepted. However we will not send a "
"new reservation confirmation."
msgstr ""
"Les autres réservations figurant sur ce billet ayant déjà été acceptées, "
"cette réservation sera également acceptée immédiatement. Cependant, nous "
"n'enverrons pas de nouvelle confirmation de réservation."

msgid ""
"The targeted availability is not partially reservable and does not fully "
"cover the selected time range."
msgstr ""
"La disponibilité ciblée n'est pas partiellement réservable et ne couvre pas "
"entièrement la plage horaire sélectionnée."

msgid "Added a new reservation"
msgstr "Ajout d'une nouvelle réservation"

msgid "Reservation not adjustable"
msgstr "Réservation non ajustable"

msgid "Adjust reservation"
msgstr "Ajuster la réservation"

msgid "The reservation was adjusted"
msgstr "La réservation a été ajustée"

msgid "The reservation was left unchanged"
msgstr "La réservation est restée inchangée"

msgid "There are no future reservations"
msgstr "Il n'y a pas de réservations futures"

msgid "Added a new daypass"
msgstr "Nouvel abonnement à la journée ajouté"

msgid "New daypass"
msgstr "Nouvel abonnement à la journée"

msgid "Added a new room"
msgstr "Nouvelle salle ajoutée"

msgid "New room"
msgstr "Nouvelle salle"

msgid "Added a new item"
msgstr "Nouveau article ajouté"

msgid "New Item"
msgstr "Nouveau article"

msgid "Edit resource"
msgstr "Modifier la ressource"

#, python-format
msgid "Successfully removed ${count} unused allocations"
msgstr "${count} affectations inutilisées ont été supprimées avec succès"

msgid "Exports the reservations of the given date range."
msgstr "Exporte les réservations de la période donnée."

msgid "No reservations found for the given date range."
msgstr "Aucune réservation n'a été trouvée pour la période donnée."

msgid "Exports the reservations of all resources in a given date range."
msgstr "Exporte toutes les réservations dans une plage de dates donnée"

#, python-format
msgid "Do you really want to delete \"${name}\"?"
msgstr "Voulez-vous vraiment supprimer « ${name} » ?"

msgid "Delete Recipient"
msgstr "Destinataire supprimé"

msgid "Added a new recipient"
msgstr "Nouveau destinataire ajouté"

msgid "Edit Recipient"
msgstr "Éditer le destinataire"

#, python-format
msgid "Search through ${count} indexed documents"
msgstr "Chercher parmi ${count} documents indexés"

#, python-format
msgid "${count} Results"
msgstr "${count} résultats"

msgid "Search Unavailable"
msgstr "Recherche non disponible"

msgid "Favicon"
msgstr "Favicon"

msgid "Header"
msgstr "En-tête"

msgid "Footer"
msgstr "Bas de page"

msgid "Modules"
msgstr "Modules"

msgid "Analytics"
msgstr "Analytics"

msgid "Holidays"
msgstr "Jours fériés / Vacances scolaires"

msgid "No holidays defined"
msgstr "Aucun jour férié défini"

msgid "Link Migration"
msgstr "Migration des liens"

msgid "Migrate"
msgstr "Migrer"

#, python-format
msgid "Migrated ${number} links"
msgstr "${number} liens migrés"

#, python-format
msgid "Total of ${number} links found."
msgstr "Total de ${number} liens trouvés"

#, python-format
msgid ""
"Migrates links from the given domain to the current domain \"${domain}\"."
msgstr ""
"Fait migrer les liens du domaine donné vers le domaine actuel \"${domain}\"."

msgid "OneGov API"
msgstr "API OneGov"

msgid "Do you really want to delete this API key?"
msgstr "Voulez-vous vraiment supprimer cette clé API ?"

msgid "This action cannot be undone."
msgstr "Cette action ne peut pas être annulée."

msgid "ApiKey deleted."
msgstr "Clé API supprimée."

msgid "Data Retention Policy"
msgstr "Politique de Conservation des Données"

msgid ""
"Proceed with caution. Tickets and the data they contain may be irrevocable "
"deleted."
msgstr ""
"Procédez avec prudence. Les billets et les données qu'ils contiennent "
"peuvent être irrévocablement supprimés."

msgid "Chat"
msgstr "Discussion"

#, python-format
msgid "You have successfully unsubscribed from the newsletter at ${address}"
msgstr ""
"Vous vous êtes désabonné avec succès de la lettre d'information à ${address}."

msgid "Unsubscription from newsletter"
msgstr "Se désabonner de la lettre d'information"

msgid "A survey with this name already exists"
msgstr "Une enquête avec ce nom existe déjà"

msgid "Added a new survey"
msgstr "Ajout d'une nouvelle enquête"

msgid "New Survey"
msgstr "Nouvelle enquête"

msgid "Please choose a submission window"
msgstr "Veuillez choisir une fenêtre de soumission"

msgid ""
"This field cannot be edited because there are submissions associated with "
"this survey. If you want to edit the definition please delete all "
"submissions."
msgstr ""
"Ce champ ne peut pas être modifié car il y a des soumissions associées à "
"cette enquête. Si vous souhaitez modifier la définition, veuillez supprimer "
"toutes les soumissions."

msgid "Delete Submissions"
msgstr "Supprimer les soumissions"

msgid "Do you really want to delete all submissions?"
msgstr "Voulez-vous vraiment supprimer toutes les soumissions ?"

msgid "All submissions associated with this survey will be deleted."
msgstr "Toutes les soumissions associées à cette enquête seront supprimées."

msgid "Delete submissions"
msgstr "Supprimer les soumissions"

msgid "Exports the submissions of the survey."
msgstr "Exporte les soumissions de l'enquête."

msgid "The survey timeframe has ended"
msgstr "La période de l'enquête est terminée"

#, python-format
msgid "The survey timeframe opens on ${day}, ${date}"
msgstr "La période d'enquête s'ouvre le ${day}, ${date}"

#, python-format
msgid "The survey timeframe closes on ${day}, ${date}"
msgstr "La période d'enquête se termine le ${day}, ${date}"

msgid "New Submission Window"
msgstr "Nouvelle fenêtre de soumission"

msgid "Submissions windows limit survey submissions to a specific time-range."
msgstr ""
"Merci d'avoir rempli ce sondage. Si vous souhaitez apporter des "
"modifications, cliquez sur \"Modifier\" ci-dessous."

msgid "Edit Submission Window"
msgstr "Modifier la fenêtre de soumission"

msgid "The submission window and all associated submissions were deleted"
msgstr "La fenêtre de soumission et toutes les soumissions associées ont été "

msgid "Added a new text module"
msgstr "Ajout d'un nouveau module de texte"

msgid "New text module"
msgstr "Nouveau module de texte"

msgid "Edit text module"
msgstr "Modifier le module de texte"

msgid "The text module was deleted"
msgstr "Le module de texte a été supprimé"

msgid "This ticket is not deletable."
msgstr "Ce ticket n'est pas supprimable."

msgid "Ticket successfully deleted"
msgstr "Ticket supprimé avec succès."

msgid ""
"Do you really want to delete this ticket? All data associated with this "
"ticket will be deleted. This cannot be undone."
msgstr ""
"Voulez-vous vraiment supprimer ce ticket ? Toutes les données associées à ce "
"ticket seront supprimées. Cette opération ne peut être annulée."

msgid "Mark as paid"
msgstr "Marquer comme payé"

msgid "Mark as unpaid"
msgstr "Marquer comme non payé"

msgid "Capture Payment"
msgstr "Capturer le paiement"

msgid "Do you really want capture the payment?"
msgstr "Voulez-vous vraiment capturer le paiement ?"

msgid ""
"This usually happens automatically, so there is no reason not do capture the "
"payment."
msgstr ""
"Cela arrive généralement automatiquement, il n'y a donc aucune raison de ne "
"pas capturer le paiement."

msgid "Capture payment"
msgstr "Capturer le paiement"

msgid "Refund Payment"
msgstr "Rembourser le paiement"

#, python-format
msgid "Do you really want to refund ${amount}?"
msgstr "Voulez-vous vraiment rembourser ${amount} ?"

#, python-format
msgid "Refund ${amount}"
msgstr "Rembourser ${amount}"

msgid "Your ticket has a new message"
msgstr "Votre ticket a un nouveau message"

#, python-format
msgid "${org} New Note in Reservation for ${resource_title}"
msgstr "${org} Nouvelle note dans la réservation pour ${resource_title}"

msgid "Your note was added"
msgstr "Votre note a été ajoutée"

msgid "The note was deleted"
msgstr "La note a été supprimée"

msgid "Edit Note"
msgstr "Éditer la note"

msgid "The ticket cannot be accepted because it's not open"
msgstr "Le ticket ne peut pas être accepté car il n'est pas ouvert"

#, python-format
msgid "You have accepted ticket ${number}"
msgstr "Vous avez accepté ${number} ticket(s)"

msgid "The ticket cannot be closed because it's not pending"
msgstr "Le ticket ne peut pas être clôturé car il est en attente"

#, python-format
msgid "You have closed ticket ${number}"
msgstr "Vous avez clôturé ${number} ticket(s)"

msgid "The ticket cannot be re-opened because it's not closed"
msgstr "Le ticket ne peut pas être réouvert car il n'est pas clôturé"

#, python-format
msgid "You have reopened ticket ${number}"
msgstr "Vous avez réouvert ${number} ticket(s)"

msgid "Your ticket has been reopened"
msgstr "Votre ticket a été ré-ouvert"

#, python-format
msgid "You have disabled e-mails for ticket ${number}"
msgstr "Vous avez désactivé les e-mails pour le ticket ${number}"

#, python-format
msgid "You have enabled e-mails for ticket ${number}"
msgstr "Vous avez activé les e-mails pour le ticket ${number}"

msgid "The ticket cannot be archived because it's not closed"
msgstr "Le ticket ne peut pas être archivé car il n'est pas clôturé"

#, python-format
msgid "You archived ticket ${number}"
msgstr "Vous avez archivé le ticket avec le numéro ${number}"

msgid ""
"The ticket cannot be recovered from the archive because it's not archived"
msgstr ""
"Le ticket ne peut pas être récupéré à partir de l'archive car il n'est pas "
"archivé"

#, python-format
msgid "You recovered ticket ${number} from the archive"
msgstr "Vous avez récupéré le ticket avec le numéro ${number} de l'archive"

msgid "Tag changed"
msgstr "Étiquette changée"

msgid "The ticket has already been closed"
msgstr "Le ticket a déjà été fermé"

msgid "Your message has been sent"
msgstr "Votre message a été envoyé"

msgid "Zip archive created successfully"
msgstr "L'archive Zip a été créée avec succès"

msgid "The payment is no longer open, so the invoice cannot be modified."
msgstr ""
"Le paiement n'est plus ouvert, donc la facture ne peut pas être modifiée."

msgid "Remove Discount"
msgstr "Supprimer la remise"

msgid "Remove Surchage"
msgstr "Supprimer le supplément"

#, python-format
msgid "Do you really want to remove \"${booking_text}\"?"
msgstr "Voulez-vous vraiment supprimer «${booking_text}»?"

#, python-format
msgid "${ticket} Invoice"
msgstr "${ticket} Facture"

msgid "Add Discount / Surcharge"
msgstr "Ajouter une remis / un supplément"

msgid "Your request has been submitted"
msgstr "Votre demande a été envoyée"

msgid "Your request is currently pending"
msgstr "Votre demande est actuellement en attente"

msgid "Your request has been processed"
msgstr "Votre demande a été traitée"

msgid "Request Status"
msgstr "Status Demand"

msgid "The request has already been closed"
msgstr "Votre demand a déjà été clòturée. "

msgid "Your message has been received"
msgstr "Votre message a été reçu"

msgid ""
"Could not find valid credentials. You can set them in Gever API Settings."
msgstr ""
"Impossible de trouver des informations d'identification valides. Vous pouvez "
"les définir dans les paramètres de L'API Gever."

msgid "Encountered an error while uploading to Gever."
msgstr "Une erreur s'est produite lors du téléchargement sur Gever."

#, python-format
msgid ""
"Encountered an error while uploading to Gever. Response status code is $"
"{status}."
msgstr ""
"Une erreur s'est produite lors du téléchargement sur Gever. Le code d'état "
"de la réponse est ${status}."

msgid "Successfully uploaded the PDF of this ticket to Gever"
msgstr "Le PDF de ce billet a été téléchargé avec succès vers Gever."

msgid "My"
msgstr "Mes"

msgid "All Tickets"
msgstr "Tous les tickets"

msgid "All Users"
msgstr "Tous les utilisateurs"

msgid "All Submitters"
msgstr "Tous les auteurs"

#, python-format
msgid "${success_count} tickets deleted, ${error_count} are not deletable"
msgstr ""
"${success_count} tickets supprimés, ${error_count} ne sont pas complètement "
"supprimables, les données y ont été rendues méconnaissables."

#, python-format
msgid "${success_count} tickets deleted."
msgstr "${success_count} tickets supprimés."

msgid "Submitted Requests"
msgstr "Demandes soumises"

msgid "Added a new user group"
msgstr "Un nouveau groupe d'utilisateurs a été ajouté"

msgid "New user group"
msgstr "Nouveau groupe d'utilisateurs"

msgid "Edit user group"
msgstr "Modifier le groupe d'utilisateurs"

msgid "User Management"
msgstr "Gestion des utilisateurs"

msgid "New Signup Link"
msgstr "Nouveau lien d'inscription"

msgid "New User"
msgstr "Nouvel utilisateur"

msgid "A user with this e-mail address already exists"
msgstr "Il existe déjà un utilisateur possédant cette adresse e-mail"

msgid "An account was created for you"
msgstr "Un compte a été créé pour vous"

msgid "The user was created successfully"
msgstr "L'utilisateur a bien été créé"

msgid "Please enter your e-mail address in order to continue"
msgstr "Veuillez saisir votre adresse e-mail pour continuer"

#~ msgid "Date of death"
#~ msgstr "Date de décès"

#~ msgid "Information above the event list"
#~ msgstr "Information au-dessus de la liste des événements"

#~ msgid "Information below the event list"
#~ msgstr "Information en dessous de la liste des événements"

#~ msgid "Portrait"
#~ msgstr "Portrait"

#~ msgid "Please note that this page has subpages which will also be deleted!"
#~ msgstr ""
#~ "Veuillez noter que cette page contient des sous-pages qui seront "
#~ "également supprimées !"

#~ msgid "One of your reservations was adjusted"
#~ msgstr "Une de vos réservations a été ajustée"

#~ msgid ""
#~ "Select a free time span in the calendar below to create an allocation."
#~ msgstr ""
#~ "Sélectionnez un intervalle de temps libre dans le calendrier ci-dessous "
#~ "pour créer une allocation."

#~ msgid "Rule"
#~ msgstr "Règle"

#~ msgid "No rules defined."
#~ msgstr "Aucune règle définie."

#~ msgid "Rule not found"
#~ msgstr "Règle non trouvée"

#~ msgid "The rule was stopped"
#~ msgstr "La règle a été arrêtée"

#~ msgid "Rules"
#~ msgstr "Règles"

#~ msgid "Removes all unreserved allocations between the start and end date."
#~ msgstr ""
#~ "Supprime toutes les allocation non réservées entre la date de début et de "
#~ "fin."

#~ msgid "Delete rule"
#~ msgstr "Supprimer la règle"

#~ msgid "No allocations to add"
#~ msgstr "Aucune allocation à ajouter"

#, python-format
#~ msgid "Successfully added ${n} allocations"
#~ msgstr "${n} dotations ajoutées avec succès"

#~ msgid "New allocation"
#~ msgstr "Nouvelle allocation"

#, python-format
#~ msgid "New rule active, ${n} allocations created"
#~ msgstr "Nouvelle règle active, ${n} allocations créées"

#~ msgid "New Rule"
#~ msgstr "Nouvelle règle"

#~ msgid ""
#~ "Rules ensure that the allocations between start/end exist and that they "
#~ "are extended beyond those dates at the given intervals. "
#~ msgstr ""
#~ "Les règles garantissent que les allocations entre le début et la fin "
#~ "existent et qu'elles sont prolongées au-delà de ces dates à des "
#~ "intervalles donnés."

#, python-format
#~ msgid ""
#~ "Rule updated. ${deleted} allocations removed, ${created} new allocations "
#~ "created."
#~ msgstr ""
#~ "La règle a été mise à jour. ${deleted} allocations supprimées, ${created} "
#~ "nouvelles allocations créées."

#~ msgid "Edit Rule"
#~ msgstr "Modifier la règle"

#, python-format
#~ msgid "The rule was deleted, along with ${n} allocations"
#~ msgstr "La règle a été supprimée, avec les allocations ${n}"

#~ msgid "The rule will be removed without affecting existing allocations."
#~ msgstr "La règle sera supprimée sans affecter les allocations existantes."

#~ msgid "Stop rule"
#~ msgstr "Arrêter la règle"

#~ msgid ""
#~ "All allocations created by the rule will be removed, if they haven't been "
#~ "reserved yet."
#~ msgstr ""
#~ "Toutes les allocations créées par la règle seront supprimées si elles "
#~ "n'ont pas encore été réservées."<|MERGE_RESOLUTION|>--- conflicted
+++ resolved
@@ -2,11 +2,7 @@
 msgid ""
 msgstr ""
 "Project-Id-Version: PACKAGE 1.0\n"
-<<<<<<< HEAD
-"POT-Creation-Date: 2025-08-26 09:05+0200\n"
-=======
 "POT-Creation-Date: 2025-08-27 16:10+0200\n"
->>>>>>> 2b4c50a2
 "PO-Revision-Date: 2022-03-15 10:50+0100\n"
 "Last-Translator: Marc Sommerhalder <marc.sommerhalder@seantis.ch>\n"
 "Language-Team: French\n"
@@ -3719,13 +3715,10 @@
 msgid "Reject all with message"
 msgstr "Tout refuser avec message"
 
-<<<<<<< HEAD
-=======
 msgid "Add reservation"
 msgstr "Ajouter une réservation"
 
 #.
->>>>>>> 2b4c50a2
 #. Used in sentence: "${event} published."
 #.
 msgid "Event"
