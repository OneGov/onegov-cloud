--- conflicted
+++ resolved
@@ -2,11 +2,7 @@
 msgid ""
 msgstr ""
 "Project-Id-Version: PACKAGE 1.0\n"
-<<<<<<< HEAD
 "POT-Creation-Date: 2023-01-24 09:39+0100\n"
-=======
-"POT-Creation-Date: 2023-01-23 15:13+0100\n"
->>>>>>> e899c426
 "PO-Revision-Date: 2022-03-15 10:50+0100\n"
 "Last-Translator: Marc Sommerhalder <marc.sommerhalder@seantis.ch>\n"
 "Language-Team: French\n"
@@ -350,7 +346,6 @@
 msgid "Lead-Format"
 msgstr "Format Principal"
 
-<<<<<<< HEAD
 msgid "Numbering"
 msgstr "Numérotation"
 
@@ -365,10 +360,9 @@
 
 msgid "Custom Numbering"
 msgstr "Numérotation personnalisée"
-=======
+
 msgid "Overview layout with tiles"
 msgstr "Vue d'ensemble avec les tuiles"
->>>>>>> e899c426
 
 msgid "Main view"
 msgstr "Affichage principal"
@@ -5082,15 +5076,12 @@
 msgid "The user was created successfully"
 msgstr "L'utilisateur a bien été créé"
 
-<<<<<<< HEAD
 #~ msgid "Marker Type"
 #~ msgstr "Type de marqueur"
 
 #~ msgid "Functions:"
 #~ msgstr "Fonctions:"
 
-=======
->>>>>>> e899c426
 #~ msgid "Will be published until:"
 #~ msgstr "Sera publié jusqu'au:"
 
