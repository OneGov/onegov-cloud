#
msgid ""
msgstr ""
"Project-Id-Version: PACKAGE 1.0\n"
<<<<<<< HEAD
"POT-Creation-Date: 2024-03-26 15:28+0100\n"
=======
"POT-Creation-Date: 2024-04-02 09:42+0200\n"
>>>>>>> b6f33c4a
"PO-Revision-Date: 2022-03-15 10:50+0100\n"
"Last-Translator: Marc Sommerhalder <marc.sommerhalder@seantis.ch>\n"
"Language-Team: French\n"
"Language: fr_CH\n"
"MIME-Version: 1.0\n"
"Content-Type: text/plain; charset=UTF-8\n"
"Content-Transfer-Encoding: 8bit\n"
"Plural-Forms: nplurals=2; plural=(n != 1);\n"
"Generated-By: Lingua 3.12\n"
"X-Generator: Poedit 3.0.1\n"

#, python-format
msgid ""
"${mtan} - mTAN for ${organisation}.\n"
"Or continue here: ${url}"
msgstr ""
"${mtan}: mTAN pour ${organisation}.\n"
"Ou continuer ici : ${url}"

msgid ""
"We sent an mTAN to the specified number. Please enter it below or follow the "
"instructions in the SMS."
msgstr ""
"Nous avons envoyé un mTAN au numéro indiqué. Veuillez le saisir ci-dessous "
"ou suivre les instructions du SMS."

msgid "Open"
msgstr "Ouvert"

msgid "Pending"
msgstr "En traitement"

msgid "Closed"
msgstr "Fermé"

msgid "Archived"
msgstr "Archivé"

msgid "All"
msgstr "Tout"

msgid "Paid"
msgstr "Payé"

msgid "Failed"
msgstr "Échoué"

msgid "Refunded"
msgstr "Remboursé"

msgid "Manual"
msgstr "Manuelle"

msgid "Stripe Connect"
msgstr "Stripe Connect"

#, python-format
msgid "${org} OneGov Cloud Status"
msgstr "Statut du OneGov Cloud de ${org}"

msgid "General"
msgstr "Général"

#, python-format
msgid "${org} Reservation Overview"
msgstr "Aperçu de la ${org} réservation"

msgid "Your Chat has been turned into a ticket"
msgstr "Un ticket a été créé à partir de votre chat"

msgid "Account"
msgstr "Compte"

msgid "User Profile"
msgstr "Profil d'utilisateur"

msgid "Logout"
msgstr "Se déconnecter"

msgid "Login"
msgstr "Connexion"

msgid "Register"
msgstr "S'inscrire"

msgid "Timeline"
msgstr "Chronologie"

msgid "Files"
msgstr "Fichiers"

msgid "Images"
msgstr "Images"

msgid "Payment Provider"
msgstr "Opérateur de paiement"

msgid "Payments"
msgstr "Paiements"

msgid "Text modules"
msgstr "Modules de texte"

msgid "Settings"
msgstr "Paramètres"

msgid "Users"
msgstr "Utilisateurs"

msgid "User groups"
msgstr "Groupes d'utilisateurs"

msgid "Link Check"
msgstr "Vérification du lien"

msgid "Archived Tickets"
msgstr "Tickets archivés"

msgid "Management"
msgstr "Gestion"

msgid "My Tickets"
msgstr "Mes tickets"

msgid "Open Tickets"
msgstr "Ouvrir les tickets"

msgid "Pending Tickets"
msgstr "Tickets en attente"

msgid "Closed Tickets"
msgstr "Tickets clôturés"

msgid "Tickets"
msgstr "Tickets"

msgid "Ticket"
msgstr "Ticket"

msgid "This site is private"
msgstr "Ce site est privé"

msgid "This site is secret"
msgstr "Ce site est secret"

msgid "Cancel"
msgstr "Annuler"

msgid "ID Payment Provider"
msgstr "ID Opérateurs de paiement"

msgid "Status"
msgstr "Statut"

msgid "Currency"
msgstr "Devise"

msgid "Amount"
msgstr "Montant"

msgid "Net Amount"
msgstr "Montant net"

msgid "Fee"
msgstr "Tarif"

msgid "Date Paid"
msgstr "Date de paiement"

msgid "References"
msgstr "Références"

msgid "Created Date"
msgstr "Date de création"

msgid "Reference Ticket"
msgstr "Billet de référence"

msgid "Submitter Email"
msgstr "E-mail de l'expéditeur"

msgid "Category Ticket"
msgstr "Catégorie Ticket"

msgid "Status Ticket"
msgstr "Ticket de statut"

msgid "Ticket decided"
msgstr "Ticket décidé"

msgid "Yes"
msgstr "Oui"

msgid "No"
msgstr "Non"

msgid "Credit card payments"
msgstr "Paiements carte de crédit"

msgid "Exports payments and tickets"
msgstr "Exporte les paiements et les tickets"

msgid "Title"
msgstr "Titre"

msgid "General availability"
msgstr "Disponibilité générale"

msgid "Rule"
msgstr "Règle"

msgid "Extend"
msgstr "Prolonger"

msgid "Extend by one day at midnight"
msgstr "Prolonger d'un jour à minuit"

msgid "Extend by one month at the end of the month"
msgstr "Prolonger d'un mois à la fin du mois"

msgid "Extend by one year at the end of the year"
msgstr "Prolonger d'un an à la fin de l'année"

msgid "Start"
msgstr "Début"

msgid "Date"
msgstr "Date"

msgid "End"
msgstr "Fin"

msgid "Except for"
msgstr "À l'exception de"

msgid "On holidays"
msgstr "En vacances"

msgid "During school holidays"
msgstr "Durant les vacances scolaires"

msgid "Access"
msgstr "Accès"

msgid "Public"
msgstr "Public"

msgid "Only by privileged users"
msgstr "Seulement par les utilisateurs privilégiés"

msgid "Only by privileged users and members"
msgstr "Seulement par les membres et les utilisateurs privilégiés"

msgid "Security"
msgstr "Sécurité"

msgid "Start date before end date"
msgstr "Date de début avant la date de fin"

msgid "Daypasses"
msgstr "Cartes journalières"

msgid "Daypasses Limit"
msgstr "Limite des cartes journalières"

msgid "Whole day"
msgstr "Toute la journée"

msgid "Time"
msgstr "Heure"

msgid "Each starting at"
msgstr "Chacun commençant à"

msgid "HH:MM"
msgstr "HH:MM"

msgid "Each ending at"
msgstr "Chacun finissant à"

msgid "May be partially reserved"
msgstr "Peut être partiellement réservé"

msgid "Options"
msgstr "Options"

msgid "Reservations per time slot"
msgstr "Maximum des reservation par unité des temps"

msgid "Available items"
msgstr "Articles disponibles"

msgid "Reservations per time slot and person"
msgstr "Réservations par tranche horaire et par personne"

msgid "From"
msgstr "De"

msgid "Until"
msgstr "Jusqu'à"

msgid "Slots per Reservation"
msgstr "Limit des reservations"

msgid "Start time before end time"
msgstr "Heure de début avant l'heure de fin"

msgid "Lead"
msgstr "Accroche"

msgid "Describes what this directory is about"
msgstr "Décrit le contenu de votre dossier"

msgid "Further Information"
msgstr "Plus d'informations"

msgid "If left empty \"Further Information\" will be used as title"
msgstr "S'il n'est pas renseigné, le titre sera \"Plus d'informations\"."

msgid "Text"
msgstr "Texte"

msgid "Position"
msgstr "Position"

msgid "Above the entries"
msgstr "Au-dessus des entrées"

msgid "Below the entries"
msgstr "Sous les entrées"

msgid "Definition"
msgstr "Définition"

msgid "Coordinates"
msgstr "Coordonnées"

msgid "Entries have no coordinates"
msgstr "Les entrées ne possèdent pas de coordonnées"

msgid "Coordinates are shown on each entry"
msgstr "Les coordonnées sont affichées sur chaque entrée"

msgid "Coordinates are shown on the directory and on each entry"
msgstr "Les coordonnées sont affichées sur le répertoire et sur chaque entrée"

msgid "Title-Format"
msgstr "Format Titre"

msgid "Display"
msgstr "Afficher"

msgid "Lead-Format"
msgstr "Format Principal"

msgid "Empty Directory Notice"
msgstr "Avis de dossier vide"

msgid ""
"This text will be displayed when the directory contains no (visible) "
"entries. When left empty a generic default text will be shown instead."
msgstr ""
"Ce texte sera affiché lorsque le dossier ne contient pas d'entrées "
"(visibles). S'il est laissé vide, un texte générique par défaut sera affiché "
"à la place."

msgid "Numbering"
msgstr "Numérotation"

msgid "None"
msgstr "Aucune"

msgid "Standard"
msgstr "Standard"

msgid "Custom"
msgstr "Personnalisé"

msgid "Custom Numbering"
msgstr "Numérotation personnalisée"

msgid "Main view"
msgstr "Affichage principal"

msgid "Hide these labels on the main view"
msgstr "Cacher ces noms de champs dans la vue principale"

msgid "Address"
msgstr "Adresse"

msgid "Filters"
msgstr "Filtres"

msgid "Thumbnail"
msgstr "Vignette"

msgid "Pictures to be displayed as thumbnails on an entry"
msgstr "Images à afficher sous forme de vignettes sur une entrée"

msgid "Overview layout with tiles"
msgstr "Vue d'ensemble avec les tuiles"

msgid "Address Block Title"
msgstr "Titre du bloc d'adresses"

msgid "Address Block"
msgstr "Bloc d'adresses"

msgid "The first line of the address"
msgstr "La première ligne de l'adresse"

msgid "Static title"
msgstr "Titre statique"

msgid "Icon"
msgstr "Icône"

msgid "Marker"
msgstr "Marqueur"

msgid "Marker Color"
msgstr "Couleur du marqueur"

msgid "Default"
msgstr "Défaut"

msgid "Color"
msgstr "Couleur"

msgid "Order"
msgstr "Trier"

msgid "By title"
msgstr "Par titre"

msgid "By format"
msgstr "Par format"

msgid "Order-Format"
msgstr "Format-tri"

msgid "Direction"
msgstr "Direction"

msgid "Ascending"
msgstr "Montant"

msgid "Descending"
msgstr "Descendant"

msgid "Pattern"
msgstr "Modèle"

msgid "External Link"
msgstr "Lien Externe"

msgid "Visible"
msgstr "Visible"

msgid "Users may propose new entries"
msgstr "Les utilisateurs peuvent proposer de nouvelles entrées"

msgid "New entries"
msgstr "Nouvelles entrées"

msgid "Guideline"
msgstr "Directives"

msgid "Price"
msgstr "Prix"

msgid "Free of charge"
msgstr "Gratuit"

msgid "Price per submission"
msgstr "Prix par proposition"

msgid "Users may send change requests"
msgstr "Les utilisateurs peuvent envoyer des demandes de modifications"

msgid "Change requests"
msgstr "Demandes de modifications"

msgid "Enable publication dates"
msgstr "Activer les dates de publication"

msgid ""
"Users may suggest publication start and/or end of the entry on submissions "
"and change requests"
msgstr ""
"Les utilisateurs peuvent suggérer le début et/ou la fin de la publication de "
"l'entrée sur les soumissions et les demandes de changement"

msgid "Publication"
msgstr "Publication"

msgid "Required publication dates"
msgstr "Les dates de publication sont requises"

msgid "Information to be provided in addition to the E-mail"
msgstr "Informations complémentaires du demandeur requises à l'e-mail"

msgid "Name"
msgstr "Nom"

msgid "Phone"
msgstr "Téléphone"

msgid "Submitter"
msgstr "Auteur"

#, python-format
msgid "The following fields are unknown: ${fields}"
msgstr "Les champs suivants sont inconnus : ${fields}"

msgid "Please select at most one thumbnail field"
msgstr "Veuillez sélectionner un champ de vignette au maximum"

msgid "Please select exactly one numbering field"
msgstr "Veuillez sélectionner exactement un champ de numérotation"

#, python-format
msgid ""
"User submissions are not possible, because «${field}» is not visible. Only "
"if all fields are visible are user submission possible - otherwise users may "
"see data that they are not intended to see. "
msgstr ""
"Les soumissions d'utilisateurs ne sont pas possibles car « ${field} » n'est "
"pas visible. Les soumissions d'utilisateurs ne sont possibles que si tous "
"les champs sont visibles. Sinon, les utilisateurs peuvent voir des données "
"qu'ils ne sont pas destinés à voir."

msgid "Apply directory configuration"
msgstr "Appliquer la configuration du dossier"

msgid "Yes, import configuration and entries"
msgstr "Oui, importer la configuration et les entrées"

msgid "No, only import entries"
msgstr "Non, importer les entrées uniquement"

msgid "Mode"
msgstr "Mode"

msgid "Only import new entries"
msgstr "Importer uniquement les nouvelles entrées"

msgid "Replace all entries"
msgstr "Remplacer toutes les entrées"

msgid "Import"
msgstr "Imprimer"

msgid "The name field cannot be empty."
msgstr "Le champ nom ne peut pas être vide."

msgid "Please fill out a new name"
msgstr "Veuillez remplir un nouveau nom"

#, python-format
msgid "Invalid name. A valid suggestion is: ${name}"
msgstr "Nom invalide. Une suggestion valid est: ${name}"

msgid "An entry with the same name exists"
msgstr "Une entrée avec le même nom existe"

msgid "Art"
msgstr "Art"

msgid "Cinema"
msgstr "Cinéma"

msgid "Concert"
msgstr "Concert"

msgid "Congress"
msgstr "Congrès"

msgid "Culture"
msgstr "Culture"

msgid "Dancing"
msgstr "Dansant"

msgid "Education"
msgstr "Éducation"

msgid "Exhibition"
msgstr "Exposition"

msgid "Gastronomy"
msgstr "Gastronomie"

msgid "Health"
msgstr "Santé"

msgid "Library"
msgstr "Bibliothèque"

msgid "Literature"
msgstr "Littérature"

msgid "Market"
msgstr "Marché"

msgid "Meetup"
msgstr "Rencontre"

msgid "Misc"
msgstr "Points divers"

msgid "Music School"
msgstr "École de musique"

msgid "Music"
msgstr "Musique"

msgid "Party"
msgstr "Fête"

msgid "Politics"
msgstr "Politique"

msgid "Reading"
msgstr "Lecture"

msgid "Religion"
msgstr "Religion"

msgid "Sports"
msgstr "Sports"

msgid "Talk"
msgstr "Conférence"

msgid "Theater"
msgstr "Théâtre"

msgid "Tourism"
msgstr "Tourisme"

msgid "Toy Library"
msgstr "Bibliothèque de jouets"

msgid "Tradition"
msgstr "Tradition"

msgid "Youth"
msgstr "Jeunesse"

msgid "Elderly"
msgstr "Âgées"

msgid "Mo"
msgstr "Lu"

msgid "Tu"
msgstr "Ma"

msgid "We"
msgstr "Me"

msgid "Th"
msgstr "Je"

msgid "Fr"
msgstr "Ve"

msgid "Sa"
msgstr "Sa"

msgid "Su"
msgstr "Di"

msgid "Concerto in the castle garden"
msgstr "Concerto dans le jardin du château"

msgid "Description"
msgstr "Description"

msgid "Enjoy a concerto in the castle garden."
msgstr "Profitez d'un concerto dans le jardin du château."

msgid "Image"
msgstr "Image"

msgid "Additional Information (PDF)"
msgstr "Informations complémentaires (PDF)"

msgid "Venue"
msgstr "Lieu"

msgid "10 CHF for adults"
msgstr "10 CHF pour les adultes"

msgid "Organizer"
msgstr "Organisateur"

msgid "Music society"
msgstr "Société musicale"

msgid "Organizer E-Mail address"
msgstr "Adresse e-mail de l'organisateur"

msgid "Shown as contact E-Mail address"
msgstr "Affichée comme adresse e-mail de contact"

msgid "Organizer phone number"
msgstr "Numéro de téléphone de l'organisateur"

msgid "Shown as contact phone number"
msgstr "Affiché comme numéro de téléphone de contact"

msgid "External event URL"
msgstr "URL de l'événement externe"

msgid "Event Registration URL"
msgstr "URL de l'inscription à l'événement"

msgid "The marker can be moved by dragging it with the mouse"
msgstr "Le curseur peut être déplacé avec la souris"

msgid "Tags"
msgstr "Étiquettes"

msgid "To"
msgstr "Vers"

msgid "Repeat"
msgstr "Répéter"

msgid "Without"
msgstr "Sans"

msgid "Weekly"
msgstr "Hebdomadaire"

msgid "On additional dates"
msgstr "À des dates supplémentaires"

msgid "Repeats itself every"
msgstr "Se répète tous les"

msgid "Until date"
msgstr "Jusqu'à"

msgid "Dates"
msgstr "Dates"

msgid "The end date must be later than the start date."
msgstr "La date de fin doit être postérieure à la date de début."

msgid "The weekday of the start date must be selected."
msgstr ""
"Le jour de la semaine correspondant à la date de début doit être sélectionné."

msgid "Please set and end date if the event is recurring."
msgstr "Veuillez préciser une date de fin si l'événement est récurrent."

msgid "Please select a weekday if the event is recurring."
msgstr "Veuillez choisir un jour de la semaine si l'événement est récurrent."

msgid "Invalid dates."
msgstr "Dates non valables."

msgid "Add"
msgstr "Ajouter"

msgid "Remove"
msgstr "Supprimer"

msgid "Clear"
msgstr "Supprimer"

msgid ""
"Delete imported events before importing. This does not delete otherwise "
"imported events and submitted events."
msgstr ""
"Supprime les événements importés avant de les importer. Les événements "
"importés ailleurs et les événements signalés ne sont pas supprimés par cela."

msgid "Dry Run"
msgstr "Test"

msgid "Do not actually import the events."
msgstr "Les événements ne sont pas sauvegardés."

msgid "Expected header line with the following columns:"
msgstr "La première ligne doit avoir les noms de colonne suivants:"

msgid "Map"
msgstr "Carte"

msgid "E-Mail"
msgstr "E-mail"

msgid "Comment"
msgstr "Commentaire"

msgid "Please provide at least one change"
msgstr "Veuillez apporter au moins une modification"

msgid "Publication end must be in the future"
msgstr "La fin de la publication doit être dans le futur"

msgid "Publication start must be prior to end"
msgstr "Le début de la publication doit être antérieur à la fin"

msgid "Describes briefly what this entry is about"
msgstr "Décrit brièvement cette entrée"

msgid "URL"
msgstr "Lien"

msgid "Url pointing to another website"
msgstr "Url qui pointe vers une page externe"

msgid "Group"
msgstr "Groupe"

msgid "Used to group this link in the overview"
msgstr "Utilisé pour regrouper le lien dans la vue d'ensemble"

msgid "Name of the list view this link will be shown"
msgstr "Nom de la vue d'ensemble où ce lien apparaît"

msgid "Describes what this form is about"
msgstr "Décrit le contenu de ce formulaire"

msgid "Used to group the form in the overview"
msgstr "Utilisé pour grouper la formulaire dans la vue d'ensemble"

msgid "Pick-Up"
msgstr "Ramassage"

msgid ""
"Describes how this resource can be picked up. This text is used on the "
"ticket status page to inform the user"
msgstr ""
"Décrit la manière dont cette ressource peut être récupérée. Ce texte est "
"utilisé sur la page de statut du ticket pour informer le client"

msgid "URL path"
msgstr "Chemin Url"

msgid "Selection"
msgstr "Sélection"

msgid "By date"
msgstr "Par date"

msgid "By registration window"
msgstr "Par fenêtre d'inscription"

msgid "Registration Window"
msgstr "Fenêtre d'inscription"

msgid "Your message"
msgstr "Votre message"

msgid "Send to attendees with status"
msgstr "Envoyer aux participants avec le statut"

msgid "Confirmed"
msgstr "Confirmé"

msgid "Cancelled"
msgstr "Annulé"

msgid "No email receivers found for the selection"
msgstr "Aucun destinataire d'email trouvé pour la sélection"

msgid "Limit the number of attendees"
msgstr "Limiter le nombre de participants"

msgid "Attendees"
msgstr "Participants"

msgid "Yes, limit the number of attendees"
msgstr "Oui, limiter le nombre de participants"

msgid "No, allow an unlimited number of attendees"
msgstr "Non, autoriser un nombre illimité de participants"

msgid "Number of attendees"
msgstr "Nombre de participants"

msgid "Waitinglist"
msgstr "Liste d'attente"

msgid "Yes, allow for more submissions than available spots"
msgstr "Oui, permettre plus de soumissions que de places disponibles"

msgid "No, ensure that all submissions can be confirmed"
msgstr "Non, assurez-vous que toutes les soumissions peuvent être confirmées"

msgid "Do not accept any submissions"
msgstr "N'accepter aucunes soumissions"

msgid "Advanced"
msgstr "Avancé"

msgid "Please use a stop date after the start"
msgstr "Veuillez utiliser une date d'arrêt après le début"

#, python-format
msgid ""
"The date range overlaps with an existing registration window (${range})."
msgstr ""
"La période donnée chevauche une fenêtre d'inscription existante (${range})."

#, python-format
msgid ""
"The limit cannot be lower than the already confirmed number of attendees "
"(${claimed_spots})"
msgstr ""
"La limite ne peut être inférieure au nombre de participants déjà confirmés "
"(${claimed_spots})"

#, python-format
msgid ""
"The limit cannot be lower than the already confirmed number attendees "
"(${claimed_spots}) and the number of pending requests (${pending_requests}). "
"Either enable the waiting list, process the pending requests or increase the "
"limit. "
msgstr ""
"La limite ne peut pas être inférieure au nombre de participants déjà "
"confirmés (${claims_spots}) et au nombre de demandes en attente "
"(${pending_requests}). Activez la liste d'attente, traitez les demandes en "
"attente ou augmentez la limite."

msgid "The end date must be later than the start date"
msgstr "La date de fin doit être postérieure à la date de début"

msgid "Format"
msgstr "Format"

msgid "CSV File"
msgstr "Fichier CSV"

msgid "Excel File"
msgstr "Fichier Excel"

msgid "JSON File"
msgstr "Fichier JSON"

msgid "XML File"
msgstr "Fichier XML"

msgid "Minimum price total"
msgstr "Prix minimum total"

msgid "Payment Method"
msgstr "Méthode de paiement"

msgid "No credit card payments"
msgstr "Pas de paiements par carte de crédit"

msgid "Credit card payments optional"
msgstr "Paiements par carte de crédit en option"

msgid "Credit card payments required"
msgstr "Paiements par carte de crédit requis"

msgid "The price must be larger than zero"
msgstr "Le prix doit être supérieur à zéro"

msgid ""
"You need to setup a default payment provider to enable credit card payments"
msgstr ""
"Vous devez choisir un fournisseur de paiement par défaut pour activer les "
"paiements par carte de crédit"

msgid "Test run"
msgstr "Test de fonctionnement"

msgid "Describes what this photo album is about"
msgstr "Décrit l'album photo"

msgid "View"
msgstr "Visualiser"

msgid "Full size images"
msgstr "Images de taille normale"

msgid "Grid layout"
msgstr "Mise en page en grille"

msgid "Show images on homepage"
msgstr "Montrer les images sur la page d'accueil"

msgid "mTAN"
msgstr "mTAN"

msgid "Phone number"
msgstr "Numéro de téléphone"

msgid "Used in the overview and the e-mail subject"
msgstr "Utilisé dans l'aperçu et le sujet de l'e-mail"

msgid "Editorial"
msgstr "Éditorial"

msgid "A few words about this edition of the newsletter"
msgstr "Quelques mots concernant l'édition de cette lettre d'informations"

msgid "Latest news"
msgstr "Dernières nouvelles"

msgid "Events"
msgstr "Événements"

msgid "Publications"
msgstr "Publications"

msgid "Send"
msgstr "Envoyer"

msgid "Now"
msgstr "Maintenant"

msgid "At a specified time"
msgstr "À une heure précise"

msgid "Scheduled time must be at least 5 minutes in the future"
msgstr "L'heure d'envoi doit être d'au moins cinq minutes dans le futur"

msgid "Newsletters can only be sent on the hour (10:00, 11:00, etc.)"
msgstr ""
"Les newsletters ne peuvent être envoyés qu'en début d'heure (10:00, 11:00, "
"etc.)"

msgid "Recipient"
msgstr "Destinataire"

msgid "Do not actually import the newsletter subscribers"
msgstr "Ne pas importer les abonnés à la newsletter"

msgid ": (Address already exists)"
msgstr ": (L'adresse existe déjà)"

msgid "Will be used as image in the page overview on the parent page"
msgstr "Sera utilisé comme image dans la vue d'ensemble de la page parent"

msgid "Describes what this page is about"
msgstr "Décrit de quoi parle cette page"

msgid "Show the lead if accessing the parent page"
msgstr "Afficher l'introduction sur la page parent"

msgid "(Redesign only)"
msgstr "(Redesign uniquement)"

msgid ""
<<<<<<< HEAD
"There are currently no allowed domains for iframes. To enable domains for "
"iframes, please contact info@seantis.ch."
msgstr ""
"Aucun domaine n'est actuellement autorisé pour les iframes. Pour activer les "
"domaines pour les iframes, veuillez contacter info@seantis.ch"
=======
"There are currently no allowed domains for iFrames. To enable domains for "
"iFrames, please contact info@seantis.ch."
msgstr ""
"Aucun domaine n'est actuellement autorisé pour les iFrames. Pour activer les "
"domaines pour les iFrames, veuillez contacter info@seantis.ch"
>>>>>>> b6f33c4a

msgid "Height"
msgstr "Hauteur"

msgid ""
<<<<<<< HEAD
"The height of the iframe in pixels. If not set, the iframe will have a "
"standard height of 800px."
msgstr ""
"La hauteur de l'iframe en pixels. Si elle n'est pas définie, l'iframe aura "
=======
"The height of the iFrame in pixels. If not set, the iFrame will have a "
"standard height of 800px."
msgstr ""
"La hauteur de l'iFrame en pixels. Si elle n'est pas définie, l'iFrame aura "
>>>>>>> b6f33c4a
"une hauteur standard de 800 pixels."

msgid "Display as card"
msgstr "Afficher sous forme de carte"

<<<<<<< HEAD
msgid "Display the iframe as a card with a border"
msgstr "Afficher l'iframe comme une carte avec une bordure"

msgid "The following domains are allowed for iframes:"
msgstr "Les domaines suivants sont autorisés pour les iframes:"

msgid "The domain of the URL is not allowed for iframes."
msgstr "Le domaine de l'URL n'est pas autorisé pour les iframes"
=======
msgid "Display the iFrame as a card with a border"
msgstr "Afficher l'iFrame comme une carte avec une bordure"

msgid "The following domains are allowed for iFrames:"
msgstr "Les domaines suivants sont autorisés pour les iFrames:"

msgid "To allow more domains for iFrames, please contact info@seantis.ch."
msgstr ""
"Pour activer d'autres domaines pour les iFrames, veuillez contacter "
"info@seantis.ch."

msgid "The domain of the URL is not allowed for iFrames."
msgstr "Le domaine de l'URL n'est pas autorisé pour les iFrames"
>>>>>>> b6f33c4a

msgid "Destination"
msgstr "Destination"

msgid "- Root -"
msgstr "- Page de base-"

msgid "Invalid destination selected"
msgstr "Destination non valide sélectionnée"

msgid "Salutation"
msgstr "Civilité"

msgid "Academic Title"
msgstr "Diplôme"

msgid "First name"
msgstr "Prénom"

msgid "Last name"
msgstr "Nom de famille"

msgid "Function"
msgstr "Fonction"

msgid "Direct Phone Number or Mobile"
msgstr "Numéro de téléphone direct ou Mobile"

msgid "Born"
msgstr "Naissance"

msgid "Profession"
msgstr "Profession"

msgid "Political Party"
msgstr "Parti politique"

msgid "Parliamentary Group"
msgstr "Groupe parlementaire"

msgid "Website"
msgstr "Site Web"

msgid "Website 2"
msgstr "Site Web 2"

msgid "Location address"
msgstr "Adress du lieu"

msgid "Location Code and City"
msgstr "Code de localisation et ville"

msgid "Postal address"
msgstr "Adresse postale"

msgid "Postal Code and City"
msgstr "Code postal et ville"

msgid "Picture"
msgstr "Photo"

msgid "URL pointing to the picture"
msgstr "URL pointant vers la photo"

msgid "Notes"
msgstr "Notes"

msgid "Public extra information about this person"
msgstr "Informations publiques supplémentaires à propos de cette semaine"

msgid "Rooms"
msgstr "Espaces"

msgid "Weekdays"
msgstr "Jours de la semaine"

msgid "Start date in past"
msgstr "Date de début dans le passé"

msgid "Describes what this reservation resource is about"
msgstr "Décrit en quoi consiste cette ressource de réservation"

msgid "Used to group the resource in the overview"
msgstr "Utilisé pour grouper la ressource dans la vue d'ensemble"

msgid "Extra Fields Definition"
msgstr "Définition de champs supplémentaires"

msgid "Closing date for the public"
msgstr "Date de clôture pour le public"

msgid "Closing date"
msgstr "Date de clôture"

msgid "No closing date"
msgstr "Pas de date de fermeture"

msgid "Stop accepting reservations days before the allocation"
msgstr ""
"Arrêter d'accepter des réservations plusieurs jours avant l'attribution"

msgid "Stop accepting reservations hours before the allocation"
msgstr "Arrêter d'accepter des réservations des heures avant l'attribution"

msgid "Hours"
msgstr "Heures"

msgid "Days"
msgstr "Jours"

msgid "Limit reservations to certain zip-codes"
msgstr "Limiter les réservations à certains codes postaux"

msgid "Zip-code limit"
msgstr "Limite de code postal"

msgid "Zip-code field"
msgstr "Champ code postal"

msgid "Allowed zip-codes (one per line)"
msgstr "Codes postaux autorisés (un par ligne)"

msgid "Days before an allocation may be reserved by anyone"
msgstr ""
"Des jours avant une attribution peuvent être réservés par n'importe qui"

msgid "Default view"
msgstr "Affichage par défaut"

msgid "Week view"
msgstr "Affichage de la semaine"

msgid "Month view"
msgstr "Affichage du mois"

msgid "Per item"
msgstr "Par article"

msgid "Per hour"
msgstr "Par heure"

msgid "Price per item"
msgstr "Prix par article"

msgid "Price per hour"
msgstr "Prix par heure"

msgid "Please select the form field that holds the zip-code"
msgstr "Veuillez sélectionner le champ de formulaire contenant le code postal."

msgid "Please enter at least one zip-code"
msgstr "Veuillez saisir au moins un code postal"

msgid "Please enter one zip-code per line, without spaces or commas"
msgstr "Veuillez saisir un code postal par ligne, sans espaces ni virgules"

msgid "New Reservations"
msgstr "Nouvelles réservations"

msgid "Notifications *"
msgstr "Notifications *"

msgid ""
"For each new reservation, a notification will be sent to the above recipient."
msgstr ""
"Pour chaque nouvelle réservation, une notification sera envoyée au "
"destinataire ci-dessus."

msgid "Daily Reservations"
msgstr "Réservations quotidiennes"

msgid ""
"On each day selected below, a notification with the day's reservations will "
"be sent to the recipient above at 06:00."
msgstr ""
"Pour chaque jour sélectionné ci-dessous, une notification avec les "
"réservations du jour sera envoyée au destinataire ci-dessus à 6h00.."

msgid "Internal Notes"
msgstr "Notes internes"

msgid ""
"Each time a new note is added to the ticket for a reservation, a "
"notification is sent to the recipient above."
msgstr ""
"Chaque fois qu'une nouvelle note est ajoutée au ticket pour une réservation, "
"une notification est envoyée au destinataire ci-dessus."

msgid "Rejected Reservations"
msgstr "Réservations rejetées"

msgid ""
"If a reservation is cancelled, a notification will be sent to the above "
"recipient."
msgstr ""
"Si une réservation est annulée, une notification sera envoyée au "
"destinataire mentionné ci-dessus."

msgid "Send on"
msgstr "Envoyer sur"

msgid "Resources"
msgstr "Ressources"

msgid "Please add at least one notification."
msgstr "Veuillez ajouter au moins une notification."

msgid "Logo"
msgstr "Logo"

msgid "URL pointing to the logo"
msgstr "URL pointant vers le logo"

msgid "Logo (Square)"
msgstr "Logo (carré)"

msgid "E-Mail Reply Address (Reply-To)"
msgstr "Adresse e-mail de réponse (Reply-To)"

msgid "Replies to automated e-mails go to this address."
msgstr "Les réponses aux e-mails automatisés sont envoyées à cette adresse."

msgid "Primary Color"
msgstr "Couleur primaire"

msgid "Default Font Family"
msgstr "Famille de police principale"

msgid "Languages"
msgstr "Langues"

msgid "German"
msgstr "Allemand"

msgid "French"
msgstr "Français"

msgid "Italian"
msgstr "Italien"

msgid "Additional CSS"
msgstr "CSS additionnel"

msgid "Will be used if an image is needed, but none has been set"
msgstr ""
"Sera utilisée si une image est nécessaire, mais qu'aucune n'a été définie."

msgid "Standard Image"
msgstr "Image standard"

msgid "Column width left side"
msgstr "Largeur de la colonne côté gauche"

msgid "Footer Division"
msgstr "Division du pied du page"

msgid "Column width for the center"
msgstr "Largeur de la colonne au centre"

msgid "Column width right side"
msgstr "Largeur de la colonne côté droite"

msgid "Contact"
msgstr "Contact"

msgid "The address and phone number of the municipality"
msgstr "L'adresse et le numéro de téléphone de la municipalité"

msgid "Information"
msgstr "Information"

msgid "Contact Link"
msgstr "Rubrique Contact"

msgid "URL pointing to a contact page"
msgstr "URL pointant vers une page de contact"

msgid "Opening Hours"
msgstr "Horaires d'ouverture"

msgid "The opening hours of the municipality"
msgstr "Les horaires d'ouverture de la municipalité"

msgid "Opening Hours Link"
msgstr "Lien vers les horaires d'ouvertures"

msgid "URL pointing to an opening hours page"
msgstr "Lien vers une page d'horaires d'ouverture"

msgid "Hide OneGov Cloud information"
msgstr "Masquer les informations OneGov Cloud"

msgid ""
"This includes the link to the marketing page, and the link to the privacy "
"policy."
msgstr ""
"Cela inclut le lien vers la page marketing et le lien vers la politique de "
"confidentialité."

msgid "Facebook"
msgstr "Facebook"

msgid "URL pointing to the Facebook site"
msgstr "Lien vers la page Facebook"

msgid "Social Media"
msgstr "Réseaux sociaux"

msgid "Twitter"
msgstr "Twitter"

msgid "URL pointing to the Twitter site"
msgstr "Lien vers la page Twitter"

msgid "YouTube"
msgstr "YouTube"

msgid "URL pointing to the YouTube site"
msgstr "Lien vers la page YouTube"

msgid "Instagram"
msgstr "Instagram"

msgid "URL pointing to the Instagram site"
msgstr "Lien vers la page Instagram"

msgid "Custom Link 1"
msgstr "Lien personnalisé 1"

msgid "URL to internal/external site"
msgstr "Lien site interne/externe"

msgid "Custom Link 2"
msgstr "Lien personnalisé 2"

msgid "Custom Link 3"
msgstr "Lien personnalisé 3"

msgid "Name of the partner"
msgstr "Nom du partenaire"

msgid "First Partner"
msgstr "Premier partenaire"

msgid "Logo of the partner"
msgstr "Logo du partenaire"

msgid "The partner's website"
msgstr "Le site web du partenaire"

msgid "Second Partner"
msgstr "Deuxième partenaire"

msgid "Third Partner"
msgstr "Troisième partenaire"

msgid "Fourth Partner"
msgstr "Quatrième partenaire"

msgid "The width of the column must be greater than 0"
msgstr "La largeur de la colonne doit être supérieure à 0"

msgid "The sum of all the footer columns must be equal to 12"
msgstr "La somme de toutes les colonnes de bas de page doit être égale à 12"

msgid ""
"Default social media preview image for rich link previews. Optimal size is "
"1200:630 px."
msgstr ""
"Image par défaut de l'aperçu des médias sociaux pour les aperçus de liens "
"riches. La taille optimale est de 1200:630 px."

msgid "Icon 16x16 PNG (Windows)"
msgstr "Icône 16x16 PNG (Windows)"

msgid "URL pointing to the icon"
msgstr "URL pointant vers le Favicon"

msgid "Icon 32x32 PNG (Mac)"
msgstr "Icône 32x32 PNG (Mac)"

msgid "Icon 57x57 PNG (iPhone, iPod, iPad)"
msgstr "Icône 57x57 PNG (iPhone, iPod, iPad)"

msgid "Icon SVG 20x20 (Safari)"
msgstr "Icône SVG 20x20 (Safari)"

msgid "Disable page references"
msgstr "Désactiver les références de page"

msgid ""
"Disable showing the copy link '#' for the site reference. The references "
"themselves will still work. Those references are only showed for logged in "
"users."
msgstr ""
"Désactiver le lien pour copier la référence de page. Les références elles-"
"mêmes fonctionneront toujours. Ces références ne sont affichées que pour les "
"utilisateurs connectés."

msgid "Open files in separate window"
msgstr "Ouvrir les fichiers dans une fenêtre de navigateur séparée"

msgid "Announcement"
msgstr "Annonce"

msgid "Announcement URL"
msgstr "URL pour l'annonce"

msgid "Announcement bg color"
msgstr "Couleur de fond de l'annonce"

msgid "Announcement font color"
msgstr "Couleur de la police de l'annonce"

msgid "Only show Announcement for logged-in users"
msgstr "Afficher l'annonce uniquement pour les utilisateurs connectés"

msgid "Header links"
msgstr "Liens d'en-tête"

msgid "Text header left side"
msgstr "Texte dans en-tête, face gauche"

msgid "Optional"
msgstr "Facultatif"

msgid "Font color"
msgstr "Couleur de la police"

msgid "Relative font size"
msgstr "Taille de police relative"

msgid "Keep header links and/or header text fixed to top on scrolling"
msgstr ""
"Maintenir les liens d'en-tête et/ou le texte d'en-tête en haut lors du "
"défilement"

msgid "Header fixation"
msgstr "Fixation des éléments d'en-tête"

msgid "Please add an url to each link"
msgstr "Veuillez ajouter une url à chaque lien"

msgid "Your URLs must start with http://, https:// or / (for internal links)"
msgstr ""
"Vos URL doivent commencer par http://, https:// ou / (pour les liens "
"internes)."

msgid "Homepage Cover"
msgstr "Couverture de la page d'accueil"

msgid "Structure"
msgstr "Structure"

msgid "Homepage Structure (for advanced users only)"
msgstr ""
"Structure de la page d'accueil (seulement pour les utilisateurs avancés)"

msgid "The structure of the homepage"
msgstr "La structure de la page d'accueil"

msgid "Homepage redirect"
msgstr "Redirection vers la page d'accueil"

msgid "Yes, to directories"
msgstr "Oui, aux annuaires"

msgid "Yes, to events"
msgstr "Oui, aux événements"

msgid "Yes, to forms"
msgstr "Oui, aux formulaires"

msgid "Yes, to publications"
msgstr "Oui, aux publications"

msgid "Yes, to reservations"
msgstr "Oui, aux réservations"

msgid "Yes, to a non-listed path"
msgstr "Oui, vers un chemin non listé"

msgid "Path"
msgstr "Chemin"

msgid "Please enter a path without schema or host"
msgstr "Veuillez entrer un chemin d'accès sans schéma ou hôte"

msgid "Hide these fields for non-logged-in users"
msgstr "Masquer ces champs pour les utilisateurs non connectés"

msgid "People"
msgstr "Personnes"

msgid "Values of the location filter"
msgstr "Valeurs du filtre de localisation"

msgid "Choose the filter type for events (default is 'tags')"
msgstr ""
"Choisissez le type de filtre pour les événements (la valeur par défaut est "
"'tags')"

msgid "A predefined set of tags"
msgstr "Un ensemble prédéfini de balises"

msgid "Manually configurable filters"
msgstr "Filtres configurables manuellement"

msgid "Both, predefined tags as well as configurable filters"
msgstr "Les deux, balises prédéfinies et filtres configurables"

msgid "Duration of mTAN session"
msgstr "Durée de la séance mTAN"

msgid "Specify in number of seconds"
msgstr "Exprimez le temps en nombre de secondes"

msgid "mTAN Access"
msgstr "Accès au mTAN"

msgid ""
"Prevent further accesses to protected resources after this many have been "
"accessed"
msgstr ""
"Une fois que ce nombre de ressources protégées a été consulté, empêcher tout "
"autre accès à celles-ci"

msgid "Leave empty to disable limiting requests"
msgstr "Laisser vide pour désactiver la limitation des requêtes"

msgid "Prevent further accesses to protected resources in this time frame"
msgstr ""
"Empêcher tout autre accès aux ressources protégées pendant cette période"

msgid "The default map view. This should show the whole town"
msgstr "La vue par défaut de la carte. Cela devrait montrer la ville entière"

msgid "Geo provider"
msgstr "Fournisseur de geo"

msgid "Swisstopo (Default)"
msgstr "Swisstopo (défaut)"

msgid "Swisstopo Aerial"
msgstr "Swisstopo photo aérienne"

msgid "Analytics Code"
msgstr "Code Analytics"

msgid "JavaScript for web statistics support"
msgstr "JavaScript pour l'assistance en matière de statistiques web"

msgid "Cantonal holidays"
msgstr "Jours fériés cantonaux"

msgid "Aargau"
msgstr "Argovie"

msgid "Appenzell Ausserrhoden"
msgstr "Appenzell Rhodes-Extérieures"

msgid "Appenzell Innerrhoden"
msgstr "Appenzell Rhodes-Intérieures"

msgid "Basel-Landschaft"
msgstr "Bâle-Campagne"

msgid "Basel-Stadt"
msgstr "Bâle-Ville"

msgid "Berne"
msgstr "Berne"

msgid "Fribourg"
msgstr "Fribourg"

msgid "Geneva"
msgstr "Genève"

msgid "Glarus"
msgstr "Glaris"

msgid "Grisons"
msgstr "Grisons"

msgid "Jura"
msgstr "Jura"

msgid "Lucerne"
msgstr "Lucerne"

msgid "Neuchâtel"
msgstr "Neuchâtel"

msgid "Nidwalden"
msgstr "Nidwald"

msgid "Obwalden"
msgstr "Obwald"

msgid "Schaffhausen"
msgstr "Schaffhouse"

msgid "Schwyz"
msgstr "Schwytz"

msgid "Solothurn"
msgstr "Soleure"

msgid "St. Gallen"
msgstr "Saint-Gall"

msgid "Thurgau"
msgstr "Thurgovie"

msgid "Ticino"
msgstr "Tessin"

msgid "Uri"
msgstr "Uri"

msgid "Valais"
msgstr "Valais"

msgid "Vaud"
msgstr "Vaud"

msgid "Zug"
msgstr "Zoug"

msgid "Zürich"
msgstr "Zurich"

msgid "Other holidays"
msgstr "Autres jours fériés"

msgid "Preview"
msgstr "Preview"

msgid "School holidays"
msgstr "Vacances scolaires"

msgid "Format: Day.Month - Description"
msgstr "Format : Jour.Mois - Description"

msgid "Please enter one date per line"
msgstr "Veuillez renseigner une date par ligne"

msgid "Please enter only day and month"
msgstr "Veuillez ne renseigner que des jours et des mois"

#, python-format
msgid "${date} is not a valid date"
msgstr "${date} n'est pas une date valide"

msgid "Format: Day.Month.Year - Day.Month.Year"
msgstr "Format : Jour.Mois.Année - Jour.Mois.Année"

msgid "Please enter one date pair per line"
msgstr "Veuillez renseigner une paire de dates par ligne"

msgid "End date needs to be after start date"
msgstr "La date de fin doit être postérieure à la date de début"

msgid "Email adress for notifications about newly opened tickets"
msgstr ""
"Adresse électronique pour les notifications concernant les tickets ouverts"

msgid "Accept request and close ticket automatically based on:"
msgstr ""
"Accepter la demande et fermer le ticket automatiquement en fonction de :"

msgid "Ticket category"
msgstr "Catégorie de billet"

msgid "User role"
msgstr "Rôle d'utilisateur"

msgid ""
"Accept request and close ticket automatically for these ticket categories"
msgstr ""
"Accepter la demande et fermer le ticket automatiquement pour ces catégories"

msgid ""
"If auto-accepting is not possible, the ticket will be in state pending. Also "
"note, that after the ticket is closed, the submitter can't send any messages."
msgstr ""
"Si l'auto-acceptation n'est pas possible, le ticket sera en état d'attente. "
"Notez également qu'après la fermeture du ticket, l'expéditeur ne peut plus "
"envoyer de messages."

msgid "Accept request and close ticket automatically for these user roles"
msgstr ""
"Accepter la demande et fermer le ticket automatiquement pour ces rôles "
"d'utilisateur"

msgid "User used to auto-accept tickets"
msgstr "Utilisateur pour l'acceptation automatique des tickets"

msgid "Block email confirmation when this ticket category is opened"
msgstr "N'envoyez pas d'e-mail lorsque cette catégorie de billets est ouverte"

msgid "This is enabled by default for tickets that get accepted automatically"
msgstr ""
"Cette option est activée par défaut pour les tickets qui sont acceptés "
"automatiquement."

msgid "Block email confirmation when this ticket category is closed"
msgstr "N'envoyez pas d'e-mail lorsque cette catégorie de billets est fermée"

msgid "Mute all tickets"
msgstr "Désactiver tous les emails de statut pour les tickets"

msgid "Always send email notification if a new ticket message is sent"
msgstr ""
"Toujours envoyer une notification par courriel pour les nouveaux messages de "
"ticket"

msgid "Categories restriced by user group settings"
msgstr "Catégories restreintes par les paramètres du groupe d'utilisateurs"

msgid "Mute tickets individually if the auto-accept feature is enabled."
msgstr ""
"Mettez les tickets en sourdine individuellement si la fonction d'acceptation "
"automatique est activée."

msgid "Enable newsletter"
msgstr "Activer la newsletter"

msgid "Include logo in newsletter"
msgstr "Afficher le logo dans la newsletter"

msgid "Old domain"
msgstr "Ancien domaine"

msgid "Test migration"
msgstr "Tester migration"

msgid "Compares links to the current domain"
msgstr "Compare les liens avec le domaine actuel"

msgid "Use a domain name without http(s)"
msgstr "Utiliser un domaine sans http(s)"

msgid "Domain must contain a dot"
msgstr "Le domaine doit contenir un point"

msgid "Choose which links to check"
msgstr "Choisissez les liens à vérifier"

msgid "External links only"
msgstr "Liens externes uniquement"

msgid "Internal links only"
msgstr "Liens internes uniquement"

msgid "Link must start with 'https'"
msgstr "Le lien doit commencer par 'https'"

msgid "Username"
msgstr "Nom d'utilisateur"

msgid "Username for the associated Gever account"
msgstr "Nom d'utilisateur pour le compte Gever associé"

msgid "Password"
msgstr "Mot de passe"

msgid "Password for the associated Gever account"
msgstr "Mot de passe pour le compte Gever associé"

msgid "Gever API Endpoint where the documents are uploaded."
msgstr "Point de terminaison de l'API Gever où les documents sont téléchargés."

msgid "Website address including https://"
msgstr "Adresse du site internet avec https://"

msgid "API Key"
msgstr "clé API"

msgid "Submit your event"
msgstr "Soumettez votre événement"

msgid "Enables website visitors to submit their own events"
msgstr "Permet aux visiteurs du site web de soumettre leurs propres événements"

msgid "Duration from opening a ticket to its automatic archival"
msgstr "Durée entre l'ouverture d'un ticket et son archivage automatique"

msgid "Duration from archived state until deleted automatically"
msgstr "Durée de l'état archivé jusqu'à la suppression automatique"

msgid "E-Mail Address"
msgstr "Adresse e-mail"

msgid "Short name to identify the text module"
msgstr "Nom court pour identifier le module de texte"

msgid "Your note about this ticket"
msgstr "Votre note à propos de ce ticket"

msgid "Attachment"
msgstr "Pièce jointe"

msgid "Message"
msgstr "Message"

msgid "The message is empty"
msgstr "Le message est vide"

msgid "Notify me about replies"
msgstr "M'avertir des réponses"

msgid "Setting \"Always notify\" is active"
msgstr "Le paramètre \"Toujours notifier\" est actif"

msgid "BCC"
msgstr "BCC"

msgid "You can send a copy of the message to one or more recipients"
msgstr ""
"Vous pouvez envoyer une copie du message à un ou plusieurs destinataires"

msgid "Email"
msgstr "Email"

msgid "User"
msgstr "Utilisateur"

msgid "Admin"
msgstr "Admin"

msgid "Editor"
msgstr "Rédacteur"

msgid "Member"
msgstr "Membres"

msgid "State"
msgstr "État"

msgid "Active"
msgstr "Actif"

msgid "Inactive"
msgstr "Inactif"

msgid "Role"
msgstr "Rôle"

msgid "Yubikey"
msgstr "Yubikey"

msgid "Plug your YubiKey into a USB slot and press it."
msgstr "Branchez votre YubiKey sur un port USB et appuyez dessus."

msgid "Administrators and editors must use a Yubikey"
msgstr "Les administrateurs et les programmateurs doivent utiliser une YubiKey"

msgid "Invalid Yubikey"
msgstr "YubiKey non valide"

#, python-format
msgid "This Yubikey is already used by ${username}"
msgstr "Cette YubiKey est déjà utilisée par ${username}"

msgid "The users e-mail address (a.k.a. username)"
msgstr "L'adresse e-mail de l'utilisateur (alias le nom d'utilisateur)"

msgid "Send Activation E-Mail with Instructions"
msgstr "Envoyer un e-mail d'activation avec des directives"

msgid "A user with this e-mail address exists already"
msgstr "Un utilisateur avec cette adresse e-mail existe déjà"

msgid ""
"Users can only be in one group. If they already belong to another group and "
"get added here, they will automatically get removed from the other group."
msgstr ""
"Les utilisateurs ne peuvent faire partie que d'un seul groupe. S'ils "
"appartiennent déjà à un autre groupe et sont ajoutés ici, ils seront "
"automatiquement retirés de l'autre groupe. "

msgid "Ticket permissions"
msgstr "Autorisation des tickets"

msgid "Restricts access and gives permission to these ticket categories"
msgstr "Restreint l'accès et donne la permission à ces catégories de tickets"

msgid "Directories"
msgstr "Répertoires"

msgid ""
"Directories for which this user group is responsible. If activated, ticket "
"notifications for this group are only sent for these directories"
msgstr ""
"Annuaires dont ce groupe d'utilisateurs est responsable. Si cette option est "
"activée, les les notifications de tickets pour ce groupe ne sont envoyées "
"que pour ces annuaires"

msgid "Send a periodic status e-mail."
msgstr "Envoyer un e-mail d'état périodique."

msgid "Daily (exluding the weekend)"
msgstr "Quotidiennement (sauf le week-end)"

msgid "Weekly (on mondays)"
msgstr "Hebdomadaire (le lundi)"

msgid "Monthly (on first monday of the month)"
msgstr "Mensuel (le premier lundi du mois)"

msgid "Never"
msgstr "Jamais"

msgid "Disabled"
msgstr "Désactivé"

msgid "6 months"
msgstr "6 mois"

msgid "1 year"
msgstr "1 an"

msgid "2 years"
msgstr "2 ans"

msgid "3 years"
msgstr "3 ans"

msgid "Linked file"
msgstr "Fichier lié"

msgid "Keep link"
msgstr "Conserver le lien"

msgid "Delete link"
msgstr "Supprimer le lien"

msgid "Replace link"
msgstr "Remplacer le lien"

msgid "Choose existing file"
msgstr "Choisir parmi des fichiers existants"

msgid "Link additional files"
msgstr "Lier des fichiers supplémentaires"

msgid "All directories"
msgstr "Tous les dossiers"

msgid "All events"
msgstr "Tous les événements"

msgid "Daypass"
msgstr "Carte journalière"

msgid "Conference room"
msgstr "Salle de conférence"

#, python-format
msgid "150 years {organisation}"
msgstr "{organisation} de 150 ans"

msgid "Sports facility"
msgstr "Installations sportives"

msgid "We celebrate our 150th anniversary."
msgstr "Nous célébrons notre 150e anniversaire."

msgid "General Assembly"
msgstr "Assemblée générale"

msgid "Communal hall"
msgstr "Salle communale"

msgid "As every year."
msgstr "Comme chaque année."

msgid "Community Gymnastics"
msgstr "Gymnastique communautaire"

msgid "Gymnasium"
msgstr "Gymnase"

msgid "Get fit together."
msgstr "Retrouvons la forme ensemble."

msgid "Women's Club"
msgstr "Club des femmes"

msgid "Football Tournament"
msgstr "Tournoi de football"

msgid "Amateurs welcome!"
msgstr "Les amateurs sont les bienvenus !"

msgid "Sports Association"
msgstr "Association sportive"

msgid "all day"
msgstr "toute la journée"

msgid "Homepage"
msgstr "Page d'accueil"

msgid "Forms"
msgstr "Formulaires"

msgid "Edit"
msgstr "Modifier"

msgid "QR"
msgstr "QR"

msgid "Delete"
msgstr "Supprimer"

msgid "This form can't be deleted."
msgstr "Ce formulaire ne peut être supprimé."

msgid ""
"There are submissions associated with the form. Those need to be removed "
"first."
msgstr ""
"Il existe des requêtes associées à ce formulaire. Il faut d'abord les "
"supprimer."

msgid "Do you really want to delete this form?"
msgstr "Voulez-vous vraiment supprimer ce formulaire ?"

msgid "This cannot be undone."
msgstr "Cela ne peut être effectué."

msgid "Delete form"
msgstr "Supprimer le formulaire"

msgid "Export"
msgstr "Exporter"

msgid "Change URL"
msgstr "Changer URL"

msgid "Registration Windows"
msgstr "Fenêtres d'inscription"

msgid "Form"
msgstr "Formulaire"

msgid "External form"
msgstr "Formulaire externe"

msgid "New external form"
msgstr "Nouveau formulaire externe"

msgid "Person"
msgstr "Personne"

msgid "Do you really want to delete this person?"
msgstr "Voulez-vous vraiment supprimer cette personne ?"

msgid "Delete person"
msgstr "Supprimer la personne"

msgid "Delete archived tickets"
msgstr "Supprimer les tickets archivés"

msgid "Do you really want to delete all archived tickets?"
msgstr "Voulez-vous vraiment supprimer tous les tickets archivés ?"

msgid "Accept ticket"
msgstr "Accepter le ticket"

msgid "This ticket can't be closed."
msgstr "Ce ticket ne peut pas être fermé."

msgid "This ticket requires a decision, but no decision has been made yet."
msgstr "Ce ticket nécessite une décision, mais aucune n'a encore été prise."

msgid "Close ticket"
msgstr "Fermer le ticket"

msgid "Reopen ticket"
msgstr "Ré-ouvrir le ticket"

msgid "Archive ticket"
msgstr "Archiver le ticket"

msgid "Recover from archive"
msgstr "Récupérer dans les archives"

msgid "Delete Ticket"
msgstr "Supprimer le ticket"

msgid "Assign ticket"
msgstr "Attribuer le ticket"

msgid "New Note"
msgstr "Nouveau commentaire"

msgid "PDF"
msgstr "PDF"

msgid "Download files"
msgstr "Télécharger les fichiers"

msgid "New Message"
msgstr "Nouveau message"

msgid "Ticket Status"
msgstr "Statut du ticket"

msgid "Text module"
msgstr "Module de texte"

msgid "Do you really want to delete this text module?"
msgstr "Voulez-vous vraiment supprimer ce module de texte ?"

msgid "Delete text module"
msgstr "Supprimer le module de texte"

msgid "Reservations"
msgstr "Réservations"

msgid "Recipients"
msgstr "Destinataires"

msgid "Room"
msgstr "Espace"

msgid "Resource Item"
msgstr "Article"

msgid "External resource link"
msgstr "Lien de ressource externe"

msgid "New external resource"
msgstr "Nouvelle ressource externe"

msgid "Export All"
msgstr "Exporter tout"

msgid "Find Your Spot"
msgstr "Rechercher les dates"

msgid "Notifications"
msgstr "Notifications"

msgid "E-Mail Recipient"
msgstr "Destinataire de l'e-mail"

msgid "Do you really want to delete this resource?"
msgstr "Voulez-vous vraiment supprimer cette ressource ?"

msgid "Delete resource"
msgstr "Supprimer la ressource"

msgid "This resource can't be deleted."
msgstr "Cette ressource ne peut être supprimée."

msgid "There are existing reservations associated with this resource"
msgstr "Des réservations existantes sont associées à cette ressource"

msgid "Clean up"
msgstr "Nettoyer"

msgid "Occupancy"
msgstr "Occupation"

msgid "Subscribe"
msgstr "Souscrire"

msgid "Rules"
msgstr "Règles"

msgid "Edit allocation"
msgstr "Modifier l'allocation"

msgid "Do you really want to delete this allocation?"
msgstr "Voulez-vous vraiment supprimer cette allocation ?"

msgid "Delete allocation"
msgstr "Supprimer l'allocation"

#, python-format
msgid "Every ${days} until ${end}"
msgstr "Tous les ${days} jusqu'à ${end}"

msgid "Configure"
msgstr "Configurer"

msgid "This event can't be edited."
msgstr "Cet événement ne peut pas être édité."

msgid "Imported events can not be edited."
msgstr "Les événements importés ne peuvent pas être édités."

msgid "Do you really want to delete this event?"
msgstr "Voulez-vous vraiment supprimer cet événement ?"

msgid "Delete event"
msgstr "Supprimer l'événement"

msgid "This event can't be deleted."
msgstr "Cet événement ne peut être supprimé."

msgid "To remove this event, go to the ticket and reject it."
msgstr "Pour supprimer cet événement, allez sur le ticket et refusez-le."

msgid "Withdraw event"
msgstr "Retirer l'événement"

msgid "Do you really want to withdraw this event?"
msgstr "Voulez-vous retirer l'événement?"

msgid "You can re-publish an imported event later."
msgstr "Vous pouvez republier un événement importé plus tard."

msgid "Re-publish event"
msgstr "Republier l'événement"

msgid "Newsletter"
msgstr "Newsletter"

msgid "New"
msgstr "Nouveau"

msgid "Subscribers"
msgstr "Abonnés"

msgid "Test"
msgstr "Test"

msgid "Delete newsletter"
msgstr "Supprimer la newsletter"

msgid "Photo Albums"
msgstr "Albums photo"

msgid "Manage images"
msgstr "Gérer les images"

msgid "Photo Album"
msgstr "Album photo"

msgid "Choose images"
msgstr "Choisir des images"

msgid "Delete photo album"
msgstr "Supprimer l'album photo"

msgid "Usermanagement"
msgstr "Gestion de l'utilisateur"

msgid "Create Signup Link"
msgstr "Créez un lien d'inscription"

msgid "User group"
msgstr "Groupe d'utilisateurs"

msgid "Do you really want to delete this user group?"
msgstr "Voulez-vous vraiment supprimer ce groupe d'utilisateurs ?"

msgid "Delete user group"
msgstr "Supprimer le groupe d'utilisateurs"

msgid "Exports"
msgstr "Exports"

msgid "Payment Providers"
msgstr "Opérateurs de paiement"

msgid "Synchronise"
msgstr "Synchroniser"

msgid "Directory"
msgstr "Dossier"

#, python-format
msgid "Do you really want to delete \"${title}\"?"
msgstr "Voulez-vous vraiment supprimer « ${title} » ?"

msgid "All entries will be deleted as well!"
msgstr "Toutes les entrées seront également supprimées !"

msgid "Delete directory"
msgstr "Supprimer le dossier"

msgid "Entry"
msgstr "Entrée"

msgid "Published"
msgstr "Publié"

msgid "Upcoming"
msgstr "A l'anvenir"

msgid "Past"
msgstr "Passé"

msgid "Choose filter"
msgstr "Sélectionner un filtre"

msgid "Delete entry"
msgstr "Supprimer l'entrée"

msgid "Dashboard"
msgstr "Dashboard"

msgid "Do you really want to delete this external link?"
msgstr "Voulez-vous vraiment supprimer ce lien externe?"

msgid "Delete external link"
msgstr "Supprimer lien externe"

msgid "Sort"
msgstr "Trier"

msgid "The submission was adopted"
msgstr "La proposition a été adoptée"

msgid "The entry is not valid, please adjust it"
msgstr "L'entrée n'est pas valide, veuillez la rectifier"

msgid "An entry with this name already exists"
msgstr "Une entrée du même nom existe déjà"

msgid "Your directory submission has been adopted"
msgstr "Votre proposition de répertoire a été adoptée"

msgid "Your change request has been applied"
msgstr "Votre demande de modification a été effectuée"

msgid "The change request was applied"
msgstr "La demande de modification a été effectuée"

msgid "The submission was rejected"
msgstr "La proposition a été rejetée"

msgid "Your directory submission has been rejected"
msgstr "Votre proposition de répertoire a été rejetée"

msgid "Through URL only (not listed)"
msgstr "Via URL uniquement (non répertorié)"

msgid "Only by privileged users or after submitting a mTAN"
msgstr ""
"Uniquement par les utilisateurs privilégiés ou après avoir soumis un mTAN"

msgid "Through URL only after submitting a mTAN (not listed)"
msgstr "Via URL uniquement et après avoir soumis un mTAN (non répertorié)"

msgid "Members may view occupancy"
msgstr "Les membres peuvent voir l'occupation "

msgid ""
"The occupancy view shows the e-mail addresses submitted with the "
"reservations, so we only recommend enabling this for internal resources "
"unless all members are sworn to uphold data privacy."
msgstr ""
"L'affichage de l'occupation indique les adresses électroniques soumises avec "
"les réservations. Nous vous recommandons donc de ne l'activer que pour les "
"ressources internes, à moins que tous les membres ne soient tenus de "
"respecter la confidentialité des données."

msgid "Visible on homepage"
msgstr "Visible sur la page d'accueil"

msgid "Visibility"
msgstr "Visibilité"

msgid ""
"- '-' will be converted to a bulleted list\n"
"- Urls will be transformed into links\n"
"- Emails and phone numbers as well"
msgstr ""
"- Les \"-\" seront convertis en liste à puces.\n"
"- Les urls seront transformées en liens\n"
"- Les e-mails et les numéros de téléphone aussi"

msgid "Hide contact info in sidebar"
msgstr "Nascondi le informazioni di contatto nella sidebar"

msgid "Show people on bottom of main page (instead of sidebar)"
msgstr ""
"Afficher les personnes en bas de la page principale (au lieu de la barre "
"latérale)"

msgid "Use text instead of lead in the newsletter"
msgstr "Utiliser le texte au lieu de l'introduction dans le newsletter"

msgid "Use Western ordered names"
msgstr "Utiliser des noms occidentaux ordonnés"

msgid "For instance Franz Müller instead of Müller Franz"
msgstr "Par exemple Franz Müller au lieu de Müller Franz"

#, python-format
msgid "List this function in the page of ${name}"
msgstr "Afficher cette fonction sur la page de ${name}"

msgid "A resource with this name already exists"
msgstr "Une ressource portant ce nom existe déjà"

msgid "Enable honey pot"
msgstr "Activer les honey pot"

msgid "Spam protection"
msgstr "Protection contre le spam"

msgid "Show image on preview on the parent page"
msgstr "Afficher l'image sur l'aperçu de la page parent"

msgid "Show image on page"
msgstr "Afficher l'image sur la page"

msgid "As first element of the content"
msgstr "Come primo elemento del contenuto"

msgid "As a full width header"
msgstr "Come immagine di intestazione a tutta larghezza"

msgid "Documents"
msgstr "Documents"

msgid "Show file links in sidebar"
msgstr "Afficher les liens vers les fichiers dans la barre latérale"

msgid ""
"Files linked in text and uploaded files are no longer displayed in the "
"sidebar if this option is deselected."
msgstr ""
"Les fichiers liés dans le texte et les fichiers chargés ne sont plus "
"affichés dans la barre latérale si cette option est désélectionnée."

msgid "Sidebar links"
msgstr "Liens dans la barre latérale"

msgid "This month"
msgstr "Ce mois-ci"

msgid "Last month"
msgstr "Le mois dernier"

msgid "This year"
msgstr "Cette année"

msgid "Last year"
msgstr "L'an dernier"

msgid "Older"
msgstr "Plus âgés"

msgid "Do you really want to delete this note?"
msgstr "Voulez-vous vraiment supprimer cette note ?"

msgid "Delete Note"
msgstr "Supprimer la note"

msgid "Always visible on homepage"
msgstr "Toujours visible sur la page d'accueil"

msgid "Search for available dates"
msgstr "Rechercher les dates disponibles"

msgid "Neujahrestag"
msgstr "Nouvel an"

msgid "Berchtoldstag"
msgstr "Saint-Berchtold"

msgid "Heilige Drei Könige"
msgstr "Épiphanie"

msgid "Jahrestag der Ausrufung der Republik"
msgstr "Instauration de la République"

msgid "Josefstag"
msgstr "Saint-Joseph"

msgid "Näfelser Fahrt"
msgstr "Näfelser Fahrt"

msgid "Ostern"
msgstr "Pâques"

msgid "Karfreitag"
msgstr "Vendredi Saint"

msgid "Ostermontag"
msgstr "Lundi de Pâques"

msgid "Tag der Arbeit"
msgstr "Fête du travail"

msgid "Auffahrt"
msgstr "Ascension"

msgid "Pfingsten"
msgstr "Pentecôte"

msgid "Pfingstmontag"
msgstr "Lundi de Pentecôte"

msgid "Fronleichnam"
msgstr "Fète-Dieu"

msgid "Fest der Unabhängigkeit"
msgstr "Commémoration du plébiscite jurassien"

msgid "Peter und Paul"
msgstr "Sts Pierre et Paul"

msgid "Nationalfeiertag"
msgstr "Fête nationale Suisse"

msgid "Mariä Himmelfahrt"
msgstr "Assomption"

msgid "Bruder Klaus"
msgstr "Bruder Klaus"

msgid "Allerheiligen"
msgstr "La Toussaint"

msgid "Mariä Empfängnis"
msgstr "Immaculée Conception"

msgid "Escalade de Genève"
msgstr "Escalade de Genève"

msgid "Weihnachten"
msgstr "Noël"

msgid "Stephanstag"
msgstr "Saint-Étienne"

msgid "Wiederherstellung der Republik"
msgstr "Restauration de la République"

msgid "Form Submissions"
msgstr "Envois de formulaire"

msgid ""
"This is not the oldest undecided submission of this registration window. Do "
"you really want to confirm this submission?"
msgstr ""
"Ce n'est pas la plus ancienne soumission indécise de cette fenêtre "
"d'inscription. Voulez-vous vraiment confirmer cette soumission ?"

msgid ""
"By confirming this submission, you will prefer this over a submission that "
"came in earlier."
msgstr ""
"En confirmant cette soumission, vous la préférez à une soumission arrivée "
"plus tôt."

msgid "Confirm registration"
msgstr "Confirmer l'inscription"

msgid "Deny registration"
msgstr "Refuser l'inscription"

msgid "Cancel registration"
msgstr "Annuler l'inscription"

msgid "Edit submission"
msgstr "Modifier votre envoi"

msgid "Accept all reservations"
msgstr "Accepter toutes les réservations"

msgid "Details about the reservation"
msgstr "Détails à propos de la réservation"

msgid "Edit details"
msgstr "Modifier les détails"

msgid "Accept all with message"
msgstr "Tout accepter avec message"

msgid "Reject all"
msgstr "Tout refuser"

msgid "Do you really want to reject all reservations?"
msgstr "Voulez-vous vraiment refuser toutes les réservations ?"

msgid "Rejecting these reservations can't be undone."
msgstr "Le refus de ces réservations est irréversible."

msgid "Reject reservations"
msgstr "Refuser les réservations"

msgid "Reject all with message"
msgstr "Tout refuser avec message"

#, python-format
msgid "Reject ${title}"
msgstr "Refuser ${title}"

msgid "Do you really want to reject this reservation?"
msgstr "Voulez-vous vraiment refuser cette réservation ?"

#, python-format
msgid "Rejecting ${title} can't be undone."
msgstr "Refuser ${title} est irréversible."

msgid "Reject reservation"
msgstr "Refuser la réservation"

#. Used in sentence: "${event} published."
#.
msgid "Event"
msgstr "Événement"

msgid "Accept event"
msgstr "Accepter l'événement"

msgid "Edit event"
msgstr "Modifier l'événement"

msgid "Reject event"
msgstr "Refuser l'événement"

msgid "Do you really want to reject this event?"
msgstr "Voulez-vous vraiment refuser cet événement?"

msgid "Rejecting this event can't be undone."
msgstr "Rejeter cet événement est irréversible."

msgid "Directory Entry Submissions"
msgstr "Propositions d'entrée de répertoire"

msgid "Adopt"
msgstr "Adopter"

msgid "View directory entry"
msgstr "Voir l'entrée de répertoire"

msgid "Reject"
msgstr "Rejeter"

msgid "Do you really want to reject this entry?"
msgstr "Souhaitez-vous vraiment rejeter cette entrée ?"

msgid "Reject entry"
msgstr "Rejeter l'entrée"

msgid "Chats"
msgstr "Chats"

msgid "Link"
msgstr "Lien"

msgid "New Link"
msgstr "Nouveau lien"

msgid "Added a new link"
msgstr "A ajouté un nouveau lien"

msgid "Edit Link"
msgstr "Modifier le lien"

msgid "The link was deleted"
msgstr "Le lien a été supprimé"

#, python-format
msgid "Do you really want to delete the link \"${title}\"?"
msgstr "Voulez-vous vraiment supprimer le lien « ${title} » ?"

msgid "Topic"
msgstr "Rubrique"

msgid "New Topic"
msgstr "Nouveau sujet"

msgid "Added a new topic"
msgstr "A ajouté un nouveau sujet"

msgid "Edit Topic"
msgstr "Modifier le sujet"

msgid "Move Topic"
msgstr "Déplacer le sujet"

msgid "The topic was deleted"
msgstr "Le sujet a été supprimé"

msgid "Delete topic"
msgstr "Supprimer le sujet"

#, python-format
msgid "Do you really want to delete the topic \"${title}\"?"
msgstr "Voulez-vous vraiment supprimer le sujet « ${title} » ?"

msgid "News"
msgstr "Nouvelles"

msgid "Add News"
msgstr "Ajouter des nouvelles"

msgid "Added news"
msgstr "Nouvelles ajoutées"

msgid "Edit News"
msgstr "Modifier les nouvelles"

msgid "The news was deleted"
msgstr "Les nouvelles ont été supprimées"

msgid "Delete news"
msgstr "Supprimez les nouvelles"

#, python-format
msgid "Do you really want to delete the news \"${title}\"?"
msgstr "Voulez-vous vraiment supprimer les nouvelles « ${title} » ?"

msgid "iFrame"
msgstr "iFrame"

msgid "Add iFrame"
msgstr "Ajouter une iFrame"

msgid "Added iFrame"
msgstr "Ajout d'une iFrame"

msgid "Edit iFrame"
msgstr "Modifier l'iFrame"

msgid "The iFrame was deleted"
msgstr "L'iFrame a été supprimée"

msgid "Delete iFrame"
msgstr "Supprimer l'iFrame"

#, python-format
msgid "Do you really want to delete the iFrame \"${title}\"?"
msgstr "Voulez-vous vraiment supprimer l'iFrame « ${title} » ?"

msgid "Copy"
msgstr "Copie"

msgid "Paste"
msgstr "Coller"

msgid "Please note that this page has subpages which will also be deleted!"
msgstr ""
"Veuillez noter que cette page contient des sous-pages qui seront également "
"supprimées !"

msgid "This page can't be deleted."
msgstr "Cette page ne peut pas être supprimée."

msgid ""
"This page has subpages. Only administrators can delete pages with subpages. "
"To delete this page, delete all subpages first or ask an administrator to do "
"it for you."
msgstr ""
"Cette page contient des sous-pages. Seuls les administrateurs peuvent "
"supprimer des pages avec des sous-pages. Pour supprimer cette page, "
"supprimez d'abord toutes les sous-pages, ou demandez à un administrateur de "
"le faire pour vous."

msgid "Source"
msgstr "Source"

msgid "Subject"
msgstr "Sujet"

msgid "Owner"
msgstr "Propriétaire"

msgid "Created"
msgstr "Créé"

msgid "Reaction Time"
msgstr "Temps de réaction"

msgid "Process Time"
msgstr "Temps de traitement"

msgid "Event Source"
msgstr "Source d'événement"

msgid "Payment"
msgstr "Paiement"

msgid "Total Amount"
msgstr "Montant total"

msgid ""
"The record behind this ticket was removed. The following information is a "
"snapshot kept for future reference."
msgstr ""
"Le dossier lié à ce ticket a été supprimé. L'information suivante est un "
"instantané conservé pour une référence future."

msgid "Summary"
msgstr "Sommaire"

msgid "No rules defined."
msgstr "Aucune règle définie."

msgid ""
"Api keys can be used to ensure you're not being rate limited. They are not "
"required to use the API."
msgstr ""
"Les clés API peuvent être utilisées pour s'assurer que vous n'êtes pas "
"limité en débit. Il n'est pas nécessaire d'utiliser l'API."

msgid "Application Keys"
msgstr "Clés d'application"

msgid "Key"
msgstr "Clé"

msgid "Read only"
msgstr "Lecture seule"

msgid "Last used"
msgstr "Dernière utilisation"

msgid "Add Key"
msgstr "Ajouter une clé"

msgid "State:"
msgstr "État :"

msgid "Owner:"
msgstr "Propriétaire :"

msgid "Kind:"
msgstr "Type :"

msgid "No directories defined yet."
msgstr "Aucun dossier défini pour l'instant."

msgid "No entries found."
msgstr "Aucune entrée trouvée."

msgid "Propose entry"
msgstr "Proposer une entrée"

msgid "Something missing? Propose a new entry."
msgstr "Il manque quelque chose ? Proposez une nouvelle entrée."

msgid "External link"
msgstr "Lien externe"

msgid "More information"
msgstr "Plus de renseignements"

msgid "Change Request"
msgstr "Demande de modification"

msgid "Found an error? Propose a change to this entry."
msgstr ""
"Vous avez trouvé une erreur ? Proposez une modification à apporter à cette "
"entrée."

msgid ""
"Your edit requires a migration of existing entries. Please confirm the "
"following changes."
msgstr ""
"Votre modification requiert la migration d'entrées existantes. Veuillez "
"confirmer les changements suivants."

msgid ""
"Changes are detected using a heuristic. Therefore it is possible that your "
"changes were misdetected. If in doubt, press cancel and try to change the "
"directory in small increments."
msgstr ""
"Les changements sont détectés selon une technique heuristique. Il est donc "
"possible que vos changements soient mal détectés. Si vous avez un doute, "
"veuillez appuyer sur Annuler, et essayer de faire les changements dans le "
"dossier par petites incrémentations."

msgid "For additional safety you can also download a backup before continuing:"
msgstr ""
"Pour plus de sécurité, vous pouvez également télécharger une sauvegarde "
"avant de continuer :"

msgid "Download backup"
msgstr "Télécharger une sauvegarde"

msgid ""
"There was an error while migrating your directory! You can fix the displayed "
"entries in a separate window and then continue here."
msgstr ""
"Une erreur est survenue lors de la migration de votre dossier ! Vous pouvez "
"résoudre les problèmes concernant les entrées affichées dans une autre "
"fenêtre, puis continuer ici."

msgid "Added:"
msgstr "Ajouté :"

msgid "Removed:"
msgstr "Retiré :"

msgid "Renamed:"
msgstr "Renommé :"

msgid "Changed:"
msgstr "Changé :"

msgid "Confirm"
msgstr "Confirmer"

msgid "There was an error while importing your directory!"
msgstr "Une erreur est survenue lors de l'importation de votre dossier !"

msgid ""
"Please review your data and press \"Complete\" to finalize the process. If "
"there's anything you'd like to change, click on \"Edit\" to return to the "
"filled-out form."
msgstr ""
"Veuillez vérifier vos données et appuyez sur « Compléter » pour finaliser le "
"processus. S'il y a quelque chose que vous souhaitez modifier, cliquez sur « "
"Modifier » pour retourner sur le formulaire complété."

msgid ""
"The image shown in the list view is a square. To have your image shown fully "
"in the list view, you need to use a square image."
msgstr ""
"L'image affichée dans la liste est un carré. Pour que votre image s'affiche "
"entièrement dans la liste, vous devez utiliser une image carrée."

msgid "Complete"
msgstr "Complet"

msgid "Entries in export: ${count}"
msgstr "Entrées dans l'exportation: ${count}"

msgid "No exports available."
msgstr "Aucune exportation disponible."

msgid "Upload"
msgstr "Télécharger"

msgid "Just Uploaded"
msgstr "Mis en ligne à l'instant"

msgid "Extension"
msgstr "Extension"

msgid "Upload Date"
msgstr "Date de téléchargement"

msgid "All Files"
msgstr "Tous les fichiers"

msgid "No files uploaded yet"
msgstr "Aucun fichier téléchargé pour le moment"

msgid "All dates"
msgstr "Toutes les dates"

msgid "Unavailable"
msgstr "Indisponible"

msgid "No dates found"
msgstr "Aucune date trouvée"

msgid "You are trying to open a page for which you are not authorized."
msgstr "Vous essayez d'ouvrir une page pour laquelle vous n'êtes pas autorisé."

msgid "Please follow this link to login with a different user."
msgstr ""
"Veuillez suivre ce lien pour vous connecter en tant qu'utilisateur différent."

msgid "Please follow this link to login."
msgstr "Veuillez suivre ce lien pour vous connecter."

msgid "No forms defined yet."
msgstr "Aucun formulaire défini pour le moment."

msgid "Categories"
msgstr "Catégories"

msgid ""
"To edit the image descriptions, click on one, enter your descrption and "
"press return. To abort press escape."
msgstr ""
"Pour modifier les descriptions d'image, cliquez sur une image, saisissez "
"votre description et appuyez sur retour. Pour interrompre, appuyez sur "
"sortir."

msgid "No images uploaded yet"
msgstr "Aucune image téléchargée pour le moment"

msgid "This album does not contain any images yet."
msgstr "Cet album ne contient pas encore d'images."

msgid "No photo albums defined yet."
msgstr "Aucun album photo défini pour le moment."

msgid "Skip navigation"
msgstr "Ignorez la navigation"

msgid "Straight to ..."
msgstr "Directement à ..."

msgid "Back to the homepage"
msgstr "Retour à la page d'accueil"

msgid "Search"
msgstr "Chercher"

msgid "The form contains errors. Please check the marked fields."
msgstr ""
"Le formulaire contient des erreurs. Prière de vérifier les champs entourés."

msgid "Copied to Clipboard!"
msgstr "Copié dans le presse-papiers!"

msgid "Total"
msgstr "Total"

msgid "Healthy"
msgstr "Santé"

msgid "Errors"
msgstr "Erreurs"

msgid "Duration [s]"
msgstr "Durée [s]"

msgid "Alternatives"
msgstr "Alternatives"

msgid "Don't have an account yet?"
msgstr "Vous n'avez pas encore de compte ?"

msgid "Register now"
msgstr "Inscrivez-vous maintenant"

msgid "Forgot your password?"
msgstr "Avez-vous oublié votre mot de passe ?"

msgid "Reset password"
msgstr "Réinitialisez le mot de passe"

msgid "You are here"
msgstr "Vous êtes ici"

msgid "Privacy Protection"
msgstr "Protection des données"

msgid "About"
msgstr "Impressum"

msgid "Partner"
msgstr "Partenaire"

msgid "more…"
msgstr "plus…"

msgid "Submit"
msgstr "Envoyer"

msgid "Selected Topics"
msgstr "Sujets sélectionnés"

msgid "Drop files to upload"
msgstr "Déposez des fichiers pour télécharger"

msgid "All news"
msgstr "Toutes les nouvelles"

msgid "This site is private but can also be seen by members"
msgstr "Ce site est privé mais peut également être vu par les membres"

msgid "This site is public but requires submitting an mTAN"
msgstr "Ce site est public mais nécessite la soumission d'un mTAN"

msgid "This site is secret and requires submitting an mTAN"
msgstr "Ce site est privé et nécessite la soumission d'un mTAN"

msgid "This site is not published."
msgstr "Cette page n'est pas publiée."

msgid "This site is not public."
msgstr "Ce site n'est pas public."

msgid "This site is not public but it can be seen by members."
msgstr "Ce site n'est pas public mais il peut être vu par les membres."

msgid ""
"This site contains no lead. Leads are used for lists and search results."
msgstr ""
"Cette rubrique ne contient pas d’introduction. Il est important de saisir un "
"texte comme introduction pour faciliter la recherche et les listes."

msgid "Links"
msgstr "Liens"

msgid "Change request"
msgstr "Demande de modification"

msgid "New Entry"
msgstr "Nouvelle entrée"

msgid "Previous Page"
msgstr "Page précédente"

msgid "Next Page"
msgstr "Page suivante"

msgid ""
"Persons living outside the following zipcodes may only reserve this "
"allocation on the ${date}: ${zipcodes}"
msgstr ""
"Les personnes vivant en dehors des localités ayant les codes postaux "
"suivants ne peuvent réserver cette allocation que le ${date} : ${zipcodes}"

msgid "Quota"
msgstr "Quota"

msgid "Initiated"
msgstr "Initié"

msgid "Submitted"
msgstr "Soumis"

msgid "Withdrawn"
msgstr "Retiré"

msgid "List Preview"
msgstr "Aperçu de la liste"

msgid "Additional Information"
msgstr "Information additionnelle"

msgid "Location"
msgstr "Localisation"

msgid "Date and time"
msgstr "Date et heure"

msgid "Recurrence"
msgstr "Récurrence"

msgid "No events found."
msgstr "Aucun événement trouvé."

msgid "Past events"
msgstr "Événements passées"

msgid "Filter by date"
msgstr "Filtrer par date"

msgid "Administrator"
msgstr "Administrateur"

msgid "Administrators"
msgstr "Administrateurs"

msgid "Editors"
msgstr "Éditeurs"

msgid "Members"
msgstr "Membres"

msgid "Close (Esc)"
msgstr "Fermer (Echap)"

msgid "Share"
msgstr "Partager"

msgid "Toggle fullscreen"
msgstr "Basculer en mode plein écran"

msgid "Zoom in/out"
msgstr "Zoom avant/arrière"

msgid ""
"This space holds images from your photo-albums. To show photos add a few "
"photos to an album and mark it as available for the homepage."
msgstr ""
"Cet emplacement contient des images de vos albums de photos. Pour afficher "
"des photos, ajoutez quelques photos à un album et marquez-les comme "
"disponibles pour la page d'accueil."

msgid "Has a digital seal"
msgstr "Possède un sceau digital"

msgid "${count} page"
msgstr "${count} page"

msgid "${count} pages"
msgstr "${count} pages"

msgid "Further occurrences:"
msgstr "Autres dates:"

msgid ""
"Your request will be processed shortly. To see the state of your process "
"your may return to this page at any time. All information on this page has "
"been sent to your e-mail address."
msgstr ""
"Votre demande va être traitée sous peu. Pour suivre l'état d'avancement, "
"vous pouvez revenir sur cette page à tout moment. Toutes les informations "
"présentes sur cette page ont été envoyées à votre adresse e-mail."

msgid ""
"Your request will be processed shortly. To see the state of your process "
"your may return to this page at any time."
msgstr ""
"Votre demande sera traitée sous peu. Pour connaître l'état d'avancement du "
"traitement de votre demande, vous pouvez revenir sur cette page à tout "
"moment."

msgid "Your request has been completed."
msgstr "Votre demande a été traitée."

msgid "Privacy"
msgstr "Confidentialité"

msgid "Send me my entered data by e-mail."
msgstr "M'envoyer mes données saisies par e-mail."

msgid "Pay Online Now"
msgstr "Payer en ligne maintenant"

msgid "Credit Card Fee"
msgstr "Frais de carte de crédit"

msgid "Pay Offline later"
msgstr "Payer hors ligne plus tard"

msgid "Show more"
msgstr "Afficher plus"

msgid "at ${time}"
msgstr "à ${time}"

msgid "Object"
msgstr "Objet"

msgid "Disbursed"
msgstr "Décaissé"

msgid "Digital seal"
msgstr "Sceau électronique"

msgid "Private"
msgstr "Privé"

msgid "Will be published on:"
msgstr "Sera publié sur :"

msgid "Publication date:"
msgstr "Date de publication :"

msgid "Reset"
msgstr "Réinitialiser"

msgid "Not a publication"
msgstr "Pas une publication"

msgid "Content"
msgstr "Contenu"

msgid "1 page"
msgstr "1 page"

msgid "Contains no readable text"
msgstr "Ne contient aucun texte lisible"

msgid "1 word"
msgstr "1 mot"

msgid "${count} words"
msgstr "${count} mots"

msgid "Do you really want to delete this file?"
msgstr "Voulez-vous vraiment supprimer ce fichier ?"

msgid "Delete File"
msgstr "Supprimez le fichier"

msgid "Please provide the new name for the file"
msgstr "Veuillez fournir le nouveau nom du fichier "

msgid "Rename"
msgstr "Renommer"

msgid "Download"
msgstr "Télécharger"

msgid "Digital seal applied by ${signee} on ${date}"
msgstr "Sceau digital appliqué par ${signee} le ${date}"

msgid "Please enter your yubikey to apply a digital seal to this file"
msgstr ""
"Veuillez entrer votre yubikey pour appliquer un sceau digital à ce fichier"

msgid "Sign"
msgstr "Signer"

msgid ""
"Published documents with a digital seal can be discovered through the site-"
"search and in the list of documents with a digital seal. This action will be "
"logged and cannot be undone."
msgstr ""
"Documents publiés avec un sceau digital peuvent être trouvés grâce au moteur "
"de recherche sur le site et dans liste des documents avec un sceau digital. "
"Cette action sera enregistrée et ne pourra pas être annulée."

msgid "Without digital seal"
msgstr "Sans sceau digital"

msgid "Apply digital seal now"
msgstr "Appliquez le sceau digital maintenant"

msgid "You are not authorised to apply digital seals to documents"
msgstr ""
"Vous n'êtes pas autorisé à apposer des sceaux digitaux sur des documents"

msgid "Click to add a description"
msgstr "Cliquez pour ajouter une description"

msgid "Do you really want to delete the image?"
msgstr "Voulez-vous vraiment supprimer l'image ?"

msgid "Delete Image"
msgstr "Supprimez l'image"

msgid "${name} was provided with a digital seal on ${date}"
msgstr "${name} a été pourvu d'un sceau numérique le ${date}"

msgid "${name} is not in our database"
msgstr "${name} n'est pas dans notre base de données"

msgid "Accept"
msgstr "Accepter"

msgid "Close"
msgstr "Fermer"

msgid "Copy to clipboard"
msgstr "Copier dans le presse-papiers"

msgid "Hello!"
msgstr "Bonjour"

msgid "Your e-mail address was just used to create an account on ${homepage}."
msgstr ""
"Votre adresse e-mail vient d'être utilisée pour créer un compte sur "
"${homepage}."

msgid "To activate your account, click confirm below:"
msgstr "Pour activer votre compte, cliquer sur confirmer ci-dessous :"

msgid "Confirm my account"
msgstr "Confirmer mon compte"

msgid ""
"If you believe this is an error, ignore this message and we'll never bother "
"you again."
msgstr ""
"Si vous pensez que c'est une erreur, ignorez ce message et nous ne vous "
"importunerons plus jamais."

msgid "Hello"
msgstr "Bonjour"

msgid ""
"You are recieving this mail because you subscribed to the following "
"newsletter:"
msgstr ""
"Vous recevez ce courriel parce que vous vous êtes abonné à la lettre "
"d'informations suivante:"

msgid "Plese click the following link to confirm your subscription:"
msgstr "Veuillez cliquer sur le lien suivant pour confirmer votre abonnement:"

msgid "Confirm subscription"
msgstr "Confirmer l'abonnement"

msgid ""
"If you did not subscribe to this newsletter you can simply ignore this e-"
"mail."
msgstr ""
"Si vous ne vous êtes pas abonné à cette lettre d'informations, vous pouvez "
"tout simplement ignorer cet e-mail."

msgid "Click here to unsubscribe."
msgstr "Cliquer ici pour vous désabonner."

msgid "Good morning,"
msgstr "Bonjour,"

msgid "The following reservations are scheduled for today."
msgstr "Les réservations suivantes sont programmées pour aujourd'hui."

msgid "No reservations today."
msgstr "Aucune réservation aujourd'hui."

msgid "Have a great day!"
msgstr "Passez une bonne journée !"

msgid ""
"This is the daily reservation overview for ${organisation}. If you no longer "
"want to receive this e-mail please contact an administrator so they can "
"remove you from the recipients list."
msgstr ""
"Voici l'aperçu quotidien sur les réservations pour ${organisation}. Si vous "
"ne souhaitez plus recevoir ce courriel, veuillez contacter un administrateur "
"pour qu'il vous enlève de la liste des destinataires."

msgid "This is what happend on the ${org} website yesterday:"
msgstr "Voici ce qui s'est passé aujourd'hui sur le site web de ${org} :"

msgid "This is what happend on the ${org} website over the weekend:"
msgstr "Voici ce qui s'est passé ce week-end sur le site web de ${org} :"

msgid "tickets were opened."
msgstr "tickets ouverts."

msgid "ticket was opened."
msgstr "ticket ouvert."

msgid "tickets were accepted."
msgstr "tickets acceptés."

msgid "ticket was accepted."
msgstr "ticket accepté."

msgid "tickets were closed."
msgstr "tickets fermés."

msgid "ticket was closed."
msgstr "ticket fermé."

#. Default: open
#. Used in sentence: "There are currently ${currently_open} tickets ${open_n}
#. and"
msgid "open_n"
msgstr "ouverts"

#. Canonical text for ${open_n} is: "open"
msgid "There are currently ${currently_open} tickets ${open_n} and"
msgstr "Il y a actuellement ${currently_open} tickets ${open_n} et"

#. Default: open
#. Used in sentence: "There is currently 1 ticket ${open_1} and"
msgid "open_1"
msgstr "ouvert"

#. Canonical text for ${open_1} is: "open"
msgid "There is currently 1 ticket ${open_1} and"
msgstr "Il y a actuellement 1 ticket ${open_1} et"

#. Default: pending
#. Used in sentence: "tickets are ${pending_n}."
msgid "pending_n"
msgstr "attente"

#. Canonical text for ${pending_n} is: "pending"
msgid "tickets are ${pending_n}."
msgstr "tickets en ${pending_n}."

#. Default: pending
#. Used in sentence: "1 ticket is ${pending_1}."
msgid "pending_1"
msgstr "attente"

#. Canonical text for ${pending_1} is: "pending"
msgid "1 ticket is ${pending_1}."
msgstr "1 tickets en ${pending_1}."

msgid "Have a great week!"
msgstr "Bonne semaine !"

msgid ""
"This is the daily OneGov Cloud status e-mail. If you don't want to receive "
"this e-mail you may deactivate it by clicking on"
msgstr ""
"Ceci est le courriel quotidien de situation de OneGov Cloud. Si vous ne "
"souhaitez pas recevoir ce courriel, vous pouvez le désactiver en cliquant sur"

msgid "unsubscribe"
msgstr "se désabonner"

msgid ""
"Or you can receive it less frequently by changing the settings in your user "
"profile."
msgstr ""
"Vous pouvez également le recevoir moins fréquemment en modifiant les "
"paramètres de votre profil d'utilisateur."

msgid "Your directory submission has been adopted:"
msgstr "Votre proposition de répertoire a été adoptée :"

msgid "Check request status"
msgstr "Vérifier l'état de la demande"

msgid "Your change request has been applied:"
msgstr "Votre demande de modification a été effectuée :"

msgid "Your directory submission has unfortunately been rejected:"
msgstr "Votre proposition de répertoire a malheureusement été rejetée :"

msgid "Your event has been accepted:"
msgstr "Votre événement a été accepté :"

msgid "Your event has unfortunately been rejected:"
msgstr "Votre événement a malheureusement été rejeté :"

msgid "New note in Ticket ${link}"
msgstr "Nouvelle note dans le billet ${link}"

msgid "${author} wrote"
msgstr "${author} a écrit"

msgid ""
"This is the notification for notes on reservations for ${request.app.org."
"title}. If you no longer want to receive this e-mail please contact an "
"administrator so they can remove you from the recipients list."
msgstr ""
"Il s'agit de la notification de notes sur les réservations pour ${request."
"app.org.title}. Si vous ne souhaitez plus recevoir cet e-mail, veuillez "
"contacter un administrateur afin qu'il puisse vous retirer de la liste des "
"destinataires."

msgid "This is what happend on the ${org} website over the past month:"
msgstr ""
"Voici ce qui s'est passé la semaine dernière sur le site web de ${org} :"

msgid ""
"This is the monthly OneGov Cloud status e-mail. If you don't want to receive "
"this e-mail you may deactivate it by clicking on"
msgstr ""
"Ceci est le courriel mensuel de situation de OneGov Cloud. Si vous ne "
"souhaitez pas recevoir ce courriel, vous pouvez le désactiver en cliquant sur"

msgid "Or by changing the settings in your user profile."
msgstr "Ou en changeant les réglages dans votre profil d'utilisateur."

msgid "The following reservations have been accepted:"
msgstr "Les réservations suivantes ont été acceptées :"

msgid ""
"This is the notification for reservations for ${request.app.org.title}. If "
"you no longer want to receive this e-mail please contact an administrator so "
"they can remove you from the recipients list."
msgstr ""
"Ceci est la notification pour les réservations pour ${request.app.org."
"title}. Si vous ne souhaitez plus recevoir cet e-mail, veuillez contacter un "
"administrateur afin qu'il puisse vous supprimer de la liste des "
"destinataires."

msgid "An administrator just created a new account on ${org} for you."
msgstr ""
"Un administrateur vient de créer un nouveau compte sur ${org} pour vous."

msgid "Your username is ${email}."
msgstr "Votre nom d'utilisateur est ${email}."

msgid "Click on the following link to set your account password:"
msgstr ""
"Cliquer sur le lien suivant pour définir le mot de passe de votre compte :"

msgid "Set Account Password"
msgstr "Définir le mot de passe du compte"

msgid ""
"If the password link has expired, you can also request a new password here:"
msgstr ""
"Si le lien pour le mot de passe a expiré, vous pouvez également demander un "
"nouveau mot de passe ici :"

msgid "To use your account you need the Yubikey with the serial ${number}"
msgstr ""
"Pour utiliser votre compte, vous aurez besoin de la Yubikey avec le numéro "
"de série ${number}"

msgid ""
"You are receiving this e-mail because you signed up for the ${org} "
"newsletter."
msgstr ""
"Vous recevez ce courriel parce que vous vous êtes abonné à la lettre "
"d'informations de ${org}."

msgid "Click here to view web version."
msgstr "Cliquer ici pour voir la version internet."

msgid "Click the following link to set a new password:"
msgstr "Cliquer sur le lien suivant pour définir un nouveau mot de passe :"

msgid "If you don't want to change your password, you can ignore this email."
msgstr ""
"Si vous ne souhaitez pas changer de mot de passe, vous pouvez ignorer cet e-"
"mail."

msgid "Your request has received a payment."
msgstr "Votre demande a reçu un paiement."

msgid "Your request was marked as unpaid."
msgstr "Votre demande a été marquée comme non payée."

msgid ""
"Your request's payment has been refunded. Note that it might take a few days "
"until your refunded amount is shown on your credit card bill."
msgstr ""
"Le paiement de votre demande a été remboursé. Notez qu'il peut se passer "
"quelques jours avant que le montant du remboursement ne figure sur votre "
"relevé de carte de crédit."

msgid "Amount:"
msgstr "Montant :"

msgid "Your registration for \"${title}\" has been confirmed."
msgstr "Votre inscription pour \"${title}\" a été confirmée."

msgid "Your registration for \"${title}\" has been denied."
msgstr "Votre inscription pour \"${title}\" a été refusée."

msgid "Your registration for \"${title}\" has been cancelled."
msgstr "Votre inscription pour \"${title}\" a été confirmée."

msgid "Registration"
msgstr "Inscription "

msgid "The ticket number is"
msgstr "Le numéro du ticket est"

msgid "The following reservations have been rejected:"
msgstr "Les réservations suivantes ont été rejetées :"

msgid ""
"This is a notification for the rejected reservations for ${organisation}. If "
"you no longer wish to receive these notifications, please contact an "
"administrator so they can remove you from the recipients list."
msgstr ""
"Il s'agit d'une notification concernant les réservations rejetées pour "
"${organisation}. Si vous ne souhaitez plus recevoir ces notifications, "
"veuillez contacter un administrateur afin qu'il vous retire de la liste des "
"destinataires."

msgid "The following reservations have unfortunately been cancelled:"
msgstr "Les réservations suivantes ont malheureusement été annulées :"

msgid "You have a new ticket"
msgstr "Vous avez un nouveau ticket"

msgid "A message has been sent regarding ${ref}:"
msgstr "Un message a été envoyé à propos de ${ref} :"

#. Canonical text for ${link} is: "visit the request status page"
#. Canonical text for ${link} is: "visit the request page"
msgid "Please ${link} to reply."
msgstr "Veuillez vous rendre sur ${link} pour répondre."

#. Used in sentence: "Please ${link} to reply."
msgid "visit the request status page"
msgstr "visitez la page de statut de la demande"

#. Used in sentence: "Please ${link} to reply."
msgid "visit the request page"
msgstr "visitez la page de la demande"

msgid "Your request has been closed."
msgstr "Votre demande a été complétée."

msgid "Your requests's timeline has been archived for future reference:"
msgstr ""
"L'historique de votre demande a été archivé pour des références futures :"

msgid "Request Timeline"
msgstr "Historique de la demande"

msgid "Thank you for your request."
msgstr "Merci pour votre requête."

msgid "Your request has been registered with the following reference:"
msgstr "Votre demande a été enregistrée avec la référence suivante :"

msgid ""
"We will send another e-mail once your ticket has been completed. In the "
"meantime you can check the status of your ticket at any time:"
msgstr ""
"Nous vous enverrons un autre e-mail dès que votre demande aura été traité. "
"Entre-temps, vous pouvez aller voir l'état de votre demande à tout moment :"

msgid "The following ticket has just been opened:"
msgstr "Le ticket suivant vient d'être ouvert:"

msgid "View the ticket"
msgstr "Voir le billet"

msgid "Your request has been reopened"
msgstr "Votre demande a été ré-ouverte"

msgid ""
"Your chat has been turned into a ticket. We will take care of your request "
"and get back to you as soon as new information is available."
msgstr ""
"Votre chat a été transformé en ticket. Nous nous occuperons de votre demande "
"et reviendrons vers vous dès que de nouvelles informations seront "
"disponibles."

msgid "Below you can see your chat conversation:"
msgstr "Ci-dessous, vous pouvez voir votre conversation de chat:"

msgid "This is what happend on the ${org} website over the past week:"
msgstr "Voici ce qui s'est passé le mois dernier sur le site web de ${org} :"

msgid ""
"This is the weekly OneGov Cloud status e-mail. If you don't want to receive "
"this e-mail you may deactivate it by clicking on"
msgstr ""
"Ceci est le courriel hebdomadaire de situation de OneGov Cloud. Si vous ne "
"souhaitez pas recevoir ce courriel, vous pouvez le désactiver en cliquant sur"

msgid "Directory entry adopted."
msgstr "L'entrée de répertoire a été adoptée."

msgid "Change request applied."
msgstr "Demande de modification effectuée."

msgid "Directory entry rejected."
msgstr "L'entrée de répertoire a été rejetée."

msgid "Event edited."
msgstr "Événement édité"

#. Canonical text for ${event} is: "Event"
msgid "${event} published."
msgstr "${event} publié."

msgid "Event deleted."
msgstr "Événement effacé."

msgid "Event withdrawn."
msgstr "Événement retiré."

msgid "File signed."
msgstr "Fichier signé."

msgid "File with digital seal removed."
msgstr "Fichier avec cachet numérique supprimé."

msgid "${amount} marked as paid."
msgstr "${amount} marqué comme payé."

msgid "${amount} marked as unpaid."
msgstr "${amount} marqué comme non payé."

msgid "${amount} captured."
msgstr "${amount} capturé."

msgid "${amount} refunded."
msgstr "${amount} remboursé."

msgid "1 reservation accepted."
msgstr "1 réservation acceptée."

msgid "${count} reservations accepted."
msgstr "${count} réservations acceptées."

msgid "1 reservation rejected."
msgstr "1 réservation rejetée."

msgid "${count} reservations rejected."
msgstr "${count} réservations rejetées."

msgid "Registration confirmed."
msgstr "Inscription confirmée."

msgid "Registration denied."
msgstr "Inscription refusée."

msgid "Registration cancelled."
msgstr "Inscription annulée"

msgid "Ticket opened."
msgstr "Ticket ouvert."

msgid "Ticket accepted."
msgstr "Ticket accepté."

msgid "Ticket closed."
msgstr "Ticket fermé."

msgid "Ticket reopened."
msgstr "Ticket ré-ouvert."

msgid "Ticket assigned"
msgstr "Ticket attribué"

msgid "Ticket e-mails disabled."
msgstr "E-mails de tickets désactivés."

msgid "Ticket e-mails enabled."
msgstr "E-mails de tickets activés."

msgid "Payment amount changed."
msgstr "Modification du montant du paiement"

msgid "Ticket archived."
msgstr "Ticket a été archivé"

msgid "Ticket recovered from archive."
msgstr "Ticket récupéré dans les archives"

msgid ""
"The newsletter is disabled. You can only see this page because you are "
"logged in."
msgstr ""
"La newsletter est désactivée. Vous ne pouvez voir cette page que parce que "
"vous êtes connecté."

msgid "Sign up to our newsletter to always stay up to date:"
msgstr ""
"Abonnez-vous à notre lettre d'informations pour rester au courant en "
"permanence :"

msgid "Signup"
msgstr "S'abonner"

msgid "There are currently ${count} recipients registered."
msgstr "Il y a actuellement ${count} destinataires enregistrés."

msgid "Archive"
msgstr "Archiver"

msgid "No newsletters yet."
msgstr "Pas encore de lettre d'informations."

msgid "Not yet sent."
msgstr "Pas encore envoyé."

msgid ""
"The user ${username} was created successfully. Please write down the user's "
"password, as it won't be shown to you again:"
msgstr ""
"Création de l'utilisateur ${username} réussie. Veuillez conserver ce mot de "
"passe d'utilisateur, car il ne vous sera plus montré à nouveau : "

msgid "Password:"
msgstr "Mot de passe :"

msgid ""
"The user ${username} was created successfully. An e-mail has been sent to "
"the user with login instructions."
msgstr ""
"Création de l'utilisateur ${username} réussie. Un e-mail a été envoyé à "
"l'utilisateur avec les instructions de connexion."

msgid "Back to usermanagement"
msgstr "Retour à la gestion des utilisateurs"

msgid ""
"Sorry, the page you are looking for could not be found. Try checking the URL "
"for errors or use the search box on the top."
msgstr ""
"Désolé, la page que vous cherchez n'a pu être trouvée. Essayez de vérifier "
"qu'il n'y a pas d'erreurs dans l'URL ou utilisez la fenêtre de recherche "
"située en haut."

msgid "Back"
msgstr "Retour"

msgid "Link to organizers page"
msgstr "Lien vers la page de l'organisateur"

msgid "Link to registration"
msgstr "Lien vers l'inscription"

msgid "Export this event"
msgstr "Exporter cet événement"

msgid "Export all occurrences of this event"
msgstr "Exporter toutes les occurrences de cet événement"

msgid "All occurrences of this event"
msgstr "Toutes les occurrences de cet événement"

msgid "Origin"
msgstr "Origine"

msgid "This is an imported event"
msgstr "Il s'agit d'un événement importé"

msgid "Search in Events"
msgstr "Rechercher dans les événements"

msgid "Tag"
msgstr "Étiquette"

msgid "Export these events"
msgstr "Exporter ces événements"

msgid "Submit your own event"
msgstr "Soumettez votre propre événement"

msgid "No payment providers defined."
msgstr "Aucun fournisseur de paiement n'a été défini."

msgid "Connected:"
msgstr "Connecté :"

msgid "Default:"
msgstr "Défaut :"

msgid "Enabled:"
msgstr "Activé :"

msgid "Fee:"
msgstr "Tarif :"

msgid "No payments yet."
msgstr "Pas de paiements pour le moment."

msgid ""
"The following requests have been submitted. To see the state of process you "
"may return to the invidual request's page at any time. All information on "
"this page has been sent to your e-mail address."
msgstr ""
"Les demandes suivantes ont été soumises. Pour voir l'état du processus, vous "
"pouvez revenir à tout moment sur la page de la demande individuelle. Toutes "
"les informations sur cette page ont été envoyées à votre adresse e-mail."

msgid "Request Reference"
msgstr "Référence"

msgid "No people added yet."
msgstr "Aucune personne n'a encore été ajoutée."

msgid "Export a vCard of this person"
msgstr "Exporter une vCard de cette personne"

msgid "No publications"
msgstr "Aucune publication"

msgid "Years"
msgstr "Années"

msgid ""
"You can search through the content of all listed files by using the search "
"on the top right."
msgstr ""
"Vous pouvez chercher dans le contenu de tous les fichiers répertoriés en "
"utilisant la recherche en haut à droite."

msgid ""
"All files have a digital seal. The digital seal of a downloaded file can be "
"viewed in Adobe Acrobat Reader or by dragging an already downloaded file "
"into the field below:"
msgstr ""
"Tous les fichiers ont un sceau digital. Le sceau digital d'un fichier "
"téléchargé peut être visualisée dans Adobe Acrobat Reader ou en faisant "
"glisser un fichier déjà téléchargé dans le champ ci-dessous :"

msgid "Drop files to verify them"
msgstr "Déposez les fichiers pour les vérifier"

msgid ""
"Subscribers may always unsubscribe themselves through a link shown at the "
"bottom of the newsletter. If you unsubscribe them here, they will not be "
"notified."
msgstr ""
"Les abonnés peuvent toujours se désinscrire à travers un lien affiché au bas "
"du bulletin d'information. Si vous vous désabonnez ici, ils ne seront pas "
"informés. "

msgid "Unsubscribe"
msgstr "Se désabonner"

msgid "submitted"
msgstr "soumis"

msgid "No dates found, please select dates in the calendar first"
msgstr "Aucune date trouvée, sélectionnez les dates dans le calendrier d'abord"

msgid "Go to calendar"
msgstr "Aller au calendrier"

msgid ""
"The following link can be used to subscribe to the reservations of this "
"calendar. It can be used by anyone that knows the link in multiple calendar "
"applications."
msgstr ""
"Le lien suivant peut être utilisé pour souscrire aux réservations de ce "
"calendrier. Il peut être utilisé par toute personne qui connaît le lien dans "
"plusieurs applications de calendrier."

msgid ""
"Note that we have no control over how often calendar applications update the "
"calendars they are subscribed to (if they update at all). Therefore the "
"information shown in the calendar may be wrong or out of date. Use it at "
"your own risk."
msgstr ""
"Notez que nous n'avons aucun contrôle sur la fréquence à laquelle les "
"applications de calendrier mettent à jour les calendriers auxquels elles "
"sont abonnées (si elles le font). Par conséquent, les informations affichées "
"dans le calendrier peuvent être incorrectes ou obsolètes. Utilisez-le à vos "
"risques et périls."

msgid "Reservations must be made at least one day in advance."
msgstr ""
"Les réservations doivent être effectuées au moins une journée à l'avance."

msgid "Reservations must be made at least one hour in advance."
msgstr ""
"Les réservations doivent être effectuées au moins une heure à l'avance."

msgid "Reservations must be made at least ${n} days in advance."
msgstr ""
"Les réservations doivent être effectuées au moins ${n} jours à l'avance."

msgid "Reservations must be made at least ${n} hours in advance."
msgstr ""
"Les réservations doivent être effectuées au moins ${n} heures à l'avance."

msgid "Select a free time span in the calendar below to create an allocation."
msgstr ""
"Sélectionnez un intervalle de temps libre dans le calendrier ci-dessous pour "
"créer une allocation."

msgid "Removes all unreserved allocations between the start and end date."
msgstr ""
"Supprime toutes les allocation non réservées entre la date de début et de "
"fin."

msgid "Reservation is pending approval"
msgstr "La réservation est en attente d'approbation"

msgid "(${num_pending} pending approval)"
msgstr "(${num_pending} en attente d'approbation)"

msgid "Utilised"
msgstr "Utilisé"

msgid "No recipients defined yet."
msgstr "Aucun destinataire défini pour le moment."

msgid ""
"Receives notifications for reservations of the day on the following days:"
msgstr ""
"Reçoit des notifications pour les réservations du jour les jours suivants:"

msgid "Receives notifications for internal notes on reservations."
msgstr "Reçoit des notifications pour les notes internes sur les réservations."

msgid "Receives notifications for rejected reservations."
msgstr "Reçoit des notifications pour les réservations rejetées."

msgid "Receives notifications for new reservations."
msgstr "Recevoir des notifications pour les nouvelles réservations."

msgid "Notifications for following Resources"
msgstr "Notifications pour les ressources suivantes"

msgid "No reservation resources defined yet."
msgstr "Aucune ressource de réservation n'est encore définie."

msgid ""
"Searching is currently unavailable due to technical difficulties. Please "
"excuse the inconvenience and try again later."
msgstr ""
"La recherche est actuellement indisponible en raison de difficultés "
"techniques. Veuillez excuser le dérangement et réessayer plus tard."

msgid "Your search returned no results."
msgstr "Votre recherche n'a donné aucun résultat."

msgid "Select the images that should be shown inside this album."
msgstr "Sélectionnez les images qui devraient être affichées dans cet album."

msgid "Confirm selection"
msgstr "Confirmer la sélection"

msgid "This newsletter has not been sent yet."
msgstr "Ce bulletin d'information n'a pas encore été envoyé."

msgid "First sent ${time_ago}."
msgstr " Envoyé pour la première fois ${time_ago}."

msgid "This newsletter was sent to ${n} subscribers."
msgstr "Ce bulletin d'information a été envoyé à ${n} abonnés."

msgid "All subscribers have already received this newsletter."
msgstr "Tous les abonnés ont déjà reçu ce bulletin d'information."

msgid "The newsletter is scheduled to be sent on ${time}"
msgstr "La newsletter est programmée pour être envoyée le ${time}"

msgid ""
"Check the email text. You can use the full news text instead of the leading "
"if you want. You will find this setting in the edit menu of the news item."
msgstr ""
"Vérifiez le texte du courriel. Vous pouvez utiliser le texte complet de la "
"nouvelle au lieu de l'entête si vous le souhaitez. Vous trouverez ce "
"paramètre dans le menu d'édition de la nouvelle."

msgid "Delivery"
msgstr "Envoi"

msgid "The newsletter was already sent to the following addresses:"
msgstr "Le bulletin d'information a déjà été envoyé aux adresses suivantes :"

msgid ""
"A signup link allows anyone to sign up with a specific role. Those signups "
"are limited by time and count but they still present a security risk. Be "
"sure to only share this link with people you trust."
msgstr ""
"Un lien d'inscription permet à quiconque de s'inscrire avec un rôle "
"spécifique. Ces inscriptions sont limitées dans le temps et par le compte, "
"mais elles présentent toujours un risque pour la sécurité. Assurez-vous de "
"ne partager ce lien qu'avec des personnes en qui vous avez confiance."

msgid ""
"Your signup link has been created as follows. Please copy it before "
"continuing, it won't be shown to you again:"
msgstr ""
"Votre lien d'inscription a été créé comme suit. Copiez-le avant de "
"continuer, il ne vous sera pas montré à nouveau :"

msgid ""
"Sort the items using drag and drop. The new positions are automatically "
"saved directly after moving."
msgstr ""
"Triez les éléments par glisser-déposer. Les nouvelles positions sont "
"automatiquement enregistrées directement après le déplacement."

msgid "Back to page"
msgstr "Retour à la page"

msgid "No activities yet."
msgstr "Aucune activité pour le moment."

msgid "Ticket updates by e-mail"
msgstr "Mises à jour de tickets par e-mail"

msgid "Disable E-Mails"
msgstr "Désactiver les e-mails"

msgid ""
"No ticket updates via e-mail. An e-mail is still sent when a ticket is "
"assigned."
msgstr ""
"Aucune mise à jour de tickets par e-mail. Un e-mail continue d'être envoyé "
"lorsqu'un ticket est attribué."

msgid "Enable E-Mails"
msgstr "Activer les e-mails"

msgid "E-Mails can not be sent for tickets of imported events"
msgstr ""
"E-Mails ne peuvent pas être envoyés pour les tickets d'événements importés"

msgid "Send Message"
msgstr "Envoyer le message"

msgid "Messages cannot be sent when the ticket is closed"
msgstr "Les messages ne peuvent pas être envoyés lorsque le ticket est fermé"

msgid "Please reopen the ticket to send a message"
msgstr "Veuillez rouvrir le ticket pour envoyer un message."

msgid "Messages cannot be sent for imported events"
msgstr ""
"Messages ne peuvent pas être envoyés pour les tickets d'événements importés"

msgid "${count} received"
msgstr "${count} reçu(s)"

msgid "${count} sent"
msgstr "${count} envoyé(s)"

msgid "${count} note"
msgstr "${count} note"

msgid "${count} notes"
msgstr "${count} notes"

msgid ""
"You are editing a note created by someone else. By saving your changes you "
"will become the author of the whole note."
msgstr ""
"Vous modifiez une note créée par quelqu'un d'autre. En enregistrant vos "
"modifications, vous deviendrez l'auteur de l'intégralité de la note."

msgid ""
"Notes are private and only shown to logged-in members. URLs and e-mail "
"addresses are turned into links."
msgstr ""
"Les notes sont privées et ne s'affichent que pour les membres connectés. "
"Vous pouvez utiliser des liens/des adresses e-mail qui sont transformées en "
"liens cliquables."

msgid "Would you like to make corrections to the event?"
msgstr "Vous souhaitez apporter des corrections à l'événement ?"

msgid "Edit this event."
msgstr "Modifiez cet événement."

msgid "Forgot something or have a special request?"
msgstr "Vous avez oublié quelque chose ou avez une demande spéciale?"

msgid "Add a message to the ticket."
msgstr "Ajoutez un message a la demande."

msgid "New messages have been disabled because the ticket has been closed."
msgstr "Les nouveaux messages ont été désactivés car le ticket a été fermé."

msgid ""
"Enable notifications about new tickets. Only works when being logged in and "
"having the browser with the site open."
msgstr ""
"Activez les notifications sur les nouveaux tickets. Ne fonctionne que "
"lorsque l'on est connecté et que le navigateur avec le site est ouvert."

msgid "Archive all selected tickets?"
msgstr "Archiver tous les billets sélectionnés?"

msgid "Do archive"
msgstr "Archiver"

msgid "Archive selected"
msgstr "Archiver la sélection"

msgid ""
"You've reached this site because you are logged in. Visitors are "
"automatically redirected to the following link:"
msgstr ""
"Vous avez accédé à ce site parce que vous êtes connecté. Les visiteurs sont "
"automatiquement redirigés vers le lien suivant :"

msgid ""
"You are not automatically redirected so you have a chance to edit or delete "
"this link."
msgstr ""
"Vous n'êtes pas automatiquement redirigé afin que vous puissiez modifier ou "
"supprimer ce lien."

msgid "You have been successfully unsubscribed from all regular emails."
msgstr "Vous vous êtes bien désinscrit(e) de tous les e-mails normaux."

msgid "local"
msgstr "local"

msgid "No links found."
msgstr "Aucun lien trouvé."

msgid "Select an item to view it"
msgstr "Sélectionnez un élément pour le visualiser"

msgid "Identicon"
msgstr "Identicon"

msgid "Not a valid color."
msgstr "Couleur non valide."

msgid "Not a valid choice"
msgstr "Choix invalide"

msgid "Admins"
msgstr "Admins"

#, python-format
msgid ""
"You can only reserve this allocation before ${date} if you live in the "
"following zipcodes: ${zipcodes}"
msgstr ""
"Vous ne pouvez réserver cette allocation avant le ${date} que si vous vivez "
"dans les localités ayant les codes postaux suivants : ${zipcodes}"

#, python-format
msgid "${percent}% Available"
msgstr "${percent}% disponible"

msgid "Available"
msgstr "Disponible"

#, python-format
msgid "${num} Available"
msgstr "${num} disponible"

msgid ""
"This allocation can't be deleted because there are existing reservations "
"associated with it."
msgstr ""
"Cette allocation ne peut pas être supprimée car il existe des réservations "
"existantes qui y sont associées."

msgid ""
"To delete this allocation, all existing reservations need to be cancelled "
"first."
msgstr ""
"Pour supprimer cette allocation, toutes les réservations existantes doivent "
"être annulées en premier."

msgid "A conflicting allocation exists for the requested time period."
msgstr "Une allocation contradictoire existe pour la période demandée."

msgid "A conflicting reservation exists for the requested time period."
msgstr "Une réservation contradictoire existe pour la période demandée."

msgid "An existing reservation would be affected by the requested change."
msgstr ""
"Une réservation existante serait affectée par la modification demandée."

msgid "A pending reservation would be affected by the requested change."
msgstr ""
"Une réservation en attente serait affectée par la modification demandée."

msgid "The requested period is no longer available."
msgstr "La période demandée n'est plus disponible."

msgid "No reservable slot found."
msgstr "Aucun créneau réservable disponible."

msgid "Reservations can't be made for more than 24 hours at a time."
msgstr "Les réservations ne peuvent être effectuées plus de 24 h à l'avance."

msgid "The given reservation paramters are invalid."
msgstr "Les paramètres de réservation donnés ne sont pas valides."

msgid "The given reservation token is invalid."
msgstr "Le jeton de réservation donné n'est pas valide."

msgid "The requested number of reservations is higher than allowed."
msgstr "Le nombre de réservations requis est supérieur à celui autorisé."

msgid "The requested quota is invalid (must be at least one)."
msgstr "Le quota requis est invalide (doit être au minimum un)."

msgid "The allocation does not have enough free spots."
msgstr "L'allocation ne dispose pas de suffisamment de places disponibles."

msgid "The resulting allocation would be invalid."
msgstr "L'allocation résultante ne serait pas valide."

msgid "No reservations to confirm."
msgstr "Aucune réservation pour confirmer."

msgid "The given timerange is longer than the existing allocation."
msgstr "L'intervalle de temps donné est plus long que l'allocation existante."

msgid "Reservation too short. A reservation must last at least 5 minutes."
msgstr ""
"Réservation trop courte. Une réservation doit durer au moins cinq minutes."

msgid "Stop"
msgstr "Arrêter"

#, python-format
msgid "Do you really want to stop \"${title}\"?"
msgstr "Voulez-vous vraiment arrêter \"${title}\" ?"

msgid "The rule will be removed without affecting existing allocations."
msgstr "La règle sera supprimée sans affecter les allocations existantes."

msgid "Stop rule"
msgstr "Arrêter la règle"

msgid ""
"All allocations created by the rule will be removed, if they haven't been "
"reserved yet."
msgstr ""
"Toutes les allocations créées par la règle seront supprimées si elles n'ont "
"pas encore été réservées."

msgid "Delete rule"
msgstr "Supprimer la règle"

msgid "No allocations to add"
msgstr "Aucune allocation à ajouter"

#, python-format
msgid "Successfully added ${n} allocations"
msgstr "${n} dotations ajoutées avec succès"

msgid "New allocation"
msgstr "Nouvelle allocation"

msgid "Your changes were saved"
msgstr "Vos modifications ont été enregistrées"

#, python-format
msgid "New rule active, ${n} allocations created"
msgstr "Nouvelle règle active, ${n} allocations créées"

msgid "New Rule"
msgstr "Nouvelle règle"

msgid ""
"Rules ensure that the allocations between start/end exist and that they are "
"extended beyond those dates at the given intervals. "
msgstr ""
"Les règles garantissent que les allocations entre le début et la fin "
"existent et qu'elles sont prolongées au-delà de ces dates à des intervalles "
"donnés."

msgid "The rule was stopped"
msgstr "La règle a été arrêtée"

#, python-format
msgid "The rule was deleted, along with ${n} allocations"
msgstr "La règle a été supprimée, avec les allocations ${n}"

msgid "Topics A-Z"
msgstr "Sujets de A à Z"

msgid "Your userprofile is incomplete. Please update it before you continue."
msgstr ""
"Votre profil utilisateur est incomplet. Veuillez le mettre à jour avant de "
"continuer."

msgid "You have been logged in."
msgstr "Vous avez été connecté."

msgid "Wrong e-mail address, password or yubikey."
msgstr "Courrier électronique erroné, mot de passe ou Yubikey."

#, python-format
msgid "Login to ${org}"
msgstr "Se connecter à ${org}"

msgid "A user with this address already exists"
msgstr "Un utilisateur avec cette adresse existe déjà"

msgid "This signup link has expired"
msgstr "Ce lien d'inscription a expiré"

#, python-format
msgid "Your ${org} Registration"
msgstr "Votre inscription sur ${org}"

msgid ""
"Thank you for registering. Please follow the instructions on the activiation "
"e-mail sent to you. Please check your spam folder if you have not received "
"the email."
msgstr ""
"Merci de votre inscription. Suivez les instructions sur l'e-mail "
"d'activation qui vous a été envoyé. Si vous n'avez pas reçu cet e-mail, "
"veuillez vérifier votre dossier spam."

msgid "Account Registration"
msgstr "Enregistrement du compte"

msgid "Unknown user"
msgstr "Utilisateur inconnu"

msgid "Invalid activation token"
msgstr "Jeton d'activation non valide"

msgid "Your account has already been activated."
msgstr "Votre compte a déjà été activé."

msgid ""
"Your account has been activated. You may now log in with your credentials"
msgstr ""
"Votre compte a été activé. Vous pouvez maintenant vous connecter avec vos "
"informations d'identification."

msgid "You have been logged out."
msgstr "Vous avez été déconnecté."

msgid "Password reset"
msgstr "Réinitialisation de mot de passe"

#, python-format
msgid ""
"A password reset link has been sent to ${email}, provided an active account "
"exists for this email address."
msgstr ""
"Un lien de réinitialisation de mot de passe a été envoyé à ${number}, pour "
"peu qu'un compte actif existe pour cette adresse e-mail."

msgid "Password changed."
msgstr "Mot de passe modifié."

msgid "Wrong username or password reset link not valid any more."
msgstr ""
"Mauvais nom d'utilisateur ou lien de réinitialisation de mot de passe plus "
"valide."

msgid "Enter mTAN"
msgstr "Enter mTAN"

msgid ""
"The requested resource is protected. To obtain time-limited access, please "
"enter your mobile phone number in the field below. You will receive an mTAN "
"via SMS, which will grant you access after correct entry."
msgstr ""
"La ressource demandée est protégée. Pour obtenir un accès limité dans le "
"temps, veuillez saisir votre numéro de téléphone portable dans le champ ci-"
"dessous. Vous recevrez un mTAN par SMS, qui vous donnera accès si vous le "
"saisissez correctement."

msgid "Request mTAN"
msgstr "Demande mTAN"

msgid "Successfully authenticated via mTAN."
msgstr "Authentification via mTAN réussie."

msgid "Invalid or expired mTAN provided."
msgstr "mTAN fourni non valide ou expiré."

msgid "A link was added to the clipboard"
msgstr "Un lien a été ajouté au presse-papiers"

msgid "Administrative"
msgstr "Administratif"

#, python-format
msgid "The entry ${name} exists twice"
msgstr "L'entrée ${name} existe deux fois"

msgid "Added a new directory"
msgstr "Ajout d'un nouveau dossier"

msgid "New Directory"
msgstr "Nouveau dossier"

msgid ""
"The requested change cannot be performed, as it is incompatible with "
"existing entries"
msgstr ""
"Le changement requis ne peut être réalisé, car il est incompatible avec les "
"entrées existantes"

#, python-format
msgid "Syntax Error in line ${line}"
msgstr "Erreur de syntaxe sur la ligne ${line}"

msgid "Syntax error in form"
msgstr "Erreur de syntaxe dans le formulaire"

#, python-format
msgid "Syntax error in field ${field_name}"
msgstr "Erreur de syntaxe dans le champ ${field_name}"

#, python-format
msgid "Error: Duplicate label ${label}"
msgstr "Erreur: Duplication de l'étiquette ${label}"

msgid "The directory was deleted"
msgstr "Le dossier a été supprimé"

msgid ""
"Stable URLs are important. Here you can change the path to your site "
"independently from the title."
msgstr ""
"Les URLs stables sont importantes. Ici, vous pouvez modifier le chemin "
"d'accès à votre site, indépendamment du titre."

msgid "Added a new directory entry"
msgstr "Ajout d'une nouvelle entrée dans le dossier"

msgid "New Directory Entry"
msgstr "Nouvelle entrée dans le dossier"

msgid "Submit a New Directory Entry"
msgstr "Proposer une nouvelle entrée de répertoire"

msgid "Continue"
msgstr "Continuer"

msgid "Propose a change"
msgstr "Proposer une modification"

msgid ""
"To request a change, edit the fields you would like to change, leaving the "
"other fields intact. Then submit your request."
msgstr ""
"Pour demander une modification, modifiez les champs auxquels vous souhaitez "
"apporter des changements, et laissez les autres tels quels. Puis envoyez "
"votre demande."

msgid "The entry was deleted"
msgstr "L'entrée a été supprimée"

msgid ""
"On the right side, you can filter the entries of this directory to export."
msgstr ""
"Sur le côté droit, vous pouvez filtrer les entrées du dossier pour les "
"exporter."

msgid "Exports all entries of this directory."
msgstr "Exporte toutes les entrées de ce dossier."

msgid ""
"The resulting zipfile contains the selected format as well as metadata and "
"images/files if the directory contains any."
msgstr ""
"Le fichier zip généré contient les formats sélectionnés ainsi que les "
"métadonnées et les images/fichiersdu dossier, s'il en contient."

#, python-format
msgid ""
"You have been redirect to this entry because it could not be exported due to "
"missing file ${name}. Please re-upload them and try again"
msgstr ""
"Vous avez été redirigé vers cette entrée car elle n'a pas pu être exportée "
"en raison de l'absence du fichier ${name}. Veuillez les retélécharger et "
"réessayer"

#, python-format
msgid "The column ${name} is missing"
msgstr "La colonne ${name} est manquante"

#, python-format
msgid "The file ${name} is missing"
msgstr "Le fichier ${name} est manquante"

msgid ""
"The given file is invalid, does it include a metadata.json with a data.xlsx, "
"data.csv, or data.json?"
msgstr ""
"Le fichier donné est invalide, inclut-il un metadata.json avec un data.xlsx, "
"data.csv, ou data.json ?"

#, python-format
msgid "Imported ${count} entries"
msgstr "${count} entrées importées"

msgid ""
"Updates the directory configuration and imports all entries given in the ZIP "
"file. The format is the same as produced by the export function. Note that "
"only 100 items are imported at a time. To import more items repeat the "
"import accordingly."
msgstr ""
"Met à jour la configuration du dossier et importe toutes les entrées données "
"dans le fichier Zip. Le format est le même que celui produit par la fonction "
"Exporter. Veuillez noter que seuls 10 éléments peuvent être importés à la "
"fois. Pour importer davantage d'éléments, veuillez faire plusieurs "
"importations."

msgid "Moves the topic and all its sub topics to the given destination."
msgstr "Déplace le sujet et tous ses sous-sujets vers la destination donnée."

#, python-format
msgid "A total of ${number} subpages are affected."
msgstr "Au total, 5 sous-pages sont concernées."

#, python-format
msgid "${count} links will be replaced by this action."
msgstr "${count} liens seront remplacés par cette action."

msgid "The event submitter has not yet completed his submission"
msgstr "L'auteur de l'événement n'a pas encore terminé sa soumission."

msgid "This event has already been published"
msgstr "Cet événement a déjà été publié"

#, python-format
msgid "Successfully created the event '${title}'"
msgstr "L'événement '${title}' a été créé avec succès"

#, python-format
msgid "You have accepted the event ${title}"
msgstr "Vous avez accepté l'événement ${title}"

msgid "Your event was accepted"
msgstr "Votre événement a été accepté"

msgid "Submit an event"
msgstr "Soumettre un événement"

msgid ""
"Only events taking place inside the town or events related to town societies "
"are published. Events which are purely commercial are not published. There's "
"no right to be published and already published events may be removed from "
"the page without notification or reason."
msgstr ""
"Seuls les événements se déroulant au sein de la ville ou les événements liés "
"aux sociétés de la ville sont publiés. Les événements purement commerciaux "
"ne sont pas publiés. Il n'ont aucuns droits à être publiés et les événements "
"déjà publiés peuvent être supprimés de la page sans notification ni motif."

msgid "Add event"
msgstr "Ajouter un événement"

msgid "Your request has been registered"
msgstr "Yotre demande a été enregistrée."

msgid "New ticket"
msgstr "Nouveau billet"

msgid "Your request could not be accepted automatically!"
msgstr "Votre demande n'a pas pu être traitée automatiquement."

msgid "Thank you for your submission!"
msgstr "Merci pour votre contribution !"

msgid "Your event was rejected"
msgstr "Votre événement a été rejeté"

msgid "Access Denied"
msgstr "Accès refusé"

msgid "Not Found"
msgstr "Pas trouvé"

msgid "Added a new external link"
msgstr "A ajouté un nouveau lien externe"

msgid "New external link"
msgstr "Noveau lien externe"

msgid "Edit external link"
msgstr "Modifier le lien externe "

msgid "Manage Photo Albums"
msgstr "Gérer les albums photos"

msgid "This file type is not supported"
msgstr "Ce type de fichier n'est pas pris en charge"

msgid "The file name is too long"
msgstr "Le nom du fichier est trop long"

msgid "The file cannot be processed"
msgstr "Impossible de traiter le fichier"

msgid "Please submit your yubikey"
msgstr "Veuillez saisir votre yubikey"

msgid "Your account is not linked to a Yubikey"
msgstr "Votre compte n'est pas lié à un Yubikey."

msgid "The used Yubikey is not linked to your account"
msgstr "Le Yubikey utilisé n'est pas lié à votre compte."

msgid "This file already has a digital seal"
msgstr "Ce fichier a déjà un sceau digital."

msgid "Your Yubikey could not be validated"
msgstr "Votre Yubikey n'a pas pu être validé."

msgid "Edit external form"
msgstr "Modifier le formulaire externe"

msgid "The registration has ended"
msgstr "L'inscription est terminée"

msgid "The registration is closed"
msgstr "L'inscription est fermée"

#, python-format
msgid "The registration opens on ${day}, ${date}"
msgstr "L'inscription ouvre le ${day}, ${date}"

#, python-format
msgid "The registration closes on ${day}, ${date}"
msgstr "L'inscription s'achève le ${jour}, le ${date}"

#, python-format
msgid "There's a limit of ${count} attendees"
msgstr "Il y a une limite de ${count} participants"

msgid "There are no spots left"
msgstr "Il n'y a plus de places"

msgid "There is one spot left"
msgstr "Il reste une place"

#, python-format
msgid "There are ${count} spots left"
msgstr "Il reste ${count} places"

msgid "A form with this name already exists"
msgstr "Un formulaire avec ce nom existe déjà"

msgid "Added a new form"
msgstr "A ajouté un nouveau formulaire"

msgid "New Form"
msgstr "Nouveau formulaire"

msgid "Exports the submissions of the given date range."
msgstr "Exporte les contributions sur la période donnée."

msgid "New Registration Window"
msgstr "Nouvelle fenêtre d'inscription"

msgid "The registration window was added successfully"
msgstr "La fenêtre d'inscription a été ajoutée avec succès"

msgid ""
"Registration windows limit forms to a set number of submissions and a "
"specific time-range."
msgstr ""
"Les fenêtres d'inscription limitent les formulaires à un nombre déterminé de "
"soumissions à et une plage de temps spécifique."

msgid "General Message"
msgstr "Message général"

#, python-format
msgid "New e-mail: ${message}"
msgstr "Nouvel e-mail: ${message}"

#, python-format
msgid "Successfully sent ${count} emails"
msgstr "Envoi réussi de ${count} emails"

msgid "Send E-Mail to attendees"
msgstr "Envoyer un message aux participants"

msgid "Email attendees"
msgstr "E-Mail aux participants"

msgid "Cancel Registration Window"
msgstr "Annuler le fenêtre d'inscription"

msgid ""
"You really want to cancel all confirmed and deny all open submissions for "
"this registration window?"
msgstr ""
"Voulez-vous vraiment annuler toutes les inscriptions confirmées et refuser "
"toutes les inscriptions ouvertes?"

msgid ""
"Each attendee will receive a ticket email unless ticket messages are not "
"muted."
msgstr ""
"Chaque participant recevra un ticket email, sauf si les messages du ticket "
"ne sont pas mis en sourdine."

msgid "Do you really want to delete this registration window?"
msgstr "Voulez-vous vraiment supprimer cette fenêtre d'inscription?"

msgid "Existing submissions will be disassociated."
msgstr "Les soumissions existantes seront dissociées."

msgid "Delete registration window"
msgstr "Supprimer la fenêtre d'enregistrement"

msgid "This registration window can't be deleted."
msgstr "Ce fenêtre d'inscription ne peut être supprimé."

msgid ""
"There are confirmed or open submissions associated with it. Cancel the "
"registration window first."
msgstr ""
"Il y a des inscriptions confirmées ou ouvertes pour ce fenêtre "
"d'inscription. Annulez-le d'abord."

msgid "Edit Registration Window"
msgstr "Modifier la fenêtre d'inscription"

#, python-format
msgid "${count} submissions cancelled / denied over the ticket system"
msgstr ""
"${count} inscriptions sont été annulées / refusée via le system de ticket"

msgid "The registration window was deleted"
msgstr "La fenêtre d'inscription a été supprimée"

#, python-format
msgid ""
"The total amount for the currently entered data is ${total} but has to be at "
"least ${minimum}. Please adjust your inputs."
msgstr ""
"Le montant total pour les données actuellement saisies est de ${total} mais "
"doit être au moins ${minimum}. Veuillez ajuster vos entrées."

msgid "Pay Online and Complete"
msgstr "Payer en ligne et compléter"

msgid "Your payment could not be processed"
msgstr "Votre paiement n'a pas pu être traité"

msgid "Registrations are no longer possible"
msgstr "Les inscriptions ne sont plus possibles"

msgid "Your registration has been confirmed"
msgstr "Votre inscription a été confirmée"

msgid "The registration has been confirmed"
msgstr "L'inscription a été confirmée"

msgid ""
"The registration could not be confirmed because the maximum number of "
"participants has been reached"
msgstr ""
"L'inscription n'a pas pu être confirmée car le nombre maximum de "
"participants a été atteint."

msgid "Your registration has been denied"
msgstr "Votre inscription a été refusée"

msgid "The registration has been denied"
msgstr "L'inscription a été refusée"

msgid "The registration could not be denied"
msgstr "L'inscription n'a pu être refusée"

msgid "Your registration has been cancelled"
msgstr "Votre inscription a été annulée"

msgid "The registration has been cancelled"
msgstr "L'inscription a été annulée"

msgid "The registration could not be cancelled"
msgstr "L'inscription n'a pu été annulée"

msgid "Select"
msgstr "Sélectionner"

msgid "Select images"
msgstr "Sélectionner des images"

msgid "Added a new photo album"
msgstr "Nouvel album photo ajouté"

msgid "New Photo Album"
msgstr "Nouvel album photo"

#, python-format
msgid "Welcome to the ${org} Newsletter"
msgstr "Bienvenue sur la lettre d'information ${org}"

#, python-format
msgid ""
"Success! We have sent a confirmation link to ${address}, if we didn't send "
"you one already."
msgstr ""
"C'est fait ! Nous avons envoyé un lien de confirmation vers ${address}, si "
"nous ne vous en avions pas déjà envoyé un."

#, python-format
msgid "Do you really want to unsubscribe \"{}\"?"
msgstr "Voulez-vous vraiment vous désinscrire « {} » ?"

msgid "A newsletter with this name already exists"
msgstr "Il existe déjà une lettre d'information avec ce nom"

msgid "Added a new newsletter"
msgstr "Nouvelle lettre d'information ajoutée"

msgid "New Newsletter"
msgstr "Nouvelle lettre d'information"

msgid "Edit Newsletter"
msgstr "Éditer la lettre d'information"

msgid "The newsletter was deleted"
msgstr "La newsletter a été supprimée."

#, python-format
msgid "Sent \"${title}\" to ${n} recipients"
msgstr "\"${title}\" envoyé à ${n} destinataires"

#, python-format
msgid "Scheduled \"${title}\" to be sent on ${date}"
msgstr "Programmé l'envoi de \"${title}\" le ${date}"

#, python-format
msgid "Sent \"${title}\" to ${recipient}"
msgstr "Envoyé \"${title}\" à ${recipient}"

msgid "Sends a test newsletter to the given address"
msgstr "Envoi d'une newsletter de test à l'adresse indiquée"

msgid "Newsletter Recipients"
msgstr "Lettre d'information Recipients"

msgid "Newsletter recipient Export"
msgstr "Exportation des destinataires de la lettre d'information"

msgid "Exports all newsletter recipients."
msgstr "Exporte tous les destinataires de la newsletter."

#, python-format
msgid "The following line(s) contain invalid data: ${lines}"
msgstr ""
"La ou les lignes suivantes contiennent des données invalides : ${lines}"

#, python-format
msgid "${count} newsletter subscribers will be imported"
msgstr "Les abonnés à la newsletter de ${count} seront importés"

#, python-format
msgid "${count} newsletter subscribers imported"
msgstr "${count} abonnés à la lettre d'information importés"

msgid "The same format as the export (XLSX) can be used for the import."
msgstr ""
"Le même format que l'exportation (XLSX) peut être utilisé pour l'importation."

msgid "Today"
msgstr "Aujourd’hui"

msgid "Tomorrow"
msgstr "Demain"

msgid "This weekend"
msgstr "Ce week-end"

msgid "This week"
msgstr "Cette semaine"

msgid "Event Export"
msgstr "Exporter un événement"

msgid "Exports all future events."
msgstr "Exporte tous les événements futurs."

#, python-format
msgid "${count} events will be imported"
msgstr "${count} événements seront importés"

#, python-format
msgid "${count} events imported"
msgstr "${count} événements ont été importés"

msgid "Move"
msgstr "Déplacer"

msgid "Your payment has been received"
msgstr "Votre paiement a été reçu"

msgid "Your payment has been withdrawn"
msgstr "Votre paiement a été retiré"

msgid "Your payment has been refunded"
msgstr "Votre paiement a été remboursé"

msgid "The ticket was marked as paid"
msgstr "Le ticket a été marqué comme payé"

msgid "The ticket was marked as unpaid"
msgstr "Le ticket a été marqué comme non payé"

msgid "The payment was captured"
msgstr "Le paiement a été saisi"

msgid "The payment was refunded"
msgstr "Le paiement a été remboursé"

msgid "As default"
msgstr "Par défaut"

msgid "Should this provider really be the new default?"
msgstr ""
"Ce prestataire devrait-il vraiment être le nouveau prestataire par défaut ?"

msgid "All future payments will be redirected."
msgstr "Tous les futurs paiement seront redirigés."

msgid "Make Default"
msgstr "Définir par défaut"

msgid "Enable"
msgstr "Activer"

msgid "Should this provider really be enabled?"
msgstr "Ce prestataire doit-il vraiment être activé ?"

msgid "Disable"
msgstr "Désactiver"

msgid "Should this provider really be disabled?"
msgstr "Ce prestataire doit-il vraiment être désactivé ?"

msgid "Do you really want to delete this provider?"
msgstr "Voulez-vous vraiment supprimer ce prestataire ?"

msgid "Your Stripe account was connected successfully."
msgstr "Votre compte Stripe a été connecté avec succès."

msgid "Your Stripe account could not be connected."
msgstr "Votre compte Stripe n'a pas pu être connecté."

msgid "Changed the default payment provider."
msgstr "Le prestataire de paiement par défaut a été modifié."

msgid "Provider enabled."
msgstr "Prestataire activé."

msgid "Provider disabled."
msgstr "Prestataire désactivé."

msgid "The payment provider was deleted."
msgstr "Le prestataire de paiement a été supprimé."

msgid "Successfully synchronised payments"
msgstr "Les paiements ont été synchronisés avec succès"

msgid "Charge fees to customer"
msgstr "Facturer le client"

msgid "Added a new person"
msgstr "Nouvelle personne ajoutée"

msgid "New person"
msgstr "Nouvelle personne"

msgid "January"
msgstr "Janvier"

msgid "Feburary"
msgstr "Février"

msgid "March"
msgstr "Mars"

msgid "April"
msgstr "Avril"

msgid "May"
msgstr "Mai"

msgid "June"
msgstr "Juin"

msgid "July"
msgstr "Juillet"

msgid "August"
msgstr "Août"

msgid "September"
msgstr "Septembre"

msgid "October"
msgstr "Octobre"

msgid "November"
msgstr "Novembre"

msgid "December"
msgstr "Décembre"

msgid ""
"The selected time does not exist on this date due to the switch from "
"standard time to daylight saving time."
msgstr ""
"L'heure sélectionnée n'existe pas à cette date en raison du passage de "
"l'heure normale à l'heure d'été."

msgid "hour"
msgstr "heure"

msgid "hours"
msgstr "heures"

msgid "day"
msgstr "jour"

msgid "days"
msgstr "jours"

#, python-format
msgid "Reservations must be made ${n} ${unit} in advance"
msgstr "Les réservations doivent être effectuées ${n} ${unit} à l'avance"

msgid "This date lies in the past"
msgstr "Cette date est passée"

msgid "Reserve"
msgstr "Réserver"

#, python-format
msgid "New dates for ${title}"
msgstr "Nouvelles dates pour ${title}"

msgid "Confirm your reservation"
msgstr "Confirmer votre réservation"

msgid "Thank you for your reservation!"
msgstr "Merci pour votre réservation !"

#, python-format
msgid ""
"Your reservation for ${room} has been submitted. Please continue with your "
"reservation for ${next_room}."
msgstr ""
"Votre réservation pour ${room} a été soumise. Veuillez poursuivre votre "
"réservation pour ${next_room}."

msgid "Your reservations were accepted"
msgstr "Vos réservations ont été acceptées"

#, python-format
msgid "${org} New Reservation(s)"
msgstr "${org} Nouvelle(s) réservation(s)"

msgid "The reservations were accepted"
msgstr "Les réservations ont été acceptées"

msgid "The reservations have already been accepted"
msgstr "Les réservations ont déjà été acceptées"

msgid "The submitter email is not available"
msgstr "L'adresse e-mail de l'expéditeur n'est pas disponible"

msgid "Accept all reservation with message"
msgstr "Accepter toutes les réservations avec le message"

#, python-format
msgid ""
"The following message will be sent to ${address} and it will be recorded for "
"future reference."
msgstr ""
"Le message suivant sera envoyé à ${adresse} et sera enregistré pour des "
"références futures."

msgid ""
"The payment associated with this reservation needs to be refunded before the "
"reservation can be rejected"
msgstr ""
"Le paiement associé à cette réservation doit être remboursé avant qu'elle "
"puisse être rejetée"

msgid "The following reservations were rejected"
msgstr "Les réservations suivantes ont été rejetées"

#, python-format
msgid "${org} Rejected Reservation"
msgstr "${org} Réservation rejetée"

msgid "The reservations were rejected"
msgstr "Les réservations ont été rejetées"

msgid "The reservation was rejected"
msgstr "La réservation a été rejetée"

msgid "Reject all reservations with message"
msgstr "Refuser toutes les réservations avec le message"

msgid "Added a new daypass"
msgstr "Nouvel abonnement à la journée ajouté"

msgid "New daypass"
msgstr "Nouvel abonnement à la journée"

msgid "Added a new room"
msgstr "Nouvelle salle ajoutée"

msgid "New room"
msgstr "Nouvelle salle"

msgid "Added a new item"
msgstr "Nouveau article ajouté"

msgid "New Item"
msgstr "Nouveau article"

msgid "Edit resource"
msgstr "Modifier la ressource"

#, python-format
msgid "Successfully removed ${count} unused allocations"
msgstr "${count} affectations inutilisées ont été supprimées avec succès"

msgid "Exports the reservations of the given date range."
msgstr "Exporte les réservations de la période donnée."

msgid "No reservations found for the given date range."
msgstr "Aucune réservation n'a été trouvée pour la période donnée."

msgid "Exports the reservations of all resources in a given date range."
msgstr "Exporte toutes les réservations dans une plage de dates donnée"

#, python-format
msgid "Do you really want to delete \"${name}\"?"
msgstr "Voulez-vous vraiment supprimer « ${name} » ?"

msgid "Delete Recipient"
msgstr "Destinataire supprimé"

msgid "Added a new recipient"
msgstr "Nouveau destinataire ajouté"

msgid "New Recipient"
msgstr "Nouveau destinataire"

msgid "Edit Recipient"
msgstr "Éditer le destinataire"

#, python-format
msgid "Search through ${count} indexed documents"
msgstr "Chercher parmi ${count} documents indexés"

#, python-format
msgid "${count} Results"
msgstr "${count} résultats"

msgid "Search Unavailable"
msgstr "Recherche non disponible"

msgid "Favicon"
msgstr "Favicon"

msgid "Header"
msgstr "En-tête"

msgid "Footer"
msgstr "Bas de page"

msgid "Modules"
msgstr "Modules"

msgid "Analytics"
msgstr "Analytics"

msgid "Holidays"
msgstr "Jours fériés / Vacances scolaires"

msgid "No holidays defined"
msgstr "Aucun jour férié défini"

msgid "Link Migration"
msgstr "Migration des liens"

msgid "Migrate"
msgstr "Migrer"

#, python-format
msgid "Migrated ${number} links"
msgstr "${number} liens migrés"

#, python-format
msgid "Total of ${number} links found."
msgstr "Total de ${number} liens trouvés"

#, python-format
msgid ""
"Migrates links from the given domain to the current domain \"${domain}\"."
msgstr ""
"Fait migrer les liens du domaine donné vers le domaine actuel \"${domain}\"."

msgid "OneGov API"
msgstr "API OneGov"

msgid "Do you really want to delete this API key?"
msgstr "Voulez-vous vraiment supprimer cette clé API ?"

msgid "This action cannot be undone."
msgstr "Cette action ne peut pas être annulée."

msgid "ApiKey deleted."
msgstr "Clé API supprimée."

msgid "Data Retention Policy"
msgstr "Politique de Conservation des Données"

msgid ""
"Proceed with caution. Tickets and the data they contain may be irrevocable "
"deleted."
msgstr ""
"Procédez avec prudence. Les billets et les données qu'ils contiennent "
"peuvent être irrévocablement supprimés."

msgid "Chat"
msgstr "Chat"

msgid "Topics"
msgstr "Sujets"

#, python-format
msgid "the subscription for ${address} was successfully confirmed"
msgstr "l'abonnement pour ${address} a bien été confirmé"

#, python-format
msgid "the subscription for ${address} could not be confirmed, wrong token"
msgstr ""
"l'abonnement pour ${address} n'a pas pu être confirmé, mauvaise zone de texte"

#, python-format
msgid "${address} successfully unsubscribed"
msgstr "${address} a bien été désinscrite"

#, python-format
msgid "${address} could not be unsubscribed, wrong token"
msgstr "${address} n'a pas pu être désinscrite, mauvaise zone de texte"

msgid "Added a new text module"
msgstr "Ajout d'un nouveau module de texte"

msgid "New text module"
msgstr "Nouveau module de texte"

msgid "Edit text module"
msgstr "Modifier le module de texte"

msgid "The text module was deleted"
msgstr "Le module de texte a été supprimé"

msgid "This ticket is not deletable."
msgstr "Ce ticket n'est pas supprimable."

msgid "Ticket successfully deleted"
msgstr "Ticket supprimé avec succès."

msgid ""
"Do you really want to delete this ticket? All data associated with this "
"ticket will be deleted. This cannot be undone."
msgstr ""
"Voulez-vous vraiment supprimer ce ticket ? Toutes les données associées à ce "
"ticket seront supprimées. Cette opération ne peut être annulée."

msgid "Mark as paid"
msgstr "Marquer comme payé"

msgid "Mark as unpaid"
msgstr "Marquer comme non payé"

msgid "Capture Payment"
msgstr "Capturer le paiement"

msgid "Do you really want capture the payment?"
msgstr "Voulez-vous vraiment capturer le paiement ?"

msgid ""
"This usually happens automatically, so there is no reason not do capture the "
"payment."
msgstr ""
"Cela arrive généralement automatiquement, il n'y a donc aucune raison de ne "
"pas capturer le paiement."

msgid "Capture payment"
msgstr "Capturer le paiement"

msgid "Refund Payment"
msgstr "Rembourser le paiement"

#, python-format
msgid "Do you really want to refund ${amount}?"
msgstr "Voulez-vous vraiment rembourser ${amount} ?"

#, python-format
msgid "Refund ${amount}"
msgstr "Rembourser ${amount}"

msgid "Your ticket has a new message"
msgstr "Votre ticket a un nouveau message"

#, python-format
msgid "${org} New Note in Reservation for ${resource_title}"
msgstr "${org} Nouvelle note dans la réservation pour ${resource_title}"

msgid "Your note was added"
msgstr "Votre note a été ajoutée"

msgid "The note was deleted"
msgstr "La note a été supprimée"

msgid "Edit Note"
msgstr "Éditer la note"

msgid "The ticket cannot be accepted because it's not open"
msgstr "Le ticket ne peut pas être accepté car il n'est pas ouvert"

#, python-format
msgid "You have accepted ticket ${number}"
msgstr "Vous avez accepté ${number} ticket(s)"

msgid "The ticket cannot be closed because it's not pending"
msgstr "Le ticket ne peut pas être clôturé car il est en attente"

#, python-format
msgid "You have closed ticket ${number}"
msgstr "Vous avez clôturé ${number} ticket(s)"

msgid "The ticket cannot be re-opened because it's not closed"
msgstr "Le ticket ne peut pas être réouvert car il n'est pas clôturé"

#, python-format
msgid "You have reopened ticket ${number}"
msgstr "Vous avez réouvert ${number} ticket(s)"

msgid "Your ticket has been reopened"
msgstr "Votre ticket a été ré-ouvert"

#, python-format
msgid "You have disabled e-mails for ticket ${number}"
msgstr "Vous avez désactivé les e-mails pour le ticket ${number}"

#, python-format
msgid "You have enabled e-mails for ticket ${number}"
msgstr "Vous avez activé les e-mails pour le ticket ${number}"

msgid "The ticket cannot be archived because it's not closed"
msgstr "Le ticket ne peut pas être archivé car il n'est pas clôturé"

#, python-format
msgid "You archived ticket ${number}"
msgstr "Vous avez archivé le ticket avec le numéro ${number}"

msgid ""
"The ticket cannot be recovered from the archive because it's not archived"
msgstr ""
"Le ticket ne peut pas être récupéré à partir de l'archive car il n'est pas "
"archivé"

#, python-format
msgid "You recovered ticket ${number} from the archive"
msgstr "Vous avez récupéré le ticket avec le numéro ${number} de l'archive"

msgid "The ticket has already been closed"
msgstr "Le ticket a déjà été fermé"

msgid "Your message has been sent"
msgstr "Votre message a été envoyé"

msgid "Zip archive created successfully"
msgstr "L'archive Zip a été créée avec succès"

msgid "Your request has been submitted"
msgstr "Votre demande a été envoyée"

msgid "Your request is currently pending"
msgstr "Votre demande est actuellement en attente"

msgid "Your request has been processed"
msgstr "Votre demande a été traitée"

msgid "Request Status"
msgstr "Status Demand"

msgid "The request has already been closed"
msgstr "Votre demand a déjà été clòturée. "

msgid "Your message has been received"
msgstr "Votre message a été reçu"

msgid ""
"Could not find valid credentials. You can set them in Gever API Settings."
msgstr ""
"Impossible de trouver des informations d'identification valides. Vous pouvez "
"les définir dans les paramètres de L'API Gever."

msgid "Encountered an error while uploading to Gever."
msgstr "Une erreur s'est produite lors du téléchargement sur Gever."

#, python-format
msgid ""
"Encountered an error while uploading to Gever. Response status code is "
"${status}."
msgstr ""
"Une erreur s'est produite lors du téléchargement sur Gever. Le code d'état "
"de la réponse est ${status}."

msgid "Successfully uploaded the PDF of this ticket to Gever"
msgstr "Le PDF de ce billet a été téléchargé avec succès vers Gever."

msgid "My"
msgstr "Mes"

msgid "All Tickets"
msgstr "Tous les tickets"

msgid "All Users"
msgstr "Tous les utilisateurs"

#, python-format
msgid "${success_count} tickets deleted, ${error_count} are not deletable"
msgstr ""
"${success_count} tickets supprimés, ${error_count} ne sont pas complètement "
"supprimables, les données y ont été rendues méconnaissables."

#, python-format
msgid "${success_count} tickets deleted."
msgstr "${success_count} tickets supprimés."

msgid "Submitted Requests"
msgstr "Demandes soumises"

msgid "Added a new user group"
msgstr "Un nouveau groupe d'utilisateurs a été ajouté"

msgid "New user group"
msgstr "Nouveau groupe d'utilisateurs"

msgid "Edit user group"
msgstr "Modifier le groupe d'utilisateurs"

msgid "User Management"
msgstr "Gestion des utilisateurs"

msgid "New Signup Link"
msgstr "Nouveau lien d'inscription"

msgid "New User"
msgstr "Nouvel utilisateur"

msgid "A user with this e-mail address already exists"
msgstr "Il existe déjà un utilisateur possédant cette adresse e-mail"

msgid "An account was created for you"
msgstr "Un compte a été créé pour vous"

msgid "The user was created successfully"
msgstr "L'utilisateur a bien été créé"

#~ msgid ""
#~ "There are currently no allowed domains for iframes. To enable domains for "
#~ "iframes, please contact info@seantis.ch."
#~ msgstr ""
#~ "Aucun domaine n'est actuellement autorisé pour les iframes. Pour activer "
#~ "les domaines pour les iframes, veuillez contacter info@seantis.ch"

#~ msgid ""
#~ "The height of the iframe in pixels. If not set, the iframe will have a "
#~ "standard height of 800px."
#~ msgstr ""
#~ "La hauteur de l'iframe en pixels. Si elle n'est pas définie, l'iframe "
#~ "aura une hauteur standard de 800 pixels."

#~ msgid "Display the iframe as a card with a border"
#~ msgstr "Afficher l'iframe comme une carte avec une bordure"

#~ msgid "The following domains are allowed for iframes:"
#~ msgstr "Les domaines suivants sont autorisés pour les iframes:"

#~ msgid "The domain of the URL is not allowed for iframes."
#~ msgstr "Le domaine de l'URL n'est pas autorisé pour les iframes"

#~ msgid "Chat with"
#~ msgstr "Chat avec"<|MERGE_RESOLUTION|>--- conflicted
+++ resolved
@@ -2,11 +2,7 @@
 msgid ""
 msgstr ""
 "Project-Id-Version: PACKAGE 1.0\n"
-<<<<<<< HEAD
-"POT-Creation-Date: 2024-03-26 15:28+0100\n"
-=======
 "POT-Creation-Date: 2024-04-02 09:42+0200\n"
->>>>>>> b6f33c4a
 "PO-Revision-Date: 2022-03-15 10:50+0100\n"
 "Last-Translator: Marc Sommerhalder <marc.sommerhalder@seantis.ch>\n"
 "Language-Team: French\n"
@@ -1061,50 +1057,25 @@
 msgstr "(Redesign uniquement)"
 
 msgid ""
-<<<<<<< HEAD
-"There are currently no allowed domains for iframes. To enable domains for "
-"iframes, please contact info@seantis.ch."
-msgstr ""
-"Aucun domaine n'est actuellement autorisé pour les iframes. Pour activer les "
-"domaines pour les iframes, veuillez contacter info@seantis.ch"
-=======
 "There are currently no allowed domains for iFrames. To enable domains for "
 "iFrames, please contact info@seantis.ch."
 msgstr ""
 "Aucun domaine n'est actuellement autorisé pour les iFrames. Pour activer les "
 "domaines pour les iFrames, veuillez contacter info@seantis.ch"
->>>>>>> b6f33c4a
 
 msgid "Height"
 msgstr "Hauteur"
 
 msgid ""
-<<<<<<< HEAD
-"The height of the iframe in pixels. If not set, the iframe will have a "
-"standard height of 800px."
-msgstr ""
-"La hauteur de l'iframe en pixels. Si elle n'est pas définie, l'iframe aura "
-=======
 "The height of the iFrame in pixels. If not set, the iFrame will have a "
 "standard height of 800px."
 msgstr ""
 "La hauteur de l'iFrame en pixels. Si elle n'est pas définie, l'iFrame aura "
->>>>>>> b6f33c4a
 "une hauteur standard de 800 pixels."
 
 msgid "Display as card"
 msgstr "Afficher sous forme de carte"
 
-<<<<<<< HEAD
-msgid "Display the iframe as a card with a border"
-msgstr "Afficher l'iframe comme une carte avec une bordure"
-
-msgid "The following domains are allowed for iframes:"
-msgstr "Les domaines suivants sont autorisés pour les iframes:"
-
-msgid "The domain of the URL is not allowed for iframes."
-msgstr "Le domaine de l'URL n'est pas autorisé pour les iframes"
-=======
 msgid "Display the iFrame as a card with a border"
 msgstr "Afficher l'iFrame comme une carte avec une bordure"
 
@@ -1118,7 +1089,6 @@
 
 msgid "The domain of the URL is not allowed for iFrames."
 msgstr "Le domaine de l'URL n'est pas autorisé pour les iFrames"
->>>>>>> b6f33c4a
 
 msgid "Destination"
 msgstr "Destination"
