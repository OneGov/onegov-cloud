#
msgid ""
msgstr ""
"Project-Id-Version: PACKAGE 1.0\n"
"POT-Creation-Date: 2025-01-08 16:47+0100\n"
"PO-Revision-Date: 2022-03-15 10:50+0100\n"
"Last-Translator: Marc Sommerhalder <marc.sommerhalder@seantis.ch>\n"
"Language-Team: French\n"
"Language: fr_CH\n"
"MIME-Version: 1.0\n"
"Content-Type: text/plain; charset=UTF-8\n"
"Content-Transfer-Encoding: 8bit\n"
"Plural-Forms: nplurals=2; plural=(n != 1);\n"
"Generated-By: Lingua 3.12\n"
"X-Generator: Poedit 3.0.1\n"

#, python-format
msgid ""
"${mtan} - mTAN for ${organisation}.\n"
"Or continue here: ${url}"
msgstr ""
"${mtan} - mTAN pour ${organisation}.\n"
"Ou continuer ici : ${url}"

msgid ""
"We sent an mTAN to the specified number. Please enter it below or follow the "
"instructions in the SMS."
msgstr ""
"Nous avons envoyé un mTAN au numéro indiqué. Veuillez le saisir ci-dessous "
"ou suivre les instructions du SMS."

msgid "Open"
msgstr "Ouvert"

msgid "Pending"
msgstr "En traitement"

msgid "Closed"
msgstr "Fermé"

msgid "Archived"
msgstr "Archivé"

msgid "All"
msgstr "Tout"

msgid "Paid"
msgstr "Payé"

msgid "Failed"
msgstr "Échoué"

msgid "Refunded"
msgstr "Remboursé"

msgid "Manual"
msgstr "Manuelle"

msgid "Stripe Connect"
msgstr "Stripe Connect"

#, python-format
msgid "${org} OneGov Cloud Status"
msgstr "Statut du OneGov Cloud de ${org}"

msgid "General"
msgstr "Général"

#, python-format
msgid "${org} Reservation Overview"
msgstr "Aperçu de la ${org} réservation"

msgid "Your Chat has been turned into a ticket"
msgstr "Un ticket a été créé à partir de votre chat"

msgid "Account"
msgstr "Compte"

msgid "User Profile"
msgstr "Profil d'utilisateur"

msgid "Logout"
msgstr "Se déconnecter"

msgid "Login"
msgstr "Connexion"

msgid "Register"
msgstr "S'inscrire"

msgid "Timeline"
msgstr "Chronologie"

msgid "Files"
msgstr "Fichiers"

msgid "Images"
msgstr "Images"

msgid "Payment Provider"
msgstr "Opérateur de paiement"

msgid "Payments"
msgstr "Paiements"

msgid "Text modules"
msgstr "Modules de texte"

msgid "Settings"
msgstr "Paramètres"

msgid "Users"
msgstr "Utilisateurs"

msgid "User groups"
msgstr "Groupes d'utilisateurs"

msgid "Link Check"
msgstr "Vérification du lien"

msgid "Archived Tickets"
msgstr "Tickets archivés"

msgid "Forms"
msgstr "Formulaires"

msgid "Surveys"
msgstr "Enquêtes"

msgid "Management"
msgstr "Gestion"

msgid "My Tickets"
msgstr "Mes tickets"

msgid "Open Tickets"
msgstr "Ouvrir les tickets"

msgid "Pending Tickets"
msgstr "Tickets en attente"

msgid "Closed Tickets"
msgstr "Tickets clôturés"

msgid "Tickets"
msgstr "Tickets"

msgid "Ticket"
msgstr "Ticket"

msgid "This site is private"
msgstr "Ce site est privé"

msgid "This site is secret"
msgstr "Ce site est secret"

msgid "Cancel"
msgstr "Annuler"

msgid "ID Payment Provider"
msgstr "ID Opérateurs de paiement"

msgid "Status"
msgstr "Statut"

msgid "Currency"
msgstr "Devise"

msgid "Amount"
msgstr "Montant"

msgid "Net Amount"
msgstr "Montant net"

msgid "Fee"
msgstr "Tarif"

msgid "Date Paid"
msgstr "Date de paiement"

msgid "References"
msgstr "Références"

msgid "Created Date"
msgstr "Date de création"

msgid "Reference Ticket"
msgstr "Billet de référence"

msgid "Submitter Email"
msgstr "E-mail de l'expéditeur"

msgid "Category Ticket"
msgstr "Catégorie Ticket"

msgid "Status Ticket"
msgstr "Ticket de statut"

msgid "Ticket decided"
msgstr "Ticket décidé"

msgid "Yes"
msgstr "Oui"

msgid "No"
msgstr "Non"

msgid "Credit card payments"
msgstr "Paiements carte de crédit"

msgid "Exports payments and tickets"
msgstr "Exporte les paiements et les tickets"

msgid "Title"
msgstr "Titre"

msgid "General availability"
msgstr "Disponibilité générale"

msgid "Rule"
msgstr "Règle"

msgid "Extend"
msgstr "Prolonger"

msgid "Extend by one day at midnight"
msgstr "Prolonger d'un jour à minuit"

msgid "Extend by one month at the end of the month"
msgstr "Prolonger d'un mois à la fin du mois"

msgid "Extend by one year at the end of the year"
msgstr "Prolonger d'un an à la fin de l'année"

msgid "Start"
msgstr "Début"

msgid "Date"
msgstr "Date"

msgid "End"
msgstr "Fin"

msgid "Except for"
msgstr "À l'exception de"

msgid "On holidays"
msgstr "En vacances"

msgid "During school holidays"
msgstr "Durant les vacances scolaires"

msgid "Access"
msgstr "Accès"

msgid "Public"
msgstr "Public"

msgid "Only by privileged users"
msgstr "Seulement par les utilisateurs privilégiés"

msgid "Only by privileged users and members"
msgstr "Seulement par les membres et les utilisateurs privilégiés"

msgid "Security"
msgstr "Sécurité"

msgid "Start date before end date"
msgstr "Date de début avant la date de fin"

msgid "Daypasses"
msgstr "Cartes journalières"

msgid "Daypasses Limit"
msgstr "Limite des cartes journalières"

msgid "Whole day"
msgstr "Toute la journée"

msgid "Time"
msgstr "Heure"

msgid "Each starting at"
msgstr "Chacun commençant à"

msgid "HH:MM"
msgstr "HH:MM"

msgid "Each ending at"
msgstr "Chacun finissant à"

msgid "May be partially reserved"
msgstr "Peut être partiellement réservé"

msgid "Options"
msgstr "Options"

msgid "Reservations per time slot"
msgstr "Maximum des reservation par unité des temps"

msgid "Available items"
msgstr "Articles disponibles"

msgid "Reservations per time slot and person"
msgstr "Réservations par tranche horaire et par personne"

msgid "From"
msgstr "De"

msgid "Until"
msgstr "Jusqu'à"

msgid "Slots per Reservation"
msgstr "Limit des reservations"

msgid "Start time before end time"
msgstr "Heure de début avant l'heure de fin"

msgid "Lead"
msgstr "Accroche"

msgid "Describes what this directory is about"
msgstr "Décrit le contenu de votre dossier"

msgid "Further Information"
msgstr "Plus d'informations"

msgid "If left empty \"Further Information\" will be used as title"
msgstr "S'il n'est pas renseigné, le titre sera \"Plus d'informations\"."

msgid "Text"
msgstr "Texte"

msgid "Position"
msgstr "Position"

msgid "Above the entries"
msgstr "Au-dessus des entrées"

msgid "Below the entries"
msgstr "Sous les entrées"

msgid "Definition"
msgstr "Définition"

msgid "Coordinates"
msgstr "Coordonnées"

msgid "Entries have no coordinates"
msgstr "Les entrées ne possèdent pas de coordonnées"

msgid "Coordinates are shown on each entry"
msgstr "Les coordonnées sont affichées sur chaque entrée"

msgid "Coordinates are shown on the directory and on each entry"
msgstr "Les coordonnées sont affichées sur le répertoire et sur chaque entrée"

msgid "Title-Format"
msgstr "Format Titre"

msgid "Display"
msgstr "Afficher"

msgid "Lead-Format"
msgstr "Format Principal"

msgid "Empty Directory Notice"
msgstr "Avis de dossier vide"

msgid ""
"This text will be displayed when the directory contains no (visible) "
"entries. When left empty a generic default text will be shown instead."
msgstr ""
"Ce texte sera affiché lorsque le dossier ne contient pas d'entrées "
"(visibles). S'il est laissé vide, un texte générique par défaut sera affiché "
"à la place."

msgid "Numbering"
msgstr "Numérotation"

msgid "None"
msgstr "Aucune"

msgid "Standard"
msgstr "Standard"

msgid "Custom"
msgstr "Personnalisé"

msgid "Custom Numbering"
msgstr "Numérotation personnalisée"

msgid "Main view"
msgstr "Affichage principal"

msgid "Hide these labels on the main view"
msgstr "Cacher ces noms de champs dans la vue principale"

msgid "Address"
msgstr "Adresse"

msgid "Filters"
msgstr "Filtres"

msgid "Thumbnail"
msgstr "Vignette"

msgid "Pictures to be displayed as thumbnails on an entry"
msgstr "Images à afficher sous forme de vignettes sur une entrée"

msgid "Overview layout with tiles"
msgstr "Vue d'ensemble avec les tuiles"

msgid "Address Block Title"
msgstr "Titre du bloc d'adresses"

msgid "Address Block"
msgstr "Bloc d'adresses"

msgid "The first line of the address"
msgstr "La première ligne de l'adresse"

msgid "Static title"
msgstr "Titre statique"

msgid "Icon"
msgstr "Icône"

msgid "Marker"
msgstr "Marqueur"

msgid "Marker Color"
msgstr "Couleur du marqueur"

msgid "Default"
msgstr "Défaut"

msgid "Color"
msgstr "Couleur"

msgid "Order"
msgstr "Trier"

msgid "By title"
msgstr "Par titre"

msgid "By format"
msgstr "Par format"

msgid "Order-Format"
msgstr "Format-tri"

msgid "Direction"
msgstr "Direction"

msgid "Ascending"
msgstr "Montant"

msgid "Descending"
msgstr "Descendant"

msgid "Pattern"
msgstr "Modèle"

msgid "External Link"
msgstr "Lien Externe"

msgid "Visible"
msgstr "Visible"

msgid "Users may propose new entries"
msgstr "Les utilisateurs peuvent proposer de nouvelles entrées"

msgid "New entries"
msgstr "Nouvelles entrées"

msgid "Guideline"
msgstr "Directives"

msgid "Price"
msgstr "Prix"

msgid "Free of charge"
msgstr "Gratuit"

msgid "Price per submission"
msgstr "Prix par proposition"

msgid "Users may send change requests"
msgstr "Les utilisateurs peuvent envoyer des demandes de modifications"

msgid "Change requests"
msgstr "Demandes de modifications"

msgid "Enable publication dates"
msgstr "Activer les dates de publication"

msgid ""
"Users may suggest publication start and/or end of the entry on submissions "
"and change requests"
msgstr ""
"Les utilisateurs peuvent suggérer le début et/ou la fin de la publication de "
"l'entrée sur les soumissions et les demandes de changement"

msgid "Publication"
msgstr "Publication"

msgid "Enable registering for update notifications"
msgstr "Activer l'inscription aux notifications"

msgid "Users can register for updates on new entries"
msgstr ""
"Les utilisateurs peuvent s'inscrire pour recevoir des notifications sur les "
"nouvelles entrées."

msgid "Notifications"
msgstr "Notifications"

msgid "Required publication dates"
msgstr "Les dates de publication sont requises"

msgid "Information to be provided in addition to the E-mail"
msgstr "Informations complémentaires du demandeur requises à l'e-mail"

msgid "Name"
msgstr "Nom"

msgid "Phone"
msgstr "Téléphone"

msgid "Submitter"
msgstr "Auteur"

msgid "Layout"
msgstr "Mise en page"

msgid "Accordion"
msgstr "Accordéon"

#, python-format
msgid "The following fields are unknown: ${fields}"
msgstr "Les champs suivants sont inconnus : ${fields}"

msgid "Please select at most one thumbnail field"
msgstr "Veuillez sélectionner un champ de vignette au maximum"

msgid "Please select exactly one numbering field"
msgstr "Veuillez sélectionner exactement un champ de numérotation"

#, python-format
msgid ""
"User submissions are not possible, because «${field}» is not visible. Only "
"if all fields are visible are user submission possible - otherwise users may "
"see data that they are not intended to see. "
msgstr ""
"Les soumissions d'utilisateurs ne sont pas possibles car « ${field} » n'est "
"pas visible. Les soumissions d'utilisateurs ne sont possibles que si tous "
"les champs sont visibles. Sinon, les utilisateurs peuvent voir des données "
"qu'ils ne sont pas destinés à voir."

msgid "Apply directory configuration"
msgstr "Appliquer la configuration du dossier"

msgid "Yes, import configuration and entries"
msgstr "Oui, importer la configuration et les entrées"

msgid "No, only import entries"
msgstr "Non, importer les entrées uniquement"

msgid "Mode"
msgstr "Mode"

msgid "Only import new entries"
msgstr "Importer uniquement les nouvelles entrées"

msgid "Replace all entries"
msgstr "Remplacer toutes les entrées"

msgid "Import"
msgstr "Imprimer"

msgid "The name field cannot be empty."
msgstr "Le champ nom ne peut pas être vide."

msgid "Please fill out a new name"
msgstr "Veuillez remplir un nouveau nom"

#, python-format
msgid "Invalid name. A valid suggestion is: ${name}"
msgstr "Nom invalide. Une suggestion valid est: ${name}"

msgid "An entry with the same name exists"
msgstr "Une entrée avec le même nom existe"

msgid "E-Mail"
msgstr "E-mail"

msgid "Art"
msgstr "Art"

msgid "Cinema"
msgstr "Cinéma"

msgid "Concert"
msgstr "Concert"

msgid "Congress"
msgstr "Congrès"

msgid "Culture"
msgstr "Culture"

msgid "Dancing"
msgstr "Dansant"

msgid "Education"
msgstr "Éducation"

msgid "Exhibition"
msgstr "Exposition"

msgid "Gastronomy"
msgstr "Gastronomie"

msgid "Health"
msgstr "Santé"

msgid "Library"
msgstr "Bibliothèque"

msgid "Literature"
msgstr "Littérature"

msgid "Market"
msgstr "Marché"

msgid "Meetup"
msgstr "Rencontre"

msgid "Misc"
msgstr "Points divers"

msgid "Music School"
msgstr "École de musique"

msgid "Nature"
msgstr "Nature"

msgid "Music"
msgstr "Musique"

msgid "Party"
msgstr "Fête"

msgid "Politics"
msgstr "Politique"

msgid "Reading"
msgstr "Lecture"

msgid "Religion"
msgstr "Religion"

msgid "Sports"
msgstr "Sports"

msgid "Talk"
msgstr "Conférence"

msgid "Theater"
msgstr "Théâtre"

msgid "Tourism"
msgstr "Tourisme"

msgid "Toy Library"
msgstr "Bibliothèque de jouets"

msgid "Tradition"
msgstr "Tradition"

msgid "Youth"
msgstr "Jeunesse"

msgid "Elderly"
msgstr "Âgées"

msgid "Mo"
msgstr "Lu"

msgid "Tu"
msgstr "Ma"

msgid "We"
msgstr "Me"

msgid "Th"
msgstr "Je"

msgid "Fr"
msgstr "Ve"

msgid "Sa"
msgstr "Sa"

msgid "Su"
msgstr "Di"

msgid "Concerto in the castle garden"
msgstr "Concerto dans le jardin du château"

msgid "Description"
msgstr "Description"

msgid "Enjoy a concerto in the castle garden."
msgstr "Profitez d'un concerto dans le jardin du château."

msgid "Image"
msgstr "Image"

msgid "Additional Information (PDF)"
msgstr "Informations complémentaires (PDF)"

msgid "Venue"
msgstr "Lieu"

msgid "10 CHF for adults"
msgstr "10 CHF pour les adultes"

msgid "Organizer"
msgstr "Organisateur"

msgid "Music society"
msgstr "Société musicale"

msgid "Organizer E-Mail address"
msgstr "Adresse e-mail de l'organisateur"

msgid "Shown as contact E-Mail address"
msgstr "Affichée comme adresse e-mail de contact"

msgid "Organizer phone number"
msgstr "Numéro de téléphone de l'organisateur"

msgid "Shown as contact phone number"
msgstr "Affiché comme numéro de téléphone de contact"

msgid "External event URL"
msgstr "URL de l'événement externe"

msgid "Event Registration URL"
msgstr "URL de l'inscription à l'événement"

msgid "The marker can be moved by dragging it with the mouse"
msgstr "Le curseur peut être déplacé avec la souris"

msgid "Tags"
msgstr "Étiquettes"

msgid "To"
msgstr "Vers"

msgid "Repeat"
msgstr "Répéter"

msgid "Without"
msgstr "Sans"

msgid "Weekly"
msgstr "Hebdomadaire"

msgid "On additional dates"
msgstr "À des dates supplémentaires"

msgid "Repeats itself every"
msgstr "Se répète tous les"

msgid "Until date"
msgstr "Jusqu'à"

msgid "Dates"
msgstr "Dates"

msgid "The end date must be later than the start date."
msgstr "La date de fin doit être postérieure à la date de début."

msgid "The weekday of the start date must be selected."
msgstr ""
"Le jour de la semaine correspondant à la date de début doit être sélectionné."

msgid "Please set and end date if the event is recurring."
msgstr "Veuillez préciser une date de fin si l'événement est récurrent."

msgid "Please select a weekday if the event is recurring."
msgstr "Veuillez choisir un jour de la semaine si l'événement est récurrent."

msgid "Invalid dates."
msgstr "Dates non valables."

msgid "Add"
msgstr "Ajouter"

msgid "Remove"
msgstr "Supprimer"

msgid "Clear"
msgstr "Supprimer"

msgid ""
"Delete imported events before importing. This does not delete otherwise "
"imported events and submitted events."
msgstr ""
"Supprime les événements importés avant de les importer. Les événements "
"importés ailleurs et les événements signalés ne sont pas supprimés par cela."

msgid "Dry Run"
msgstr "Test"

msgid "Do not actually import the events."
msgstr "Les événements ne sont pas sauvegardés."

msgid "Expected header line with the following columns:"
msgstr "La première ligne doit avoir les noms de colonne suivants:"

msgid "Map"
msgstr "Carte"

msgid "Comment"
msgstr "Commentaire"

msgid "Please provide at least one change"
msgstr "Veuillez apporter au moins une modification"

msgid "Publication end must be in the future"
msgstr "La fin de la publication doit être dans le futur"

msgid "Publication start must be prior to end"
msgstr "Le début de la publication doit être antérieur à la fin"

msgid "Describes briefly what this entry is about"
msgstr "Décrit brièvement cette entrée"

msgid "URL"
msgstr "Lien"

msgid "Url pointing to another website"
msgstr "Url qui pointe vers une page externe"

msgid "Group"
msgstr "Groupe"

msgid "Used to group this link in the overview"
msgstr "Utilisé pour regrouper le lien dans la vue d'ensemble"

msgid "Name of the list view this link will be shown"
msgstr "Nom de la vue d'ensemble où ce lien apparaît"

msgid "Describes what this form is about"
msgstr "Décrit le contenu de ce formulaire"

msgid "Used to group the form in the overview"
msgstr "Utilisé pour grouper la formulaire dans la vue d'ensemble"

msgid "Pick-Up"
msgstr "Ramassage"

msgid ""
"Describes how this resource can be picked up. This text is used on the "
"ticket status page to inform the user"
msgstr ""
"Décrit la manière dont cette ressource peut être récupérée. Ce texte est "
"utilisé sur la page de statut du ticket pour informer le client"

msgid "Short description of the survey"
msgstr "Description courte de l'enquête"

msgid "URL path"
msgstr "Chemin Url"

msgid "Selection"
msgstr "Sélection"

msgid "By date"
msgstr "Par date"

msgid "By registration window"
msgstr "Par fenêtre d'inscription"

msgid "Registration Window"
msgstr "Fenêtre d'inscription"

msgid "Your message"
msgstr "Votre message"

msgid "Send to attendees with status"
msgstr "Envoyer aux participants avec le statut"

msgid "Confirmed"
msgstr "Confirmé"

msgid "Cancelled"
msgstr "Annulé"

msgid "No email receivers found for the selection"
msgstr "Aucun destinataire d'email trouvé pour la sélection"

msgid "Limit the number of attendees"
msgstr "Limiter le nombre de participants"

msgid "Attendees"
msgstr "Participants"

msgid "Yes, limit the number of attendees"
msgstr "Oui, limiter le nombre de participants"

msgid "No, allow an unlimited number of attendees"
msgstr "Non, autoriser un nombre illimité de participants"

msgid "Number of attendees"
msgstr "Nombre de participants"

msgid "Waitinglist"
msgstr "Liste d'attente"

msgid "Yes, allow for more submissions than available spots"
msgstr "Oui, permettre plus de soumissions que de places disponibles"

msgid "No, ensure that all submissions can be confirmed"
msgstr "Non, assurez-vous que toutes les soumissions peuvent être confirmées"

msgid "Do not accept any submissions"
msgstr "N'accepter aucunes soumissions"

msgid "Advanced"
msgstr "Avancé"

msgid "Please use a stop date after the start"
msgstr "Veuillez utiliser une date d'arrêt après le début"

#, python-format
msgid ""
"The date range overlaps with an existing registration window (${range})."
msgstr ""
"La période donnée chevauche une fenêtre d'inscription existante (${range})."

#, python-format
msgid ""
"The limit cannot be lower than the already confirmed number of attendees "
"(${claimed_spots})"
msgstr ""
"La limite ne peut être inférieure au nombre de participants déjà confirmés "
"(${claimed_spots})"

#, python-format
msgid ""
"The limit cannot be lower than the already confirmed number attendees "
"(${claimed_spots}) and the number of pending requests (${pending_requests}). "
"Either enable the waiting list, process the pending requests or increase the "
"limit. "
msgstr ""
"La limite ne peut pas être inférieure au nombre de participants déjà "
"confirmés (${claims_spots}) et au nombre de demandes en attente "
"(${pending_requests}). Activez la liste d'attente, traitez les demandes en "
"attente ou augmentez la limite."

msgid "The end date must be later than the start date"
msgstr "La date de fin doit être postérieure à la date de début"

msgid "Format"
msgstr "Format"

msgid "CSV File"
msgstr "Fichier CSV"

msgid "Excel File"
msgstr "Fichier Excel"

msgid "JSON File"
msgstr "Fichier JSON"

msgid "XML File"
msgstr "Fichier XML"

msgid "Minimum price total"
msgstr "Prix minimum total"

msgid "Payment Method"
msgstr "Méthode de paiement"

msgid "No credit card payments"
msgstr "Pas de paiements par carte de crédit"

msgid "Credit card payments optional"
msgstr "Paiements par carte de crédit en option"

msgid "Credit card payments required"
msgstr "Paiements par carte de crédit requis"

msgid "The price must be larger than zero"
msgstr "Le prix doit être supérieur à zéro"

msgid ""
"You need to setup a default payment provider to enable credit card payments"
msgstr ""
"Vous devez choisir un fournisseur de paiement par défaut pour activer les "
"paiements par carte de crédit"

msgid "Test run"
msgstr "Test de fonctionnement"

msgid "Describes what this photo album is about"
msgstr "Décrit l'album photo"

msgid "View"
msgstr "Visualiser"

msgid "Full size images"
msgstr "Images de taille normale"

msgid "Grid layout"
msgstr "Mise en page en grille"

msgid "By filename"
msgstr "Par nom de fichier"

msgid "By caption"
msgstr "Par légende"

msgid "By last change"
msgstr "Par date de dernière modification"

msgid "Show images on homepage"
msgstr "Montrer les images sur la page d'accueil"

msgid "Used in the overview and the e-mail subject"
msgstr "Utilisé dans l'aperçu et le sujet de l'e-mail"

msgid "Editorial"
msgstr "Éditorial"

msgid "A few words about this edition of the newsletter"
msgstr "Quelques mots concernant l'édition de cette lettre d'informations"

msgid "Latest news"
msgstr "Dernières nouvelles"

msgid "Show news as tiles"
msgstr "Afficher les actualités sous forme de tuiles"

msgid ""
"If checked, news are displayed as tiles. Otherwise, news are listed in full "
"length."
msgstr ""
"Si cette case est activée, les nouvelles sont affichées sous forme de "
"tuiles. Dans le cas contraire, les nouvelles sont listés dans leur "
"intégralité."

msgid "Events"
msgstr "Événements"

msgid "Publications"
msgstr "Publications"

msgid "Categories"
msgstr "Catégories"

msgid ""
"Select categories the newsletter reports on. The users will receive the "
"newsletter only if it reports on at least one of the categories the user "
"subscribed to."
msgstr ""
"Sélectionnez les catégories sur lesquelles la lettre d'information porte. "
"Les utilisateurs ne recevront la lettre d'information que si elle concerne "
"au moins l'une des catégories auxquelles l'utilisateur s'est abonné."

msgid "Send"
msgstr "Envoyer"

msgid "Now"
msgstr "Maintenant"

msgid "At a specified time"
msgstr "À une heure précise"

msgid "Scheduled time must be at least 5 minutes in the future"
msgstr "L'heure d'envoi doit être d'au moins cinq minutes dans le futur"

msgid "Newsletters can only be sent on the hour (10:00, 11:00, etc.)"
msgstr ""
"Les newsletters ne peuvent être envoyés qu'en début d'heure (10:00, 11:00, "
"etc.)"

msgid "Recipient"
msgstr "Destinataire"

msgid "Do not actually import the newsletter subscribers"
msgstr "Ne pas importer les abonnés à la newsletter"

msgid "Will be used as image in the page overview on the parent page"
msgstr "Sera utilisé comme image dans la vue d'ensemble de la page parent"

msgid "Describes what this page is about"
msgstr "Décrit de quoi parle cette page"

msgid "Show the lead if accessing the parent page"
msgstr "Afficher l'introduction sur la page parent"

msgid "(Redesign only)"
msgstr "(Redesign uniquement)"

msgid ""
"There are currently no allowed domains for iFrames. To enable domains for "
"iFrames, please contact info@seantis.ch."
msgstr ""
"Aucun domaine n'est actuellement autorisé pour les iFrames. Pour activer les "
"domaines pour les iFrames, veuillez contacter info@seantis.ch"

msgid "Height"
msgstr "Hauteur"

msgid ""
"The height of the iFrame in pixels. If not set, the iFrame will have a "
"standard height of 800px."
msgstr ""
"La hauteur de l'iFrame en pixels. Si elle n'est pas définie, l'iFrame aura "
"une hauteur standard de 800 pixels."

msgid "Display as card"
msgstr "Afficher sous forme de carte"

msgid "Display the iFrame as a card with a border"
msgstr "Afficher l'iFrame comme une carte avec une bordure"

msgid "The following domains are allowed for iFrames:"
msgstr "Les domaines suivants sont autorisés pour les iFrames:"

msgid "To allow more domains for iFrames, please contact info@seantis.ch."
msgstr ""
"Pour activer d'autres domaines pour les iFrames, veuillez contacter "
"info@seantis.ch."

msgid "The domain of the URL is not allowed for iFrames."
msgstr "Le domaine de l'URL n'est pas autorisé pour les iFrames"

msgid "Destination"
msgstr "Destination"

msgid "- Root -"
msgstr "- Page de base-"

msgid "Invalid destination selected"
msgstr "Destination non valide sélectionnée"

msgid "Salutation"
msgstr "Civilité"

msgid "Academic Title"
msgstr "Diplôme"

msgid "First name"
msgstr "Prénom"

msgid "Last name"
msgstr "Nom de famille"

msgid "Function"
msgstr "Fonction"

msgid "Organisation"
msgstr "Organisation"

msgid "Sub organisation"
msgstr "Sous-organisation"

msgid "Direct Phone Number or Mobile"
msgstr "Numéro de téléphone direct ou Mobile"

msgid "Born"
msgstr "Naissance"

msgid "Profession"
msgstr "Profession"

msgid "Political Party"
msgstr "Parti politique"

msgid "Parliamentary Group"
msgstr "Groupe parlementaire"

msgid "Website"
msgstr "Site Web"

msgid "Website 2"
msgstr "Site Web 2"

msgid "Location address"
msgstr "Adress du lieu"

msgid "Location Code and City"
msgstr "Code de localisation et ville"

msgid "Postal address"
msgstr "Adresse postale"

msgid "Postal Code and City"
msgstr "Code postal et ville"

msgid "Picture"
msgstr "Photo"

msgid "URL pointing to the picture"
msgstr "URL pointant vers la photo"

msgid "Notes"
msgstr "Notes"

msgid "Public extra information about this person"
msgstr "Informations publiques supplémentaires à propos de cette semaine"

msgid "Rooms"
msgstr "Espaces"

msgid "Weekdays"
msgstr "Jours de la semaine"

msgid "Start date in past"
msgstr "Date de début dans le passé"

msgid "Describes what this reservation resource is about"
msgstr "Décrit en quoi consiste cette ressource de réservation"

msgid "Used to group the resource in the overview"
msgstr "Utilisé pour grouper la ressource dans la vue d'ensemble"

msgid "Extra Fields Definition"
msgstr "Définition de champs supplémentaires"

msgid "Closing date for the public"
msgstr "Date de clôture pour le public"

msgid "Closing date"
msgstr "Date de clôture"

msgid "No closing date"
msgstr "Pas de date de fermeture"

msgid "Stop accepting reservations days before the allocation"
msgstr ""
"Arrêter d'accepter des réservations plusieurs jours avant l'attribution"

msgid "Stop accepting reservations hours before the allocation"
msgstr "Arrêter d'accepter des réservations des heures avant l'attribution"

msgid "Hours"
msgstr "Heures"

msgid "Days"
msgstr "Jours"

msgid "Limit reservations to certain zip-codes"
msgstr "Limiter les réservations à certains codes postaux"

msgid "Zip-code limit"
msgstr "Limite de code postal"

msgid "Zip-code field"
msgstr "Champ code postal"

msgid "Allowed zip-codes (one per line)"
msgstr "Codes postaux autorisés (un par ligne)"

msgid "Days before an allocation may be reserved by anyone"
msgstr ""
"Des jours avant une attribution peuvent être réservés par n'importe qui"

msgid "Default view"
msgstr "Affichage par défaut"

msgid "Week view"
msgstr "Affichage de la semaine"

msgid "Month view"
msgstr "Affichage du mois"

msgid "Per item"
msgstr "Par article"

msgid "Per hour"
msgstr "Par heure"

msgid "Price per item"
msgstr "Prix par article"

msgid "Price per hour"
msgstr "Prix par heure"

msgid "Please select the form field that holds the zip-code"
msgstr "Veuillez sélectionner le champ de formulaire contenant le code postal."

msgid "Please enter at least one zip-code"
msgstr "Veuillez saisir au moins un code postal"

msgid "Please enter one zip-code per line, without spaces or commas"
msgstr "Veuillez saisir un code postal par ligne, sans espaces ni virgules"

msgid "New Reservations"
msgstr "Nouvelles réservations"

msgid "Notifications *"
msgstr "Notifications *"

msgid ""
"For each new reservation, a notification will be sent to the above recipient."
msgstr ""
"Pour chaque nouvelle réservation, une notification sera envoyée au "
"destinataire ci-dessus."

msgid "Daily Reservations"
msgstr "Réservations quotidiennes"

msgid ""
"On each day selected below, a notification with the day's reservations will "
"be sent to the recipient above at 06:00."
msgstr ""
"Pour chaque jour sélectionné ci-dessous, une notification avec les "
"réservations du jour sera envoyée au destinataire ci-dessus à 6h00.."

msgid "Internal Notes"
msgstr "Notes internes"

msgid ""
"Each time a new note is added to the ticket for a reservation, a "
"notification is sent to the recipient above."
msgstr ""
"Chaque fois qu'une nouvelle note est ajoutée au ticket pour une réservation, "
"une notification est envoyée au destinataire ci-dessus."

msgid "Rejected Reservations"
msgstr "Réservations rejetées"

msgid ""
"If a reservation is cancelled, a notification will be sent to the above "
"recipient."
msgstr ""
"Si une réservation est annulée, une notification sera envoyée au "
"destinataire mentionné ci-dessus."

msgid "Send on"
msgstr "Envoyer sur"

msgid "Resources"
msgstr "Ressources"

msgid "Please add at least one notification."
msgstr "Veuillez ajouter au moins une notification."

msgid "Logo"
msgstr "Logo"

msgid "URL pointing to the logo"
msgstr "URL pointant vers le logo"

msgid "Logo (Square)"
msgstr "Logo (carré)"

msgid "E-Mail Reply Address (Reply-To)"
msgstr "Adresse e-mail de réponse (Reply-To)"

msgid "Replies to automated e-mails go to this address."
msgstr "Les réponses aux e-mails automatisés sont envoyées à cette adresse."

msgid "Primary Color"
msgstr "Couleur primaire"

msgid "Default Font Family"
msgstr "Famille de police principale"

msgid "Languages"
msgstr "Langues"

msgid "German"
msgstr "Allemand"

msgid "French"
msgstr "Français"

msgid "Italian"
msgstr "Italien"

msgid "Additional CSS"
msgstr "CSS additionnel"

msgid "Will be used if an image is needed, but none has been set"
msgstr ""
"Sera utilisée si une image est nécessaire, mais qu'aucune n'a été définie."

msgid "Standard Image"
msgstr "Image standard"

msgid "Column width left side"
msgstr "Largeur de la colonne côté gauche"

msgid "Footer Division"
msgstr "Division du pied du page"

msgid "Column width for the center"
msgstr "Largeur de la colonne au centre"

msgid "Column width right side"
msgstr "Largeur de la colonne côté droite"

msgid "Contact"
msgstr "Contact"

msgid "The address and phone number of the municipality"
msgstr "L'adresse et le numéro de téléphone de la municipalité"

msgid "Information"
msgstr "Information"

msgid "Contact Link"
msgstr "Rubrique Contact"

msgid "URL pointing to a contact page"
msgstr "URL pointant vers une page de contact"

msgid "Opening Hours"
msgstr "Horaires d'ouverture"

msgid "The opening hours of the municipality"
msgstr "Les horaires d'ouverture de la municipalité"

msgid "Opening Hours Link"
msgstr "Lien vers les horaires d'ouvertures"

msgid "URL pointing to an opening hours page"
msgstr "Lien vers une page d'horaires d'ouverture"

msgid "Hide OneGov Cloud information"
msgstr "Masquer les informations OneGov Cloud"

msgid ""
"This includes the link to the marketing page, and the link to the privacy "
"policy."
msgstr ""
"Cela inclut le lien vers la page marketing et le lien vers la politique de "
"confidentialité."

msgid "Facebook"
msgstr "Facebook"

msgid "URL pointing to the Facebook site"
msgstr "Lien vers la page Facebook"

msgid "Social Media"
msgstr "Réseaux sociaux"

msgid "Twitter"
msgstr "Twitter"

msgid "URL pointing to the Twitter site"
msgstr "Lien vers la page Twitter"

msgid "YouTube"
msgstr "YouTube"

msgid "URL pointing to the YouTube site"
msgstr "Lien vers la page YouTube"

msgid "Instagram"
msgstr "Instagram"

msgid "URL pointing to the Instagram site"
msgstr "Lien vers la page Instagram"

msgid "Linkedin"
msgstr "LinkedIn"

msgid "URL pointing to the LinkedIn site"
msgstr "Lien vers la page LinkedIn"

msgid "TikTok"
msgstr "TikTok"

msgid "URL pointing to the TikTok site"
msgstr "Lien vers la page TikTok"

msgid "Custom Link 1"
msgstr "Lien personnalisé 1"

msgid "URL to internal/external site"
msgstr "Lien site interne/externe"

msgid "Custom Link 2"
msgstr "Lien personnalisé 2"

msgid "Custom Link 3"
msgstr "Lien personnalisé 3"

msgid "Name of the partner"
msgstr "Nom du partenaire"

msgid "First Partner"
msgstr "Premier partenaire"

msgid "Logo of the partner"
msgstr "Logo du partenaire"

msgid "The partner's website"
msgstr "Le site web du partenaire"

msgid "Second Partner"
msgstr "Deuxième partenaire"

msgid "Third Partner"
msgstr "Troisième partenaire"

msgid "Fourth Partner"
msgstr "Quatrième partenaire"

msgid "The width of the column must be greater than 0"
msgstr "La largeur de la colonne doit être supérieure à 0"

msgid "The sum of all the footer columns must be equal to 12"
msgstr "La somme de toutes les colonnes de bas de page doit être égale à 12"

msgid ""
"Default social media preview image for rich link previews. Optimal size is "
"1200:630 px."
msgstr ""
"Image par défaut de l'aperçu des médias sociaux pour les aperçus de liens "
"riches. La taille optimale est de 1200:630 px."

msgid "Icon 16x16 PNG (Windows)"
msgstr "Icône 16x16 PNG (Windows)"

msgid "URL pointing to the icon"
msgstr "URL pointant vers le Favicon"

msgid "Icon 32x32 PNG (Mac)"
msgstr "Icône 32x32 PNG (Mac)"

msgid "Icon 57x57 PNG (iPhone, iPod, iPad)"
msgstr "Icône 57x57 PNG (iPhone, iPod, iPad)"

msgid "Icon SVG 20x20 (Safari)"
msgstr "Icône SVG 20x20 (Safari)"

msgid "Disable page references"
msgstr "Désactiver les références de page"

msgid ""
"Disable showing the copy link '#' for the site reference. The references "
"themselves will still work. Those references are only showed for logged in "
"users."
msgstr ""
"Désactiver le lien pour copier la référence de page. Les références elles-"
"mêmes fonctionneront toujours. Ces références ne sont affichées que pour les "
"utilisateurs connectés."

msgid "Open files in separate window"
msgstr "Ouvrir les fichiers dans une fenêtre de navigateur séparée"

msgid "Announcement"
msgstr "Annonce"

msgid "Announcement URL"
msgstr "URL pour l'annonce"

msgid "Announcement bg color"
msgstr "Couleur de fond de l'annonce"

msgid "Announcement font color"
msgstr "Couleur de la police de l'annonce"

msgid "Only show Announcement for logged-in users"
msgstr "Afficher l'annonce uniquement pour les utilisateurs connectés"

msgid "Header links"
msgstr "Liens d'en-tête"

msgid "Text header left side"
msgstr "Texte dans en-tête, face gauche"

msgid "Optional"
msgstr "Facultatif"

msgid "Font color"
msgstr "Couleur de la police"

msgid "Relative font size"
msgstr "Taille de police relative"

msgid "Keep header links and/or header text fixed to top on scrolling"
msgstr ""
"Maintenir les liens d'en-tête et/ou le texte d'en-tête en haut lors du "
"défilement"

msgid "Header fixation"
msgstr "Fixation des éléments d'en-tête"

msgid "Please add an url to each link"
msgstr "Veuillez ajouter une url à chaque lien"

msgid "Your URLs must start with http://, https:// or / (for internal links)"
msgstr ""
"Vos URL doivent commencer par http://, https:// ou / (pour les liens "
"internes)."

msgid "Homepage Cover"
msgstr "Couverture de la page d'accueil"

msgid "Structure"
msgstr "Structure"

msgid "Homepage Structure (for advanced users only)"
msgstr ""
"Structure de la page d'accueil (seulement pour les utilisateurs avancés)"

msgid "The structure of the homepage"
msgstr "La structure de la page d'accueil"

msgid "Homepage redirect"
msgstr "Redirection vers la page d'accueil"

msgid "Yes, to directories"
msgstr "Oui, aux annuaires"

msgid "Yes, to events"
msgstr "Oui, aux événements"

msgid "Yes, to forms"
msgstr "Oui, aux formulaires"

msgid "Yes, to publications"
msgstr "Oui, aux publications"

msgid "Yes, to reservations"
msgstr "Oui, aux réservations"

msgid "Yes, to a non-listed path"
msgstr "Oui, vers un chemin non listé"

msgid "Path"
msgstr "Chemin"

msgid "Please enter a path without schema or host"
msgstr "Veuillez entrer un chemin d'accès sans schéma ou hôte"

msgid "Hide these fields for non-logged-in users"
msgstr "Masquer ces champs pour les utilisateurs non connectés"

msgid "People"
msgstr "Personnes"

msgid "Duration of mTAN session"
msgstr "Durée de la séance mTAN"

msgid "Specify in number of seconds"
msgstr "Exprimez le temps en nombre de secondes"

msgid "mTAN Access"
msgstr "Accès au mTAN"

msgid ""
"Prevent further accesses to protected resources after this many have been "
"accessed"
msgstr ""
"Une fois que ce nombre de ressources protégées a été consulté, empêcher tout "
"autre accès à celles-ci"

msgid "Leave empty to disable limiting requests"
msgstr "Laisser vide pour désactiver la limitation des requêtes"

msgid "Prevent further accesses to protected resources in this time frame"
msgstr ""
"Empêcher tout autre accès aux ressources protégées pendant cette période"

msgid "The default map view. This should show the whole town"
msgstr "La vue par défaut de la carte. Cela devrait montrer la ville entière"

msgid "Geo provider"
msgstr "Fournisseur de geo"

msgid "Swisstopo (Default)"
msgstr "Swisstopo (défaut)"

msgid "Swisstopo Aerial"
msgstr "Swisstopo photo aérienne"

msgid "Analytics Code"
msgstr "Code Analytics"

msgid "JavaScript for web statistics support"
msgstr "JavaScript pour l'assistance en matière de statistiques web"

msgid "Analytics URL"
msgstr ""

msgid "URL pointing to the analytics page"
msgstr ""

msgid "Cantonal holidays"
msgstr "Jours fériés cantonaux"

msgid "Aargau"
msgstr "Argovie"

msgid "Appenzell Ausserrhoden"
msgstr "Appenzell Rhodes-Extérieures"

msgid "Appenzell Innerrhoden"
msgstr "Appenzell Rhodes-Intérieures"

msgid "Basel-Landschaft"
msgstr "Bâle-Campagne"

msgid "Basel-Stadt"
msgstr "Bâle-Ville"

msgid "Berne"
msgstr "Berne"

msgid "Fribourg"
msgstr "Fribourg"

msgid "Geneva"
msgstr "Genève"

msgid "Glarus"
msgstr "Glaris"

msgid "Grisons"
msgstr "Grisons"

msgid "Jura"
msgstr "Jura"

msgid "Lucerne"
msgstr "Lucerne"

msgid "Neuchâtel"
msgstr "Neuchâtel"

msgid "Nidwalden"
msgstr "Nidwald"

msgid "Obwalden"
msgstr "Obwald"

msgid "Schaffhausen"
msgstr "Schaffhouse"

msgid "Schwyz"
msgstr "Schwytz"

msgid "Solothurn"
msgstr "Soleure"

msgid "St. Gallen"
msgstr "Saint-Gall"

msgid "Thurgau"
msgstr "Thurgovie"

msgid "Ticino"
msgstr "Tessin"

msgid "Uri"
msgstr "Uri"

msgid "Valais"
msgstr "Valais"

msgid "Vaud"
msgstr "Vaud"

msgid "Zug"
msgstr "Zoug"

msgid "Zürich"
msgstr "Zurich"

msgid "Other holidays"
msgstr "Autres jours fériés"

msgid "Preview"
msgstr "Preview"

msgid "School holidays"
msgstr "Vacances scolaires"

msgid "Format: Day.Month - Description"
msgstr "Format : Jour.Mois - Description"

msgid "Please enter one date per line"
msgstr "Veuillez renseigner une date par ligne"

msgid "Please enter only day and month"
msgstr "Veuillez ne renseigner que des jours et des mois"

#, python-format
msgid "${date} is not a valid date"
msgstr "${date} n'est pas une date valide"

msgid "Format: Day.Month.Year - Day.Month.Year"
msgstr "Format : Jour.Mois.Année - Jour.Mois.Année"

msgid "Please enter one date pair per line"
msgstr "Veuillez renseigner une paire de dates par ligne"

msgid "End date needs to be after start date"
msgstr "La date de fin doit être postérieure à la date de début"

msgid "Email adress for notifications about newly opened tickets"
msgstr ""
"Adresse électronique pour les notifications concernant les tickets ouverts"

msgid "Accept request and close ticket automatically based on:"
msgstr ""
"Accepter la demande et fermer le ticket automatiquement en fonction de :"

msgid "Ticket category"
msgstr "Catégorie de billet"

msgid "User role"
msgstr "Rôle d'utilisateur"

msgid ""
"Accept request and close ticket automatically for these ticket categories"
msgstr ""
"Accepter la demande et fermer le ticket automatiquement pour ces catégories"

msgid ""
"If auto-accepting is not possible, the ticket will be in state pending. Also "
"note, that after the ticket is closed, the submitter can't send any messages."
msgstr ""
"Si l'auto-acceptation n'est pas possible, le ticket sera en état d'attente. "
"Notez également qu'après la fermeture du ticket, l'expéditeur ne peut plus "
"envoyer de messages."

msgid "Accept request and close ticket automatically for these user roles"
msgstr ""
"Accepter la demande et fermer le ticket automatiquement pour ces rôles "
"d'utilisateur"

msgid "User used to auto-accept tickets"
msgstr "Utilisateur pour l'acceptation automatique des tickets"

msgid "Block email confirmation when this ticket category is opened"
msgstr "N'envoyez pas d'e-mail lorsque cette catégorie de billets est ouverte"

msgid "This is enabled by default for tickets that get accepted automatically"
msgstr ""
"Cette option est activée par défaut pour les tickets qui sont acceptés "
"automatiquement."

msgid "Block email confirmation when this ticket category is closed"
msgstr "N'envoyez pas d'e-mail lorsque cette catégorie de billets est fermée"

msgid "Mute all tickets"
msgstr "Désactiver tous les emails de statut pour les tickets"

msgid "Always send email notification if a new ticket message is sent"
msgstr ""
"Toujours envoyer une notification par courriel pour les nouveaux messages de "
"ticket"

msgid "Categories restricted by user group settings"
msgstr "Catégories restreintes par les paramètres du groupe d'utilisateurs"

msgid "Mute tickets individually if the auto-accept feature is enabled."
msgstr ""
"Mettez les tickets en sourdine individuellement si la fonction d'acceptation "
"automatique est activée."

msgid "Enable newsletter"
msgstr "Activer la newsletter"

msgid "Allow secret content in newsletter"
msgstr "Autoriser le contenu secret dans la newsletter"

msgid "Newsletter categories"
msgstr "Catégories de newsletter"

msgid ""
"Example for newsletter topics with subtopics in yaml format. Note: Deeper "
"structures are not supported.\n"
"```\n"
"Organisation:\n"
"  - Topic 1:\n"
"    - Subtopic 1.1\n"
"    - Subtopic 1.2\n"
"  - Topic 2\n"
"  - Topic 3:\n"
"    - Subtopic 3.1\n"
"```"
msgstr ""
"Exemple de sujets de newsletter avec des sous-sujets au format yaml. Note : "
"Les structures plus profondes ne sont pas prises en charge. \n"
"```\n"
"Organisation:\n"
"  - Thème 1:\n"
"  - Sous-thème 1.1\n"
"  - Sous-thème 1.2\n"
"  - Thème 2\n"
"  - Thème 3:\n"
"  - Sous-thème 3.1```"

msgid "Invalid YAML format. Please refer to the example."
msgstr "Format YAML non valide. Veuillez vous référer à l'exemple."

msgid ""
"Invalid format. Please define an organisation name with topics and subtopics "
"according the example."
msgstr ""
"Format non valide. Veuillez définir un nom d'organisation avec des sujets et "
"des sous-sujets selon l'exemple."

msgid ""
"Invalid format. Please define topics and subtopics according to the example."
msgstr ""
"Format non valide. Veuillez définir les thèmes et les sous-thèmes selon "
"l'exemple."

msgid ""
"Invalid format. Only topics and subtopics are allowed - no deeper structures "
"supported."
msgstr ""
"Format non valide. Seuls les sujets et les sous-sujets sont autorisés - "
"aucune structure plus profonde n'est prise en charge."

msgid "Old domain"
msgstr "Ancien domaine"

msgid "Test migration"
msgstr "Tester migration"

msgid "Compares links to the current domain"
msgstr "Compare les liens avec le domaine actuel"

msgid "Use a domain name without http(s)"
msgstr "Utiliser un domaine sans http(s)"

msgid "Domain must contain a dot"
msgstr "Le domaine doit contenir un point"

msgid "Choose which links to check"
msgstr "Choisissez les liens à vérifier"

msgid "External links only"
msgstr "Liens externes uniquement"

msgid "Internal links only"
msgstr "Liens internes uniquement"

msgid "Link must start with 'https'"
msgstr "Le lien doit commencer par 'https'"

msgid "Username"
msgstr "Nom d'utilisateur"

msgid "Username for the associated Gever account"
msgstr "Nom d'utilisateur pour le compte Gever associé"

msgid "Password"
msgstr "Mot de passe"

msgid "Password for the associated Gever account"
msgstr "Mot de passe pour le compte Gever associé"

msgid "Gever API Endpoint where the documents are uploaded."
msgstr "Point de terminaison de l'API Gever où les documents sont téléchargés."

msgid "Website address including https://"
msgstr "Adresse du site internet avec https://"

msgid "API Key"
msgstr "clé API"

msgid "Read only"
msgstr "Lecture seule"

msgid "Submit your event"
msgstr "Soumettez votre événement"

msgid "Enables website visitors to submit their own events"
msgstr "Permet aux visiteurs du site web de soumettre leurs propres événements"

msgid "Delete events in the past"
msgstr "Supprimer les événements passés"

msgid "Events are automatically deleted once they have occurred"
msgstr ""
"Les événements sont automatiquement supprimés une fois qu'ils se sont "
"produits"

msgid "Values of the location filter"
msgstr "Valeurs du filtre de localisation"

msgid "Choose the filter type for events (default is 'Tags')"
msgstr ""
"Choisissez le type de filtre pour les événements (la valeur par défaut est "
"'tags')"

msgid "A predefined set of tags"
msgstr "Un ensemble prédéfini de balises"

msgid "Manually configurable filters"
msgstr "Filtres configurables manuellement"

msgid "Both, predefined tags as well as configurable filters"
msgstr "Les deux, balises prédéfinies et filtres configurables"

msgid "Documents"
msgstr "Documents"

msgid "General event documents"
msgstr "Documents généraux de l'événement"

msgid "Duration from opening a ticket to its automatic archival"
msgstr "Durée entre l'ouverture d'un ticket et son archivage automatique"

msgid "Duration from archived state until deleted automatically"
msgstr "Durée de l'état archivé jusqu'à la suppression automatique"

msgid "E-Mail Address"
msgstr "Adresse e-mail"

msgid ""
"Select newsletter categories your are interested in. You will receive the "
"newsletter if it reports on at least one of the subscribed categories."
msgstr ""
"Sélectionnez les catégories de lettres d'information qui vous intéressent. "
"Vous recevrez la newsletter si elle traite d'au moins une des catégories "
"souscrites."

msgid "Submission Window"
msgstr "Fenêtre de soumission"

msgid "A submission window with this title already exists."
msgstr "Une fenêtre de soumission avec ce titre existe déjà."

#, python-format
msgid ""
"The date range overlaps with an existing submission window (${range}). "
"Either choose a different date range or give this window a title to "
"differenciate it from other windows."
msgstr ""
"L'intervalle de dates chevauche une fenêtre de soumission existante "
"(${range}). Choisissez un autre intervalle de dates ou donnez un titre à "
"cette fenêtre pour la différencier des autres fenêtres."

msgid "Short name to identify the text module"
msgstr "Nom court pour identifier le module de texte"

msgid "Your note about this ticket"
msgstr "Votre note à propos de ce ticket"

msgid "Attachment"
msgstr "Pièce jointe"

msgid "Message"
msgstr "Message"

msgid "The message is empty"
msgstr "Le message est vide"

msgid "Notify me about replies"
msgstr "M'avertir des réponses"

msgid "Setting \"Always notify\" is active"
msgstr "Le paramètre \"Toujours notifier\" est actif"

msgid "BCC"
msgstr "BCC"

msgid "You can send a copy of the message to one or more recipients"
msgstr ""
"Vous pouvez envoyer une copie du message à un ou plusieurs destinataires"

msgid "Email"
msgstr "Email"

msgid "User"
msgstr "Utilisateur"

msgid "Admin"
msgstr "Admin"

msgid "Editor"
msgstr "Rédacteur"

msgid "Member"
msgstr "Membres"

msgid "State"
msgstr "État"

msgid "Active"
msgstr "Actif"

msgid "Inactive"
msgstr "Inactif"

msgid "Role"
msgstr "Rôle"

msgid "Yubikey"
msgstr "Yubikey"

msgid "Plug your YubiKey into a USB slot and press it."
msgstr "Branchez votre YubiKey sur un port USB et appuyez dessus."

msgid "Administrators and editors must use a Yubikey"
msgstr "Les administrateurs et les programmateurs doivent utiliser une YubiKey"

msgid "Invalid Yubikey"
msgstr "YubiKey non valide"

#, python-format
msgid "This Yubikey is already used by ${username}"
msgstr "Cette YubiKey est déjà utilisée par ${username}"

msgid "The users e-mail address (a.k.a. username)"
msgstr "L'adresse e-mail de l'utilisateur (alias le nom d'utilisateur)"

msgid "Send Activation E-Mail with Instructions"
msgstr "Envoyer un e-mail d'activation avec des directives"

msgid "A user with this e-mail address exists already"
msgstr "Un utilisateur avec cette adresse e-mail existe déjà"

msgid ""
"Users can only be in one group. If they already belong to another group and "
"get added here, they will automatically get removed from the other group."
msgstr ""
"Les utilisateurs ne peuvent faire partie que d'un seul groupe. S'ils "
"appartiennent déjà à un autre groupe et sont ajoutés ici, ils seront "
"automatiquement retirés de l'autre groupe. "

msgid "Ticket permissions"
msgstr "Autorisation des tickets"

msgid "Restricts access and gives permission to these ticket categories"
msgstr "Restreint l'accès et donne la permission à ces catégories de tickets"

msgid "Directories"
msgstr "Répertoires"

msgid ""
"Directories for which this user group is responsible. If activated, ticket "
"notifications for this group are only sent for these directories"
msgstr ""
"Annuaires dont ce groupe d'utilisateurs est responsable. Si cette option est "
"activée, les les notifications de tickets pour ce groupe ne sont envoyées "
"que pour ces annuaires"

msgid "Send a periodic status e-mail."
msgstr "Envoyer un e-mail d'état périodique."

msgid "Daily (exluding the weekend)"
msgstr "Quotidiennement (sauf le week-end)"

msgid "Weekly (on mondays)"
msgstr "Hebdomadaire (le lundi)"

msgid "Monthly (on first monday of the month)"
msgstr "Mensuel (le premier lundi du mois)"

msgid "Never"
msgstr "Jamais"

msgid "Disabled"
msgstr "Désactivé"

msgid "6 months"
msgstr "6 mois"

msgid "1 year"
msgstr "1 an"

msgid "2 years"
msgstr "2 ans"

msgid "3 years"
msgstr "3 ans"

msgid "Linked file"
msgstr "Fichier lié"

msgid "Keep link"
msgstr "Conserver le lien"

msgid "Delete link"
msgstr "Supprimer le lien"

msgid "Replace link"
msgstr "Remplacer le lien"

msgid "Choose existing file"
msgstr "Choisir parmi des fichiers existants"

msgid "Link additional files"
msgstr "Lier des fichiers supplémentaires"

msgid "All directories"
msgstr "Tous les dossiers"

msgid "All events"
msgstr "Tous les événements"

msgid "Daypass"
msgstr "Carte journalière"

msgid "Conference room"
msgstr "Salle de conférence"

#, python-format
msgid "150 years {organisation}"
msgstr "{organisation} de 150 ans"

msgid "Sports facility"
msgstr "Installations sportives"

msgid "We celebrate our 150th anniversary."
msgstr "Nous célébrons notre 150e anniversaire."

msgid "General Assembly"
msgstr "Assemblée générale"

msgid "Communal hall"
msgstr "Salle communale"

msgid "As every year."
msgstr "Comme chaque année."

msgid "Community Gymnastics"
msgstr "Gymnastique communautaire"

msgid "Gymnasium"
msgstr "Gymnase"

msgid "Get fit together."
msgstr "Retrouvons la forme ensemble."

msgid "Women's Club"
msgstr "Club des femmes"

msgid "Football Tournament"
msgstr "Tournoi de football"

msgid "Amateurs welcome!"
msgstr "Les amateurs sont les bienvenus !"

msgid "Sports Association"
msgstr "Association sportive"

msgid "all day"
msgstr "toute la journée"

msgid "Homepage"
msgstr "Page d'accueil"

msgid "Save"
msgstr "Sauver"

msgid "Edit"
msgstr "Modifier"

msgid "QR"
msgstr "QR"

msgid "Delete"
msgstr "Supprimer"

msgid "This form can't be deleted."
msgstr "Ce formulaire ne peut être supprimé."

msgid ""
"There are submissions associated with the form. Those need to be removed "
"first."
msgstr ""
"Il existe des requêtes associées à ce formulaire. Il faut d'abord les "
"supprimer."

msgid "Do you really want to delete this form?"
msgstr "Voulez-vous vraiment supprimer ce formulaire ?"

msgid "This cannot be undone."
msgstr "Cela ne peut être effectué."

msgid "Delete form"
msgstr "Supprimer le formulaire"

msgid "Export"
msgstr "Exporter"

msgid "Change URL"
msgstr "Changer URL"

msgid "Registration Windows"
msgstr "Fenêtres d'inscription"

msgid "Form"
msgstr "Formulaire"

msgid "External form"
msgstr "Formulaire externe"

msgid "New external form"
msgstr "Nouveau formulaire externe"

msgid "Do you really want to delete this submission window?"
msgstr "Voulez-vous vraiment supprimer cette fenêtre de soumission ?"

msgid ""
"Submissions associated with this submission window will be deleted as well."
msgstr "Les soumissions associées à cette fenêtre de soumission seront "

msgid "Delete submission window"
msgstr "Supprimer la fenêtre de soumission"

msgid "Results"
msgstr "Résultats"

msgid "Do you really want to delete this survey?"
msgstr "Voulez-vous vraiment supprimer ce sondage ?"

msgid "This cannot be undone. And all submissions will be deleted with it."
msgstr ""
"Cela ne peut être annulé. Et toutes les soumissions seront supprimées avec."

msgid "Delete survey"
msgstr "Supprimer le sondage"

msgid "Submission Windows"
msgstr "Fenêtres de soumission"

msgid "Survey"
msgstr "Sondage"

msgid "Person"
msgstr "Personne"

msgid "Do you really want to delete this person?"
msgstr "Voulez-vous vraiment supprimer cette personne ?"

msgid "Delete person"
msgstr "Supprimer la personne"

msgid "Delete archived tickets"
msgstr "Supprimer les tickets archivés"

msgid "Do you really want to delete all archived tickets?"
msgstr "Voulez-vous vraiment supprimer tous les tickets archivés ?"

msgid "Accept ticket"
msgstr "Accepter le ticket"

msgid "This ticket can't be closed."
msgstr "Ce ticket ne peut pas être fermé."

msgid "This ticket requires a decision, but no decision has been made yet."
msgstr "Ce ticket nécessite une décision, mais aucune n'a encore été prise."

msgid "Close ticket"
msgstr "Fermer le ticket"

msgid "Reopen ticket"
msgstr "Ré-ouvrir le ticket"

msgid "Archive ticket"
msgstr "Archiver le ticket"

msgid "Recover from archive"
msgstr "Récupérer dans les archives"

msgid "Delete Ticket"
msgstr "Supprimer le ticket"

msgid "Assign ticket"
msgstr "Attribuer le ticket"

msgid "New Note"
msgstr "Nouveau commentaire"

msgid "PDF"
msgstr "PDF"

msgid "Download files"
msgstr "Télécharger les fichiers"

msgid "New Message"
msgstr "Nouveau message"

msgid "Ticket Status"
msgstr "Statut du ticket"

msgid "Text module"
msgstr "Module de texte"

msgid "Do you really want to delete this text module?"
msgstr "Voulez-vous vraiment supprimer ce module de texte ?"

msgid "Delete text module"
msgstr "Supprimer le module de texte"

msgid "Reservations"
msgstr "Réservations"

msgid "Recipients"
msgstr "Destinataires"

msgid "Room"
msgstr "Espace"

msgid "Resource Item"
msgstr "Article"

msgid "External resource link"
msgstr "Lien de ressource externe"

msgid "New external resource"
msgstr "Nouvelle ressource externe"

msgid "Export All"
msgstr "Exporter tout"

msgid "iFrame"
msgstr "iFrame"

msgid "Find Your Spot"
msgstr "Rechercher les dates"

msgid "E-Mail Recipient"
msgstr "Destinataire de l'e-mail"

msgid "Do you really want to delete this resource?"
msgstr "Voulez-vous vraiment supprimer cette ressource ?"

msgid ""
"This cannot be undone and will take a while depending on the number of "
"reservations."
msgstr ""
"Cette opération ne peut être annulée et prendra un certain temps en fonction "
"du nombre de réservations."

msgid "Delete resource"
msgstr "Supprimer la ressource"

msgid ""
"There are future reservations associated with this resource that will also "
"be deleted. This cannot be undone and will take a while depending on the "
"number of reservations."
msgstr ""
"Des réservations futures associées à cette ressource seront également "
"supprimées. Cette opération ne peut être annulée et prendra un certain temps "
"en fonction du nombre de réservations."

msgid "Clean up"
msgstr "Nettoyer"

msgid "Occupancy"
msgstr "Occupation"

msgid "Subscribe"
msgstr "Souscrire"

msgid "Rules"
msgstr "Règles"

msgid "Edit allocation"
msgstr "Modifier l'allocation"

msgid "Do you really want to delete this allocation?"
msgstr "Voulez-vous vraiment supprimer cette allocation ?"

msgid "Delete allocation"
msgstr "Supprimer l'allocation"

msgid "This resource can't be deleted."
msgstr "Cette ressource ne peut être supprimée."

msgid "There are existing reservations associated with this resource"
msgstr "Des réservations existantes sont associées à cette ressource"

#, python-format
msgid "Every ${days} until ${end}"
msgstr "Tous les ${days} jusqu'à ${end}"

msgid "Configure"
msgstr "Configurer"

msgid "This event can't be edited."
msgstr "Cet événement ne peut pas être édité."

msgid "Imported events can not be edited."
msgstr "Les événements importés ne peuvent pas être édités."

msgid "Do you really want to delete this event?"
msgstr "Voulez-vous vraiment supprimer cet événement ?"

msgid "Delete event"
msgstr "Supprimer l'événement"

msgid "This event can't be deleted."
msgstr "Cet événement ne peut être supprimé."

msgid "To remove this event, go to the ticket and reject it."
msgstr "Pour supprimer cet événement, allez sur le ticket et refusez-le."

msgid "Withdraw event"
msgstr "Retirer l'événement"

msgid "Do you really want to withdraw this event?"
msgstr "Voulez-vous retirer l'événement?"

msgid "You can re-publish an imported event later."
msgstr "Vous pouvez republier un événement importé plus tard."

msgid "Re-publish event"
msgstr "Republier l'événement"

msgid "Newsletter"
msgstr "Newsletter"

msgid "New"
msgstr "Nouveau"

msgid "Subscribers"
msgstr "Abonnés"

msgid "Test"
msgstr "Test"

msgid "Delete newsletter"
msgstr "Supprimer la newsletter"

msgid "Photo Albums"
msgstr "Albums photo"

msgid "Manage images"
msgstr "Gérer les images"

msgid "Photo Album"
msgstr "Album photo"

msgid "Choose images"
msgstr "Choisir des images"

msgid "Delete photo album"
msgstr "Supprimer l'album photo"

msgid "Usermanagement"
msgstr "Gestion de l'utilisateur"

msgid "Create Signup Link"
msgstr "Créez un lien d'inscription"

msgid "User group"
msgstr "Groupe d'utilisateurs"

msgid "Do you really want to delete this user group?"
msgstr "Voulez-vous vraiment supprimer ce groupe d'utilisateurs ?"

msgid "Delete user group"
msgstr "Supprimer le groupe d'utilisateurs"

msgid "Exports"
msgstr "Exports"

msgid "Payment Providers"
msgstr "Opérateurs de paiement"

msgid "Synchronise"
msgstr "Synchroniser"

msgid "Directory"
msgstr "Dossier"

#, python-format
msgid "Do you really want to delete \"${title}\"?"
msgstr "Voulez-vous vraiment supprimer « ${title} » ?"

msgid "All entries will be deleted as well!"
msgstr "Toutes les entrées seront également supprimées !"

msgid "Delete directory"
msgstr "Supprimer le dossier"

msgid "Entry"
msgstr "Entrée"

msgid "Published"
msgstr "Publié"

msgid "Upcoming"
msgstr "A l'anvenir"

msgid "Past"
msgstr "Passé"

msgid "Choose filter"
msgstr "Sélectionner un filtre"

msgid "Delete entry"
msgstr "Supprimer l'entrée"

msgid "Dashboard"
msgstr "Dashboard"

msgid "Do you really want to delete this external link?"
msgstr "Voulez-vous vraiment supprimer ce lien externe?"

msgid "Delete external link"
msgstr "Supprimer lien externe"

msgid "Sort"
msgstr "Trier"

msgid "The submission was adopted"
msgstr "La proposition a été adoptée"

msgid "The entry is not valid, please adjust it"
msgstr "L'entrée n'est pas valide, veuillez la rectifier"

msgid "An entry with this name already exists"
msgstr "Une entrée du même nom existe déjà"

msgid "Your directory submission has been adopted"
msgstr "Votre proposition de répertoire a été adoptée"

msgid "Your change request has been applied"
msgstr "Votre demande de modification a été effectuée"

msgid "The change request was applied"
msgstr "La demande de modification a été effectuée"

msgid "The submission was rejected"
msgstr "La proposition a été rejetée"

msgid "Your directory entry submission has been rejected"
msgstr "La soumission de votre entrée dans l'annuaire a été rejetée"

msgid "The entry submission has been rejected"
msgstr "La soumission d'entrée a été rejetée"

msgid "Your directory change submission has been rejected"
msgstr "Votre demande de modification de l'annuaire a été rejetée"

msgid "The change submission has been rejected"
msgstr "La soumission de changement a été rejetée"

msgid "The rejection was already withdrawn"
msgstr "Le rejet a déjà été retiré"

msgid "The directory entry submission rejection has been withdrawn"
msgstr "Le rejet de la soumission d'entrée dans l'annuaire a été retiré"

msgid "The rejection of the entry has been withdrawn"
msgstr "Le rejet de l'entrée a été retiré"

msgid "The directory change submission rejection has been withdrawn"
msgstr "Le rejet de la demande de modification de l'annuaire a été retiré"

msgid "The rejection of the change has been withdrawn"
msgstr "Le rejet de la modification a été retiré "

msgid "Through URL only (not listed)"
msgstr "Via URL uniquement (non répertorié)"

msgid "Only by privileged users or after submitting a mTAN"
msgstr ""
"Uniquement par les utilisateurs privilégiés ou après avoir soumis un mTAN"

msgid "Through URL only after submitting a mTAN (not listed)"
msgstr "Via URL uniquement et après avoir soumis un mTAN (non répertorié)"

msgid "Members may view occupancy"
msgstr "Les membres peuvent voir l'occupation "

msgid ""
"The occupancy view shows the e-mail addresses submitted with the "
"reservations, so we only recommend enabling this for internal resources "
"unless all members are sworn to uphold data privacy."
msgstr ""
"L'affichage de l'occupation indique les adresses électroniques soumises avec "
"les réservations. Nous vous recommandons donc de ne l'activer que pour les "
"ressources internes, à moins que tous les membres ne soient tenus de "
"respecter la confidentialité des données."

msgid "Visible on homepage"
msgstr "Visible sur la page d'accueil"

msgid "Visibility"
msgstr "Visibilité"

msgid ""
"- '-' will be converted to a bulleted list\n"
"- Urls will be transformed into links\n"
"- Emails and phone numbers as well"
msgstr ""
"- Les \"-\" seront convertis en liste à puces.\n"
"- Les urls seront transformées en liens\n"
"- Les e-mails et les numéros de téléphone aussi"

msgid "Inherit address from another topic"
msgstr "Hériter de l'adresse d'un autre sujet"

msgid "Topic to inherit from"
msgstr "Sujet dont on hérite"

msgid "Hide contact info in sidebar"
msgstr "Nascondi le informazioni di contatto nella sidebar"

msgid "Show people on bottom of main page (instead of sidebar)"
msgstr ""
"Afficher les personnes en bas de la page principale (au lieu de la barre "
"latérale)"

msgid "Use text instead of lead in the newsletter"
msgstr "Utiliser le texte au lieu de l'introduction dans le newsletter"

msgid "Select additional person"
msgstr "Sélectionnez une personne supplémentaire"

msgid "No results match"
msgstr "Aucun résultat ne correspond"

msgid "List this function in the page of this person"
msgstr "Afficher cette fonction sur la page de cette personne"

msgid "Use Western ordered names"
msgstr "Utiliser des noms occidentaux ordonnés"

msgid "For instance Franz Müller instead of Müller Franz"
msgstr "Par exemple Franz Müller au lieu de Müller Franz"

msgid "A resource with this name already exists"
msgstr "Une ressource portant ce nom existe déjà"

msgid "Enable honey pot"
msgstr "Activer les honey pot"

msgid "Spam protection"
msgstr "Protection contre le spam"

msgid "Show image on preview on the parent page"
msgstr "Afficher l'image sur l'aperçu de la page parent"

msgid "Show image on page"
msgstr "Afficher l'image sur la page"

msgid "As first element of the content"
msgstr "Come primo elemento del contenuto"

msgid "As a full width header"
msgstr "Come immagine di intestazione a tutta larghezza"

msgid "Show file links in sidebar"
msgstr "Afficher les liens vers les fichiers dans la barre latérale"

msgid ""
"Files linked in text and uploaded files are no longer displayed in the "
"sidebar if this option is deselected."
msgstr ""
"Les fichiers liés dans le texte et les fichiers chargés ne sont plus "
"affichés dans la barre latérale si cette option est désélectionnée."

msgid "Sidebar links"
msgstr "Liens dans la barre latérale"

msgid "Delete content when expired"
msgstr "Supprimer le contenu lorsqu'il est expiré"

msgid "This content is automatically deleted if the end date is in the past"
msgstr ""
"Ce contenu est automatiquement supprimé lorsque la date de fin est dépassée"

msgid "Delete content"
msgstr "Supprimer le contenu"

msgid "Photo album"
msgstr "Album photo"

msgid "In future"
msgstr "Dans le futur"

msgid "This month"
msgstr "Ce mois-ci"

msgid "Last month"
msgstr "Le mois dernier"

msgid "This year"
msgstr "Cette année"

msgid "Last year"
msgstr "L'an dernier"

msgid "Older"
msgstr "Plus âgés"

msgid "Do you really want to delete this note?"
msgstr "Voulez-vous vraiment supprimer cette note ?"

msgid "Delete Note"
msgstr "Supprimer la note"

msgid "Always visible on homepage"
msgstr "Toujours visible sur la page d'accueil"

msgid "Search for available dates"
msgstr "Rechercher les dates disponibles"

msgid "Neujahrestag"
msgstr "Nouvel an"

msgid "Berchtoldstag"
msgstr "Saint-Berchtold"

msgid "Heilige Drei Könige"
msgstr "Épiphanie"

msgid "Jahrestag der Ausrufung der Republik"
msgstr "Instauration de la République"

msgid "Josefstag"
msgstr "Saint-Joseph"

msgid "Näfelser Fahrt"
msgstr "Näfelser Fahrt"

msgid "Ostern"
msgstr "Pâques"

msgid "Karfreitag"
msgstr "Vendredi Saint"

msgid "Ostermontag"
msgstr "Lundi de Pâques"

msgid "Tag der Arbeit"
msgstr "Fête du travail"

msgid "Auffahrt"
msgstr "Ascension"

msgid "Pfingsten"
msgstr "Pentecôte"

msgid "Pfingstmontag"
msgstr "Lundi de Pentecôte"

msgid "Fronleichnam"
msgstr "Fète-Dieu"

msgid "Fest der Unabhängigkeit"
msgstr "Commémoration du plébiscite jurassien"

msgid "Peter und Paul"
msgstr "Sts Pierre et Paul"

msgid "Nationalfeiertag"
msgstr "Fête nationale Suisse"

msgid "Mariä Himmelfahrt"
msgstr "Assomption"

msgid "Bruder Klaus"
msgstr "Bruder Klaus"

msgid "Allerheiligen"
msgstr "La Toussaint"

msgid "Mariä Empfängnis"
msgstr "Immaculée Conception"

msgid "Escalade de Genève"
msgstr "Escalade de Genève"

msgid "Weihnachten"
msgstr "Noël"

msgid "Stephanstag"
msgstr "Saint-Étienne"

msgid "Wiederherstellung der Republik"
msgstr "Restauration de la République"

msgid "Form Submissions"
msgstr "Envois de formulaire"

msgid ""
"This is not the oldest undecided submission of this registration window. Do "
"you really want to confirm this submission?"
msgstr ""
"Ce n'est pas la plus ancienne soumission indécise de cette fenêtre "
"d'inscription. Voulez-vous vraiment confirmer cette soumission ?"

msgid ""
"By confirming this submission, you will prefer this over a submission that "
"came in earlier."
msgstr ""
"En confirmant cette soumission, vous la préférez à une soumission arrivée "
"plus tôt."

msgid "Confirm registration"
msgstr "Confirmer l'inscription"

msgid "Deny registration"
msgstr "Refuser l'inscription"

msgid "Cancel registration"
msgstr "Annuler l'inscription"

msgid "Edit submission"
msgstr "Modifier votre envoi"

msgid "Accept all reservations"
msgstr "Accepter toutes les réservations"

msgid "Details about the reservation"
msgstr "Détails à propos de la réservation"

msgid "Edit details"
msgstr "Modifier les détails"

msgid "Accept all with message"
msgstr "Tout accepter avec message"

msgid "Reject all"
msgstr "Tout refuser"

msgid "Do you really want to reject all reservations?"
msgstr "Voulez-vous vraiment refuser toutes les réservations ?"

msgid "Rejecting these reservations can't be undone."
msgstr "Le refus de ces réservations est irréversible."

msgid "Reject reservations"
msgstr "Refuser les réservations"

msgid "Reject all with message"
msgstr "Tout refuser avec message"

#, python-format
msgid "Reject ${title}"
msgstr "Refuser ${title}"

msgid "Do you really want to reject this reservation?"
msgstr "Voulez-vous vraiment refuser cette réservation ?"

#, python-format
msgid "Rejecting ${title} can't be undone."
msgstr "Refuser ${title} est irréversible."

msgid "Reject reservation"
msgstr "Refuser la réservation"

#.
#. Used in sentence: "${event} published."
msgid "Event"
msgstr "Événement"

msgid "Accept event"
msgstr "Accepter l'événement"

msgid "Edit event"
msgstr "Modifier l'événement"

msgid "Reject event"
msgstr "Refuser l'événement"

msgid "Do you really want to reject this event?"
msgstr "Voulez-vous vraiment refuser cet événement?"

msgid "Rejecting this event can't be undone."
msgstr "Rejeter cet événement est irréversible."

msgid "Directory Entry Submissions"
msgstr "Propositions d'entrée de répertoire"

msgid "Adopt"
msgstr "Adopter"

msgid "View directory entry"
msgstr "Voir l'entrée de répertoire"

msgid "Withdraw rejection"
msgstr "Retirer le refus"

msgid ""
"This directory entry has been rejected. Do you want to withdraw the "
"rejection?"
msgstr ""
"Cette entrée de répertoire a été rejetée. Voulez-vous retirer le rejet?"

msgid ""
"This directory change has been rejected. Do you want to withdraw the "
"rejection?"
msgstr ""
"Cette modification de répertoire a été rejetée. Voulez-vous retirer le "
"rejet ?"

msgid "Reject change request"
msgstr "Rejeter la demande de modification"

msgid "Do you really want to reject this change?"
msgstr "Voulez-vous vraiment rejeter cette modification?"

msgid "Reject change"
msgstr "Rejeter le changement"

msgid "Reject entry"
msgstr "Rejeter l'entrée"

msgid "Do you really want to reject this entry?"
msgstr "Souhaitez-vous vraiment rejeter cette entrée ?"

msgid "Chats"
msgstr "Chats"

msgid "Link"
msgstr "Lien"

msgid "New Link"
msgstr "Nouveau lien"

msgid "Added a new link"
msgstr "A ajouté un nouveau lien"

msgid "Edit Link"
msgstr "Modifier le lien"

msgid "Move Link"
msgstr "Déplacer le lien"

msgid "The link was deleted"
msgstr "Le lien a été supprimé"

#, python-format
msgid "Do you really want to delete the link \"${title}\"?"
msgstr "Voulez-vous vraiment supprimer le lien « ${title} » ?"

msgid "Topic"
msgstr "Rubrique"

msgid "New Topic"
msgstr "Nouveau sujet"

msgid "Added a new topic"
msgstr "A ajouté un nouveau sujet"

msgid "Edit Topic"
msgstr "Modifier le sujet"

msgid "Move Topic"
msgstr "Déplacer le sujet"

msgid "The topic was deleted"
msgstr "Le sujet a été supprimé"

msgid "Delete topic"
msgstr "Supprimer le sujet"

#, python-format
msgid "Do you really want to delete the topic \"${title}\"?"
msgstr "Voulez-vous vraiment supprimer le sujet « ${title} » ?"

msgid "News"
msgstr "Nouvelles"

msgid "Add News"
msgstr "Ajouter des nouvelles"

msgid "Added news"
msgstr "Nouvelles ajoutées"

msgid "Edit News"
msgstr "Modifier les nouvelles"

msgid "The news was deleted"
msgstr "Les nouvelles ont été supprimées"

msgid "Delete news"
msgstr "Supprimez les nouvelles"

#, python-format
msgid "Do you really want to delete the news \"${title}\"?"
msgstr "Voulez-vous vraiment supprimer les nouvelles « ${title} » ?"

msgid "Add iFrame"
msgstr "Ajouter une iFrame"

msgid "Added iFrame"
msgstr "Ajout d'une iFrame"

msgid "Edit iFrame"
msgstr "Modifier l'iFrame"

msgid "The iFrame was deleted"
msgstr "L'iFrame a été supprimée"

msgid "Delete iFrame"
msgstr "Supprimer l'iFrame"

#, python-format
msgid "Do you really want to delete the iFrame \"${title}\"?"
msgstr "Voulez-vous vraiment supprimer l'iFrame « ${title} » ?"

msgid "Copy"
msgstr "Copie"

msgid "Paste"
msgstr "Coller"

msgid "Please note that this page has subpages which will also be deleted!"
msgstr ""
"Veuillez noter que cette page contient des sous-pages qui seront également "
"supprimées !"

msgid "This page can't be deleted."
msgstr "Cette page ne peut pas être supprimée."

msgid ""
"This page has subpages. Only administrators can delete pages with subpages. "
"To delete this page, delete all subpages first or ask an administrator to do "
"it for you."
msgstr ""
"Cette page contient des sous-pages. Seuls les administrateurs peuvent "
"supprimer des pages avec des sous-pages. Pour supprimer cette page, "
"supprimez d'abord toutes les sous-pages, ou demandez à un administrateur de "
"le faire pour vous."

msgid "Source"
msgstr "Source"

msgid "Subject"
msgstr "Sujet"

msgid "Owner"
msgstr "Propriétaire"

msgid "Created"
msgstr "Créé"

msgid "Reaction Time"
msgstr "Temps de réaction"

msgid "Process Time"
msgstr "Temps de traitement"

msgid "Event Source"
msgstr "Source d'événement"

msgid "Payment"
msgstr "Paiement"

msgid "Total Amount"
msgstr "Montant total"

msgid ""
"The record behind this ticket was removed. The following information is a "
"snapshot kept for future reference."
msgstr ""
"Le dossier lié à ce ticket a été supprimé. L'information suivante est un "
"instantané conservé pour une référence future."

msgid "Summary"
msgstr "Sommaire"

msgid "No rules defined."
msgstr "Aucune règle définie."

msgid ""
"Api keys can be used to ensure you're not being rate limited. They are not "
"required to use the API."
msgstr ""
"Les clés API peuvent être utilisées pour s'assurer que vous n'êtes pas "
"limité en débit. Il n'est pas nécessaire d'utiliser l'API."

msgid "Application Keys"
msgstr "Clés d'application"

msgid "Key"
msgstr "Clé"

msgid "Last used"
msgstr "Dernière utilisation"

msgid "Add Key"
msgstr "Ajouter une clé"

msgid "State:"
msgstr "État :"

msgid "Owner:"
msgstr "Propriétaire :"

msgid "Kind:"
msgstr "Type :"

msgid "No directories defined yet."
msgstr "Aucun dossier défini pour l'instant."

msgid "No entries found."
msgstr "Aucune entrée trouvée."

msgid "Propose entry"
msgstr "Proposer une entrée"

msgid "Something missing? Propose a new entry."
msgstr "Il manque quelque chose ? Proposez une nouvelle entrée."

msgid "Actions"
msgstr "Actions"

msgid "Get notifications on new entries"
msgstr "Recevoir des notifications sur les nouvelles entrées"

msgid "External link"
msgstr "Lien externe"

msgid "More information"
msgstr "Plus de renseignements"

msgid "Change Request"
msgstr "Demande de modification"

msgid "Found an error? Propose a change to this entry."
msgstr ""
"Vous avez trouvé une erreur ? Proposez une modification à apporter à cette "
"entrée."

msgid ""
"Subscribers may always unsubscribe themselves through a link shown at the "
"bottom of the newsletter. If you unsubscribe them here, they will not be "
"notified."
msgstr ""
"Les abonnés peuvent toujours se désinscrire à travers un lien affiché au bas "
"du bulletin d'information. Si vous vous désabonnez ici, ils ne seront pas "
"informés. "

msgid "Unsubscribe"
msgstr "Se désabonner"

msgid "unsubscribe"
msgstr "se désabonner"

msgid ""
"Your edit requires a migration of existing entries. Please confirm the "
"following changes."
msgstr ""
"Votre modification requiert la migration d'entrées existantes. Veuillez "
"confirmer les changements suivants."

msgid ""
"Changes are detected using a heuristic. Therefore it is possible that your "
"changes were misdetected. If in doubt, press cancel and try to change the "
"directory in small increments."
msgstr ""
"Les changements sont détectés selon une technique heuristique. Il est donc "
"possible que vos changements soient mal détectés. Si vous avez un doute, "
"veuillez appuyer sur Annuler, et essayer de faire les changements dans le "
"dossier par petites incrémentations."

msgid "For additional safety you can also download a backup before continuing:"
msgstr ""
"Pour plus de sécurité, vous pouvez également télécharger une sauvegarde "
"avant de continuer :"

msgid "Download backup"
msgstr "Télécharger une sauvegarde"

msgid ""
"There was an error while migrating your directory! You can fix the displayed "
"entries in a separate window and then continue here."
msgstr ""
"Une erreur est survenue lors de la migration de votre dossier ! Vous pouvez "
"résoudre les problèmes concernant les entrées affichées dans une autre "
"fenêtre, puis continuer ici."

msgid "Added:"
msgstr "Ajouté :"

msgid "Removed:"
msgstr "Retiré :"

msgid "Renamed:"
msgstr "Renommé :"

msgid "Changed:"
msgstr "Changé :"

msgid "Confirm"
msgstr "Confirmer"

msgid "There was an error while importing your directory!"
msgstr "Une erreur est survenue lors de l'importation de votre dossier !"

msgid "Embed iFrame"
msgstr "Intégrer l'iFrame"

msgid "You can copy the following code to embed this page as an iFrame:"
msgstr ""
"Vous pouvez copier le code suivant pour intégrer cette page en tant qu' "
"iFrame:"

msgid ""
"Please review your data and press \"Complete\" to finalize the process. If "
"there's anything you'd like to change, click on \"Edit\" to return to the "
"filled-out form."
msgstr ""
"Veuillez vérifier vos données et appuyez sur « Compléter » pour finaliser le "
"processus. S'il y a quelque chose que vous souhaitez modifier, cliquez sur "
"« Modifier » pour retourner sur le formulaire complété."

msgid ""
"The image shown in the list view is a square. To have your image shown fully "
"in the list view, you need to use a square image."
msgstr ""
"L'image affichée dans la liste est un carré. Pour que votre image s'affiche "
"entièrement dans la liste, vous devez utiliser une image carrée."

msgid "Complete"
msgstr "Complet"

msgid "Entries in export: ${count}"
msgstr "Entrées dans l'exportation: ${count}"

msgid "No exports available."
msgstr "Aucune exportation disponible."

msgid "Upload"
msgstr "Télécharger"

msgid "Just Uploaded"
msgstr "Mis en ligne à l'instant"

msgid "Extension"
msgstr "Extension"

msgid "Upload Date"
msgstr "Date de téléchargement"

msgid "All Files"
msgstr "Tous les fichiers"

msgid "No files uploaded yet"
msgstr "Aucun fichier téléchargé pour le moment"

msgid "All dates"
msgstr "Toutes les dates"

msgid "Unavailable"
msgstr "Indisponible"

msgid "No dates found"
msgstr "Aucune date trouvée"

msgid "You are trying to open a page for which you are not authorized."
msgstr "Vous essayez d'ouvrir une page pour laquelle vous n'êtes pas autorisé."

msgid "Please follow this link to login with a different user."
msgstr ""
"Veuillez suivre ce lien pour vous connecter en tant qu'utilisateur différent."

msgid "Please follow this link to login."
msgstr "Veuillez suivre ce lien pour vous connecter."

msgid "No forms defined yet."
msgstr "Aucun formulaire défini pour le moment."

msgid ""
"To edit the image descriptions, click on one, enter your descrption and "
"press return. To abort press escape."
msgstr ""
"Pour modifier les descriptions d'image, cliquez sur une image, saisissez "
"votre description et appuyez sur retour. Pour interrompre, appuyez sur "
"sortir."

msgid "No images uploaded yet"
msgstr "Aucune image téléchargée pour le moment"

msgid "This album does not contain any images yet."
msgstr "Cet album ne contient pas encore d'images."

msgid "No photo albums defined yet."
msgstr "Aucun album photo défini pour le moment."

msgid "Skip navigation"
msgstr "Ignorez la navigation"

msgid "Straight to ..."
msgstr "Directement à ..."

msgid "Back to the homepage"
msgstr "Retour à la page d'accueil"

msgid "Search"
msgstr "Chercher"

msgid "The form contains errors. Please check the marked fields."
msgstr ""
"Le formulaire contient des erreurs. Prière de vérifier les champs entourés."

msgid "Copied to Clipboard!"
msgstr "Copié dans le presse-papiers!"

msgid "Total"
msgstr "Total"

msgid "Healthy"
msgstr "Santé"

msgid "Errors"
msgstr "Erreurs"

msgid "Duration [s]"
msgstr "Durée [s]"

msgid "Alternatives"
msgstr "Alternatives"

msgid "Don't have an account yet?"
msgstr "Vous n'avez pas encore de compte ?"

msgid "Register now"
msgstr "Inscrivez-vous maintenant"

msgid "Forgot your password?"
msgstr "Avez-vous oublié votre mot de passe ?"

msgid "Reset password"
msgstr "Réinitialisez le mot de passe"

msgid "You are here"
msgstr "Vous êtes ici"

msgid "Privacy Protection"
msgstr "Protection des données"

msgid "About"
msgstr "Impressum"

msgid "Partner"
msgstr "Partenaire"

msgid "more…"
msgstr "plus…"

msgid "Submit"
msgstr "Envoyer"

msgid "Selected Topics"
msgstr "Sujets sélectionnés"

msgid "Drop files to upload"
msgstr "Déposez des fichiers pour télécharger"

msgid "All news"
msgstr "Toutes les nouvelles"

msgid "This site is private but can also be seen by members"
msgstr "Ce site est privé mais peut également être vu par les membres"

msgid "This site is public but requires submitting an mTAN"
msgstr "Ce site est public mais nécessite la soumission d'un mTAN"

msgid "This site is secret and requires submitting an mTAN"
msgstr "Ce site est privé et nécessite la soumission d'un mTAN"

msgid "This site is not published."
msgstr "Cette page n'est pas publiée."

msgid "This site is not public."
msgstr "Ce site n'est pas public."

msgid "This site is not public but it can be seen by members."
msgstr "Ce site n'est pas public mais il peut être vu par les membres."

msgid ""
"This site contains no lead. Leads are used for lists and search results."
msgstr ""
"Cette rubrique ne contient pas d’introduction. Il est important de saisir un "
"texte comme introduction pour faciliter la recherche et les listes."

msgid "Links"
msgstr "Liens"

msgid "Change request"
msgstr "Demande de modification"

msgid "New Entry"
msgstr "Nouvelle entrée"

msgid "Previous Page"
msgstr "Page précédente"

msgid "Next Page"
msgstr "Page suivante"

msgid ""
"Persons living outside the following zipcodes may only reserve this "
"allocation on the ${date}: ${zipcodes}"
msgstr ""
"Les personnes vivant en dehors des localités ayant les codes postaux "
"suivants ne peuvent réserver cette allocation que le ${date} : ${zipcodes}"

msgid "Quota"
msgstr "Quota"

msgid "Initiated"
msgstr "Initié"

msgid "Submitted"
msgstr "Soumis"

msgid "Withdrawn"
msgstr "Retiré"

msgid "List Preview"
msgstr "Aperçu de la liste"

msgid "Additional Information"
msgstr "Information additionnelle"

msgid "Location"
msgstr "Localisation"

msgid "Date and time"
msgstr "Date et heure"

msgid "Recurrence"
msgstr "Récurrence"

msgid "No events found."
msgstr "Aucun événement trouvé."

msgid "Past events"
msgstr "Événements passées"

msgid "Filter by date"
msgstr "Filtrer par date"

msgid "Administrator"
msgstr "Administrateur"

msgid "Administrators"
msgstr "Administrateurs"

msgid "Editors"
msgstr "Éditeurs"

msgid "Members"
msgstr "Membres"

msgid "Close (Esc)"
msgstr "Fermer (Echap)"

msgid "Share"
msgstr "Partager"

msgid "Toggle fullscreen"
msgstr "Basculer en mode plein écran"

msgid "Zoom in/out"
msgstr "Zoom avant/arrière"

msgid ""
"This space holds images from your photo-albums. To show photos add a few "
"photos to an album and mark it as available for the homepage."
msgstr ""
"Cet emplacement contient des images de vos albums de photos. Pour afficher "
"des photos, ajoutez quelques photos à un album et marquez-les comme "
"disponibles pour la page d'accueil."

msgid "Has a digital seal"
msgstr "Possède un sceau digital"

msgid "${count} page"
msgstr "${count} page"

msgid "${count} pages"
msgstr "${count} pages"

msgid "Further occurrences:"
msgstr "Autres dates:"

msgid ""
"Your request will be processed shortly. To see the state of your process "
"your may return to this page at any time. All information on this page has "
"been sent to your e-mail address."
msgstr ""
"Votre demande va être traitée sous peu. Pour suivre l'état d'avancement, "
"vous pouvez revenir sur cette page à tout moment. Toutes les informations "
"présentes sur cette page ont été envoyées à votre adresse e-mail."

msgid ""
"Your request will be processed shortly. To see the state of your process "
"your may return to this page at any time."
msgstr ""
"Votre demande sera traitée sous peu. Pour connaître l'état d'avancement du "
"traitement de votre demande, vous pouvez revenir sur cette page à tout "
"moment."

msgid "Your request has been completed."
msgstr "Votre demande a été traitée."

msgid "Privacy"
msgstr "Confidentialité"

msgid "Send me my entered data by e-mail."
msgstr "M'envoyer mes données saisies par e-mail."

msgid "Pay Online Now"
msgstr "Payer en ligne maintenant"

msgid "Credit Card Fee"
msgstr "Frais de carte de crédit"

msgid "Pay Offline later"
msgstr "Payer hors ligne plus tard"

msgid "Show more"
msgstr "Afficher plus"

msgid "at ${time}"
msgstr "à ${time}"

msgid "Object"
msgstr "Objet"

msgid "Disbursed"
msgstr "Décaissé"

msgid "Digital seal"
msgstr "Sceau électronique"

msgid "Private"
msgstr "Privé"

msgid "Will be published on:"
msgstr "Sera publié sur :"

msgid "Publication date:"
msgstr "Date de publication :"

msgid "Reset"
msgstr "Réinitialiser"

msgid "Not a publication"
msgstr "Pas une publication"

msgid "Content"
msgstr "Contenu"

msgid "1 page"
msgstr "1 page"

msgid "Contains no readable text"
msgstr "Ne contient aucun texte lisible"

msgid "1 word"
msgstr "1 mot"

msgid "${count} words"
msgstr "${count} mots"

msgid "Do you really want to delete this file?"
msgstr "Voulez-vous vraiment supprimer ce fichier ?"

msgid "Delete File"
msgstr "Supprimez le fichier"

msgid "Please provide the new name for the file"
msgstr "Veuillez fournir le nouveau nom du fichier "

msgid "Rename"
msgstr "Renommer"

msgid "Download"
msgstr "Télécharger"

msgid "Digital seal applied by ${signee} on ${date}"
msgstr "Sceau digital appliqué par ${signee} le ${date}"

msgid "Please enter your yubikey to apply a digital seal to this file"
msgstr ""
"Veuillez entrer votre yubikey pour appliquer un sceau digital à ce fichier"

msgid "Sign"
msgstr "Signer"

msgid ""
"Published documents with a digital seal can be discovered through the site-"
"search and in the list of documents with a digital seal. This action will be "
"logged and cannot be undone."
msgstr ""
"Documents publiés avec un sceau digital peuvent être trouvés grâce au moteur "
"de recherche sur le site et dans liste des documents avec un sceau digital. "
"Cette action sera enregistrée et ne pourra pas être annulée."

msgid "Without digital seal"
msgstr "Sans sceau digital"

msgid "Apply digital seal now"
msgstr "Appliquez le sceau digital maintenant"

msgid "You are not authorised to apply digital seals to documents"
msgstr ""
"Vous n'êtes pas autorisé à apposer des sceaux digitaux sur des documents"

msgid "Click to add a description"
msgstr "Cliquez pour ajouter une description"

msgid "Do you really want to delete the image?"
msgstr "Voulez-vous vraiment supprimer l'image ?"

msgid "Delete Image"
msgstr "Supprimez l'image"

msgid "${name} was provided with a digital seal on ${date}"
msgstr "${name} a été pourvu d'un sceau numérique le ${date}"

msgid "${name} is not in our database"
msgstr "${name} n'est pas dans notre base de données"

msgid "Accept"
msgstr "Accepter"

msgid "Close"
msgstr "Fermer"

msgid "Copy to clipboard"
msgstr "Copier dans le presse-papiers"

msgid "No submissions yet."
msgstr "Aucune soumission pour l'instant."

msgid "Number of participants"
msgstr "Nombre de participants"

msgid "Hello!"
msgstr "Bonjour"

msgid "Your e-mail address was just used to create an account on ${homepage}."
msgstr ""
"Votre adresse e-mail vient d'être utilisée pour créer un compte sur "
"${homepage}."

msgid "To activate your account, click confirm below:"
msgstr "Pour activer votre compte, cliquer sur confirmer ci-dessous :"

msgid "Confirm my account"
msgstr "Confirmer mon compte"

msgid ""
"If you believe this is an error, ignore this message and we'll never bother "
"you again."
msgstr ""
"Si vous pensez que c'est une erreur, ignorez ce message et nous ne vous "
"importunerons plus jamais."

msgid "Hello"
msgstr "Bonjour"

msgid ""
"You are receiving this mail because you subscribed to the following "
"newsletter:"
msgstr ""
"Vous recevez ce courriel parce que vous vous êtes abonné à la lettre "
"d'informations suivante:"

msgid "You subscribed to the following newsletter categories:"
msgstr ""
"Vous vous êtes abonné aux catégories de lettres d'information suivantes:"

msgid "Please click the following link to confirm your subscription:"
msgstr "Veuillez cliquer sur le lien suivant pour confirmer votre abonnement:"

msgid "Confirm subscription"
msgstr "Confirmer l'abonnement"

msgid "To update your subscription categories click here:"
msgstr "Pour mettre à jour vos catégories d'abonnement, cliquez ici:"

msgid "Update subscription"
msgstr "Mise à jour de l'abonnement"

msgid ""
"If you did not subscribe to this newsletter you can simply ignore this e-"
"mail."
msgstr ""
"Si vous ne vous êtes pas abonné à cette lettre d'informations, vous pouvez "
"tout simplement ignorer cet e-mail."

msgid "Click here to unsubscribe."
msgstr "Cliquer ici pour vous désabonner."

msgid ""
"You are receiving this mail because you subscribed to getting notifications "
"on new entries in the following directory:"
msgstr ""
"Vous recevez ce courriel parce que vous vous êtes abonné à recevoir des "
"notifications sur les nouvelles entrées dans le répertoire suivant:"

msgid ""
"If you did not subscribe to this notifications you can simply ignore this e-"
"mail."
msgstr ""
"Si vous ne vous êtes pas abonné à ces notifications, vous pouvez tout "
"simplement ignorer cet e-mail."

msgid "Good morning,"
msgstr "Bonjour,"

msgid "The following reservations are scheduled for today."
msgstr "Les réservations suivantes sont programmées pour aujourd'hui."

msgid "No reservations today."
msgstr "Aucune réservation aujourd'hui."

msgid "Have a great day!"
msgstr "Passez une bonne journée!"

msgid ""
"This is the daily reservation overview for ${organisation}. If you no longer "
"want to receive this e-mail please contact an administrator so they can "
"remove you from the recipients list."
msgstr ""
"Voici l'aperçu quotidien sur les réservations pour ${organisation}. Si vous "
"ne souhaitez plus recevoir ce courriel, veuillez contacter un administrateur "
"pour qu'il vous enlève de la liste des destinataires."

msgid "This is what happend on the ${org} website yesterday:"
msgstr "Voici ce qui s'est passé aujourd'hui sur le site web de ${org} :"

msgid "This is what happend on the ${org} website over the weekend:"
msgstr "Voici ce qui s'est passé ce week-end sur le site web de ${org} :"

msgid "tickets were opened."
msgstr "tickets ouverts."

msgid "ticket was opened."
msgstr "ticket ouvert."

msgid "tickets were accepted."
msgstr "tickets acceptés."

msgid "ticket was accepted."
msgstr "ticket accepté."

msgid "tickets were closed."
msgstr "tickets fermés."

msgid "ticket was closed."
msgstr "ticket fermé."

#. Default: open
#. Used in sentence: "There are currently ${currently_open} tickets ${open_n}
#. and"
msgid "open_n"
msgstr "ouverts"

#. Canonical text for ${open_n} is: "open"
msgid "There are currently ${currently_open} tickets ${open_n} and"
msgstr "Il y a actuellement ${currently_open} tickets ${open_n} et"

#. Default: open
#. Used in sentence: "There is currently 1 ticket ${open_1} and"
msgid "open_1"
msgstr "ouvert"

#. Canonical text for ${open_1} is: "open"
msgid "There is currently 1 ticket ${open_1} and"
msgstr "Il y a actuellement 1 ticket ${open_1} et"

#. Default: pending
#. Used in sentence: "tickets are ${pending_n}."
msgid "pending_n"
msgstr "attente"

#. Canonical text for ${pending_n} is: "pending"
msgid "tickets are ${pending_n}."
msgstr "tickets en ${pending_n}."

#. Default: pending
#. Used in sentence: "1 ticket is ${pending_1}."
msgid "pending_1"
msgstr "attente"

#. Canonical text for ${pending_1} is: "pending"
msgid "1 ticket is ${pending_1}."
msgstr "1 tickets en ${pending_1}."

msgid "Have a great week!"
msgstr "Bonne semaine !"

msgid ""
"This is the daily OneGov Cloud status e-mail. If you don't want to receive "
"this e-mail you may deactivate it by clicking on"
msgstr ""
"Ceci est le courriel quotidien de situation de OneGov Cloud. Si vous ne "
"souhaitez pas recevoir ce courriel, vous pouvez le désactiver en cliquant sur"

msgid ""
"Or you can receive it less frequently by changing the settings in your user "
"profile."
msgstr ""
"Vous pouvez également le recevoir moins fréquemment en modifiant les "
"paramètres de votre profil d'utilisateur."

msgid "Your directory submission has been adopted:"
msgstr "Votre proposition de répertoire a été adoptée :"

msgid "Check request status"
msgstr "Vérifier l'état de la demande"

msgid "Your change request has been applied:"
msgstr "Votre demande de modification a été effectuée :"

msgid "Your directory submission has unfortunately been rejected:"
msgstr "Votre proposition de répertoire a malheureusement été rejetée:"

msgid "The rejection of your directory application has been withdrawn:"
msgstr "Le refus de votre inscription à l'annuaire a été retiré:"

msgid "Your event has been accepted:"
msgstr "Votre événement a été accepté :"

msgid "Your event has unfortunately been rejected:"
msgstr "Votre événement a malheureusement été rejeté :"

msgid "New note in Ticket ${link}"
msgstr "Nouvelle note dans le billet ${link}"

msgid "${author} wrote"
msgstr "${author} a écrit"

msgid ""
"This is the notification for notes on reservations for ${request.app.org."
"title}. If you no longer want to receive this e-mail please contact an "
"administrator so they can remove you from the recipients list."
msgstr ""
"Il s'agit de la notification de notes sur les réservations pour ${request."
"app.org.title}. Si vous ne souhaitez plus recevoir cet e-mail, veuillez "
"contacter un administrateur afin qu'il puisse vous retirer de la liste des "
"destinataires."

msgid "This is what happend on the ${org} website over the past month:"
msgstr ""
"Voici ce qui s'est passé la semaine dernière sur le site web de ${org} :"

msgid ""
"This is the monthly OneGov Cloud status e-mail. If you don't want to receive "
"this e-mail you may deactivate it by clicking on"
msgstr ""
"Ceci est le courriel mensuel de situation de OneGov Cloud. Si vous ne "
"souhaitez pas recevoir ce courriel, vous pouvez le désactiver en cliquant sur"

msgid "Or by changing the settings in your user profile."
msgstr "Ou en changeant les réglages dans votre profil d'utilisateur."

msgid "A new entry has been added to the \"${directory}\" directory:"
msgstr "Une nouvelle entrée a été ajoutée au répertoire \"${directory}\" :"

msgid "Do you no longer wish to receive these notifications?"
msgstr "Ne souhaitez-vous plus recevoir ces notifications ?"

msgid "The following reservations have been accepted:"
msgstr "Les réservations suivantes ont été acceptées :"

msgid ""
"This is the notification for reservations for ${request.app.org.title}. If "
"you no longer want to receive this e-mail please contact an administrator so "
"they can remove you from the recipients list."
msgstr ""
"Ceci est la notification pour les réservations pour ${request.app.org."
"title}. Si vous ne souhaitez plus recevoir cet e-mail, veuillez contacter un "
"administrateur afin qu'il puisse vous supprimer de la liste des "
"destinataires."

msgid "An administrator just created a new account on ${org} for you."
msgstr ""
"Un administrateur vient de créer un nouveau compte sur ${org} pour vous."

msgid "Your username is ${email}."
msgstr "Votre nom d'utilisateur est ${email}."

msgid "Click on the following link to set your account password:"
msgstr ""
"Cliquer sur le lien suivant pour définir le mot de passe de votre compte :"

msgid "Set Account Password"
msgstr "Définir le mot de passe du compte"

msgid ""
"If the password link has expired, you can also request a new password here:"
msgstr ""
"Si le lien pour le mot de passe a expiré, vous pouvez également demander un "
"nouveau mot de passe ici :"

msgid "To use your account you need the Yubikey with the serial ${number}"
msgstr ""
"Pour utiliser votre compte, vous aurez besoin de la Yubikey avec le numéro "
"de série ${number}"

msgid ""
"You are receiving this e-mail because you signed up for the ${org} "
"newsletter."
msgstr ""
"Vous recevez ce courriel parce que vous vous êtes abonné à la lettre "
"d'informations de ${org}."

msgid "Click here to view web version."
msgstr "Cliquer ici pour voir la version internet."

msgid "You no longer wish to receive the newsletter?"
msgstr "Vous ne souhaitez plus recevoir la lettre d'informations ?"

msgid "Click the following link to set a new password:"
msgstr "Cliquer sur le lien suivant pour définir un nouveau mot de passe :"

msgid "If you don't want to change your password, you can ignore this email."
msgstr ""
"Si vous ne souhaitez pas changer de mot de passe, vous pouvez ignorer cet e-"
"mail."

msgid "Your request has received a payment."
msgstr "Votre demande a reçu un paiement."

msgid "Your request was marked as unpaid."
msgstr "Votre demande a été marquée comme non payée."

msgid ""
"Your request's payment has been refunded. Note that it might take a few days "
"until your refunded amount is shown on your credit card bill."
msgstr ""
"Le paiement de votre demande a été remboursé. Notez qu'il peut se passer "
"quelques jours avant que le montant du remboursement ne figure sur votre "
"relevé de carte de crédit."

msgid "Amount:"
msgstr "Montant :"

msgid "Your registration for \"${title}\" has been confirmed."
msgstr "Votre inscription pour \"${title}\" a été confirmée."

msgid "Your registration for \"${title}\" has been denied."
msgstr "Votre inscription pour \"${title}\" a été refusée."

msgid "Your registration for \"${title}\" has been cancelled."
msgstr "Votre inscription pour \"${title}\" a été confirmée."

msgid "Registration"
msgstr "Inscription "

msgid "The ticket number is"
msgstr "Le numéro du ticket est"

msgid "The following reservations have been rejected:"
msgstr "Les réservations suivantes ont été rejetées :"

msgid ""
"This is a notification for the rejected reservations for ${organisation}. If "
"you no longer wish to receive these notifications, please contact an "
"administrator so they can remove you from the recipients list."
msgstr ""
"Il s'agit d'une notification concernant les réservations rejetées pour "
"${organisation}. Si vous ne souhaitez plus recevoir ces notifications, "
"veuillez contacter un administrateur afin qu'il vous retire de la liste des "
"destinataires."

msgid "The following reservations have unfortunately been cancelled:"
msgstr "Les réservations suivantes ont malheureusement été annulées :"

msgid "You have a new ticket"
msgstr "Vous avez un nouveau ticket"

msgid "A message has been sent regarding ${ref}:"
msgstr "Un message a été envoyé à propos de ${ref} :"

#. Canonical text for ${link} is: "visit the request status page"
#. Canonical text for ${link} is: "visit the request page"
msgid "Please ${link} to reply."
msgstr "Veuillez vous rendre sur ${link} pour répondre."

#. Used in sentence: "Please ${link} to reply."
msgid "visit the request status page"
msgstr "visitez la page de statut de la demande"

#. Used in sentence: "Please ${link} to reply."
msgid "visit the request page"
msgstr "visitez la page de la demande"

msgid "Your request has been closed."
msgstr "Votre demande a été complétée."

msgid "Your requests's timeline has been archived for future reference:"
msgstr ""
"L'historique de votre demande a été archivé pour des références futures :"

msgid "Request Timeline"
msgstr "Historique de la demande"

msgid "Thank you for your request."
msgstr "Merci pour votre requête."

msgid "Your request has been registered with the following reference:"
msgstr "Votre demande a été enregistrée avec la référence suivante :"

msgid ""
"We will send another e-mail once your ticket has been completed. In the "
"meantime you can check the status of your ticket at any time:"
msgstr ""
"Nous vous enverrons un autre e-mail dès que votre demande aura été traité. "
"Entre-temps, vous pouvez aller voir l'état de votre demande à tout moment :"

msgid "The following ticket has just been opened:"
msgstr "Le ticket suivant vient d'être ouvert:"

msgid "View the ticket"
msgstr "Voir le billet"

msgid "Your request has been reopened"
msgstr "Votre demande a été ré-ouverte"

msgid ""
"Your chat has been turned into a ticket. We will take care of your request "
"and get back to you as soon as new information is available."
msgstr ""
"Votre chat a été transformé en ticket. Nous nous occuperons de votre demande "
"et reviendrons vers vous dès que de nouvelles informations seront "
"disponibles."

msgid "Below you can see your chat conversation:"
msgstr "Ci-dessous, vous pouvez voir votre conversation de chat:"

msgid "This is what happend on the ${org} website over the past week:"
msgstr "Voici ce qui s'est passé le mois dernier sur le site web de ${org} :"

msgid ""
"This is the weekly OneGov Cloud status e-mail. If you don't want to receive "
"this e-mail you may deactivate it by clicking on"
msgstr ""
"Ceci est le courriel hebdomadaire de situation de OneGov Cloud. Si vous ne "
"souhaitez pas recevoir ce courriel, vous pouvez le désactiver en cliquant sur"

msgid "Directory entry adopted."
msgstr "L'entrée de répertoire a été adoptée."

msgid "Change request applied."
msgstr "Demande de modification effectuée."

msgid "Directory entry rejected."
msgstr "L'entrée de répertoire a été rejetée."

msgid "Directory change rejected."
msgstr "Changement de répertoire rejeté."

msgid "Entry rejection withdrawn."
msgstr "Retrait du rejet de l'entrée."

msgid "Change rejection withdrawn."
msgstr "Rejet du changement retiré."

msgid "Event edited."
msgstr "Événement édité"

#. Canonical text for ${event} is: "Event"
msgid "${event} published."
msgstr "${event} publié."

msgid "Event deleted."
msgstr "Événement effacé."

msgid "Event withdrawn."
msgstr "Événement retiré."

msgid "File signed."
msgstr "Fichier signé."

msgid "File with digital seal removed."
msgstr "Fichier avec cachet numérique supprimé."

msgid "${amount} marked as paid."
msgstr "${amount} marqué comme payé."

msgid "${amount} marked as unpaid."
msgstr "${amount} marqué comme non payé."

msgid "${amount} captured."
msgstr "${amount} capturé."

msgid "${amount} refunded."
msgstr "${amount} remboursé."

msgid "1 reservation accepted."
msgstr "1 réservation acceptée."

msgid "${count} reservations accepted."
msgstr "${count} réservations acceptées."

msgid "1 reservation rejected."
msgstr "1 réservation rejetée."

msgid "${count} reservations rejected."
msgstr "${count} réservations rejetées."

msgid "Registration confirmed."
msgstr "Inscription confirmée."

msgid "Registration denied."
msgstr "Inscription refusée."

msgid "Registration cancelled."
msgstr "Inscription annulée"

msgid "Ticket opened."
msgstr "Ticket ouvert."

msgid "Ticket accepted."
msgstr "Ticket accepté."

msgid "Ticket closed."
msgstr "Ticket fermé."

msgid "Ticket reopened."
msgstr "Ticket ré-ouvert."

msgid "Ticket assigned"
msgstr "Ticket attribué"

msgid "Ticket e-mails disabled."
msgstr "E-mails de tickets désactivés."

msgid "Ticket e-mails enabled."
msgstr "E-mails de tickets activés."

msgid "Payment amount changed."
msgstr "Modification du montant du paiement"

msgid "Ticket archived."
msgstr "Ticket a été archivé"

msgid "Ticket recovered from archive."
msgstr "Ticket récupéré dans les archives"

msgid "Warning secret content"
msgstr "Avertissement contenu secret"

msgid ""
"You selected 'secret' content for your newsletter. Secret content will not "
"be visible unless you enable it in"
msgstr ""
"Vous avez sélectionné un contenu 'secret' pour votre newsletter. Le contenu "
"secret ne sera pas visible à moins que vous ne l'activiez dans les"

msgid "newsletter settings"
msgstr "paramètres de la newsletter"

msgid "Warning private content"
msgstr "Attention contenu privé"

msgid ""
"You selected 'private' content for your newsletter. Private content cannot "
"be part of a newsletter."
msgstr ""
"Vous avez sélectionné un contenu 'privé' pour votre newsletter. Le contenu "
"privé ne peut pas faire partie d'une newsletter."

msgid ""
"The newsletter is disabled. You can only see this page because you are "
"logged in."
msgstr ""
"La newsletter est désactivée. Vous ne pouvez voir cette page que parce que "
"vous êtes connecté."

msgid "There are currently ${count} recipients registered."
msgstr "Il y a actuellement ${count} destinataires enregistrés."

msgid "To update your subscription, please use this ${Link}"
msgstr ""

msgid "Archive"
msgstr "Archiver"

msgid "No newsletters yet."
msgstr "Pas encore de lettre d'informations."

msgid "Not yet sent."
msgstr "Pas encore envoyé."

msgid ""
"The user ${username} was created successfully. Please write down the user's "
"password, as it won't be shown to you again:"
msgstr ""
"Création de l'utilisateur ${username} réussie. Veuillez conserver ce mot de "
"passe d'utilisateur, car il ne vous sera plus montré à nouveau : "

msgid "Password:"
msgstr "Mot de passe :"

msgid ""
"The user ${username} was created successfully. An e-mail has been sent to "
"the user with login instructions."
msgstr ""
"Création de l'utilisateur ${username} réussie. Un e-mail a été envoyé à "
"l'utilisateur avec les instructions de connexion."

msgid "Back to usermanagement"
msgstr "Retour à la gestion des utilisateurs"

msgid ""
"Sorry, the page you are looking for could not be found. Try checking the URL "
"for errors or use the search box on the top."
msgstr ""
"Désolé, la page que vous cherchez n'a pu être trouvée. Essayez de vérifier "
"qu'il n'y a pas d'erreurs dans l'URL ou utilisez la fenêtre de recherche "
"située en haut."

msgid "Back"
msgstr "Retour"

msgid "Link to organizers page"
msgstr "Lien vers la page de l'organisateur"

msgid "Link to registration"
msgstr "Lien vers l'inscription"

msgid "Export this event"
msgstr "Exporter cet événement"

msgid "Export all occurrences of this event"
msgstr "Exporter toutes les occurrences de cet événement"

msgid "All occurrences of this event"
msgstr "Toutes les occurrences de cet événement"

msgid "Origin"
msgstr "Origine"

msgid "This is an imported event"
msgstr "Il s'agit d'un événement importé"

msgid "Search in Events"
msgstr "Rechercher dans les événements"

msgid "Tag"
msgstr "Étiquette"

msgid "Export these events"
msgstr "Exporter ces événements"

msgid "Submit your own event"
msgstr "Soumettez votre propre événement"

msgid "No payment providers defined."
msgstr "Aucun fournisseur de paiement n'a été défini."

msgid "Connected:"
msgstr "Connecté :"

msgid "Default:"
msgstr "Défaut :"

msgid "Enabled:"
msgstr "Activé :"

msgid "Fee:"
msgstr "Tarif :"

msgid "No payments yet."
msgstr "Pas de paiements pour le moment."

msgid ""
"The following requests have been submitted. To see the state of process you "
"may return to the invidual request's page at any time. All information on "
"this page has been sent to your e-mail address."
msgstr ""
"Les demandes suivantes ont été soumises. Pour voir l'état du processus, vous "
"pouvez revenir à tout moment sur la page de la demande individuelle. Toutes "
"les informations sur cette page ont été envoyées à votre adresse e-mail."

msgid "Request Reference"
msgstr "Référence"

msgid "No people added yet."
msgstr "Aucune personne n'a encore été ajoutée."

msgid "No people found for current filter selection."
msgstr "Aucune personne n'a été trouvée pour la sélection de filtre actuelle."

msgid "Select organisation"
msgstr "Sélectionner une organisation"

msgid "Select sub organisation"
msgstr "Sélectionner une sous-organisation"

msgid "Export a vCard of this person"
msgstr "Exporter une vCard de cette personne"

msgid "No publications"
msgstr "Aucune publication"

msgid "Years"
msgstr "Années"

msgid ""
"You can search through the content of all listed files by using the search "
"on the top right."
msgstr ""
"Vous pouvez chercher dans le contenu de tous les fichiers répertoriés en "
"utilisant la recherche en haut à droite."

msgid ""
"All files have a digital seal. The digital seal of a downloaded file can be "
"viewed in Adobe Acrobat Reader or by dragging an already downloaded file "
"into the field below:"
msgstr ""
"Tous les fichiers ont un sceau digital. Le sceau digital d'un fichier "
"téléchargé peut être visualisée dans Adobe Acrobat Reader ou en faisant "
"glisser un fichier déjà téléchargé dans le champ ci-dessous :"

msgid "Drop files to verify them"
msgstr "Déposez les fichiers pour les vérifier"

msgid "No subscribers yet"
msgstr "Pas encore d'abonnés"

msgid "submitted"
msgstr "soumis"

msgid "No dates found, please select dates in the calendar first"
msgstr "Aucune date trouvée, sélectionnez les dates dans le calendrier d'abord"

msgid "Go to calendar"
msgstr "Aller au calendrier"

msgid ""
"The following link can be used to subscribe to the reservations of this "
"calendar. It can be used by anyone that knows the link in multiple calendar "
"applications."
msgstr ""
"Le lien suivant peut être utilisé pour souscrire aux réservations de ce "
"calendrier. Il peut être utilisé par toute personne qui connaît le lien dans "
"plusieurs applications de calendrier."

msgid ""
"Note that we have no control over how often calendar applications update the "
"calendars they are subscribed to (if they update at all). Therefore the "
"information shown in the calendar may be wrong or out of date. Use it at "
"your own risk."
msgstr ""
"Notez que nous n'avons aucun contrôle sur la fréquence à laquelle les "
"applications de calendrier mettent à jour les calendriers auxquels elles "
"sont abonnées (si elles le font). Par conséquent, les informations affichées "
"dans le calendrier peuvent être incorrectes ou obsolètes. Utilisez-le à vos "
"risques et périls."

msgid "Reservations must be made at least one day in advance."
msgstr ""
"Les réservations doivent être effectuées au moins une journée à l'avance."

msgid "Reservations must be made at least one hour in advance."
msgstr ""
"Les réservations doivent être effectuées au moins une heure à l'avance."

msgid "Reservations must be made at least ${n} days in advance."
msgstr ""
"Les réservations doivent être effectuées au moins ${n} jours à l'avance."

msgid "Reservations must be made at least ${n} hours in advance."
msgstr ""
"Les réservations doivent être effectuées au moins ${n} heures à l'avance."

msgid "Select a free time span in the calendar below to create an allocation."
msgstr ""
"Sélectionnez un intervalle de temps libre dans le calendrier ci-dessous pour "
"créer une allocation."

msgid "Removes all unreserved allocations between the start and end date."
msgstr ""
"Supprime toutes les allocation non réservées entre la date de début et de "
"fin."

msgid "Reservation is pending approval"
msgstr "La réservation est en attente d'approbation"

msgid "(${num_pending} pending approval)"
msgstr "(${num_pending} en attente d'approbation)"

msgid "Utilised"
msgstr "Utilisé"

msgid "No recipients defined yet."
msgstr "Aucun destinataire défini pour le moment."

msgid ""
"Receives notifications for reservations of the day on the following days:"
msgstr ""
"Reçoit des notifications pour les réservations du jour les jours suivants:"

msgid "Receives notifications for internal notes on reservations."
msgstr "Reçoit des notifications pour les notes internes sur les réservations."

msgid "Receives notifications for rejected reservations."
msgstr "Reçoit des notifications pour les réservations rejetées."

msgid "Receives notifications for new reservations."
msgstr "Recevoir des notifications pour les nouvelles réservations."

msgid "Notifications for following Resources"
msgstr "Notifications pour les ressources suivantes"

msgid "No reservation resources defined yet."
msgstr "Aucune ressource de réservation n'est encore définie."

msgid ""
"Searching is currently unavailable due to technical difficulties. Please "
"excuse the inconvenience and try again later."
msgstr ""
"La recherche est actuellement indisponible en raison de difficultés "
"techniques. Veuillez excuser le dérangement et réessayer plus tard."

msgid "Your search returned no results."
msgstr "Votre recherche n'a donné aucun résultat."

msgid "Select the images that should be shown inside this album."
msgstr "Sélectionnez les images qui devraient être affichées dans cet album."

msgid "Confirm selection"
msgstr "Confirmer la sélection"

msgid "This newsletter has not been sent yet."
msgstr "Ce bulletin d'information n'a pas encore été envoyé."

msgid "First sent ${time_ago}."
msgstr " Envoyé pour la première fois ${time_ago}."

msgid "This newsletter was sent to ${n} subscribers."
msgstr "Ce bulletin d'information a été envoyé à ${n} abonnés."

msgid "All subscribers have already received this newsletter."
msgstr "Tous les abonnés ont déjà reçu ce bulletin d'information."

msgid "The newsletter is scheduled to be sent on ${time}"
msgstr "La newsletter est programmée pour être envoyée le ${time}"

msgid ""
"Check the email text. You can use the full news text instead of the leading "
"if you want. You will find this setting in the edit menu of the news item."
msgstr ""
"Vérifiez le texte du courriel. Vous pouvez utiliser le texte complet de la "
"nouvelle au lieu de l'entête si vous le souhaitez. Vous trouverez ce "
"paramètre dans le menu d'édition de la nouvelle."

msgid "Delivery"
msgstr "Envoi"

msgid "The newsletter was already sent to the following addresses:"
msgstr "Le bulletin d'information a déjà été envoyé aux adresses suivantes :"

msgid ""
"A signup link allows anyone to sign up with a specific role. Those signups "
"are limited by time and count but they still present a security risk. Be "
"sure to only share this link with people you trust."
msgstr ""
"Un lien d'inscription permet à quiconque de s'inscrire avec un rôle "
"spécifique. Ces inscriptions sont limitées dans le temps et par le compte, "
"mais elles présentent toujours un risque pour la sécurité. Assurez-vous de "
"ne partager ce lien qu'avec des personnes en qui vous avez confiance."

msgid ""
"Your signup link has been created as follows. Please copy it before "
"continuing, it won't be shown to you again:"
msgstr ""
"Votre lien d'inscription a été créé comme suit. Copiez-le avant de "
"continuer, il ne vous sera pas montré à nouveau :"

msgid ""
"Sort the items using drag and drop. The new positions are automatically "
"saved directly after moving."
msgstr ""
"Triez les éléments par glisser-déposer. Les nouvelles positions sont "
"automatiquement enregistrées directement après le déplacement."

msgid "Back to page"
msgstr "Retour à la page"

msgid "Fields"
msgstr "Champs"

msgid ""
"Thank you for filling out this survey. If there's anything you'd like to "
"change, click on the \"Edit\"-Button below."
msgstr ""

msgid "No surveys defined yet."
msgstr "Aucun sondage n'est encore défini."

msgid "No activities yet."
msgstr "Aucune activité pour le moment."

msgid "Ticket updates by e-mail"
msgstr "Mises à jour de tickets par e-mail"

msgid "Disable E-Mails"
msgstr "Désactiver les e-mails"

msgid ""
"No ticket updates via e-mail. An e-mail is still sent when a ticket is "
"assigned."
msgstr ""
"Aucune mise à jour de tickets par e-mail. Un e-mail continue d'être envoyé "
"lorsqu'un ticket est attribué."

msgid "Enable E-Mails"
msgstr "Activer les e-mails"

msgid "E-Mails can not be sent for tickets of imported events"
msgstr ""
"E-Mails ne peuvent pas être envoyés pour les tickets d'événements importés"

msgid "Send Message"
msgstr "Envoyer le message"

msgid "Messages cannot be sent when the ticket is closed"
msgstr "Les messages ne peuvent pas être envoyés lorsque le ticket est fermé"

msgid "Please reopen the ticket to send a message"
msgstr "Veuillez rouvrir le ticket pour envoyer un message."

msgid "Messages cannot be sent for imported events"
msgstr ""
"Messages ne peuvent pas être envoyés pour les tickets d'événements importés"

msgid "${count} received"
msgstr "${count} reçu(s)"

msgid "${count} sent"
msgstr "${count} envoyé(s)"

msgid "${count} note"
msgstr "${count} note"

msgid "${count} notes"
msgstr "${count} notes"

msgid ""
"You are editing a note created by someone else. By saving your changes you "
"will become the author of the whole note."
msgstr ""
"Vous modifiez une note créée par quelqu'un d'autre. En enregistrant vos "
"modifications, vous deviendrez l'auteur de l'intégralité de la note."

msgid ""
"Notes are private and only shown to logged-in members. URLs and e-mail "
"addresses are turned into links."
msgstr ""
"Les notes sont privées et ne s'affichent que pour les membres connectés. "
"Vous pouvez utiliser des liens/des adresses e-mail qui sont transformées en "
"liens cliquables."

msgid "Would you like to make corrections to the event?"
msgstr "Vous souhaitez apporter des corrections à l'événement ?"

msgid "Edit this event."
msgstr "Modifiez cet événement."

msgid "Forgot something or have a special request?"
msgstr "Vous avez oublié quelque chose ou avez une demande spéciale?"

msgid "Add a message to the ticket."
msgstr "Ajoutez un message a la demande."

msgid "New messages have been disabled because the ticket has been closed."
msgstr "Les nouveaux messages ont été désactivés car le ticket a été fermé."

msgid ""
"Enable notifications about new tickets. Only works when being logged in and "
"having the browser with the site open."
msgstr ""
"Activez les notifications sur les nouveaux tickets. Ne fonctionne que "
"lorsque l'on est connecté et que le navigateur avec le site est ouvert."

msgid "Archive all selected tickets?"
msgstr "Archiver tous les billets sélectionnés?"

msgid "Do archive"
msgstr "Archiver"

msgid "Archive selected"
msgstr "Archiver la sélection"

msgid ""
"You've reached this site because you are logged in. Visitors are "
"automatically redirected to the following link:"
msgstr ""
"Vous avez accédé à ce site parce que vous êtes connecté. Les visiteurs sont "
"automatiquement redirigés vers le lien suivant :"

msgid ""
"You are not automatically redirected so you have a chance to edit or delete "
"this link."
msgstr ""
"Vous n'êtes pas automatiquement redirigé afin que vous puissiez modifier ou "
"supprimer ce lien."

msgid "You have been successfully unsubscribed from all regular emails."
msgstr "Vous vous êtes bien désinscrit(e) de tous les e-mails normaux."

msgid "local"
msgstr "local"

msgid "No links found."
msgstr "Aucun lien trouvé."

msgid "Select an item to view it"
msgstr "Sélectionnez un élément pour le visualiser"

msgid "mTAN"
msgstr "mTAN"

msgid "Identicon"
msgstr "Identicon"

msgid "Not a valid color."
msgstr "Couleur non valide."

msgid "Not a valid choice"
msgstr "Choix invalide"

msgid "Admins"
msgstr "Admins"

#, python-format
msgid ""
"You can only reserve this allocation before ${date} if you live in the "
"following zipcodes: ${zipcodes}"
msgstr ""
"Vous ne pouvez réserver cette allocation avant le ${date} que si vous vivez "
"dans les localités ayant les codes postaux suivants : ${zipcodes}"

#, python-format
msgid "${percent}% Available"
msgstr "${percent}% disponible"

msgid "Available"
msgstr "Disponible"

#, python-format
msgid "${num} Available"
msgstr "${num} disponible"

msgid ""
"This allocation can't be deleted because there are existing reservations "
"associated with it."
msgstr ""
"Cette allocation ne peut pas être supprimée car il existe des réservations "
"existantes qui y sont associées."

msgid ""
"To delete this allocation, all existing reservations need to be cancelled "
"first."
msgstr ""
"Pour supprimer cette allocation, toutes les réservations existantes doivent "
"être annulées en premier."

msgid "A conflicting allocation exists for the requested time period."
msgstr "Une allocation contradictoire existe pour la période demandée."

msgid "A conflicting reservation exists for the requested time period."
msgstr "Une réservation contradictoire existe pour la période demandée."

msgid "An existing reservation would be affected by the requested change."
msgstr ""
"Une réservation existante serait affectée par la modification demandée."

msgid "A pending reservation would be affected by the requested change."
msgstr ""
"Une réservation en attente serait affectée par la modification demandée."

msgid "The requested period is no longer available."
msgstr "La période demandée n'est plus disponible."

msgid "No reservable slot found."
msgstr "Aucun créneau réservable disponible."

msgid "Reservations can't be made for more than 24 hours at a time."
msgstr "Les réservations ne peuvent être effectuées plus de 24 h à l'avance."

msgid "The given reservation paramters are invalid."
msgstr "Les paramètres de réservation donnés ne sont pas valides."

msgid "The given reservation token is invalid."
msgstr "Le jeton de réservation donné n'est pas valide."

msgid "The requested number of reservations is higher than allowed."
msgstr "Le nombre de réservations requis est supérieur à celui autorisé."

msgid "The requested quota is invalid (must be at least one)."
msgstr "Le quota requis est invalide (doit être au minimum un)."

msgid "The allocation does not have enough free spots."
msgstr "L'allocation ne dispose pas de suffisamment de places disponibles."

msgid "The resulting allocation would be invalid."
msgstr "L'allocation résultante ne serait pas valide."

msgid "No reservations to confirm."
msgstr "Aucune réservation pour confirmer."

msgid "The given timerange is longer than the existing allocation."
msgstr "L'intervalle de temps donné est plus long que l'allocation existante."

msgid "Reservation too short. A reservation must last at least 5 minutes."
msgstr ""
"Réservation trop courte. Une réservation doit durer au moins cinq minutes."

msgid "Stop"
msgstr "Arrêter"

#, python-format
msgid "Do you really want to stop \"${title}\"?"
msgstr "Voulez-vous vraiment arrêter \"${title}\" ?"

msgid "The rule will be removed without affecting existing allocations."
msgstr "La règle sera supprimée sans affecter les allocations existantes."

msgid "Stop rule"
msgstr "Arrêter la règle"

msgid ""
"All allocations created by the rule will be removed, if they haven't been "
"reserved yet."
msgstr ""
"Toutes les allocations créées par la règle seront supprimées si elles n'ont "
"pas encore été réservées."

msgid "Delete rule"
msgstr "Supprimer la règle"

msgid "No allocations to add"
msgstr "Aucune allocation à ajouter"

#, python-format
msgid "Successfully added ${n} allocations"
msgstr "${n} dotations ajoutées avec succès"

msgid "New allocation"
msgstr "Nouvelle allocation"

msgid "Your changes were saved"
msgstr "Vos modifications ont été enregistrées"

#, python-format
msgid "New rule active, ${n} allocations created"
msgstr "Nouvelle règle active, ${n} allocations créées"

msgid "New Rule"
msgstr "Nouvelle règle"

msgid ""
"Rules ensure that the allocations between start/end exist and that they are "
"extended beyond those dates at the given intervals. "
msgstr ""
"Les règles garantissent que les allocations entre le début et la fin "
"existent et qu'elles sont prolongées au-delà de ces dates à des intervalles "
"donnés."

#, python-format
msgid ""
"Rule updated. ${deleted} allocations removed, ${created} new allocations "
"created."
msgstr ""
"La règle a été mise à jour. ${deleted} allocations supprimées, ${created} "
"nouvelles allocations créées."

msgid "Rule not found"
msgstr "Règle non trouvée"

msgid "Edit Rule"
msgstr "Modifier la règle"

msgid "The rule was stopped"
msgstr "La règle a été arrêtée"

#, python-format
msgid "The rule was deleted, along with ${n} allocations"
msgstr "La règle a été supprimée, avec les allocations ${n}"

msgid "Topics A-Z"
msgstr "Sujets de A à Z"

msgid "Your userprofile is incomplete. Please update it before you continue."
msgstr ""
"Votre profil utilisateur est incomplet. Veuillez le mettre à jour avant de "
"continuer."

msgid "You have been logged in."
msgstr "Vous avez été connecté."

msgid "Wrong e-mail address, password or yubikey."
msgstr "Courrier électronique erroné, mot de passe ou Yubikey."

#, python-format
msgid "Login to ${org}"
msgstr "Se connecter à ${org}"

msgid "A user with this address already exists"
msgstr "Un utilisateur avec cette adresse existe déjà"

msgid "This signup link has expired"
msgstr "Ce lien d'inscription a expiré"

#, python-format
msgid "Your ${org} Registration"
msgstr "Votre inscription sur ${org}"

msgid ""
"Thank you for registering. Please follow the instructions on the activiation "
"e-mail sent to you. Please check your spam folder if you have not received "
"the email."
msgstr ""
"Merci de votre inscription. Suivez les instructions sur l'e-mail "
"d'activation qui vous a été envoyé. Si vous n'avez pas reçu cet e-mail, "
"veuillez vérifier votre dossier spam."

msgid "Account Registration"
msgstr "Enregistrement du compte"

msgid "Unknown user"
msgstr "Utilisateur inconnu"

msgid "Invalid activation token"
msgstr "Jeton d'activation non valide"

msgid "Your account has already been activated."
msgstr "Votre compte a déjà été activé."

msgid ""
"Your account has been activated. You may now log in with your credentials"
msgstr ""
"Votre compte a été activé. Vous pouvez maintenant vous connecter avec vos "
"informations d'identification."

msgid "You have been logged out."
msgstr "Vous avez été déconnecté."

msgid "Password reset"
msgstr "Réinitialisation de mot de passe"

#, python-format
msgid ""
"A password reset link has been sent to ${email}, provided an active account "
"exists for this email address."
msgstr ""
"Un lien de réinitialisation de mot de passe a été envoyé à ${number}, pour "
"peu qu'un compte actif existe pour cette adresse e-mail."

msgid "Password changed."
msgstr "Mot de passe modifié."

msgid "Wrong username or password reset link not valid any more."
msgstr ""
"Mauvais nom d'utilisateur ou lien de réinitialisation de mot de passe plus "
"valide."

msgid "Failed to continue login, please ensure cookies are allowed."
msgstr ""
"Échec de la poursuite de la connexion, veuillez vous assurer que les cookies "
"sont autorisés."

msgid "Invalid or expired mTAN provided."
msgstr "mTAN fourni non valide ou expiré."

msgid "Request mTAN"
msgstr "Demande mTAN"

msgid "Enter mTAN"
msgstr "Entrer mTAN"

msgid "Setup mTAN"
msgstr "Setup mTAN"

msgid "Invalid or expired TOTP provided."
msgstr "TOTP fourni non valide ou expiré."

msgid "Please enter the six digit code from your authenticator app"
msgstr ""
"Veuillez saisir le code à six chiffres de votre application "
"d'authentification"

msgid "Enter TOTP"
msgstr "Entrer TOTP"

msgid ""
"The requested resource is protected. To obtain time-limited access, please "
"enter your mobile phone number in the field below. You will receive an mTAN "
"via SMS, which will grant you access after correct entry."
msgstr ""
"La ressource demandée est protégée. Pour obtenir un accès limité dans le "
"temps, veuillez saisir votre numéro de téléphone portable dans le champ ci-"
"dessous. Vous recevrez un mTAN par SMS, qui vous donnera accès si vous le "
"saisissez correctement."

msgid "Successfully authenticated via mTAN."
msgstr "Authentification via mTAN réussie."

msgid "A link was added to the clipboard"
msgstr "Un lien a été ajouté au presse-papiers"

msgid "Administrative"
msgstr "Administratif"

#, python-format
msgid "The entry ${name} exists twice"
msgstr "L'entrée ${name} existe deux fois"

msgid "Added a new directory"
msgstr "Ajout d'un nouveau dossier"

msgid "New Directory"
msgstr "Nouveau dossier"

msgid ""
"The requested change cannot be performed, as it is incompatible with "
"existing entries"
msgstr ""
"Le changement requis ne peut être réalisé, car il est incompatible avec les "
"entrées existantes"

#, python-format
msgid "Syntax Error in line ${line}"
msgstr "Erreur de syntaxe sur la ligne ${line}"

msgid "Syntax error in form"
msgstr "Erreur de syntaxe dans le formulaire"

#, python-format
msgid "Syntax error in field ${field_name}"
msgstr "Erreur de syntaxe dans le champ ${field_name}"

#, python-format
msgid "Error: Duplicate label ${label}"
msgstr "Erreur: Duplication de l'étiquette ${label}"

msgid "The directory was deleted"
msgstr "Le dossier a été supprimé"

msgid ""
"Stable URLs are important. Here you can change the path to your site "
"independently from the title."
msgstr ""
"Les URLs stables sont importantes. Ici, vous pouvez modifier le chemin "
"d'accès à votre site, indépendamment du titre."

#, python-format
msgid "${org}: New Entry in \"${directory}\""
msgstr "${org} : Nouvelle entrée dans \"${directory}\""

msgid "Added a new directory entry"
msgstr "Ajout d'une nouvelle entrée dans le dossier"

msgid "New Directory Entry"
msgstr "Nouvelle entrée dans le dossier"

msgid "Submit a New Directory Entry"
msgstr "Proposer une nouvelle entrée de répertoire"

msgid "Continue"
msgstr "Continuer"

msgid "Propose a change"
msgstr "Proposer une modification"

msgid ""
"To request a change, edit the fields you would like to change, leaving the "
"other fields intact. Then submit your request."
msgstr ""
"Pour demander une modification, modifiez les champs auxquels vous souhaitez "
"apporter des changements, et laissez les autres tels quels. Puis envoyez "
"votre demande."

msgid "The entry was deleted"
msgstr "L'entrée a été supprimée"

msgid ""
"On the right side, you can filter the entries of this directory to export."
msgstr ""
"Sur le côté droit, vous pouvez filtrer les entrées du dossier pour les "
"exporter."

msgid "Exports all entries of this directory."
msgstr "Exporte toutes les entrées de ce dossier."

msgid ""
"The resulting zipfile contains the selected format as well as metadata and "
"images/files if the directory contains any."
msgstr ""
"Le fichier zip généré contient les formats sélectionnés ainsi que les "
"métadonnées et les images/fichiersdu dossier, s'il en contient."

#, python-format
msgid ""
"You have been redirect to this entry because it could not be exported due to "
"missing file ${name}. Please re-upload them and try again"
msgstr ""
"Vous avez été redirigé vers cette entrée car elle n'a pas pu être exportée "
"en raison de l'absence du fichier ${name}. Veuillez les retélécharger et "
"réessayer"

#, python-format
msgid "The column ${name} is missing"
msgstr "La colonne ${name} est manquante"

#, python-format
msgid "The file ${name} is missing"
msgstr "Le fichier ${name} est manquante"

msgid ""
"The given file is invalid, does it include a metadata.json with a data.xlsx, "
"data.csv, or data.json?"
msgstr ""
"Le fichier donné est invalide, inclut-il un metadata.json avec un data.xlsx, "
"data.csv, ou data.json ?"

#, python-format
msgid "Imported ${count} entries"
msgstr "${count} entrées importées"

msgid ""
"Updates the directory configuration and imports all entries given in the ZIP "
"file. The format is the same as produced by the export function. Note that "
"only 100 items are imported at a time. To import more items repeat the "
"import accordingly."
msgstr ""
"Met à jour la configuration du dossier et importe toutes les entrées données "
"dans le fichier Zip. Le format est le même que celui produit par la fonction "
"Exporter. Veuillez noter que seuls 10 éléments peuvent être importés à la "
"fois. Pour importer davantage d'éléments, veuillez faire plusieurs "
"importations."

msgid "New Recipient"
msgstr "Nouveau destinataire"

#, python-format
msgid ""
"Registration for notifications on new entries in the directory "
"\"${directory}\""
msgstr ""
"Inscription pour les notifications sur les nouvelles entrées dans le dossier "
"\"${directory}\""

#, python-format
msgid ""
"Success! We have sent a confirmation link to ${address}, if we didn't send "
"you one already."
msgstr ""
"C'est fait! Nous avons envoyé un lien de confirmation vers ${address}, si "
"nous ne vous en avions pas déjà envoyé un."

msgid "Notification for new entries"
msgstr "Notification pour les nouvelles entrées"

#, python-format
msgid "Do you really want to unsubscribe \"{}\"?"
msgstr "Voulez-vous vraiment vous désinscrire « {} » ?"

msgid "Recipients of new entry updates"
msgstr "Destinataires des mises à jour des nouvelles entrées"

#, python-format
msgid "the subscription for ${address} was successfully confirmed"
msgstr "l'abonnement pour ${address} a bien été confirmé"

#, python-format
msgid "the subscription for ${address} could not be confirmed, wrong token"
msgstr ""
"l'abonnement pour ${address} n'a pas pu être confirmé, mauvaise zone de texte"

#, python-format
msgid "${address} successfully unsubscribed"
msgstr "${address} désinscrit avec succès"

#, python-format
msgid "${address} could not be unsubscribed, wrong token"
msgstr "${address} n'a pas pu être désinscrite, mauvaise zone de texte"

msgid "Moves the topic and all its sub topics to the given destination."
msgstr "Déplace le sujet et tous ses sous-sujets vers la destination donnée."

#, python-format
msgid "A total of ${number} subpages are affected."
msgstr "Au total, 5 sous-pages sont concernées."

#, python-format
msgid "${count} links will be replaced by this action."
msgstr "${count} liens seront remplacés par cette action."

msgid "The event submitter has not yet completed his submission"
msgstr "L'auteur de l'événement n'a pas encore terminé sa soumission."

msgid "This event has already been published"
msgstr "Cet événement a déjà été publié"

#, python-format
msgid "Successfully created the event '${title}'"
msgstr "L'événement '${title}' a été créé avec succès"

#, python-format
msgid "You have accepted the event ${title}"
msgstr "Vous avez accepté l'événement ${title}"

msgid "Your event was accepted"
msgstr "Votre événement a été accepté"

msgid "Submit an event"
msgstr "Soumettre un événement"

msgid ""
"Only events taking place inside the town or events related to town societies "
"are published. Events which are purely commercial are not published. There's "
"no right to be published and already published events may be removed from "
"the page without notification or reason."
msgstr ""
"Seuls les événements se déroulant au sein de la ville ou les événements liés "
"aux sociétés de la ville sont publiés. Les événements purement commerciaux "
"ne sont pas publiés. Il n'ont aucuns droits à être publiés et les événements "
"déjà publiés peuvent être supprimés de la page sans notification ni motif."

msgid "Add event"
msgstr "Ajouter un événement"

msgid "Your request has been registered"
msgstr "Yotre demande a été enregistrée."

msgid "New ticket"
msgstr "Nouveau billet"

msgid "Your request could not be accepted automatically!"
msgstr "Votre demande n'a pas pu être traitée automatiquement."

msgid "Thank you for your submission!"
msgstr "Merci pour votre contribution !"

msgid "Your event was rejected"
msgstr "Votre événement a été rejeté"

msgid "Access Denied"
msgstr "Accès refusé"

msgid "Not Found"
msgstr "Pas trouvé"

msgid "Added a new external link"
msgstr "A ajouté un nouveau lien externe"

msgid "New external link"
msgstr "Noveau lien externe"

msgid "Edit external link"
msgstr "Modifier le lien externe "

msgid "Manage Photo Albums"
msgstr "Gérer les albums photos"

msgid "This file type is not supported"
msgstr "Ce type de fichier n'est pas pris en charge"

msgid "The file name is too long"
msgstr "Le nom du fichier est trop long"

msgid "The file cannot be processed"
msgstr "Impossible de traiter le fichier"

msgid "Please submit your yubikey"
msgstr "Veuillez saisir votre yubikey"

msgid "Your account is not linked to a Yubikey"
msgstr "Votre compte n'est pas lié à un Yubikey."

msgid "The used Yubikey is not linked to your account"
msgstr "Le Yubikey utilisé n'est pas lié à votre compte."

msgid "This file already has a digital seal"
msgstr "Ce fichier a déjà un sceau digital."

msgid "Your Yubikey could not be validated"
msgstr "Votre Yubikey n'a pas pu être validé."

msgid "Edit external form"
msgstr "Modifier le formulaire externe"

msgid "The registration has ended"
msgstr "L'inscription est terminée"

msgid "The registration is closed"
msgstr "L'inscription est fermée"

#, python-format
msgid "The registration opens on ${day}, ${date}"
msgstr "L'inscription ouvre le ${day}, ${date}"

#, python-format
msgid "The registration closes on ${day}, ${date}"
msgstr "L'inscription s'achève le ${jour}, le ${date}"

#, python-format
msgid "There's a limit of ${count} attendees"
msgstr "Il y a une limite de ${count} participants"

msgid "There are no spots left"
msgstr "Il n'y a plus de places"

msgid "There is one spot left"
msgstr "Il reste une place"

#, python-format
msgid "There are ${count} spots left"
msgstr "Il reste ${count} places"

msgid "A form with this name already exists"
msgstr "Un formulaire avec ce nom existe déjà"

msgid "Added a new form"
msgstr "A ajouté un nouveau formulaire"

msgid "New Form"
msgstr "Nouveau formulaire"

msgid "Exports the submissions of the given date range."
msgstr "Exporte les contributions sur la période donnée."

msgid "New Registration Window"
msgstr "Nouvelle fenêtre d'inscription"

msgid "The registration window was added successfully"
msgstr "La fenêtre d'inscription a été ajoutée avec succès"

msgid ""
"Registration windows limit forms to a set number of submissions and a "
"specific time-range."
msgstr ""
"Les fenêtres d'inscription limitent les formulaires à un nombre déterminé de "
"soumissions à et une plage de temps spécifique."

msgid "General Message"
msgstr "Message général"

#, python-format
msgid "New e-mail: ${message}"
msgstr "Nouvel e-mail: ${message}"

#, python-format
msgid "Successfully sent ${count} emails"
msgstr "Envoi réussi de ${count} emails"

msgid "Send E-Mail to attendees"
msgstr "Envoyer un message aux participants"

msgid "Email attendees"
msgstr "E-Mail aux participants"

msgid "Cancel Registration Window"
msgstr "Annuler le fenêtre d'inscription"

msgid ""
"You really want to cancel all confirmed and deny all open submissions for "
"this registration window?"
msgstr ""
"Voulez-vous vraiment annuler toutes les inscriptions confirmées et refuser "
"toutes les inscriptions ouvertes?"

msgid ""
"Each attendee will receive a ticket email unless ticket messages are not "
"muted."
msgstr ""
"Chaque participant recevra un ticket email, sauf si les messages du ticket "
"ne sont pas mis en sourdine."

msgid "Do you really want to delete this registration window?"
msgstr "Voulez-vous vraiment supprimer cette fenêtre d'inscription?"

msgid "Existing submissions will be disassociated."
msgstr "Les soumissions existantes seront dissociées."

msgid "Delete registration window"
msgstr "Supprimer la fenêtre d'enregistrement"

msgid "This registration window can't be deleted."
msgstr "Ce fenêtre d'inscription ne peut être supprimé."

msgid ""
"There are confirmed or open submissions associated with it. Cancel the "
"registration window first."
msgstr ""
"Il y a des inscriptions confirmées ou ouvertes pour ce fenêtre "
"d'inscription. Annulez-le d'abord."

msgid "Edit Registration Window"
msgstr "Modifier la fenêtre d'inscription"

#, python-format
msgid "${count} submissions cancelled / denied over the ticket system"
msgstr ""
"${count} inscriptions sont été annulées / refusée via le system de ticket"

msgid "The registration window was deleted"
msgstr "La fenêtre d'inscription a été supprimée"

#, python-format
msgid ""
"The total amount for the currently entered data is ${total} but has to be at "
"least ${minimum}. Please adjust your inputs."
msgstr ""
"Le montant total pour les données actuellement saisies est de ${total} mais "
"doit être au moins ${minimum}. Veuillez ajuster vos entrées."

msgid "Pay Online and Complete"
msgstr "Payer en ligne et compléter"

msgid "Your payment could not be processed"
msgstr "Votre paiement n'a pas pu être traité"

msgid "Registrations are no longer possible"
msgstr "Les inscriptions ne sont plus possibles"

msgid "Your registration has been confirmed"
msgstr "Votre inscription a été confirmée"

msgid "The registration has been confirmed"
msgstr "L'inscription a été confirmée"

msgid ""
"The registration could not be confirmed because the maximum number of "
"participants has been reached"
msgstr ""
"L'inscription n'a pas pu être confirmée car le nombre maximum de "
"participants a été atteint."

msgid "Your registration has been denied"
msgstr "Votre inscription a été refusée"

msgid "The registration has been denied"
msgstr "L'inscription a été refusée"

msgid "The registration could not be denied"
msgstr "L'inscription n'a pu être refusée"

msgid "Your registration has been cancelled"
msgstr "Votre inscription a été annulée"

msgid "The registration has been cancelled"
msgstr "L'inscription a été annulée"

msgid "The registration could not be cancelled"
msgstr "L'inscription n'a pu été annulée"

msgid "Select"
msgstr "Sélectionner"

msgid "Select images"
msgstr "Sélectionner des images"

msgid "Added a new photo album"
msgstr "Nouvel album photo ajouté"

msgid "New Photo Album"
msgstr "Nouvel album photo"

#, python-format
msgid "Welcome to the ${org} Newsletter"
msgstr "Bienvenue sur la lettre d'information ${org}"

#, python-format
msgid ""
"Success! We have added ${address} to the list of recipients. Subscribed "
"categories are ${subscribed}."
msgstr ""
"Succès! Nous avons ajouté ${address} à la liste des destinataires. Les "
"catégories abonnées sont ${subscribed}."

#, python-format
msgid ""
"Success! We have sent a confirmation link to ${address}, if we didn't send "
"you one already. Your subscribed categories are ${subscribed}."
msgstr ""
"C'est fait! Nous avons envoyé un lien de confirmation vers ${address}, si "
"nous ne vous en avions pas déjà envoyé un. Vos catégories abonnées sont "
"${subscribed}."

# python-format
#, python-format
msgid "Success! We have updated your subscribed categories to ${subscribed}."
msgstr "Succès! Nous avons mis à jour vos catégories abonnées à ${subscribed}."

msgid "Update Newsletter Subscription"
msgstr "Mettre à jour l'abonnement à la lettre d'information"

msgid "A newsletter with this name already exists"
msgstr "Il existe déjà une lettre d'information avec ce nom"

msgid "Added a new newsletter"
msgstr "Nouvelle lettre d'information ajoutée"

msgid "New Newsletter"
msgstr "Nouvelle lettre d'information"

msgid "Edit Newsletter"
msgstr "Éditer la lettre d'information"

msgid "The newsletter was deleted"
msgstr "La newsletter a été supprimée."

#, python-format
msgid "Sent \"${title}\" to ${n} recipients"
msgstr "\"${title}\" envoyé à ${n} destinataires"

#, python-format
msgid "Scheduled \"${title}\" to be sent on ${date}"
msgstr "Programmé l'envoi de \"${title}\" le ${date}"

#, python-format
msgid "Sent \"${title}\" to ${recipient}"
msgstr "Envoyé \"${title}\" à ${recipient}"

msgid "Sends a test newsletter to the given address"
msgstr "Envoi d'une newsletter de test à l'adresse indiquée"

msgid "Newsletter Recipients"
msgstr "Lettre d'information Recipients"

msgid "Newsletter recipient Export"
msgstr "Exportation des destinataires de la lettre d'information"

msgid "Exports all newsletter recipients."
msgstr "Exporte tous les destinataires de la newsletter."

#, python-format
msgid "Import completed with errors: ${results}"
msgstr "Importation terminée avec des erreurs : ${results}"

#, python-format
msgid "Import preview: ${result}"
msgstr "Aperçu de l'importation : ${result}"

#, python-format
msgid "Import completed: ${result}"
msgstr "Importation terminée : ${result}"

msgid "The same format as the export (XLSX) can be used for the import."
msgstr ""
"Le même format que l'exportation (XLSX) peut être utilisé pour l'importation."

msgid "Today"
msgstr "Aujourd’hui"

msgid "Tomorrow"
msgstr "Demain"

msgid "This weekend"
msgstr "Ce week-end"

msgid "This week"
msgstr "Cette semaine"

msgid "Event Export"
msgstr "Exporter un événement"

msgid "Exports all future events."
msgstr "Exporte tous les événements futurs."

#, python-format
msgid "The following line(s) contain invalid data: ${lines}"
msgstr ""
"La ou les lignes suivantes contiennent des données invalides : ${lines}"

#, python-format
msgid "${count} events will be imported"
msgstr "${count} événements seront importés"

#, python-format
msgid "${count} events imported"
msgstr "${count} événements ont été importés"

msgid "Move"
msgstr "Déplacer"

msgid "Your payment has been received"
msgstr "Votre paiement a été reçu"

msgid "Your payment has been withdrawn"
msgstr "Votre paiement a été retiré"

msgid "Your payment has been refunded"
msgstr "Votre paiement a été remboursé"

msgid "The ticket was marked as paid"
msgstr "Le ticket a été marqué comme payé"

msgid "The ticket was marked as unpaid"
msgstr "Le ticket a été marqué comme non payé"

msgid "The payment was captured"
msgstr "Le paiement a été saisi"

msgid "The payment was refunded"
msgstr "Le paiement a été remboursé"

msgid "As default"
msgstr "Par défaut"

msgid "Should this provider really be the new default?"
msgstr ""
"Ce prestataire devrait-il vraiment être le nouveau prestataire par défaut ?"

msgid "All future payments will be redirected."
msgstr "Tous les futurs paiement seront redirigés."

msgid "Make Default"
msgstr "Définir par défaut"

msgid "Enable"
msgstr "Activer"

msgid "Should this provider really be enabled?"
msgstr "Ce prestataire doit-il vraiment être activé ?"

msgid "Disable"
msgstr "Désactiver"

msgid "Should this provider really be disabled?"
msgstr "Ce prestataire doit-il vraiment être désactivé ?"

msgid "Do you really want to delete this provider?"
msgstr "Voulez-vous vraiment supprimer ce prestataire ?"

msgid "Your Stripe account was connected successfully."
msgstr "Votre compte Stripe a été connecté avec succès."

msgid "Your Stripe account could not be connected."
msgstr "Votre compte Stripe n'a pas pu être connecté."

msgid "Changed the default payment provider."
msgstr "Le prestataire de paiement par défaut a été modifié."

msgid "Provider enabled."
msgstr "Prestataire activé."

msgid "Provider disabled."
msgstr "Prestataire désactivé."

msgid "The payment provider was deleted."
msgstr "Le prestataire de paiement a été supprimé."

msgid "Successfully synchronised payments"
msgstr "Les paiements ont été synchronisés avec succès"

msgid "Charge fees to customer"
msgstr "Facturer le client"

msgid "Added a new person"
msgstr "Nouvelle personne ajoutée"

msgid "New person"
msgstr "Nouvelle personne"

msgid "January"
msgstr "Janvier"

msgid "Feburary"
msgstr "Février"

msgid "March"
msgstr "Mars"

msgid "April"
msgstr "Avril"

msgid "May"
msgstr "Mai"

msgid "June"
msgstr "Juin"

msgid "July"
msgstr "Juillet"

msgid "August"
msgstr "Août"

msgid "September"
msgstr "Septembre"

msgid "October"
msgstr "Octobre"

msgid "November"
msgstr "Novembre"

msgid "December"
msgstr "Décembre"

msgid ""
"The selected time does not exist on this date due to the switch from "
"standard time to daylight saving time."
msgstr ""
"L'heure sélectionnée n'existe pas à cette date en raison du passage de "
"l'heure normale à l'heure d'été."

msgid "hour"
msgstr "heure"

msgid "hours"
msgstr "heures"

msgid "day"
msgstr "jour"

msgid "days"
msgstr "jours"

#, python-format
msgid "Reservations must be made ${n} ${unit} in advance"
msgstr "Les réservations doivent être effectuées ${n} ${unit} à l'avance"

msgid "This date lies in the past"
msgstr "Cette date est passée"

msgid "Reserve"
msgstr "Réserver"

#, python-format
msgid "New dates for ${title}"
msgstr "Nouvelles dates pour ${title}"

msgid "Confirm your reservation"
msgstr "Confirmer votre réservation"

msgid "Thank you for your reservation!"
msgstr "Merci pour votre réservation !"

#, python-format
msgid ""
"Your reservation for ${room} has been submitted. Please continue with your "
"reservation for ${next_room}."
msgstr ""
"Votre réservation pour ${room} a été soumise. Veuillez poursuivre votre "
"réservation pour ${next_room}."

msgid "Your reservations were accepted"
msgstr "Vos réservations ont été acceptées"

#, python-format
msgid "${org} New Reservation(s)"
msgstr "${org} Nouvelle(s) réservation(s)"

msgid "The reservations were accepted"
msgstr "Les réservations ont été acceptées"

msgid "The reservations have already been accepted"
msgstr "Les réservations ont déjà été acceptées"

msgid "The submitter email is not available"
msgstr "L'adresse e-mail de l'expéditeur n'est pas disponible"

msgid "Accept all reservation with message"
msgstr "Accepter toutes les réservations avec le message"

#, python-format
msgid ""
"The following message will be sent to ${address} and it will be recorded for "
"future reference."
msgstr ""
"Le message suivant sera envoyé à ${adresse} et sera enregistré pour des "
"références futures."

msgid ""
"The payment associated with this reservation needs to be refunded before the "
"reservation can be rejected"
msgstr ""
"Le paiement associé à cette réservation doit être remboursé avant qu'elle "
"puisse être rejetée"

msgid "The following reservations were rejected"
msgstr "Les réservations suivantes ont été rejetées"

#, python-format
msgid "${org} Rejected Reservation"
msgstr "${org} Réservation rejetée"

msgid "The reservations were rejected"
msgstr "Les réservations ont été rejetées"

msgid "The reservation was rejected"
msgstr "La réservation a été rejetée"

msgid "Reject all reservations with message"
msgstr "Refuser toutes les réservations avec le message"

msgid "Added a new daypass"
msgstr "Nouvel abonnement à la journée ajouté"

msgid "New daypass"
msgstr "Nouvel abonnement à la journée"

msgid "Added a new room"
msgstr "Nouvelle salle ajoutée"

msgid "New room"
msgstr "Nouvelle salle"

msgid "Added a new item"
msgstr "Nouveau article ajouté"

msgid "New Item"
msgstr "Nouveau article"

msgid "Edit resource"
msgstr "Modifier la ressource"

#, python-format
msgid "Successfully removed ${count} unused allocations"
msgstr "${count} affectations inutilisées ont été supprimées avec succès"

msgid "Exports the reservations of the given date range."
msgstr "Exporte les réservations de la période donnée."

msgid "No reservations found for the given date range."
msgstr "Aucune réservation n'a été trouvée pour la période donnée."

msgid "Exports the reservations of all resources in a given date range."
msgstr "Exporte toutes les réservations dans une plage de dates donnée"

#, python-format
msgid "Do you really want to delete \"${name}\"?"
msgstr "Voulez-vous vraiment supprimer « ${name} » ?"

msgid "Delete Recipient"
msgstr "Destinataire supprimé"

msgid "Added a new recipient"
msgstr "Nouveau destinataire ajouté"

msgid "Edit Recipient"
msgstr "Éditer le destinataire"

#, python-format
msgid "Search through ${count} indexed documents"
msgstr "Chercher parmi ${count} documents indexés"

#, python-format
msgid "${count} Results"
msgstr "${count} résultats"

msgid "Search Unavailable"
msgstr "Recherche non disponible"

msgid "Favicon"
msgstr "Favicon"

msgid "Header"
msgstr "En-tête"

msgid "Footer"
msgstr "Bas de page"

msgid "Modules"
msgstr "Modules"

msgid "Analytics"
msgstr "Analytics"

msgid "Holidays"
msgstr "Jours fériés / Vacances scolaires"

msgid "No holidays defined"
msgstr "Aucun jour férié défini"

msgid "Link Migration"
msgstr "Migration des liens"

msgid "Migrate"
msgstr "Migrer"

#, python-format
msgid "Migrated ${number} links"
msgstr "${number} liens migrés"

#, python-format
msgid "Total of ${number} links found."
msgstr "Total de ${number} liens trouvés"

#, python-format
msgid ""
"Migrates links from the given domain to the current domain \"${domain}\"."
msgstr ""
"Fait migrer les liens du domaine donné vers le domaine actuel \"${domain}\"."

msgid "OneGov API"
msgstr "API OneGov"

msgid "Do you really want to delete this API key?"
msgstr "Voulez-vous vraiment supprimer cette clé API ?"

msgid "This action cannot be undone."
msgstr "Cette action ne peut pas être annulée."

msgid "ApiKey deleted."
msgstr "Clé API supprimée."

msgid "Data Retention Policy"
msgstr "Politique de Conservation des Données"

msgid ""
"Proceed with caution. Tickets and the data they contain may be irrevocable "
"deleted."
msgstr ""
"Procédez avec prudence. Les billets et les données qu'ils contiennent "
"peuvent être irrévocablement supprimés."

msgid "Chat"
msgstr "Chat"

msgid "Topics"
msgstr "Sujets"

#, python-format
msgid "You have successfully unsubscribed from the newsletter at ${address}"
msgstr ""
"Vous vous êtes désabonné avec succès de la lettre d'information à ${address}."

msgid "A survey with this name already exists"
msgstr "Une enquête avec ce nom existe déjà"

msgid "Added a new survey"
msgstr "Ajout d'une nouvelle enquête"

msgid "New Survey"
msgstr "Nouvelle enquête"

msgid "Please choose a submission window"
msgstr "Veuillez choisir une fenêtre de soumission"

msgid ""
"This field cannot be edited because there are submissions associated with "
"this survey. If you want to edit the definition please delete all "
"submissions."
msgstr ""
"Ce champ ne peut pas être modifié car il y a des soumissions associées à "
"cette enquête. Si vous souhaitez modifier la définition, veuillez supprimer "
"toutes les soumissions."

msgid "Delete Submissions"
msgstr ""

msgid "Do you really want to delete all submissions?"
msgstr ""

msgid "All submissions associated with this survey will be deleted."
msgstr ""

msgid "Delete submissions"
msgstr ""

msgid "Exports the submissions of the survey."
msgstr "Exporte les soumissions de l'enquête."

msgid "The survey timeframe has ended"
msgstr "La période de l'enquête est terminée"

#, python-format
msgid "The survey timeframe opens on ${day}, ${date}"
msgstr "La période d'enquête s'ouvre le ${day}, ${date}"

#, python-format
msgid "The survey timeframe closes on ${day}, ${date}"
msgstr "La période d'enquête se termine le ${day}, ${date}"

msgid "New Submission Window"
msgstr "Nouvelle fenêtre de soumission"

msgid "Submissions windows limit survey submissions to a specific time-range."
msgstr ""
"Merci d'avoir rempli ce sondage. Si vous souhaitez apporter des "
"modifications, cliquez sur \"Modifier\" ci-dessous."

msgid "Edit Submission Window"
msgstr "Modifier la fenêtre de soumission"

msgid "The submission window and all associated submissions were deleted"
msgstr ""

msgid "Added a new text module"
msgstr "Ajout d'un nouveau module de texte"

msgid "New text module"
msgstr "Nouveau module de texte"

msgid "Edit text module"
msgstr "Modifier le module de texte"

msgid "The text module was deleted"
msgstr "Le module de texte a été supprimé"

msgid "This ticket is not deletable."
msgstr "Ce ticket n'est pas supprimable."

msgid "Ticket successfully deleted"
msgstr "Ticket supprimé avec succès."

msgid ""
"Do you really want to delete this ticket? All data associated with this "
"ticket will be deleted. This cannot be undone."
msgstr ""
"Voulez-vous vraiment supprimer ce ticket ? Toutes les données associées à ce "
"ticket seront supprimées. Cette opération ne peut être annulée."

msgid "Mark as paid"
msgstr "Marquer comme payé"

msgid "Mark as unpaid"
msgstr "Marquer comme non payé"

msgid "Capture Payment"
msgstr "Capturer le paiement"

msgid "Do you really want capture the payment?"
msgstr "Voulez-vous vraiment capturer le paiement ?"

msgid ""
"This usually happens automatically, so there is no reason not do capture the "
"payment."
msgstr ""
"Cela arrive généralement automatiquement, il n'y a donc aucune raison de ne "
"pas capturer le paiement."

msgid "Capture payment"
msgstr "Capturer le paiement"

msgid "Refund Payment"
msgstr "Rembourser le paiement"

#, python-format
msgid "Do you really want to refund ${amount}?"
msgstr "Voulez-vous vraiment rembourser ${amount} ?"

#, python-format
msgid "Refund ${amount}"
msgstr "Rembourser ${amount}"

msgid "Your ticket has a new message"
msgstr "Votre ticket a un nouveau message"

#, python-format
msgid "${org} New Note in Reservation for ${resource_title}"
msgstr "${org} Nouvelle note dans la réservation pour ${resource_title}"

msgid "Your note was added"
msgstr "Votre note a été ajoutée"

msgid "The note was deleted"
msgstr "La note a été supprimée"

msgid "Edit Note"
msgstr "Éditer la note"

msgid "The ticket cannot be accepted because it's not open"
msgstr "Le ticket ne peut pas être accepté car il n'est pas ouvert"

#, python-format
msgid "You have accepted ticket ${number}"
msgstr "Vous avez accepté ${number} ticket(s)"

msgid "The ticket cannot be closed because it's not pending"
msgstr "Le ticket ne peut pas être clôturé car il est en attente"

#, python-format
msgid "You have closed ticket ${number}"
msgstr "Vous avez clôturé ${number} ticket(s)"

msgid "The ticket cannot be re-opened because it's not closed"
msgstr "Le ticket ne peut pas être réouvert car il n'est pas clôturé"

#, python-format
msgid "You have reopened ticket ${number}"
msgstr "Vous avez réouvert ${number} ticket(s)"

msgid "Your ticket has been reopened"
msgstr "Votre ticket a été ré-ouvert"

#, python-format
msgid "You have disabled e-mails for ticket ${number}"
msgstr "Vous avez désactivé les e-mails pour le ticket ${number}"

#, python-format
msgid "You have enabled e-mails for ticket ${number}"
msgstr "Vous avez activé les e-mails pour le ticket ${number}"

msgid "The ticket cannot be archived because it's not closed"
msgstr "Le ticket ne peut pas être archivé car il n'est pas clôturé"

#, python-format
msgid "You archived ticket ${number}"
msgstr "Vous avez archivé le ticket avec le numéro ${number}"

msgid ""
"The ticket cannot be recovered from the archive because it's not archived"
msgstr ""
"Le ticket ne peut pas être récupéré à partir de l'archive car il n'est pas "
"archivé"

#, python-format
msgid "You recovered ticket ${number} from the archive"
msgstr "Vous avez récupéré le ticket avec le numéro ${number} de l'archive"

msgid "The ticket has already been closed"
msgstr "Le ticket a déjà été fermé"

msgid "Your message has been sent"
msgstr "Votre message a été envoyé"

msgid "Zip archive created successfully"
msgstr "L'archive Zip a été créée avec succès"

msgid "Your request has been submitted"
msgstr "Votre demande a été envoyée"

msgid "Your request is currently pending"
msgstr "Votre demande est actuellement en attente"

msgid "Your request has been processed"
msgstr "Votre demande a été traitée"

msgid "Request Status"
msgstr "Status Demand"

msgid "The request has already been closed"
msgstr "Votre demand a déjà été clòturée. "

msgid "Your message has been received"
msgstr "Votre message a été reçu"

msgid ""
"Could not find valid credentials. You can set them in Gever API Settings."
msgstr ""
"Impossible de trouver des informations d'identification valides. Vous pouvez "
"les définir dans les paramètres de L'API Gever."

msgid "Encountered an error while uploading to Gever."
msgstr "Une erreur s'est produite lors du téléchargement sur Gever."

#, python-format
msgid ""
"Encountered an error while uploading to Gever. Response status code is "
"${status}."
msgstr ""
"Une erreur s'est produite lors du téléchargement sur Gever. Le code d'état "
"de la réponse est ${status}."

msgid "Successfully uploaded the PDF of this ticket to Gever"
msgstr "Le PDF de ce billet a été téléchargé avec succès vers Gever."

msgid "My"
msgstr "Mes"

msgid "All Tickets"
msgstr "Tous les tickets"

msgid "All Users"
msgstr "Tous les utilisateurs"

#, python-format
msgid "${success_count} tickets deleted, ${error_count} are not deletable"
msgstr ""
"${success_count} tickets supprimés, ${error_count} ne sont pas complètement "
"supprimables, les données y ont été rendues méconnaissables."

#, python-format
msgid "${success_count} tickets deleted."
msgstr "${success_count} tickets supprimés."

msgid "Submitted Requests"
msgstr "Demandes soumises"

msgid "Added a new user group"
msgstr "Un nouveau groupe d'utilisateurs a été ajouté"

msgid "New user group"
msgstr "Nouveau groupe d'utilisateurs"

msgid "Edit user group"
msgstr "Modifier le groupe d'utilisateurs"

msgid "User Management"
msgstr "Gestion des utilisateurs"

msgid "New Signup Link"
msgstr "Nouveau lien d'inscription"

msgid "New User"
msgstr "Nouvel utilisateur"

msgid "A user with this e-mail address already exists"
msgstr "Il existe déjà un utilisateur possédant cette adresse e-mail"

msgid "An account was created for you"
msgstr "Un compte a été créé pour vous"

msgid "The user was created successfully"
msgstr "L'utilisateur a bien été créé"

<<<<<<< HEAD
msgid "This recipient has delivery failures, including hard bounces, invalid email addresses, spam complaints, manual deactivations, or being blocked. We recommend unsubscribing it from the list."
msgstr "Ce destinataire a des échecs de livraison, y compris des rebonds, des adresses e-mail invalides, des plaintes pour spam, des désactivations manuelles, ou est bloqué. Nous recommandons de le désinscrire de la liste."
=======
#~ msgid "Photo album. Will be shown at the end of content."
#~ msgstr "Album photo. Sera affiché à la fin du contenu."
>>>>>>> 9eabea3e
<|MERGE_RESOLUTION|>--- conflicted
+++ resolved
@@ -2781,6 +2781,9 @@
 msgid "Delete content"
 msgstr "Supprimer le contenu"
 
+msgid "Photo album. Will be shown at the end of content."
+msgstr "Album photo. Sera affiché à la fin du contenu."
+
 msgid "Photo album"
 msgstr "Album photo"
 
@@ -6215,10 +6218,8 @@
 msgid "The user was created successfully"
 msgstr "L'utilisateur a bien été créé"
 
-<<<<<<< HEAD
 msgid "This recipient has delivery failures, including hard bounces, invalid email addresses, spam complaints, manual deactivations, or being blocked. We recommend unsubscribing it from the list."
 msgstr "Ce destinataire a des échecs de livraison, y compris des rebonds, des adresses e-mail invalides, des plaintes pour spam, des désactivations manuelles, ou est bloqué. Nous recommandons de le désinscrire de la liste."
-=======
+
 #~ msgid "Photo album. Will be shown at the end of content."
-#~ msgstr "Album photo. Sera affiché à la fin du contenu."
->>>>>>> 9eabea3e
+#~ msgstr "Album photo. Sera affiché à la fin du contenu."