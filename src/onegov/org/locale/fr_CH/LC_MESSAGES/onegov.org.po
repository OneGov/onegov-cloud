#
msgid ""
msgstr ""
"Project-Id-Version: PACKAGE 1.0\n"
"POT-Creation-Date: 2024-04-30 08:47+0200\n"
"PO-Revision-Date: 2022-03-15 10:50+0100\n"
"Last-Translator: Marc Sommerhalder <marc.sommerhalder@seantis.ch>\n"
"Language-Team: French\n"
"Language: fr_CH\n"
"MIME-Version: 1.0\n"
"Content-Type: text/plain; charset=UTF-8\n"
"Content-Transfer-Encoding: 8bit\n"
"Plural-Forms: nplurals=2; plural=(n != 1);\n"
"Generated-By: Lingua 3.12\n"
"X-Generator: Poedit 3.0.1\n"

#, python-format
msgid ""
"${mtan} - mTAN for ${organisation}.\n"
"Or continue here: ${url}"
msgstr ""
"${mtan}: mTAN pour ${organisation}.\n"
"Ou continuer ici : ${url}"

msgid ""
"We sent an mTAN to the specified number. Please enter it below or follow the "
"instructions in the SMS."
msgstr ""
"Nous avons envoyé un mTAN au numéro indiqué. Veuillez le saisir ci-dessous "
"ou suivre les instructions du SMS."

msgid "Open"
msgstr "Ouvert"

msgid "Pending"
msgstr "En traitement"

msgid "Closed"
msgstr "Fermé"

msgid "Archived"
msgstr "Archivé"

msgid "All"
msgstr "Tout"

msgid "Paid"
msgstr "Payé"

msgid "Failed"
msgstr "Échoué"

msgid "Refunded"
msgstr "Remboursé"

msgid "Manual"
msgstr "Manuelle"

msgid "Stripe Connect"
msgstr "Stripe Connect"

#, python-format
msgid "${org} OneGov Cloud Status"
msgstr "Statut du OneGov Cloud de ${org}"

msgid "General"
msgstr "Général"

#, python-format
msgid "${org} Reservation Overview"
msgstr "Aperçu de la ${org} réservation"

msgid "Your Chat has been turned into a ticket"
msgstr "Un ticket a été créé à partir de votre chat"

msgid "Account"
msgstr "Compte"

msgid "User Profile"
msgstr "Profil d'utilisateur"

msgid "Logout"
msgstr "Se déconnecter"

msgid "Login"
msgstr "Connexion"

msgid "Register"
msgstr "S'inscrire"

msgid "Timeline"
msgstr "Chronologie"

msgid "Files"
msgstr "Fichiers"

msgid "Images"
msgstr "Images"

msgid "Payment Provider"
msgstr "Opérateur de paiement"

msgid "Payments"
msgstr "Paiements"

msgid "Text modules"
msgstr "Modules de texte"

msgid "Settings"
msgstr "Paramètres"

msgid "Users"
msgstr "Utilisateurs"

msgid "User groups"
msgstr "Groupes d'utilisateurs"

msgid "Link Check"
msgstr "Vérification du lien"

msgid "Archived Tickets"
msgstr "Tickets archivés"

msgid "Management"
msgstr "Gestion"

msgid "My Tickets"
msgstr "Mes tickets"

msgid "Open Tickets"
msgstr "Ouvrir les tickets"

msgid "Pending Tickets"
msgstr "Tickets en attente"

msgid "Closed Tickets"
msgstr "Tickets clôturés"

msgid "Tickets"
msgstr "Tickets"

msgid "Ticket"
msgstr "Ticket"

msgid "This site is private"
msgstr "Ce site est privé"

msgid "This site is secret"
msgstr "Ce site est secret"

msgid "Cancel"
msgstr "Annuler"

msgid "ID Payment Provider"
msgstr "ID Opérateurs de paiement"

msgid "Status"
msgstr "Statut"

msgid "Currency"
msgstr "Devise"

msgid "Amount"
msgstr "Montant"

msgid "Net Amount"
msgstr "Montant net"

msgid "Fee"
msgstr "Tarif"

msgid "Date Paid"
msgstr "Date de paiement"

msgid "References"
msgstr "Références"

msgid "Created Date"
msgstr "Date de création"

msgid "Reference Ticket"
msgstr "Billet de référence"

msgid "Submitter Email"
msgstr "E-mail de l'expéditeur"

msgid "Category Ticket"
msgstr "Catégorie Ticket"

msgid "Status Ticket"
msgstr "Ticket de statut"

msgid "Ticket decided"
msgstr "Ticket décidé"

msgid "Yes"
msgstr "Oui"

msgid "No"
msgstr "Non"

msgid "Credit card payments"
msgstr "Paiements carte de crédit"

msgid "Exports payments and tickets"
msgstr "Exporte les paiements et les tickets"

msgid "Title"
msgstr "Titre"

msgid "General availability"
msgstr "Disponibilité générale"

msgid "Rule"
msgstr "Règle"

msgid "Extend"
msgstr "Prolonger"

msgid "Extend by one day at midnight"
msgstr "Prolonger d'un jour à minuit"

msgid "Extend by one month at the end of the month"
msgstr "Prolonger d'un mois à la fin du mois"

msgid "Extend by one year at the end of the year"
msgstr "Prolonger d'un an à la fin de l'année"

msgid "Start"
msgstr "Début"

msgid "Date"
msgstr "Date"

msgid "End"
msgstr "Fin"

msgid "Except for"
msgstr "À l'exception de"

msgid "On holidays"
msgstr "En vacances"

msgid "During school holidays"
msgstr "Durant les vacances scolaires"

msgid "Access"
msgstr "Accès"

msgid "Public"
msgstr "Public"

msgid "Only by privileged users"
msgstr "Seulement par les utilisateurs privilégiés"

msgid "Only by privileged users and members"
msgstr "Seulement par les membres et les utilisateurs privilégiés"

msgid "Security"
msgstr "Sécurité"

msgid "Start date before end date"
msgstr "Date de début avant la date de fin"

msgid "Daypasses"
msgstr "Cartes journalières"

msgid "Daypasses Limit"
msgstr "Limite des cartes journalières"

msgid "Whole day"
msgstr "Toute la journée"

msgid "Time"
msgstr "Heure"

msgid "Each starting at"
msgstr "Chacun commençant à"

msgid "HH:MM"
msgstr "HH:MM"

msgid "Each ending at"
msgstr "Chacun finissant à"

msgid "May be partially reserved"
msgstr "Peut être partiellement réservé"

msgid "Options"
msgstr "Options"

msgid "Reservations per time slot"
msgstr "Maximum des reservation par unité des temps"

msgid "Available items"
msgstr "Articles disponibles"

msgid "Reservations per time slot and person"
msgstr "Réservations par tranche horaire et par personne"

msgid "From"
msgstr "De"

msgid "Until"
msgstr "Jusqu'à"

msgid "Slots per Reservation"
msgstr "Limit des reservations"

msgid "Start time before end time"
msgstr "Heure de début avant l'heure de fin"

msgid "Lead"
msgstr "Accroche"

msgid "Describes what this directory is about"
msgstr "Décrit le contenu de votre dossier"

msgid "Further Information"
msgstr "Plus d'informations"

msgid "If left empty \"Further Information\" will be used as title"
msgstr "S'il n'est pas renseigné, le titre sera \"Plus d'informations\"."

msgid "Text"
msgstr "Texte"

msgid "Position"
msgstr "Position"

msgid "Above the entries"
msgstr "Au-dessus des entrées"

msgid "Below the entries"
msgstr "Sous les entrées"

msgid "Definition"
msgstr "Définition"

msgid "Coordinates"
msgstr "Coordonnées"

msgid "Entries have no coordinates"
msgstr "Les entrées ne possèdent pas de coordonnées"

msgid "Coordinates are shown on each entry"
msgstr "Les coordonnées sont affichées sur chaque entrée"

msgid "Coordinates are shown on the directory and on each entry"
msgstr "Les coordonnées sont affichées sur le répertoire et sur chaque entrée"

msgid "Title-Format"
msgstr "Format Titre"

msgid "Display"
msgstr "Afficher"

msgid "Lead-Format"
msgstr "Format Principal"

msgid "Empty Directory Notice"
msgstr "Avis de dossier vide"

msgid ""
"This text will be displayed when the directory contains no (visible) "
"entries. When left empty a generic default text will be shown instead."
msgstr ""
"Ce texte sera affiché lorsque le dossier ne contient pas d'entrées "
"(visibles). S'il est laissé vide, un texte générique par défaut sera affiché "
"à la place."

msgid "Numbering"
msgstr "Numérotation"

msgid "None"
msgstr "Aucune"

msgid "Standard"
msgstr "Standard"

msgid "Custom"
msgstr "Personnalisé"

msgid "Custom Numbering"
msgstr "Numérotation personnalisée"

msgid "Main view"
msgstr "Affichage principal"

msgid "Hide these labels on the main view"
msgstr "Cacher ces noms de champs dans la vue principale"

msgid "Address"
msgstr "Adresse"

msgid "Filters"
msgstr "Filtres"

msgid "Thumbnail"
msgstr "Vignette"

msgid "Pictures to be displayed as thumbnails on an entry"
msgstr "Images à afficher sous forme de vignettes sur une entrée"

msgid "Overview layout with tiles"
msgstr "Vue d'ensemble avec les tuiles"

msgid "Address Block Title"
msgstr "Titre du bloc d'adresses"

msgid "Address Block"
msgstr "Bloc d'adresses"

msgid "The first line of the address"
msgstr "La première ligne de l'adresse"

msgid "Static title"
msgstr "Titre statique"

msgid "Icon"
msgstr "Icône"

msgid "Marker"
msgstr "Marqueur"

msgid "Marker Color"
msgstr "Couleur du marqueur"

msgid "Default"
msgstr "Défaut"

msgid "Color"
msgstr "Couleur"

msgid "Order"
msgstr "Trier"

msgid "By title"
msgstr "Par titre"

msgid "By format"
msgstr "Par format"

msgid "Order-Format"
msgstr "Format-tri"

msgid "Direction"
msgstr "Direction"

msgid "Ascending"
msgstr "Montant"

msgid "Descending"
msgstr "Descendant"

msgid "Pattern"
msgstr "Modèle"

msgid "External Link"
msgstr "Lien Externe"

msgid "Visible"
msgstr "Visible"

msgid "Users may propose new entries"
msgstr "Les utilisateurs peuvent proposer de nouvelles entrées"

msgid "New entries"
msgstr "Nouvelles entrées"

msgid "Guideline"
msgstr "Directives"

msgid "Price"
msgstr "Prix"

msgid "Free of charge"
msgstr "Gratuit"

msgid "Price per submission"
msgstr "Prix par proposition"

msgid "Users may send change requests"
msgstr "Les utilisateurs peuvent envoyer des demandes de modifications"

msgid "Change requests"
msgstr "Demandes de modifications"

msgid "Enable publication dates"
msgstr "Activer les dates de publication"

msgid ""
"Users may suggest publication start and/or end of the entry on submissions "
"and change requests"
msgstr ""
"Les utilisateurs peuvent suggérer le début et/ou la fin de la publication de "
"l'entrée sur les soumissions et les demandes de changement"

msgid "Publication"
msgstr "Publication"

msgid "Required publication dates"
msgstr "Les dates de publication sont requises"

msgid "Information to be provided in addition to the E-mail"
msgstr "Informations complémentaires du demandeur requises à l'e-mail"

msgid "Name"
msgstr "Nom"

msgid "Phone"
msgstr "Téléphone"

msgid "Submitter"
msgstr "Auteur"

#, python-format
msgid "The following fields are unknown: ${fields}"
msgstr "Les champs suivants sont inconnus : ${fields}"

msgid "Please select at most one thumbnail field"
msgstr "Veuillez sélectionner un champ de vignette au maximum"

msgid "Please select exactly one numbering field"
msgstr "Veuillez sélectionner exactement un champ de numérotation"

#, python-format
msgid ""
"User submissions are not possible, because «${field}» is not visible. Only "
"if all fields are visible are user submission possible - otherwise users may "
"see data that they are not intended to see. "
msgstr ""
"Les soumissions d'utilisateurs ne sont pas possibles car « ${field} » n'est "
"pas visible. Les soumissions d'utilisateurs ne sont possibles que si tous "
"les champs sont visibles. Sinon, les utilisateurs peuvent voir des données "
"qu'ils ne sont pas destinés à voir."

msgid "Apply directory configuration"
msgstr "Appliquer la configuration du dossier"

msgid "Yes, import configuration and entries"
msgstr "Oui, importer la configuration et les entrées"

msgid "No, only import entries"
msgstr "Non, importer les entrées uniquement"

msgid "Mode"
msgstr "Mode"

msgid "Only import new entries"
msgstr "Importer uniquement les nouvelles entrées"

msgid "Replace all entries"
msgstr "Remplacer toutes les entrées"

msgid "Import"
msgstr "Imprimer"

msgid "The name field cannot be empty."
msgstr "Le champ nom ne peut pas être vide."

msgid "Please fill out a new name"
msgstr "Veuillez remplir un nouveau nom"

#, python-format
msgid "Invalid name. A valid suggestion is: ${name}"
msgstr "Nom invalide. Une suggestion valid est: ${name}"

msgid "An entry with the same name exists"
msgstr "Une entrée avec le même nom existe"

msgid "Art"
msgstr "Art"

msgid "Cinema"
msgstr "Cinéma"

msgid "Concert"
msgstr "Concert"

msgid "Congress"
msgstr "Congrès"

msgid "Culture"
msgstr "Culture"

msgid "Dancing"
msgstr "Dansant"

msgid "Education"
msgstr "Éducation"

msgid "Exhibition"
msgstr "Exposition"

msgid "Gastronomy"
msgstr "Gastronomie"

msgid "Health"
msgstr "Santé"

msgid "Library"
msgstr "Bibliothèque"

msgid "Literature"
msgstr "Littérature"

msgid "Market"
msgstr "Marché"

msgid "Meetup"
msgstr "Rencontre"

msgid "Misc"
msgstr "Points divers"

msgid "Music School"
msgstr "École de musique"

msgid "Music"
msgstr "Musique"

msgid "Party"
msgstr "Fête"

msgid "Politics"
msgstr "Politique"

msgid "Reading"
msgstr "Lecture"

msgid "Religion"
msgstr "Religion"

msgid "Sports"
msgstr "Sports"

msgid "Talk"
msgstr "Conférence"

msgid "Theater"
msgstr "Théâtre"

msgid "Tourism"
msgstr "Tourisme"

msgid "Toy Library"
msgstr "Bibliothèque de jouets"

msgid "Tradition"
msgstr "Tradition"

msgid "Youth"
msgstr "Jeunesse"

msgid "Elderly"
msgstr "Âgées"

msgid "Mo"
msgstr "Lu"

msgid "Tu"
msgstr "Ma"

msgid "We"
msgstr "Me"

msgid "Th"
msgstr "Je"

msgid "Fr"
msgstr "Ve"

msgid "Sa"
msgstr "Sa"

msgid "Su"
msgstr "Di"

msgid "Concerto in the castle garden"
msgstr "Concerto dans le jardin du château"

msgid "Description"
msgstr "Description"

msgid "Enjoy a concerto in the castle garden."
msgstr "Profitez d'un concerto dans le jardin du château."

msgid "Image"
msgstr "Image"

msgid "Additional Information (PDF)"
msgstr "Informations complémentaires (PDF)"

msgid "Venue"
msgstr "Lieu"

msgid "10 CHF for adults"
msgstr "10 CHF pour les adultes"

msgid "Organizer"
msgstr "Organisateur"

msgid "Music society"
msgstr "Société musicale"

msgid "Organizer E-Mail address"
msgstr "Adresse e-mail de l'organisateur"

msgid "Shown as contact E-Mail address"
msgstr "Affichée comme adresse e-mail de contact"

msgid "Organizer phone number"
msgstr "Numéro de téléphone de l'organisateur"

msgid "Shown as contact phone number"
msgstr "Affiché comme numéro de téléphone de contact"

msgid "External event URL"
msgstr "URL de l'événement externe"

msgid "Event Registration URL"
msgstr "URL de l'inscription à l'événement"

msgid "The marker can be moved by dragging it with the mouse"
msgstr "Le curseur peut être déplacé avec la souris"

msgid "Tags"
msgstr "Étiquettes"

msgid "To"
msgstr "Vers"

msgid "Repeat"
msgstr "Répéter"

msgid "Without"
msgstr "Sans"

msgid "Weekly"
msgstr "Hebdomadaire"

msgid "On additional dates"
msgstr "À des dates supplémentaires"

msgid "Repeats itself every"
msgstr "Se répète tous les"

msgid "Until date"
msgstr "Jusqu'à"

msgid "Dates"
msgstr "Dates"

msgid "The end date must be later than the start date."
msgstr "La date de fin doit être postérieure à la date de début."

msgid "The weekday of the start date must be selected."
msgstr ""
"Le jour de la semaine correspondant à la date de début doit être sélectionné."

msgid "Please set and end date if the event is recurring."
msgstr "Veuillez préciser une date de fin si l'événement est récurrent."

msgid "Please select a weekday if the event is recurring."
msgstr "Veuillez choisir un jour de la semaine si l'événement est récurrent."

msgid "Invalid dates."
msgstr "Dates non valables."

msgid "Add"
msgstr "Ajouter"

msgid "Remove"
msgstr "Supprimer"

msgid "Clear"
msgstr "Supprimer"

msgid ""
"Delete imported events before importing. This does not delete otherwise "
"imported events and submitted events."
msgstr ""
"Supprime les événements importés avant de les importer. Les événements "
"importés ailleurs et les événements signalés ne sont pas supprimés par cela."

msgid "Dry Run"
msgstr "Test"

msgid "Do not actually import the events."
msgstr "Les événements ne sont pas sauvegardés."

msgid "Expected header line with the following columns:"
msgstr "La première ligne doit avoir les noms de colonne suivants:"

msgid "Map"
msgstr "Carte"

msgid "E-Mail"
msgstr "E-mail"

msgid "Comment"
msgstr "Commentaire"

msgid "Please provide at least one change"
msgstr "Veuillez apporter au moins une modification"

msgid "Publication end must be in the future"
msgstr "La fin de la publication doit être dans le futur"

msgid "Publication start must be prior to end"
msgstr "Le début de la publication doit être antérieur à la fin"

msgid "Describes briefly what this entry is about"
msgstr "Décrit brièvement cette entrée"

msgid "URL"
msgstr "Lien"

msgid "Url pointing to another website"
msgstr "Url qui pointe vers une page externe"

msgid "Group"
msgstr "Groupe"

msgid "Used to group this link in the overview"
msgstr "Utilisé pour regrouper le lien dans la vue d'ensemble"

msgid "Name of the list view this link will be shown"
msgstr "Nom de la vue d'ensemble où ce lien apparaît"

msgid "Describes what this form is about"
msgstr "Décrit le contenu de ce formulaire"

msgid "Used to group the form in the overview"
msgstr "Utilisé pour grouper la formulaire dans la vue d'ensemble"

msgid "Pick-Up"
msgstr "Ramassage"

msgid ""
"Describes how this resource can be picked up. This text is used on the "
"ticket status page to inform the user"
msgstr ""
"Décrit la manière dont cette ressource peut être récupérée. Ce texte est "
"utilisé sur la page de statut du ticket pour informer le client"

msgid "URL path"
msgstr "Chemin Url"

msgid "Selection"
msgstr "Sélection"

msgid "By date"
msgstr "Par date"

msgid "By registration window"
msgstr "Par fenêtre d'inscription"

msgid "Registration Window"
msgstr "Fenêtre d'inscription"

msgid "Your message"
msgstr "Votre message"

msgid "Send to attendees with status"
msgstr "Envoyer aux participants avec le statut"

msgid "Confirmed"
msgstr "Confirmé"

msgid "Cancelled"
msgstr "Annulé"

msgid "No email receivers found for the selection"
msgstr "Aucun destinataire d'email trouvé pour la sélection"

msgid "Limit the number of attendees"
msgstr "Limiter le nombre de participants"

msgid "Attendees"
msgstr "Participants"

msgid "Yes, limit the number of attendees"
msgstr "Oui, limiter le nombre de participants"

msgid "No, allow an unlimited number of attendees"
msgstr "Non, autoriser un nombre illimité de participants"

msgid "Number of attendees"
msgstr "Nombre de participants"

msgid "Waitinglist"
msgstr "Liste d'attente"

msgid "Yes, allow for more submissions than available spots"
msgstr "Oui, permettre plus de soumissions que de places disponibles"

msgid "No, ensure that all submissions can be confirmed"
msgstr "Non, assurez-vous que toutes les soumissions peuvent être confirmées"

msgid "Do not accept any submissions"
msgstr "N'accepter aucunes soumissions"

msgid "Advanced"
msgstr "Avancé"

msgid "Please use a stop date after the start"
msgstr "Veuillez utiliser une date d'arrêt après le début"

#, python-format
msgid ""
"The date range overlaps with an existing registration window (${range})."
msgstr ""
"La période donnée chevauche une fenêtre d'inscription existante (${range})."

#, python-format
msgid ""
"The limit cannot be lower than the already confirmed number of attendees "
"(${claimed_spots})"
msgstr ""
"La limite ne peut être inférieure au nombre de participants déjà confirmés "
"(${claimed_spots})"

#, python-format
msgid ""
"The limit cannot be lower than the already confirmed number attendees "
"(${claimed_spots}) and the number of pending requests (${pending_requests}). "
"Either enable the waiting list, process the pending requests or increase the "
"limit. "
msgstr ""
"La limite ne peut pas être inférieure au nombre de participants déjà "
"confirmés (${claims_spots}) et au nombre de demandes en attente "
"(${pending_requests}). Activez la liste d'attente, traitez les demandes en "
"attente ou augmentez la limite."

msgid "The end date must be later than the start date"
msgstr "La date de fin doit être postérieure à la date de début"

msgid "Format"
msgstr "Format"

msgid "CSV File"
msgstr "Fichier CSV"

msgid "Excel File"
msgstr "Fichier Excel"

msgid "JSON File"
msgstr "Fichier JSON"

msgid "XML File"
msgstr "Fichier XML"

msgid "Minimum price total"
msgstr "Prix minimum total"

msgid "Payment Method"
msgstr "Méthode de paiement"

msgid "No credit card payments"
msgstr "Pas de paiements par carte de crédit"

msgid "Credit card payments optional"
msgstr "Paiements par carte de crédit en option"

msgid "Credit card payments required"
msgstr "Paiements par carte de crédit requis"

msgid "The price must be larger than zero"
msgstr "Le prix doit être supérieur à zéro"

msgid ""
"You need to setup a default payment provider to enable credit card payments"
msgstr ""
"Vous devez choisir un fournisseur de paiement par défaut pour activer les "
"paiements par carte de crédit"

msgid "Test run"
msgstr "Test de fonctionnement"

msgid "Describes what this photo album is about"
msgstr "Décrit l'album photo"

msgid "View"
msgstr "Visualiser"

msgid "Full size images"
msgstr "Images de taille normale"

msgid "Grid layout"
msgstr "Mise en page en grille"

msgid "Show images on homepage"
msgstr "Montrer les images sur la page d'accueil"

msgid "mTAN"
msgstr "mTAN"

msgid "Phone number"
msgstr "Numéro de téléphone"

msgid "Used in the overview and the e-mail subject"
msgstr "Utilisé dans l'aperçu et le sujet de l'e-mail"

msgid "Editorial"
msgstr "Éditorial"

msgid "A few words about this edition of the newsletter"
msgstr "Quelques mots concernant l'édition de cette lettre d'informations"

msgid "Latest news"
msgstr "Dernières nouvelles"

msgid "Show news as tiles"
msgstr "Afficher les actualités sous forme de tuiles"

msgid ""
"If checked, news are displayed as tiles. Otherwise, news are listed in full "
"length."
msgstr ""
"Si cette case est activée, les nouvelles sont affichées sous forme de "
"tuiles. Dans le cas contraire, les nouvelles sont listés dans leur "
"intégralité."

msgid "Events"
msgstr "Événements"

msgid "Publications"
msgstr "Publications"

msgid "Send"
msgstr "Envoyer"

msgid "Now"
msgstr "Maintenant"

msgid "At a specified time"
msgstr "À une heure précise"

msgid "Scheduled time must be at least 5 minutes in the future"
msgstr "L'heure d'envoi doit être d'au moins cinq minutes dans le futur"

msgid "Newsletters can only be sent on the hour (10:00, 11:00, etc.)"
msgstr ""
"Les newsletters ne peuvent être envoyés qu'en début d'heure (10:00, 11:00, "
"etc.)"

msgid "Recipient"
msgstr "Destinataire"

msgid "Do not actually import the newsletter subscribers"
msgstr "Ne pas importer les abonnés à la newsletter"

msgid ": (Address already exists)"
msgstr ": (L'adresse existe déjà)"

msgid "Will be used as image in the page overview on the parent page"
msgstr "Sera utilisé comme image dans la vue d'ensemble de la page parent"

msgid "Describes what this page is about"
msgstr "Décrit de quoi parle cette page"

msgid "Show the lead if accessing the parent page"
msgstr "Afficher l'introduction sur la page parent"

msgid "(Redesign only)"
msgstr "(Redesign uniquement)"

msgid ""
"There are currently no allowed domains for iFrames. To enable domains for "
"iFrames, please contact info@seantis.ch."
msgstr ""
"Aucun domaine n'est actuellement autorisé pour les iFrames. Pour activer les "
"domaines pour les iFrames, veuillez contacter info@seantis.ch"

msgid "Height"
msgstr "Hauteur"

msgid ""
"The height of the iFrame in pixels. If not set, the iFrame will have a "
"standard height of 800px."
msgstr ""
"La hauteur de l'iFrame en pixels. Si elle n'est pas définie, l'iFrame aura "
"une hauteur standard de 800 pixels."

msgid "Display as card"
msgstr "Afficher sous forme de carte"

msgid "Display the iFrame as a card with a border"
msgstr "Afficher l'iFrame comme une carte avec une bordure"

msgid "The following domains are allowed for iFrames:"
msgstr "Les domaines suivants sont autorisés pour les iFrames:"

msgid "To allow more domains for iFrames, please contact info@seantis.ch."
msgstr ""
"Pour activer d'autres domaines pour les iFrames, veuillez contacter "
"info@seantis.ch."

msgid "The domain of the URL is not allowed for iFrames."
msgstr "Le domaine de l'URL n'est pas autorisé pour les iFrames"

msgid "Destination"
msgstr "Destination"

msgid "- Root -"
msgstr "- Page de base-"

msgid "Invalid destination selected"
msgstr "Destination non valide sélectionnée"

msgid "Salutation"
msgstr "Civilité"

msgid "Academic Title"
msgstr "Diplôme"

msgid "First name"
msgstr "Prénom"

msgid "Last name"
msgstr "Nom de famille"

msgid "Function"
msgstr "Fonction"

msgid "Direct Phone Number or Mobile"
msgstr "Numéro de téléphone direct ou Mobile"

msgid "Born"
msgstr "Naissance"

msgid "Profession"
msgstr "Profession"

msgid "Political Party"
msgstr "Parti politique"

msgid "Parliamentary Group"
msgstr "Groupe parlementaire"

msgid "Website"
msgstr "Site Web"

msgid "Website 2"
msgstr "Site Web 2"

msgid "Location address"
msgstr "Adress du lieu"

msgid "Location Code and City"
msgstr "Code de localisation et ville"

msgid "Postal address"
msgstr "Adresse postale"

msgid "Postal Code and City"
msgstr "Code postal et ville"

msgid "Picture"
msgstr "Photo"

msgid "URL pointing to the picture"
msgstr "URL pointant vers la photo"

msgid "Notes"
msgstr "Notes"

msgid "Public extra information about this person"
msgstr "Informations publiques supplémentaires à propos de cette semaine"

msgid "Rooms"
msgstr "Espaces"

msgid "Weekdays"
msgstr "Jours de la semaine"

msgid "Start date in past"
msgstr "Date de début dans le passé"

msgid "Describes what this reservation resource is about"
msgstr "Décrit en quoi consiste cette ressource de réservation"

msgid "Used to group the resource in the overview"
msgstr "Utilisé pour grouper la ressource dans la vue d'ensemble"

msgid "Extra Fields Definition"
msgstr "Définition de champs supplémentaires"

msgid "Closing date for the public"
msgstr "Date de clôture pour le public"

msgid "Closing date"
msgstr "Date de clôture"

msgid "No closing date"
msgstr "Pas de date de fermeture"

msgid "Stop accepting reservations days before the allocation"
msgstr ""
"Arrêter d'accepter des réservations plusieurs jours avant l'attribution"

msgid "Stop accepting reservations hours before the allocation"
msgstr "Arrêter d'accepter des réservations des heures avant l'attribution"

msgid "Hours"
msgstr "Heures"

msgid "Days"
msgstr "Jours"

msgid "Limit reservations to certain zip-codes"
msgstr "Limiter les réservations à certains codes postaux"

msgid "Zip-code limit"
msgstr "Limite de code postal"

msgid "Zip-code field"
msgstr "Champ code postal"

msgid "Allowed zip-codes (one per line)"
msgstr "Codes postaux autorisés (un par ligne)"

msgid "Days before an allocation may be reserved by anyone"
msgstr ""
"Des jours avant une attribution peuvent être réservés par n'importe qui"

msgid "Default view"
msgstr "Affichage par défaut"

msgid "Week view"
msgstr "Affichage de la semaine"

msgid "Month view"
msgstr "Affichage du mois"

msgid "Per item"
msgstr "Par article"

msgid "Per hour"
msgstr "Par heure"

msgid "Price per item"
msgstr "Prix par article"

msgid "Price per hour"
msgstr "Prix par heure"

msgid "Please select the form field that holds the zip-code"
msgstr "Veuillez sélectionner le champ de formulaire contenant le code postal."

msgid "Please enter at least one zip-code"
msgstr "Veuillez saisir au moins un code postal"

msgid "Please enter one zip-code per line, without spaces or commas"
msgstr "Veuillez saisir un code postal par ligne, sans espaces ni virgules"

msgid "New Reservations"
msgstr "Nouvelles réservations"

msgid "Notifications *"
msgstr "Notifications *"

msgid ""
"For each new reservation, a notification will be sent to the above recipient."
msgstr ""
"Pour chaque nouvelle réservation, une notification sera envoyée au "
"destinataire ci-dessus."

msgid "Daily Reservations"
msgstr "Réservations quotidiennes"

msgid ""
"On each day selected below, a notification with the day's reservations will "
"be sent to the recipient above at 06:00."
msgstr ""
"Pour chaque jour sélectionné ci-dessous, une notification avec les "
"réservations du jour sera envoyée au destinataire ci-dessus à 6h00.."

msgid "Internal Notes"
msgstr "Notes internes"

msgid ""
"Each time a new note is added to the ticket for a reservation, a "
"notification is sent to the recipient above."
msgstr ""
"Chaque fois qu'une nouvelle note est ajoutée au ticket pour une réservation, "
"une notification est envoyée au destinataire ci-dessus."

msgid "Rejected Reservations"
msgstr "Réservations rejetées"

msgid ""
"If a reservation is cancelled, a notification will be sent to the above "
"recipient."
msgstr ""
"Si une réservation est annulée, une notification sera envoyée au "
"destinataire mentionné ci-dessus."

msgid "Send on"
msgstr "Envoyer sur"

msgid "Resources"
msgstr "Ressources"

msgid "Please add at least one notification."
msgstr "Veuillez ajouter au moins une notification."

msgid "Logo"
msgstr "Logo"

msgid "URL pointing to the logo"
msgstr "URL pointant vers le logo"

msgid "Logo (Square)"
msgstr "Logo (carré)"

msgid "E-Mail Reply Address (Reply-To)"
msgstr "Adresse e-mail de réponse (Reply-To)"

msgid "Replies to automated e-mails go to this address."
msgstr "Les réponses aux e-mails automatisés sont envoyées à cette adresse."

msgid "Primary Color"
msgstr "Couleur primaire"

msgid "Default Font Family"
msgstr "Famille de police principale"

msgid "Languages"
msgstr "Langues"

msgid "German"
msgstr "Allemand"

msgid "French"
msgstr "Français"

msgid "Italian"
msgstr "Italien"

msgid "Additional CSS"
msgstr "CSS additionnel"

msgid "Will be used if an image is needed, but none has been set"
msgstr ""
"Sera utilisée si une image est nécessaire, mais qu'aucune n'a été définie."

msgid "Standard Image"
msgstr "Image standard"

msgid "Column width left side"
msgstr "Largeur de la colonne côté gauche"

msgid "Footer Division"
msgstr "Division du pied du page"

msgid "Column width for the center"
msgstr "Largeur de la colonne au centre"

msgid "Column width right side"
msgstr "Largeur de la colonne côté droite"

msgid "Contact"
msgstr "Contact"

msgid "The address and phone number of the municipality"
msgstr "L'adresse et le numéro de téléphone de la municipalité"

msgid "Information"
msgstr "Information"

msgid "Contact Link"
msgstr "Rubrique Contact"

msgid "URL pointing to a contact page"
msgstr "URL pointant vers une page de contact"

msgid "Opening Hours"
msgstr "Horaires d'ouverture"

msgid "The opening hours of the municipality"
msgstr "Les horaires d'ouverture de la municipalité"

msgid "Opening Hours Link"
msgstr "Lien vers les horaires d'ouvertures"

msgid "URL pointing to an opening hours page"
msgstr "Lien vers une page d'horaires d'ouverture"

msgid "Hide OneGov Cloud information"
msgstr "Masquer les informations OneGov Cloud"

msgid ""
"This includes the link to the marketing page, and the link to the privacy "
"policy."
msgstr ""
"Cela inclut le lien vers la page marketing et le lien vers la politique de "
"confidentialité."

msgid "Facebook"
msgstr "Facebook"

msgid "URL pointing to the Facebook site"
msgstr "Lien vers la page Facebook"

msgid "Social Media"
msgstr "Réseaux sociaux"

msgid "Twitter"
msgstr "Twitter"

msgid "URL pointing to the Twitter site"
msgstr "Lien vers la page Twitter"

msgid "YouTube"
msgstr "YouTube"

msgid "URL pointing to the YouTube site"
msgstr "Lien vers la page YouTube"

msgid "Instagram"
msgstr "Instagram"

msgid "URL pointing to the Instagram site"
msgstr "Lien vers la page Instagram"

msgid "Custom Link 1"
msgstr "Lien personnalisé 1"

msgid "URL to internal/external site"
msgstr "Lien site interne/externe"

msgid "Custom Link 2"
msgstr "Lien personnalisé 2"

msgid "Custom Link 3"
msgstr "Lien personnalisé 3"

msgid "Name of the partner"
msgstr "Nom du partenaire"

msgid "First Partner"
msgstr "Premier partenaire"

msgid "Logo of the partner"
msgstr "Logo du partenaire"

msgid "The partner's website"
msgstr "Le site web du partenaire"

msgid "Second Partner"
msgstr "Deuxième partenaire"

msgid "Third Partner"
msgstr "Troisième partenaire"

msgid "Fourth Partner"
msgstr "Quatrième partenaire"

msgid "The width of the column must be greater than 0"
msgstr "La largeur de la colonne doit être supérieure à 0"

msgid "The sum of all the footer columns must be equal to 12"
msgstr "La somme de toutes les colonnes de bas de page doit être égale à 12"

msgid ""
"Default social media preview image for rich link previews. Optimal size is "
"1200:630 px."
msgstr ""
"Image par défaut de l'aperçu des médias sociaux pour les aperçus de liens "
"riches. La taille optimale est de 1200:630 px."

msgid "Icon 16x16 PNG (Windows)"
msgstr "Icône 16x16 PNG (Windows)"

msgid "URL pointing to the icon"
msgstr "URL pointant vers le Favicon"

msgid "Icon 32x32 PNG (Mac)"
msgstr "Icône 32x32 PNG (Mac)"

msgid "Icon 57x57 PNG (iPhone, iPod, iPad)"
msgstr "Icône 57x57 PNG (iPhone, iPod, iPad)"

msgid "Icon SVG 20x20 (Safari)"
msgstr "Icône SVG 20x20 (Safari)"

msgid "Disable page references"
msgstr "Désactiver les références de page"

msgid ""
"Disable showing the copy link '#' for the site reference. The references "
"themselves will still work. Those references are only showed for logged in "
"users."
msgstr ""
"Désactiver le lien pour copier la référence de page. Les références elles-"
"mêmes fonctionneront toujours. Ces références ne sont affichées que pour les "
"utilisateurs connectés."

msgid "Open files in separate window"
msgstr "Ouvrir les fichiers dans une fenêtre de navigateur séparée"

msgid "Announcement"
msgstr "Annonce"

msgid "Announcement URL"
msgstr "URL pour l'annonce"

msgid "Announcement bg color"
msgstr "Couleur de fond de l'annonce"

msgid "Announcement font color"
msgstr "Couleur de la police de l'annonce"

msgid "Only show Announcement for logged-in users"
msgstr "Afficher l'annonce uniquement pour les utilisateurs connectés"

msgid "Header links"
msgstr "Liens d'en-tête"

msgid "Text header left side"
msgstr "Texte dans en-tête, face gauche"

msgid "Optional"
msgstr "Facultatif"

msgid "Font color"
msgstr "Couleur de la police"

msgid "Relative font size"
msgstr "Taille de police relative"

msgid "Keep header links and/or header text fixed to top on scrolling"
msgstr ""
"Maintenir les liens d'en-tête et/ou le texte d'en-tête en haut lors du "
"défilement"

msgid "Header fixation"
msgstr "Fixation des éléments d'en-tête"

msgid "Please add an url to each link"
msgstr "Veuillez ajouter une url à chaque lien"

msgid "Your URLs must start with http://, https:// or / (for internal links)"
msgstr ""
"Vos URL doivent commencer par http://, https:// ou / (pour les liens "
"internes)."

msgid "Homepage Cover"
msgstr "Couverture de la page d'accueil"

msgid "Structure"
msgstr "Structure"

msgid "Homepage Structure (for advanced users only)"
msgstr ""
"Structure de la page d'accueil (seulement pour les utilisateurs avancés)"

msgid "The structure of the homepage"
msgstr "La structure de la page d'accueil"

msgid "Homepage redirect"
msgstr "Redirection vers la page d'accueil"

msgid "Yes, to directories"
msgstr "Oui, aux annuaires"

msgid "Yes, to events"
msgstr "Oui, aux événements"

msgid "Yes, to forms"
msgstr "Oui, aux formulaires"

msgid "Yes, to publications"
msgstr "Oui, aux publications"

msgid "Yes, to reservations"
msgstr "Oui, aux réservations"

msgid "Yes, to a non-listed path"
msgstr "Oui, vers un chemin non listé"

msgid "Path"
msgstr "Chemin"

msgid "Please enter a path without schema or host"
msgstr "Veuillez entrer un chemin d'accès sans schéma ou hôte"

msgid "Hide these fields for non-logged-in users"
msgstr "Masquer ces champs pour les utilisateurs non connectés"

msgid "People"
msgstr "Personnes"

msgid "Values of the location filter"
msgstr "Valeurs du filtre de localisation"

msgid "Choose the filter type for events (default is 'tags')"
msgstr ""
"Choisissez le type de filtre pour les événements (la valeur par défaut est "
"'tags')"

msgid "A predefined set of tags"
msgstr "Un ensemble prédéfini de balises"

msgid "Manually configurable filters"
msgstr "Filtres configurables manuellement"

msgid "Both, predefined tags as well as configurable filters"
msgstr "Les deux, balises prédéfinies et filtres configurables"

msgid "Duration of mTAN session"
msgstr "Durée de la séance mTAN"

msgid "Specify in number of seconds"
msgstr "Exprimez le temps en nombre de secondes"

msgid "mTAN Access"
msgstr "Accès au mTAN"

msgid ""
"Prevent further accesses to protected resources after this many have been "
"accessed"
msgstr ""
"Une fois que ce nombre de ressources protégées a été consulté, empêcher tout "
"autre accès à celles-ci"

msgid "Leave empty to disable limiting requests"
msgstr "Laisser vide pour désactiver la limitation des requêtes"

msgid "Prevent further accesses to protected resources in this time frame"
msgstr ""
"Empêcher tout autre accès aux ressources protégées pendant cette période"

msgid "The default map view. This should show the whole town"
msgstr "La vue par défaut de la carte. Cela devrait montrer la ville entière"

msgid "Geo provider"
msgstr "Fournisseur de geo"

msgid "Swisstopo (Default)"
msgstr "Swisstopo (défaut)"

msgid "Swisstopo Aerial"
msgstr "Swisstopo photo aérienne"

msgid "Analytics Code"
msgstr "Code Analytics"

msgid "JavaScript for web statistics support"
msgstr "JavaScript pour l'assistance en matière de statistiques web"

msgid "Cantonal holidays"
msgstr "Jours fériés cantonaux"

msgid "Aargau"
msgstr "Argovie"

msgid "Appenzell Ausserrhoden"
msgstr "Appenzell Rhodes-Extérieures"

msgid "Appenzell Innerrhoden"
msgstr "Appenzell Rhodes-Intérieures"

msgid "Basel-Landschaft"
msgstr "Bâle-Campagne"

msgid "Basel-Stadt"
msgstr "Bâle-Ville"

msgid "Berne"
msgstr "Berne"

msgid "Fribourg"
msgstr "Fribourg"

msgid "Geneva"
msgstr "Genève"

msgid "Glarus"
msgstr "Glaris"

msgid "Grisons"
msgstr "Grisons"

msgid "Jura"
msgstr "Jura"

msgid "Lucerne"
msgstr "Lucerne"

msgid "Neuchâtel"
msgstr "Neuchâtel"

msgid "Nidwalden"
msgstr "Nidwald"

msgid "Obwalden"
msgstr "Obwald"

msgid "Schaffhausen"
msgstr "Schaffhouse"

msgid "Schwyz"
msgstr "Schwytz"

msgid "Solothurn"
msgstr "Soleure"

msgid "St. Gallen"
msgstr "Saint-Gall"

msgid "Thurgau"
msgstr "Thurgovie"

msgid "Ticino"
msgstr "Tessin"

msgid "Uri"
msgstr "Uri"

msgid "Valais"
msgstr "Valais"

msgid "Vaud"
msgstr "Vaud"

msgid "Zug"
msgstr "Zoug"

msgid "Zürich"
msgstr "Zurich"

msgid "Other holidays"
msgstr "Autres jours fériés"

msgid "Preview"
msgstr "Preview"

msgid "School holidays"
msgstr "Vacances scolaires"

msgid "Format: Day.Month - Description"
msgstr "Format : Jour.Mois - Description"

msgid "Please enter one date per line"
msgstr "Veuillez renseigner une date par ligne"

msgid "Please enter only day and month"
msgstr "Veuillez ne renseigner que des jours et des mois"

#, python-format
msgid "${date} is not a valid date"
msgstr "${date} n'est pas une date valide"

msgid "Format: Day.Month.Year - Day.Month.Year"
msgstr "Format : Jour.Mois.Année - Jour.Mois.Année"

msgid "Please enter one date pair per line"
msgstr "Veuillez renseigner une paire de dates par ligne"

msgid "End date needs to be after start date"
msgstr "La date de fin doit être postérieure à la date de début"

msgid "Email adress for notifications about newly opened tickets"
msgstr ""
"Adresse électronique pour les notifications concernant les tickets ouverts"

msgid "Accept request and close ticket automatically based on:"
msgstr ""
"Accepter la demande et fermer le ticket automatiquement en fonction de :"

msgid "Ticket category"
msgstr "Catégorie de billet"

msgid "User role"
msgstr "Rôle d'utilisateur"

msgid ""
"Accept request and close ticket automatically for these ticket categories"
msgstr ""
"Accepter la demande et fermer le ticket automatiquement pour ces catégories"

msgid ""
"If auto-accepting is not possible, the ticket will be in state pending. Also "
"note, that after the ticket is closed, the submitter can't send any messages."
msgstr ""
"Si l'auto-acceptation n'est pas possible, le ticket sera en état d'attente. "
"Notez également qu'après la fermeture du ticket, l'expéditeur ne peut plus "
"envoyer de messages."

msgid "Accept request and close ticket automatically for these user roles"
msgstr ""
"Accepter la demande et fermer le ticket automatiquement pour ces rôles "
"d'utilisateur"

msgid "User used to auto-accept tickets"
msgstr "Utilisateur pour l'acceptation automatique des tickets"

msgid "Block email confirmation when this ticket category is opened"
msgstr "N'envoyez pas d'e-mail lorsque cette catégorie de billets est ouverte"

msgid "This is enabled by default for tickets that get accepted automatically"
msgstr ""
"Cette option est activée par défaut pour les tickets qui sont acceptés "
"automatiquement."

msgid "Block email confirmation when this ticket category is closed"
msgstr "N'envoyez pas d'e-mail lorsque cette catégorie de billets est fermée"

msgid "Mute all tickets"
msgstr "Désactiver tous les emails de statut pour les tickets"

msgid "Always send email notification if a new ticket message is sent"
msgstr ""
"Toujours envoyer une notification par courriel pour les nouveaux messages de "
"ticket"

msgid "Categories restriced by user group settings"
msgstr "Catégories restreintes par les paramètres du groupe d'utilisateurs"

msgid "Mute tickets individually if the auto-accept feature is enabled."
msgstr ""
"Mettez les tickets en sourdine individuellement si la fonction d'acceptation "
"automatique est activée."

msgid "Enable newsletter"
msgstr "Activer la newsletter"

msgid "Include logo in newsletter"
msgstr "Afficher le logo dans la newsletter"

msgid "Old domain"
msgstr "Ancien domaine"

msgid "Test migration"
msgstr "Tester migration"

msgid "Compares links to the current domain"
msgstr "Compare les liens avec le domaine actuel"

msgid "Use a domain name without http(s)"
msgstr "Utiliser un domaine sans http(s)"

msgid "Domain must contain a dot"
msgstr "Le domaine doit contenir un point"

msgid "Choose which links to check"
msgstr "Choisissez les liens à vérifier"

msgid "External links only"
msgstr "Liens externes uniquement"

msgid "Internal links only"
msgstr "Liens internes uniquement"

msgid "Link must start with 'https'"
msgstr "Le lien doit commencer par 'https'"

msgid "Username"
msgstr "Nom d'utilisateur"

msgid "Username for the associated Gever account"
msgstr "Nom d'utilisateur pour le compte Gever associé"

msgid "Password"
msgstr "Mot de passe"

msgid "Password for the associated Gever account"
msgstr "Mot de passe pour le compte Gever associé"

msgid "Gever API Endpoint where the documents are uploaded."
msgstr "Point de terminaison de l'API Gever où les documents sont téléchargés."

msgid "Website address including https://"
msgstr "Adresse du site internet avec https://"

msgid "API Key"
msgstr "clé API"

msgid "Submit your event"
msgstr "Soumettez votre événement"

msgid "Enables website visitors to submit their own events"
msgstr "Permet aux visiteurs du site web de soumettre leurs propres événements"

msgid "Duration from opening a ticket to its automatic archival"
msgstr "Durée entre l'ouverture d'un ticket et son archivage automatique"

msgid "Duration from archived state until deleted automatically"
msgstr "Durée de l'état archivé jusqu'à la suppression automatique"

msgid "E-Mail Address"
msgstr "Adresse e-mail"

msgid "Short name to identify the text module"
msgstr "Nom court pour identifier le module de texte"

msgid "Your note about this ticket"
msgstr "Votre note à propos de ce ticket"

msgid "Attachment"
msgstr "Pièce jointe"

msgid "Message"
msgstr "Message"

msgid "The message is empty"
msgstr "Le message est vide"

msgid "Notify me about replies"
msgstr "M'avertir des réponses"

msgid "Setting \"Always notify\" is active"
msgstr "Le paramètre \"Toujours notifier\" est actif"

msgid "BCC"
msgstr "BCC"

msgid "You can send a copy of the message to one or more recipients"
msgstr ""
"Vous pouvez envoyer une copie du message à un ou plusieurs destinataires"

msgid "Email"
msgstr "Email"

msgid "User"
msgstr "Utilisateur"

msgid "Admin"
msgstr "Admin"

msgid "Editor"
msgstr "Rédacteur"

msgid "Member"
msgstr "Membres"

msgid "State"
msgstr "État"

msgid "Active"
msgstr "Actif"

msgid "Inactive"
msgstr "Inactif"

msgid "Role"
msgstr "Rôle"

msgid "Yubikey"
msgstr "Yubikey"

msgid "Plug your YubiKey into a USB slot and press it."
msgstr "Branchez votre YubiKey sur un port USB et appuyez dessus."

msgid "Administrators and editors must use a Yubikey"
msgstr "Les administrateurs et les programmateurs doivent utiliser une YubiKey"

msgid "Invalid Yubikey"
msgstr "YubiKey non valide"

#, python-format
msgid "This Yubikey is already used by ${username}"
msgstr "Cette YubiKey est déjà utilisée par ${username}"

msgid "The users e-mail address (a.k.a. username)"
msgstr "L'adresse e-mail de l'utilisateur (alias le nom d'utilisateur)"

msgid "Send Activation E-Mail with Instructions"
msgstr "Envoyer un e-mail d'activation avec des directives"

msgid "A user with this e-mail address exists already"
msgstr "Un utilisateur avec cette adresse e-mail existe déjà"

msgid ""
"Users can only be in one group. If they already belong to another group and "
"get added here, they will automatically get removed from the other group."
msgstr ""
"Les utilisateurs ne peuvent faire partie que d'un seul groupe. S'ils "
"appartiennent déjà à un autre groupe et sont ajoutés ici, ils seront "
"automatiquement retirés de l'autre groupe. "

msgid "Ticket permissions"
msgstr "Autorisation des tickets"

msgid "Restricts access and gives permission to these ticket categories"
msgstr "Restreint l'accès et donne la permission à ces catégories de tickets"

msgid "Directories"
msgstr "Répertoires"

msgid ""
"Directories for which this user group is responsible. If activated, ticket "
"notifications for this group are only sent for these directories"
msgstr ""
"Annuaires dont ce groupe d'utilisateurs est responsable. Si cette option est "
"activée, les les notifications de tickets pour ce groupe ne sont envoyées "
"que pour ces annuaires"

msgid "Send a periodic status e-mail."
msgstr "Envoyer un e-mail d'état périodique."

msgid "Daily (exluding the weekend)"
msgstr "Quotidiennement (sauf le week-end)"

msgid "Weekly (on mondays)"
msgstr "Hebdomadaire (le lundi)"

msgid "Monthly (on first monday of the month)"
msgstr "Mensuel (le premier lundi du mois)"

msgid "Never"
msgstr "Jamais"

msgid "Disabled"
msgstr "Désactivé"

msgid "6 months"
msgstr "6 mois"

msgid "1 year"
msgstr "1 an"

msgid "2 years"
msgstr "2 ans"

msgid "3 years"
msgstr "3 ans"

msgid "Linked file"
msgstr "Fichier lié"

msgid "Keep link"
msgstr "Conserver le lien"

msgid "Delete link"
msgstr "Supprimer le lien"

msgid "Replace link"
msgstr "Remplacer le lien"

msgid "Choose existing file"
msgstr "Choisir parmi des fichiers existants"

msgid "Link additional files"
msgstr "Lier des fichiers supplémentaires"

msgid "All directories"
msgstr "Tous les dossiers"

msgid "All events"
msgstr "Tous les événements"

msgid "Daypass"
msgstr "Carte journalière"

msgid "Conference room"
msgstr "Salle de conférence"

#, python-format
msgid "150 years {organisation}"
msgstr "{organisation} de 150 ans"

msgid "Sports facility"
msgstr "Installations sportives"

msgid "We celebrate our 150th anniversary."
msgstr "Nous célébrons notre 150e anniversaire."

msgid "General Assembly"
msgstr "Assemblée générale"

msgid "Communal hall"
msgstr "Salle communale"

msgid "As every year."
msgstr "Comme chaque année."

msgid "Community Gymnastics"
msgstr "Gymnastique communautaire"

msgid "Gymnasium"
msgstr "Gymnase"

msgid "Get fit together."
msgstr "Retrouvons la forme ensemble."

msgid "Women's Club"
msgstr "Club des femmes"

msgid "Football Tournament"
msgstr "Tournoi de football"

msgid "Amateurs welcome!"
msgstr "Les amateurs sont les bienvenus !"

msgid "Sports Association"
msgstr "Association sportive"

msgid "all day"
msgstr "toute la journée"

msgid "Homepage"
msgstr "Page d'accueil"

msgid "Save"
msgstr "Sauver"

msgid "Forms"
msgstr "Formulaires"

msgid "Edit"
msgstr "Modifier"

msgid "QR"
msgstr "QR"

msgid "Delete"
msgstr "Supprimer"

msgid "This form can't be deleted."
msgstr "Ce formulaire ne peut être supprimé."

msgid ""
"There are submissions associated with the form. Those need to be removed "
"first."
msgstr ""
"Il existe des requêtes associées à ce formulaire. Il faut d'abord les "
"supprimer."

msgid "Do you really want to delete this form?"
msgstr "Voulez-vous vraiment supprimer ce formulaire ?"

msgid "This cannot be undone."
msgstr "Cela ne peut être effectué."

msgid "Delete form"
msgstr "Supprimer le formulaire"

msgid "Export"
msgstr "Exporter"

msgid "Change URL"
msgstr "Changer URL"

msgid "Registration Windows"
msgstr "Fenêtres d'inscription"

msgid "Form"
msgstr "Formulaire"

msgid "External form"
msgstr "Formulaire externe"

msgid "New external form"
msgstr "Nouveau formulaire externe"

msgid "Person"
msgstr "Personne"

msgid "Do you really want to delete this person?"
msgstr "Voulez-vous vraiment supprimer cette personne ?"

msgid "Delete person"
msgstr "Supprimer la personne"

msgid "Delete archived tickets"
msgstr "Supprimer les tickets archivés"

msgid "Do you really want to delete all archived tickets?"
msgstr "Voulez-vous vraiment supprimer tous les tickets archivés ?"

msgid "Accept ticket"
msgstr "Accepter le ticket"

msgid "This ticket can't be closed."
msgstr "Ce ticket ne peut pas être fermé."

msgid "This ticket requires a decision, but no decision has been made yet."
msgstr "Ce ticket nécessite une décision, mais aucune n'a encore été prise."

msgid "Close ticket"
msgstr "Fermer le ticket"

msgid "Reopen ticket"
msgstr "Ré-ouvrir le ticket"

msgid "Archive ticket"
msgstr "Archiver le ticket"

msgid "Recover from archive"
msgstr "Récupérer dans les archives"

msgid "Delete Ticket"
msgstr "Supprimer le ticket"

msgid "Assign ticket"
msgstr "Attribuer le ticket"

msgid "New Note"
msgstr "Nouveau commentaire"

msgid "PDF"
msgstr "PDF"

msgid "Download files"
msgstr "Télécharger les fichiers"

msgid "New Message"
msgstr "Nouveau message"

msgid "Ticket Status"
msgstr "Statut du ticket"

msgid "Text module"
msgstr "Module de texte"

msgid "Do you really want to delete this text module?"
msgstr "Voulez-vous vraiment supprimer ce module de texte ?"

msgid "Delete text module"
msgstr "Supprimer le module de texte"

msgid "Reservations"
msgstr "Réservations"

msgid "Recipients"
msgstr "Destinataires"

msgid "Room"
msgstr "Espace"

msgid "Resource Item"
msgstr "Article"

msgid "External resource link"
msgstr "Lien de ressource externe"

msgid "New external resource"
msgstr "Nouvelle ressource externe"

msgid "Export All"
msgstr "Exporter tout"

msgid "Find Your Spot"
msgstr "Rechercher les dates"

msgid "Notifications"
msgstr "Notifications"

msgid "E-Mail Recipient"
msgstr "Destinataire de l'e-mail"

msgid "Do you really want to delete this resource?"
msgstr "Voulez-vous vraiment supprimer cette ressource ?"

msgid "Delete resource"
msgstr "Supprimer la ressource"

msgid "This resource can't be deleted."
msgstr "Cette ressource ne peut être supprimée."

msgid "There are existing reservations associated with this resource"
msgstr "Des réservations existantes sont associées à cette ressource"

msgid "Clean up"
msgstr "Nettoyer"

msgid "Occupancy"
msgstr "Occupation"

msgid "Subscribe"
msgstr "Souscrire"

msgid "Rules"
msgstr "Règles"

msgid "Edit allocation"
msgstr "Modifier l'allocation"

msgid "Do you really want to delete this allocation?"
msgstr "Voulez-vous vraiment supprimer cette allocation ?"

msgid "Delete allocation"
msgstr "Supprimer l'allocation"

#, python-format
msgid "Every ${days} until ${end}"
msgstr "Tous les ${days} jusqu'à ${end}"

msgid "Configure"
msgstr "Configurer"

msgid "This event can't be edited."
msgstr "Cet événement ne peut pas être édité."

msgid "Imported events can not be edited."
msgstr "Les événements importés ne peuvent pas être édités."

msgid "Do you really want to delete this event?"
msgstr "Voulez-vous vraiment supprimer cet événement ?"

msgid "Delete event"
msgstr "Supprimer l'événement"

msgid "This event can't be deleted."
msgstr "Cet événement ne peut être supprimé."

msgid "To remove this event, go to the ticket and reject it."
msgstr "Pour supprimer cet événement, allez sur le ticket et refusez-le."

msgid "Withdraw event"
msgstr "Retirer l'événement"

msgid "Do you really want to withdraw this event?"
msgstr "Voulez-vous retirer l'événement?"

msgid "You can re-publish an imported event later."
msgstr "Vous pouvez republier un événement importé plus tard."

msgid "Re-publish event"
msgstr "Republier l'événement"

msgid "Newsletter"
msgstr "Newsletter"

msgid "New"
msgstr "Nouveau"

msgid "Subscribers"
msgstr "Abonnés"

msgid "Test"
msgstr "Test"

msgid "Delete newsletter"
msgstr "Supprimer la newsletter"

msgid "Photo Albums"
msgstr "Albums photo"

msgid "Manage images"
msgstr "Gérer les images"

msgid "Photo Album"
msgstr "Album photo"

msgid "Choose images"
msgstr "Choisir des images"

msgid "Delete photo album"
msgstr "Supprimer l'album photo"

msgid "Usermanagement"
msgstr "Gestion de l'utilisateur"

msgid "Create Signup Link"
msgstr "Créez un lien d'inscription"

msgid "User group"
msgstr "Groupe d'utilisateurs"

msgid "Do you really want to delete this user group?"
msgstr "Voulez-vous vraiment supprimer ce groupe d'utilisateurs ?"

msgid "Delete user group"
msgstr "Supprimer le groupe d'utilisateurs"

msgid "Exports"
msgstr "Exports"

msgid "Payment Providers"
msgstr "Opérateurs de paiement"

msgid "Synchronise"
msgstr "Synchroniser"

msgid "Directory"
msgstr "Dossier"

#, python-format
msgid "Do you really want to delete \"${title}\"?"
msgstr "Voulez-vous vraiment supprimer « ${title} » ?"

msgid "All entries will be deleted as well!"
msgstr "Toutes les entrées seront également supprimées !"

msgid "Delete directory"
msgstr "Supprimer le dossier"

msgid "Entry"
msgstr "Entrée"

msgid "Published"
msgstr "Publié"

msgid "Upcoming"
msgstr "A l'anvenir"

msgid "Past"
msgstr "Passé"

msgid "Choose filter"
msgstr "Sélectionner un filtre"

msgid "Delete entry"
msgstr "Supprimer l'entrée"

msgid "Dashboard"
msgstr "Dashboard"

msgid "Do you really want to delete this external link?"
msgstr "Voulez-vous vraiment supprimer ce lien externe?"

msgid "Delete external link"
msgstr "Supprimer lien externe"

msgid "Sort"
msgstr "Trier"

msgid "The submission was adopted"
msgstr "La proposition a été adoptée"

msgid "The entry is not valid, please adjust it"
msgstr "L'entrée n'est pas valide, veuillez la rectifier"

msgid "An entry with this name already exists"
msgstr "Une entrée du même nom existe déjà"

msgid "Your directory submission has been adopted"
msgstr "Votre proposition de répertoire a été adoptée"

msgid "Your change request has been applied"
msgstr "Votre demande de modification a été effectuée"

msgid "The change request was applied"
msgstr "La demande de modification a été effectuée"

msgid "The submission was rejected"
msgstr "La proposition a été rejetée"

msgid "Your directory submission has been rejected"
msgstr "Votre proposition de répertoire a été rejetée"

msgid "Through URL only (not listed)"
msgstr "Via URL uniquement (non répertorié)"

msgid "Only by privileged users or after submitting a mTAN"
msgstr ""
"Uniquement par les utilisateurs privilégiés ou après avoir soumis un mTAN"

msgid "Through URL only after submitting a mTAN (not listed)"
msgstr "Via URL uniquement et après avoir soumis un mTAN (non répertorié)"

msgid "Members may view occupancy"
msgstr "Les membres peuvent voir l'occupation "

msgid ""
"The occupancy view shows the e-mail addresses submitted with the "
"reservations, so we only recommend enabling this for internal resources "
"unless all members are sworn to uphold data privacy."
msgstr ""
"L'affichage de l'occupation indique les adresses électroniques soumises avec "
"les réservations. Nous vous recommandons donc de ne l'activer que pour les "
"ressources internes, à moins que tous les membres ne soient tenus de "
"respecter la confidentialité des données."

msgid "Visible on homepage"
msgstr "Visible sur la page d'accueil"

msgid "Visibility"
msgstr "Visibilité"

msgid ""
"- '-' will be converted to a bulleted list\n"
"- Urls will be transformed into links\n"
"- Emails and phone numbers as well"
msgstr ""
"- Les \"-\" seront convertis en liste à puces.\n"
"- Les urls seront transformées en liens\n"
"- Les e-mails et les numéros de téléphone aussi"

msgid "Hide contact info in sidebar"
msgstr "Nascondi le informazioni di contatto nella sidebar"

msgid "Show people on bottom of main page (instead of sidebar)"
msgstr ""
"Afficher les personnes en bas de la page principale (au lieu de la barre "
"latérale)"

msgid "Use text instead of lead in the newsletter"
msgstr "Utiliser le texte au lieu de l'introduction dans le newsletter"

msgid "Use Western ordered names"
msgstr "Utiliser des noms occidentaux ordonnés"

msgid "For instance Franz Müller instead of Müller Franz"
msgstr "Par exemple Franz Müller au lieu de Müller Franz"

#, python-format
msgid "List this function in the page of ${name}"
msgstr "Afficher cette fonction sur la page de ${name}"

msgid "A resource with this name already exists"
msgstr "Une ressource portant ce nom existe déjà"

msgid "Enable honey pot"
msgstr "Activer les honey pot"

msgid "Spam protection"
msgstr "Protection contre le spam"

msgid "Show image on preview on the parent page"
msgstr "Afficher l'image sur l'aperçu de la page parent"

msgid "Show image on page"
msgstr "Afficher l'image sur la page"

msgid "As first element of the content"
msgstr "Come primo elemento del contenuto"

msgid "As a full width header"
msgstr "Come immagine di intestazione a tutta larghezza"

msgid "Documents"
msgstr "Documents"

msgid "Show file links in sidebar"
msgstr "Afficher les liens vers les fichiers dans la barre latérale"

msgid ""
"Files linked in text and uploaded files are no longer displayed in the "
"sidebar if this option is deselected."
msgstr ""
"Les fichiers liés dans le texte et les fichiers chargés ne sont plus "
"affichés dans la barre latérale si cette option est désélectionnée."

msgid "Sidebar links"
msgstr "Liens dans la barre latérale"

msgid "Delete content when expired"
msgstr "Supprimer le contenu lorsqu'il est expiré"

msgid ""
"This content is automatically deleted when the end date has passed. If no "
"end date is set, it will be deleted one day after start date."
msgstr ""
"Ce contenu est automatiquement supprimé lorsque la date de fin est dépassée. "
"Si aucune date de fin n'est définie, il sera supprimé un jour après la date "
"de début."

msgid "Delete content"
msgstr "Supprimer le contenu"

msgid "This month"
msgstr "Ce mois-ci"

msgid "Last month"
msgstr "Le mois dernier"

msgid "This year"
msgstr "Cette année"

msgid "Last year"
msgstr "L'an dernier"

msgid "Older"
msgstr "Plus âgés"

msgid "Do you really want to delete this note?"
msgstr "Voulez-vous vraiment supprimer cette note ?"

msgid "Delete Note"
msgstr "Supprimer la note"

msgid "Always visible on homepage"
msgstr "Toujours visible sur la page d'accueil"

msgid "Search for available dates"
msgstr "Rechercher les dates disponibles"

msgid "Neujahrestag"
msgstr "Nouvel an"

msgid "Berchtoldstag"
msgstr "Saint-Berchtold"

msgid "Heilige Drei Könige"
msgstr "Épiphanie"

msgid "Jahrestag der Ausrufung der Republik"
msgstr "Instauration de la République"

msgid "Josefstag"
msgstr "Saint-Joseph"

msgid "Näfelser Fahrt"
msgstr "Näfelser Fahrt"

msgid "Ostern"
msgstr "Pâques"

msgid "Karfreitag"
msgstr "Vendredi Saint"

msgid "Ostermontag"
msgstr "Lundi de Pâques"

msgid "Tag der Arbeit"
msgstr "Fête du travail"

msgid "Auffahrt"
msgstr "Ascension"

msgid "Pfingsten"
msgstr "Pentecôte"

msgid "Pfingstmontag"
msgstr "Lundi de Pentecôte"

msgid "Fronleichnam"
msgstr "Fète-Dieu"

msgid "Fest der Unabhängigkeit"
msgstr "Commémoration du plébiscite jurassien"

msgid "Peter und Paul"
msgstr "Sts Pierre et Paul"

msgid "Nationalfeiertag"
msgstr "Fête nationale Suisse"

msgid "Mariä Himmelfahrt"
msgstr "Assomption"

msgid "Bruder Klaus"
msgstr "Bruder Klaus"

msgid "Allerheiligen"
msgstr "La Toussaint"

msgid "Mariä Empfängnis"
msgstr "Immaculée Conception"

msgid "Escalade de Genève"
msgstr "Escalade de Genève"

msgid "Weihnachten"
msgstr "Noël"

msgid "Stephanstag"
msgstr "Saint-Étienne"

msgid "Wiederherstellung der Republik"
msgstr "Restauration de la République"

msgid "Form Submissions"
msgstr "Envois de formulaire"

msgid ""
"This is not the oldest undecided submission of this registration window. Do "
"you really want to confirm this submission?"
msgstr ""
"Ce n'est pas la plus ancienne soumission indécise de cette fenêtre "
"d'inscription. Voulez-vous vraiment confirmer cette soumission ?"

msgid ""
"By confirming this submission, you will prefer this over a submission that "
"came in earlier."
msgstr ""
"En confirmant cette soumission, vous la préférez à une soumission arrivée "
"plus tôt."

msgid "Confirm registration"
msgstr "Confirmer l'inscription"

msgid "Deny registration"
msgstr "Refuser l'inscription"

msgid "Cancel registration"
msgstr "Annuler l'inscription"

msgid "Edit submission"
msgstr "Modifier votre envoi"

msgid "Accept all reservations"
msgstr "Accepter toutes les réservations"

msgid "Details about the reservation"
msgstr "Détails à propos de la réservation"

msgid "Edit details"
msgstr "Modifier les détails"

msgid "Accept all with message"
msgstr "Tout accepter avec message"

msgid "Reject all"
msgstr "Tout refuser"

msgid "Do you really want to reject all reservations?"
msgstr "Voulez-vous vraiment refuser toutes les réservations ?"

msgid "Rejecting these reservations can't be undone."
msgstr "Le refus de ces réservations est irréversible."

msgid "Reject reservations"
msgstr "Refuser les réservations"

msgid "Reject all with message"
msgstr "Tout refuser avec message"

#, python-format
msgid "Reject ${title}"
msgstr "Refuser ${title}"

msgid "Do you really want to reject this reservation?"
msgstr "Voulez-vous vraiment refuser cette réservation ?"

#, python-format
msgid "Rejecting ${title} can't be undone."
msgstr "Refuser ${title} est irréversible."

msgid "Reject reservation"
msgstr "Refuser la réservation"

#. Used in sentence: "${event} published."
#.
msgid "Event"
msgstr "Événement"

msgid "Accept event"
msgstr "Accepter l'événement"

msgid "Edit event"
msgstr "Modifier l'événement"

msgid "Reject event"
msgstr "Refuser l'événement"

msgid "Do you really want to reject this event?"
msgstr "Voulez-vous vraiment refuser cet événement?"

msgid "Rejecting this event can't be undone."
msgstr "Rejeter cet événement est irréversible."

msgid "Directory Entry Submissions"
msgstr "Propositions d'entrée de répertoire"

msgid "Adopt"
msgstr "Adopter"

msgid "View directory entry"
msgstr "Voir l'entrée de répertoire"

msgid "Reject"
msgstr "Rejeter"

msgid "Do you really want to reject this entry?"
msgstr "Souhaitez-vous vraiment rejeter cette entrée ?"

msgid "Reject entry"
msgstr "Rejeter l'entrée"

msgid "Chats"
msgstr "Chats"

msgid "Link"
msgstr "Lien"

msgid "New Link"
msgstr "Nouveau lien"

msgid "Added a new link"
msgstr "A ajouté un nouveau lien"

msgid "Edit Link"
msgstr "Modifier le lien"

msgid "The link was deleted"
msgstr "Le lien a été supprimé"

#, python-format
msgid "Do you really want to delete the link \"${title}\"?"
msgstr "Voulez-vous vraiment supprimer le lien « ${title} » ?"

msgid "Topic"
msgstr "Rubrique"

msgid "New Topic"
msgstr "Nouveau sujet"

msgid "Added a new topic"
msgstr "A ajouté un nouveau sujet"

msgid "Edit Topic"
msgstr "Modifier le sujet"

msgid "Move Topic"
msgstr "Déplacer le sujet"

msgid "The topic was deleted"
msgstr "Le sujet a été supprimé"

msgid "Delete topic"
msgstr "Supprimer le sujet"

#, python-format
msgid "Do you really want to delete the topic \"${title}\"?"
msgstr "Voulez-vous vraiment supprimer le sujet « ${title} » ?"

msgid "News"
msgstr "Nouvelles"

msgid "Add News"
msgstr "Ajouter des nouvelles"

msgid "Added news"
msgstr "Nouvelles ajoutées"

msgid "Edit News"
msgstr "Modifier les nouvelles"

msgid "The news was deleted"
msgstr "Les nouvelles ont été supprimées"

msgid "Delete news"
msgstr "Supprimez les nouvelles"

#, python-format
msgid "Do you really want to delete the news \"${title}\"?"
msgstr "Voulez-vous vraiment supprimer les nouvelles « ${title} » ?"

msgid "iFrame"
msgstr "iFrame"

msgid "Add iFrame"
msgstr "Ajouter une iFrame"

msgid "Added iFrame"
msgstr "Ajout d'une iFrame"

msgid "Edit iFrame"
msgstr "Modifier l'iFrame"

msgid "The iFrame was deleted"
msgstr "L'iFrame a été supprimée"

msgid "Delete iFrame"
msgstr "Supprimer l'iFrame"

#, python-format
msgid "Do you really want to delete the iFrame \"${title}\"?"
msgstr "Voulez-vous vraiment supprimer l'iFrame « ${title} » ?"

msgid "Copy"
msgstr "Copie"

msgid "Paste"
msgstr "Coller"

msgid "Please note that this page has subpages which will also be deleted!"
msgstr ""
"Veuillez noter que cette page contient des sous-pages qui seront également "
"supprimées !"

msgid "This page can't be deleted."
msgstr "Cette page ne peut pas être supprimée."

msgid ""
"This page has subpages. Only administrators can delete pages with subpages. "
"To delete this page, delete all subpages first or ask an administrator to do "
"it for you."
msgstr ""
"Cette page contient des sous-pages. Seuls les administrateurs peuvent "
"supprimer des pages avec des sous-pages. Pour supprimer cette page, "
"supprimez d'abord toutes les sous-pages, ou demandez à un administrateur de "
"le faire pour vous."

msgid "Source"
msgstr "Source"

msgid "Subject"
msgstr "Sujet"

msgid "Owner"
msgstr "Propriétaire"

msgid "Created"
msgstr "Créé"

msgid "Reaction Time"
msgstr "Temps de réaction"

msgid "Process Time"
msgstr "Temps de traitement"

msgid "Event Source"
msgstr "Source d'événement"

msgid "Payment"
msgstr "Paiement"

msgid "Total Amount"
msgstr "Montant total"

msgid ""
"The record behind this ticket was removed. The following information is a "
"snapshot kept for future reference."
msgstr ""
"Le dossier lié à ce ticket a été supprimé. L'information suivante est un "
"instantané conservé pour une référence future."

msgid "Summary"
msgstr "Sommaire"

msgid "No rules defined."
msgstr "Aucune règle définie."

msgid ""
"Api keys can be used to ensure you're not being rate limited. They are not "
"required to use the API."
msgstr ""
"Les clés API peuvent être utilisées pour s'assurer que vous n'êtes pas "
"limité en débit. Il n'est pas nécessaire d'utiliser l'API."

msgid "Application Keys"
msgstr "Clés d'application"

msgid "Key"
msgstr "Clé"

msgid "Read only"
msgstr "Lecture seule"

msgid "Last used"
msgstr "Dernière utilisation"

msgid "Add Key"
msgstr "Ajouter une clé"

msgid "State:"
msgstr "État :"

msgid "Owner:"
msgstr "Propriétaire :"

msgid "Kind:"
msgstr "Type :"

msgid "No directories defined yet."
msgstr "Aucun dossier défini pour l'instant."

msgid "No entries found."
msgstr "Aucune entrée trouvée."

msgid "Propose entry"
msgstr "Proposer une entrée"

msgid "Something missing? Propose a new entry."
msgstr "Il manque quelque chose ? Proposez une nouvelle entrée."

msgid "External link"
msgstr "Lien externe"

msgid "More information"
msgstr "Plus de renseignements"

msgid "Change Request"
msgstr "Demande de modification"

msgid "Found an error? Propose a change to this entry."
msgstr ""
"Vous avez trouvé une erreur ? Proposez une modification à apporter à cette "
"entrée."

msgid ""
"Your edit requires a migration of existing entries. Please confirm the "
"following changes."
msgstr ""
"Votre modification requiert la migration d'entrées existantes. Veuillez "
"confirmer les changements suivants."

msgid ""
"Changes are detected using a heuristic. Therefore it is possible that your "
"changes were misdetected. If in doubt, press cancel and try to change the "
"directory in small increments."
msgstr ""
"Les changements sont détectés selon une technique heuristique. Il est donc "
"possible que vos changements soient mal détectés. Si vous avez un doute, "
"veuillez appuyer sur Annuler, et essayer de faire les changements dans le "
"dossier par petites incrémentations."

msgid "For additional safety you can also download a backup before continuing:"
msgstr ""
"Pour plus de sécurité, vous pouvez également télécharger une sauvegarde "
"avant de continuer :"

msgid "Download backup"
msgstr "Télécharger une sauvegarde"

msgid ""
"There was an error while migrating your directory! You can fix the displayed "
"entries in a separate window and then continue here."
msgstr ""
"Une erreur est survenue lors de la migration de votre dossier ! Vous pouvez "
"résoudre les problèmes concernant les entrées affichées dans une autre "
"fenêtre, puis continuer ici."

msgid "Added:"
msgstr "Ajouté :"

msgid "Removed:"
msgstr "Retiré :"

msgid "Renamed:"
msgstr "Renommé :"

msgid "Changed:"
msgstr "Changé :"

msgid "Confirm"
msgstr "Confirmer"

msgid "There was an error while importing your directory!"
msgstr "Une erreur est survenue lors de l'importation de votre dossier !"

msgid ""
"Please review your data and press \"Complete\" to finalize the process. If "
"there's anything you'd like to change, click on \"Edit\" to return to the "
"filled-out form."
msgstr ""
"Veuillez vérifier vos données et appuyez sur « Compléter » pour finaliser le "
"processus. S'il y a quelque chose que vous souhaitez modifier, cliquez sur « "
"Modifier » pour retourner sur le formulaire complété."

msgid ""
"The image shown in the list view is a square. To have your image shown fully "
"in the list view, you need to use a square image."
msgstr ""
"L'image affichée dans la liste est un carré. Pour que votre image s'affiche "
"entièrement dans la liste, vous devez utiliser une image carrée."

msgid "Complete"
msgstr "Complet"

msgid "Entries in export: ${count}"
msgstr "Entrées dans l'exportation: ${count}"

msgid "No exports available."
msgstr "Aucune exportation disponible."

msgid "Upload"
msgstr "Télécharger"

msgid "Just Uploaded"
msgstr "Mis en ligne à l'instant"

msgid "Extension"
msgstr "Extension"

msgid "Upload Date"
msgstr "Date de téléchargement"

msgid "All Files"
msgstr "Tous les fichiers"

msgid "No files uploaded yet"
msgstr "Aucun fichier téléchargé pour le moment"

msgid "All dates"
msgstr "Toutes les dates"

msgid "Unavailable"
msgstr "Indisponible"

msgid "No dates found"
msgstr "Aucune date trouvée"

msgid "You are trying to open a page for which you are not authorized."
msgstr "Vous essayez d'ouvrir une page pour laquelle vous n'êtes pas autorisé."

msgid "Please follow this link to login with a different user."
msgstr ""
"Veuillez suivre ce lien pour vous connecter en tant qu'utilisateur différent."

msgid "Please follow this link to login."
msgstr "Veuillez suivre ce lien pour vous connecter."

msgid "No forms defined yet."
msgstr "Aucun formulaire défini pour le moment."

msgid "Categories"
msgstr "Catégories"

msgid ""
"To edit the image descriptions, click on one, enter your descrption and "
"press return. To abort press escape."
msgstr ""
"Pour modifier les descriptions d'image, cliquez sur une image, saisissez "
"votre description et appuyez sur retour. Pour interrompre, appuyez sur "
"sortir."

msgid "No images uploaded yet"
msgstr "Aucune image téléchargée pour le moment"

msgid "This album does not contain any images yet."
msgstr "Cet album ne contient pas encore d'images."

msgid "No photo albums defined yet."
msgstr "Aucun album photo défini pour le moment."

msgid "Skip navigation"
msgstr "Ignorez la navigation"

msgid "Straight to ..."
msgstr "Directement à ..."

msgid "Back to the homepage"
msgstr "Retour à la page d'accueil"

msgid "Search"
msgstr "Chercher"

msgid "The form contains errors. Please check the marked fields."
msgstr ""
"Le formulaire contient des erreurs. Prière de vérifier les champs entourés."

msgid "Copied to Clipboard!"
msgstr "Copié dans le presse-papiers!"

msgid "Total"
msgstr "Total"

msgid "Healthy"
msgstr "Santé"

msgid "Errors"
msgstr "Erreurs"

msgid "Duration [s]"
msgstr "Durée [s]"

msgid "Alternatives"
msgstr "Alternatives"

msgid "Don't have an account yet?"
msgstr "Vous n'avez pas encore de compte ?"

msgid "Register now"
msgstr "Inscrivez-vous maintenant"

msgid "Forgot your password?"
msgstr "Avez-vous oublié votre mot de passe ?"

msgid "Reset password"
msgstr "Réinitialisez le mot de passe"

msgid "You are here"
msgstr "Vous êtes ici"

msgid "Privacy Protection"
msgstr "Protection des données"

msgid "About"
msgstr "Impressum"

msgid "Partner"
msgstr "Partenaire"

msgid "more…"
msgstr "plus…"

msgid "Submit"
msgstr "Envoyer"

msgid "Selected Topics"
msgstr "Sujets sélectionnés"

msgid "Drop files to upload"
msgstr "Déposez des fichiers pour télécharger"

msgid "All news"
msgstr "Toutes les nouvelles"

msgid "This site is private but can also be seen by members"
msgstr "Ce site est privé mais peut également être vu par les membres"

msgid "This site is public but requires submitting an mTAN"
msgstr "Ce site est public mais nécessite la soumission d'un mTAN"

msgid "This site is secret and requires submitting an mTAN"
msgstr "Ce site est privé et nécessite la soumission d'un mTAN"

msgid "This site is not published."
msgstr "Cette page n'est pas publiée."

msgid "This site is not public."
msgstr "Ce site n'est pas public."

msgid "This site is not public but it can be seen by members."
msgstr "Ce site n'est pas public mais il peut être vu par les membres."

msgid ""
"This site contains no lead. Leads are used for lists and search results."
msgstr ""
"Cette rubrique ne contient pas d’introduction. Il est important de saisir un "
"texte comme introduction pour faciliter la recherche et les listes."

msgid "Links"
msgstr "Liens"

msgid "Change request"
msgstr "Demande de modification"

msgid "New Entry"
msgstr "Nouvelle entrée"

msgid "Previous Page"
msgstr "Page précédente"

msgid "Next Page"
msgstr "Page suivante"

msgid ""
"Persons living outside the following zipcodes may only reserve this "
"allocation on the ${date}: ${zipcodes}"
msgstr ""
"Les personnes vivant en dehors des localités ayant les codes postaux "
"suivants ne peuvent réserver cette allocation que le ${date} : ${zipcodes}"

msgid "Quota"
msgstr "Quota"

msgid "Initiated"
msgstr "Initié"

msgid "Submitted"
msgstr "Soumis"

msgid "Withdrawn"
msgstr "Retiré"

msgid "List Preview"
msgstr "Aperçu de la liste"

msgid "Additional Information"
msgstr "Information additionnelle"

msgid "Location"
msgstr "Localisation"

msgid "Date and time"
msgstr "Date et heure"

msgid "Recurrence"
msgstr "Récurrence"

msgid "No events found."
msgstr "Aucun événement trouvé."

msgid "Past events"
msgstr "Événements passées"

msgid "Filter by date"
msgstr "Filtrer par date"

msgid "Administrator"
msgstr "Administrateur"

msgid "Administrators"
msgstr "Administrateurs"

msgid "Editors"
msgstr "Éditeurs"

msgid "Members"
msgstr "Membres"

msgid "Close (Esc)"
msgstr "Fermer (Echap)"

msgid "Share"
msgstr "Partager"

msgid "Toggle fullscreen"
msgstr "Basculer en mode plein écran"

msgid "Zoom in/out"
msgstr "Zoom avant/arrière"

msgid ""
"This space holds images from your photo-albums. To show photos add a few "
"photos to an album and mark it as available for the homepage."
msgstr ""
"Cet emplacement contient des images de vos albums de photos. Pour afficher "
"des photos, ajoutez quelques photos à un album et marquez-les comme "
"disponibles pour la page d'accueil."

msgid "Has a digital seal"
msgstr "Possède un sceau digital"

msgid "${count} page"
msgstr "${count} page"

msgid "${count} pages"
msgstr "${count} pages"

msgid "Further occurrences:"
msgstr "Autres dates:"

msgid ""
"Your request will be processed shortly. To see the state of your process "
"your may return to this page at any time. All information on this page has "
"been sent to your e-mail address."
msgstr ""
"Votre demande va être traitée sous peu. Pour suivre l'état d'avancement, "
"vous pouvez revenir sur cette page à tout moment. Toutes les informations "
"présentes sur cette page ont été envoyées à votre adresse e-mail."

msgid ""
"Your request will be processed shortly. To see the state of your process "
"your may return to this page at any time."
msgstr ""
"Votre demande sera traitée sous peu. Pour connaître l'état d'avancement du "
"traitement de votre demande, vous pouvez revenir sur cette page à tout "
"moment."

msgid "Your request has been completed."
msgstr "Votre demande a été traitée."

msgid "Privacy"
msgstr "Confidentialité"

msgid "Send me my entered data by e-mail."
msgstr "M'envoyer mes données saisies par e-mail."

msgid "Pay Online Now"
msgstr "Payer en ligne maintenant"

msgid "Credit Card Fee"
msgstr "Frais de carte de crédit"

msgid "Pay Offline later"
msgstr "Payer hors ligne plus tard"

msgid "Show more"
msgstr "Afficher plus"

msgid "at ${time}"
msgstr "à ${time}"

msgid "Object"
msgstr "Objet"

msgid "Disbursed"
msgstr "Décaissé"

msgid "Digital seal"
msgstr "Sceau électronique"

msgid "Private"
msgstr "Privé"

msgid "Will be published on:"
msgstr "Sera publié sur :"

msgid "Publication date:"
msgstr "Date de publication :"

msgid "Reset"
msgstr "Réinitialiser"

msgid "Not a publication"
msgstr "Pas une publication"

msgid "Content"
msgstr "Contenu"

msgid "1 page"
msgstr "1 page"

msgid "Contains no readable text"
msgstr "Ne contient aucun texte lisible"

msgid "1 word"
msgstr "1 mot"

msgid "${count} words"
msgstr "${count} mots"

msgid "Do you really want to delete this file?"
msgstr "Voulez-vous vraiment supprimer ce fichier ?"

msgid "Delete File"
msgstr "Supprimez le fichier"

msgid "Please provide the new name for the file"
msgstr "Veuillez fournir le nouveau nom du fichier "

msgid "Rename"
msgstr "Renommer"

msgid "Download"
msgstr "Télécharger"

msgid "Digital seal applied by ${signee} on ${date}"
msgstr "Sceau digital appliqué par ${signee} le ${date}"

msgid "Please enter your yubikey to apply a digital seal to this file"
msgstr ""
"Veuillez entrer votre yubikey pour appliquer un sceau digital à ce fichier"

msgid "Sign"
msgstr "Signer"

msgid ""
"Published documents with a digital seal can be discovered through the site-"
"search and in the list of documents with a digital seal. This action will be "
"logged and cannot be undone."
msgstr ""
"Documents publiés avec un sceau digital peuvent être trouvés grâce au moteur "
"de recherche sur le site et dans liste des documents avec un sceau digital. "
"Cette action sera enregistrée et ne pourra pas être annulée."

msgid "Without digital seal"
msgstr "Sans sceau digital"

msgid "Apply digital seal now"
msgstr "Appliquez le sceau digital maintenant"

msgid "You are not authorised to apply digital seals to documents"
msgstr ""
"Vous n'êtes pas autorisé à apposer des sceaux digitaux sur des documents"

msgid "Click to add a description"
msgstr "Cliquez pour ajouter une description"

msgid "Do you really want to delete the image?"
msgstr "Voulez-vous vraiment supprimer l'image ?"

msgid "Delete Image"
msgstr "Supprimez l'image"

msgid "${name} was provided with a digital seal on ${date}"
msgstr "${name} a été pourvu d'un sceau numérique le ${date}"

msgid "${name} is not in our database"
msgstr "${name} n'est pas dans notre base de données"

msgid "Accept"
msgstr "Accepter"

msgid "Close"
msgstr "Fermer"

msgid "Copy to clipboard"
msgstr "Copier dans le presse-papiers"

msgid "Hello!"
msgstr "Bonjour"

msgid "Your e-mail address was just used to create an account on ${homepage}."
msgstr ""
"Votre adresse e-mail vient d'être utilisée pour créer un compte sur "
"${homepage}."

msgid "To activate your account, click confirm below:"
msgstr "Pour activer votre compte, cliquer sur confirmer ci-dessous :"

msgid "Confirm my account"
msgstr "Confirmer mon compte"

msgid ""
"If you believe this is an error, ignore this message and we'll never bother "
"you again."
msgstr ""
"Si vous pensez que c'est une erreur, ignorez ce message et nous ne vous "
"importunerons plus jamais."

msgid "Hello"
msgstr "Bonjour"

msgid ""
"You are recieving this mail because you subscribed to the following "
"newsletter:"
msgstr ""
"Vous recevez ce courriel parce que vous vous êtes abonné à la lettre "
"d'informations suivante:"

msgid "Plese click the following link to confirm your subscription:"
msgstr "Veuillez cliquer sur le lien suivant pour confirmer votre abonnement:"

msgid "Confirm subscription"
msgstr "Confirmer l'abonnement"

msgid ""
"If you did not subscribe to this newsletter you can simply ignore this e-"
"mail."
msgstr ""
"Si vous ne vous êtes pas abonné à cette lettre d'informations, vous pouvez "
"tout simplement ignorer cet e-mail."

msgid "Click here to unsubscribe."
msgstr "Cliquer ici pour vous désabonner."

msgid "Good morning,"
msgstr "Bonjour,"

msgid "The following reservations are scheduled for today."
msgstr "Les réservations suivantes sont programmées pour aujourd'hui."

msgid "No reservations today."
msgstr "Aucune réservation aujourd'hui."

msgid "Have a great day!"
msgstr "Passez une bonne journée !"

msgid ""
"This is the daily reservation overview for ${organisation}. If you no longer "
"want to receive this e-mail please contact an administrator so they can "
"remove you from the recipients list."
msgstr ""
"Voici l'aperçu quotidien sur les réservations pour ${organisation}. Si vous "
"ne souhaitez plus recevoir ce courriel, veuillez contacter un administrateur "
"pour qu'il vous enlève de la liste des destinataires."

msgid "This is what happend on the ${org} website yesterday:"
msgstr "Voici ce qui s'est passé aujourd'hui sur le site web de ${org} :"

msgid "This is what happend on the ${org} website over the weekend:"
msgstr "Voici ce qui s'est passé ce week-end sur le site web de ${org} :"

msgid "tickets were opened."
msgstr "tickets ouverts."

msgid "ticket was opened."
msgstr "ticket ouvert."

msgid "tickets were accepted."
msgstr "tickets acceptés."

msgid "ticket was accepted."
msgstr "ticket accepté."

msgid "tickets were closed."
msgstr "tickets fermés."

msgid "ticket was closed."
msgstr "ticket fermé."

#. Default: open
#. Used in sentence: "There are currently ${currently_open} tickets ${open_n}
#. and"
msgid "open_n"
msgstr "ouverts"

#. Canonical text for ${open_n} is: "open"
msgid "There are currently ${currently_open} tickets ${open_n} and"
msgstr "Il y a actuellement ${currently_open} tickets ${open_n} et"

#. Default: open
#. Used in sentence: "There is currently 1 ticket ${open_1} and"
msgid "open_1"
msgstr "ouvert"

#. Canonical text for ${open_1} is: "open"
msgid "There is currently 1 ticket ${open_1} and"
msgstr "Il y a actuellement 1 ticket ${open_1} et"

#. Default: pending
#. Used in sentence: "tickets are ${pending_n}."
msgid "pending_n"
msgstr "attente"

#. Canonical text for ${pending_n} is: "pending"
msgid "tickets are ${pending_n}."
msgstr "tickets en ${pending_n}."

#. Default: pending
#. Used in sentence: "1 ticket is ${pending_1}."
msgid "pending_1"
msgstr "attente"

#. Canonical text for ${pending_1} is: "pending"
msgid "1 ticket is ${pending_1}."
msgstr "1 tickets en ${pending_1}."

msgid "Have a great week!"
msgstr "Bonne semaine !"

msgid ""
"This is the daily OneGov Cloud status e-mail. If you don't want to receive "
"this e-mail you may deactivate it by clicking on"
msgstr ""
"Ceci est le courriel quotidien de situation de OneGov Cloud. Si vous ne "
"souhaitez pas recevoir ce courriel, vous pouvez le désactiver en cliquant sur"

msgid "unsubscribe"
msgstr "se désabonner"

msgid ""
"Or you can receive it less frequently by changing the settings in your user "
"profile."
msgstr ""
"Vous pouvez également le recevoir moins fréquemment en modifiant les "
"paramètres de votre profil d'utilisateur."

msgid "Your directory submission has been adopted:"
msgstr "Votre proposition de répertoire a été adoptée :"

msgid "Check request status"
msgstr "Vérifier l'état de la demande"

msgid "Your change request has been applied:"
msgstr "Votre demande de modification a été effectuée :"

msgid "Your directory submission has unfortunately been rejected:"
msgstr "Votre proposition de répertoire a malheureusement été rejetée :"

msgid "Your event has been accepted:"
msgstr "Votre événement a été accepté :"

msgid "Your event has unfortunately been rejected:"
msgstr "Votre événement a malheureusement été rejeté :"

msgid "New note in Ticket ${link}"
msgstr "Nouvelle note dans le billet ${link}"

msgid "${author} wrote"
msgstr "${author} a écrit"

msgid ""
"This is the notification for notes on reservations for ${request.app.org."
"title}. If you no longer want to receive this e-mail please contact an "
"administrator so they can remove you from the recipients list."
msgstr ""
"Il s'agit de la notification de notes sur les réservations pour ${request."
"app.org.title}. Si vous ne souhaitez plus recevoir cet e-mail, veuillez "
"contacter un administrateur afin qu'il puisse vous retirer de la liste des "
"destinataires."

msgid "This is what happend on the ${org} website over the past month:"
msgstr ""
"Voici ce qui s'est passé la semaine dernière sur le site web de ${org} :"

msgid ""
"This is the monthly OneGov Cloud status e-mail. If you don't want to receive "
"this e-mail you may deactivate it by clicking on"
msgstr ""
"Ceci est le courriel mensuel de situation de OneGov Cloud. Si vous ne "
"souhaitez pas recevoir ce courriel, vous pouvez le désactiver en cliquant sur"

msgid "Or by changing the settings in your user profile."
msgstr "Ou en changeant les réglages dans votre profil d'utilisateur."

msgid "The following reservations have been accepted:"
msgstr "Les réservations suivantes ont été acceptées :"

msgid ""
"This is the notification for reservations for ${request.app.org.title}. If "
"you no longer want to receive this e-mail please contact an administrator so "
"they can remove you from the recipients list."
msgstr ""
"Ceci est la notification pour les réservations pour ${request.app.org."
"title}. Si vous ne souhaitez plus recevoir cet e-mail, veuillez contacter un "
"administrateur afin qu'il puisse vous supprimer de la liste des "
"destinataires."

msgid "An administrator just created a new account on ${org} for you."
msgstr ""
"Un administrateur vient de créer un nouveau compte sur ${org} pour vous."

msgid "Your username is ${email}."
msgstr "Votre nom d'utilisateur est ${email}."

msgid "Click on the following link to set your account password:"
msgstr ""
"Cliquer sur le lien suivant pour définir le mot de passe de votre compte :"

msgid "Set Account Password"
msgstr "Définir le mot de passe du compte"

msgid ""
"If the password link has expired, you can also request a new password here:"
msgstr ""
"Si le lien pour le mot de passe a expiré, vous pouvez également demander un "
"nouveau mot de passe ici :"

msgid "To use your account you need the Yubikey with the serial ${number}"
msgstr ""
"Pour utiliser votre compte, vous aurez besoin de la Yubikey avec le numéro "
"de série ${number}"

msgid ""
"You are receiving this e-mail because you signed up for the ${org} "
"newsletter."
msgstr ""
"Vous recevez ce courriel parce que vous vous êtes abonné à la lettre "
"d'informations de ${org}."

msgid "Click here to view web version."
msgstr "Cliquer ici pour voir la version internet."

msgid "Click the following link to set a new password:"
msgstr "Cliquer sur le lien suivant pour définir un nouveau mot de passe :"

msgid "If you don't want to change your password, you can ignore this email."
msgstr ""
"Si vous ne souhaitez pas changer de mot de passe, vous pouvez ignorer cet e-"
"mail."

msgid "Your request has received a payment."
msgstr "Votre demande a reçu un paiement."

msgid "Your request was marked as unpaid."
msgstr "Votre demande a été marquée comme non payée."

msgid ""
"Your request's payment has been refunded. Note that it might take a few days "
"until your refunded amount is shown on your credit card bill."
msgstr ""
"Le paiement de votre demande a été remboursé. Notez qu'il peut se passer "
"quelques jours avant que le montant du remboursement ne figure sur votre "
"relevé de carte de crédit."

msgid "Amount:"
msgstr "Montant :"

msgid "Your registration for \"${title}\" has been confirmed."
msgstr "Votre inscription pour \"${title}\" a été confirmée."

msgid "Your registration for \"${title}\" has been denied."
msgstr "Votre inscription pour \"${title}\" a été refusée."

msgid "Your registration for \"${title}\" has been cancelled."
msgstr "Votre inscription pour \"${title}\" a été confirmée."

msgid "Registration"
msgstr "Inscription "

msgid "The ticket number is"
msgstr "Le numéro du ticket est"

msgid "The following reservations have been rejected:"
msgstr "Les réservations suivantes ont été rejetées :"

msgid ""
"This is a notification for the rejected reservations for ${organisation}. If "
"you no longer wish to receive these notifications, please contact an "
"administrator so they can remove you from the recipients list."
msgstr ""
"Il s'agit d'une notification concernant les réservations rejetées pour "
"${organisation}. Si vous ne souhaitez plus recevoir ces notifications, "
"veuillez contacter un administrateur afin qu'il vous retire de la liste des "
"destinataires."

msgid "The following reservations have unfortunately been cancelled:"
msgstr "Les réservations suivantes ont malheureusement été annulées :"

msgid "You have a new ticket"
msgstr "Vous avez un nouveau ticket"

msgid "A message has been sent regarding ${ref}:"
msgstr "Un message a été envoyé à propos de ${ref} :"

#. Canonical text for ${link} is: "visit the request status page"
#. Canonical text for ${link} is: "visit the request page"
msgid "Please ${link} to reply."
msgstr "Veuillez vous rendre sur ${link} pour répondre."

#. Used in sentence: "Please ${link} to reply."
msgid "visit the request status page"
msgstr "visitez la page de statut de la demande"

#. Used in sentence: "Please ${link} to reply."
msgid "visit the request page"
msgstr "visitez la page de la demande"

msgid "Your request has been closed."
msgstr "Votre demande a été complétée."

msgid "Your requests's timeline has been archived for future reference:"
msgstr ""
"L'historique de votre demande a été archivé pour des références futures :"

msgid "Request Timeline"
msgstr "Historique de la demande"

msgid "Thank you for your request."
msgstr "Merci pour votre requête."

msgid "Your request has been registered with the following reference:"
msgstr "Votre demande a été enregistrée avec la référence suivante :"

msgid ""
"We will send another e-mail once your ticket has been completed. In the "
"meantime you can check the status of your ticket at any time:"
msgstr ""
"Nous vous enverrons un autre e-mail dès que votre demande aura été traité. "
"Entre-temps, vous pouvez aller voir l'état de votre demande à tout moment :"

msgid "The following ticket has just been opened:"
msgstr "Le ticket suivant vient d'être ouvert:"

msgid "View the ticket"
msgstr "Voir le billet"

msgid "Your request has been reopened"
msgstr "Votre demande a été ré-ouverte"

msgid ""
"Your chat has been turned into a ticket. We will take care of your request "
"and get back to you as soon as new information is available."
msgstr ""
"Votre chat a été transformé en ticket. Nous nous occuperons de votre demande "
"et reviendrons vers vous dès que de nouvelles informations seront "
"disponibles."

msgid "Below you can see your chat conversation:"
msgstr "Ci-dessous, vous pouvez voir votre conversation de chat:"

msgid "This is what happend on the ${org} website over the past week:"
msgstr "Voici ce qui s'est passé le mois dernier sur le site web de ${org} :"

msgid ""
"This is the weekly OneGov Cloud status e-mail. If you don't want to receive "
"this e-mail you may deactivate it by clicking on"
msgstr ""
"Ceci est le courriel hebdomadaire de situation de OneGov Cloud. Si vous ne "
"souhaitez pas recevoir ce courriel, vous pouvez le désactiver en cliquant sur"

msgid "Directory entry adopted."
msgstr "L'entrée de répertoire a été adoptée."

msgid "Change request applied."
msgstr "Demande de modification effectuée."

msgid "Directory entry rejected."
msgstr "L'entrée de répertoire a été rejetée."

msgid "Event edited."
msgstr "Événement édité"

#. Canonical text for ${event} is: "Event"
msgid "${event} published."
msgstr "${event} publié."

msgid "Event deleted."
msgstr "Événement effacé."

msgid "Event withdrawn."
msgstr "Événement retiré."

msgid "File signed."
msgstr "Fichier signé."

msgid "File with digital seal removed."
msgstr "Fichier avec cachet numérique supprimé."

msgid "${amount} marked as paid."
msgstr "${amount} marqué comme payé."

msgid "${amount} marked as unpaid."
msgstr "${amount} marqué comme non payé."

msgid "${amount} captured."
msgstr "${amount} capturé."

msgid "${amount} refunded."
msgstr "${amount} remboursé."

msgid "1 reservation accepted."
msgstr "1 réservation acceptée."

msgid "${count} reservations accepted."
msgstr "${count} réservations acceptées."

msgid "1 reservation rejected."
msgstr "1 réservation rejetée."

msgid "${count} reservations rejected."
msgstr "${count} réservations rejetées."

msgid "Registration confirmed."
msgstr "Inscription confirmée."

msgid "Registration denied."
msgstr "Inscription refusée."

msgid "Registration cancelled."
msgstr "Inscription annulée"

msgid "Ticket opened."
msgstr "Ticket ouvert."

msgid "Ticket accepted."
msgstr "Ticket accepté."

msgid "Ticket closed."
msgstr "Ticket fermé."

msgid "Ticket reopened."
msgstr "Ticket ré-ouvert."

msgid "Ticket assigned"
msgstr "Ticket attribué"

msgid "Ticket e-mails disabled."
msgstr "E-mails de tickets désactivés."

msgid "Ticket e-mails enabled."
msgstr "E-mails de tickets activés."

msgid "Payment amount changed."
msgstr "Modification du montant du paiement"

msgid "Ticket archived."
msgstr "Ticket a été archivé"

msgid "Ticket recovered from archive."
msgstr "Ticket récupéré dans les archives"

msgid ""
"The newsletter is disabled. You can only see this page because you are "
"logged in."
msgstr ""
"La newsletter est désactivée. Vous ne pouvez voir cette page que parce que "
"vous êtes connecté."

msgid "Sign up to our newsletter to always stay up to date:"
msgstr ""
"Abonnez-vous à notre lettre d'informations pour rester au courant en "
"permanence :"

msgid "Signup"
msgstr "S'abonner"

msgid "There are currently ${count} recipients registered."
msgstr "Il y a actuellement ${count} destinataires enregistrés."

msgid "Archive"
msgstr "Archiver"

msgid "No newsletters yet."
msgstr "Pas encore de lettre d'informations."

msgid "Not yet sent."
msgstr "Pas encore envoyé."

msgid ""
"The user ${username} was created successfully. Please write down the user's "
"password, as it won't be shown to you again:"
msgstr ""
"Création de l'utilisateur ${username} réussie. Veuillez conserver ce mot de "
"passe d'utilisateur, car il ne vous sera plus montré à nouveau : "

msgid "Password:"
msgstr "Mot de passe :"

msgid ""
"The user ${username} was created successfully. An e-mail has been sent to "
"the user with login instructions."
msgstr ""
"Création de l'utilisateur ${username} réussie. Un e-mail a été envoyé à "
"l'utilisateur avec les instructions de connexion."

msgid "Back to usermanagement"
msgstr "Retour à la gestion des utilisateurs"

msgid ""
"Sorry, the page you are looking for could not be found. Try checking the URL "
"for errors or use the search box on the top."
msgstr ""
"Désolé, la page que vous cherchez n'a pu être trouvée. Essayez de vérifier "
"qu'il n'y a pas d'erreurs dans l'URL ou utilisez la fenêtre de recherche "
"située en haut."

msgid "Back"
msgstr "Retour"

msgid "Link to organizers page"
msgstr "Lien vers la page de l'organisateur"

msgid "Link to registration"
msgstr "Lien vers l'inscription"

msgid "Export this event"
msgstr "Exporter cet événement"

msgid "Export all occurrences of this event"
msgstr "Exporter toutes les occurrences de cet événement"

msgid "All occurrences of this event"
msgstr "Toutes les occurrences de cet événement"

msgid "Origin"
msgstr "Origine"

msgid "This is an imported event"
msgstr "Il s'agit d'un événement importé"

msgid "Search in Events"
msgstr "Rechercher dans les événements"

msgid "Tag"
msgstr "Étiquette"

msgid "Export these events"
msgstr "Exporter ces événements"

msgid "Submit your own event"
msgstr "Soumettez votre propre événement"

msgid "No payment providers defined."
msgstr "Aucun fournisseur de paiement n'a été défini."

msgid "Connected:"
msgstr "Connecté :"

msgid "Default:"
msgstr "Défaut :"

msgid "Enabled:"
msgstr "Activé :"

msgid "Fee:"
msgstr "Tarif :"

msgid "No payments yet."
msgstr "Pas de paiements pour le moment."

msgid ""
"The following requests have been submitted. To see the state of process you "
"may return to the invidual request's page at any time. All information on "
"this page has been sent to your e-mail address."
msgstr ""
"Les demandes suivantes ont été soumises. Pour voir l'état du processus, vous "
"pouvez revenir à tout moment sur la page de la demande individuelle. Toutes "
"les informations sur cette page ont été envoyées à votre adresse e-mail."

msgid "Request Reference"
msgstr "Référence"

msgid "No people added yet."
msgstr "Aucune personne n'a encore été ajoutée."

msgid "Export a vCard of this person"
msgstr "Exporter une vCard de cette personne"

msgid "No publications"
msgstr "Aucune publication"

msgid "Years"
msgstr "Années"

msgid ""
"You can search through the content of all listed files by using the search "
"on the top right."
msgstr ""
"Vous pouvez chercher dans le contenu de tous les fichiers répertoriés en "
"utilisant la recherche en haut à droite."

msgid ""
"All files have a digital seal. The digital seal of a downloaded file can be "
"viewed in Adobe Acrobat Reader or by dragging an already downloaded file "
"into the field below:"
msgstr ""
"Tous les fichiers ont un sceau digital. Le sceau digital d'un fichier "
"téléchargé peut être visualisée dans Adobe Acrobat Reader ou en faisant "
"glisser un fichier déjà téléchargé dans le champ ci-dessous :"

msgid "Drop files to verify them"
msgstr "Déposez les fichiers pour les vérifier"

msgid ""
"Subscribers may always unsubscribe themselves through a link shown at the "
"bottom of the newsletter. If you unsubscribe them here, they will not be "
"notified."
msgstr ""
"Les abonnés peuvent toujours se désinscrire à travers un lien affiché au bas "
"du bulletin d'information. Si vous vous désabonnez ici, ils ne seront pas "
"informés. "

msgid "Unsubscribe"
msgstr "Se désabonner"

msgid "submitted"
msgstr "soumis"

msgid "No dates found, please select dates in the calendar first"
msgstr "Aucune date trouvée, sélectionnez les dates dans le calendrier d'abord"

msgid "Go to calendar"
msgstr "Aller au calendrier"

msgid ""
"The following link can be used to subscribe to the reservations of this "
"calendar. It can be used by anyone that knows the link in multiple calendar "
"applications."
msgstr ""
"Le lien suivant peut être utilisé pour souscrire aux réservations de ce "
"calendrier. Il peut être utilisé par toute personne qui connaît le lien dans "
"plusieurs applications de calendrier."

msgid ""
"Note that we have no control over how often calendar applications update the "
"calendars they are subscribed to (if they update at all). Therefore the "
"information shown in the calendar may be wrong or out of date. Use it at "
"your own risk."
msgstr ""
"Notez que nous n'avons aucun contrôle sur la fréquence à laquelle les "
"applications de calendrier mettent à jour les calendriers auxquels elles "
"sont abonnées (si elles le font). Par conséquent, les informations affichées "
"dans le calendrier peuvent être incorrectes ou obsolètes. Utilisez-le à vos "
"risques et périls."

msgid "Reservations must be made at least one day in advance."
msgstr ""
"Les réservations doivent être effectuées au moins une journée à l'avance."

msgid "Reservations must be made at least one hour in advance."
msgstr ""
"Les réservations doivent être effectuées au moins une heure à l'avance."

msgid "Reservations must be made at least ${n} days in advance."
msgstr ""
"Les réservations doivent être effectuées au moins ${n} jours à l'avance."

msgid "Reservations must be made at least ${n} hours in advance."
msgstr ""
"Les réservations doivent être effectuées au moins ${n} heures à l'avance."

msgid "Select a free time span in the calendar below to create an allocation."
msgstr ""
"Sélectionnez un intervalle de temps libre dans le calendrier ci-dessous pour "
"créer une allocation."

msgid "Removes all unreserved allocations between the start and end date."
msgstr ""
"Supprime toutes les allocation non réservées entre la date de début et de "
"fin."

msgid "Reservation is pending approval"
msgstr "La réservation est en attente d'approbation"

msgid "(${num_pending} pending approval)"
msgstr "(${num_pending} en attente d'approbation)"

msgid "Utilised"
msgstr "Utilisé"

msgid "No recipients defined yet."
msgstr "Aucun destinataire défini pour le moment."

msgid ""
"Receives notifications for reservations of the day on the following days:"
msgstr ""
"Reçoit des notifications pour les réservations du jour les jours suivants:"

msgid "Receives notifications for internal notes on reservations."
msgstr "Reçoit des notifications pour les notes internes sur les réservations."

msgid "Receives notifications for rejected reservations."
msgstr "Reçoit des notifications pour les réservations rejetées."

msgid "Receives notifications for new reservations."
msgstr "Recevoir des notifications pour les nouvelles réservations."

msgid "Notifications for following Resources"
msgstr "Notifications pour les ressources suivantes"

msgid "No reservation resources defined yet."
msgstr "Aucune ressource de réservation n'est encore définie."

msgid ""
"Searching is currently unavailable due to technical difficulties. Please "
"excuse the inconvenience and try again later."
msgstr ""
"La recherche est actuellement indisponible en raison de difficultés "
"techniques. Veuillez excuser le dérangement et réessayer plus tard."

msgid "Your search returned no results."
msgstr "Votre recherche n'a donné aucun résultat."

msgid "Select the images that should be shown inside this album."
msgstr "Sélectionnez les images qui devraient être affichées dans cet album."

msgid "Confirm selection"
msgstr "Confirmer la sélection"

msgid "This newsletter has not been sent yet."
msgstr "Ce bulletin d'information n'a pas encore été envoyé."

msgid "First sent ${time_ago}."
msgstr " Envoyé pour la première fois ${time_ago}."

msgid "This newsletter was sent to ${n} subscribers."
msgstr "Ce bulletin d'information a été envoyé à ${n} abonnés."

msgid "All subscribers have already received this newsletter."
msgstr "Tous les abonnés ont déjà reçu ce bulletin d'information."

msgid "The newsletter is scheduled to be sent on ${time}"
msgstr "La newsletter est programmée pour être envoyée le ${time}"

msgid ""
"Check the email text. You can use the full news text instead of the leading "
"if you want. You will find this setting in the edit menu of the news item."
msgstr ""
"Vérifiez le texte du courriel. Vous pouvez utiliser le texte complet de la "
"nouvelle au lieu de l'entête si vous le souhaitez. Vous trouverez ce "
"paramètre dans le menu d'édition de la nouvelle."

msgid "Delivery"
msgstr "Envoi"

msgid "The newsletter was already sent to the following addresses:"
msgstr "Le bulletin d'information a déjà été envoyé aux adresses suivantes :"

msgid ""
"A signup link allows anyone to sign up with a specific role. Those signups "
"are limited by time and count but they still present a security risk. Be "
"sure to only share this link with people you trust."
msgstr ""
"Un lien d'inscription permet à quiconque de s'inscrire avec un rôle "
"spécifique. Ces inscriptions sont limitées dans le temps et par le compte, "
"mais elles présentent toujours un risque pour la sécurité. Assurez-vous de "
"ne partager ce lien qu'avec des personnes en qui vous avez confiance."

msgid ""
"Your signup link has been created as follows. Please copy it before "
"continuing, it won't be shown to you again:"
msgstr ""
"Votre lien d'inscription a été créé comme suit. Copiez-le avant de "
"continuer, il ne vous sera pas montré à nouveau :"

msgid ""
"Sort the items using drag and drop. The new positions are automatically "
"saved directly after moving."
msgstr ""
"Triez les éléments par glisser-déposer. Les nouvelles positions sont "
"automatiquement enregistrées directement après le déplacement."

msgid "Back to page"
msgstr "Retour à la page"

msgid "No activities yet."
msgstr "Aucune activité pour le moment."

msgid "Ticket updates by e-mail"
msgstr "Mises à jour de tickets par e-mail"

msgid "Disable E-Mails"
msgstr "Désactiver les e-mails"

msgid ""
"No ticket updates via e-mail. An e-mail is still sent when a ticket is "
"assigned."
msgstr ""
"Aucune mise à jour de tickets par e-mail. Un e-mail continue d'être envoyé "
"lorsqu'un ticket est attribué."

msgid "Enable E-Mails"
msgstr "Activer les e-mails"

msgid "E-Mails can not be sent for tickets of imported events"
msgstr ""
"E-Mails ne peuvent pas être envoyés pour les tickets d'événements importés"

msgid "Send Message"
msgstr "Envoyer le message"

msgid "Messages cannot be sent when the ticket is closed"
msgstr "Les messages ne peuvent pas être envoyés lorsque le ticket est fermé"

msgid "Please reopen the ticket to send a message"
msgstr "Veuillez rouvrir le ticket pour envoyer un message."

msgid "Messages cannot be sent for imported events"
msgstr ""
"Messages ne peuvent pas être envoyés pour les tickets d'événements importés"

msgid "${count} received"
msgstr "${count} reçu(s)"

msgid "${count} sent"
msgstr "${count} envoyé(s)"

msgid "${count} note"
msgstr "${count} note"

msgid "${count} notes"
msgstr "${count} notes"

msgid ""
"You are editing a note created by someone else. By saving your changes you "
"will become the author of the whole note."
msgstr ""
"Vous modifiez une note créée par quelqu'un d'autre. En enregistrant vos "
"modifications, vous deviendrez l'auteur de l'intégralité de la note."

msgid ""
"Notes are private and only shown to logged-in members. URLs and e-mail "
"addresses are turned into links."
msgstr ""
"Les notes sont privées et ne s'affichent que pour les membres connectés. "
"Vous pouvez utiliser des liens/des adresses e-mail qui sont transformées en "
"liens cliquables."

msgid "Would you like to make corrections to the event?"
msgstr "Vous souhaitez apporter des corrections à l'événement ?"

msgid "Edit this event."
msgstr "Modifiez cet événement."

msgid "Forgot something or have a special request?"
msgstr "Vous avez oublié quelque chose ou avez une demande spéciale?"

msgid "Add a message to the ticket."
msgstr "Ajoutez un message a la demande."

msgid "New messages have been disabled because the ticket has been closed."
msgstr "Les nouveaux messages ont été désactivés car le ticket a été fermé."

msgid ""
"Enable notifications about new tickets. Only works when being logged in and "
"having the browser with the site open."
msgstr ""
"Activez les notifications sur les nouveaux tickets. Ne fonctionne que "
"lorsque l'on est connecté et que le navigateur avec le site est ouvert."

msgid "Archive all selected tickets?"
msgstr "Archiver tous les billets sélectionnés?"

msgid "Do archive"
msgstr "Archiver"

msgid "Archive selected"
msgstr "Archiver la sélection"

msgid ""
"You've reached this site because you are logged in. Visitors are "
"automatically redirected to the following link:"
msgstr ""
"Vous avez accédé à ce site parce que vous êtes connecté. Les visiteurs sont "
"automatiquement redirigés vers le lien suivant :"

msgid ""
"You are not automatically redirected so you have a chance to edit or delete "
"this link."
msgstr ""
"Vous n'êtes pas automatiquement redirigé afin que vous puissiez modifier ou "
"supprimer ce lien."

msgid "You have been successfully unsubscribed from all regular emails."
msgstr "Vous vous êtes bien désinscrit(e) de tous les e-mails normaux."

msgid "local"
msgstr "local"

msgid "No links found."
msgstr "Aucun lien trouvé."

msgid "Select an item to view it"
msgstr "Sélectionnez un élément pour le visualiser"

msgid "Identicon"
msgstr "Identicon"

msgid "Not a valid color."
msgstr "Couleur non valide."

msgid "Not a valid choice"
msgstr "Choix invalide"

msgid "Admins"
msgstr "Admins"

#, python-format
msgid ""
"You can only reserve this allocation before ${date} if you live in the "
"following zipcodes: ${zipcodes}"
msgstr ""
"Vous ne pouvez réserver cette allocation avant le ${date} que si vous vivez "
"dans les localités ayant les codes postaux suivants : ${zipcodes}"

#, python-format
msgid "${percent}% Available"
msgstr "${percent}% disponible"

msgid "Available"
msgstr "Disponible"

#, python-format
msgid "${num} Available"
msgstr "${num} disponible"

msgid ""
"This allocation can't be deleted because there are existing reservations "
"associated with it."
msgstr ""
"Cette allocation ne peut pas être supprimée car il existe des réservations "
"existantes qui y sont associées."

msgid ""
"To delete this allocation, all existing reservations need to be cancelled "
"first."
msgstr ""
"Pour supprimer cette allocation, toutes les réservations existantes doivent "
"être annulées en premier."

msgid "A conflicting allocation exists for the requested time period."
msgstr "Une allocation contradictoire existe pour la période demandée."

msgid "A conflicting reservation exists for the requested time period."
msgstr "Une réservation contradictoire existe pour la période demandée."

msgid "An existing reservation would be affected by the requested change."
msgstr ""
"Une réservation existante serait affectée par la modification demandée."

msgid "A pending reservation would be affected by the requested change."
msgstr ""
"Une réservation en attente serait affectée par la modification demandée."

msgid "The requested period is no longer available."
msgstr "La période demandée n'est plus disponible."

msgid "No reservable slot found."
msgstr "Aucun créneau réservable disponible."

msgid "Reservations can't be made for more than 24 hours at a time."
msgstr "Les réservations ne peuvent être effectuées plus de 24 h à l'avance."

msgid "The given reservation paramters are invalid."
msgstr "Les paramètres de réservation donnés ne sont pas valides."

msgid "The given reservation token is invalid."
msgstr "Le jeton de réservation donné n'est pas valide."

msgid "The requested number of reservations is higher than allowed."
msgstr "Le nombre de réservations requis est supérieur à celui autorisé."

msgid "The requested quota is invalid (must be at least one)."
msgstr "Le quota requis est invalide (doit être au minimum un)."

msgid "The allocation does not have enough free spots."
msgstr "L'allocation ne dispose pas de suffisamment de places disponibles."

msgid "The resulting allocation would be invalid."
msgstr "L'allocation résultante ne serait pas valide."

msgid "No reservations to confirm."
msgstr "Aucune réservation pour confirmer."

msgid "The given timerange is longer than the existing allocation."
msgstr "L'intervalle de temps donné est plus long que l'allocation existante."

msgid "Reservation too short. A reservation must last at least 5 minutes."
msgstr ""
"Réservation trop courte. Une réservation doit durer au moins cinq minutes."

msgid "Stop"
msgstr "Arrêter"

#, python-format
msgid "Do you really want to stop \"${title}\"?"
msgstr "Voulez-vous vraiment arrêter \"${title}\" ?"

msgid "The rule will be removed without affecting existing allocations."
msgstr "La règle sera supprimée sans affecter les allocations existantes."

msgid "Stop rule"
msgstr "Arrêter la règle"

msgid ""
"All allocations created by the rule will be removed, if they haven't been "
"reserved yet."
msgstr ""
"Toutes les allocations créées par la règle seront supprimées si elles n'ont "
"pas encore été réservées."

msgid "Delete rule"
msgstr "Supprimer la règle"

msgid "No allocations to add"
msgstr "Aucune allocation à ajouter"

#, python-format
msgid "Successfully added ${n} allocations"
msgstr "${n} dotations ajoutées avec succès"

msgid "New allocation"
msgstr "Nouvelle allocation"

msgid "Your changes were saved"
msgstr "Vos modifications ont été enregistrées"

#, python-format
msgid "New rule active, ${n} allocations created"
msgstr "Nouvelle règle active, ${n} allocations créées"

msgid "New Rule"
msgstr "Nouvelle règle"

msgid ""
"Rules ensure that the allocations between start/end exist and that they are "
"extended beyond those dates at the given intervals. "
msgstr ""
"Les règles garantissent que les allocations entre le début et la fin "
"existent et qu'elles sont prolongées au-delà de ces dates à des intervalles "
"donnés."

msgid "The rule was stopped"
msgstr "La règle a été arrêtée"

#, python-format
msgid "The rule was deleted, along with ${n} allocations"
msgstr "La règle a été supprimée, avec les allocations ${n}"

msgid "Topics A-Z"
msgstr "Sujets de A à Z"

msgid "Your userprofile is incomplete. Please update it before you continue."
msgstr ""
"Votre profil utilisateur est incomplet. Veuillez le mettre à jour avant de "
"continuer."

msgid "You have been logged in."
msgstr "Vous avez été connecté."

msgid "Wrong e-mail address, password or yubikey."
msgstr "Courrier électronique erroné, mot de passe ou Yubikey."

#, python-format
msgid "Login to ${org}"
msgstr "Se connecter à ${org}"

msgid "A user with this address already exists"
msgstr "Un utilisateur avec cette adresse existe déjà"

msgid "This signup link has expired"
msgstr "Ce lien d'inscription a expiré"

#, python-format
msgid "Your ${org} Registration"
msgstr "Votre inscription sur ${org}"

msgid ""
"Thank you for registering. Please follow the instructions on the activiation "
"e-mail sent to you. Please check your spam folder if you have not received "
"the email."
msgstr ""
"Merci de votre inscription. Suivez les instructions sur l'e-mail "
"d'activation qui vous a été envoyé. Si vous n'avez pas reçu cet e-mail, "
"veuillez vérifier votre dossier spam."

msgid "Account Registration"
msgstr "Enregistrement du compte"

msgid "Unknown user"
msgstr "Utilisateur inconnu"

msgid "Invalid activation token"
msgstr "Jeton d'activation non valide"

msgid "Your account has already been activated."
msgstr "Votre compte a déjà été activé."

msgid ""
"Your account has been activated. You may now log in with your credentials"
msgstr ""
"Votre compte a été activé. Vous pouvez maintenant vous connecter avec vos "
"informations d'identification."

msgid "You have been logged out."
msgstr "Vous avez été déconnecté."

msgid "Password reset"
msgstr "Réinitialisation de mot de passe"

#, python-format
msgid ""
"A password reset link has been sent to ${email}, provided an active account "
"exists for this email address."
msgstr ""
"Un lien de réinitialisation de mot de passe a été envoyé à ${number}, pour "
"peu qu'un compte actif existe pour cette adresse e-mail."

msgid "Password changed."
msgstr "Mot de passe modifié."

msgid "Wrong username or password reset link not valid any more."
msgstr ""
"Mauvais nom d'utilisateur ou lien de réinitialisation de mot de passe plus "
"valide."

msgid "Enter mTAN"
msgstr "Enter mTAN"

msgid ""
"The requested resource is protected. To obtain time-limited access, please "
"enter your mobile phone number in the field below. You will receive an mTAN "
"via SMS, which will grant you access after correct entry."
msgstr ""
"La ressource demandée est protégée. Pour obtenir un accès limité dans le "
"temps, veuillez saisir votre numéro de téléphone portable dans le champ ci-"
"dessous. Vous recevrez un mTAN par SMS, qui vous donnera accès si vous le "
"saisissez correctement."

msgid "Request mTAN"
msgstr "Demande mTAN"

msgid "Successfully authenticated via mTAN."
msgstr "Authentification via mTAN réussie."

msgid "Invalid or expired mTAN provided."
msgstr "mTAN fourni non valide ou expiré."

msgid "A link was added to the clipboard"
msgstr "Un lien a été ajouté au presse-papiers"

msgid "Administrative"
msgstr "Administratif"

#, python-format
msgid "The entry ${name} exists twice"
msgstr "L'entrée ${name} existe deux fois"

msgid "Added a new directory"
msgstr "Ajout d'un nouveau dossier"

msgid "New Directory"
msgstr "Nouveau dossier"

msgid ""
"The requested change cannot be performed, as it is incompatible with "
"existing entries"
msgstr ""
"Le changement requis ne peut être réalisé, car il est incompatible avec les "
"entrées existantes"

#, python-format
msgid "Syntax Error in line ${line}"
msgstr "Erreur de syntaxe sur la ligne ${line}"

msgid "Syntax error in form"
msgstr "Erreur de syntaxe dans le formulaire"

#, python-format
msgid "Syntax error in field ${field_name}"
msgstr "Erreur de syntaxe dans le champ ${field_name}"

#, python-format
msgid "Error: Duplicate label ${label}"
msgstr "Erreur: Duplication de l'étiquette ${label}"

msgid "The directory was deleted"
msgstr "Le dossier a été supprimé"

msgid ""
"Stable URLs are important. Here you can change the path to your site "
"independently from the title."
msgstr ""
"Les URLs stables sont importantes. Ici, vous pouvez modifier le chemin "
"d'accès à votre site, indépendamment du titre."

msgid "Added a new directory entry"
msgstr "Ajout d'une nouvelle entrée dans le dossier"

msgid "New Directory Entry"
msgstr "Nouvelle entrée dans le dossier"

msgid "Submit a New Directory Entry"
msgstr "Proposer une nouvelle entrée de répertoire"

msgid "Continue"
msgstr "Continuer"

msgid "Propose a change"
msgstr "Proposer une modification"

msgid ""
"To request a change, edit the fields you would like to change, leaving the "
"other fields intact. Then submit your request."
msgstr ""
"Pour demander une modification, modifiez les champs auxquels vous souhaitez "
"apporter des changements, et laissez les autres tels quels. Puis envoyez "
"votre demande."

msgid "The entry was deleted"
msgstr "L'entrée a été supprimée"

msgid ""
"On the right side, you can filter the entries of this directory to export."
msgstr ""
"Sur le côté droit, vous pouvez filtrer les entrées du dossier pour les "
"exporter."

msgid "Exports all entries of this directory."
msgstr "Exporte toutes les entrées de ce dossier."

msgid ""
"The resulting zipfile contains the selected format as well as metadata and "
"images/files if the directory contains any."
msgstr ""
"Le fichier zip généré contient les formats sélectionnés ainsi que les "
"métadonnées et les images/fichiersdu dossier, s'il en contient."

#, python-format
msgid ""
"You have been redirect to this entry because it could not be exported due to "
"missing file ${name}. Please re-upload them and try again"
msgstr ""
"Vous avez été redirigé vers cette entrée car elle n'a pas pu être exportée "
"en raison de l'absence du fichier ${name}. Veuillez les retélécharger et "
"réessayer"

#, python-format
msgid "The column ${name} is missing"
msgstr "La colonne ${name} est manquante"

#, python-format
msgid "The file ${name} is missing"
msgstr "Le fichier ${name} est manquante"

msgid ""
"The given file is invalid, does it include a metadata.json with a data.xlsx, "
"data.csv, or data.json?"
msgstr ""
"Le fichier donné est invalide, inclut-il un metadata.json avec un data.xlsx, "
"data.csv, ou data.json ?"

#, python-format
msgid "Imported ${count} entries"
msgstr "${count} entrées importées"

msgid ""
"Updates the directory configuration and imports all entries given in the ZIP "
"file. The format is the same as produced by the export function. Note that "
"only 100 items are imported at a time. To import more items repeat the "
"import accordingly."
msgstr ""
"Met à jour la configuration du dossier et importe toutes les entrées données "
"dans le fichier Zip. Le format est le même que celui produit par la fonction "
"Exporter. Veuillez noter que seuls 10 éléments peuvent être importés à la "
"fois. Pour importer davantage d'éléments, veuillez faire plusieurs "
"importations."

msgid "Moves the topic and all its sub topics to the given destination."
msgstr "Déplace le sujet et tous ses sous-sujets vers la destination donnée."

#, python-format
msgid "A total of ${number} subpages are affected."
msgstr "Au total, 5 sous-pages sont concernées."

#, python-format
msgid "${count} links will be replaced by this action."
msgstr "${count} liens seront remplacés par cette action."

msgid "The event submitter has not yet completed his submission"
msgstr "L'auteur de l'événement n'a pas encore terminé sa soumission."

msgid "This event has already been published"
msgstr "Cet événement a déjà été publié"

#, python-format
msgid "Successfully created the event '${title}'"
msgstr "L'événement '${title}' a été créé avec succès"

#, python-format
msgid "You have accepted the event ${title}"
msgstr "Vous avez accepté l'événement ${title}"

msgid "Your event was accepted"
msgstr "Votre événement a été accepté"

msgid "Submit an event"
msgstr "Soumettre un événement"

msgid ""
"Only events taking place inside the town or events related to town societies "
"are published. Events which are purely commercial are not published. There's "
"no right to be published and already published events may be removed from "
"the page without notification or reason."
msgstr ""
"Seuls les événements se déroulant au sein de la ville ou les événements liés "
"aux sociétés de la ville sont publiés. Les événements purement commerciaux "
"ne sont pas publiés. Il n'ont aucuns droits à être publiés et les événements "
"déjà publiés peuvent être supprimés de la page sans notification ni motif."

msgid "Add event"
msgstr "Ajouter un événement"

msgid "Your request has been registered"
msgstr "Yotre demande a été enregistrée."

msgid "New ticket"
msgstr "Nouveau billet"

msgid "Your request could not be accepted automatically!"
msgstr "Votre demande n'a pas pu être traitée automatiquement."

msgid "Thank you for your submission!"
msgstr "Merci pour votre contribution !"

msgid "Your event was rejected"
msgstr "Votre événement a été rejeté"

msgid "Access Denied"
msgstr "Accès refusé"

msgid "Not Found"
msgstr "Pas trouvé"

msgid "Added a new external link"
msgstr "A ajouté un nouveau lien externe"

msgid "New external link"
msgstr "Noveau lien externe"

msgid "Edit external link"
msgstr "Modifier le lien externe "

msgid "Manage Photo Albums"
msgstr "Gérer les albums photos"

msgid "This file type is not supported"
msgstr "Ce type de fichier n'est pas pris en charge"

msgid "The file name is too long"
msgstr "Le nom du fichier est trop long"

msgid "The file cannot be processed"
msgstr "Impossible de traiter le fichier"

msgid "Please submit your yubikey"
msgstr "Veuillez saisir votre yubikey"

msgid "Your account is not linked to a Yubikey"
msgstr "Votre compte n'est pas lié à un Yubikey."

msgid "The used Yubikey is not linked to your account"
msgstr "Le Yubikey utilisé n'est pas lié à votre compte."

msgid "This file already has a digital seal"
msgstr "Ce fichier a déjà un sceau digital."

msgid "Your Yubikey could not be validated"
msgstr "Votre Yubikey n'a pas pu être validé."

msgid "Edit external form"
msgstr "Modifier le formulaire externe"

msgid "The registration has ended"
msgstr "L'inscription est terminée"

msgid "The registration is closed"
msgstr "L'inscription est fermée"

#, python-format
msgid "The registration opens on ${day}, ${date}"
msgstr "L'inscription ouvre le ${day}, ${date}"

#, python-format
msgid "The registration closes on ${day}, ${date}"
msgstr "L'inscription s'achève le ${jour}, le ${date}"

#, python-format
msgid "There's a limit of ${count} attendees"
msgstr "Il y a une limite de ${count} participants"

msgid "There are no spots left"
msgstr "Il n'y a plus de places"

msgid "There is one spot left"
msgstr "Il reste une place"

#, python-format
msgid "There are ${count} spots left"
msgstr "Il reste ${count} places"

msgid "A form with this name already exists"
msgstr "Un formulaire avec ce nom existe déjà"

msgid "Added a new form"
msgstr "A ajouté un nouveau formulaire"

msgid "New Form"
msgstr "Nouveau formulaire"

msgid "Exports the submissions of the given date range."
msgstr "Exporte les contributions sur la période donnée."

msgid "New Registration Window"
msgstr "Nouvelle fenêtre d'inscription"

msgid "The registration window was added successfully"
msgstr "La fenêtre d'inscription a été ajoutée avec succès"

msgid ""
"Registration windows limit forms to a set number of submissions and a "
"specific time-range."
msgstr ""
"Les fenêtres d'inscription limitent les formulaires à un nombre déterminé de "
"soumissions à et une plage de temps spécifique."

msgid "General Message"
msgstr "Message général"

#, python-format
msgid "New e-mail: ${message}"
msgstr "Nouvel e-mail: ${message}"

#, python-format
msgid "Successfully sent ${count} emails"
msgstr "Envoi réussi de ${count} emails"

msgid "Send E-Mail to attendees"
msgstr "Envoyer un message aux participants"

msgid "Email attendees"
msgstr "E-Mail aux participants"

msgid "Cancel Registration Window"
msgstr "Annuler le fenêtre d'inscription"

msgid ""
"You really want to cancel all confirmed and deny all open submissions for "
"this registration window?"
msgstr ""
"Voulez-vous vraiment annuler toutes les inscriptions confirmées et refuser "
"toutes les inscriptions ouvertes?"

msgid ""
"Each attendee will receive a ticket email unless ticket messages are not "
"muted."
msgstr ""
"Chaque participant recevra un ticket email, sauf si les messages du ticket "
"ne sont pas mis en sourdine."

msgid "Do you really want to delete this registration window?"
msgstr "Voulez-vous vraiment supprimer cette fenêtre d'inscription?"

msgid "Existing submissions will be disassociated."
msgstr "Les soumissions existantes seront dissociées."

msgid "Delete registration window"
msgstr "Supprimer la fenêtre d'enregistrement"

msgid "This registration window can't be deleted."
msgstr "Ce fenêtre d'inscription ne peut être supprimé."

msgid ""
"There are confirmed or open submissions associated with it. Cancel the "
"registration window first."
msgstr ""
"Il y a des inscriptions confirmées ou ouvertes pour ce fenêtre "
"d'inscription. Annulez-le d'abord."

msgid "Edit Registration Window"
msgstr "Modifier la fenêtre d'inscription"

#, python-format
msgid "${count} submissions cancelled / denied over the ticket system"
msgstr ""
"${count} inscriptions sont été annulées / refusée via le system de ticket"

msgid "The registration window was deleted"
msgstr "La fenêtre d'inscription a été supprimée"

#, python-format
msgid ""
"The total amount for the currently entered data is ${total} but has to be at "
"least ${minimum}. Please adjust your inputs."
msgstr ""
"Le montant total pour les données actuellement saisies est de ${total} mais "
"doit être au moins ${minimum}. Veuillez ajuster vos entrées."

msgid "Pay Online and Complete"
msgstr "Payer en ligne et compléter"

msgid "Your payment could not be processed"
msgstr "Votre paiement n'a pas pu être traité"

msgid "Registrations are no longer possible"
msgstr "Les inscriptions ne sont plus possibles"

msgid "Your registration has been confirmed"
msgstr "Votre inscription a été confirmée"

msgid "The registration has been confirmed"
msgstr "L'inscription a été confirmée"

msgid ""
"The registration could not be confirmed because the maximum number of "
"participants has been reached"
msgstr ""
"L'inscription n'a pas pu être confirmée car le nombre maximum de "
"participants a été atteint."

msgid "Your registration has been denied"
msgstr "Votre inscription a été refusée"

msgid "The registration has been denied"
msgstr "L'inscription a été refusée"

msgid "The registration could not be denied"
msgstr "L'inscription n'a pu être refusée"

msgid "Your registration has been cancelled"
msgstr "Votre inscription a été annulée"

msgid "The registration has been cancelled"
msgstr "L'inscription a été annulée"

msgid "The registration could not be cancelled"
msgstr "L'inscription n'a pu été annulée"

msgid "Select"
msgstr "Sélectionner"

msgid "Select images"
msgstr "Sélectionner des images"

msgid "Added a new photo album"
msgstr "Nouvel album photo ajouté"

msgid "New Photo Album"
msgstr "Nouvel album photo"

#, python-format
msgid "Welcome to the ${org} Newsletter"
msgstr "Bienvenue sur la lettre d'information ${org}"

#, python-format
msgid ""
"Success! We have sent a confirmation link to ${address}, if we didn't send "
"you one already."
msgstr ""
"C'est fait ! Nous avons envoyé un lien de confirmation vers ${address}, si "
"nous ne vous en avions pas déjà envoyé un."

#, python-format
msgid "Do you really want to unsubscribe \"{}\"?"
msgstr "Voulez-vous vraiment vous désinscrire « {} » ?"

msgid "A newsletter with this name already exists"
msgstr "Il existe déjà une lettre d'information avec ce nom"

msgid "Added a new newsletter"
msgstr "Nouvelle lettre d'information ajoutée"

msgid "New Newsletter"
msgstr "Nouvelle lettre d'information"

msgid "Edit Newsletter"
msgstr "Éditer la lettre d'information"

msgid "The newsletter was deleted"
msgstr "La newsletter a été supprimée."

#, python-format
msgid "Sent \"${title}\" to ${n} recipients"
msgstr "\"${title}\" envoyé à ${n} destinataires"

#, python-format
msgid "Scheduled \"${title}\" to be sent on ${date}"
msgstr "Programmé l'envoi de \"${title}\" le ${date}"

#, python-format
msgid "Sent \"${title}\" to ${recipient}"
msgstr "Envoyé \"${title}\" à ${recipient}"

msgid "Sends a test newsletter to the given address"
msgstr "Envoi d'une newsletter de test à l'adresse indiquée"

msgid "Newsletter Recipients"
msgstr "Lettre d'information Recipients"

msgid "Newsletter recipient Export"
msgstr "Exportation des destinataires de la lettre d'information"

msgid "Exports all newsletter recipients."
msgstr "Exporte tous les destinataires de la newsletter."

#, python-format
msgid "The following line(s) contain invalid data: ${lines}"
msgstr ""
"La ou les lignes suivantes contiennent des données invalides : ${lines}"

#, python-format
msgid "${count} newsletter subscribers will be imported"
msgstr "Les abonnés à la newsletter de ${count} seront importés"

#, python-format
msgid "${count} newsletter subscribers imported"
msgstr "${count} abonnés à la lettre d'information importés"

msgid "The same format as the export (XLSX) can be used for the import."
msgstr ""
"Le même format que l'exportation (XLSX) peut être utilisé pour l'importation."

msgid "Today"
msgstr "Aujourd’hui"

msgid "Tomorrow"
msgstr "Demain"

msgid "This weekend"
msgstr "Ce week-end"

msgid "This week"
msgstr "Cette semaine"

msgid "Event Export"
msgstr "Exporter un événement"

msgid "Exports all future events."
msgstr "Exporte tous les événements futurs."

#, python-format
msgid "${count} events will be imported"
msgstr "${count} événements seront importés"

#, python-format
msgid "${count} events imported"
msgstr "${count} événements ont été importés"

msgid "Move"
msgstr "Déplacer"

msgid "Your payment has been received"
msgstr "Votre paiement a été reçu"

msgid "Your payment has been withdrawn"
msgstr "Votre paiement a été retiré"

msgid "Your payment has been refunded"
msgstr "Votre paiement a été remboursé"

msgid "The ticket was marked as paid"
msgstr "Le ticket a été marqué comme payé"

msgid "The ticket was marked as unpaid"
msgstr "Le ticket a été marqué comme non payé"

msgid "The payment was captured"
msgstr "Le paiement a été saisi"

msgid "The payment was refunded"
msgstr "Le paiement a été remboursé"

msgid "As default"
msgstr "Par défaut"

msgid "Should this provider really be the new default?"
msgstr ""
"Ce prestataire devrait-il vraiment être le nouveau prestataire par défaut ?"

msgid "All future payments will be redirected."
msgstr "Tous les futurs paiement seront redirigés."

msgid "Make Default"
msgstr "Définir par défaut"

msgid "Enable"
msgstr "Activer"

msgid "Should this provider really be enabled?"
msgstr "Ce prestataire doit-il vraiment être activé ?"

msgid "Disable"
msgstr "Désactiver"

msgid "Should this provider really be disabled?"
msgstr "Ce prestataire doit-il vraiment être désactivé ?"

msgid "Do you really want to delete this provider?"
msgstr "Voulez-vous vraiment supprimer ce prestataire ?"

msgid "Your Stripe account was connected successfully."
msgstr "Votre compte Stripe a été connecté avec succès."

msgid "Your Stripe account could not be connected."
msgstr "Votre compte Stripe n'a pas pu être connecté."

msgid "Changed the default payment provider."
msgstr "Le prestataire de paiement par défaut a été modifié."

msgid "Provider enabled."
msgstr "Prestataire activé."

msgid "Provider disabled."
msgstr "Prestataire désactivé."

msgid "The payment provider was deleted."
msgstr "Le prestataire de paiement a été supprimé."

msgid "Successfully synchronised payments"
msgstr "Les paiements ont été synchronisés avec succès"

msgid "Charge fees to customer"
msgstr "Facturer le client"

msgid "Added a new person"
msgstr "Nouvelle personne ajoutée"

msgid "New person"
msgstr "Nouvelle personne"

msgid "January"
msgstr "Janvier"

msgid "Feburary"
msgstr "Février"

msgid "March"
msgstr "Mars"

msgid "April"
msgstr "Avril"

msgid "May"
msgstr "Mai"

msgid "June"
msgstr "Juin"

msgid "July"
msgstr "Juillet"

msgid "August"
msgstr "Août"

msgid "September"
msgstr "Septembre"

msgid "October"
msgstr "Octobre"

msgid "November"
msgstr "Novembre"

msgid "December"
msgstr "Décembre"

msgid ""
"The selected time does not exist on this date due to the switch from "
"standard time to daylight saving time."
msgstr ""
"L'heure sélectionnée n'existe pas à cette date en raison du passage de "
"l'heure normale à l'heure d'été."

msgid "hour"
msgstr "heure"

msgid "hours"
msgstr "heures"

msgid "day"
msgstr "jour"

msgid "days"
msgstr "jours"

#, python-format
msgid "Reservations must be made ${n} ${unit} in advance"
msgstr "Les réservations doivent être effectuées ${n} ${unit} à l'avance"

msgid "This date lies in the past"
msgstr "Cette date est passée"

msgid "Reserve"
msgstr "Réserver"

#, python-format
msgid "New dates for ${title}"
msgstr "Nouvelles dates pour ${title}"

msgid "Confirm your reservation"
msgstr "Confirmer votre réservation"

msgid "Thank you for your reservation!"
msgstr "Merci pour votre réservation !"

#, python-format
msgid ""
"Your reservation for ${room} has been submitted. Please continue with your "
"reservation for ${next_room}."
msgstr ""
"Votre réservation pour ${room} a été soumise. Veuillez poursuivre votre "
"réservation pour ${next_room}."

msgid "Your reservations were accepted"
msgstr "Vos réservations ont été acceptées"

#, python-format
msgid "${org} New Reservation(s)"
msgstr "${org} Nouvelle(s) réservation(s)"

msgid "The reservations were accepted"
msgstr "Les réservations ont été acceptées"

msgid "The reservations have already been accepted"
msgstr "Les réservations ont déjà été acceptées"

msgid "The submitter email is not available"
msgstr "L'adresse e-mail de l'expéditeur n'est pas disponible"

msgid "Accept all reservation with message"
msgstr "Accepter toutes les réservations avec le message"

#, python-format
msgid ""
"The following message will be sent to ${address} and it will be recorded for "
"future reference."
msgstr ""
"Le message suivant sera envoyé à ${adresse} et sera enregistré pour des "
"références futures."

msgid ""
"The payment associated with this reservation needs to be refunded before the "
"reservation can be rejected"
msgstr ""
"Le paiement associé à cette réservation doit être remboursé avant qu'elle "
"puisse être rejetée"

msgid "The following reservations were rejected"
msgstr "Les réservations suivantes ont été rejetées"

#, python-format
msgid "${org} Rejected Reservation"
msgstr "${org} Réservation rejetée"

msgid "The reservations were rejected"
msgstr "Les réservations ont été rejetées"

msgid "The reservation was rejected"
msgstr "La réservation a été rejetée"

msgid "Reject all reservations with message"
msgstr "Refuser toutes les réservations avec le message"

msgid "Added a new daypass"
msgstr "Nouvel abonnement à la journée ajouté"

msgid "New daypass"
msgstr "Nouvel abonnement à la journée"

msgid "Added a new room"
msgstr "Nouvelle salle ajoutée"

msgid "New room"
msgstr "Nouvelle salle"

msgid "Added a new item"
msgstr "Nouveau article ajouté"

msgid "New Item"
msgstr "Nouveau article"

msgid "Edit resource"
msgstr "Modifier la ressource"

#, python-format
msgid "Successfully removed ${count} unused allocations"
msgstr "${count} affectations inutilisées ont été supprimées avec succès"

msgid "Exports the reservations of the given date range."
msgstr "Exporte les réservations de la période donnée."

msgid "No reservations found for the given date range."
msgstr "Aucune réservation n'a été trouvée pour la période donnée."

msgid "Exports the reservations of all resources in a given date range."
msgstr "Exporte toutes les réservations dans une plage de dates donnée"

#, python-format
msgid "Do you really want to delete \"${name}\"?"
msgstr "Voulez-vous vraiment supprimer « ${name} » ?"

msgid "Delete Recipient"
msgstr "Destinataire supprimé"

msgid "Added a new recipient"
msgstr "Nouveau destinataire ajouté"

msgid "New Recipient"
msgstr "Nouveau destinataire"

msgid "Edit Recipient"
msgstr "Éditer le destinataire"

#, python-format
msgid "Search through ${count} indexed documents"
msgstr "Chercher parmi ${count} documents indexés"

#, python-format
msgid "${count} Results"
msgstr "${count} résultats"

msgid "Search Unavailable"
msgstr "Recherche non disponible"

msgid "Favicon"
msgstr "Favicon"

msgid "Header"
msgstr "En-tête"

msgid "Footer"
msgstr "Bas de page"

msgid "Modules"
msgstr "Modules"

msgid "Analytics"
msgstr "Analytics"

msgid "Holidays"
msgstr "Jours fériés / Vacances scolaires"

msgid "No holidays defined"
msgstr "Aucun jour férié défini"

msgid "Link Migration"
msgstr "Migration des liens"

msgid "Migrate"
msgstr "Migrer"

#, python-format
msgid "Migrated ${number} links"
msgstr "${number} liens migrés"

#, python-format
msgid "Total of ${number} links found."
msgstr "Total de ${number} liens trouvés"

#, python-format
msgid ""
"Migrates links from the given domain to the current domain \"${domain}\"."
msgstr ""
"Fait migrer les liens du domaine donné vers le domaine actuel \"${domain}\"."

msgid "OneGov API"
msgstr "API OneGov"

msgid "Do you really want to delete this API key?"
msgstr "Voulez-vous vraiment supprimer cette clé API ?"

msgid "This action cannot be undone."
msgstr "Cette action ne peut pas être annulée."

msgid "ApiKey deleted."
msgstr "Clé API supprimée."

msgid "Data Retention Policy"
msgstr "Politique de Conservation des Données"

msgid ""
"Proceed with caution. Tickets and the data they contain may be irrevocable "
"deleted."
msgstr ""
"Procédez avec prudence. Les billets et les données qu'ils contiennent "
"peuvent être irrévocablement supprimés."

msgid "Chat"
msgstr "Chat"

msgid "Topics"
msgstr "Sujets"

#, python-format
msgid "the subscription for ${address} was successfully confirmed"
msgstr "l'abonnement pour ${address} a bien été confirmé"

#, python-format
msgid "the subscription for ${address} could not be confirmed, wrong token"
msgstr ""
"l'abonnement pour ${address} n'a pas pu être confirmé, mauvaise zone de texte"

#, python-format
msgid "${address} successfully unsubscribed"
msgstr "${address} a bien été désinscrite"

#, python-format
msgid "${address} could not be unsubscribed, wrong token"
msgstr "${address} n'a pas pu être désinscrite, mauvaise zone de texte"

msgid "Added a new text module"
msgstr "Ajout d'un nouveau module de texte"

msgid "New text module"
msgstr "Nouveau module de texte"

msgid "Edit text module"
msgstr "Modifier le module de texte"

msgid "The text module was deleted"
msgstr "Le module de texte a été supprimé"

msgid "This ticket is not deletable."
msgstr "Ce ticket n'est pas supprimable."

msgid "Ticket successfully deleted"
msgstr "Ticket supprimé avec succès."

msgid ""
"Do you really want to delete this ticket? All data associated with this "
"ticket will be deleted. This cannot be undone."
msgstr ""
"Voulez-vous vraiment supprimer ce ticket ? Toutes les données associées à ce "
"ticket seront supprimées. Cette opération ne peut être annulée."

msgid "Mark as paid"
msgstr "Marquer comme payé"

msgid "Mark as unpaid"
msgstr "Marquer comme non payé"

msgid "Capture Payment"
msgstr "Capturer le paiement"

msgid "Do you really want capture the payment?"
msgstr "Voulez-vous vraiment capturer le paiement ?"

msgid ""
"This usually happens automatically, so there is no reason not do capture the "
"payment."
msgstr ""
"Cela arrive généralement automatiquement, il n'y a donc aucune raison de ne "
"pas capturer le paiement."

msgid "Capture payment"
msgstr "Capturer le paiement"

msgid "Refund Payment"
msgstr "Rembourser le paiement"

#, python-format
msgid "Do you really want to refund ${amount}?"
msgstr "Voulez-vous vraiment rembourser ${amount} ?"

#, python-format
msgid "Refund ${amount}"
msgstr "Rembourser ${amount}"

msgid "Your ticket has a new message"
msgstr "Votre ticket a un nouveau message"

#, python-format
msgid "${org} New Note in Reservation for ${resource_title}"
msgstr "${org} Nouvelle note dans la réservation pour ${resource_title}"

msgid "Your note was added"
msgstr "Votre note a été ajoutée"

msgid "The note was deleted"
msgstr "La note a été supprimée"

msgid "Edit Note"
msgstr "Éditer la note"

msgid "The ticket cannot be accepted because it's not open"
msgstr "Le ticket ne peut pas être accepté car il n'est pas ouvert"

#, python-format
msgid "You have accepted ticket ${number}"
msgstr "Vous avez accepté ${number} ticket(s)"

msgid "The ticket cannot be closed because it's not pending"
msgstr "Le ticket ne peut pas être clôturé car il est en attente"

#, python-format
msgid "You have closed ticket ${number}"
msgstr "Vous avez clôturé ${number} ticket(s)"

msgid "The ticket cannot be re-opened because it's not closed"
msgstr "Le ticket ne peut pas être réouvert car il n'est pas clôturé"

#, python-format
msgid "You have reopened ticket ${number}"
msgstr "Vous avez réouvert ${number} ticket(s)"

msgid "Your ticket has been reopened"
msgstr "Votre ticket a été ré-ouvert"

#, python-format
msgid "You have disabled e-mails for ticket ${number}"
msgstr "Vous avez désactivé les e-mails pour le ticket ${number}"

#, python-format
msgid "You have enabled e-mails for ticket ${number}"
msgstr "Vous avez activé les e-mails pour le ticket ${number}"

msgid "The ticket cannot be archived because it's not closed"
msgstr "Le ticket ne peut pas être archivé car il n'est pas clôturé"

#, python-format
msgid "You archived ticket ${number}"
msgstr "Vous avez archivé le ticket avec le numéro ${number}"

msgid ""
"The ticket cannot be recovered from the archive because it's not archived"
msgstr ""
"Le ticket ne peut pas être récupéré à partir de l'archive car il n'est pas "
"archivé"

#, python-format
msgid "You recovered ticket ${number} from the archive"
msgstr "Vous avez récupéré le ticket avec le numéro ${number} de l'archive"

msgid "The ticket has already been closed"
msgstr "Le ticket a déjà été fermé"

msgid "Your message has been sent"
msgstr "Votre message a été envoyé"

msgid "Zip archive created successfully"
msgstr "L'archive Zip a été créée avec succès"

msgid "Your request has been submitted"
msgstr "Votre demande a été envoyée"

msgid "Your request is currently pending"
msgstr "Votre demande est actuellement en attente"

msgid "Your request has been processed"
msgstr "Votre demande a été traitée"

msgid "Request Status"
msgstr "Status Demand"

msgid "The request has already been closed"
msgstr "Votre demand a déjà été clòturée. "

msgid "Your message has been received"
msgstr "Votre message a été reçu"

msgid ""
"Could not find valid credentials. You can set them in Gever API Settings."
msgstr ""
"Impossible de trouver des informations d'identification valides. Vous pouvez "
"les définir dans les paramètres de L'API Gever."

msgid "Encountered an error while uploading to Gever."
msgstr "Une erreur s'est produite lors du téléchargement sur Gever."

#, python-format
msgid ""
"Encountered an error while uploading to Gever. Response status code is "
"${status}."
msgstr ""
"Une erreur s'est produite lors du téléchargement sur Gever. Le code d'état "
"de la réponse est ${status}."

msgid "Successfully uploaded the PDF of this ticket to Gever"
msgstr "Le PDF de ce billet a été téléchargé avec succès vers Gever."

msgid "My"
msgstr "Mes"

msgid "All Tickets"
msgstr "Tous les tickets"

msgid "All Users"
msgstr "Tous les utilisateurs"

#, python-format
msgid "${success_count} tickets deleted, ${error_count} are not deletable"
msgstr ""
"${success_count} tickets supprimés, ${error_count} ne sont pas complètement "
"supprimables, les données y ont été rendues méconnaissables."

#, python-format
msgid "${success_count} tickets deleted."
msgstr "${success_count} tickets supprimés."

msgid "Submitted Requests"
msgstr "Demandes soumises"

msgid "Added a new user group"
msgstr "Un nouveau groupe d'utilisateurs a été ajouté"

msgid "New user group"
msgstr "Nouveau groupe d'utilisateurs"

msgid "Edit user group"
msgstr "Modifier le groupe d'utilisateurs"

msgid "User Management"
msgstr "Gestion des utilisateurs"

msgid "New Signup Link"
msgstr "Nouveau lien d'inscription"

msgid "New User"
msgstr "Nouvel utilisateur"

msgid "A user with this e-mail address already exists"
msgstr "Il existe déjà un utilisateur possédant cette adresse e-mail"

msgid "An account was created for you"
msgstr "Un compte a été créé pour vous"

msgid "The user was created successfully"
msgstr "L'utilisateur a bien été créé"

#~ msgid ""
#~ "There are currently no allowed domains for iframes. To enable domains for "
#~ "iframes, please contact info@seantis.ch."
#~ msgstr ""
#~ "Aucun domaine n'est actuellement autorisé pour les iframes. Pour activer "
#~ "les domaines pour les iframes, veuillez contacter info@seantis.ch"

#~ msgid ""
#~ "The height of the iframe in pixels. If not set, the iframe will have a "
#~ "standard height of 800px."
#~ msgstr ""
#~ "La hauteur de l'iframe en pixels. Si elle n'est pas définie, l'iframe "
#~ "aura une hauteur standard de 800 pixels."

#~ msgid "Display the iframe as a card with a border"
#~ msgstr "Afficher l'iframe comme une carte avec une bordure"

#~ msgid "The following domains are allowed for iframes:"
#~ msgstr "Les domaines suivants sont autorisés pour les iframes:"

#~ msgid "The domain of the URL is not allowed for iframes."
#~ msgstr "Le domaine de l'URL n'est pas autorisé pour les iframes"

#~ msgid "Chat with"
<<<<<<< HEAD
#~ msgstr "Chat avec"
=======
#~ msgstr "Chat avec"

msgid "Delete content"
msgstr "Supprimer le contenu"

msgid "Delete content when expired"
msgstr "Supprimer le contenu lorsqu'il est expiré"

msgid "This content is automatically deleted if the end date is in the past"
msgstr "Ce contenu est automatiquement supprimé lorsque la date de fin est "
"dépassée"

msgid "Delete events in the past"
msgstr "Supprimer les événements passés"

msgid "Events are automatically deleted once they have occurred"
msgstr "Les événements sont automatiquement supprimés une fois qu'ils se sont "
"produits"
>>>>>>> 12f8470e
<|MERGE_RESOLUTION|>--- conflicted
+++ resolved
@@ -5736,9 +5736,6 @@
 #~ msgstr "Le domaine de l'URL n'est pas autorisé pour les iframes"
 
 #~ msgid "Chat with"
-<<<<<<< HEAD
-#~ msgstr "Chat avec"
-=======
 #~ msgstr "Chat avec"
 
 msgid "Delete content"
@@ -5756,5 +5753,4 @@
 
 msgid "Events are automatically deleted once they have occurred"
 msgstr "Les événements sont automatiquement supprimés une fois qu'ils se sont "
-"produits"
->>>>>>> 12f8470e
+"produits"