--- conflicted
+++ resolved
@@ -2,11 +2,7 @@
 msgid ""
 msgstr ""
 "Project-Id-Version: PACKAGE 1.0\n"
-<<<<<<< HEAD
-"POT-Creation-Date: 2025-07-10 13:38+0200\n"
-=======
-"POT-Creation-Date: 2025-07-10 13:49+0200\n"
->>>>>>> 3d545209
+"POT-Creation-Date: 2025-07-10 14:11+0200\n"
 "PO-Revision-Date: 2022-03-15 10:50+0100\n"
 "Last-Translator: Marc Sommerhalder <marc.sommerhalder@seantis.ch>\n"
 "Language-Team: French\n"
@@ -3617,8 +3613,8 @@
 msgid "Reject all with message"
 msgstr "Tout refuser avec message"
 
+#.
 #. Used in sentence: "${event} published."
-#.
 msgid "Event"
 msgstr "Événement"
 
@@ -4010,8 +4006,8 @@
 "filled-out form."
 msgstr ""
 "Veuillez vérifier vos données et appuyez sur « Compléter » pour finaliser le "
-"processus. S'il y a quelque chose que vous souhaitez modifier, cliquez sur « "
-"Modifier » pour retourner sur le formulaire complété."
+"processus. S'il y a quelque chose que vous souhaitez modifier, cliquez sur "
+"« Modifier » pour retourner sur le formulaire complété."
 
 msgid ""
 "The image shown in the list view is a square. To have your image shown fully "
