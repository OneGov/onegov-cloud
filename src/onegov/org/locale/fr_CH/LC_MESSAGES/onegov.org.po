#
msgid ""
msgstr ""
"Project-Id-Version: PACKAGE 1.0\n"
<<<<<<< HEAD
"POT-Creation-Date: 2025-01-28 17:16+0100\n"
=======
"POT-Creation-Date: 2025-01-30 15:51+0100\n"
>>>>>>> 5189b63b
"PO-Revision-Date: 2022-03-15 10:50+0100\n"
"Last-Translator: Marc Sommerhalder <marc.sommerhalder@seantis.ch>\n"
"Language-Team: French\n"
"Language: fr_CH\n"
"MIME-Version: 1.0\n"
"Content-Type: text/plain; charset=UTF-8\n"
"Content-Transfer-Encoding: 8bit\n"
"Plural-Forms: nplurals=2; plural=(n != 1);\n"
"Generated-By: Lingua 3.12\n"
"X-Generator: Poedit 3.0.1\n"

#, python-format
msgid ""
"${mtan} - mTAN for ${organisation}.\n"
"Or continue here: ${url}"
msgstr ""
"${mtan} - mTAN pour ${organisation}.\n"
"Ou continuer ici : ${url}"

msgid ""
"We sent an mTAN to the specified number. Please enter it below or follow the "
"instructions in the SMS."
msgstr ""
"Nous avons envoyé un mTAN au numéro indiqué. Veuillez le saisir ci-dessous "
"ou suivre les instructions du SMS."

msgid "Open"
msgstr "Ouvert"

msgid "Pending"
msgstr "En traitement"

msgid "Closed"
msgstr "Fermé"

msgid "Archived"
msgstr "Archivé"

msgid "All"
msgstr "Tout"

msgid "Paid"
msgstr "Payé"

msgid "Failed"
msgstr "Échoué"

msgid "Refunded"
msgstr "Remboursé"

msgid "Manual"
msgstr "Manuelle"

msgid "Stripe Connect"
msgstr "Stripe Connect"

#, python-format
msgid "${org} OneGov Cloud Status"
msgstr "Statut du OneGov Cloud de ${org}"

msgid "General"
msgstr "Général"

#, python-format
msgid "${org} Reservation Overview"
msgstr "Aperçu de la ${org} réservation"

msgid "Your Chat has been turned into a ticket"
msgstr "Un ticket a été créé à partir de votre chat"

msgid "Account"
msgstr "Compte"

msgid "User Profile"
msgstr "Profil d'utilisateur"

msgid "Logout"
msgstr "Se déconnecter"

msgid "Login"
msgstr "Connexion"

msgid "Register"
msgstr "S'inscrire"

msgid "Timeline"
msgstr "Chronologie"

msgid "Files"
msgstr "Fichiers"

msgid "Images"
msgstr "Images"

msgid "Payment Provider"
msgstr "Opérateur de paiement"

msgid "Payments"
msgstr "Paiements"

msgid "Text modules"
msgstr "Modules de texte"

msgid "Settings"
msgstr "Paramètres"

msgid "Users"
msgstr "Utilisateurs"

msgid "User groups"
msgstr "Groupes d'utilisateurs"

msgid "Link Check"
msgstr "Vérification du lien"

msgid "Archived Tickets"
msgstr "Tickets archivés"

msgid "Forms"
msgstr "Formulaires"

msgid "Surveys"
msgstr "Enquêtes"

msgid "Management"
msgstr "Gestion"

msgid "My Tickets"
msgstr "Mes tickets"

msgid "Open Tickets"
msgstr "Ouvrir les tickets"

msgid "Pending Tickets"
msgstr "Tickets en attente"

msgid "Closed Tickets"
msgstr "Tickets clôturés"

msgid "Tickets"
msgstr "Tickets"

msgid "Ticket"
msgstr "Ticket"

msgid "This site is private"
msgstr "Ce site est privé"

msgid "This site is secret"
msgstr "Ce site est secret"

msgid "Cancel"
msgstr "Annuler"

msgid "ID Payment Provider"
msgstr "ID Opérateurs de paiement"

msgid "Status"
msgstr "Statut"

msgid "Currency"
msgstr "Devise"

msgid "Amount"
msgstr "Montant"

msgid "Net Amount"
msgstr "Montant net"

msgid "Fee"
msgstr "Tarif"

msgid "Date Paid"
msgstr "Date de paiement"

msgid "References"
msgstr "Références"

msgid "Created Date"
msgstr "Date de création"

msgid "Reference Ticket"
msgstr "Billet de référence"

msgid "Submitter Email"
msgstr "E-mail de l'expéditeur"

msgid "Category Ticket"
msgstr "Catégorie Ticket"

msgid "Status Ticket"
msgstr "Ticket de statut"

msgid "Ticket decided"
msgstr "Ticket décidé"

msgid "Yes"
msgstr "Oui"

msgid "No"
msgstr "Non"

msgid "Credit card payments"
msgstr "Paiements carte de crédit"

msgid "Exports payments and tickets"
msgstr "Exporte les paiements et les tickets"

msgid "Title"
msgstr "Titre"

msgid "General availability"
msgstr "Disponibilité générale"

msgid "Rule"
msgstr "Règle"

msgid "Extend"
msgstr "Prolonger"

msgid "Extend by one day at midnight"
msgstr "Prolonger d'un jour à minuit"

msgid "Extend by one month at the end of the month"
msgstr "Prolonger d'un mois à la fin du mois"

msgid "Extend by one year at the end of the year"
msgstr "Prolonger d'un an à la fin de l'année"

msgid "Start"
msgstr "Début"

msgid "Date"
msgstr "Date"

msgid "End"
msgstr "Fin"

msgid "Except for"
msgstr "À l'exception de"

msgid "On holidays"
msgstr "En vacances"

msgid "During school holidays"
msgstr "Durant les vacances scolaires"

msgid "Access"
msgstr "Accès"

msgid "Public"
msgstr "Public"

msgid "Only by privileged users"
msgstr "Seulement par les utilisateurs privilégiés"

msgid "Only by privileged users and members"
msgstr "Seulement par les membres et les utilisateurs privilégiés"

msgid "Security"
msgstr "Sécurité"

msgid "Start date before end date"
msgstr "Date de début avant la date de fin"

msgid "Daypasses"
msgstr "Cartes journalières"

msgid "Daypasses Limit"
msgstr "Limite des cartes journalières"

msgid "Whole day"
msgstr "Toute la journée"

msgid "Time"
msgstr "Heure"

msgid "Each starting at"
msgstr "Chacun commençant à"

msgid "HH:MM"
msgstr "HH:MM"

msgid "Each ending at"
msgstr "Chacun finissant à"

msgid "May be partially reserved"
msgstr "Peut être partiellement réservé"

msgid "Options"
msgstr "Options"

msgid "Reservations per time slot"
msgstr "Maximum des reservation par unité des temps"

msgid "Available items"
msgstr "Articles disponibles"

msgid "Reservations per time slot and person"
msgstr "Réservations par tranche horaire et par personne"

msgid "From"
msgstr "De"

msgid "Until"
msgstr "Jusqu'à"

msgid "Slots per Reservation"
msgstr "Limit des reservations"

msgid "Start time before end time"
msgstr "Heure de début avant l'heure de fin"

msgid "Lead"
msgstr "Accroche"

msgid "Describes what this directory is about"
msgstr "Décrit le contenu de votre dossier"

msgid "Further Information"
msgstr "Plus d'informations"

msgid "If left empty \"Further Information\" will be used as title"
msgstr "S'il n'est pas renseigné, le titre sera \"Plus d'informations\"."

msgid "Text"
msgstr "Texte"

msgid "Position"
msgstr "Position"

msgid "Above the entries"
msgstr "Au-dessus des entrées"

msgid "Below the entries"
msgstr "Sous les entrées"

msgid "Definition"
msgstr "Définition"

msgid "Coordinates"
msgstr "Coordonnées"

msgid "Entries have no coordinates"
msgstr "Les entrées ne possèdent pas de coordonnées"

msgid "Coordinates are shown on each entry"
msgstr "Les coordonnées sont affichées sur chaque entrée"

msgid "Coordinates are shown on the directory and on each entry"
msgstr "Les coordonnées sont affichées sur le répertoire et sur chaque entrée"

msgid "Title-Format"
msgstr "Format Titre"

msgid "Display"
msgstr "Afficher"

msgid "Lead-Format"
msgstr "Format Principal"

msgid "Empty Directory Notice"
msgstr "Avis de dossier vide"

msgid ""
"This text will be displayed when the directory contains no (visible) "
"entries. When left empty a generic default text will be shown instead."
msgstr ""
"Ce texte sera affiché lorsque le dossier ne contient pas d'entrées "
"(visibles). S'il est laissé vide, un texte générique par défaut sera affiché "
"à la place."

msgid "Numbering"
msgstr "Numérotation"

msgid "None"
msgstr "Aucune"

msgid "Standard"
msgstr "Standard"

msgid "Custom"
msgstr "Personnalisé"

msgid "Custom Numbering"
msgstr "Numérotation personnalisée"

msgid "Main view"
msgstr "Affichage principal"

msgid "Hide these labels on the main view"
msgstr "Cacher ces noms de champs dans la vue principale"

msgid "Address"
msgstr "Adresse"

msgid "Filters"
msgstr "Filtres"

msgid "Thumbnail"
msgstr "Vignette"

msgid "Pictures to be displayed as thumbnails on an entry"
msgstr "Images à afficher sous forme de vignettes sur une entrée"

msgid "Overview layout with tiles"
msgstr "Vue d'ensemble avec les tuiles"

msgid "Address Block Title"
msgstr "Titre du bloc d'adresses"

msgid "Address Block"
msgstr "Bloc d'adresses"

msgid "The first line of the address"
msgstr "La première ligne de l'adresse"

msgid "Static title"
msgstr "Titre statique"

msgid "Icon"
msgstr "Icône"

msgid "Marker"
msgstr "Marqueur"

msgid "Marker Color"
msgstr "Couleur du marqueur"

msgid "Default"
msgstr "Défaut"

msgid "Color"
msgstr "Couleur"

msgid "Order"
msgstr "Trier"

msgid "By title"
msgstr "Par titre"

msgid "By format"
msgstr "Par format"

msgid "Order-Format"
msgstr "Format-tri"

msgid "Direction"
msgstr "Direction"

msgid "Ascending"
msgstr "Montant"

msgid "Descending"
msgstr "Descendant"

msgid "Pattern"
msgstr "Modèle"

msgid "External Link"
msgstr "Lien Externe"

msgid "Visible"
msgstr "Visible"

msgid "Users may propose new entries"
msgstr "Les utilisateurs peuvent proposer de nouvelles entrées"

msgid "New entries"
msgstr "Nouvelles entrées"

msgid "Guideline"
msgstr "Directives"

msgid "Price"
msgstr "Prix"

msgid "Free of charge"
msgstr "Gratuit"

msgid "Price per submission"
msgstr "Prix par proposition"

msgid "Users may send change requests"
msgstr "Les utilisateurs peuvent envoyer des demandes de modifications"

msgid "Change requests"
msgstr "Demandes de modifications"

msgid "Enable publication dates"
msgstr "Activer les dates de publication"

msgid ""
"Users may suggest publication start and/or end of the entry on submissions "
"and change requests"
msgstr ""
"Les utilisateurs peuvent suggérer le début et/ou la fin de la publication de "
"l'entrée sur les soumissions et les demandes de changement"

msgid "Publication"
msgstr "Publication"

msgid "Enable registering for update notifications"
msgstr "Activer l'inscription aux notifications"

msgid "Users can register for updates on new entries"
msgstr ""
"Les utilisateurs peuvent s'inscrire pour recevoir des notifications sur les "
"nouvelles entrées."

msgid "Notifications"
msgstr "Notifications"

msgid "Required publication dates"
msgstr "Les dates de publication sont requises"

msgid "Information to be provided in addition to the E-mail"
msgstr "Informations complémentaires du demandeur requises à l'e-mail"

msgid "Name"
msgstr "Nom"

msgid "Phone"
msgstr "Téléphone"

msgid "Submitter"
msgstr "Auteur"

msgid "Layout"
msgstr "Mise en page"

msgid "Accordion"
msgstr "Accordéon"

#, python-format
msgid "The following fields are unknown: ${fields}"
msgstr "Les champs suivants sont inconnus : ${fields}"

msgid "Please select at most one thumbnail field"
msgstr "Veuillez sélectionner un champ de vignette au maximum"

msgid "Please select exactly one numbering field"
msgstr "Veuillez sélectionner exactement un champ de numérotation"

#, python-format
msgid ""
"User submissions are not possible, because «${field}» is not visible. Only "
"if all fields are visible are user submission possible - otherwise users may "
"see data that they are not intended to see. "
msgstr ""
"Les soumissions d'utilisateurs ne sont pas possibles car « ${field} » n'est "
"pas visible. Les soumissions d'utilisateurs ne sont possibles que si tous "
"les champs sont visibles. Sinon, les utilisateurs peuvent voir des données "
"qu'ils ne sont pas destinés à voir."

msgid "Apply directory configuration"
msgstr "Appliquer la configuration du dossier"

msgid "Yes, import configuration and entries"
msgstr "Oui, importer la configuration et les entrées"

msgid "No, only import entries"
msgstr "Non, importer les entrées uniquement"

msgid "Mode"
msgstr "Mode"

msgid "Only import new entries"
msgstr "Importer uniquement les nouvelles entrées"

msgid "Replace all entries"
msgstr "Remplacer toutes les entrées"

msgid "Import"
msgstr "Imprimer"

msgid "The name field cannot be empty."
msgstr "Le champ nom ne peut pas être vide."

msgid "Please fill out a new name"
msgstr "Veuillez remplir un nouveau nom"

#, python-format
msgid "Invalid name. A valid suggestion is: ${name}"
msgstr "Nom invalide. Une suggestion valid est: ${name}"

msgid "An entry with the same name exists"
msgstr "Une entrée avec le même nom existe"

msgid "E-Mail"
msgstr "E-mail"

msgid "Describes briefly what this form is about"
msgstr "Décrit brièvement ce formulaire"

msgid "Detailed Explanation"
msgstr "Explication détaillée"

msgid "Describes in detail how this form is to be filled"
msgstr "Décrit en détail comment remplir ce formulaire"

msgid "Form PDF"
msgstr "Formulaire PDF"

msgid "Group"
msgstr "Groupe"

msgid "Used to group this form in the overview"
msgstr "Utilisé pour regrouper ce formulaire dans la vue d'ensemble"

msgid "Art"
msgstr "Art"

msgid "Cinema"
msgstr "Cinéma"

msgid "Concert"
msgstr "Concert"

msgid "Congress"
msgstr "Congrès"

msgid "Culture"
msgstr "Culture"

msgid "Dancing"
msgstr "Dansant"

msgid "Education"
msgstr "Éducation"

msgid "Exhibition"
msgstr "Exposition"

msgid "Gastronomy"
msgstr "Gastronomie"

msgid "Health"
msgstr "Santé"

msgid "Library"
msgstr "Bibliothèque"

msgid "Literature"
msgstr "Littérature"

msgid "Market"
msgstr "Marché"

msgid "Meetup"
msgstr "Rencontre"

msgid "Misc"
msgstr "Points divers"

msgid "Music School"
msgstr "École de musique"

msgid "Nature"
msgstr "Nature"

msgid "Music"
msgstr "Musique"

msgid "Party"
msgstr "Fête"

msgid "Politics"
msgstr "Politique"

msgid "Reading"
msgstr "Lecture"

msgid "Religion"
msgstr "Religion"

msgid "Sports"
msgstr "Sports"

msgid "Talk"
msgstr "Conférence"

msgid "Theater"
msgstr "Théâtre"

msgid "Tourism"
msgstr "Tourisme"

msgid "Toy Library"
msgstr "Bibliothèque de jouets"

msgid "Tradition"
msgstr "Tradition"

msgid "Youth"
msgstr "Jeunesse"

msgid "Elderly"
msgstr "Âgées"

msgid "Mo"
msgstr "Lu"

msgid "Tu"
msgstr "Ma"

msgid "We"
msgstr "Me"

msgid "Th"
msgstr "Je"

msgid "Fr"
msgstr "Ve"

msgid "Sa"
msgstr "Sa"

msgid "Su"
msgstr "Di"

msgid "Concerto in the castle garden"
msgstr "Concerto dans le jardin du château"

msgid "Description"
msgstr "Description"

msgid "Enjoy a concerto in the castle garden."
msgstr "Profitez d'un concerto dans le jardin du château."

msgid "Image"
msgstr "Image"

msgid "Additional Information (PDF)"
msgstr "Informations complémentaires (PDF)"

msgid "Venue"
msgstr "Lieu"

msgid "10 CHF for adults"
msgstr "10 CHF pour les adultes"

msgid "Organizer"
msgstr "Organisateur"

msgid "Music society"
msgstr "Société musicale"

msgid "Organizer E-Mail address"
msgstr "Adresse e-mail de l'organisateur"

msgid "Shown as contact E-Mail address"
msgstr "Affichée comme adresse e-mail de contact"

msgid "Organizer phone number"
msgstr "Numéro de téléphone de l'organisateur"

msgid "Shown as contact phone number"
msgstr "Affiché comme numéro de téléphone de contact"

msgid "External event URL"
msgstr "URL de l'événement externe"

msgid "Event Registration URL"
msgstr "URL de l'inscription à l'événement"

msgid "The marker can be moved by dragging it with the mouse"
msgstr "Le curseur peut être déplacé avec la souris"

msgid "Tags"
msgstr "Étiquettes"

msgid "To"
msgstr "Vers"

msgid "Repeat"
msgstr "Répéter"

msgid "Without"
msgstr "Sans"

msgid "Weekly"
msgstr "Hebdomadaire"

msgid "On additional dates"
msgstr "À des dates supplémentaires"

msgid "Repeats itself every"
msgstr "Se répète tous les"

msgid "Until date"
msgstr "Jusqu'à"

msgid "Dates"
msgstr "Dates"

msgid "The end date must be later than the start date."
msgstr "La date de fin doit être postérieure à la date de début."

msgid "The weekday of the start date must be selected."
msgstr ""
"Le jour de la semaine correspondant à la date de début doit être sélectionné."

msgid "Please set and end date if the event is recurring."
msgstr "Veuillez préciser une date de fin si l'événement est récurrent."

msgid "Please select a weekday if the event is recurring."
msgstr "Veuillez choisir un jour de la semaine si l'événement est récurrent."

msgid "Invalid dates."
msgstr "Dates non valables."

msgid "Add"
msgstr "Ajouter"

msgid "Remove"
msgstr "Supprimer"

msgid "Clear"
msgstr "Supprimer"

msgid ""
"Delete imported events before importing. This does not delete otherwise "
"imported events and submitted events."
msgstr ""
"Supprime les événements importés avant de les importer. Les événements "
"importés ailleurs et les événements signalés ne sont pas supprimés par cela."

msgid "Dry Run"
msgstr "Test"

msgid "Do not actually import the events."
msgstr "Les événements ne sont pas sauvegardés."

msgid "Expected header line with the following columns:"
msgstr "La première ligne doit avoir les noms de colonne suivants:"

msgid "Map"
msgstr "Carte"

msgid "Comment"
msgstr "Commentaire"

msgid "Please provide at least one change"
msgstr "Veuillez apporter au moins une modification"

msgid "Publication end must be in the future"
msgstr "La fin de la publication doit être dans le futur"

msgid "Publication start must be prior to end"
msgstr "Le début de la publication doit être antérieur à la fin"

msgid "Describes briefly what this entry is about"
msgstr "Décrit brièvement cette entrée"

msgid "URL"
msgstr "Lien"

msgid "Url pointing to another website"
msgstr "Url qui pointe vers une page externe"

msgid "Used to group this link in the overview"
msgstr "Utilisé pour regrouper le lien dans la vue d'ensemble"

msgid "Name of the list view this link will be shown"
msgstr "Nom de la vue d'ensemble où ce lien apparaît"

msgid "Describes what this form is about"
msgstr "Décrit le contenu de ce formulaire"

msgid "Used to group the form in the overview"
msgstr "Utilisé pour grouper la formulaire dans la vue d'ensemble"

msgid "Form Definition"
msgstr "Définition du formulaire"

msgid "Link to Formcode Documentation"
msgstr "Lien vers la documentation du formcode"

msgid "Pick-Up"
msgstr "Ramassage"

msgid ""
"Describes how this resource can be picked up. This text is used on the "
"ticket status page to inform the user"
msgstr ""
"Décrit la manière dont cette ressource peut être récupérée. Ce texte est "
"utilisé sur la page de statut du ticket pour informer le client"

msgid "Short description of the survey"
msgstr "Description courte de l'enquête"

msgid "URL path"
msgstr "Chemin Url"

msgid "Selection"
msgstr "Sélection"

msgid "By date"
msgstr "Par date"

msgid "By registration window"
msgstr "Par fenêtre d'inscription"

msgid "Registration Window"
msgstr "Fenêtre d'inscription"

msgid "Your message"
msgstr "Votre message"

msgid "Send to attendees with status"
msgstr "Envoyer aux participants avec le statut"

msgid "Confirmed"
msgstr "Confirmé"

msgid "Cancelled"
msgstr "Annulé"

msgid "No email receivers found for the selection"
msgstr "Aucun destinataire d'email trouvé pour la sélection"

msgid "Limit the number of attendees"
msgstr "Limiter le nombre de participants"

msgid "Attendees"
msgstr "Participants"

msgid "Yes, limit the number of attendees"
msgstr "Oui, limiter le nombre de participants"

msgid "No, allow an unlimited number of attendees"
msgstr "Non, autoriser un nombre illimité de participants"

msgid "Number of attendees"
msgstr "Nombre de participants"

msgid "Waitinglist"
msgstr "Liste d'attente"

msgid "Yes, allow for more submissions than available spots"
msgstr "Oui, permettre plus de soumissions que de places disponibles"

msgid "No, ensure that all submissions can be confirmed"
msgstr "Non, assurez-vous que toutes les soumissions peuvent être confirmées"

msgid "Do not accept any submissions"
msgstr "N'accepter aucunes soumissions"

msgid "Advanced"
msgstr "Avancé"

msgid "Please use a stop date after the start"
msgstr "Veuillez utiliser une date d'arrêt après le début"

#, python-format
msgid ""
"The date range overlaps with an existing registration window (${range})."
msgstr ""
"La période donnée chevauche une fenêtre d'inscription existante (${range})."

#, python-format
msgid ""
"The limit cannot be lower than the already confirmed number of attendees "
"(${claimed_spots})"
msgstr ""
"La limite ne peut être inférieure au nombre de participants déjà confirmés "
"(${claimed_spots})"

#, python-format
msgid ""
"The limit cannot be lower than the already confirmed number attendees "
"(${claimed_spots}) and the number of pending requests (${pending_requests}). "
"Either enable the waiting list, process the pending requests or increase the "
"limit. "
msgstr ""
"La limite ne peut pas être inférieure au nombre de participants déjà "
"confirmés (${claims_spots}) et au nombre de demandes en attente "
"(${pending_requests}). Activez la liste d'attente, traitez les demandes en "
"attente ou augmentez la limite."

msgid "The end date must be later than the start date"
msgstr "La date de fin doit être postérieure à la date de début"

msgid "Format"
msgstr "Format"

msgid "CSV File"
msgstr "Fichier CSV"

msgid "Excel File"
msgstr "Fichier Excel"

msgid "JSON File"
msgstr "Fichier JSON"

msgid "XML File"
msgstr "Fichier XML"

msgid "Minimum price total"
msgstr "Prix minimum total"

msgid "Payment Method"
msgstr "Méthode de paiement"

msgid "No credit card payments"
msgstr "Pas de paiements par carte de crédit"

msgid "Credit card payments optional"
msgstr "Paiements par carte de crédit en option"

msgid "Credit card payments required"
msgstr "Paiements par carte de crédit requis"

msgid "The price must be larger than zero"
msgstr "Le prix doit être supérieur à zéro"

msgid ""
"You need to setup a default payment provider to enable credit card payments"
msgstr ""
"Vous devez choisir un fournisseur de paiement par défaut pour activer les "
"paiements par carte de crédit"

msgid "Test run"
msgstr "Test de fonctionnement"

msgid "Describes what this photo album is about"
msgstr "Décrit l'album photo"

msgid "View"
msgstr "Visualiser"

msgid "Full size images"
msgstr "Images de taille normale"

msgid "Grid layout"
msgstr "Mise en page en grille"

msgid "Show images on homepage"
msgstr "Montrer les images sur la page d'accueil"

msgid "By filename"
msgstr "Par nom de fichier"

msgid "By caption"
msgstr "Par légende"

msgid "By last change"
msgstr "Par date de dernière modification"

msgid "Used in the overview and the e-mail subject"
msgstr "Utilisé dans l'aperçu et le sujet de l'e-mail"

msgid "Editorial"
msgstr "Éditorial"

msgid "A few words about this edition of the newsletter"
msgstr "Quelques mots concernant l'édition de cette lettre d'informations"

msgid "Latest news"
msgstr "Dernières nouvelles"

msgid "Show news as tiles"
msgstr "Afficher les actualités sous forme de tuiles"

msgid ""
"If checked, news are displayed as tiles. Otherwise, news are listed in full "
"length."
msgstr ""
"Si cette case est activée, les nouvelles sont affichées sous forme de "
"tuiles. Dans le cas contraire, les nouvelles sont listés dans leur "
"intégralité."

msgid "Events"
msgstr "Événements"

msgid "Publications"
msgstr "Publications"

msgid "Categories"
msgstr "Catégories"

msgid ""
"Select categories the newsletter reports on. The users will receive the "
"newsletter only if it reports on at least one of the categories the user "
"subscribed to."
msgstr ""
"Sélectionnez les catégories sur lesquelles la lettre d'information porte. "
"Les utilisateurs ne recevront la lettre d'information que si elle concerne "
"au moins l'une des catégories auxquelles l'utilisateur s'est abonné."

msgid "Send"
msgstr "Envoyer"

msgid "Now"
msgstr "Maintenant"

msgid "At a specified time"
msgstr "À une heure précise"

msgid "Scheduled time must be at least 5 minutes in the future"
msgstr "L'heure d'envoi doit être d'au moins cinq minutes dans le futur"

msgid "Newsletters can only be sent on the hour (10:00, 11:00, etc.)"
msgstr ""
"Les newsletters ne peuvent être envoyés qu'en début d'heure (10:00, 11:00, "
"etc.)"

msgid "Recipient"
msgstr "Destinataire"

msgid "Do not actually import the newsletter subscribers"
msgstr "Ne pas importer les abonnés à la newsletter"

msgid "Will be used as image in the page overview on the parent page"
msgstr "Sera utilisé comme image dans la vue d'ensemble de la page parent"

msgid "Describes what this page is about"
msgstr "Décrit de quoi parle cette page"

msgid "Show the lead if accessing the parent page"
msgstr "Afficher l'introduction sur la page parent"

msgid "(Redesign only)"
msgstr "(Redesign uniquement)"

msgid ""
"There are currently no allowed domains for iFrames. To enable domains for "
"iFrames, please contact info@seantis.ch."
msgstr ""
"Aucun domaine n'est actuellement autorisé pour les iFrames. Pour activer les "
"domaines pour les iFrames, veuillez contacter info@seantis.ch"

msgid "Height"
msgstr "Hauteur"

msgid ""
"The height of the iFrame in pixels. If not set, the iFrame will have a "
"standard height of 800px."
msgstr ""
"La hauteur de l'iFrame en pixels. Si elle n'est pas définie, l'iFrame aura "
"une hauteur standard de 800 pixels."

msgid "Display as card"
msgstr "Afficher sous forme de carte"

msgid "Display the iFrame as a card with a border"
msgstr "Afficher l'iFrame comme une carte avec une bordure"

msgid "The following domains are allowed for iFrames:"
msgstr "Les domaines suivants sont autorisés pour les iFrames:"

msgid "To allow more domains for iFrames, please contact info@seantis.ch."
msgstr ""
"Pour activer d'autres domaines pour les iFrames, veuillez contacter "
"info@seantis.ch."

msgid "The domain of the URL is not allowed for iFrames."
msgstr "Le domaine de l'URL n'est pas autorisé pour les iFrames"

msgid "Destination"
msgstr "Destination"

msgid "- Root -"
msgstr "- Page de base-"

msgid "Invalid destination selected"
msgstr "Destination non valide sélectionnée"

msgid "Salutation"
msgstr "Civilité"

msgid "Academic Title"
msgstr "Diplôme"

msgid "First name"
msgstr "Prénom"

msgid "Last name"
msgstr "Nom de famille"

msgid "Function"
msgstr "Fonction"

msgid "Organisation"
msgstr "Organisation"

msgid "Sub organisation"
msgstr "Sous-organisation"

msgid "Direct Phone Number or Mobile"
msgstr "Numéro de téléphone direct ou Mobile"

msgid "Born"
msgstr "Naissance"

msgid "Profession"
msgstr "Profession"

msgid "Political Party"
msgstr "Parti politique"

msgid "Parliamentary Group"
msgstr "Groupe parlementaire"

msgid "Website"
msgstr "Site Web"

msgid "Website 2"
msgstr "Site Web 2"

msgid "Location address"
msgstr "Adress du lieu"

msgid "Location Code and City"
msgstr "Code de localisation et ville"

msgid "Postal address"
msgstr "Adresse postale"

msgid "Postal Code and City"
msgstr "Code postal et ville"

msgid "Picture"
msgstr "Photo"

msgid "URL pointing to the picture"
msgstr "URL pointant vers la photo"

msgid "Notes"
msgstr "Notes"

msgid "Public extra information about this person"
msgstr "Informations publiques supplémentaires à propos de cette semaine"

msgid "Rooms"
msgstr "Espaces"

msgid "Weekdays"
msgstr "Jours de la semaine"

msgid "Start date in past"
msgstr "Date de début dans le passé"

msgid "Describes what this reservation resource is about"
msgstr "Décrit en quoi consiste cette ressource de réservation"

msgid "Used to group the resource in the overview"
msgstr "Utilisé pour grouper la ressource dans la vue d'ensemble"

msgid "Extra Fields Definition"
msgstr "Définition de champs supplémentaires"

msgid "Closing date for the public"
msgstr "Date de clôture pour le public"

msgid "Closing date"
msgstr "Date de clôture"

msgid "No closing date"
msgstr "Pas de date de fermeture"

msgid "Stop accepting reservations days before the allocation"
msgstr ""
"Arrêter d'accepter des réservations plusieurs jours avant l'attribution"

msgid "Stop accepting reservations hours before the allocation"
msgstr "Arrêter d'accepter des réservations des heures avant l'attribution"

msgid "Hours"
msgstr "Heures"

msgid "Days"
msgstr "Jours"

msgid "Limit reservations to certain zip-codes"
msgstr "Limiter les réservations à certains codes postaux"

msgid "Zip-code limit"
msgstr "Limite de code postal"

msgid "Zip-code field"
msgstr "Champ code postal"

msgid "Allowed zip-codes (one per line)"
msgstr "Codes postaux autorisés (un par ligne)"

msgid "Days before an allocation may be reserved by anyone"
msgstr ""
"Des jours avant une attribution peuvent être réservés par n'importe qui"

msgid "Default view"
msgstr "Affichage par défaut"

msgid "Week view"
msgstr "Affichage de la semaine"

msgid "Month view"
msgstr "Affichage du mois"

msgid "Per item"
msgstr "Par article"

msgid "Per hour"
msgstr "Par heure"

msgid "Price per item"
msgstr "Prix par article"

msgid "Price per hour"
msgstr "Prix par heure"

msgid "Please select the form field that holds the zip-code"
msgstr "Veuillez sélectionner le champ de formulaire contenant le code postal."

msgid "Please enter at least one zip-code"
msgstr "Veuillez saisir au moins un code postal"

msgid "Please enter one zip-code per line, without spaces or commas"
msgstr "Veuillez saisir un code postal par ligne, sans espaces ni virgules"

msgid "New Reservations"
msgstr "Nouvelles réservations"

msgid "Notifications *"
msgstr "Notifications *"

msgid ""
"For each new reservation, a notification will be sent to the above recipient."
msgstr ""
"Pour chaque nouvelle réservation, une notification sera envoyée au "
"destinataire ci-dessus."

msgid "Daily Reservations"
msgstr "Réservations quotidiennes"

msgid ""
"On each day selected below, a notification with the day's reservations will "
"be sent to the recipient above at 06:00."
msgstr ""
"Pour chaque jour sélectionné ci-dessous, une notification avec les "
"réservations du jour sera envoyée au destinataire ci-dessus à 6h00.."

msgid "Internal Notes"
msgstr "Notes internes"

msgid ""
"Each time a new note is added to the ticket for a reservation, a "
"notification is sent to the recipient above."
msgstr ""
"Chaque fois qu'une nouvelle note est ajoutée au ticket pour une réservation, "
"une notification est envoyée au destinataire ci-dessus."

msgid "Rejected Reservations"
msgstr "Réservations rejetées"

msgid ""
"If a reservation is cancelled, a notification will be sent to the above "
"recipient."
msgstr ""
"Si une réservation est annulée, une notification sera envoyée au "
"destinataire mentionné ci-dessus."

msgid "Send on"
msgstr "Envoyer sur"

msgid "Resources"
msgstr "Ressources"

msgid "Please add at least one notification."
msgstr "Veuillez ajouter au moins une notification."

msgid "Logo"
msgstr "Logo"

msgid "URL pointing to the logo"
msgstr "URL pointant vers le logo"

msgid "Logo (Square)"
msgstr "Logo (carré)"

msgid "E-Mail Reply Address (Reply-To)"
msgstr "Adresse e-mail de réponse (Reply-To)"

msgid "Replies to automated e-mails go to this address."
msgstr "Les réponses aux e-mails automatisés sont envoyées à cette adresse."

msgid "Primary Color"
msgstr "Couleur primaire"

msgid "Default Font Family"
msgstr "Famille de police principale"

msgid "Languages"
msgstr "Langues"

msgid "German"
msgstr "Allemand"

msgid "French"
msgstr "Français"

msgid "Italian"
msgstr "Italien"

msgid "Additional CSS"
msgstr "CSS additionnel"

msgid "Will be used if an image is needed, but none has been set"
msgstr ""
"Sera utilisée si une image est nécessaire, mais qu'aucune n'a été définie."

msgid "Standard Image"
msgstr "Image standard"

msgid "Column width left side"
msgstr "Largeur de la colonne côté gauche"

msgid "Footer Division"
msgstr "Division du pied du page"

msgid "Column width for the center"
msgstr "Largeur de la colonne au centre"

msgid "Column width right side"
msgstr "Largeur de la colonne côté droite"

msgid "Contact"
msgstr "Contact"

msgid "The address and phone number of the municipality"
msgstr "L'adresse et le numéro de téléphone de la municipalité"

msgid "Information"
msgstr "Information"

msgid "Contact Link"
msgstr "Rubrique Contact"

msgid "URL pointing to a contact page"
msgstr "URL pointant vers une page de contact"

msgid "Opening Hours"
msgstr "Horaires d'ouverture"

msgid "The opening hours of the municipality"
msgstr "Les horaires d'ouverture de la municipalité"

msgid "Opening Hours Link"
msgstr "Lien vers les horaires d'ouvertures"

msgid "URL pointing to an opening hours page"
msgstr "Lien vers une page d'horaires d'ouverture"

msgid "Hide OneGov Cloud information"
msgstr "Masquer les informations OneGov Cloud"

msgid ""
"This includes the link to the marketing page, and the link to the privacy "
"policy."
msgstr ""
"Cela inclut le lien vers la page marketing et le lien vers la politique de "
"confidentialité."

msgid "Facebook"
msgstr "Facebook"

msgid "URL pointing to the Facebook site"
msgstr "Lien vers la page Facebook"

msgid "Social Media"
msgstr "Réseaux sociaux"

msgid "Twitter"
msgstr "Twitter"

msgid "URL pointing to the Twitter site"
msgstr "Lien vers la page Twitter"

msgid "YouTube"
msgstr "YouTube"

msgid "URL pointing to the YouTube site"
msgstr "Lien vers la page YouTube"

msgid "Instagram"
msgstr "Instagram"

msgid "URL pointing to the Instagram site"
msgstr "Lien vers la page Instagram"

msgid "Linkedin"
msgstr "LinkedIn"

msgid "URL pointing to the LinkedIn site"
msgstr "Lien vers la page LinkedIn"

msgid "TikTok"
msgstr "TikTok"

msgid "URL pointing to the TikTok site"
msgstr "Lien vers la page TikTok"

msgid "Custom Link 1"
msgstr "Lien personnalisé 1"

msgid "URL to internal/external site"
msgstr "Lien site interne/externe"

msgid "Custom Link 2"
msgstr "Lien personnalisé 2"

msgid "Custom Link 3"
msgstr "Lien personnalisé 3"

msgid "Name of the partner"
msgstr "Nom du partenaire"

msgid "First Partner"
msgstr "Premier partenaire"

msgid "Logo of the partner"
msgstr "Logo du partenaire"

msgid "The partner's website"
msgstr "Le site web du partenaire"

msgid "Second Partner"
msgstr "Deuxième partenaire"

msgid "Third Partner"
msgstr "Troisième partenaire"

msgid "Fourth Partner"
msgstr "Quatrième partenaire"

msgid "The width of the column must be greater than 0"
msgstr "La largeur de la colonne doit être supérieure à 0"

msgid "The sum of all the footer columns must be equal to 12"
msgstr "La somme de toutes les colonnes de bas de page doit être égale à 12"

msgid ""
"Default social media preview image for rich link previews. Optimal size is "
"1200:630 px."
msgstr ""
"Image par défaut de l'aperçu des médias sociaux pour les aperçus de liens "
"riches. La taille optimale est de 1200:630 px."

msgid "Icon 16x16 PNG (Windows)"
msgstr "Icône 16x16 PNG (Windows)"

msgid "URL pointing to the icon"
msgstr "URL pointant vers le Favicon"

msgid "Icon 32x32 PNG (Mac)"
msgstr "Icône 32x32 PNG (Mac)"

msgid "Icon 57x57 PNG (iPhone, iPod, iPad)"
msgstr "Icône 57x57 PNG (iPhone, iPod, iPad)"

msgid "Icon SVG 20x20 (Safari)"
msgstr "Icône SVG 20x20 (Safari)"

msgid "Disable page references"
msgstr "Désactiver les références de page"

msgid ""
"Disable showing the copy link '#' for the site reference. The references "
"themselves will still work. Those references are only showed for logged in "
"users."
msgstr ""
"Désactiver le lien pour copier la référence de page. Les références elles-"
"mêmes fonctionneront toujours. Ces références ne sont affichées que pour les "
"utilisateurs connectés."

msgid "Open files in separate window"
msgstr "Ouvrir les fichiers dans une fenêtre de navigateur séparée"

msgid "Announcement"
msgstr "Annonce"

msgid "Announcement URL"
msgstr "URL pour l'annonce"

msgid "Announcement bg color"
msgstr "Couleur de fond de l'annonce"

msgid "Announcement font color"
msgstr "Couleur de la police de l'annonce"

msgid "Only show Announcement for logged-in users"
msgstr "Afficher l'annonce uniquement pour les utilisateurs connectés"

msgid "Header links"
msgstr "Liens d'en-tête"

msgid "Text header left side"
msgstr "Texte dans en-tête, face gauche"

msgid "Optional"
msgstr "Facultatif"

msgid "Font color"
msgstr "Couleur de la police"

msgid "Relative font size"
msgstr "Taille de police relative"

msgid "Keep header links and/or header text fixed to top on scrolling"
msgstr ""
"Maintenir les liens d'en-tête et/ou le texte d'en-tête en haut lors du "
"défilement"

msgid "Header fixation"
msgstr "Fixation des éléments d'en-tête"

msgid "Please add an url to each link"
msgstr "Veuillez ajouter une url à chaque lien"

msgid "Your URLs must start with http://, https:// or / (for internal links)"
msgstr ""
"Vos URL doivent commencer par http://, https:// ou / (pour les liens "
"internes)."

msgid "Homepage Cover"
msgstr "Couverture de la page d'accueil"

msgid "Structure"
msgstr "Structure"

msgid "Homepage Structure (for advanced users only)"
msgstr ""
"Structure de la page d'accueil (seulement pour les utilisateurs avancés)"

msgid "The structure of the homepage"
msgstr "La structure de la page d'accueil"

msgid "Homepage redirect"
msgstr "Redirection vers la page d'accueil"

msgid "Yes, to directories"
msgstr "Oui, aux annuaires"

msgid "Yes, to events"
msgstr "Oui, aux événements"

msgid "Yes, to forms"
msgstr "Oui, aux formulaires"

msgid "Yes, to publications"
msgstr "Oui, aux publications"

msgid "Yes, to reservations"
msgstr "Oui, aux réservations"

msgid "Yes, to a non-listed path"
msgstr "Oui, vers un chemin non listé"

msgid "Path"
msgstr "Chemin"

msgid "Please enter a path without schema or host"
msgstr "Veuillez entrer un chemin d'accès sans schéma ou hôte"

msgid "Hide these fields for non-logged-in users"
msgstr "Masquer ces champs pour les utilisateurs non connectés"

msgid "People"
msgstr "Personnes"

msgid "Duration of mTAN session"
msgstr "Durée de la séance mTAN"

msgid "Specify in number of seconds"
msgstr "Exprimez le temps en nombre de secondes"

msgid "mTAN Access"
msgstr "Accès au mTAN"

msgid ""
"Prevent further accesses to protected resources after this many have been "
"accessed"
msgstr ""
"Une fois que ce nombre de ressources protégées a été consulté, empêcher tout "
"autre accès à celles-ci"

msgid "Leave empty to disable limiting requests"
msgstr "Laisser vide pour désactiver la limitation des requêtes"

msgid "Prevent further accesses to protected resources in this time frame"
msgstr ""
"Empêcher tout autre accès aux ressources protégées pendant cette période"

msgid "The default map view. This should show the whole town"
msgstr "La vue par défaut de la carte. Cela devrait montrer la ville entière"

msgid "Geo provider"
msgstr "Fournisseur de geo"

msgid "Swisstopo (Default)"
msgstr "Swisstopo (défaut)"

msgid "Swisstopo Aerial"
msgstr "Swisstopo photo aérienne"

msgid "Analytics Code"
msgstr "Code Analytics"

msgid "JavaScript for web statistics support"
msgstr "JavaScript pour l'assistance en matière de statistiques web"

msgid "Analytics URL"
msgstr "URL Analytics"

msgid "URL pointing to the analytics page"
msgstr "URL pointant vers la page d'analyse"

msgid "Cantonal holidays"
msgstr "Jours fériés cantonaux"

msgid "Aargau"
msgstr "Argovie"

msgid "Appenzell Ausserrhoden"
msgstr "Appenzell Rhodes-Extérieures"

msgid "Appenzell Innerrhoden"
msgstr "Appenzell Rhodes-Intérieures"

msgid "Basel-Landschaft"
msgstr "Bâle-Campagne"

msgid "Basel-Stadt"
msgstr "Bâle-Ville"

msgid "Berne"
msgstr "Berne"

msgid "Fribourg"
msgstr "Fribourg"

msgid "Geneva"
msgstr "Genève"

msgid "Glarus"
msgstr "Glaris"

msgid "Grisons"
msgstr "Grisons"

msgid "Jura"
msgstr "Jura"

msgid "Lucerne"
msgstr "Lucerne"

msgid "Neuchâtel"
msgstr "Neuchâtel"

msgid "Nidwalden"
msgstr "Nidwald"

msgid "Obwalden"
msgstr "Obwald"

msgid "Schaffhausen"
msgstr "Schaffhouse"

msgid "Schwyz"
msgstr "Schwytz"

msgid "Solothurn"
msgstr "Soleure"

msgid "St. Gallen"
msgstr "Saint-Gall"

msgid "Thurgau"
msgstr "Thurgovie"

msgid "Ticino"
msgstr "Tessin"

msgid "Uri"
msgstr "Uri"

msgid "Valais"
msgstr "Valais"

msgid "Vaud"
msgstr "Vaud"

msgid "Zug"
msgstr "Zoug"

msgid "Zürich"
msgstr "Zurich"

msgid "Other holidays"
msgstr "Autres jours fériés"

msgid "Preview"
msgstr "Preview"

msgid "School holidays"
msgstr "Vacances scolaires"

msgid "Format: Day.Month - Description"
msgstr "Format : Jour.Mois - Description"

msgid "Please enter one date per line"
msgstr "Veuillez renseigner une date par ligne"

msgid "Please enter only day and month"
msgstr "Veuillez ne renseigner que des jours et des mois"

#, python-format
msgid "${date} is not a valid date"
msgstr "${date} n'est pas une date valide"

msgid "Format: Day.Month.Year - Day.Month.Year"
msgstr "Format : Jour.Mois.Année - Jour.Mois.Année"

msgid "Please enter one date pair per line"
msgstr "Veuillez renseigner une paire de dates par ligne"

msgid "End date needs to be after start date"
msgstr "La date de fin doit être postérieure à la date de début"

msgid "Email adress for notifications about newly opened tickets"
msgstr ""
"Adresse électronique pour les notifications concernant les tickets ouverts"

msgid "Accept request and close ticket automatically based on:"
msgstr ""
"Accepter la demande et fermer le ticket automatiquement en fonction de :"

msgid "Ticket category"
msgstr "Catégorie de billet"

msgid "User role"
msgstr "Rôle d'utilisateur"

msgid ""
"Accept request and close ticket automatically for these ticket categories"
msgstr ""
"Accepter la demande et fermer le ticket automatiquement pour ces catégories"

msgid ""
"If auto-accepting is not possible, the ticket will be in state pending. Also "
"note, that after the ticket is closed, the submitter can't send any messages."
msgstr ""
"Si l'auto-acceptation n'est pas possible, le ticket sera en état d'attente. "
"Notez également qu'après la fermeture du ticket, l'expéditeur ne peut plus "
"envoyer de messages."

msgid "Accept request and close ticket automatically for these user roles"
msgstr ""
"Accepter la demande et fermer le ticket automatiquement pour ces rôles "
"d'utilisateur"

msgid "User used to auto-accept tickets"
msgstr "Utilisateur pour l'acceptation automatique des tickets"

msgid "Block email confirmation when this ticket category is opened"
msgstr "N'envoyez pas d'e-mail lorsque cette catégorie de billets est ouverte"

msgid "This is enabled by default for tickets that get accepted automatically"
msgstr ""
"Cette option est activée par défaut pour les tickets qui sont acceptés "
"automatiquement."

msgid "Block email confirmation when this ticket category is closed"
msgstr "N'envoyez pas d'e-mail lorsque cette catégorie de billets est fermée"

msgid "Mute all tickets"
msgstr "Désactiver tous les emails de statut pour les tickets"

msgid "Always send email notification if a new ticket message is sent"
msgstr ""
"Toujours envoyer une notification par courriel pour les nouveaux messages de "
"ticket"

msgid "Categories restricted by user group settings"
msgstr "Catégories restreintes par les paramètres du groupe d'utilisateurs"

msgid "Mute tickets individually if the auto-accept feature is enabled."
msgstr ""
"Mettez les tickets en sourdine individuellement si la fonction d'acceptation "
"automatique est activée."

msgid "Enable newsletter"
msgstr "Activer la newsletter"

msgid "Allow secret content in newsletter"
msgstr "Autoriser le contenu secret dans la newsletter"

msgid "Newsletter categories"
msgstr "Catégories de newsletter"

msgid ""
"Example for newsletter topics with subtopics in yaml format. Note: Deeper "
"structures are not supported.\n"
"```\n"
"Organisation:\n"
"  - Topic 1:\n"
"    - Subtopic 1.1\n"
"    - Subtopic 1.2\n"
"  - Topic 2\n"
"  - Topic 3:\n"
"    - Subtopic 3.1\n"
"```"
msgstr ""
"Exemple de sujets de newsletter avec des sous-sujets au format yaml. Note : "
"Les structures plus profondes ne sont pas prises en charge. \n"
"```\n"
"Organisation:\n"
"  - Thème 1:\n"
"  - Sous-thème 1.1\n"
"  - Sous-thème 1.2\n"
"  - Thème 2\n"
"  - Thème 3:\n"
"  - Sous-thème 3.1```"

msgid "Notify on newsletter unsubscription"
msgstr "Notifier le désabonnement à la lettre d'information"

msgid ""
"Send an email notification to the following users when a recipient "
"unsubscribes from the newsletter"
msgstr ""
"Envoyer une notification par e-mail aux utilisateurs suivants lorsqu'un "
"destinataire se désabonne de la newsletter"

msgid "Invalid YAML format. Please refer to the example."
msgstr "Format YAML non valide. Veuillez vous référer à l'exemple."

msgid ""
"Invalid format. Please define an organisation name with topics and subtopics "
"according the example."
msgstr ""
"Format non valide. Veuillez définir un nom d'organisation avec des sujets et "
"des sous-sujets selon l'exemple."

msgid ""
"Invalid format. Please define topics and subtopics according to the example."
msgstr ""
"Format non valide. Veuillez définir les thèmes et les sous-thèmes selon "
"l'exemple."

msgid ""
"Invalid format. Only topics and subtopics are allowed - no deeper structures "
"supported."
msgstr ""
"Format non valide. Seuls les sujets et les sous-sujets sont autorisés - "
"aucune structure plus profonde n'est prise en charge."

msgid "Old domain"
msgstr "Ancien domaine"

msgid "Test migration"
msgstr "Tester migration"

msgid "Compares links to the current domain"
msgstr "Compare les liens avec le domaine actuel"

msgid "Use a domain name without http(s)"
msgstr "Utiliser un domaine sans http(s)"

msgid "Domain must contain a dot"
msgstr "Le domaine doit contenir un point"

msgid "Choose which links to check"
msgstr "Choisissez les liens à vérifier"

msgid "External links only"
msgstr "Liens externes uniquement"

msgid "Internal links only"
msgstr "Liens internes uniquement"

msgid "Link must start with 'https'"
msgstr "Le lien doit commencer par 'https'"

msgid "Username"
msgstr "Nom d'utilisateur"

msgid "Username for the associated Gever account"
msgstr "Nom d'utilisateur pour le compte Gever associé"

msgid "Password"
msgstr "Mot de passe"

msgid "Password for the associated Gever account"
msgstr "Mot de passe pour le compte Gever associé"

msgid "Gever API Endpoint where the documents are uploaded."
msgstr "Point de terminaison de l'API Gever où les documents sont téléchargés."

msgid "Website address including https://"
msgstr "Adresse du site internet avec https://"

msgid "API Key"
msgstr "clé API"

msgid "Read only"
msgstr "Lecture seule"

msgid "Submit your event"
msgstr "Soumettez votre événement"

msgid "Enables website visitors to submit their own events"
msgstr "Permet aux visiteurs du site web de soumettre leurs propres événements"

msgid "Delete events in the past"
msgstr "Supprimer les événements passés"

msgid "Events are automatically deleted once they have occurred"
msgstr ""
"Les événements sont automatiquement supprimés une fois qu'ils se sont "
"produits"

msgid "Values of the location filter"
msgstr "Valeurs du filtre de localisation"

msgid "Choose the filter type for events (default is 'Tags')"
msgstr ""
"Choisissez le type de filtre pour les événements (la valeur par défaut est "
"'tags')"

msgid "A predefined set of tags"
msgstr "Un ensemble prédéfini de balises"

msgid "Manually configurable filters"
msgstr "Filtres configurables manuellement"

msgid "Both, predefined tags as well as configurable filters"
msgstr "Les deux, balises prédéfinies et filtres configurables"

msgid "Documents"
msgstr "Documents"

msgid "General event documents"
msgstr "Documents généraux de l'événement"

msgid "Duration from opening a ticket to its automatic archival"
msgstr "Durée entre l'ouverture d'un ticket et son archivage automatique"

msgid "Duration from archived state until deleted automatically"
msgstr "Durée de l'état archivé jusqu'à la suppression automatique"

msgid "E-Mail Address"
msgstr "Adresse e-mail"

msgid ""
"Select newsletter categories your are interested in. You will receive the "
"newsletter if it reports on at least one of the subscribed categories."
msgstr ""
"Sélectionnez les catégories de lettres d'information qui vous intéressent. "
"Vous recevrez la newsletter si elle traite d'au moins une des catégories "
"souscrites."

msgid "Submission Window"
msgstr "Fenêtre de soumission"

msgid "A submission window with this title already exists."
msgstr "Une fenêtre de soumission avec ce titre existe déjà."

#, python-format
msgid ""
"The date range overlaps with an existing submission window (${range}). "
"Either choose a different date range or give this window a title to "
"differenciate it from other windows."
msgstr ""
"L'intervalle de dates chevauche une fenêtre de soumission existante "
"(${range}). Choisissez un autre intervalle de dates ou donnez un titre à "
"cette fenêtre pour la différencier des autres fenêtres."

msgid "Short name to identify the text module"
msgstr "Nom court pour identifier le module de texte"

msgid "Your note about this ticket"
msgstr "Votre note à propos de ce ticket"

msgid "Attachment"
msgstr "Pièce jointe"

msgid "Message"
msgstr "Message"

msgid "The message is empty"
msgstr "Le message est vide"

msgid "Notify me about replies"
msgstr "M'avertir des réponses"

msgid "Setting \"Always notify\" is active"
msgstr "Le paramètre \"Toujours notifier\" est actif"

msgid "BCC"
msgstr "BCC"

msgid "You can send a copy of the message to one or more recipients"
msgstr ""
"Vous pouvez envoyer une copie du message à un ou plusieurs destinataires"

msgid "Email"
msgstr "Email"

msgid "User"
msgstr "Utilisateur"

msgid "Admin"
msgstr "Admin"

msgid "Editor"
msgstr "Rédacteur"

msgid "Member"
msgstr "Membres"

msgid "State"
msgstr "État"

msgid "Active"
msgstr "Actif"

msgid "Inactive"
msgstr "Inactif"

msgid "Role"
msgstr "Rôle"

msgid "Yubikey"
msgstr "Yubikey"

msgid "Plug your YubiKey into a USB slot and press it."
msgstr "Branchez votre YubiKey sur un port USB et appuyez dessus."

msgid "Administrators and editors must use a Yubikey"
msgstr "Les administrateurs et les programmateurs doivent utiliser une YubiKey"

msgid "Invalid Yubikey"
msgstr "YubiKey non valide"

#, python-format
msgid "This Yubikey is already used by ${username}"
msgstr "Cette YubiKey est déjà utilisée par ${username}"

msgid "The users e-mail address (a.k.a. username)"
msgstr "L'adresse e-mail de l'utilisateur (alias le nom d'utilisateur)"

msgid "Send Activation E-Mail with Instructions"
msgstr "Envoyer un e-mail d'activation avec des directives"

msgid "A user with this e-mail address exists already"
msgstr "Un utilisateur avec cette adresse e-mail existe déjà"

msgid ""
"Users can only be in one group. If they already belong to another group and "
"get added here, they will automatically get removed from the other group."
msgstr ""
"Les utilisateurs ne peuvent faire partie que d'un seul groupe. S'ils "
"appartiennent déjà à un autre groupe et sont ajoutés ici, ils seront "
"automatiquement retirés de l'autre groupe. "

msgid "Ticket permissions"
msgstr "Autorisation des tickets"

msgid "Restricts access and gives permission to these ticket categories"
msgstr "Restreint l'accès et donne la permission à ces catégories de tickets"

msgid "Directories"
msgstr "Répertoires"

msgid ""
"Directories for which this user group is responsible. If activated, ticket "
"notifications for this group are only sent for these directories"
msgstr ""
"Annuaires dont ce groupe d'utilisateurs est responsable. Si cette option est "
"activée, les les notifications de tickets pour ce groupe ne sont envoyées "
"que pour ces annuaires"

msgid "Send a periodic status e-mail."
msgstr "Envoyer un e-mail d'état périodique."

msgid "Daily (exluding the weekend)"
msgstr "Quotidiennement (sauf le week-end)"

msgid "Weekly (on mondays)"
msgstr "Hebdomadaire (le lundi)"

msgid "Monthly (on first monday of the month)"
msgstr "Mensuel (le premier lundi du mois)"

msgid "Never"
msgstr "Jamais"

msgid "Disabled"
msgstr "Désactivé"

msgid "6 months"
msgstr "6 mois"

msgid "1 year"
msgstr "1 an"

msgid "2 years"
msgstr "2 ans"

msgid "3 years"
msgstr "3 ans"

msgid "Linked file"
msgstr "Fichier lié"

msgid "Keep link"
msgstr "Conserver le lien"

msgid "Delete link"
msgstr "Supprimer le lien"

msgid "Replace link"
msgstr "Remplacer le lien"

msgid "Choose existing file"
msgstr "Choisir parmi des fichiers existants"

msgid "Link additional files"
msgstr "Lier des fichiers supplémentaires"

msgid "All directories"
msgstr "Tous les dossiers"

msgid "All events"
msgstr "Tous les événements"

msgid "Daypass"
msgstr "Carte journalière"

msgid "Conference room"
msgstr "Salle de conférence"

#, python-format
msgid "150 years {organisation}"
msgstr "{organisation} de 150 ans"

msgid "Sports facility"
msgstr "Installations sportives"

msgid "We celebrate our 150th anniversary."
msgstr "Nous célébrons notre 150e anniversaire."

msgid "General Assembly"
msgstr "Assemblée générale"

msgid "Communal hall"
msgstr "Salle communale"

msgid "As every year."
msgstr "Comme chaque année."

msgid "Community Gymnastics"
msgstr "Gymnastique communautaire"

msgid "Gymnasium"
msgstr "Gymnase"

msgid "Get fit together."
msgstr "Retrouvons la forme ensemble."

msgid "Women's Club"
msgstr "Club des femmes"

msgid "Football Tournament"
msgstr "Tournoi de football"

msgid "Amateurs welcome!"
msgstr "Les amateurs sont les bienvenus !"

msgid "Sports Association"
msgstr "Association sportive"

msgid "all day"
msgstr "toute la journée"

msgid "Homepage"
msgstr "Page d'accueil"

msgid "Save"
msgstr "Sauver"

msgid "Edit"
msgstr "Modifier"

msgid "QR"
msgstr "QR"

msgid "Delete"
msgstr "Supprimer"

msgid "This form can't be deleted."
msgstr "Ce formulaire ne peut être supprimé."

msgid ""
"There are submissions associated with the form. Those need to be removed "
"first."
msgstr ""
"Il existe des requêtes associées à ce formulaire. Il faut d'abord les "
"supprimer."

msgid "Do you really want to delete this form?"
msgstr "Voulez-vous vraiment supprimer ce formulaire ?"

msgid "This cannot be undone."
msgstr "Cela ne peut être effectué."

msgid "Delete form"
msgstr "Supprimer le formulaire"

msgid "Export"
msgstr "Exporter"

msgid "Change URL"
msgstr "Changer URL"

msgid "Registration Windows"
msgstr "Fenêtres d'inscription"

msgid "Form"
msgstr "Formulaire"

msgid "External form"
msgstr "Formulaire externe"

msgid "New external form"
msgstr "Nouveau formulaire externe"

msgid "Document form"
msgstr "Formulaire de document"

msgid "Do you really want to delete this submission window?"
msgstr "Voulez-vous vraiment supprimer cette fenêtre de soumission ?"

msgid ""
"Submissions associated with this submission window will be deleted as well."
msgstr "Les soumissions associées à cette fenêtre de soumission seront "

msgid "Delete submission window"
msgstr "Supprimer la fenêtre de soumission"

msgid "Results"
msgstr "Résultats"

msgid "Do you really want to delete this survey?"
msgstr "Voulez-vous vraiment supprimer ce sondage ?"

msgid "This cannot be undone. And all submissions will be deleted with it."
msgstr ""
"Cela ne peut être annulé. Et toutes les soumissions seront supprimées avec."

msgid "Delete survey"
msgstr "Supprimer le sondage"

msgid "Submission Windows"
msgstr "Fenêtres de soumission"

msgid "Survey"
msgstr "Sondage"

msgid "Person"
msgstr "Personne"

msgid "Do you really want to delete this person?"
msgstr "Voulez-vous vraiment supprimer cette personne ?"

msgid "Delete person"
msgstr "Supprimer la personne"

msgid "Delete archived tickets"
msgstr "Supprimer les tickets archivés"

msgid "Do you really want to delete all archived tickets?"
msgstr "Voulez-vous vraiment supprimer tous les tickets archivés ?"

msgid "Accept ticket"
msgstr "Accepter le ticket"

msgid "This ticket can't be closed."
msgstr "Ce ticket ne peut pas être fermé."

msgid "This ticket requires a decision, but no decision has been made yet."
msgstr "Ce ticket nécessite une décision, mais aucune n'a encore été prise."

msgid "Close ticket"
msgstr "Fermer le ticket"

msgid "Reopen ticket"
msgstr "Ré-ouvrir le ticket"

msgid "Archive ticket"
msgstr "Archiver le ticket"

msgid "Recover from archive"
msgstr "Récupérer dans les archives"

msgid "Delete Ticket"
msgstr "Supprimer le ticket"

msgid "Assign ticket"
msgstr "Attribuer le ticket"

msgid "New Note"
msgstr "Nouveau commentaire"

msgid "PDF"
msgstr "PDF"

msgid "Download files"
msgstr "Télécharger les fichiers"

msgid "New Message"
msgstr "Nouveau message"

msgid "Ticket Status"
msgstr "Statut du ticket"

msgid "Text module"
msgstr "Module de texte"

msgid "Do you really want to delete this text module?"
msgstr "Voulez-vous vraiment supprimer ce module de texte ?"

msgid "Delete text module"
msgstr "Supprimer le module de texte"

msgid "Reservations"
msgstr "Réservations"

msgid "Recipients"
msgstr "Destinataires"

msgid "Room"
msgstr "Espace"

msgid "Resource Item"
msgstr "Article"

msgid "External resource link"
msgstr "Lien de ressource externe"

msgid "New external resource"
msgstr "Nouvelle ressource externe"

msgid "Export All"
msgstr "Exporter tout"

msgid "iFrame"
msgstr "iFrame"

msgid "Find Your Spot"
msgstr "Rechercher les dates"

msgid "E-Mail Recipient"
msgstr "Destinataire de l'e-mail"

msgid "Do you really want to delete this resource?"
msgstr "Voulez-vous vraiment supprimer cette ressource ?"

msgid ""
"This cannot be undone and will take a while depending on the number of "
"reservations."
msgstr ""
"Cette opération ne peut être annulée et prendra un certain temps en fonction "
"du nombre de réservations."

msgid "Delete resource"
msgstr "Supprimer la ressource"

msgid ""
"There are future reservations associated with this resource that will also "
"be deleted. This cannot be undone and will take a while depending on the "
"number of reservations."
msgstr ""
"Des réservations futures associées à cette ressource seront également "
"supprimées. Cette opération ne peut être annulée et prendra un certain temps "
"en fonction du nombre de réservations."

msgid "Clean up"
msgstr "Nettoyer"

msgid "Occupancy"
msgstr "Occupation"

msgid "Subscribe"
msgstr "Souscrire"

msgid "Rules"
msgstr "Règles"

msgid "Edit allocation"
msgstr "Modifier l'allocation"

msgid "Do you really want to delete this allocation?"
msgstr "Voulez-vous vraiment supprimer cette allocation ?"

msgid "Delete allocation"
msgstr "Supprimer l'allocation"

msgid "This resource can't be deleted."
msgstr "Cette ressource ne peut être supprimée."

msgid "There are existing reservations associated with this resource"
msgstr "Des réservations existantes sont associées à cette ressource"

#, python-format
msgid "Every ${days} until ${end}"
msgstr "Tous les ${days} jusqu'à ${end}"

msgid "Configure"
msgstr "Configurer"

msgid "This event can't be edited."
msgstr "Cet événement ne peut pas être édité."

msgid "Imported events can not be edited."
msgstr "Les événements importés ne peuvent pas être édités."

msgid "Do you really want to delete this event?"
msgstr "Voulez-vous vraiment supprimer cet événement ?"

msgid "Delete event"
msgstr "Supprimer l'événement"

msgid "This event can't be deleted."
msgstr "Cet événement ne peut être supprimé."

msgid "To remove this event, go to the ticket and reject it."
msgstr "Pour supprimer cet événement, allez sur le ticket et refusez-le."

msgid "Withdraw event"
msgstr "Retirer l'événement"

msgid "Do you really want to withdraw this event?"
msgstr "Voulez-vous retirer l'événement?"

msgid "You can re-publish an imported event later."
msgstr "Vous pouvez republier un événement importé plus tard."

msgid "Re-publish event"
msgstr "Republier l'événement"

msgid "Newsletter"
msgstr "Newsletter"

msgid "New"
msgstr "Nouveau"

msgid "Subscribers"
msgstr "Abonnés"

msgid "Test"
msgstr "Test"

msgid "Delete newsletter"
msgstr "Supprimer la newsletter"

msgid "Photo Albums"
msgstr "Albums photo"

msgid "Manage images"
msgstr "Gérer les images"

msgid "Photo Album"
msgstr "Album photo"

msgid "Choose images"
msgstr "Choisir des images"

msgid "Delete photo album"
msgstr "Supprimer l'album photo"

msgid "Usermanagement"
msgstr "Gestion de l'utilisateur"

msgid "Create Signup Link"
msgstr "Créez un lien d'inscription"

msgid "User group"
msgstr "Groupe d'utilisateurs"

msgid "Do you really want to delete this user group?"
msgstr "Voulez-vous vraiment supprimer ce groupe d'utilisateurs ?"

msgid "Delete user group"
msgstr "Supprimer le groupe d'utilisateurs"

msgid "Exports"
msgstr "Exports"

msgid "Payment Providers"
msgstr "Opérateurs de paiement"

msgid "Datatrans"
msgstr "Datatrans"

msgid "Synchronise"
msgstr "Synchroniser"

msgid "Directory"
msgstr "Dossier"

#, python-format
msgid "Do you really want to delete \"${title}\"?"
msgstr "Voulez-vous vraiment supprimer « ${title} » ?"

msgid "All entries will be deleted as well!"
msgstr "Toutes les entrées seront également supprimées !"

msgid "Delete directory"
msgstr "Supprimer le dossier"

msgid "Entry"
msgstr "Entrée"

msgid "Published"
msgstr "Publié"

msgid "Upcoming"
msgstr "A l'anvenir"

msgid "Past"
msgstr "Passé"

msgid "Choose filter"
msgstr "Sélectionner un filtre"

msgid "Delete entry"
msgstr "Supprimer l'entrée"

msgid "Dashboard"
msgstr "Dashboard"

msgid "Do you really want to delete this external link?"
msgstr "Voulez-vous vraiment supprimer ce lien externe?"

msgid "Delete external link"
msgstr "Supprimer lien externe"

msgid "Sort"
msgstr "Trier"

msgid "The submission was adopted"
msgstr "La proposition a été adoptée"

msgid "The entry is not valid, please adjust it"
msgstr "L'entrée n'est pas valide, veuillez la rectifier"

msgid "An entry with this name already exists"
msgstr "Une entrée du même nom existe déjà"

msgid "Your directory submission has been adopted"
msgstr "Votre proposition de répertoire a été adoptée"

msgid "Your change request has been applied"
msgstr "Votre demande de modification a été effectuée"

msgid "The change request was applied"
msgstr "La demande de modification a été effectuée"

msgid "The submission was rejected"
msgstr "La proposition a été rejetée"

msgid "Your directory entry submission has been rejected"
msgstr "La soumission de votre entrée dans l'annuaire a été rejetée"

msgid "The entry submission has been rejected"
msgstr "La soumission d'entrée a été rejetée"

msgid "Your directory change submission has been rejected"
msgstr "Votre demande de modification de l'annuaire a été rejetée"

msgid "The change submission has been rejected"
msgstr "La soumission de changement a été rejetée"

msgid "The rejection was already withdrawn"
msgstr "Le rejet a déjà été retiré"

msgid "The directory entry submission rejection has been withdrawn"
msgstr "Le rejet de la soumission d'entrée dans l'annuaire a été retiré"

msgid "The rejection of the entry has been withdrawn"
msgstr "Le rejet de l'entrée a été retiré"

msgid "The directory change submission rejection has been withdrawn"
msgstr "Le rejet de la demande de modification de l'annuaire a été retiré"

msgid "The rejection of the change has been withdrawn"
msgstr "Le rejet de la modification a été retiré "

msgid "Through URL only (not listed)"
msgstr "Via URL uniquement (non répertorié)"

msgid "Only by privileged users or after submitting a mTAN"
msgstr ""
"Uniquement par les utilisateurs privilégiés ou après avoir soumis un mTAN"

msgid "Through URL only after submitting a mTAN (not listed)"
msgstr "Via URL uniquement et après avoir soumis un mTAN (non répertorié)"

msgid "Members may view occupancy"
msgstr "Les membres peuvent voir l'occupation "

msgid ""
"The occupancy view shows the e-mail addresses submitted with the "
"reservations, so we only recommend enabling this for internal resources "
"unless all members are sworn to uphold data privacy."
msgstr ""
"L'affichage de l'occupation indique les adresses électroniques soumises avec "
"les réservations. Nous vous recommandons donc de ne l'activer que pour les "
"ressources internes, à moins que tous les membres ne soient tenus de "
"respecter la confidentialité des données."

msgid "Visible on homepage"
msgstr "Visible sur la page d'accueil"

msgid "Visibility"
msgstr "Visibilité"

msgid ""
"- '-' will be converted to a bulleted list\n"
"- Urls will be transformed into links\n"
"- Emails and phone numbers as well"
msgstr ""
"- Les \"-\" seront convertis en liste à puces.\n"
"- Les urls seront transformées en liens\n"
"- Les e-mails et les numéros de téléphone aussi"

msgid "Inherit address from another topic"
msgstr "Hériter de l'adresse d'un autre sujet"

msgid "Topic to inherit from"
msgstr "Sujet dont on hérite"

msgid "Hide contact info in sidebar"
msgstr "Nascondi le informazioni di contatto nella sidebar"

msgid "Show people on bottom of main page (instead of sidebar)"
msgstr ""
"Afficher les personnes en bas de la page principale (au lieu de la barre "
"latérale)"

msgid "Use text instead of lead in the newsletter"
msgstr "Utiliser le texte au lieu de l'introduction dans le newsletter"

msgid "Select additional person"
msgstr "Sélectionnez une personne supplémentaire"

msgid "No results match"
msgstr "Aucun résultat ne correspond"

msgid "List this function in the page of this person"
msgstr "Afficher cette fonction sur la page de cette personne"

msgid "Use Western ordered names"
msgstr "Utiliser des noms occidentaux ordonnés"

msgid "For instance Franz Müller instead of Müller Franz"
msgstr "Par exemple Franz Müller au lieu de Müller Franz"

msgid "A resource with this name already exists"
msgstr "Une ressource portant ce nom existe déjà"

msgid "Enable honey pot"
msgstr "Activer les honey pot"

msgid "Spam protection"
msgstr "Protection contre le spam"

msgid "Show image on preview on the parent page"
msgstr "Afficher l'image sur l'aperçu de la page parent"

msgid "Show image on page"
msgstr "Afficher l'image sur la page"

msgid "As first element of the content"
msgstr "Come primo elemento del contenuto"

msgid "As a full width header"
msgstr "Come immagine di intestazione a tutta larghezza"

msgid "Show file links in sidebar"
msgstr "Afficher les liens vers les fichiers dans la barre latérale"

msgid ""
"Files linked in text and uploaded files are no longer displayed in the "
"sidebar if this option is deselected."
msgstr ""
"Les fichiers liés dans le texte et les fichiers chargés ne sont plus "
"affichés dans la barre latérale si cette option est désélectionnée."

msgid "Sidebar links"
msgstr "Liens dans la barre latérale"

msgid "Contact link"
msgstr "Lien de contact"

msgid "Sidebar contact"
msgstr "Contact dans la barre latérale"

msgid "Please provide a URL if contact link text is set"
msgstr "Veuillez fournir une URL si le texte du lien de contact est défini"

msgid "Please provide link text if contact URL is set"
msgstr "Veuillez indiquer le texte du lien si l'URL de contact est définie"

msgid "Contact Text"
msgstr "Lien de contact"

msgid "Contact URL"
msgstr "URL de contact"

msgid "Delete content when expired"
msgstr "Supprimer le contenu lorsqu'il est expiré"

msgid "This content is automatically deleted if the end date is in the past"
msgstr ""
"Ce contenu est automatiquement supprimé lorsque la date de fin est dépassée"

msgid "Delete content"
msgstr "Supprimer le contenu"

msgid "Photo album"
msgstr "Album photo"

msgid "In future"
msgstr "Dans le futur"

msgid "This month"
msgstr "Ce mois-ci"

msgid "Last month"
msgstr "Le mois dernier"

msgid "This year"
msgstr "Cette année"

msgid "Last year"
msgstr "L'an dernier"

msgid "Older"
msgstr "Plus âgés"

msgid "Do you really want to delete this note?"
msgstr "Voulez-vous vraiment supprimer cette note ?"

msgid "Delete Note"
msgstr "Supprimer la note"

msgid "Always visible on homepage"
msgstr "Toujours visible sur la page d'accueil"

msgid "Search for available dates"
msgstr "Rechercher les dates disponibles"

msgid "Neujahrestag"
msgstr "Nouvel an"

msgid "Berchtoldstag"
msgstr "Saint-Berchtold"

msgid "Heilige Drei Könige"
msgstr "Épiphanie"

msgid "Jahrestag der Ausrufung der Republik"
msgstr "Instauration de la République"

msgid "Josefstag"
msgstr "Saint-Joseph"

msgid "Näfelser Fahrt"
msgstr "Näfelser Fahrt"

msgid "Ostern"
msgstr "Pâques"

msgid "Karfreitag"
msgstr "Vendredi Saint"

msgid "Ostermontag"
msgstr "Lundi de Pâques"

msgid "Tag der Arbeit"
msgstr "Fête du travail"

msgid "Auffahrt"
msgstr "Ascension"

msgid "Pfingsten"
msgstr "Pentecôte"

msgid "Pfingstmontag"
msgstr "Lundi de Pentecôte"

msgid "Fronleichnam"
msgstr "Fète-Dieu"

msgid "Fest der Unabhängigkeit"
msgstr "Commémoration du plébiscite jurassien"

msgid "Peter und Paul"
msgstr "Sts Pierre et Paul"

msgid "Nationalfeiertag"
msgstr "Fête nationale Suisse"

msgid "Mariä Himmelfahrt"
msgstr "Assomption"

msgid "Bruder Klaus"
msgstr "Bruder Klaus"

msgid "Allerheiligen"
msgstr "La Toussaint"

msgid "Mariä Empfängnis"
msgstr "Immaculée Conception"

msgid "Escalade de Genève"
msgstr "Escalade de Genève"

msgid "Weihnachten"
msgstr "Noël"

msgid "Stephanstag"
msgstr "Saint-Étienne"

msgid "Wiederherstellung der Republik"
msgstr "Restauration de la République"

msgid "Form Submissions"
msgstr "Envois de formulaire"

msgid ""
"This is not the oldest undecided submission of this registration window. Do "
"you really want to confirm this submission?"
msgstr ""
"Ce n'est pas la plus ancienne soumission indécise de cette fenêtre "
"d'inscription. Voulez-vous vraiment confirmer cette soumission ?"

msgid ""
"By confirming this submission, you will prefer this over a submission that "
"came in earlier."
msgstr ""
"En confirmant cette soumission, vous la préférez à une soumission arrivée "
"plus tôt."

msgid "Confirm registration"
msgstr "Confirmer l'inscription"

msgid "Deny registration"
msgstr "Refuser l'inscription"

msgid "Cancel registration"
msgstr "Annuler l'inscription"

msgid "Edit submission"
msgstr "Modifier votre envoi"

msgid "Accept all reservations"
msgstr "Accepter toutes les réservations"

msgid "Details about the reservation"
msgstr "Détails à propos de la réservation"

msgid "Edit details"
msgstr "Modifier les détails"

msgid "Accept all with message"
msgstr "Tout accepter avec message"

msgid "Reject all"
msgstr "Tout refuser"

msgid "Do you really want to reject all reservations?"
msgstr "Voulez-vous vraiment refuser toutes les réservations ?"

msgid "Rejecting these reservations can't be undone."
msgstr "Le refus de ces réservations est irréversible."

msgid "Reject reservations"
msgstr "Refuser les réservations"

msgid "Reject all with message"
msgstr "Tout refuser avec message"

#, python-format
msgid "Reject ${title}"
msgstr "Refuser ${title}"

msgid "Do you really want to reject this reservation?"
msgstr "Voulez-vous vraiment refuser cette réservation ?"

#, python-format
msgid "Rejecting ${title} can't be undone."
msgstr "Refuser ${title} est irréversible."

msgid "Reject reservation"
msgstr "Refuser la réservation"

#.
#. Used in sentence: "${event} published."
msgid "Event"
msgstr "Événement"

msgid "Accept event"
msgstr "Accepter l'événement"

msgid "Edit event"
msgstr "Modifier l'événement"

msgid "Reject event"
msgstr "Refuser l'événement"

msgid "Do you really want to reject this event?"
msgstr "Voulez-vous vraiment refuser cet événement?"

msgid "Rejecting this event can't be undone."
msgstr "Rejeter cet événement est irréversible."

msgid "Directory Entry Submissions"
msgstr "Propositions d'entrée de répertoire"

msgid "Adopt"
msgstr "Adopter"

msgid "View directory entry"
msgstr "Voir l'entrée de répertoire"

msgid "Withdraw rejection"
msgstr "Retirer le refus"

msgid ""
"This directory entry has been rejected. Do you want to withdraw the "
"rejection?"
msgstr ""
"Cette entrée de répertoire a été rejetée. Voulez-vous retirer le rejet?"

msgid ""
"This directory change has been rejected. Do you want to withdraw the "
"rejection?"
msgstr ""
"Cette modification de répertoire a été rejetée. Voulez-vous retirer le "
"rejet ?"

msgid "Reject change request"
msgstr "Rejeter la demande de modification"

msgid "Do you really want to reject this change?"
msgstr "Voulez-vous vraiment rejeter cette modification?"

msgid "Reject change"
msgstr "Rejeter le changement"

msgid "Reject entry"
msgstr "Rejeter l'entrée"

msgid "Do you really want to reject this entry?"
msgstr "Souhaitez-vous vraiment rejeter cette entrée ?"

msgid "Chats"
msgstr "Chats"

msgid "Link"
msgstr "Lien"

msgid "New Link"
msgstr "Nouveau lien"

msgid "Added a new link"
msgstr "A ajouté un nouveau lien"

msgid "Edit Link"
msgstr "Modifier le lien"

msgid "Move Link"
msgstr "Déplacer le lien"

msgid "The link was deleted"
msgstr "Le lien a été supprimé"

#, python-format
msgid "Do you really want to delete the link \"${title}\"?"
msgstr "Voulez-vous vraiment supprimer le lien « ${title} » ?"

msgid "Topic"
msgstr "Rubrique"

msgid "New Topic"
msgstr "Nouveau sujet"

msgid "Added a new topic"
msgstr "A ajouté un nouveau sujet"

msgid "Edit Topic"
msgstr "Modifier le sujet"

msgid "Move Topic"
msgstr "Déplacer le sujet"

msgid "The topic was deleted"
msgstr "Le sujet a été supprimé"

msgid "Delete topic"
msgstr "Supprimer le sujet"

#, python-format
msgid "Do you really want to delete the topic \"${title}\"?"
msgstr "Voulez-vous vraiment supprimer le sujet « ${title} » ?"

msgid "News"
msgstr "Nouvelles"

msgid "Add News"
msgstr "Ajouter des nouvelles"

msgid "Added news"
msgstr "Nouvelles ajoutées"

msgid "Edit News"
msgstr "Modifier les nouvelles"

msgid "The news was deleted"
msgstr "Les nouvelles ont été supprimées"

msgid "Delete news"
msgstr "Supprimez les nouvelles"

#, python-format
msgid "Do you really want to delete the news \"${title}\"?"
msgstr "Voulez-vous vraiment supprimer les nouvelles « ${title} » ?"

msgid "Add iFrame"
msgstr "Ajouter une iFrame"

msgid "Added iFrame"
msgstr "Ajout d'une iFrame"

msgid "Edit iFrame"
msgstr "Modifier l'iFrame"

msgid "The iFrame was deleted"
msgstr "L'iFrame a été supprimée"

msgid "Delete iFrame"
msgstr "Supprimer l'iFrame"

#, python-format
msgid "Do you really want to delete the iFrame \"${title}\"?"
msgstr "Voulez-vous vraiment supprimer l'iFrame « ${title} » ?"

msgid "Copy"
msgstr "Copie"

msgid "Paste"
msgstr "Coller"

msgid "Please note that this page has subpages which will also be deleted!"
msgstr ""
"Veuillez noter que cette page contient des sous-pages qui seront également "
"supprimées !"

msgid "This page can't be deleted."
msgstr "Cette page ne peut pas être supprimée."

msgid ""
"This page has subpages. Only administrators can delete pages with subpages. "
"To delete this page, delete all subpages first or ask an administrator to do "
"it for you."
msgstr ""
"Cette page contient des sous-pages. Seuls les administrateurs peuvent "
"supprimer des pages avec des sous-pages. Pour supprimer cette page, "
"supprimez d'abord toutes les sous-pages, ou demandez à un administrateur de "
"le faire pour vous."

msgid "Source"
msgstr "Source"

msgid "Subject"
msgstr "Sujet"

msgid "Owner"
msgstr "Propriétaire"

msgid "Created"
msgstr "Créé"

msgid "Reaction Time"
msgstr "Temps de réaction"

msgid "Process Time"
msgstr "Temps de traitement"

msgid "Event Source"
msgstr "Source d'événement"

msgid "Payment"
msgstr "Paiement"

msgid "Total Amount"
msgstr "Montant total"

msgid ""
"The record behind this ticket was removed. The following information is a "
"snapshot kept for future reference."
msgstr ""
"Le dossier lié à ce ticket a été supprimé. L'information suivante est un "
"instantané conservé pour une référence future."

msgid "Summary"
msgstr "Sommaire"

msgid "No rules defined."
msgstr "Aucune règle définie."

msgid ""
"Api keys can be used to ensure you're not being rate limited. They are not "
"required to use the API."
msgstr ""
"Les clés API peuvent être utilisées pour s'assurer que vous n'êtes pas "
"limité en débit. Il n'est pas nécessaire d'utiliser l'API."

msgid "Application Keys"
msgstr "Clés d'application"

msgid "Key"
msgstr "Clé"

msgid "Last used"
msgstr "Dernière utilisation"

msgid "Add Key"
msgstr "Ajouter une clé"

msgid "State:"
msgstr "État :"

msgid "Owner:"
msgstr "Propriétaire :"

msgid "Kind:"
msgstr "Type :"

msgid "No directories defined yet."
msgstr "Aucun dossier défini pour l'instant."

msgid "No entries found."
msgstr "Aucune entrée trouvée."

msgid "Propose entry"
msgstr "Proposer une entrée"

msgid "Something missing? Propose a new entry."
msgstr "Il manque quelque chose ? Proposez une nouvelle entrée."

msgid "Actions"
msgstr "Actions"

msgid "Get notifications on new entries"
msgstr "Recevoir des notifications sur les nouvelles entrées"

msgid "External link"
msgstr "Lien externe"

msgid "More information"
msgstr "Plus de renseignements"

msgid "Change Request"
msgstr "Demande de modification"

msgid "Found an error? Propose a change to this entry."
msgstr ""
"Vous avez trouvé une erreur ? Proposez une modification à apporter à cette "
"entrée."

msgid ""
"Subscribers may always unsubscribe themselves through a link shown at the "
"bottom of the newsletter. If you unsubscribe them here, they will not be "
"notified."
msgstr ""
"Les abonnés peuvent toujours se désinscrire à travers un lien affiché au bas "
"du bulletin d'information. Si vous vous désabonnez ici, ils ne seront pas "
"informés. "

msgid "Unsubscribe"
msgstr "Se désabonner"

msgid "unsubscribe"
msgstr "se désabonner"

msgid ""
"Your edit requires a migration of existing entries. Please confirm the "
"following changes."
msgstr ""
"Votre modification requiert la migration d'entrées existantes. Veuillez "
"confirmer les changements suivants."

msgid ""
"Changes are detected using a heuristic. Therefore it is possible that your "
"changes were misdetected. If in doubt, press cancel and try to change the "
"directory in small increments."
msgstr ""
"Les changements sont détectés selon une technique heuristique. Il est donc "
"possible que vos changements soient mal détectés. Si vous avez un doute, "
"veuillez appuyer sur Annuler, et essayer de faire les changements dans le "
"dossier par petites incrémentations."

msgid "For additional safety you can also download a backup before continuing:"
msgstr ""
"Pour plus de sécurité, vous pouvez également télécharger une sauvegarde "
"avant de continuer :"

msgid "Download backup"
msgstr "Télécharger une sauvegarde"

msgid ""
"There was an error while migrating your directory! You can fix the displayed "
"entries in a separate window and then continue here."
msgstr ""
"Une erreur est survenue lors de la migration de votre dossier ! Vous pouvez "
"résoudre les problèmes concernant les entrées affichées dans une autre "
"fenêtre, puis continuer ici."

msgid "Added:"
msgstr "Ajouté :"

msgid "Removed:"
msgstr "Retiré :"

msgid "Renamed:"
msgstr "Renommé :"

msgid "Changed:"
msgstr "Changé :"

msgid "Confirm"
msgstr "Confirmer"

msgid "There was an error while importing your directory!"
msgstr "Une erreur est survenue lors de l'importation de votre dossier !"

msgid "Download Form"
msgstr "Télécharger le formulaire"

msgid "Embed iFrame"
msgstr "Intégrer l'iFrame"

msgid "You can copy the following code to embed this page as an iFrame:"
msgstr ""
"Vous pouvez copier le code suivant pour intégrer cette page en tant qu' "
"iFrame:"

msgid ""
"Please review your data and press \"Complete\" to finalize the process. If "
"there's anything you'd like to change, click on \"Edit\" to return to the "
"filled-out form."
msgstr ""
"Veuillez vérifier vos données et appuyez sur « Compléter » pour finaliser le "
"processus. S'il y a quelque chose que vous souhaitez modifier, cliquez sur "
"« Modifier » pour retourner sur le formulaire complété."

msgid ""
"The image shown in the list view is a square. To have your image shown fully "
"in the list view, you need to use a square image."
msgstr ""
"L'image affichée dans la liste est un carré. Pour que votre image s'affiche "
"entièrement dans la liste, vous devez utiliser une image carrée."

msgid "Complete"
msgstr "Complet"

msgid "Entries in export: ${count}"
msgstr "Entrées dans l'exportation: ${count}"

msgid "No exports available."
msgstr "Aucune exportation disponible."

msgid "Upload"
msgstr "Télécharger"

msgid "Just Uploaded"
msgstr "Mis en ligne à l'instant"

msgid "Extension"
msgstr "Extension"

msgid "Upload Date"
msgstr "Date de téléchargement"

msgid "All Files"
msgstr "Tous les fichiers"

msgid "No files uploaded yet"
msgstr "Aucun fichier téléchargé pour le moment"

msgid "All dates"
msgstr "Toutes les dates"

msgid "Unavailable"
msgstr "Indisponible"

msgid "No dates found"
msgstr "Aucune date trouvée"

msgid "You are trying to open a page for which you are not authorized."
msgstr "Vous essayez d'ouvrir une page pour laquelle vous n'êtes pas autorisé."

msgid "Please follow this link to login with a different user."
msgstr ""
"Veuillez suivre ce lien pour vous connecter en tant qu'utilisateur différent."

msgid "Please follow this link to login."
msgstr "Veuillez suivre ce lien pour vous connecter."

msgid "No forms defined yet."
msgstr "Aucun formulaire défini pour le moment."

msgid ""
"To edit the image descriptions, click on one, enter your descrption and "
"press return. To abort press escape."
msgstr ""
"Pour modifier les descriptions d'image, cliquez sur une image, saisissez "
"votre description et appuyez sur retour. Pour interrompre, appuyez sur "
"sortir."

msgid "No images uploaded yet"
msgstr "Aucune image téléchargée pour le moment"

msgid "This album does not contain any images yet."
msgstr "Cet album ne contient pas encore d'images."

msgid "No photo albums defined yet."
msgstr "Aucun album photo défini pour le moment."

msgid "Skip navigation"
msgstr "Ignorez la navigation"

msgid "Straight to ..."
msgstr "Directement à ..."

msgid "Back to the homepage"
msgstr "Retour à la page d'accueil"

msgid "Search"
msgstr "Chercher"

msgid "The form contains errors. Please check the marked fields."
msgstr ""
"Le formulaire contient des erreurs. Prière de vérifier les champs entourés."

msgid "Copied to Clipboard!"
msgstr "Copié dans le presse-papiers!"

msgid "Total"
msgstr "Total"

msgid "Healthy"
msgstr "Santé"

msgid "Errors"
msgstr "Erreurs"

msgid "Duration [s]"
msgstr "Durée [s]"

msgid "Alternatives"
msgstr "Alternatives"

msgid "Don't have an account yet?"
msgstr "Vous n'avez pas encore de compte ?"

msgid "Register now"
msgstr "Inscrivez-vous maintenant"

msgid "Forgot your password?"
msgstr "Avez-vous oublié votre mot de passe ?"

msgid "Reset password"
msgstr "Réinitialisez le mot de passe"

msgid "You are here"
msgstr "Vous êtes ici"

msgid "Privacy Protection"
msgstr "Protection des données"

msgid "About"
msgstr "Impressum"

msgid "Partner"
msgstr "Partenaire"

msgid "more…"
msgstr "plus…"

msgid "Submit"
msgstr "Envoyer"

msgid "Selected Topics"
msgstr "Sujets sélectionnés"

msgid "Drop files to upload"
msgstr "Déposez des fichiers pour télécharger"

msgid "All news"
msgstr "Toutes les nouvelles"

msgid "This site is private but can also be seen by members"
msgstr "Ce site est privé mais peut également être vu par les membres"

msgid "This site is public but requires submitting an mTAN"
msgstr "Ce site est public mais nécessite la soumission d'un mTAN"

msgid "This site is secret and requires submitting an mTAN"
msgstr "Ce site est privé et nécessite la soumission d'un mTAN"

msgid "This site is not published."
msgstr "Cette page n'est pas publiée."

msgid "This site is not public."
msgstr "Ce site n'est pas public."

msgid "This site is not public but it can be seen by members."
msgstr "Ce site n'est pas public mais il peut être vu par les membres."

msgid ""
"This site contains no lead. Leads are used for lists and search results."
msgstr ""
"Cette rubrique ne contient pas d’introduction. Il est important de saisir un "
"texte comme introduction pour faciliter la recherche et les listes."

msgid "Links"
msgstr "Liens"

msgid "Change request"
msgstr "Demande de modification"

msgid "New Entry"
msgstr "Nouvelle entrée"

msgid "Previous Page"
msgstr "Page précédente"

msgid "Next Page"
msgstr "Page suivante"

msgid ""
"Persons living outside the following zipcodes may only reserve this "
"allocation on the ${date}: ${zipcodes}"
msgstr ""
"Les personnes vivant en dehors des localités ayant les codes postaux "
"suivants ne peuvent réserver cette allocation que le ${date} : ${zipcodes}"

msgid "Quota"
msgstr "Quota"

msgid "Initiated"
msgstr "Initié"

msgid "Submitted"
msgstr "Soumis"

msgid "Withdrawn"
msgstr "Retiré"

msgid "List Preview"
msgstr "Aperçu de la liste"

msgid "Additional Information"
msgstr "Information additionnelle"

msgid "Location"
msgstr "Localisation"

msgid "Date and time"
msgstr "Date et heure"

msgid "Recurrence"
msgstr "Récurrence"

msgid "No events found."
msgstr "Aucun événement trouvé."

msgid "Past events"
msgstr "Événements passées"

msgid "Filter by date"
msgstr "Filtrer par date"

msgid "Administrator"
msgstr "Administrateur"

msgid "Administrators"
msgstr "Administrateurs"

msgid "Editors"
msgstr "Éditeurs"

msgid "Members"
msgstr "Membres"

msgid "Close (Esc)"
msgstr "Fermer (Echap)"

msgid "Share"
msgstr "Partager"

msgid "Toggle fullscreen"
msgstr "Basculer en mode plein écran"

msgid "Zoom in/out"
msgstr "Zoom avant/arrière"

msgid ""
"This space holds images from your photo-albums. To show photos add a few "
"photos to an album and mark it as available for the homepage."
msgstr ""
"Cet emplacement contient des images de vos albums de photos. Pour afficher "
"des photos, ajoutez quelques photos à un album et marquez-les comme "
"disponibles pour la page d'accueil."

msgid "Has a digital seal"
msgstr "Possède un sceau digital"

msgid "${count} page"
msgstr "${count} page"

msgid "${count} pages"
msgstr "${count} pages"

msgid "Further occurrences:"
msgstr "Autres dates:"

msgid ""
"Your request will be processed shortly. To see the state of your process "
"your may return to this page at any time. All information on this page has "
"been sent to your e-mail address."
msgstr ""
"Votre demande va être traitée sous peu. Pour suivre l'état d'avancement, "
"vous pouvez revenir sur cette page à tout moment. Toutes les informations "
"présentes sur cette page ont été envoyées à votre adresse e-mail."

msgid ""
"Your request will be processed shortly. To see the state of your process "
"your may return to this page at any time."
msgstr ""
"Votre demande sera traitée sous peu. Pour connaître l'état d'avancement du "
"traitement de votre demande, vous pouvez revenir sur cette page à tout "
"moment."

msgid "Your request has been completed."
msgstr "Votre demande a été traitée."

msgid "Privacy"
msgstr "Confidentialité"

msgid "Send me my entered data by e-mail."
msgstr "M'envoyer mes données saisies par e-mail."

msgid "Pay Online Now"
msgstr "Payer en ligne maintenant"

msgid "Credit Card Fee"
msgstr "Frais de carte de crédit"

msgid "Pay Offline later"
msgstr "Payer hors ligne plus tard"

msgid "Show more"
msgstr "Afficher plus"

msgid "at ${time}"
msgstr "à ${time}"

msgid "Object"
msgstr "Objet"

msgid "Disbursed"
msgstr "Décaissé"

msgid "Digital seal"
msgstr "Sceau électronique"

msgid "Private"
msgstr "Privé"

msgid "Will be published on:"
msgstr "Sera publié sur :"

msgid "Publication date:"
msgstr "Date de publication :"

msgid "Reset"
msgstr "Réinitialiser"

msgid "Not a publication"
msgstr "Pas une publication"

msgid "Content"
msgstr "Contenu"

msgid "1 page"
msgstr "1 page"

msgid "Contains no readable text"
msgstr "Ne contient aucun texte lisible"

msgid "1 word"
msgstr "1 mot"

msgid "${count} words"
msgstr "${count} mots"

msgid "Do you really want to delete this file?"
msgstr "Voulez-vous vraiment supprimer ce fichier ?"

msgid "Delete File"
msgstr "Supprimez le fichier"

msgid "Please provide the new name for the file"
msgstr "Veuillez fournir le nouveau nom du fichier "

msgid "Rename"
msgstr "Renommer"

msgid "Download"
msgstr "Télécharger"

msgid "Digital seal applied by ${signee} on ${date}"
msgstr "Sceau digital appliqué par ${signee} le ${date}"

msgid "Please enter your yubikey to apply a digital seal to this file"
msgstr ""
"Veuillez entrer votre yubikey pour appliquer un sceau digital à ce fichier"

msgid "Sign"
msgstr "Signer"

msgid ""
"Published documents with a digital seal can be discovered through the site-"
"search and in the list of documents with a digital seal. This action will be "
"logged and cannot be undone."
msgstr ""
"Documents publiés avec un sceau digital peuvent être trouvés grâce au moteur "
"de recherche sur le site et dans liste des documents avec un sceau digital. "
"Cette action sera enregistrée et ne pourra pas être annulée."

msgid "Without digital seal"
msgstr "Sans sceau digital"

msgid "Apply digital seal now"
msgstr "Appliquez le sceau digital maintenant"

msgid "You are not authorised to apply digital seals to documents"
msgstr ""
"Vous n'êtes pas autorisé à apposer des sceaux digitaux sur des documents"

msgid "Click to add a description"
msgstr "Cliquez pour ajouter une description"

msgid "Do you really want to delete the image?"
msgstr "Voulez-vous vraiment supprimer l'image ?"

msgid "Delete Image"
msgstr "Supprimez l'image"

msgid "${name} was provided with a digital seal on ${date}"
msgstr "${name} a été pourvu d'un sceau numérique le ${date}"

msgid "${name} is not in our database"
msgstr "${name} n'est pas dans notre base de données"

msgid "Accept"
msgstr "Accepter"

msgid "Close"
msgstr "Fermer"

msgid "Copy to clipboard"
msgstr "Copier dans le presse-papiers"

msgid "No submissions yet."
msgstr "Aucune soumission pour l'instant."

msgid "Number of participants"
msgstr "Nombre de participants"

msgid "Hello!"
msgstr "Bonjour"

msgid "Your e-mail address was just used to create an account on ${homepage}."
msgstr ""
"Votre adresse e-mail vient d'être utilisée pour créer un compte sur "
"${homepage}."

msgid "To activate your account, click confirm below:"
msgstr "Pour activer votre compte, cliquer sur confirmer ci-dessous :"

msgid "Confirm my account"
msgstr "Confirmer mon compte"

msgid ""
"If you believe this is an error, ignore this message and we'll never bother "
"you again."
msgstr ""
"Si vous pensez que c'est une erreur, ignorez ce message et nous ne vous "
"importunerons plus jamais."

msgid "Hello"
msgstr "Bonjour"

msgid ""
"You are receiving this mail because you subscribed to the following "
"newsletter:"
msgstr ""
"Vous recevez ce courriel parce que vous vous êtes abonné à la lettre "
"d'informations suivante:"

msgid "You subscribed to the following newsletter categories:"
msgstr ""
"Vous vous êtes abonné aux catégories de lettres d'information suivantes:"

msgid "Please click the following link to confirm your subscription:"
msgstr "Veuillez cliquer sur le lien suivant pour confirmer votre abonnement:"

msgid "Confirm subscription"
msgstr "Confirmer l'abonnement"

msgid "To update your subscription categories click here:"
msgstr "Pour mettre à jour vos catégories d'abonnement, cliquez ici:"

msgid "Update subscription"
msgstr "Mise à jour de l'abonnement"

msgid ""
"If you did not subscribe to this newsletter you can simply ignore this e-"
"mail."
msgstr ""
"Si vous ne vous êtes pas abonné à cette lettre d'informations, vous pouvez "
"tout simplement ignorer cet e-mail."

msgid "Click here to unsubscribe."
msgstr "Cliquer ici pour vous désabonner."

msgid ""
"You are receiving this mail because you subscribed to getting notifications "
"on new entries in the following directory:"
msgstr ""
"Vous recevez ce courriel parce que vous vous êtes abonné à recevoir des "
"notifications sur les nouvelles entrées dans le répertoire suivant:"

msgid ""
"If you did not subscribe to this notifications you can simply ignore this e-"
"mail."
msgstr ""
"Si vous ne vous êtes pas abonné à ces notifications, vous pouvez tout "
"simplement ignorer cet e-mail."

msgid "Good morning,"
msgstr "Bonjour,"

msgid "The following reservations are scheduled for today."
msgstr "Les réservations suivantes sont programmées pour aujourd'hui."

msgid "No reservations today."
msgstr "Aucune réservation aujourd'hui."

msgid "Have a great day!"
msgstr "Passez une bonne journée!"

msgid ""
"This is the daily reservation overview for ${organisation}. If you no longer "
"want to receive this e-mail please contact an administrator so they can "
"remove you from the recipients list."
msgstr ""
"Voici l'aperçu quotidien sur les réservations pour ${organisation}. Si vous "
"ne souhaitez plus recevoir ce courriel, veuillez contacter un administrateur "
"pour qu'il vous enlève de la liste des destinataires."

msgid "This is what happend on the ${org} website yesterday:"
msgstr "Voici ce qui s'est passé aujourd'hui sur le site web de ${org} :"

msgid "This is what happend on the ${org} website over the weekend:"
msgstr "Voici ce qui s'est passé ce week-end sur le site web de ${org} :"

msgid "tickets were opened."
msgstr "tickets ouverts."

msgid "ticket was opened."
msgstr "ticket ouvert."

msgid "tickets were accepted."
msgstr "tickets acceptés."

msgid "ticket was accepted."
msgstr "ticket accepté."

msgid "tickets were closed."
msgstr "tickets fermés."

msgid "ticket was closed."
msgstr "ticket fermé."

#. Default: open
#. Used in sentence: "There are currently ${currently_open} tickets ${open_n}
#. and"
msgid "open_n"
msgstr "ouverts"

#. Canonical text for ${open_n} is: "open"
msgid "There are currently ${currently_open} tickets ${open_n} and"
msgstr "Il y a actuellement ${currently_open} tickets ${open_n} et"

#. Default: open
#. Used in sentence: "There is currently 1 ticket ${open_1} and"
msgid "open_1"
msgstr "ouvert"

#. Canonical text for ${open_1} is: "open"
msgid "There is currently 1 ticket ${open_1} and"
msgstr "Il y a actuellement 1 ticket ${open_1} et"

#. Default: pending
#. Used in sentence: "tickets are ${pending_n}."
msgid "pending_n"
msgstr "attente"

#. Canonical text for ${pending_n} is: "pending"
msgid "tickets are ${pending_n}."
msgstr "tickets en ${pending_n}."

#. Default: pending
#. Used in sentence: "1 ticket is ${pending_1}."
msgid "pending_1"
msgstr "attente"

#. Canonical text for ${pending_1} is: "pending"
msgid "1 ticket is ${pending_1}."
msgstr "1 tickets en ${pending_1}."

msgid "Have a great week!"
msgstr "Bonne semaine !"

msgid ""
"This is the daily OneGov Cloud status e-mail. If you don't want to receive "
"this e-mail you may deactivate it by clicking on"
msgstr ""
"Ceci est le courriel quotidien de situation de OneGov Cloud. Si vous ne "
"souhaitez pas recevoir ce courriel, vous pouvez le désactiver en cliquant sur"

msgid ""
"Or you can receive it less frequently by changing the settings in your user "
"profile."
msgstr ""
"Vous pouvez également le recevoir moins fréquemment en modifiant les "
"paramètres de votre profil d'utilisateur."

msgid "Your directory submission has been adopted:"
msgstr "Votre proposition de répertoire a été adoptée :"

msgid "Check request status"
msgstr "Vérifier l'état de la demande"

msgid "Your change request has been applied:"
msgstr "Votre demande de modification a été effectuée :"

msgid "Your directory submission has unfortunately been rejected:"
msgstr "Votre proposition de répertoire a malheureusement été rejetée:"

msgid "The rejection of your directory application has been withdrawn:"
msgstr "Le refus de votre inscription à l'annuaire a été retiré:"

msgid "Your event has been accepted:"
msgstr "Votre événement a été accepté :"

msgid "Your event has unfortunately been rejected:"
msgstr "Votre événement a malheureusement été rejeté :"

msgid "New note in Ticket ${link}"
msgstr "Nouvelle note dans le billet ${link}"

msgid "${author} wrote"
msgstr "${author} a écrit"

msgid ""
"This is the notification for notes on reservations for ${request.app.org."
"title}. If you no longer want to receive this e-mail please contact an "
"administrator so they can remove you from the recipients list."
msgstr ""
"Il s'agit de la notification de notes sur les réservations pour ${request."
"app.org.title}. Si vous ne souhaitez plus recevoir cet e-mail, veuillez "
"contacter un administrateur afin qu'il puisse vous retirer de la liste des "
"destinataires."

msgid "This is what happend on the ${org} website over the past month:"
msgstr ""
"Voici ce qui s'est passé la semaine dernière sur le site web de ${org} :"

msgid ""
"This is the monthly OneGov Cloud status e-mail. If you don't want to receive "
"this e-mail you may deactivate it by clicking on"
msgstr ""
"Ceci est le courriel mensuel de situation de OneGov Cloud. Si vous ne "
"souhaitez pas recevoir ce courriel, vous pouvez le désactiver en cliquant sur"

msgid "Or by changing the settings in your user profile."
msgstr "Ou en changeant les réglages dans votre profil d'utilisateur."

msgid "A new entry has been added to the \"${directory}\" directory:"
msgstr "Une nouvelle entrée a été ajoutée au répertoire \"${directory}\" :"

msgid "Do you no longer wish to receive these notifications?"
msgstr "Ne souhaitez-vous plus recevoir ces notifications ?"

msgid "The following reservations have been accepted:"
msgstr "Les réservations suivantes ont été acceptées :"

msgid ""
"This is the notification for reservations for ${request.app.org.title}. If "
"you no longer want to receive this e-mail please contact an administrator so "
"they can remove you from the recipients list."
msgstr ""
"Ceci est la notification pour les réservations pour ${request.app.org."
"title}. Si vous ne souhaitez plus recevoir cet e-mail, veuillez contacter un "
"administrateur afin qu'il puisse vous supprimer de la liste des "
"destinataires."

msgid "An administrator just created a new account on ${org} for you."
msgstr ""
"Un administrateur vient de créer un nouveau compte sur ${org} pour vous."

msgid "Your username is ${email}."
msgstr "Votre nom d'utilisateur est ${email}."

msgid "Click on the following link to set your account password:"
msgstr ""
"Cliquer sur le lien suivant pour définir le mot de passe de votre compte :"

msgid "Set Account Password"
msgstr "Définir le mot de passe du compte"

msgid ""
"If the password link has expired, you can also request a new password here:"
msgstr ""
"Si le lien pour le mot de passe a expiré, vous pouvez également demander un "
"nouveau mot de passe ici :"

msgid "To use your account you need the Yubikey with the serial ${number}"
msgstr ""
"Pour utiliser votre compte, vous aurez besoin de la Yubikey avec le numéro "
"de série ${number}"

msgid ""
"You are receiving this e-mail because you signed up for the ${org} "
"newsletter."
msgstr ""
"Vous recevez ce courriel parce que vous vous êtes abonné à la lettre "
"d'informations de ${org}."

msgid "Click here to view web version."
msgstr "Cliquer ici pour voir la version internet."

msgid "You no longer wish to receive the newsletter?"
msgstr "Vous ne souhaitez plus recevoir la lettre d'informations ?"

msgid ""
"The user with the address ${address} just unsubscribed from the newsletter "
"subscriber list."
msgstr ""
"L'utilisateur dont l'adresse est ${address} vient de se désinscrire de la "
"liste des abonnés à la lettre d'information."

msgid "Click the following link to set a new password:"
msgstr "Cliquer sur le lien suivant pour définir un nouveau mot de passe :"

msgid "If you don't want to change your password, you can ignore this email."
msgstr ""
"Si vous ne souhaitez pas changer de mot de passe, vous pouvez ignorer cet e-"
"mail."

msgid "Your request has received a payment."
msgstr "Votre demande a reçu un paiement."

msgid "Your request was marked as unpaid."
msgstr "Votre demande a été marquée comme non payée."

msgid ""
"Your request's payment has been refunded. Note that it might take a few days "
"until your refunded amount is shown on your credit card bill."
msgstr ""
"Le paiement de votre demande a été remboursé. Notez qu'il peut se passer "
"quelques jours avant que le montant du remboursement ne figure sur votre "
"relevé de carte de crédit."

msgid "Amount:"
msgstr "Montant :"

msgid "Your registration for \"${title}\" has been confirmed."
msgstr "Votre inscription pour \"${title}\" a été confirmée."

msgid "Your registration for \"${title}\" has been denied."
msgstr "Votre inscription pour \"${title}\" a été refusée."

msgid "Your registration for \"${title}\" has been cancelled."
msgstr "Votre inscription pour \"${title}\" a été confirmée."

msgid "Registration"
msgstr "Inscription "

msgid "The ticket number is"
msgstr "Le numéro du ticket est"

msgid "The following reservations have been rejected:"
msgstr "Les réservations suivantes ont été rejetées :"

msgid ""
"This is a notification for the rejected reservations for ${organisation}. If "
"you no longer wish to receive these notifications, please contact an "
"administrator so they can remove you from the recipients list."
msgstr ""
"Il s'agit d'une notification concernant les réservations rejetées pour "
"${organisation}. Si vous ne souhaitez plus recevoir ces notifications, "
"veuillez contacter un administrateur afin qu'il vous retire de la liste des "
"destinataires."

msgid "The following reservations have unfortunately been cancelled:"
msgstr "Les réservations suivantes ont malheureusement été annulées :"

msgid "You have a new ticket"
msgstr "Vous avez un nouveau ticket"

msgid "A message has been sent regarding ${ref}:"
msgstr "Un message a été envoyé à propos de ${ref} :"

#. Canonical text for ${link} is: "visit the request status page"
#. Canonical text for ${link} is: "visit the request page"
msgid "Please ${link} to reply."
msgstr "Veuillez vous rendre sur ${link} pour répondre."

#. Used in sentence: "Please ${link} to reply."
msgid "visit the request status page"
msgstr "visitez la page de statut de la demande"

#. Used in sentence: "Please ${link} to reply."
msgid "visit the request page"
msgstr "visitez la page de la demande"

msgid "Your request has been closed."
msgstr "Votre demande a été complétée."

msgid "Your requests's timeline has been archived for future reference:"
msgstr ""
"L'historique de votre demande a été archivé pour des références futures :"

msgid "Request Timeline"
msgstr "Historique de la demande"

msgid "Thank you for your request."
msgstr "Merci pour votre requête."

msgid "Your request has been registered with the following reference:"
msgstr "Votre demande a été enregistrée avec la référence suivante :"

msgid ""
"We will send another e-mail once your ticket has been completed. In the "
"meantime you can check the status of your ticket at any time:"
msgstr ""
"Nous vous enverrons un autre e-mail dès que votre demande aura été traité. "
"Entre-temps, vous pouvez aller voir l'état de votre demande à tout moment :"

msgid "The following ticket has just been opened:"
msgstr "Le ticket suivant vient d'être ouvert:"

msgid "View the ticket"
msgstr "Voir le billet"

msgid "Your request has been reopened"
msgstr "Votre demande a été ré-ouverte"

msgid ""
"Your chat has been turned into a ticket. We will take care of your request "
"and get back to you as soon as new information is available."
msgstr ""
"Votre chat a été transformé en ticket. Nous nous occuperons de votre demande "
"et reviendrons vers vous dès que de nouvelles informations seront "
"disponibles."

msgid "Below you can see your chat conversation:"
msgstr "Ci-dessous, vous pouvez voir votre conversation de chat:"

msgid "This is what happend on the ${org} website over the past week:"
msgstr "Voici ce qui s'est passé le mois dernier sur le site web de ${org} :"

msgid ""
"This is the weekly OneGov Cloud status e-mail. If you don't want to receive "
"this e-mail you may deactivate it by clicking on"
msgstr ""
"Ceci est le courriel hebdomadaire de situation de OneGov Cloud. Si vous ne "
"souhaitez pas recevoir ce courriel, vous pouvez le désactiver en cliquant sur"

msgid "Directory entry adopted."
msgstr "L'entrée de répertoire a été adoptée."

msgid "Change request applied."
msgstr "Demande de modification effectuée."

msgid "Directory entry rejected."
msgstr "L'entrée de répertoire a été rejetée."

msgid "Directory change rejected."
msgstr "Changement de répertoire rejeté."

msgid "Entry rejection withdrawn."
msgstr "Retrait du rejet de l'entrée."

msgid "Change rejection withdrawn."
msgstr "Rejet du changement retiré."

msgid "Event edited."
msgstr "Événement édité"

#. Canonical text for ${event} is: "Event"
msgid "${event} published."
msgstr "${event} publié."

msgid "Event deleted."
msgstr "Événement effacé."

msgid "Event withdrawn."
msgstr "Événement retiré."

msgid "File signed."
msgstr "Fichier signé."

msgid "File with digital seal removed."
msgstr "Fichier avec cachet numérique supprimé."

msgid "${amount} marked as paid."
msgstr "${amount} marqué comme payé."

msgid "${amount} marked as unpaid."
msgstr "${amount} marqué comme non payé."

msgid "${amount} captured."
msgstr "${amount} capturé."

msgid "${amount} refunded."
msgstr "${amount} remboursé."

msgid "1 reservation accepted."
msgstr "1 réservation acceptée."

msgid "${count} reservations accepted."
msgstr "${count} réservations acceptées."

msgid "1 reservation rejected."
msgstr "1 réservation rejetée."

msgid "${count} reservations rejected."
msgstr "${count} réservations rejetées."

msgid "Registration confirmed."
msgstr "Inscription confirmée."

msgid "Registration denied."
msgstr "Inscription refusée."

msgid "Registration cancelled."
msgstr "Inscription annulée"

msgid "Ticket opened."
msgstr "Ticket ouvert."

msgid "Ticket accepted."
msgstr "Ticket accepté."

msgid "Ticket closed."
msgstr "Ticket fermé."

msgid "Ticket reopened."
msgstr "Ticket ré-ouvert."

msgid "Ticket assigned"
msgstr "Ticket attribué"

msgid "Ticket e-mails disabled."
msgstr "E-mails de tickets désactivés."

msgid "Ticket e-mails enabled."
msgstr "E-mails de tickets activés."

msgid "Payment amount changed."
msgstr "Modification du montant du paiement"

msgid "Ticket archived."
msgstr "Ticket a été archivé"

msgid "Ticket recovered from archive."
msgstr "Ticket récupéré dans les archives"

msgid "Warning secret content"
msgstr "Avertissement contenu secret"

msgid ""
"You selected 'secret' content for your newsletter. Secret content will not "
"be visible unless you enable it in"
msgstr ""
"Vous avez sélectionné un contenu 'secret' pour votre newsletter. Le contenu "
"secret ne sera pas visible à moins que vous ne l'activiez dans les"

msgid "newsletter settings"
msgstr "paramètres de la newsletter"

msgid "Warning private content"
msgstr "Attention contenu privé"

msgid ""
"You selected 'private' content for your newsletter. Private content cannot "
"be part of a newsletter."
msgstr ""
"Vous avez sélectionné un contenu 'privé' pour votre newsletter. Le contenu "
"privé ne peut pas faire partie d'une newsletter."

msgid ""
"The newsletter is disabled. You can only see this page because you are "
"logged in."
msgstr ""
"La newsletter est désactivée. Vous ne pouvez voir cette page que parce que "
"vous êtes connecté."

msgid "There are currently ${count} recipients registered."
msgstr "Il y a actuellement ${count} destinataires enregistrés."

msgid "To update your subscription, please use this ${Link}"
msgstr "Pour mettre à jour votre abonnement, veuillez utiliser ce ${Link}"

msgid "Archive"
msgstr "Archiver"

msgid "No newsletters yet."
msgstr "Pas encore de lettre d'informations."

msgid "Not yet sent."
msgstr "Pas encore envoyé."

msgid ""
"The user ${username} was created successfully. Please write down the user's "
"password, as it won't be shown to you again:"
msgstr ""
"Création de l'utilisateur ${username} réussie. Veuillez conserver ce mot de "
"passe d'utilisateur, car il ne vous sera plus montré à nouveau : "

msgid "Password:"
msgstr "Mot de passe :"

msgid ""
"The user ${username} was created successfully. An e-mail has been sent to "
"the user with login instructions."
msgstr ""
"Création de l'utilisateur ${username} réussie. Un e-mail a été envoyé à "
"l'utilisateur avec les instructions de connexion."

msgid "Back to usermanagement"
msgstr "Retour à la gestion des utilisateurs"

msgid ""
"Sorry, the page you are looking for could not be found. Try checking the URL "
"for errors or use the search box on the top."
msgstr ""
"Désolé, la page que vous cherchez n'a pu être trouvée. Essayez de vérifier "
"qu'il n'y a pas d'erreurs dans l'URL ou utilisez la fenêtre de recherche "
"située en haut."

msgid "Back"
msgstr "Retour"

msgid "Link to organizers page"
msgstr "Lien vers la page de l'organisateur"

msgid "Link to registration"
msgstr "Lien vers l'inscription"

msgid "Export this event"
msgstr "Exporter cet événement"

msgid "Export all occurrences of this event"
msgstr "Exporter toutes les occurrences de cet événement"

msgid "All occurrences of this event"
msgstr "Toutes les occurrences de cet événement"

msgid "Origin"
msgstr "Origine"

msgid "This is an imported event"
msgstr "Il s'agit d'un événement importé"

msgid "Search in Events"
msgstr "Rechercher dans les événements"

msgid "Tag"
msgstr "Étiquette"

msgid "Export these events"
msgstr "Exporter ces événements"

msgid "Submit your own event"
msgstr "Soumettez votre propre événement"

msgid "No payment providers defined."
msgstr "Aucun fournisseur de paiement n'a été défini."

msgid "Connected:"
msgstr "Connecté :"

msgid "Default:"
msgstr "Défaut :"

msgid "Enabled:"
msgstr "Activé :"

msgid "Fee:"
msgstr "Tarif :"

msgid "No payments yet."
msgstr "Pas de paiements pour le moment."

msgid ""
"The following requests have been submitted. To see the state of process you "
"may return to the invidual request's page at any time. All information on "
"this page has been sent to your e-mail address."
msgstr ""
"Les demandes suivantes ont été soumises. Pour voir l'état du processus, vous "
"pouvez revenir à tout moment sur la page de la demande individuelle. Toutes "
"les informations sur cette page ont été envoyées à votre adresse e-mail."

msgid "Request Reference"
msgstr "Référence"

msgid "No people added yet."
msgstr "Aucune personne n'a encore été ajoutée."

msgid "No people found for current filter selection."
msgstr "Aucune personne n'a été trouvée pour la sélection de filtre actuelle."

msgid "Select organisation"
msgstr "Sélectionner une organisation"

msgid "Select sub organisation"
msgstr "Sélectionner une sous-organisation"

msgid "Export a vCard of this person"
msgstr "Exporter une vCard de cette personne"

msgid "No publications"
msgstr "Aucune publication"

msgid "Years"
msgstr "Années"

msgid ""
"You can search through the content of all listed files by using the search "
"on the top right."
msgstr ""
"Vous pouvez chercher dans le contenu de tous les fichiers répertoriés en "
"utilisant la recherche en haut à droite."

msgid ""
"All files have a digital seal. The digital seal of a downloaded file can be "
"viewed in Adobe Acrobat Reader or by dragging an already downloaded file "
"into the field below:"
msgstr ""
"Tous les fichiers ont un sceau digital. Le sceau digital d'un fichier "
"téléchargé peut être visualisée dans Adobe Acrobat Reader ou en faisant "
"glisser un fichier déjà téléchargé dans le champ ci-dessous :"

msgid "Drop files to verify them"
msgstr "Déposez les fichiers pour les vérifier"

msgid "No subscribers yet"
msgstr "Pas encore d'abonnés"

msgid ""
"This recipient has delivery failures, including hard bounces, invalid email "
"addresses, spam complaints, manual deactivations, or being blocked. We "
"recommend unsubscribing it from the list."
msgstr ""
"Ce destinataire a des échecs de livraison, y compris des rebonds, des "
"adresses e-mail invalides, des plaintes pour spam, des désactivations "
"manuelles, ou est bloqué. Nous recommandons de le désinscrire de la liste."

msgid "submitted"
msgstr "soumis"

msgid "No dates found, please select dates in the calendar first"
msgstr "Aucune date trouvée, sélectionnez les dates dans le calendrier d'abord"

msgid "Go to calendar"
msgstr "Aller au calendrier"

msgid ""
"The following link can be used to subscribe to the reservations of this "
"calendar. It can be used by anyone that knows the link in multiple calendar "
"applications."
msgstr ""
"Le lien suivant peut être utilisé pour souscrire aux réservations de ce "
"calendrier. Il peut être utilisé par toute personne qui connaît le lien dans "
"plusieurs applications de calendrier."

msgid ""
"Note that we have no control over how often calendar applications update the "
"calendars they are subscribed to (if they update at all). Therefore the "
"information shown in the calendar may be wrong or out of date. Use it at "
"your own risk."
msgstr ""
"Notez que nous n'avons aucun contrôle sur la fréquence à laquelle les "
"applications de calendrier mettent à jour les calendriers auxquels elles "
"sont abonnées (si elles le font). Par conséquent, les informations affichées "
"dans le calendrier peuvent être incorrectes ou obsolètes. Utilisez-le à vos "
"risques et périls."

msgid "Reservations must be made at least one day in advance."
msgstr ""
"Les réservations doivent être effectuées au moins une journée à l'avance."

msgid "Reservations must be made at least one hour in advance."
msgstr ""
"Les réservations doivent être effectuées au moins une heure à l'avance."

msgid "Reservations must be made at least ${n} days in advance."
msgstr ""
"Les réservations doivent être effectuées au moins ${n} jours à l'avance."

msgid "Reservations must be made at least ${n} hours in advance."
msgstr ""
"Les réservations doivent être effectuées au moins ${n} heures à l'avance."

msgid "Select a free time span in the calendar below to create an allocation."
msgstr ""
"Sélectionnez un intervalle de temps libre dans le calendrier ci-dessous pour "
"créer une allocation."

msgid "Removes all unreserved allocations between the start and end date."
msgstr ""
"Supprime toutes les allocation non réservées entre la date de début et de "
"fin."

msgid "Reservation is pending approval"
msgstr "La réservation est en attente d'approbation"

msgid "(${num_pending} pending approval)"
msgstr "(${num_pending} en attente d'approbation)"

msgid "Utilised"
msgstr "Utilisé"

msgid "No recipients defined yet."
msgstr "Aucun destinataire défini pour le moment."

msgid ""
"Receives notifications for reservations of the day on the following days:"
msgstr ""
"Reçoit des notifications pour les réservations du jour les jours suivants:"

msgid "Receives notifications for internal notes on reservations."
msgstr "Reçoit des notifications pour les notes internes sur les réservations."

msgid "Receives notifications for rejected reservations."
msgstr "Reçoit des notifications pour les réservations rejetées."

msgid "Receives notifications for new reservations."
msgstr "Recevoir des notifications pour les nouvelles réservations."

msgid "Notifications for following Resources"
msgstr "Notifications pour les ressources suivantes"

msgid "No reservation resources defined yet."
msgstr "Aucune ressource de réservation n'est encore définie."

msgid ""
"Searching is currently unavailable due to technical difficulties. Please "
"excuse the inconvenience and try again later."
msgstr ""
"La recherche est actuellement indisponible en raison de difficultés "
"techniques. Veuillez excuser le dérangement et réessayer plus tard."

msgid "Your search returned no results."
msgstr "Votre recherche n'a donné aucun résultat."

msgid "Select the images that should be shown inside this album."
msgstr "Sélectionnez les images qui devraient être affichées dans cet album."

msgid "Confirm selection"
msgstr "Confirmer la sélection"

msgid "This newsletter has not been sent yet."
msgstr "Ce bulletin d'information n'a pas encore été envoyé."

msgid "First sent ${time_ago}."
msgstr " Envoyé pour la première fois ${time_ago}."

msgid "This newsletter was sent to ${n} subscribers."
msgstr "Ce bulletin d'information a été envoyé à ${n} abonnés."

msgid "All subscribers have already received this newsletter."
msgstr "Tous les abonnés ont déjà reçu ce bulletin d'information."

msgid "The newsletter is scheduled to be sent on ${time}"
msgstr "La newsletter est programmée pour être envoyée le ${time}"

msgid ""
"Check the email text. You can use the full news text instead of the leading "
"if you want. You will find this setting in the edit menu of the news item."
msgstr ""
"Vérifiez le texte du courriel. Vous pouvez utiliser le texte complet de la "
"nouvelle au lieu de l'entête si vous le souhaitez. Vous trouverez ce "
"paramètre dans le menu d'édition de la nouvelle."

msgid "Delivery"
msgstr "Envoi"

msgid "The newsletter was already sent to the following addresses:"
msgstr "Le bulletin d'information a déjà été envoyé aux adresses suivantes :"

msgid ""
"A signup link allows anyone to sign up with a specific role. Those signups "
"are limited by time and count but they still present a security risk. Be "
"sure to only share this link with people you trust."
msgstr ""
"Un lien d'inscription permet à quiconque de s'inscrire avec un rôle "
"spécifique. Ces inscriptions sont limitées dans le temps et par le compte, "
"mais elles présentent toujours un risque pour la sécurité. Assurez-vous de "
"ne partager ce lien qu'avec des personnes en qui vous avez confiance."

msgid ""
"Your signup link has been created as follows. Please copy it before "
"continuing, it won't be shown to you again:"
msgstr ""
"Votre lien d'inscription a été créé comme suit. Copiez-le avant de "
"continuer, il ne vous sera pas montré à nouveau :"

msgid ""
"Sort the items using drag and drop. The new positions are automatically "
"saved directly after moving."
msgstr ""
"Triez les éléments par glisser-déposer. Les nouvelles positions sont "
"automatiquement enregistrées directement après le déplacement."

msgid "Back to page"
msgstr "Retour à la page"

msgid "Fields"
msgstr "Champs"

msgid ""
"Thank you for filling out this survey. If there's anything you'd like to "
"change, click on the \"Edit\"-Button below."
msgstr ""
"Merci d'avoir rempli ce sondage. Si vous souhaitez apporter des "
"modifications, cliquez sur le bouton \"Modifier\" ci-dessous."

msgid "No surveys defined yet."
msgstr "Aucun sondage n'est encore défini."

msgid "No activities yet."
msgstr "Aucune activité pour le moment."

msgid "Ticket updates by e-mail"
msgstr "Mises à jour de tickets par e-mail"

msgid "Disable E-Mails"
msgstr "Désactiver les e-mails"

msgid ""
"No ticket updates via e-mail. An e-mail is still sent when a ticket is "
"assigned."
msgstr ""
"Aucune mise à jour de tickets par e-mail. Un e-mail continue d'être envoyé "
"lorsqu'un ticket est attribué."

msgid "Enable E-Mails"
msgstr "Activer les e-mails"

msgid "E-Mails can not be sent for tickets of imported events"
msgstr ""
"E-Mails ne peuvent pas être envoyés pour les tickets d'événements importés"

msgid "Send Message"
msgstr "Envoyer le message"

msgid "Messages cannot be sent when the ticket is closed"
msgstr "Les messages ne peuvent pas être envoyés lorsque le ticket est fermé"

msgid "Please reopen the ticket to send a message"
msgstr "Veuillez rouvrir le ticket pour envoyer un message."

msgid "Messages cannot be sent for imported events"
msgstr ""
"Messages ne peuvent pas être envoyés pour les tickets d'événements importés"

msgid "${count} received"
msgstr "${count} reçu(s)"

msgid "${count} sent"
msgstr "${count} envoyé(s)"

msgid "${count} note"
msgstr "${count} note"

msgid "${count} notes"
msgstr "${count} notes"

msgid ""
"You are editing a note created by someone else. By saving your changes you "
"will become the author of the whole note."
msgstr ""
"Vous modifiez une note créée par quelqu'un d'autre. En enregistrant vos "
"modifications, vous deviendrez l'auteur de l'intégralité de la note."

msgid ""
"Notes are private and only shown to logged-in members. URLs and e-mail "
"addresses are turned into links."
msgstr ""
"Les notes sont privées et ne s'affichent que pour les membres connectés. "
"Vous pouvez utiliser des liens/des adresses e-mail qui sont transformées en "
"liens cliquables."

msgid "Would you like to make corrections to the event?"
msgstr "Vous souhaitez apporter des corrections à l'événement ?"

msgid "Edit this event."
msgstr "Modifiez cet événement."

msgid "Forgot something or have a special request?"
msgstr "Vous avez oublié quelque chose ou avez une demande spéciale?"

msgid "Add a message to the ticket."
msgstr "Ajoutez un message a la demande."

msgid "New messages have been disabled because the ticket has been closed."
msgstr "Les nouveaux messages ont été désactivés car le ticket a été fermé."

msgid ""
"Enable notifications about new tickets. Only works when being logged in and "
"having the browser with the site open."
msgstr ""
"Activez les notifications sur les nouveaux tickets. Ne fonctionne que "
"lorsque l'on est connecté et que le navigateur avec le site est ouvert."

msgid "Archive all selected tickets?"
msgstr "Archiver tous les billets sélectionnés?"

msgid "Do archive"
msgstr "Archiver"

msgid "Archive selected"
msgstr "Archiver la sélection"

msgid ""
"You've reached this site because you are logged in. Visitors are "
"automatically redirected to the following link:"
msgstr ""
"Vous avez accédé à ce site parce que vous êtes connecté. Les visiteurs sont "
"automatiquement redirigés vers le lien suivant :"

msgid ""
"You are not automatically redirected so you have a chance to edit or delete "
"this link."
msgstr ""
"Vous n'êtes pas automatiquement redirigé afin que vous puissiez modifier ou "
"supprimer ce lien."

msgid "You have been successfully unsubscribed from all regular emails."
msgstr "Vous vous êtes bien désinscrit(e) de tous les e-mails normaux."

msgid "local"
msgstr "local"

msgid "No links found."
msgstr "Aucun lien trouvé."

msgid "Select an item to view it"
msgstr "Sélectionnez un élément pour le visualiser"

msgid "mTAN"
msgstr "mTAN"

msgid "Identicon"
msgstr "Identicon"

msgid "Not a valid color."
msgstr "Couleur non valide."

msgid "Not a valid choice"
msgstr "Choix invalide"

msgid "Admins"
msgstr "Admins"

#, python-format
msgid ""
"You can only reserve this allocation before ${date} if you live in the "
"following zipcodes: ${zipcodes}"
msgstr ""
"Vous ne pouvez réserver cette allocation avant le ${date} que si vous vivez "
"dans les localités ayant les codes postaux suivants : ${zipcodes}"

#, python-format
msgid "${percent}% Available"
msgstr "${percent}% disponible"

msgid "Available"
msgstr "Disponible"

#, python-format
msgid "${num} Available"
msgstr "${num} disponible"

msgid ""
"This allocation can't be deleted because there are existing reservations "
"associated with it."
msgstr ""
"Cette allocation ne peut pas être supprimée car il existe des réservations "
"existantes qui y sont associées."

msgid ""
"To delete this allocation, all existing reservations need to be cancelled "
"first."
msgstr ""
"Pour supprimer cette allocation, toutes les réservations existantes doivent "
"être annulées en premier."

msgid "A conflicting allocation exists for the requested time period."
msgstr "Une allocation contradictoire existe pour la période demandée."

msgid "A conflicting reservation exists for the requested time period."
msgstr "Une réservation contradictoire existe pour la période demandée."

msgid "An existing reservation would be affected by the requested change."
msgstr ""
"Une réservation existante serait affectée par la modification demandée."

msgid "A pending reservation would be affected by the requested change."
msgstr ""
"Une réservation en attente serait affectée par la modification demandée."

msgid "The requested period is no longer available."
msgstr "La période demandée n'est plus disponible."

msgid "No reservable slot found."
msgstr "Aucun créneau réservable disponible."

msgid "Reservations can't be made for more than 24 hours at a time."
msgstr "Les réservations ne peuvent être effectuées plus de 24 h à l'avance."

msgid "The given reservation paramters are invalid."
msgstr "Les paramètres de réservation donnés ne sont pas valides."

msgid "The given reservation token is invalid."
msgstr "Le jeton de réservation donné n'est pas valide."

msgid "The requested number of reservations is higher than allowed."
msgstr "Le nombre de réservations requis est supérieur à celui autorisé."

msgid "The requested quota is invalid (must be at least one)."
msgstr "Le quota requis est invalide (doit être au minimum un)."

msgid "The allocation does not have enough free spots."
msgstr "L'allocation ne dispose pas de suffisamment de places disponibles."

msgid "The resulting allocation would be invalid."
msgstr "L'allocation résultante ne serait pas valide."

msgid "No reservations to confirm."
msgstr "Aucune réservation pour confirmer."

msgid "The given timerange is longer than the existing allocation."
msgstr "L'intervalle de temps donné est plus long que l'allocation existante."

msgid "Reservation too short. A reservation must last at least 5 minutes."
msgstr ""
"Réservation trop courte. Une réservation doit durer au moins cinq minutes."

msgid "Stop"
msgstr "Arrêter"

#, python-format
msgid "Do you really want to stop \"${title}\"?"
msgstr "Voulez-vous vraiment arrêter \"${title}\" ?"

msgid "The rule will be removed without affecting existing allocations."
msgstr "La règle sera supprimée sans affecter les allocations existantes."

msgid "Stop rule"
msgstr "Arrêter la règle"

msgid ""
"All allocations created by the rule will be removed, if they haven't been "
"reserved yet."
msgstr ""
"Toutes les allocations créées par la règle seront supprimées si elles n'ont "
"pas encore été réservées."

msgid "Delete rule"
msgstr "Supprimer la règle"

msgid "No allocations to add"
msgstr "Aucune allocation à ajouter"

#, python-format
msgid "Successfully added ${n} allocations"
msgstr "${n} dotations ajoutées avec succès"

msgid "New allocation"
msgstr "Nouvelle allocation"

msgid "Your changes were saved"
msgstr "Vos modifications ont été enregistrées"

#, python-format
msgid "New rule active, ${n} allocations created"
msgstr "Nouvelle règle active, ${n} allocations créées"

msgid "New Rule"
msgstr "Nouvelle règle"

msgid ""
"Rules ensure that the allocations between start/end exist and that they are "
"extended beyond those dates at the given intervals. "
msgstr ""
"Les règles garantissent que les allocations entre le début et la fin "
"existent et qu'elles sont prolongées au-delà de ces dates à des intervalles "
"donnés."

#, python-format
msgid ""
"Rule updated. ${deleted} allocations removed, ${created} new allocations "
"created."
msgstr ""
"La règle a été mise à jour. ${deleted} allocations supprimées, ${created} "
"nouvelles allocations créées."

msgid "Rule not found"
msgstr "Règle non trouvée"

msgid "Edit Rule"
msgstr "Modifier la règle"

msgid "The rule was stopped"
msgstr "La règle a été arrêtée"

#, python-format
msgid "The rule was deleted, along with ${n} allocations"
msgstr "La règle a été supprimée, avec les allocations ${n}"

msgid "Topics A-Z"
msgstr "Sujets de A à Z"

msgid "Your userprofile is incomplete. Please update it before you continue."
msgstr ""
"Votre profil utilisateur est incomplet. Veuillez le mettre à jour avant de "
"continuer."

msgid "You have been logged in."
msgstr "Vous avez été connecté."

msgid "Wrong e-mail address, password or yubikey."
msgstr "Courrier électronique erroné, mot de passe ou Yubikey."

#, python-format
msgid "Login to ${org}"
msgstr "Se connecter à ${org}"

msgid "A user with this address already exists"
msgstr "Un utilisateur avec cette adresse existe déjà"

msgid "This signup link has expired"
msgstr "Ce lien d'inscription a expiré"

#, python-format
msgid "Your ${org} Registration"
msgstr "Votre inscription sur ${org}"

msgid ""
"Thank you for registering. Please follow the instructions on the activiation "
"e-mail sent to you. Please check your spam folder if you have not received "
"the email."
msgstr ""
"Merci de votre inscription. Suivez les instructions sur l'e-mail "
"d'activation qui vous a été envoyé. Si vous n'avez pas reçu cet e-mail, "
"veuillez vérifier votre dossier spam."

msgid "Account Registration"
msgstr "Enregistrement du compte"

msgid "Unknown user"
msgstr "Utilisateur inconnu"

msgid "Invalid activation token"
msgstr "Jeton d'activation non valide"

msgid "Your account has already been activated."
msgstr "Votre compte a déjà été activé."

msgid ""
"Your account has been activated. You may now log in with your credentials"
msgstr ""
"Votre compte a été activé. Vous pouvez maintenant vous connecter avec vos "
"informations d'identification."

msgid "You have been logged out."
msgstr "Vous avez été déconnecté."

msgid "Password reset"
msgstr "Réinitialisation de mot de passe"

#, python-format
msgid ""
"A password reset link has been sent to ${email}, provided an active account "
"exists for this email address."
msgstr ""
"Un lien de réinitialisation de mot de passe a été envoyé à ${number}, pour "
"peu qu'un compte actif existe pour cette adresse e-mail."

msgid "Password changed."
msgstr "Mot de passe modifié."

msgid "Wrong username or password reset link not valid any more."
msgstr ""
"Mauvais nom d'utilisateur ou lien de réinitialisation de mot de passe plus "
"valide."

msgid "Failed to continue login, please ensure cookies are allowed."
msgstr ""
"Échec de la poursuite de la connexion, veuillez vous assurer que les cookies "
"sont autorisés."

msgid "Invalid or expired mTAN provided."
msgstr "mTAN fourni non valide ou expiré."

msgid "Request mTAN"
msgstr "Demande mTAN"

msgid "Enter mTAN"
msgstr "Entrer mTAN"

msgid "Setup mTAN"
msgstr "Setup mTAN"

msgid "Invalid or expired TOTP provided."
msgstr "TOTP fourni non valide ou expiré."

msgid "Please enter the six digit code from your authenticator app"
msgstr ""
"Veuillez saisir le code à six chiffres de votre application "
"d'authentification"

msgid "Enter TOTP"
msgstr "Entrer TOTP"

msgid ""
"The requested resource is protected. To obtain time-limited access, please "
"enter your mobile phone number in the field below. You will receive an mTAN "
"via SMS, which will grant you access after correct entry."
msgstr ""
"La ressource demandée est protégée. Pour obtenir un accès limité dans le "
"temps, veuillez saisir votre numéro de téléphone portable dans le champ ci-"
"dessous. Vous recevrez un mTAN par SMS, qui vous donnera accès si vous le "
"saisissez correctement."

msgid "Successfully authenticated via mTAN."
msgstr "Authentification via mTAN réussie."

msgid "A link was added to the clipboard"
msgstr "Un lien a été ajouté au presse-papiers"

msgid "Administrative"
msgstr "Administratif"

#, python-format
msgid "The entry ${name} exists twice"
msgstr "L'entrée ${name} existe deux fois"

msgid "Added a new directory"
msgstr "Ajout d'un nouveau dossier"

msgid "New Directory"
msgstr "Nouveau dossier"

msgid ""
"The requested change cannot be performed, as it is incompatible with "
"existing entries"
msgstr ""
"Le changement requis ne peut être réalisé, car il est incompatible avec les "
"entrées existantes"

#, python-format
msgid "Syntax Error in line ${line}"
msgstr "Erreur de syntaxe sur la ligne ${line}"

msgid "Syntax error in form"
msgstr "Erreur de syntaxe dans le formulaire"

#, python-format
msgid "Syntax error in field ${field_name}"
msgstr "Erreur de syntaxe dans le champ ${field_name}"

#, python-format
msgid "Error: Duplicate label ${label}"
msgstr "Erreur: Duplication de l'étiquette ${label}"

msgid "The directory was deleted"
msgstr "Le dossier a été supprimé"

msgid ""
"Stable URLs are important. Here you can change the path to your site "
"independently from the title."
msgstr ""
"Les URLs stables sont importantes. Ici, vous pouvez modifier le chemin "
"d'accès à votre site, indépendamment du titre."

#, python-format
msgid "${org}: New Entry in \"${directory}\""
msgstr "${org} : Nouvelle entrée dans \"${directory}\""

msgid "Added a new directory entry"
msgstr "Ajout d'une nouvelle entrée dans le dossier"

msgid "New Directory Entry"
msgstr "Nouvelle entrée dans le dossier"

msgid "Submit a New Directory Entry"
msgstr "Proposer une nouvelle entrée de répertoire"

msgid "Continue"
msgstr "Continuer"

msgid "Propose a change"
msgstr "Proposer une modification"

msgid ""
"To request a change, edit the fields you would like to change, leaving the "
"other fields intact. Then submit your request."
msgstr ""
"Pour demander une modification, modifiez les champs auxquels vous souhaitez "
"apporter des changements, et laissez les autres tels quels. Puis envoyez "
"votre demande."

msgid "The entry was deleted"
msgstr "L'entrée a été supprimée"

msgid ""
"On the right side, you can filter the entries of this directory to export."
msgstr ""
"Sur le côté droit, vous pouvez filtrer les entrées du dossier pour les "
"exporter."

msgid "Exports all entries of this directory."
msgstr "Exporte toutes les entrées de ce dossier."

msgid ""
"The resulting zipfile contains the selected format as well as metadata and "
"images/files if the directory contains any."
msgstr ""
"Le fichier zip généré contient les formats sélectionnés ainsi que les "
"métadonnées et les images/fichiersdu dossier, s'il en contient."

#, python-format
msgid ""
"You have been redirect to this entry because it could not be exported due to "
"missing file ${name}. Please re-upload them and try again"
msgstr ""
"Vous avez été redirigé vers cette entrée car elle n'a pas pu être exportée "
"en raison de l'absence du fichier ${name}. Veuillez les retélécharger et "
"réessayer"

#, python-format
msgid "The column ${name} is missing"
msgstr "La colonne ${name} est manquante"

#, python-format
msgid "The file ${name} is missing"
msgstr "Le fichier ${name} est manquante"

msgid ""
"The given file is invalid, does it include a metadata.json with a data.xlsx, "
"data.csv, or data.json?"
msgstr ""
"Le fichier donné est invalide, inclut-il un metadata.json avec un data.xlsx, "
"data.csv, ou data.json ?"

#, python-format
msgid "Imported ${count} entries"
msgstr "${count} entrées importées"

msgid ""
"Updates the directory configuration and imports all entries given in the ZIP "
"file. The format is the same as produced by the export function. Note that "
"only 100 items are imported at a time. To import more items repeat the "
"import accordingly."
msgstr ""
"Met à jour la configuration du dossier et importe toutes les entrées données "
"dans le fichier Zip. Le format est le même que celui produit par la fonction "
"Exporter. Veuillez noter que seuls 10 éléments peuvent être importés à la "
"fois. Pour importer davantage d'éléments, veuillez faire plusieurs "
"importations."

msgid "New Recipient"
msgstr "Nouveau destinataire"

#, python-format
msgid ""
"Registration for notifications on new entries in the directory "
"\"${directory}\""
msgstr ""
"Inscription pour les notifications sur les nouvelles entrées dans le dossier "
"\"${directory}\""

#, python-format
msgid ""
"Success! We have sent a confirmation link to ${address}, if we didn't send "
"you one already."
msgstr ""
"C'est fait! Nous avons envoyé un lien de confirmation vers ${address}, si "
"nous ne vous en avions pas déjà envoyé un."

msgid "Notification for new entries"
msgstr "Notification pour les nouvelles entrées"

#, python-format
msgid "Do you really want to unsubscribe \"{}\"?"
msgstr "Voulez-vous vraiment vous désinscrire « {} » ?"

msgid "Recipients of new entry updates"
msgstr "Destinataires des mises à jour des nouvelles entrées"

#, python-format
msgid "the subscription for ${address} was successfully confirmed"
msgstr "l'abonnement pour ${address} a bien été confirmé"

#, python-format
msgid "the subscription for ${address} could not be confirmed, wrong token"
msgstr ""
"l'abonnement pour ${address} n'a pas pu être confirmé, mauvaise zone de texte"

#, python-format
msgid "${address} successfully unsubscribed"
msgstr "${address} désinscrit avec succès"

#, python-format
msgid "${address} could not be unsubscribed, wrong token"
msgstr "${address} n'a pas pu être désinscrite, mauvaise zone de texte"

msgid "A form with this name already exists"
msgstr "Un formulaire avec ce nom existe déjà"

msgid "Added a new form"
msgstr "A ajouté un nouveau formulaire"

msgid "New Document Form"
msgstr "Nouveau formulaire de document"

msgid "Edit Document Form"
msgstr "Modifier le formulaire de document"

msgid "Moves the topic and all its sub topics to the given destination."
msgstr "Déplace le sujet et tous ses sous-sujets vers la destination donnée."

#, python-format
msgid "A total of ${number} subpages are affected."
msgstr "Au total, 5 sous-pages sont concernées."

#, python-format
msgid "${count} links will be replaced by this action."
msgstr "${count} liens seront remplacés par cette action."

msgid "The event submitter has not yet completed his submission"
msgstr "L'auteur de l'événement n'a pas encore terminé sa soumission."

msgid "This event has already been published"
msgstr "Cet événement a déjà été publié"

#, python-format
msgid "Successfully created the event '${title}'"
msgstr "L'événement '${title}' a été créé avec succès"

#, python-format
msgid "You have accepted the event ${title}"
msgstr "Vous avez accepté l'événement ${title}"

msgid "Your event was accepted"
msgstr "Votre événement a été accepté"

msgid "Submit an event"
msgstr "Soumettre un événement"

msgid ""
"Only events taking place inside the town or events related to town societies "
"are published. Events which are purely commercial are not published. There's "
"no right to be published and already published events may be removed from "
"the page without notification or reason."
msgstr ""
"Seuls les événements se déroulant au sein de la ville ou les événements liés "
"aux sociétés de la ville sont publiés. Les événements purement commerciaux "
"ne sont pas publiés. Il n'ont aucuns droits à être publiés et les événements "
"déjà publiés peuvent être supprimés de la page sans notification ni motif."

msgid "Add event"
msgstr "Ajouter un événement"

msgid "Your request has been registered"
msgstr "Yotre demande a été enregistrée."

msgid "New ticket"
msgstr "Nouveau billet"

msgid "Your request could not be accepted automatically!"
msgstr "Votre demande n'a pas pu être traitée automatiquement."

msgid "Thank you for your submission!"
msgstr "Merci pour votre contribution !"

msgid "Your event was rejected"
msgstr "Votre événement a été rejeté"

msgid "Access Denied"
msgstr "Accès refusé"

msgid "Not Found"
msgstr "Pas trouvé"

msgid "Added a new external link"
msgstr "A ajouté un nouveau lien externe"

msgid "New external link"
msgstr "Noveau lien externe"

msgid "Edit external link"
msgstr "Modifier le lien externe "

msgid "Manage Photo Albums"
msgstr "Gérer les albums photos"

msgid "This file type is not supported"
msgstr "Ce type de fichier n'est pas pris en charge"

msgid "The file name is too long"
msgstr "Le nom du fichier est trop long"

msgid "The file cannot be processed"
msgstr "Impossible de traiter le fichier"

msgid "Please submit your yubikey"
msgstr "Veuillez saisir votre yubikey"

msgid "Your account is not linked to a Yubikey"
msgstr "Votre compte n'est pas lié à un Yubikey."

msgid "The used Yubikey is not linked to your account"
msgstr "Le Yubikey utilisé n'est pas lié à votre compte."

msgid "This file already has a digital seal"
msgstr "Ce fichier a déjà un sceau digital."

msgid "Your Yubikey could not be validated"
msgstr "Votre Yubikey n'a pas pu être validé."

msgid "Edit external form"
msgstr "Modifier le formulaire externe"

msgid "The registration has ended"
msgstr "L'inscription est terminée"

msgid "The registration is closed"
msgstr "L'inscription est fermée"

#, python-format
msgid "The registration opens on ${day}, ${date}"
msgstr "L'inscription ouvre le ${day}, ${date}"

#, python-format
msgid "The registration closes on ${day}, ${date}"
msgstr "L'inscription s'achève le ${jour}, le ${date}"

#, python-format
msgid "There's a limit of ${count} attendees"
msgstr "Il y a une limite de ${count} participants"

msgid "There are no spots left"
msgstr "Il n'y a plus de places"

msgid "There is one spot left"
msgstr "Il reste une place"

#, python-format
msgid "There are ${count} spots left"
msgstr "Il reste ${count} places"

msgid "New Form"
msgstr "Nouveau formulaire"

msgid "Exports the submissions of the given date range."
msgstr "Exporte les contributions sur la période donnée."

msgid "New Registration Window"
msgstr "Nouvelle fenêtre d'inscription"

msgid "The registration window was added successfully"
msgstr "La fenêtre d'inscription a été ajoutée avec succès"

msgid ""
"Registration windows limit forms to a set number of submissions and a "
"specific time-range."
msgstr ""
"Les fenêtres d'inscription limitent les formulaires à un nombre déterminé de "
"soumissions à et une plage de temps spécifique."

msgid "General Message"
msgstr "Message général"

#, python-format
msgid "New e-mail: ${message}"
msgstr "Nouvel e-mail: ${message}"

#, python-format
msgid "Successfully sent ${count} emails"
msgstr "Envoi réussi de ${count} emails"

msgid "Send E-Mail to attendees"
msgstr "Envoyer un message aux participants"

msgid "Email attendees"
msgstr "E-Mail aux participants"

msgid "Cancel Registration Window"
msgstr "Annuler le fenêtre d'inscription"

msgid ""
"You really want to cancel all confirmed and deny all open submissions for "
"this registration window?"
msgstr ""
"Voulez-vous vraiment annuler toutes les inscriptions confirmées et refuser "
"toutes les inscriptions ouvertes?"

msgid ""
"Each attendee will receive a ticket email unless ticket messages are not "
"muted."
msgstr ""
"Chaque participant recevra un ticket email, sauf si les messages du ticket "
"ne sont pas mis en sourdine."

msgid "Do you really want to delete this registration window?"
msgstr "Voulez-vous vraiment supprimer cette fenêtre d'inscription?"

msgid "Existing submissions will be disassociated."
msgstr "Les soumissions existantes seront dissociées."

msgid "Delete registration window"
msgstr "Supprimer la fenêtre d'enregistrement"

msgid "This registration window can't be deleted."
msgstr "Ce fenêtre d'inscription ne peut être supprimé."

msgid ""
"There are confirmed or open submissions associated with it. Cancel the "
"registration window first."
msgstr ""
"Il y a des inscriptions confirmées ou ouvertes pour ce fenêtre "
"d'inscription. Annulez-le d'abord."

msgid "Edit Registration Window"
msgstr "Modifier la fenêtre d'inscription"

#, python-format
msgid "${count} submissions cancelled / denied over the ticket system"
msgstr ""
"${count} inscriptions sont été annulées / refusée via le system de ticket"

msgid "The registration window was deleted"
msgstr "La fenêtre d'inscription a été supprimée"

#, python-format
msgid ""
"The total amount for the currently entered data is ${total} but has to be at "
"least ${minimum}. Please adjust your inputs."
msgstr ""
"Le montant total pour les données actuellement saisies est de ${total} mais "
"doit être au moins ${minimum}. Veuillez ajuster vos entrées."

msgid "Registrations are no longer possible"
msgstr "Les inscriptions ne sont plus possibles"

msgid "Pay Online and Complete"
msgstr "Payer en ligne et compléter"

msgid "Your payment could not be processed"
msgstr "Votre paiement n'a pas pu être traité"

msgid "Your registration has been confirmed"
msgstr "Votre inscription a été confirmée"

msgid "The registration has been confirmed"
msgstr "L'inscription a été confirmée"

msgid ""
"The registration could not be confirmed because the maximum number of "
"participants has been reached"
msgstr ""
"L'inscription n'a pas pu être confirmée car le nombre maximum de "
"participants a été atteint."

msgid "Your registration has been denied"
msgstr "Votre inscription a été refusée"

msgid "The registration has been denied"
msgstr "L'inscription a été refusée"

msgid "The registration could not be denied"
msgstr "L'inscription n'a pu être refusée"

msgid "Your registration has been cancelled"
msgstr "Votre inscription a été annulée"

msgid "The registration has been cancelled"
msgstr "L'inscription a été annulée"

msgid "The registration could not be cancelled"
msgstr "L'inscription n'a pu été annulée"

msgid "Select"
msgstr "Sélectionner"

msgid "Select images"
msgstr "Sélectionner des images"

msgid "Added a new photo album"
msgstr "Nouvel album photo ajouté"

msgid "New Photo Album"
msgstr "Nouvel album photo"

#, python-format
msgid "Welcome to the ${org} Newsletter"
msgstr "Bienvenue sur la lettre d'information ${org}"

#, python-format
msgid ""
"Success! We have added ${address} to the list of recipients. Subscribed "
"categories are ${subscribed}."
msgstr ""
"Succès! Nous avons ajouté ${address} à la liste des destinataires. Les "
"catégories abonnées sont ${subscribed}."

#, python-format
msgid "Success! We have added ${address} to the list of recipients."
msgstr "Succès! Nous avons ajouté ${address} à la liste des destinataires."

#, python-format
msgid ""
"Success! We have sent a confirmation link to ${address}, if we didn't send "
"you one already. Your subscribed categories are ${subscribed}."
msgstr ""
"C'est fait! Nous avons envoyé un lien de confirmation vers ${address}, si "
"nous ne vous en avions pas déjà envoyé un. Vos catégories abonnées sont "
"${subscribed}."

# python-format
#, python-format
msgid "Success! We have updated your subscribed categories to ${subscribed}."
msgstr "Succès! Nous avons mis à jour vos catégories abonnées à ${subscribed}."

msgid "Update Newsletter Subscription"
msgstr "Mettre à jour l'abonnement à la lettre d'information"

msgid "A newsletter with this name already exists"
msgstr "Il existe déjà une lettre d'information avec ce nom"

msgid "Added a new newsletter"
msgstr "Nouvelle lettre d'information ajoutée"

msgid "New Newsletter"
msgstr "Nouvelle lettre d'information"

msgid "Edit Newsletter"
msgstr "Éditer la lettre d'information"

msgid "The newsletter was deleted"
msgstr "La newsletter a été supprimée."

#, python-format
msgid "Sent \"${title}\" to ${n} recipients"
msgstr "\"${title}\" envoyé à ${n} destinataires"

#, python-format
msgid "Scheduled \"${title}\" to be sent on ${date}"
msgstr "Programmé l'envoi de \"${title}\" le ${date}"

#, python-format
msgid "Sent \"${title}\" to ${recipient}"
msgstr "Envoyé \"${title}\" à ${recipient}"

msgid "Sends a test newsletter to the given address"
msgstr "Envoi d'une newsletter de test à l'adresse indiquée"

msgid "Newsletter Recipients"
msgstr "Lettre d'information Recipients"

msgid "Newsletter recipient Export"
msgstr "Exportation des destinataires de la lettre d'information"

msgid "Exports all newsletter recipients."
msgstr "Exporte tous les destinataires de la newsletter."

#, python-format
msgid "Import completed with errors: ${results}"
msgstr "Importation terminée avec des erreurs : ${results}"

#, python-format
msgid "Import preview: ${result}"
msgstr "Aperçu de l'importation : ${result}"

#, python-format
msgid "Import completed: ${result}"
msgstr "Importation terminée : ${result}"

msgid "The same format as the export (XLSX) can be used for the import."
msgstr ""
"Le même format que l'exportation (XLSX) peut être utilisé pour l'importation."

msgid "Today"
msgstr "Aujourd’hui"

msgid "Tomorrow"
msgstr "Demain"

msgid "This weekend"
msgstr "Ce week-end"

msgid "This week"
msgstr "Cette semaine"

msgid "Event Export"
msgstr "Exporter un événement"

msgid "Exports all future events."
msgstr "Exporte tous les événements futurs."

#, python-format
msgid "The following line(s) contain invalid data: ${lines}"
msgstr ""
"La ou les lignes suivantes contiennent des données invalides : ${lines}"

#, python-format
msgid "${count} events will be imported"
msgstr "${count} événements seront importés"

#, python-format
msgid "${count} events imported"
msgstr "${count} événements ont été importés"

msgid "Move"
msgstr "Déplacer"

msgid "Your payment has been received"
msgstr "Votre paiement a été reçu"

msgid "Your payment has been withdrawn"
msgstr "Votre paiement a été retiré"

msgid "Your payment has been refunded"
msgstr "Votre paiement a été remboursé"

msgid "The ticket was marked as paid"
msgstr "Le ticket a été marqué comme payé"

msgid "The ticket was marked as unpaid"
msgstr "Le ticket a été marqué comme non payé"

msgid "The payment was captured"
msgstr "Le paiement a été saisi"

msgid "The payment was refunded"
msgstr "Le paiement a été remboursé"

msgid "The payment is already captured but is still processing"
msgstr "Le paiement a déjà été saisi mais est encore en cours de traitement"

msgid "Could not refund the payment"
msgstr "Impossible de rembourser le paiement"

msgid "As default"
msgstr "Par défaut"

msgid "Should this provider really be the new default?"
msgstr ""
"Ce prestataire devrait-il vraiment être le nouveau prestataire par défaut ?"

msgid "All future payments will be redirected."
msgstr "Tous les futurs paiement seront redirigés."

msgid "Make Default"
msgstr "Définir par défaut"

msgid "Enable"
msgstr "Activer"

msgid "Should this provider really be enabled?"
msgstr "Ce prestataire doit-il vraiment être activé ?"

msgid "Disable"
msgstr "Désactiver"

msgid "Should this provider really be disabled?"
msgstr "Ce prestataire doit-il vraiment être désactivé ?"

msgid "Do you really want to delete this provider?"
msgstr "Voulez-vous vraiment supprimer ce prestataire ?"

msgid "Your Stripe account was connected successfully."
msgstr "Votre compte Stripe a été connecté avec succès."

msgid "Your Stripe account could not be connected."
msgstr "Votre compte Stripe n'a pas pu être connecté."

msgid "Changed the default payment provider."
msgstr "Le prestataire de paiement par défaut a été modifié."

msgid "Provider enabled."
msgstr "Prestataire activé."

msgid "Provider disabled."
msgstr "Prestataire désactivé."

msgid "The payment provider was deleted."
msgstr "Le prestataire de paiement a été supprimé."

msgid "Successfully synchronised payments"
msgstr "Les paiements ont été synchronisés avec succès"

msgid "Merchant Name"
msgstr "Nom du marchand"

msgid "UPP Username"
msgstr "UPP Username"

msgid "UPP Password"
msgstr "UPP Password"

msgid "Webhook Signing Key"
msgstr "Clé de signature du webhook"

msgid "Charge fees to customer"
msgstr "Facturer le client"

msgid "Use sandbox environment (for testing)"
msgstr "Utiliser l'environnement sandbox (pour les tests)"

msgid "Datatrans has been added"
msgstr "Datatrans a été ajouté"

msgid "Add Datatrans"
msgstr "Ajouter Datatrans"

msgid "Added a new person"
msgstr "Nouvelle personne ajoutée"

msgid "New person"
msgstr "Nouvelle personne"

msgid "January"
msgstr "Janvier"

msgid "Feburary"
msgstr "Février"

msgid "March"
msgstr "Mars"

msgid "April"
msgstr "Avril"

msgid "May"
msgstr "Mai"

msgid "June"
msgstr "Juin"

msgid "July"
msgstr "Juillet"

msgid "August"
msgstr "Août"

msgid "September"
msgstr "Septembre"

msgid "October"
msgstr "Octobre"

msgid "November"
msgstr "Novembre"

msgid "December"
msgstr "Décembre"

msgid ""
"The selected time does not exist on this date due to the switch from "
"standard time to daylight saving time."
msgstr ""
"L'heure sélectionnée n'existe pas à cette date en raison du passage de "
"l'heure normale à l'heure d'été."

msgid "hour"
msgstr "heure"

msgid "hours"
msgstr "heures"

msgid "day"
msgstr "jour"

msgid "days"
msgstr "jours"

#, python-format
msgid "Reservations must be made ${n} ${unit} in advance"
msgstr "Les réservations doivent être effectuées ${n} ${unit} à l'avance"

msgid "This date lies in the past"
msgstr "Cette date est passée"

msgid "Reserve"
msgstr "Réserver"

#, python-format
msgid "New dates for ${title}"
msgstr "Nouvelles dates pour ${title}"

msgid "Confirm your reservation"
msgstr "Confirmer votre réservation"

msgid "Thank you for your reservation!"
msgstr "Merci pour votre réservation !"

#, python-format
msgid ""
"Your reservation for ${room} has been submitted. Please continue with your "
"reservation for ${next_room}."
msgstr ""
"Votre réservation pour ${room} a été soumise. Veuillez poursuivre votre "
"réservation pour ${next_room}."

msgid "Your reservations were accepted"
msgstr "Vos réservations ont été acceptées"

#, python-format
msgid "${org} New Reservation(s)"
msgstr "${org} Nouvelle(s) réservation(s)"

msgid "The reservations were accepted"
msgstr "Les réservations ont été acceptées"

msgid "The reservations have already been accepted"
msgstr "Les réservations ont déjà été acceptées"

msgid "The submitter email is not available"
msgstr "L'adresse e-mail de l'expéditeur n'est pas disponible"

msgid "Accept all reservation with message"
msgstr "Accepter toutes les réservations avec le message"

#, python-format
msgid ""
"The following message will be sent to ${address} and it will be recorded for "
"future reference."
msgstr ""
"Le message suivant sera envoyé à ${adresse} et sera enregistré pour des "
"références futures."

msgid ""
"The payment associated with this reservation needs to be refunded before the "
"reservation can be rejected"
msgstr ""
"Le paiement associé à cette réservation doit être remboursé avant qu'elle "
"puisse être rejetée"

msgid "The following reservations were rejected"
msgstr "Les réservations suivantes ont été rejetées"

#, python-format
msgid "${org} Rejected Reservation"
msgstr "${org} Réservation rejetée"

msgid "The reservations were rejected"
msgstr "Les réservations ont été rejetées"

msgid "The reservation was rejected"
msgstr "La réservation a été rejetée"

msgid "Reject all reservations with message"
msgstr "Refuser toutes les réservations avec le message"

msgid "Added a new daypass"
msgstr "Nouvel abonnement à la journée ajouté"

msgid "New daypass"
msgstr "Nouvel abonnement à la journée"

msgid "Added a new room"
msgstr "Nouvelle salle ajoutée"

msgid "New room"
msgstr "Nouvelle salle"

msgid "Added a new item"
msgstr "Nouveau article ajouté"

msgid "New Item"
msgstr "Nouveau article"

msgid "Edit resource"
msgstr "Modifier la ressource"

#, python-format
msgid "Successfully removed ${count} unused allocations"
msgstr "${count} affectations inutilisées ont été supprimées avec succès"

msgid "Exports the reservations of the given date range."
msgstr "Exporte les réservations de la période donnée."

msgid "No reservations found for the given date range."
msgstr "Aucune réservation n'a été trouvée pour la période donnée."

msgid "Exports the reservations of all resources in a given date range."
msgstr "Exporte toutes les réservations dans une plage de dates donnée"

#, python-format
msgid "Do you really want to delete \"${name}\"?"
msgstr "Voulez-vous vraiment supprimer « ${name} » ?"

msgid "Delete Recipient"
msgstr "Destinataire supprimé"

msgid "Added a new recipient"
msgstr "Nouveau destinataire ajouté"

msgid "Edit Recipient"
msgstr "Éditer le destinataire"

#, python-format
msgid "Search through ${count} indexed documents"
msgstr "Chercher parmi ${count} documents indexés"

#, python-format
msgid "${count} Results"
msgstr "${count} résultats"

msgid "Search Unavailable"
msgstr "Recherche non disponible"

msgid "Favicon"
msgstr "Favicon"

msgid "Header"
msgstr "En-tête"

msgid "Footer"
msgstr "Bas de page"

msgid "Modules"
msgstr "Modules"

msgid "Analytics"
msgstr "Analytics"

msgid "Holidays"
msgstr "Jours fériés / Vacances scolaires"

msgid "No holidays defined"
msgstr "Aucun jour férié défini"

msgid "Link Migration"
msgstr "Migration des liens"

msgid "Migrate"
msgstr "Migrer"

#, python-format
msgid "Migrated ${number} links"
msgstr "${number} liens migrés"

#, python-format
msgid "Total of ${number} links found."
msgstr "Total de ${number} liens trouvés"

#, python-format
msgid ""
"Migrates links from the given domain to the current domain \"${domain}\"."
msgstr ""
"Fait migrer les liens du domaine donné vers le domaine actuel \"${domain}\"."

msgid "OneGov API"
msgstr "API OneGov"

msgid "Do you really want to delete this API key?"
msgstr "Voulez-vous vraiment supprimer cette clé API ?"

msgid "This action cannot be undone."
msgstr "Cette action ne peut pas être annulée."

msgid "ApiKey deleted."
msgstr "Clé API supprimée."

msgid "Data Retention Policy"
msgstr "Politique de Conservation des Données"

msgid ""
"Proceed with caution. Tickets and the data they contain may be irrevocable "
"deleted."
msgstr ""
"Procédez avec prudence. Les billets et les données qu'ils contiennent "
"peuvent être irrévocablement supprimés."

msgid "Chat"
msgstr "Chat"

msgid "Topics"
msgstr "Sujets"

#, python-format
msgid "You have successfully unsubscribed from the newsletter at ${address}"
msgstr ""
"Vous vous êtes désabonné avec succès de la lettre d'information à ${address}."

msgid "Unsubscription from newsletter"
msgstr "Se désabonner de la lettre d'information"

msgid "A survey with this name already exists"
msgstr "Une enquête avec ce nom existe déjà"

msgid "Added a new survey"
msgstr "Ajout d'une nouvelle enquête"

msgid "New Survey"
msgstr "Nouvelle enquête"

msgid "Please choose a submission window"
msgstr "Veuillez choisir une fenêtre de soumission"

msgid ""
"This field cannot be edited because there are submissions associated with "
"this survey. If you want to edit the definition please delete all "
"submissions."
msgstr ""
"Ce champ ne peut pas être modifié car il y a des soumissions associées à "
"cette enquête. Si vous souhaitez modifier la définition, veuillez supprimer "
"toutes les soumissions."

msgid "Delete Submissions"
msgstr "Supprimer les soumissions"

msgid "Do you really want to delete all submissions?"
msgstr "Voulez-vous vraiment supprimer toutes les soumissions ?"

msgid "All submissions associated with this survey will be deleted."
msgstr "Toutes les soumissions associées à cette enquête seront supprimées."

msgid "Delete submissions"
msgstr "Supprimer les soumissions"

msgid "Exports the submissions of the survey."
msgstr "Exporte les soumissions de l'enquête."

msgid "The survey timeframe has ended"
msgstr "La période de l'enquête est terminée"

#, python-format
msgid "The survey timeframe opens on ${day}, ${date}"
msgstr "La période d'enquête s'ouvre le ${day}, ${date}"

#, python-format
msgid "The survey timeframe closes on ${day}, ${date}"
msgstr "La période d'enquête se termine le ${day}, ${date}"

msgid "New Submission Window"
msgstr "Nouvelle fenêtre de soumission"

msgid "Submissions windows limit survey submissions to a specific time-range."
msgstr ""
"Merci d'avoir rempli ce sondage. Si vous souhaitez apporter des "
"modifications, cliquez sur \"Modifier\" ci-dessous."

msgid "Edit Submission Window"
msgstr "Modifier la fenêtre de soumission"

msgid "The submission window and all associated submissions were deleted"
msgstr "La fenêtre de soumission et toutes les soumissions associées ont été "

msgid "Added a new text module"
msgstr "Ajout d'un nouveau module de texte"

msgid "New text module"
msgstr "Nouveau module de texte"

msgid "Edit text module"
msgstr "Modifier le module de texte"

msgid "The text module was deleted"
msgstr "Le module de texte a été supprimé"

msgid "This ticket is not deletable."
msgstr "Ce ticket n'est pas supprimable."

msgid "Ticket successfully deleted"
msgstr "Ticket supprimé avec succès."

msgid ""
"Do you really want to delete this ticket? All data associated with this "
"ticket will be deleted. This cannot be undone."
msgstr ""
"Voulez-vous vraiment supprimer ce ticket ? Toutes les données associées à ce "
"ticket seront supprimées. Cette opération ne peut être annulée."

msgid "Mark as paid"
msgstr "Marquer comme payé"

msgid "Mark as unpaid"
msgstr "Marquer comme non payé"

msgid "Capture Payment"
msgstr "Capturer le paiement"

msgid "Do you really want capture the payment?"
msgstr "Voulez-vous vraiment capturer le paiement ?"

msgid ""
"This usually happens automatically, so there is no reason not do capture the "
"payment."
msgstr ""
"Cela arrive généralement automatiquement, il n'y a donc aucune raison de ne "
"pas capturer le paiement."

msgid "Capture payment"
msgstr "Capturer le paiement"

msgid "Refund Payment"
msgstr "Rembourser le paiement"

#, python-format
msgid "Do you really want to refund ${amount}?"
msgstr "Voulez-vous vraiment rembourser ${amount} ?"

#, python-format
msgid "Refund ${amount}"
msgstr "Rembourser ${amount}"

msgid "Your ticket has a new message"
msgstr "Votre ticket a un nouveau message"

#, python-format
msgid "${org} New Note in Reservation for ${resource_title}"
msgstr "${org} Nouvelle note dans la réservation pour ${resource_title}"

msgid "Your note was added"
msgstr "Votre note a été ajoutée"

msgid "The note was deleted"
msgstr "La note a été supprimée"

msgid "Edit Note"
msgstr "Éditer la note"

msgid "The ticket cannot be accepted because it's not open"
msgstr "Le ticket ne peut pas être accepté car il n'est pas ouvert"

#, python-format
msgid "You have accepted ticket ${number}"
msgstr "Vous avez accepté ${number} ticket(s)"

msgid "The ticket cannot be closed because it's not pending"
msgstr "Le ticket ne peut pas être clôturé car il est en attente"

#, python-format
msgid "You have closed ticket ${number}"
msgstr "Vous avez clôturé ${number} ticket(s)"

msgid "The ticket cannot be re-opened because it's not closed"
msgstr "Le ticket ne peut pas être réouvert car il n'est pas clôturé"

#, python-format
msgid "You have reopened ticket ${number}"
msgstr "Vous avez réouvert ${number} ticket(s)"

msgid "Your ticket has been reopened"
msgstr "Votre ticket a été ré-ouvert"

#, python-format
msgid "You have disabled e-mails for ticket ${number}"
msgstr "Vous avez désactivé les e-mails pour le ticket ${number}"

#, python-format
msgid "You have enabled e-mails for ticket ${number}"
msgstr "Vous avez activé les e-mails pour le ticket ${number}"

msgid "The ticket cannot be archived because it's not closed"
msgstr "Le ticket ne peut pas être archivé car il n'est pas clôturé"

#, python-format
msgid "You archived ticket ${number}"
msgstr "Vous avez archivé le ticket avec le numéro ${number}"

msgid ""
"The ticket cannot be recovered from the archive because it's not archived"
msgstr ""
"Le ticket ne peut pas être récupéré à partir de l'archive car il n'est pas "
"archivé"

#, python-format
msgid "You recovered ticket ${number} from the archive"
msgstr "Vous avez récupéré le ticket avec le numéro ${number} de l'archive"

msgid "The ticket has already been closed"
msgstr "Le ticket a déjà été fermé"

msgid "Your message has been sent"
msgstr "Votre message a été envoyé"

msgid "Zip archive created successfully"
msgstr "L'archive Zip a été créée avec succès"

msgid "Your request has been submitted"
msgstr "Votre demande a été envoyée"

msgid "Your request is currently pending"
msgstr "Votre demande est actuellement en attente"

msgid "Your request has been processed"
msgstr "Votre demande a été traitée"

msgid "Request Status"
msgstr "Status Demand"

msgid "The request has already been closed"
msgstr "Votre demand a déjà été clòturée. "

msgid "Your message has been received"
msgstr "Votre message a été reçu"

msgid ""
"Could not find valid credentials. You can set them in Gever API Settings."
msgstr ""
"Impossible de trouver des informations d'identification valides. Vous pouvez "
"les définir dans les paramètres de L'API Gever."

msgid "Encountered an error while uploading to Gever."
msgstr "Une erreur s'est produite lors du téléchargement sur Gever."

#, python-format
msgid ""
"Encountered an error while uploading to Gever. Response status code is "
"${status}."
msgstr ""
"Une erreur s'est produite lors du téléchargement sur Gever. Le code d'état "
"de la réponse est ${status}."

msgid "Successfully uploaded the PDF of this ticket to Gever"
msgstr "Le PDF de ce billet a été téléchargé avec succès vers Gever."

msgid "My"
msgstr "Mes"

msgid "All Tickets"
msgstr "Tous les tickets"

msgid "All Users"
msgstr "Tous les utilisateurs"

#, python-format
msgid "${success_count} tickets deleted, ${error_count} are not deletable"
msgstr ""
"${success_count} tickets supprimés, ${error_count} ne sont pas complètement "
"supprimables, les données y ont été rendues méconnaissables."

#, python-format
msgid "${success_count} tickets deleted."
msgstr "${success_count} tickets supprimés."

msgid "Submitted Requests"
msgstr "Demandes soumises"

msgid "Added a new user group"
msgstr "Un nouveau groupe d'utilisateurs a été ajouté"

msgid "New user group"
msgstr "Nouveau groupe d'utilisateurs"

msgid "Edit user group"
msgstr "Modifier le groupe d'utilisateurs"

msgid "User Management"
msgstr "Gestion des utilisateurs"

msgid "New Signup Link"
msgstr "Nouveau lien d'inscription"

msgid "New User"
msgstr "Nouvel utilisateur"

msgid "A user with this e-mail address already exists"
msgstr "Il existe déjà un utilisateur possédant cette adresse e-mail"

msgid "An account was created for you"
msgstr "Un compte a été créé pour vous"

msgid "The user was created successfully"
<<<<<<< HEAD
msgstr "L'utilisateur a bien été créé"
=======
msgstr "L'utilisateur a bien été créé"

#~ msgid "Photo album. Will be shown at the end of content."
#~ msgstr "Album photo. Sera affiché à la fin du contenu."
>>>>>>> 5189b63b
<|MERGE_RESOLUTION|>--- conflicted
+++ resolved
@@ -2,11 +2,7 @@
 msgid ""
 msgstr ""
 "Project-Id-Version: PACKAGE 1.0\n"
-<<<<<<< HEAD
-"POT-Creation-Date: 2025-01-28 17:16+0100\n"
-=======
 "POT-Creation-Date: 2025-01-30 15:51+0100\n"
->>>>>>> 5189b63b
 "PO-Revision-Date: 2022-03-15 10:50+0100\n"
 "Last-Translator: Marc Sommerhalder <marc.sommerhalder@seantis.ch>\n"
 "Language-Team: French\n"
@@ -6333,11 +6329,4 @@
 msgstr "Un compte a été créé pour vous"
 
 msgid "The user was created successfully"
-<<<<<<< HEAD
-msgstr "L'utilisateur a bien été créé"
-=======
-msgstr "L'utilisateur a bien été créé"
-
-#~ msgid "Photo album. Will be shown at the end of content."
-#~ msgstr "Album photo. Sera affiché à la fin du contenu."
->>>>>>> 5189b63b
+msgstr "L'utilisateur a bien été créé"