#
msgid ""
msgstr ""
"Project-Id-Version: PACKAGE 1.0\n"
<<<<<<< HEAD
"POT-Creation-Date: 2022-09-12 12:36+0200\n"
=======
"POT-Creation-Date: 2022-09-12 13:03+0200\n"
>>>>>>> f707bbfe
"PO-Revision-Date: 2022-03-15 10:50+0100\n"
"Last-Translator: Marc Sommerhalder <marc.sommerhalder@seantis.ch>\n"
"Language-Team: French\n"
"Language: fr_CH\n"
"MIME-Version: 1.0\n"
"Content-Type: text/plain; charset=UTF-8\n"
"Content-Transfer-Encoding: 8bit\n"
"Plural-Forms: nplurals=2; plural=(n != 1);\n"
"Generated-By: Lingua 3.12\n"
"X-Generator: Poedit 3.0.1\n"

msgid "Open"
msgstr "Ouvert"

msgid "Pending"
msgstr "En attente"

msgid "Closed"
msgstr "Fermé"

msgid "Archived"
msgstr "Archivé"

msgid "All"
msgstr "Tout"

msgid "Paid"
msgstr "Payé"

msgid "Failed"
msgstr "Échoué"

msgid "Refunded"
msgstr "Remboursé"

msgid "Manual"
msgstr "Manuelle"

msgid "Stripe Connect"
msgstr "Stripe Connect"

#, python-format
msgid "${org} OneGov Cloud Status"
msgstr "Statut du OneGov Cloud de ${org}"

msgid "General"
msgstr "Général"

#, python-format
msgid "${org} Reservation Overview"
msgstr "Aperçu de la ${org} réservation"

msgid "Account"
msgstr "Compte"

msgid "User Profile"
msgstr "Profil d'utilisateur"

msgid "Logout"
msgstr "Se déconnecter"

msgid "Login"
msgstr "Connexion"

msgid "Register"
msgstr "S'inscrire"

msgid "Timeline"
msgstr "Chronologie"

msgid "Files"
msgstr "Fichiers"

msgid "Images"
msgstr "Images"

msgid "Payment Provider"
msgstr "Opérateur de paiement"

msgid "Payments"
msgstr "Paiements"

msgid "Text modules"
msgstr "Modules de texte"

msgid "Settings"
msgstr "Paramètres"

msgid "Users"
msgstr "Utilisateurs"

msgid "User groups"
msgstr "Groupes d'utilisateurs"

msgid "Link Check"
msgstr "Vérification du lien"

msgid "Archived Tickets"
msgstr "Tickets archivés"

msgid "Management"
msgstr "Gestion"

msgid "My Tickets"
msgstr "Mes tickets"

msgid "Open Tickets"
msgstr "Ouvrir les tickets"

msgid "Pending Tickets"
msgstr "Tickets en attente"

msgid "Closed Tickets"
msgstr "Tickets clôturés"

msgid "Tickets"
msgstr "Tickets"

msgid "Ticket"
msgstr "Ticket"

msgid "This site is private"
msgstr "Ce site est privé"

msgid "This site is secret"
msgstr "Ce site est secret"

msgid "Cancel"
msgstr "Annuler"

msgid "ID Payment Provider"
msgstr "ID Opérateurs de paiement"

msgid "Status"
msgstr "Statut"

msgid "Currency"
msgstr "Devise"

msgid "Amount"
msgstr "Montant"

msgid "Net Amount"
msgstr "Montant net"

msgid "Fee"
msgstr "Tarif"

msgid "Date Paid"
msgstr "Date de paiement"

msgid "References"
msgstr "Références"

msgid "Created Date"
msgstr "Date de création"

msgid "Reference Ticket"
msgstr "Billet de référence"

msgid "Submitter Email"
msgstr "E-mail de l'expéditeur"

msgid "Category Ticket"
msgstr "Catégorie Ticket"

msgid "Status Ticket"
msgstr "Ticket de statut"

msgid "Ticket decided"
msgstr "Ticket décidé"

msgid "Yes"
msgstr "Oui"

msgid "No"
msgstr "Non"

msgid "Credit card payments"
msgstr "Paiements carte de crédit"

msgid "Exports payments and tickets"
msgstr "Exporte les paiements et les tickets"

msgid "Mo"
msgstr "Lu"

msgid "Tu"
msgstr "Ma"

msgid "We"
msgstr "Me"

msgid "Th"
msgstr "Je"

msgid "Fr"
msgstr "Ve"

msgid "Sa"
msgstr "Sa"

msgid "Su"
msgstr "Di"

msgid "Title"
msgstr "Titre"

msgid "General availability"
msgstr "Disponibilité générale"

msgid "Rule"
msgstr "Règle"

msgid "Extend"
msgstr "Prolonger"

msgid "Extend by one day at midnight"
msgstr "Prolonger d'un jour à minuit"

msgid "Extend by one month at the end of the month"
msgstr "Prolonger d'un mois à la fin du mois"

msgid "Extend by one year at the end of the year"
msgstr "Prolonger d'un an à la fin de l'année"

msgid "Start"
msgstr "Début"

msgid "Date"
msgstr "Date"

msgid "End"
msgstr "Fin"

msgid "Except for"
msgstr "À l'exception de"

msgid "On holidays"
msgstr "En vacances"

msgid "During school holidays"
msgstr "Durant les vacances scolaires"

msgid "Access"
msgstr "Accès"

msgid "Public"
msgstr "Public"

msgid "Only by privileged users"
msgstr "Seulement par les utilisateurs privilégiés"

msgid "Only by privileged users and members"
msgstr "Seulement par les membres et les utilisateurs privilégiés"

msgid "Security"
msgstr "Sécurité"

msgid "Start date before end date"
msgstr "Date de début avant la date de fin"

msgid "Daypasses"
msgstr "Cartes journalières"

msgid "Daypasses Limit"
msgstr "Limite des cartes journalières"

msgid "Whole day"
msgstr "Toute la journée"

msgid "Time"
msgstr "Heure"

msgid "Each starting at"
msgstr "Chacun commençant à"

msgid "HH:MM"
msgstr "HH:MM"

msgid "Each ending at"
msgstr "Chacun finissant à"

msgid "May be partially reserved"
msgstr "Peut être partiellement réservé"

msgid "Options"
msgstr "Options"

msgid "Reservations per time slot"
msgstr "Maximum des reservation par unité des temps"

msgid "Available items"
msgstr "Articles disponibles"

msgid "Reservations per time slot and person"
msgstr "Réservations par tranche horaire et par personne"

msgid "From"
msgstr "De"

msgid "Until"
msgstr "Jusqu'à"

msgid "Slots per Reservation"
msgstr "Limit des reservations"

msgid "Start time before end time"
msgstr "Heure de début avant l'heure de fin"

msgid "Lead"
msgstr "Accroche"

msgid "Describes what this directory is about"
msgstr "Décrit le contenu de votre dossier"

msgid "Further Information"
msgstr "Plus d'informations"

msgid "Definition"
msgstr "Définition"

msgid "Coordinates"
msgstr "Coordonnées"

msgid "Entries have no coordinates"
msgstr "Les entrées ne possèdent pas de coordonnées"

msgid "Coordinates are shown on each entry"
msgstr "Les coordonnées sont affichées sur chaque entrée"

msgid "Coordinates are shown on the directory and on each entry"
msgstr "Les coordonnées sont affichées sur le répertoire et sur chaque entrée"

msgid "Title-Format"
msgstr "Format Titre"

msgid "Display"
msgstr "Afficher"

msgid "Lead-Format"
msgstr "Format Principal"

msgid "Main view"
msgstr "Affichage principal"

msgid "Hide these labels on the main view"
msgstr "Cacher ces noms de champs dans la vue principale"

msgid "Address"
msgstr "Adresse"

msgid "Filters"
msgstr "Filtres"

msgid "Thumbnail"
msgstr "Vignette"

msgid "Pictures to be displayed as thumbnails on an entry"
msgstr "Images à afficher sous forme de vignettes sur une entrée"

msgid "Address Block Title"
msgstr "Titre du bloc d'adresses"

msgid "Address Block"
msgstr "Bloc d'adresses"

msgid "The first line of the address"
msgstr "La première ligne de l'adresse"

msgid "Static title"
msgstr "Titre statique"

msgid "Icon"
msgstr "Icône"

msgid "Marker"
msgstr "Marqueur"

msgid "Marker Color"
msgstr "Couleur du marqueur"

msgid "Default"
msgstr "Défaut"

msgid "Custom"
msgstr "Personnalisé"

msgid "Color"
msgstr "Couleur"

msgid "Order"
msgstr "Trier"

msgid "By title"
msgstr "Par titre"

msgid "By format"
msgstr "Par format"

msgid "Order-Format"
msgstr "Format-tri"

msgid "Direction"
msgstr "Direction"

msgid "Ascending"
msgstr "Montant"

msgid "Descending"
msgstr "Descendant"

msgid "Pattern"
msgstr "Modèle"

msgid "External Link"
msgstr "Lien Externe"

msgid "Visible"
msgstr "Visible"

msgid "Users may propose new entries"
msgstr "Les utilisateurs peuvent proposer de nouvelles entrées"

msgid "New entries"
msgstr "Nouvelles entrées"

msgid "Guideline"
msgstr "Directives"

msgid "Price"
msgstr "Prix"

msgid "Free of charge"
msgstr "Gratuit"

msgid "Price per submission"
msgstr "Prix par proposition"

msgid "Users may send change requests"
msgstr "Les utilisateurs peuvent envoyer des demandes de modifications"

msgid "Change requests"
msgstr "Demandes de modifications"

msgid "Enable publication dates"
msgstr "Activer les dates de publication"

msgid ""
"Users may suggest publication start and/or end of the entry on submissions "
"and change requests"
msgstr ""
"Les utilisateurs peuvent suggérer le début et/ou la fin de la publication de "
"l'entrée sur les soumissions et les demandes de changement"

msgid "Publication"
msgstr "Publication"

msgid "Information to be provided in addition to the E-mail"
msgstr "Informations complémentaires du demandeur requises à l'e-mail"

msgid "Name"
msgstr "Nom"

msgid "Phone"
msgstr "Téléphone"

msgid "Submitter"
msgstr "Auteur"

#, python-format
msgid "The following fields are unknown: ${fields}"
msgstr "Les champs suivants sont inconnus : ${fields}"

msgid "Please select at most one thumbnail field"
msgstr "Veuillez sélectionner un champ de vignette au maximum"

#, python-format
msgid ""
"User submissions are not possible, because «${field}» is not visible. Only "
"if all fields are visible are user submission possible - otherwise users may "
"see data that they are not intended to see. "
msgstr ""
"Les soumissions d'utilisateurs ne sont pas possibles car « ${field} » n'est "
"pas visible. Les soumissions d'utilisateurs ne sont possibles que si tous "
"les champs sont visibles. Sinon, les utilisateurs peuvent voir des données "
"qu'ils ne sont pas destinés à voir."

msgid "Apply directory configuration"
msgstr "Appliquer la configuration du dossier"

msgid "Yes, import configuration and entries"
msgstr "Oui, importer la configuration et les entrées"

msgid "No, only import entries"
msgstr "Non, importer les entrées uniquement"

msgid "Mode"
msgstr "Mode"

msgid "Only import new entries"
msgstr "Importer uniquement les nouvelles entrées"

msgid "Replace all entries"
msgstr "Remplacer toutes les entrées"

msgid "Import"
msgstr "Imprimer"

msgid "Art"
msgstr "Art"

msgid "Cinema"
msgstr "Cinéma"

msgid "Concert"
msgstr "Concert"

msgid "Congress"
msgstr "Congrès"

msgid "Culture"
msgstr "Culture"

msgid "Dancing"
msgstr "Dansant"

msgid "Education"
msgstr "Éducation"

msgid "Exhibition"
msgstr "Exposition"

msgid "Gastronomy"
msgstr "Gastronomie"

msgid "Health"
msgstr "Santé"

msgid "Library"
msgstr "Bibliothèque"

msgid "Literature"
msgstr "Littérature"

msgid "Market"
msgstr "Marché"

msgid "Meetup"
msgstr "Rencontre"

msgid "Misc"
msgstr "Points divers"

msgid "Music School"
msgstr "École de musique"

msgid "Music"
msgstr "Musique"

msgid "Party"
msgstr "Fête"

msgid "Politics"
msgstr "Politique"

msgid "Reading"
msgstr "Lecture"

msgid "Religion"
msgstr "Religion"

msgid "Sports"
msgstr "Sports"

msgid "Talk"
msgstr "Conférence"

msgid "Theater"
msgstr "Théâtre"

msgid "Tourism"
msgstr "Tourisme"

msgid "Toy Library"
msgstr "Bibliothèque de jouets"

msgid "Tradition"
msgstr "Tradition"

msgid "Youth"
msgstr "Jeunesse"

msgid "Elderly"
msgstr "Âgées"

msgid "Concerto in the castle garden"
msgstr "Concerto dans le jardin du château"

msgid "Description"
msgstr "Description"

msgid "Enjoy a concerto in the castle garden."
msgstr "Profitez d'un concerto dans le jardin du château."

msgid "Image"
msgstr "Image"

msgid "Additional Information (PDF)"
msgstr "Informations complémentaires (PDF)"

msgid "Venue"
msgstr "Lieu"

msgid "10 CHF for adults"
msgstr "10 CHF pour les adultes"

msgid "Organizer"
msgstr "Organisateur"

msgid "Music society"
msgstr "Société musicale"

msgid "Organizer E-Mail"
msgstr "Courriel de l'organisateur"

msgid "Shown as contact address"
msgstr "Affichée comme adresse de contact"

msgid "The marker can be moved by dragging it with the mouse"
msgstr "Le curseur peut être déplacé avec la souris"

msgid "Tags"
msgstr "Étiquettes"

msgid "To"
msgstr "Vers"

msgid "Repeat"
msgstr "Répéter"

msgid "Without"
msgstr "Sans"

msgid "Weekly"
msgstr "Hebdomadaire"

msgid "On additional dates"
msgstr "À des dates supplémentaires"

msgid "Repeats itself every"
msgstr "Se répète tous les"

msgid "Until date"
msgstr "Jusqu'à"

msgid "Dates"
msgstr "Dates"

msgid "The end date must be later than the start date."
msgstr "La date de fin doit être postérieure à la date de début."

msgid "The weekday of the start date must be selected."
msgstr ""
"Le jour de la semaine correspondant à la date de début doit être sélectionné."

msgid "Please set and end date if the event is recurring."
msgstr "Veuillez préciser une date de fin si l'événement est récurrent."

msgid "Please select a weekday if the event is recurring."
msgstr "Veuillez choisir un jour de la semaine si l'événement est récurrent."

msgid "Invalid dates."
msgstr "Dates non valables."

msgid "Add"
msgstr "Ajouter"

msgid "Remove"
msgstr "Supprimer"

msgid "Clear"
msgstr "Supprimer"

msgid ""
"Delete imported events before importing. This does not delete otherwise "
"imported events and submitted events."
msgstr ""
"Supprime les événements importés avant de les importer. Les événements "
"importés ailleurs et les événements signalés ne sont pas supprimés par cela."

msgid "Dry Run"
msgstr "Test"

msgid "Do not actually import the events."
msgstr "Les événements ne sont pas sauvegardés."

msgid "Map"
msgstr "Carte"

msgid "E-Mail"
msgstr "E-mail"

msgid "Comment"
msgstr "Commentaire"

msgid "Please provide at least one change"
msgstr "Veuillez apporter au moins une modification"

msgid "Publication end must be in the future"
msgstr "La fin de la publication doit être dans le futur"

msgid "Publication start must be prior to end"
msgstr "Le début de la publication doit être antérieur à la fin"

msgid "Describes briefly what this entry is about"
msgstr "Décrit brièvement cette entrée"

msgid "URL"
msgstr "Lien"

msgid "Url pointing to another website"
msgstr "Url qui pointe vers une page externe"

msgid "Group"
msgstr "Groupe"

msgid "Used to group this link in the overview"
msgstr "Utilisé pour regrouper le lien dans la vue d'ensemble"

msgid "Name of the list view this link will be shown"
msgstr "Nom de la vue d'ensemble où ce lien apparaît"

msgid "Describes what this form is about"
msgstr "Décrit le contenu de ce formulaire"

msgid "Text"
msgstr "Texte"

msgid "Used to group the form in the overview"
msgstr "Utilisé pour grouper la formulaire dans la vue d'ensemble"

msgid "Pick-Up"
msgstr "Ramassage"

msgid ""
"Describes how this resource can be picked up. This text is used on the "
"ticket status page to inform the user"
msgstr ""
"Décrit la manière dont cette ressource peut être récupérée. Ce texte est "
"utilisé sur la page de statut du ticket pour informer le client"

msgid "URL path"
msgstr "Chemin Url"

msgid "Please fill out a new name"
msgstr "Veuillez remplir un nouveau nom"

#, python-format
msgid "Invalid name. A valid suggestion is: ${name}"
msgstr "Nom invalide. Une suggestion valid est: ${name}"

msgid "An entry with the same name exists"
msgstr "Une entrée avec le même nom existe"

msgid "Selection"
msgstr "Sélection"

msgid "By date"
msgstr "Par date"

msgid "By registration window"
msgstr "Par fenêtre d'inscription"

msgid "Registration Window"
msgstr "Fenêtre d'inscription"

msgid "Your message"
msgstr "Votre message"

msgid "Send to attendees with status"
msgstr "Envoyer aux participants avec le statut"

msgid "Confirmed"
msgstr "Confirmé"

msgid "Cancelled"
msgstr "Annulé"

msgid "No email receivers found for the selection"
msgstr "Aucun destinataire d'email trouvé pour la sélection"

msgid "Limit the number of attendees"
msgstr "Limiter le nombre de participants"

msgid "Attendees"
msgstr "Participants"

msgid "Yes, limit the number of attendees"
msgstr "Oui, limiter le nombre de participants"

msgid "No, allow an unlimited number of attendees"
msgstr "Non, autoriser un nombre illimité de participants"

msgid "Number of attendees"
msgstr "Nombre de participants"

msgid "Waitinglist"
msgstr "Liste d'attente"

msgid "Yes, allow for more submissions than available spots"
msgstr "Oui, permettre plus de soumissions que de places disponibles"

msgid "No, ensure that all submissions can be confirmed"
msgstr "Non, assurez-vous que toutes les soumissions peuvent être confirmées"

msgid "Do not accept any submissions"
msgstr "N'accepter aucunes soumissions"

msgid "Advanced"
msgstr "Avancé"

msgid "Please use a stop date after the start"
msgstr "Veuillez utiliser une date d'arrêt après le début"

#, python-format
msgid ""
"The date range overlaps with an existing registration window (${range})."
msgstr ""
"La période donnée chevauche une fenêtre d'inscription existante (${range})."

#, python-format
msgid ""
"The limit cannot be lower than the already confirmed number of attendees "
"(${claimed_spots})"
msgstr ""
"La limite ne peut être inférieure au nombre de participants déjà confirmés "
"(${claimed_spots})"

#, python-format
msgid ""
"The limit cannot be lower than the already confirmed number attendees "
"(${claimed_spots}) and the number of pending requests (${pending_requests}). "
"Either enable the waiting list, process the pending requests or increase the "
"limit. "
msgstr ""
"La limite ne peut pas être inférieure au nombre de participants déjà "
"confirmés (${claims_spots}) et au nombre de demandes en attente "
"(${pending_requests}). Activez la liste d'attente, traitez les demandes en "
"attente ou augmentez la limite."

msgid "The end date must be later than the start date"
msgstr "La date de fin doit être postérieure à la date de début"

msgid "Format"
msgstr "Format"

msgid "CSV File"
msgstr "Fichier CSV"

msgid "Excel File"
msgstr "Fichier Excel"

msgid "JSON File"
msgstr "Fichier JSON"

msgid "Payment Method"
msgstr "Méthode de paiement"

msgid "No credit card payments"
msgstr "Pas de paiements par carte de crédit"

msgid "Credit card payments optional"
msgstr "Paiements par carte de crédit en option"

msgid "Credit card payments required"
msgstr "Paiements par carte de crédit requis"

msgid ""
"You need to setup a default payment provider to enable credit card payments"
msgstr ""
"Vous devez choisir un fournisseur de paiement par défaut pour activer les "
"paiements par carte de crédit"

msgid "Test run"
msgstr "Test de fonctionnement"

msgid "Describes what this photo album is about"
msgstr "Décrit l'album photo"

msgid "View"
msgstr "Visualiser"

msgid "Full size images"
msgstr "Images de taille normale"

msgid "Grid layout"
msgstr "Mise en page en grille"

msgid "Show images on homepage"
msgstr "Montrer les images sur la page d'accueil"

msgid "Used in the overview and the e-mail subject"
msgstr "Utilisé dans l'aperçu et le sujet de l'e-mail"

msgid "Editorial"
msgstr "Éditorial"

msgid "A few words about this edition of the newsletter"
msgstr "Quelques mots concernant l'édition de cette lettre d'informations"

msgid "Latest news"
msgstr "Dernières nouvelles"

msgid "Events"
msgstr "Événements"

msgid "Publications"
msgstr "Publications"

msgid "Send"
msgstr "Envoyer"

msgid "Now"
msgstr "Maintenant"

msgid "At a specified time"
msgstr "À une heure précise"

msgid "Scheduled time must be at least 5 minutes in the future"
msgstr "L'heure d'envoi doit être d'au moins cinq minutes dans le futur"

msgid "Newsletters can only be sent on the hour (10:00, 11:00, etc.)"
msgstr ""
"Les newsletters ne peuvent être envoyés qu'en début d'heure (10:00, 11:00, "
"etc.)"

msgid "Recipient"
msgstr "Destinataire"

msgid "Describes what this page is about"
msgstr "Décrit de quoi parle cette page"

msgid "Show the lead if accessing the parent page"
msgstr "Afficher l'introduction sur la page parent"

msgid "(Redesign only)"
msgstr "(Redesign uniquement)"

msgid "Salutation"
msgstr "Civilité"

msgid "Academic Title"
msgstr "Diplôme"

msgid "First name"
msgstr "Prénom"

msgid "Last name"
msgstr "Nom de famille"

msgid "Function"
msgstr "Fonction"

msgid "Direct Phone Number"
msgstr "Numéro de téléphone direct"

msgid "Born"
msgstr "Naissance"

msgid "Profession"
msgstr "Profession"

msgid "Political Party"
msgstr "Parti politique"

msgid "Parliamentary Group"
msgstr "Groupe parlementaire"

msgid "Website"
msgstr "Site Web"

msgid "Picture"
msgstr "Photo"

msgid "URL pointing to the picture"
msgstr "URL pointant vers la photo"

msgid "Notes"
msgstr "Notes"

msgid "Public extra information about this person"
msgstr "Informations publiques supplémentaires à propos de cette semaine"

msgid "Rooms"
msgstr "Espaces"

msgid "Weekdays"
msgstr "Jours de la semaine"

msgid "Start date in past"
msgstr "Date de début dans le passé"

msgid "Describes what this reservation resource is about"
msgstr "Décrit en quoi consiste cette ressource de réservation"

msgid "Used to group the resource in the overview"
msgstr "Utilisé pour grouper la ressource dans la vue d'ensemble"

msgid "Extra Fields Definition"
msgstr "Définition de champs supplémentaires"

msgid "Closing date for the public"
msgstr "Date de clôture pour le public"

msgid "Closing date"
msgstr "Date de clôture"

msgid "No closing date"
msgstr "Pas de date de fermeture"

msgid "Stop accepting reservations days before the allocation"
msgstr ""
"Arrêter d'accepter des réservations plusieurs jours avant l'attribution"

msgid "Stop accepting reservations hours before the allocation"
msgstr "Arrêter d'accepter des réservations des heures avant l'attribution"

msgid "Hours"
msgstr "Heures"

msgid "Days"
msgstr "Jours"

msgid "Limit reservations to certain zip-codes"
msgstr "Limiter les réservations à certains codes postaux"

msgid "Zip-code limit"
msgstr "Limite de code postal"

msgid "Zip-code field"
msgstr "Champ code postal"

msgid "Allowed zip-codes (one per line)"
msgstr "Codes postaux autorisés (un par ligne)"

msgid "Days before an allocation may be reserved by anyone"
msgstr ""
"Des jours avant une attribution peuvent être réservés par n'importe qui"

msgid "Per item"
msgstr "Par article"

msgid "Per hour"
msgstr "Par heure"

msgid "Price per item"
msgstr "Prix par article"

msgid "Price per hour"
msgstr "Prix par heure"

msgid "Default view"
msgstr "Affichage par défaut"

msgid "Week view"
msgstr "Affichage de la semaine"

msgid "Month view"
msgstr "Affichage du mois"

msgid "Please select the form field that holds the zip-code"
msgstr "Veuillez sélectionner le champ de formulaire contenant le code postal."

msgid "Please enter at least one zip-code"
msgstr "Veuillez saisir au moins un code postal"

msgid "Please enter one zip-code per line, without spaces or commas"
msgstr "Veuillez saisir un code postal par ligne, sans espaces ni virgules"

msgid "The price must be larger than zero"
msgstr "Le prix doit être supérieur à zéro"

msgid "New Reservations"
msgstr "Nouvelles réservations"

msgid "Daily Reservations"
msgstr "Réservations quotidiennes"

msgid "Send on"
msgstr "Envoyer sur"

msgid "Resources"
msgstr "Ressources"

msgid "Please add at least one notification."
msgstr "Veuillez ajouter au moins une notification."

msgid "Logo"
msgstr "Logo"

msgid "URL pointing to the logo"
msgstr "URL pointant vers le logo"

msgid "Logo (Square)"
msgstr "Logo (carré)"

msgid "E-Mail Reply Address (Reply-To)"
msgstr "Adresse e-mail de réponse (Reply-To)"

msgid "Replies to automated e-mails go to this address."
msgstr "Les réponses aux e-mails automatisés sont envoyées à cette adresse."

msgid "Primary Color"
msgstr "Couleur primaire"

msgid "Default Font Family"
msgstr "Famille de police principale"

msgid "Languages"
msgstr "Langues"

msgid "German"
msgstr "Allemand"

msgid "French"
msgstr "Français"

msgid "Italian"
msgstr "Italien"

msgid "Additional CSS"
msgstr "CSS additionnel"

msgid "Column width left side"
msgstr "Largeur de la colonne côté gauche"

msgid "Footer Division"
msgstr "Division du pied du page"

msgid "Column width for the center"
msgstr "Largeur de la colonne au centre"

msgid "Column width right side"
msgstr "Largeur de la colonne côté droite"

msgid "Contact"
msgstr "Contact"

msgid "The address and phone number of the municipality"
msgstr "L'adresse et le numéro de téléphone de la municipalité"

msgid "Information"
msgstr "Information"

msgid "Contact Link"
msgstr "Rubrique Contact"

msgid "URL pointing to a contact page"
msgstr "URL pointant vers une page de contact"

msgid "Opening Hours"
msgstr "Horaires d'ouverture"

msgid "The opening hours of the municipality"
msgstr "Les horaires d'ouverture de la municipalité"

msgid "Opening Hours Link"
msgstr "Lien vers les horaires d'ouvertures"

msgid "URL pointing to an opening hours page"
msgstr "Lien vers une page d'horaires d'ouverture"

msgid "Hide OneGov Cloud information"
msgstr "Masquer les informations OneGov Cloud"

msgid ""
"This includes the link to the marketing page, and the link to the privacy "
"policy."
msgstr ""
"Cela inclut le lien vers la page marketing et le lien vers la politique de "
"confidentialité."

msgid "Facebook"
msgstr "Facebook"

msgid "URL pointing to the Facebook site"
msgstr "Lien vers la page Facebook"

msgid "Social Media"
msgstr "Réseaux sociaux"

msgid "Twitter"
msgstr "Twitter"

msgid "URL pointing to the Twitter site"
msgstr "Lien vers la page Twitter"

msgid "YouTube"
msgstr "YouTube"

msgid "URL pointing to the YouTube site"
msgstr "Lien vers la page YouTube"

msgid "Instagram"
msgstr "Instagram"

msgid "URL pointing to the Instagram site"
msgstr "Lien vers la page Instagram"

msgid "Custom Link 1"
msgstr "Lien personnalisé 1"

msgid "URL to internal/external site"
msgstr "Lien site interne/externe"

msgid "Custom Link 2"
msgstr "Lien personnalisé 2"

msgid "Custom Link 3"
msgstr "Lien personnalisé 3"

msgid "Name of the partner"
msgstr "Nom du partenaire"

msgid "First Partner"
msgstr "Premier partenaire"

msgid "Logo of the partner"
msgstr "Logo du partenaire"

msgid "The partner's website"
msgstr "Le site web du partenaire"

msgid "Second Partner"
msgstr "Deuxième partenaire"

msgid "Third Partner"
msgstr "Troisième partenaire"

msgid "Fourth Partner"
msgstr "Quatrième partenaire"

msgid "The width of the column must be greater than 0"
msgstr "La largeur de la colonne doit être supérieure à 0"

msgid "The sum of all the footer columns must be equal to 12"
msgstr "La somme de toutes les colonnes de bas de page doit être égale à 12"

msgid ""
"Default social media preview image for rich link previews. Optimal size is "
"1200:630 px."
msgstr ""
"Image par défaut de l'aperçu des médias sociaux pour les aperçus de liens "
"riches. La taille optimale est de 1200:630 px."

msgid "Icon 16x16 PNG (Windows)"
msgstr "Icône 16x16 PNG (Windows)"

msgid "URL pointing to the icon"
msgstr "URL pointant vers le Favicon"

msgid "Icon 32x32 PNG (Mac)"
msgstr "Icône 32x32 PNG (Mac)"

msgid "Icon 57x57 PNG (iPhone, iPod, iPad)"
msgstr "Icône 57x57 PNG (iPhone, iPod, iPad)"

msgid "Icon SVG 20x20 (Safari)"
msgstr "Icône SVG 20x20 (Safari)"

msgid "Disable page references"
msgstr "Désactiver les références de page"

msgid ""
"Disable showing the copy link '#' for the site reference. The references "
"themselves will still work. Those references are only showed for logged in "
"users."
msgstr ""
"Désactiver le lien pour copier la référence de page. Les références elles-"
"mêmes fonctionneront toujours. Ces références ne sont affichées que pour les "
"utilisateurs connectés."

msgid "Open files in separate window"
msgstr "Ouvrir les fichiers dans une fenêtre de navigateur séparée"

msgid "Title header left side"
msgstr "Titre dans en-tête, face gauche"

msgid "Optional"
msgstr "Facultatif"

msgid "Font color"
msgstr "Couleur de la police"

msgid "Relative font size"
msgstr "Taille de police relative"

msgid "Announcement"
msgstr "Annonce"

msgid "Announcement bg color"
msgstr "Couleur de fond de l'annonce"

msgid "Announcement font color"
msgstr "Couleur de la police de l'annonce"

msgid "Homepage Image #1"
msgstr "Image n°1 de page d'accueil"

msgid "Homepage Image #2"
msgstr "Image n°2 de page d'accueil"

msgid "Homepage Image #3"
msgstr "Image n°3 de page d'accueil"

msgid "Homepage Image #4"
msgstr "Image n°4 de page d'accueil"

msgid "Homepage Image #5"
msgstr "Image n°5 de page d'accueil"

msgid "Homepage Image #6"
msgstr "Image n°6 de page d'accueil"

msgid "Homepage Cover"
msgstr "Couverture de la page d'accueil"

msgid "Structure"
msgstr "Structure"

msgid "Homepage Structure (for advanced users only)"
msgstr ""
"Structure de la page d'accueil (seulement pour les utilisateurs avancés)"

msgid "The structure of the homepage"
msgstr "La structure de la page d'accueil"

msgid "Homepage redirect"
msgstr "Redirection vers la page d'accueil"

msgid "Yes, to directories"
msgstr "Oui, aux annuaires"

msgid "Yes, to events"
msgstr "Oui, aux événements"

msgid "Yes, to forms"
msgstr "Oui, aux formulaires"

msgid "Yes, to publications"
msgstr "Oui, aux publications"

msgid "Yes, to reservations"
msgstr "Oui, aux réservations"

msgid "Yes, to a non-listed path"
msgstr "Oui, vers un chemin non listé"

msgid "Path"
msgstr "Chemin"

msgid "Please enter a path without schema or host"
msgstr "Veuillez entrer un chemin d'accès sans schéma ou hôte"

msgid "Hide these fields for non-logged-in users"
msgstr "Masquer ces champs pour les utilisateurs non connectés"

msgid "People"
msgstr "Personnes"

msgid "Values of the location filter"
msgstr "Valeurs du filtre de localisation"

msgid "The default map view. This should show the whole town"
msgstr "La vue par défaut de la carte. Cela devrait montrer la ville entière"

msgid "Geo provider"
msgstr "Fournisseur de geo"

msgid "Mapbox (Default)"
msgstr "Mapbox (défaut)"

msgid "Analytics Code"
msgstr "Code Analytics"

msgid "JavaScript for web statistics support"
msgstr "JavaScript pour l'assistance en matière de statistiques web"

msgid "Cantonal holidays"
msgstr "Jours fériés cantonaux"

msgid "Other holidays"
msgstr "Autres jours fériés"

msgid "Preview"
msgstr "Preview"

msgid "School holidays"
msgstr "Vacances scolaires"

msgid "Format: Day.Month - Description"
msgstr "Format : Jour.Mois - Description"

msgid "Please enter one date per line"
msgstr "Veuillez renseigner une date par ligne"

msgid "Please enter only day and month"
msgstr "Veuillez ne renseigner que des jours et des mois"

#, python-format
msgid "${date} is not a valid date"
msgstr "${date} n'est pas une date valide"

msgid "Format: Day.Month.Year - Day.Month.Year"
msgstr "Format : Jour.Mois.Année - Jour.Mois.Année"

msgid "Please enter one date pair per line"
msgstr "Veuillez renseigner une paire de dates par ligne"

msgid "End date needs to be after start date"
msgstr "La date de fin doit être postérieure à la date de début"

msgid "Email adress for notifications about newly opened tickets"
msgstr ""
"Adresse électronique pour les notifications concernant les tickets ouverts"

msgid "Accept request and close ticket automatically based on:"
msgstr ""
"Accepter la demande et fermer le ticket automatiquement en fonction de :"

msgid "Ticket category"
msgstr "Catégorie de billet"

msgid "User role"
msgstr "Rôle d'utilisateur"

msgid ""
"Accept request and close ticket automatically for these ticket categories"
msgstr ""
"Accepter la demande et fermer le ticket automatiquement pour ces catégories"

msgid ""
"If auto-accepting is not possible, the ticket will be in state pending. Also "
"note, that after the ticket is closed, the submitter can't send any messages."
msgstr ""
"Si l'auto-acceptation n'est pas possible, le ticket sera en état d'attente. "
"Notez également qu'après la fermeture du ticket, l'expéditeur ne peut plus "
"envoyer de messages."

msgid "Accept request and close ticket automatically for these user roles"
msgstr ""
"Accepter la demande et fermer le ticket automatiquement pour ces rôles "
"d'utilisateur"

msgid "User used to auto-accept tickets"
msgstr "Utilisateur pour l'acceptation automatique des tickets"

msgid "Block email confirmation when this ticket category is opened"
msgstr "N'envoyez pas d'e-mail lorsque cette catégorie de billets est ouverte"

msgid "This is enabled by default for tickets that get accepted automatically"
msgstr ""
"Cette option est activée par défaut pour les tickets qui sont acceptés "
"automatiquement."

msgid "Block email confirmation when this ticket category is closed"
msgstr "N'envoyez pas d'e-mail lorsque cette catégorie de billets est fermée"

msgid "Mute all tickets"
msgstr "Désactiver tous les emails de statut pour les tickets"

msgid "Always send email notification if a new ticket message is sent"
msgstr ""
"Toujours envoyer une notification par courriel pour les nouveaux messages de "
"ticket"

msgid "Categories restriced by user group settings"
msgstr "Catégories restreintes par les paramètres du groupe d'utilisateurs"

msgid "Mute tickets individually if the auto-accept feature is enabled."
msgstr ""
"Mettez les tickets en sourdine individuellement si la fonction d'acceptation "
"automatique est activée."

msgid "Enable newsletter"
msgstr "Activer la newsletter"

msgid "Include logo in newsletter"
msgstr "Afficher le logo dans la newsletter"

msgid "New domain"
msgstr "Nouveau domaine"

msgid "Test migration"
msgstr "Tester migration"

msgid "Compares links to the current domain"
msgstr "Compare les liens avec le domaine actuel"

msgid "Use a domain name without http(s)"
msgstr "Utiliser un domaine sans http(s)"

msgid "Domain must contain a dot"
msgstr "Le domaine doit contenir un point"

msgid "Choose which links to check"
msgstr "Choisissez les liens à vérifier"

msgid "External links only"
msgstr "Liens externes uniquement"

msgid "Internal links only"
msgstr "Liens internes uniquement"

msgid "E-Mail Address"
msgstr "Adresse e-mail"

msgid "Short name to identify the text module"
msgstr "Nom court pour identifier le module de texte"

msgid "Your note about this ticket"
msgstr "Votre note à propos de ce ticket"

msgid "Attachment"
msgstr "Pièce jointe"

msgid "Message"
msgstr "Message"

msgid "The message is empty"
msgstr "Le message est vide"

msgid "Notify me about replies"
msgstr "M'avertir des réponses"

msgid "Setting \"Always notify\" is active"
msgstr "Le paramètre \"Toujours notifier\" est actif"

msgid "User"
msgstr "Utilisateur"

msgid "Admin"
msgstr "Admin"

msgid "Editor"
msgstr "Rédacteur"

msgid "Member"
msgstr "Membres"

msgid "State"
msgstr "État"

msgid "Active"
msgstr "Actif"

msgid "Inactive"
msgstr "Inactif"

msgid "Role"
msgstr "Rôle"

msgid "Yubikey"
msgstr "Yubikey"

msgid "Plug your YubiKey into a USB slot and press it."
msgstr "Branchez votre YubiKey sur un port USB et appuyez dessus."

msgid "Administrators and editors must use a Yubikey"
msgstr "Les administrateurs et les programmateurs doivent utiliser une YubiKey"

msgid "Invalid Yubikey"
msgstr "YubiKey non valide"

#, python-format
msgid "This Yubikey is already used by ${username}"
msgstr "Cette YubiKey est déjà utilisée par ${username}"

msgid "The users e-mail address (a.k.a. username)"
msgstr "L'adresse e-mail de l'utilisateur (alias le nom d'utilisateur)"

msgid "Send Activation E-Mail with Instructions"
msgstr "Envoyer un e-mail d'activation avec des directives"

msgid "A user with this e-mail address exists already"
msgstr "Un utilisateur avec cette adresse e-mail existe déjà"

msgid ""
"Users can only be in one group. If they already belong to another group and "
"get added here, they will automatically get removed from the other group."
msgstr ""
"Les utilisateurs ne peuvent faire partie que d'un seul groupe. S'ils "
"appartiennent déjà à un autre groupe et sont ajoutés ici, ils seront "
"automatiquement retirés de l'autre groupe. "

msgid "Ticket permissions"
msgstr "Autorisation des tickets"

msgid "Restricts access and gives permission to these ticket categories"
msgstr "Restreint l'accès et donne la permission à ces catégories de tickets"

msgid "Send a periodic status e-mail."
msgstr "Envoyer un e-mail d'état périodique."

msgid "Daily (exluding the weekend)"
msgstr "Quotidiennement (sauf le week-end)"

msgid "Weekly (on mondays)"
msgstr "Hebdomadaire (le lundi)"

msgid "Monthly (on first monday of the month)"
msgstr "Mensuel (le premier lundi du mois)"

msgid "Never"
msgstr "Jamais"

msgid "1 entry"
msgstr "1 entrée"

#, python-format
msgid "${count} entries"
msgstr "${count} entrées"

msgid "All directories"
msgstr "Tous les dossiers"

msgid "Directories"
msgstr "Répertoires"

msgid "All events"
msgstr "Tous les événements"

msgid "Newsletter"
msgstr "Newsletter"

msgid "Daypass"
msgstr "Carte journalière"

msgid "Conference room"
msgstr "Salle de conférence"

#, python-format
msgid "150 years {organisation}"
msgstr "{organisation} de 150 ans"

msgid "Sports facility"
msgstr "Installations sportives"

msgid "We celebrate our 150th anniversary."
msgstr "Nous célébrons notre 150e anniversaire."

msgid "General Assembly"
msgstr "Assemblée générale"

msgid "Communal hall"
msgstr "Salle communale"

msgid "As every year."
msgstr "Comme chaque année."

msgid "Community Gymnastics"
msgstr "Gymnastique communautaire"

msgid "Gymnasium"
msgstr "Gymnase"

msgid "Get fit together."
msgstr "Retrouvons la forme ensemble."

msgid "Women's Club"
msgstr "Club des femmes"

msgid "Football Tournament"
msgstr "Tournoi de football"

msgid "Amateurs welcome!"
msgstr "Les amateurs sont les bienvenus !"

msgid "Sports Association"
msgstr "Association sportive"

msgid "all day"
msgstr "toute la journée"

msgid "Homepage"
msgstr "Page d'accueil"

msgid "Forms"
msgstr "Formulaires"

msgid "Edit"
msgstr "Modifier"

msgid "QR"
msgstr "QR"

msgid "Delete"
msgstr "Supprimer"

msgid "This form can't be deleted."
msgstr "Ce formulaire ne peut être supprimé."

msgid ""
"There are submissions associated with the form. Those need to be removed "
"first."
msgstr ""
"Il existe des requêtes associées à ce formulaire. Il faut d'abord les "
"supprimer."

msgid "Do you really want to delete this form?"
msgstr "Voulez-vous vraiment supprimer ce formulaire ?"

msgid "This cannot be undone."
msgstr "Cela ne peut être effectué."

msgid "Delete form"
msgstr "Supprimer le formulaire"

msgid "Export"
msgstr "Exporter"

msgid "Change URL"
msgstr "Changer URL"

msgid "Registration Windows"
msgstr "Fenêtres d'inscription"

msgid "Form"
msgstr "Formulaire"

msgid "External form"
msgstr "Formulaire externe"

msgid "New external form"
msgstr "Nouveau formulaire externe"

msgid "Person"
msgstr "Personne"

msgid "Do you really want to delete this person?"
msgstr "Voulez-vous vraiment supprimer cette personne ?"

msgid "Delete person"
msgstr "Supprimer la personne"

msgid "Accept ticket"
msgstr "Accepter le ticket"

msgid "This ticket can't be closed."
msgstr "Ce ticket ne peut pas être fermé."

msgid "This ticket requires a decision, but no decision has been made yet."
msgstr "Ce ticket nécessite une décision, mais aucune n'a encore été prise."

msgid "Close ticket"
msgstr "Fermer le ticket"

msgid "Reopen ticket"
msgstr "Ré-ouvrir le ticket"

msgid "Archive ticket"
msgstr "Archiver le ticket"

msgid "Recover from archive"
msgstr "Récupérer dans les archives"

msgid "Assign ticket"
msgstr "Attribuer le ticket"

msgid "New Note"
msgstr "Nouveau commentaire"

msgid "PDF"
msgstr "PDF"

msgid "New Message"
msgstr "Nouveau message"

msgid "Ticket Status"
msgstr "Statut du ticket"

msgid "Text module"
msgstr "Module de texte"

msgid "Do you really want to delete this text module?"
msgstr "Voulez-vous vraiment supprimer ce module de texte ?"

msgid "Delete text module"
msgstr "Supprimer le module de texte"

msgid "Reservations"
msgstr "Réservations"

msgid "Recipients"
msgstr "Destinataires"

msgid "Room"
msgstr "Espace"

msgid "Resource Item"
msgstr "Article"

msgid "External resource link"
msgstr "Lien de ressource externe"

msgid "New external resource"
msgstr "Nouvelle ressource externe"

msgid "Export All"
msgstr "Exporter tout"

msgid "Find Your Spot"
msgstr "Rechercher les dates"

msgid "Notifications"
msgstr "Notifications"

msgid "E-Mail Recipient"
msgstr "Destinataire de l'e-mail"

msgid "Do you really want to delete this resource?"
msgstr "Voulez-vous vraiment supprimer cette ressource ?"

msgid "Delete resource"
msgstr "Supprimer la ressource"

msgid "This resource can't be deleted."
msgstr "Cette ressource ne peut être supprimée."

msgid "There are existing reservations associated with this resource"
msgstr "Des réservations existantes sont associées à cette ressource"

msgid "Clean up"
msgstr "Nettoyer"

msgid "Occupancy"
msgstr "Occupation"

msgid "Subscribe"
msgstr "Souscrire"

msgid "Rules"
msgstr "Règles"

msgid "Edit allocation"
msgstr "Modifier l'allocation"

msgid "Do you really want to delete this allocation?"
msgstr "Voulez-vous vraiment supprimer cette allocation ?"

msgid "Delete allocation"
msgstr "Supprimer l'allocation"

#, python-format
msgid "Every ${days} until ${end}"
msgstr "Tous les ${days} jusqu'à ${end}"

msgid "This event can't be editet."
msgstr "Cet événement ne peut pas être édité."

msgid "Imported events can not be editet."
msgstr "Les événements importés ne peuvent pas être édités."

msgid "Do you really want to delete this event?"
msgstr "Voulez-vous vraiment supprimer cet événement ?"

msgid "Delete event"
msgstr "Supprimer l'événement"

msgid "This event can't be deleted."
msgstr "Cet événement ne peut être supprimé."

msgid "To remove this event, go to the ticket and reject it."
msgstr "Pour supprimer cet événement, allez sur le ticket et refusez-le."

msgid "Withdraw event"
msgstr "Retirer l'événement"

msgid "Do you really want to withdraw this event?"
msgstr "Voulez-vous retirer l'événement?"

msgid "You can re-publish an imported event later."
msgstr "Vous pouvez republier un événement importé plus tard."

msgid "Re-publish event"
msgstr "Republier l'événement"

msgid "New"
msgstr "Nouveau"

msgid "Subscribers"
msgstr "Abonnés"

msgid "Test"
msgstr "Test"

msgid "Delete newsletter"
msgstr "Supprimer la newsletter"

msgid "Photo Albums"
msgstr "Albums photo"

msgid "Manage images"
msgstr "Gérer les images"

msgid "Photo Album"
msgstr "Album photo"

msgid "Choose images"
msgstr "Choisir des images"

msgid "Delete photo album"
msgstr "Supprimer l'album photo"

msgid "Usermanagement"
msgstr "Gestion de l'utilisateur"

msgid "Create Signup Link"
msgstr "Créez un lien d'inscription"

msgid "User group"
msgstr "Groupe d'utilisateurs"

msgid "Do you really want to delete this user group?"
msgstr "Voulez-vous vraiment supprimer ce groupe d'utilisateurs ?"

msgid "Delete user group"
msgstr "Supprimer le groupe d'utilisateurs"

msgid "Exports"
msgstr "Exports"

msgid "Payment Providers"
msgstr "Opérateurs de paiement"

msgid "Synchronise"
msgstr "Synchroniser"

msgid "Directory"
msgstr "Dossier"

msgid "Configure"
msgstr "Configurer"

#, python-format
msgid "Do you really want to delete \"${title}\"?"
msgstr "Voulez-vous vraiment supprimer « ${title} » ?"

msgid "All entries will be deleted as well!"
msgstr "Toutes les entrées seront également supprimées !"

msgid "Delete directory"
msgstr "Supprimer le dossier"

msgid "Entry"
msgstr "Entrée"

msgid "Published"
msgstr "Publié"

msgid "Upcoming"
msgstr "A l'anvenir"

msgid "Past"
msgstr "Passé"

msgid "Choose filter"
msgstr "Sélectionner un filtre"

msgid "Delete entry"
msgstr "Supprimer l'entrée"

msgid "Dashboard"
msgstr "Dashboard"

msgid "Do you really want to delete this external link?"
msgstr "Voulez-vous vraiment supprimer ce lien externe?"

msgid "Delete external link"
msgstr "Supprimer lien externe"

msgid "Sort"
msgstr "Trier"

msgid "The submission was adopted"
msgstr "La proposition a été adoptée"

msgid "The entry is not valid, please adjust it"
msgstr "L'entrée n'est pas valide, veuillez la rectifier"

msgid "An entry with this name already exists"
msgstr "Une entrée du même nom existe déjà"

msgid "Your directory submission has been adopted"
msgstr "Votre proposition de répertoire a été adoptée"

msgid "Your change request has been applied"
msgstr "Votre demande de modification a été effectuée"

msgid "The change request was applied"
msgstr "La demande de modification a été effectuée"

msgid "The submission was rejected"
msgstr "La proposition a été rejetée"

msgid "Your directory submission has been rejected"
msgstr "Votre proposition de répertoire a été rejetée"

msgid "Through URL only (not listed)"
msgstr "Via URL uniquement (non répertorié)"

msgid "Members may view occupancy"
msgstr "Les membres peuvent voir l'occupation "

msgid ""
"The occupancy view shows the e-mail addresses submitted with the "
"reservations, so we only recommend enabling this for internal resources "
"unless all members are sworn to uphold data privacy."
msgstr ""
"L'affichage de l'occupation indique les adresses électroniques soumises avec "
"les réservations. Nous vous recommandons donc de ne l'activer que pour les "
"ressources internes, à moins que tous les membres ne soient tenus de "
"respecter la confidentialité des données."

msgid "Visible on homepage"
msgstr "Visible sur la page d'accueil"

msgid "Visibility"
msgstr "Visibilité"

msgid ""
"- '-' will be converted to a bulleted list\n"
"- Urls will be transformed into links\n"
"- Emails and phone numbers as well"
msgstr ""
"- Les \"-\" seront convertis en liste à puces.\n"
"- Les urls seront transformées en liens\n"
"- Les e-mails et les numéros de téléphone aussi"

msgid "Hide contact info in sidebar"
msgstr "Nascondi le informazioni di contatto nella sidebar"

msgid "Use text instead of lead in the newsletter"
msgstr "Utiliser le texte au lieu de l'introduction dans le newsletter"

msgid "A resource with this name already exists"
msgstr "Une ressource portant ce nom existe déjà"

msgid "Enable honey pot"
msgstr "Activer les honey pot"

msgid "Spam protection"
msgstr "Protection contre le spam"

msgid "This month"
msgstr "Ce mois-ci"

msgid "Last month"
msgstr "Le mois dernier"

msgid "This year"
msgstr "Cette année"

msgid "Last year"
msgstr "L'an dernier"

msgid "Older"
msgstr "Plus âgés"

msgid "Do you really want to delete this note?"
msgstr "Voulez-vous vraiment supprimer cette note ?"

msgid "Delete Note"
msgstr "Supprimer la note"

msgid "Always visible on homepage"
msgstr "Toujours visible sur la page d'accueil"

msgid "Search for available dates"
msgstr "Rechercher les dates disponibles"

msgid "Aargau"
msgstr "Argovie"

msgid "Appenzell Ausserrhoden"
msgstr "Appenzell Rhodes-Extérieures"

msgid "Appenzell Innerrhoden"
msgstr "Appenzell Rhodes-Intérieures"

msgid "Basel-Landschaft"
msgstr "Bâle-Campagne"

msgid "Basel-Stadt"
msgstr "Bâle-Ville"

msgid "Berne"
msgstr "Berne"

msgid "Fribourg"
msgstr "Fribourg"

msgid "Geneva"
msgstr "Genève"

msgid "Glarus"
msgstr "Glaris"

msgid "Grisons"
msgstr "Grisons"

msgid "Jura"
msgstr "Jura"

msgid "Lucerne"
msgstr "Lucerne"

msgid "Neuchâtel"
msgstr "Neuchâtel"

msgid "Nidwalden"
msgstr "Nidwald"

msgid "Obwalden"
msgstr "Obwald"

msgid "Schaffhausen"
msgstr "Schaffhouse"

msgid "Schwyz"
msgstr "Schwytz"

msgid "Solothurn"
msgstr "Soleure"

msgid "St. Gallen"
msgstr "Saint-Gall"

msgid "Thurgau"
msgstr "Thurgovie"

msgid "Ticino"
msgstr "Tessin"

msgid "Uri"
msgstr "Uri"

msgid "Valais"
msgstr "Valais"

msgid "Vaud"
msgstr "Vaud"

msgid "Zug"
msgstr "Zoug"

msgid "Zürich"
msgstr "Zurich"

msgid "Neujahrestag"
msgstr "Nouvel an"

msgid "Berchtoldstag"
msgstr "Saint-Berchtold"

msgid "Heilige Drei Könige"
msgstr "Épiphanie"

msgid "Jahrestag der Ausrufung der Republik"
msgstr "Instauration de la République"

msgid "Josefstag"
msgstr "Saint-Joseph"

msgid "Näfelser Fahrt"
msgstr "Näfelser Fahrt"

msgid "Ostern"
msgstr "Pâques"

msgid "Karfreitag"
msgstr "Vendredi Saint"

msgid "Ostermontag"
msgstr "Lundi de Pâques"

msgid "Tag der Arbeit"
msgstr "Fête du travail"

msgid "Auffahrt"
msgstr "Ascension"

msgid "Pfingsten"
msgstr "Pentecôte"

msgid "Pfingstmontag"
msgstr "Lundi de Pentecôte"

msgid "Fronleichnam"
msgstr "Fète-Dieu"

msgid "Fest der Unabhängigkeit"
msgstr "Commémoration du plébiscite jurassien"

msgid "Peter und Paul"
msgstr "Sts Pierre et Paul"

msgid "Nationalfeiertag"
msgstr "Fête nationale Suisse"

msgid "Mariä Himmelfahrt"
msgstr "Assomption"

msgid "Bruder Klaus"
msgstr "Bruder Klaus"

msgid "Allerheiligen"
msgstr "La Toussaint"

msgid "Mariä Empfängnis"
msgstr "Immaculée Conception"

msgid "Escalade de Genève"
msgstr "Escalade de Genève"

msgid "Weihnachten"
msgstr "Noël"

msgid "Stephanstag"
msgstr "Saint-Étienne"

msgid "Wiederherstellung der Republik"
msgstr "Restauration de la République"

msgid "Form Submissions"
msgstr "Envois de formulaire"

msgid ""
"This is not the oldest undecided submission of this registration window. Do "
"you really want to confirm this submission?"
msgstr ""
"Ce n'est pas la plus ancienne soumission indécise de cette fenêtre "
"d'inscription. Voulez-vous vraiment confirmer cette soumission ?"

msgid ""
"By confirming this submission, you will prefer this over a submission that "
"came in earlier."
msgstr ""
"En confirmant cette soumission, vous la préférez à une soumission arrivée "
"plus tôt."

msgid "Confirm registration"
msgstr "Confirmer l'inscription"

msgid "Deny registration"
msgstr "Refuser l'inscription"

msgid "Cancel registration"
msgstr "Annuler l'inscription"

msgid "Edit submission"
msgstr "Modifier votre envoi"

msgid "Accept all reservations"
msgstr "Accepter toutes les réservations"

msgid "Details about the reservation"
msgstr "Détails à propos de la réservation"

msgid "Edit details"
msgstr "Modifier les détails"

msgid "Accept all with message"
msgstr "Tout accepter avec message"

msgid "Reject all"
msgstr "Tout refuser"

msgid "Do you really want to reject all reservations?"
msgstr "Voulez-vous vraiment refuser toutes les réservations ?"

msgid "Rejecting these reservations can't be undone."
msgstr "Le refus de ces réservations est irréversible."

msgid "Reject reservations"
msgstr "Refuser les réservations"

msgid "Reject all with message"
msgstr "Tout refuser avec message"

#, python-format
msgid "Reject ${title}"
msgstr "Refuser ${title}"

msgid "Do you really want to reject this reservation?"
msgstr "Voulez-vous vraiment refuser cette réservation ?"

#, python-format
msgid "Rejecting ${title} can't be undone."
msgstr "Refuser ${title} est irréversible."

msgid "Reject reservation"
msgstr "Refuser la réservation"

#. Used in sentence: "${event} published."
#.
msgid "Event"
msgstr "Événement"

msgid "Accept event"
msgstr "Accepter l'événement"

msgid "Edit event"
msgstr "Modifier l'événement"

msgid "Reject event"
msgstr "Refuser l'événement"

msgid "Do you really want to reject this event?"
msgstr "Voulez-vous vraiment refuser cet événement ?"

msgid "Rejecting this event can't be undone."
msgstr "Rejeter cet événement est irréversible."

msgid "Directory Entry Submissions"
msgstr "Propositions d'entrée de répertoire"

msgid "Adopt"
msgstr "Adopter"

msgid "View directory entry"
msgstr "Voir l'entrée de répertoire"

msgid "Reject"
msgstr "Rejeter"

msgid "Do you really want to reject this entry?"
msgstr "Souhaitez-vous vraiment rejeter cette entrée ?"

msgid "Reject entry"
msgstr "Rejeter l'entrée"

msgid "Link"
msgstr "Lien"

msgid "New Link"
msgstr "Nouveau lien"

msgid "Added a new link"
msgstr "A ajouté un nouveau lien"

msgid "Edit Link"
msgstr "Modifier le lien"

msgid "The link was deleted"
msgstr "Le lien a été supprimé"

msgid "Delete link"
msgstr "Supprimer le lien"

#, python-format
msgid "Do you really want to delete the link \"${title}\"?"
msgstr "Voulez-vous vraiment supprimer le lien « ${title} » ?"

msgid "Topic"
msgstr "Rubrique"

msgid "New Topic"
msgstr "Nouveau sujet"

msgid "Added a new topic"
msgstr "A ajouté un nouveau sujet"

msgid "Edit Topic"
msgstr "Modifier le sujet"

msgid "The topic was deleted"
msgstr "Le sujet a été supprimé"

msgid "Delete topic"
msgstr "Supprimer le sujet"

#, python-format
msgid "Do you really want to delete the topic \"${title}\"?"
msgstr "Voulez-vous vraiment supprimer le sujet « ${title} » ?"

msgid "News"
msgstr "Nouvelles"

msgid "Add News"
msgstr "Ajouter des nouvelles"

msgid "Added news"
msgstr "Nouvelles ajoutées"

msgid "Edit News"
msgstr "Modifier les nouvelles"

msgid "The news was deleted"
msgstr "Les nouvelles ont été supprimées"

msgid "Delete news"
msgstr "Supprimez les nouvelles"

#, python-format
msgid "Do you really want to delete the news \"${title}\"?"
msgstr "Voulez-vous vraiment supprimer les nouvelles « ${title} » ?"

msgid "Copy"
msgstr "Copie"

msgid "Paste"
msgstr "Coller"

msgid "Please note that this page has subpages which will also be deleted!"
msgstr ""
"Veuillez noter que cette page contient des sous-pages qui seront également "
"supprimées !"

msgid "This page can't be deleted."
msgstr "Cette page ne peut pas être supprimée."

msgid ""
"This page has subpages. Only administrators can delete pages with subpages. "
"To delete this page, delete all subpages first or ask an administrator to do "
"it for you."
msgstr ""
"Cette page contient des sous-pages. Seuls les administrateurs peuvent "
"supprimer des pages avec des sous-pages. Pour supprimer cette page, "
"supprimez d'abord toutes les sous-pages, ou demandez à un administrateur de "
"le faire pour vous."

msgid "Source"
msgstr "Source"

msgid "Subject"
msgstr "Sujet"

msgid "Owner"
msgstr "Propriétaire"

msgid "Created"
msgstr "Créé"

msgid "Reaction Time"
msgstr "Temps de réaction"

msgid "Process Time"
msgstr "Temps de traitement"

msgid "Event Source"
msgstr "Source d'événement"

msgid "Payment"
msgstr "Paiement"

msgid "Total Amount"
msgstr "Montant total"

msgid ""
"The record behind this ticket was removed. The following information is a "
"snapshot kept for future reference."
msgstr ""
"Le dossier lié à ce ticket a été supprimé. L'information suivante est un "
"instantané conservé pour une référence future."

msgid "Summary"
msgstr "Sommaire"

msgid "No rules defined."
msgstr "Aucune règle définie."

msgid "State:"
msgstr "État :"

msgid "Owner:"
msgstr "Propriétaire :"

msgid "Kind:"
msgstr "Type :"

msgid "No directories defined yet."
msgstr "Aucun dossier défini pour l'instant."

msgid "No entries found."
msgstr "Aucune entrée trouvée."

msgid "Propose entry"
msgstr "Proposer une entrée"

msgid "Something missing? Propose a new entry."
msgstr "Il manque quelque chose ? Proposez une nouvelle entrée."

msgid "External link"
msgstr "Lien externe"

msgid "More information"
msgstr "Plus de renseignements"

msgid "Change Request"
msgstr "Demande de modification"

msgid "Found an error? Propose a change to this entry."
msgstr ""
"Vous avez trouvé une erreur ? Proposez une modification à apporter à cette "
"entrée."

msgid ""
"Your edit requires a migration of existing entries. Please confirm the "
"following changes."
msgstr ""
"Votre modification requiert la migration d'entrées existantes. Veuillez "
"confirmer les changements suivants."

msgid ""
"Changes are detected using a heuristic. Therefore it is possible that your "
"changes were misdetected. If in doubt, press cancel and try to change the "
"directory in small increments."
msgstr ""
"Les changements sont détectés selon une technique heuristique. Il est donc "
"possible que vos changements soient mal détectés. Si vous avez un doute, "
"veuillez appuyer sur Annuler, et essayer de faire les changements dans le "
"dossier par petites incrémentations."

msgid "For additional safety you can also download a backup before continuing:"
msgstr ""
"Pour plus de sécurité, vous pouvez également télécharger une sauvegarde "
"avant de continuer :"

msgid "Download backup"
msgstr "Télécharger une sauvegarde"

msgid ""
"There was an error while migrating your directory! You can fix the displayed "
"entries in a separate window and then continue here."
msgstr ""
"Une erreur est survenue lors de la migration de votre dossier ! Vous pouvez "
"résoudre les problèmes concernant les entrées affichées dans une autre "
"fenêtre, puis continuer ici."

msgid "Added:"
msgstr "Ajouté :"

msgid "Removed:"
msgstr "Retiré :"

msgid "Renamed:"
msgstr "Renommé :"

msgid "Changed:"
msgstr "Changé :"

msgid "Confirm"
msgstr "Confirmer"

msgid "There was an error while importing your directory!"
msgstr "Une erreur est survenue lors de l'importation de votre dossier !"

msgid ""
"Please review your data and press \"Complete\" to finalize the process. If "
"there's anything you'd like to change, click on \"Edit\" to return to the "
"filled-out form."
msgstr ""
"Veuillez vérifier vos données et appuyez sur « Compléter » pour finaliser le "
"processus. S'il y a quelque chose que vous souhaitez modifier, cliquez sur « "
"Modifier » pour retourner sur le formulaire complété."

msgid ""
"The image shown in the list view is a square. To have your image shown fully "
"in the list view, you need to use a square image."
msgstr ""
"L'image affichée dans la liste est un carré. Pour que votre image s'affiche "
"entièrement dans la liste, vous devez utiliser une image carrée."

msgid "Complete"
msgstr "Complet"

msgid "Entries in export: ${count}"
msgstr "Entrées dans l'exportation: ${count}"

msgid "No exports available."
msgstr "Aucune exportation disponible."

msgid "Upload"
msgstr "Télécharger"

msgid "Just Uploaded"
msgstr "Mis en ligne à l'instant"

msgid "Extension"
msgstr "Extension"

msgid "Upload Date"
msgstr "Date de téléchargement"

msgid "All Files"
msgstr "Tous les fichiers"

msgid "No files uploaded yet"
msgstr "Aucun fichier téléchargé pour le moment"

msgid "All dates"
msgstr "Toutes les dates"

msgid "Unavailable"
msgstr "Indisponible"

msgid "No dates found"
msgstr "Aucune date trouvée"

msgid "You are trying to open a page for which you are not authorized."
msgstr "Vous essayez d'ouvrir une page pour laquelle vous n'êtes pas autorisé."

msgid "Please follow this link to login with a different user."
msgstr ""
"Veuillez suivre ce lien pour vous connecter en tant qu'utilisateur différent."

msgid "Please follow this link to login."
msgstr "Veuillez suivre ce lien pour vous connecter."

msgid "No forms defined yet."
msgstr "Aucun formulaire défini pour le moment."

msgid "Categories"
msgstr "Catégories"

msgid ""
"To edit the image descriptions, click on one, enter your descrption and "
"press return. To abort press escape."
msgstr ""
"Pour modifier les descriptions d'image, cliquez sur une image, saisissez "
"votre description et appuyez sur retour. Pour interrompre, appuyez sur "
"sortir."

msgid "No images uploaded yet"
msgstr "Aucune image téléchargée pour le moment"

msgid "This album does not contain any images yet."
msgstr "Cet album ne contient pas encore d'images."

msgid "No photo albums defined yet."
msgstr "Aucun album photo défini pour le moment."

msgid "Skip navigation"
msgstr "Ignorez la navigation"

msgid "Back to the homepage"
msgstr "Retour à la page d'accueil"

msgid "Search"
msgstr "Chercher"

msgid "The form contains errors. Please check the marked fields."
msgstr ""
"Le formulaire contient des erreurs. Prière de vérifier les champs entourés."

msgid "Copied to Clipboard!"
msgstr "Copié dans le presse-papiers!"

msgid "Total"
msgstr "Total"

msgid "Healthy"
msgstr "Santé"

msgid "Errors"
msgstr "Erreurs"

msgid "Duration [s]"
msgstr "Durée [s]"

msgid "Don't have an account yet?"
msgstr "Vous n'avez pas encore de compte ?"

msgid "Register now"
msgstr "Inscrivez-vous maintenant"

msgid "Forgot your password?"
msgstr "Avez-vous oublié votre mot de passe ?"

msgid "Reset password"
msgstr "Réinitialisez le mot de passe"

msgid "Alternatives"
msgstr "Alternatives"

msgid "You are here"
msgstr "Vous êtes ici"

msgid "Privacy Protection"
msgstr "Protection des données"

msgid "About"
msgstr "Impressum"

msgid "Partner"
msgstr "Partenaire"

msgid "more…"
msgstr "plus…"

msgid "Submit"
msgstr "Envoyer"

msgid "Selected Topics"
msgstr "Sujets sélectionnés"

msgid "Drop files to upload"
msgstr "Déposez des fichiers pour télécharger"

msgid "All news"
msgstr "Toutes les nouvelles"

msgid "This site is private but can also be seen by members"
msgstr "Ce site est privé mais peut également être vu par les membres"

msgid "This site is not published."
msgstr "Cette page n'est pas publiée."

msgid "This site is not public."
msgstr "Ce site n'est pas public."

msgid "This site is not public but it can be seen by members."
msgstr "Ce site n'est pas public mais il peut être vu par les membres."

msgid ""
"This site contains no lead. Leads are used for lists and search results."
msgstr ""
"Cette rubrique ne contient pas d’introduction. Il est important de saisir un "
"texte comme introduction pour faciliter la recherche et les listes."

msgid "Change request"
msgstr "Demande de modification"

msgid "New Entry"
msgstr "Nouvelle entrée"

msgid "Previous Page"
msgstr "Page précédente"

msgid "Next Page"
msgstr "Page suivante"

msgid ""
"Persons living outside the following zipcodes may only reserve this "
"allocation on the ${date}: ${zipcodes}"
msgstr ""
"Les personnes vivant en dehors des localités ayant les codes postaux "
"suivants ne peuvent réserver cette allocation que le ${date} : ${zipcodes}"

msgid "Quota"
msgstr "Quota"

msgid "Initiated"
msgstr "Initié"

msgid "Submitted"
msgstr "Soumis"

msgid "Withdrawn"
msgstr "Retiré"

msgid "List Preview"
msgstr "Aperçu de la liste"

msgid "Additional Information"
msgstr "Information additionnelle"

msgid "Location"
msgstr "Localisation"

msgid "Date and time"
msgstr "Date et heure"

msgid "Recurrence"
msgstr "Récurrence"

msgid "No events found."
msgstr "Aucun événement trouvé."

msgid "Filter by date"
msgstr "Filtrer par date"

msgid "Administrator"
msgstr "Administrateur"

msgid "Administrators"
msgstr "Administrateurs"

msgid "Editors"
msgstr "Éditeurs"

msgid "Members"
msgstr "Membres"

msgid "Close (Esc)"
msgstr "Fermer (Echap)"

msgid "Share"
msgstr "Partager"

msgid "Toggle fullscreen"
msgstr "Basculer en mode plein écran"

msgid "Zoom in/out"
msgstr "Zoom avant/arrière"

msgid ""
"This space holds images from your photo-albums. To show photos add a few "
"photos to an album and mark it as available for the homepage."
msgstr ""
"Cet emplacement contient des images de vos albums de photos. Pour afficher "
"des photos, ajoutez quelques photos à un album et marquez-les comme "
"disponibles pour la page d'accueil."

msgid "Has a digital seal"
msgstr "Possède un sceau digital"

msgid "${count} page"
msgstr "${count} page"

msgid "${count} pages"
msgstr "${count} pages"

msgid "Further occurrences:"
msgstr "Autres dates:"

msgid ""
"Your request will be processed shortly. To see the state of your process "
"your may return to this page at any time. All information on this page has "
"been sent to your e-mail address."
msgstr ""
"Votre demande va être traitée sous peu. Pour suivre l'état d'avancement, "
"vous pouvez revenir sur cette page à tout moment. Toutes les informations "
"présentes sur cette page ont été envoyées à votre adresse e-mail."

msgid ""
"Your request will be processed shortly. To see the state of your process "
"your may return to this page at any time."
msgstr ""
"Votre demande sera traitée sous peu. Pour connaître l'état d'avancement du "
"traitement de votre demande, vous pouvez revenir sur cette page à tout "
"moment."

msgid ""
"Your request has been completed. If you asked for documents to be sent to "
"your address, they should arrive shortly. If you asked to pick up documents "
"at the municipality, the are now ready to be picked up."
msgstr ""
"Votre demande a été traitée. Si vous avez demandé l'envoi des documents à "
"votre adresse, ils devraient arriver sous peu. Si vous avez demandé à "
"prendre les documents à la mairie, vous pouvez le faire maintenant, ils sont "
"prêts."

msgid "Privacy"
msgstr "Confidentialité"

msgid "Send me my entered data by e-mail."
msgstr "M'envoyer mes données saisies par e-mail."

msgid "Pay Online Now"
msgstr "Payer en ligne maintenant"

msgid "Credit Card Fee"
msgstr "Frais de carte de crédit"

msgid "Pay Offline later"
msgstr "Payer hors ligne plus tard"

msgid "at ${time}"
msgstr "à ${time}"

msgid "Object"
msgstr "Objet"

msgid "Disbursed"
msgstr "Décaissé"

msgid "Digital seal"
msgstr "Sceau électronique"

msgid "Private"
msgstr "Privé"

msgid "Will be published on:"
msgstr "Sera publié sur :"

msgid "Publication date:"
msgstr "Date de publication :"

msgid "Reset"
msgstr "Réinitialiser"

msgid "Not a publication"
msgstr "Pas une publication"

msgid "Content"
msgstr "Contenu"

msgid "1 page"
msgstr "1 page"

msgid "Contains no readable text"
msgstr "Ne contient aucun texte lisible"

msgid "1 word"
msgstr "1 mot"

msgid "${count} words"
msgstr "${count} mots"

msgid "Do you really want to delete this file?"
msgstr "Voulez-vous vraiment supprimer ce fichier ?"

msgid "Delete File"
msgstr "Supprimez le fichier"

msgid "Please provide the new name for the file"
msgstr "Veuillez fournir le nouveau nom du fichier "

msgid "Rename"
msgstr "Renommer"

msgid "Digital seal applied by ${signee} on ${date}"
msgstr "Sceau digital appliqué par ${signee} le ${date}"

msgid "Please enter your yubikey to apply a digital seal to this file"
msgstr ""
"Veuillez entrer votre yubikey pour appliquer un sceau digital à ce fichier"

msgid "Sign"
msgstr "Signer"

msgid ""
"Published documents with a digital seal can be discovered through the site-"
"search and in the list of documents with a digital seal. This action will be "
"logged and cannot be undone."
msgstr ""
"Documents publiés avec un sceau digital peuvent être trouvés grâce au moteur "
"de recherche sur le site et dans liste des documents avec un sceau digital. "
"Cette action sera enregistrée et ne pourra pas être annulée."

msgid "Without digital seal"
msgstr "Sans sceau digital"

msgid "Apply digital seal now"
msgstr "Appliquez le sceau digital maintenant"

msgid "You are not authorised to apply digital seals to documents"
msgstr ""
"Vous n'êtes pas autorisé à apposer des sceaux digitaux sur des documents"

msgid "Click to add a description"
msgstr "Cliquez pour ajouter une description"

msgid "Do you really want to delete the image?"
msgstr "Voulez-vous vraiment supprimer l'image ?"

msgid "Delete Image"
msgstr "Supprimez l'image"

msgid "${name} was provided with a digital seal on ${date}"
msgstr "${name} a été pourvu d'un sceau numérique le ${date}"

msgid "${name} is not in our database"
msgstr "${name} n'est pas dans notre base de données"

msgid "Accept"
msgstr "Accepter"

msgid "Close"
msgstr "Fermer"

msgid "Copy to clipboard"
msgstr "Copier dans le presse-papiers"

msgid "Hello!"
msgstr "Bonjour"

msgid "Your e-mail address was just used to create an account on ${homepage}."
msgstr ""
"Votre adresse e-mail vient d'être utilisée pour créer un compte sur "
"${homepage}."

msgid "To activate your account, click confirm below:"
msgstr "Pour activer votre compte, cliquer sur confirmer ci-dessous :"

msgid "Confirm my account"
msgstr "Confirmer mon compte"

msgid ""
"If you believe this is an error, ignore this message and we'll never bother "
"you again."
msgstr ""
"Si vous pensez que c'est une erreur, ignorez ce message et nous ne vous "
"importunerons plus jamais."

msgid "Hello"
msgstr "Bonjour"

msgid ""
"You are recieving this mail because you subscribed to the following "
"newsletter:"
msgstr ""
"Vous recevez ce courriel parce que vous vous êtes abonné à la lettre "
"d'informations suivante :"

msgid "Plese click the following link to confirm your subscription:"
msgstr "Veuillez cliquer sur le lien suivant pour confirmer votre abonnement :"

msgid "Confirm subscription"
msgstr "Confirmer l'abonnement"

msgid ""
"If you did not subscribe to this newsletter you can simply ignore this e-"
"mail."
msgstr ""
"Si vous ne vous êtes pas abonné à cette lettre d'informations, vous pouvez "
"tout simplement ignorer cet e-mail."

msgid "Click here to unsubscribe."
msgstr "Cliquer ici pour vous désabonner."

msgid "Good morning,"
msgstr "Bonjour,"

msgid "The following reservations are scheduled for today."
msgstr "Les réservations suivantes sont programmées pour aujourd'hui."

msgid "No reservations today."
msgstr "Aucune réservation aujourd'hui."

msgid "Have a great day!"
msgstr "Passez une bonne journée !"

msgid ""
"This is the daily reservation overview for ${organisation}. If you no longer "
"want to receive this e-mail please contact an administrator so they can "
"remove you from the recipients list."
msgstr ""
"Voici l'aperçu quotidien sur les réservations pour ${organisation}. Si vous "
"ne souhaitez plus recevoir ce courriel, veuillez contacter un administrateur "
"pour qu'il vous enlève de la liste des destinataires."

msgid "This is what happend on the ${org} website yesterday:"
msgstr "Voici ce qui s'est passé aujourd'hui sur le site web de ${org} :"

msgid "This is what happend on the ${org} website over the weekend:"
msgstr "Voici ce qui s'est passé ce week-end sur le site web de ${org} :"

msgid "tickets were opened."
msgstr "tickets ouverts."

msgid "ticket was opened."
msgstr "ticket ouvert."

msgid "tickets were accepted."
msgstr "tickets acceptés."

msgid "ticket was accepted."
msgstr "ticket accepté."

msgid "tickets were closed."
msgstr "tickets fermés."

msgid "ticket was closed."
msgstr "ticket fermé."

#. Default: open
#. Used in sentence: "There are currently ${currently_open} tickets ${open_n}
#. and"
msgid "open_n"
msgstr "ouverts"

#. Canonical text for ${open_n} is: "open"
msgid "There are currently ${currently_open} tickets ${open_n} and"
msgstr "Il y a actuellement ${currently_open} tickets ${open_n} et"

#. Default: open
#. Used in sentence: "There is currently 1 ticket ${open_1} and"
msgid "open_1"
msgstr "ouvert"

#. Canonical text for ${open_1} is: "open"
msgid "There is currently 1 ticket ${open_1} and"
msgstr "Il y a actuellement 1 ticket ${open_1} et"

#. Default: pending
#. Used in sentence: "tickets are ${pending_n}."
msgid "pending_n"
msgstr "attente"

#. Canonical text for ${pending_n} is: "pending"
msgid "tickets are ${pending_n}."
msgstr "tickets en ${pending_n}."

#. Default: pending
#. Used in sentence: "1 ticket is ${pending_1}."
msgid "pending_1"
msgstr "attente"

#. Canonical text for ${pending_1} is: "pending"
msgid "1 ticket is ${pending_1}."
msgstr "1 tickets en ${pending_1}."

msgid "Have a great week!"
msgstr "Bonne semaine !"

msgid ""
"This is the daily OneGov Cloud status e-mail. If you don't want to receive "
"this e-mail you may deactivate it by clicking on"
msgstr ""
"Ceci est le courriel quotidien de situation de OneGov Cloud. Si vous ne "
"souhaitez pas recevoir ce courriel, vous pouvez le désactiver en cliquant sur"

msgid "unsubscribe"
msgstr "se désabonner"

msgid ""
"Or you can receive it less frequently by changing the settings in your user "
"profile."
msgstr ""
"Vous pouvez également le recevoir moins fréquemment en modifiant les "
"paramètres de votre profil d'utilisateur."

msgid "Your directory submission has been adopted:"
msgstr "Votre proposition de répertoire a été adoptée :"

msgid "Check request status"
msgstr "Vérifier l'état de la demande"

msgid "Your change request has been applied:"
msgstr "Votre demande de modification a été effectuée :"

msgid "Your directory submission has unfortunately been rejected:"
msgstr "Votre proposition de répertoire a malheureusement été rejetée :"

msgid "Your event has been accepted:"
msgstr "Votre événement a été accepté :"

msgid "Your event has unfortunately been rejected:"
msgstr "Votre événement a malheureusement été rejeté :"

msgid "The OneGov Cloud Team"
msgstr "L'équipe de OneGov Cloud"

msgid "This is what happend on the ${org} website over the past month:"
msgstr ""
"Voici ce qui s'est passé la semaine dernière sur le site web de ${org} :"

msgid ""
"This is the monthly OneGov Cloud status e-mail. If you don't want to receive "
"this e-mail you may deactivate it by clicking on"
msgstr ""
"Ceci est le courriel mensuel de situation de OneGov Cloud. Si vous ne "
"souhaitez pas recevoir ce courriel, vous pouvez le désactiver en cliquant sur"

msgid "Or by changing the settings in your user profile."
msgstr "Ou en changeant les réglages dans votre profil d'utilisateur."

msgid "The following reservations have been accepted:"
msgstr "Les réservations suivantes ont été acceptées :"

msgid "${author} wrote"
msgstr "${author} a écrit"

msgid ""
"This is the notification for reservations for ${request.app.org.title}. If "
"you no longer want to receive this e-mail please contact an administrator so "
"they can remove you from the recipients list."
msgstr ""

msgid "An administrator just created a new account on ${org} for you."
msgstr ""
"Un administrateur vient de créer un nouveau compte sur ${org} pour vous."

msgid "Your username is ${email}."
msgstr "Votre nom d'utilisateur est ${email}."

msgid "Click on the following link to set your account password:"
msgstr ""
"Cliquer sur le lien suivant pour définir le mot de passe de votre compte :"

msgid "Set Account Password"
msgstr "Définir le mot de passe du compte"

msgid ""
"If the password link has expired, you can also request a new password here:"
msgstr ""
"Si le lien pour le mot de passe a expiré, vous pouvez également demander un "
"nouveau mot de passe ici :"

msgid "To use your account you need the Yubikey with the serial ${number}"
msgstr ""
"Pour utiliser votre compte, vous aurez besoin de la Yubikey avec le numéro "
"de série ${number}"

msgid ""
"You are receiving this e-mail because you signed up for the ${org} "
"newsletter."
msgstr ""
"Vous recevez ce courriel parce que vous vous êtes abonné à la lettre "
"d'informations de ${org}."

msgid "Click here to view web version."
msgstr "Cliquer ici pour voir la version internet."

msgid "Click the following link to set a new password:"
msgstr "Cliquer sur le lien suivant pour définir un nouveau mot de passe :"

msgid "If you don't want to change your password, you can ignore this email."
msgstr ""
"Si vous ne souhaitez pas changer de mot de passe, vous pouvez ignorer cet e-"
"mail."

msgid "Your request has received a payment."
msgstr "Votre demande a reçu un paiement."

msgid "Your request was marked as unpaid."
msgstr "Votre demande a été marquée comme non payée."

msgid ""
"Your request's payment has been refunded. Note that it might take a few days "
"until your refunded amount is shown on your credit card bill."
msgstr ""
"Le paiement de votre demande a été remboursé. Notez qu'il peut se passer "
"quelques jours avant que le montant du remboursement ne figure sur votre "
"relevé de carte de crédit."

msgid "Amount:"
msgstr "Montant :"

msgid "Your registration for \"${title}\" has been confirmed."
msgstr "Votre inscription pour \"${title}\" a été confirmée."

msgid "Your registration for \"${title}\" has been denied."
msgstr "Votre inscription pour \"${title}\" a été refusée."

msgid "Your registration for \"${title}\" has been cancelled."
msgstr "Votre inscription pour \"${title}\" a été confirmée."

msgid "Registration"
msgstr "Inscription "

msgid "The ticket number is"
msgstr "Le numéro du ticket est"

msgid "The following reservations have unfortunately been cancelled:"
msgstr "Les réservations suivantes ont malheureusement été annulées :"

msgid "You have a new ticket"
msgstr "Vous avez un nouveau ticket"

msgid "A message has been sent regarding ${ref}:"
msgstr "Un message a été envoyé à propos de ${ref} :"

#. Canonical text for ${link} is: "visit the request status page"
#. Canonical text for ${link} is: "visit the request page"
msgid "Please ${link} to reply."
msgstr "Veuillez vous rendre sur ${link} pour répondre."

#. Used in sentence: "Please ${link} to reply."
msgid "visit the request status page"
msgstr "visitez la page de statut de la demande"

#. Used in sentence: "Please ${link} to reply."
msgid "visit the request page"
msgstr "visitez la page de la demande"

msgid "Your request has been closed."
msgstr "Votre demande a été complétée."

msgid "Your requests's timeline has been archived for future reference:"
msgstr ""
"L'historique de votre demande a été archivé pour des références futures :"

msgid "Request Timeline"
msgstr "Historique de la demande"

msgid "Thank you for your request."
msgstr "Merci pour votre requête."

msgid "Your request has been registered with the following reference:"
msgstr "Votre demande a été enregistrée avec la référence suivante :"

msgid ""
"We will send another e-mail once your ticket has been completed. In the "
"meantime you can check the status of your ticket at any time:"
msgstr ""
"Nous vous enverrons un autre e-mail dès que votre demande aura été traité. "
"Entre-temps, vous pouvez aller voir l'état de votre demande à tout moment :"

msgid "The following ticket has just been opened:"
msgstr "Le ticket suivant vient d'être ouvert:"

msgid "View the ticket"
msgstr "Voir le billet"

msgid "Your request has been reopened"
msgstr "Votre demande a été ré-ouverte"

msgid "This is what happend on the ${org} website over the past week:"
msgstr "Voici ce qui s'est passé le mois dernier sur le site web de ${org} :"

msgid ""
"This is the weekly OneGov Cloud status e-mail. If you don't want to receive "
"this e-mail you may deactivate it by clicking on"
msgstr ""
"Ceci est le courriel hebdomadaire de situation de OneGov Cloud. Si vous ne "
"souhaitez pas recevoir ce courriel, vous pouvez le désactiver en cliquant sur"

msgid "Directory entry adopted."
msgstr "L'entrée de répertoire a été adoptée."

msgid "Change request applied."
msgstr "Demande de modification effectuée."

msgid "Directory entry rejected."
msgstr "L'entrée de répertoire a été rejetée."

msgid "Event edited."
msgstr "Événement édité"

#. Canonical text for ${event} is: "Event"
msgid "${event} published."
msgstr "${event} publié."

msgid "Event deleted."
msgstr "Événement effacé."

msgid "Event withdrawn."
msgstr "Événement retiré."

msgid "File signed."
msgstr "Fichier signé."

msgid "File with digital seal removed."
msgstr "Fichier avec cachet numérique supprimé."

msgid "${amount} marked as paid."
msgstr "${amount} marqué comme payé."

msgid "${amount} marked as unpaid."
msgstr "${amount} marqué comme non payé."

msgid "${amount} captured."
msgstr "${amount} capturé."

msgid "${amount} refunded."
msgstr "${amount} remboursé."

msgid "1 reservation accepted."
msgstr "1 réservation acceptée."

msgid "${count} reservations accepted."
msgstr "${count} réservations acceptées."

msgid "1 reservation rejected."
msgstr "1 réservation rejetée."

msgid "${count} reservations rejected."
msgstr "${count} réservations rejetées."

msgid "Registration confirmed."
msgstr "Inscription confirmée."

msgid "Registration denied."
msgstr "Inscription refusée."

msgid "Registration cancelled."
msgstr "Inscription annulée"

msgid "Ticket opened."
msgstr "Ticket ouvert."

msgid "Ticket accepted."
msgstr "Ticket accepté."

msgid "Ticket closed."
msgstr "Ticket fermé."

msgid "Ticket reopened."
msgstr "Ticket ré-ouvert."

msgid "Ticket assigned"
msgstr "Ticket attribué"

msgid "Ticket e-mails disabled."
msgstr "E-mails de tickets désactivés."

msgid "Ticket e-mails enabled."
msgstr "E-mails de tickets activés."

msgid "Payment amount changed."
msgstr "Modification du montant du paiement"

msgid "Ticket archived."
msgstr "Ticket a été archivé"

msgid "Ticket recovered from archive."
msgstr "Ticket récupéré dans les archives"

msgid ""
"The newsletter is disabled. You can only see this page because you are "
"logged in."
msgstr ""
"La newsletter est désactivée. Vous ne pouvez voir cette page que parce que "
"vous êtes connecté."

msgid "Sign up to our newsletter to always stay up to date:"
msgstr ""
"Abonnez-vous à notre lettre d'informations pour rester au courant en "
"permanence :"

msgid "Signup"
msgstr "S'abonner"

msgid "There are currently ${count} recipients registered."
msgstr "Il y a actuellement ${count} destinataires enregistrés."

msgid "Archive"
msgstr "Archiver"

msgid "No newsletters yet."
msgstr "Pas encore de lettre d'informations."

msgid "Not yet sent."
msgstr "Pas encore envoyé."

msgid ""
"The user ${username} was created successfully. Please write down the user's "
"password, as it won't be shown to you again:"
msgstr ""
"Création de l'utilisateur ${username} réussie. Veuillez conserver ce mot de "
"passe d'utilisateur, car il ne vous sera plus montré à nouveau : "

msgid "Password:"
msgstr "Mot de passe :"

msgid ""
"The user ${username} was created successfully. An e-mail has been sent to "
"the user with login instructions."
msgstr ""
"Création de l'utilisateur ${username} réussie. Un e-mail a été envoyé à "
"l'utilisateur avec les instructions de connexion."

msgid "Back to usermanagement"
msgstr "Retour à la gestion des utilisateurs"

msgid ""
"Sorry, the page you are looking for could not be found. Try checking the URL "
"for errors or use the search box on the top."
msgstr ""
"Désolé, la page que vous cherchez n'a pu être trouvée. Essayez de vérifier "
"qu'il n'y a pas d'erreurs dans l'URL ou utilisez la fenêtre de recherche "
"située en haut."

msgid "Export this event"
msgstr "Exporter cet événement"

msgid "Export all occurrences of this event"
msgstr "Exporter toutes les occurrences de cet événement"

msgid "All occurrences of this event"
msgstr "Toutes les occurrences de cet événement"

msgid "Origin"
msgstr "Origine"

msgid "This is an imported event"
msgstr "Il s'agit d'un événement importé"

msgid "Tag"
msgstr "Étiquette"

msgid "Export these events"
msgstr "Exporter ces événements"

msgid "Submit your event"
msgstr "Soumettez votre événement"

msgid "Submit your own event"
msgstr "Soumettez votre propre événement"

msgid "No payment providers defined."
msgstr "Aucun fournisseur de paiement n'a été défini."

msgid "Connected:"
msgstr "Connecté :"

msgid "Default:"
msgstr "Défaut :"

msgid "Enabled:"
msgstr "Activé :"

msgid "Fee:"
msgstr "Tarif :"

msgid "No payments yet."
msgstr "Pas de paiements pour le moment."

msgid ""
"The following requests have been submitted. To see the state of process you "
"may return to the invidual request's page at any time. All information on "
"this page has been sent to your e-mail address."
msgstr ""
"Les demandes suivantes ont été soumises. Pour voir l'état du processus, vous "
"pouvez revenir à tout moment sur la page de la demande individuelle. Toutes "
"les informations sur cette page ont été envoyées à votre adresse e-mail."

msgid "Request Reference"
msgstr "Référence"

msgid "No people added yet."
msgstr "Aucune personne n'a encore été ajoutée."

msgid "Export a vCard of this person"
msgstr "Exporter une vCard de cette personne"

msgid "No publications"
msgstr "Aucune publication"

msgid "Years"
msgstr "Années"

msgid ""
"You can search through the content of all listed files by using the search "
"on the top right."
msgstr ""
"Vous pouvez chercher dans le contenu de tous les fichiers répertoriés en "
"utilisant la recherche en haut à droite."

msgid ""
"All files have a digital seal. The digital seal of a downloaded file can be "
"viewed in Adobe Acrobat Reader or by dragging an already downloaded file "
"into the field below:"
msgstr ""
"Tous les fichiers ont un sceau digital. Le sceau digital d'un fichier "
"téléchargé peut être visualisée dans Adobe Acrobat Reader ou en faisant "
"glisser un fichier déjà téléchargé dans le champ ci-dessous :"

msgid "Drop files to verify them"
msgstr "Déposez les fichiers pour les vérifier"

msgid ""
"Subscribers may always unsubscribe themselves through a link shown at the "
"bottom of the newsletter. If you unsubscribe them here, they will not be "
"notified."
msgstr ""
"Les abonnés peuvent toujours se désinscrire à travers un lien affiché au bas "
"du bulletin d'information. Si vous vous désabonnez ici, ils ne seront pas "
"informés. "

msgid "Unsubscribe"
msgstr "Se désabonner"

msgid "No dates found, please select dates in the calendar first"
msgstr "Aucune date trouvée, sélectionnez les dates dans le calendrier d'abord"

msgid "Go to calendar"
msgstr "Aller au calendrier"

msgid ""
"The following link can be used to subscribe to the reservations of this "
"calendar. It can be used by anyone that knows the link in multiple calendar "
"applications."
msgstr ""
"Le lien suivant peut être utilisé pour souscrire aux réservations de ce "
"calendrier. Il peut être utilisé par toute personne qui connaît le lien dans "
"plusieurs applications de calendrier."

msgid ""
"Note that we have no control over how often calendar applications update the "
"calendars they are subscribed to (if they update at all). Therefore the "
"information shown in the calendar may be wrong or out of date. Use it at "
"your own risk."
msgstr ""
"Notez que nous n'avons aucun contrôle sur la fréquence à laquelle les "
"applications de calendrier mettent à jour les calendriers auxquels elles "
"sont abonnées (si elles le font). Par conséquent, les informations affichées "
"dans le calendrier peuvent être incorrectes ou obsolètes. Utilisez-le à vos "
"risques et périls."

msgid "Reservations must be made at least one day in advance."
msgstr ""
"Les réservations doivent être effectuées au moins une journée à l'avance."

msgid "Reservations must be made at least one hour in advance."
msgstr ""
"Les réservations doivent être effectuées au moins une heure à l'avance."

msgid "Reservations must be made at least ${n} days in advance."
msgstr ""
"Les réservations doivent être effectuées au moins ${n} jours à l'avance."

msgid "Reservations must be made at least ${n} hours in advance."
msgstr ""
"Les réservations doivent être effectuées au moins ${n} heures à l'avance."

msgid "Select a free time span in the calendar below to create an allocation."
msgstr ""
"Sélectionnez un intervalle de temps libre dans le calendrier ci-dessous pour "
"créer une allocation."

msgid "Removes all unreserved allocations between the start and end date."
msgstr ""
"Supprime toutes les allocation non réservées entre la date de début et de "
"fin."

msgid "Reservation is pending approval"
msgstr "La réservation est en attente d'approbation"

msgid "(${num_pending} pending approval)"
msgstr "(${num_pending} en attente d'approbation)"

msgid "Utilised"
msgstr "Utilisé"

msgid "No recipients defined yet."
msgstr "Aucun destinataire défini pour le moment."

msgid ""
"Receives notifications for reservations of the day on the following days:"
msgstr ""
"Reçoit des notifications pour les réservations du jour les jours suivants:"

msgid "Receives notifications for new reservations."
msgstr "Recevoir des notifications pour les nouvelles réservations."

msgid "Notifications for following Resources"
msgstr "Notifications pour les ressources suivantes"

msgid "No reservation resources defined yet."
msgstr "Aucune ressource de réservation n'est encore définie."

msgid ""
"Searching is currently unavailable due to technical difficulties. Please "
"excuse the inconvenience and try again later."
msgstr ""
"La recherche est actuellement indisponible en raison de difficultés "
"techniques. Veuillez excuser le dérangement et réessayer plus tard."

msgid "Your search returned no results."
msgstr "Votre recherche n'a donné aucun résultat."

msgid "Select the images that should be shown inside this album."
msgstr "Sélectionnez les images qui devraient être affichées dans cet album."

msgid "Confirm selection"
msgstr "Confirmer la sélection"

msgid "This newsletter has not been sent yet."
msgstr "Ce bulletin d'information n'a pas encore été envoyé."

msgid "First sent ${time_ago}."
msgstr " Envoyé pour la première fois ${time_ago}."

msgid "This newsletter was sent to ${n} subscribers."
msgstr "Ce bulletin d'information a été envoyé à ${n} abonnés."

msgid "All subscribers have already received this newsletter."
msgstr "Tous les abonnés ont déjà reçu ce bulletin d'information."

msgid "The newsletter is scheduled to be sent on ${time}"
msgstr "La newsletter est programmée pour être envoyée le ${time}"

msgid ""
"Check the email text. You can use the full news text instead of the leading "
"if you want. You will find this setting in the edit menu of the news item."
msgstr ""
"Vérifiez le texte du courriel. Vous pouvez utiliser le texte complet de la "
"nouvelle au lieu de l'entête si vous le souhaitez. Vous trouverez ce "
"paramètre dans le menu d'édition de la nouvelle."

msgid "Delivery"
msgstr "Envoi"

msgid "The newsletter was already sent to the following addresses:"
msgstr "Le bulletin d'information a déjà été envoyé aux adresses suivantes :"

msgid ""
"A signup link allows anyone to sign up with a specific role. Those signups "
"are limited by time and count but they still present a security risk. Be "
"sure to only share this link with people you trust."
msgstr ""
"Un lien d'inscription permet à quiconque de s'inscrire avec un rôle "
"spécifique. Ces inscriptions sont limitées dans le temps et par le compte, "
"mais elles présentent toujours un risque pour la sécurité. Assurez-vous de "
"ne partager ce lien qu'avec des personnes en qui vous avez confiance."

msgid ""
"Your signup link has been created as follows. Please copy it before "
"continuing, it won't be shown to you again:"
msgstr ""
"Votre lien d'inscription a été créé comme suit. Copiez-le avant de "
"continuer, il ne vous sera pas montré à nouveau :"

msgid ""
"Sort the items using drag and drop. The new positions are automatically "
"saved directly after moving."
msgstr ""
"Triez les éléments par glisser-déposer. Les nouvelles positions sont "
"automatiquement enregistrées directement après le déplacement."

msgid "Back to page"
msgstr "Retour à la page"

msgid "No activities yet."
msgstr "Aucune activité pour le moment."

msgid "Ticket updates by e-mail"
msgstr "Mises à jour de tickets par e-mail"

msgid "Disable E-Mails"
msgstr "Désactiver les e-mails"

msgid "No ticket updates by e-mail"
msgstr "Aucune mise à jour de tickets par e-mail"

msgid "Enable E-Mails"
msgstr "Activer les e-mails"

msgid "E-Mails can not be sent for tickets of imported events"
msgstr ""
"E-Mails ne peuvent pas être envoyés pour les tickets d'événements importés"

msgid "Send Message"
msgstr "Envoyer le message"

msgid "Messages cannot be sent when the ticket is closed"
msgstr "Les messages ne peuvent pas être envoyés lorsque le ticket est fermé"

msgid "Please reopen the ticket to send a message"
msgstr "Veuillez rouvrir le ticket pour envoyer un message."

msgid "Messages cannot be sent for imported events"
msgstr ""
"Messages ne peuvent pas être envoyés pour les tickets d'événements importés"

msgid "${count} received"
msgstr "${count} reçu(s)"

msgid "${count} sent"
msgstr "${count} envoyé(s)"

msgid "${count} note"
msgstr "${count} note"

msgid "${count} notes"
msgstr "${count} notes"

msgid ""
"You are editing a note created by someone else. By saving your changes you "
"will become the author of the whole note."
msgstr ""
"Vous modifiez une note créée par quelqu'un d'autre. En enregistrant vos "
"modifications, vous deviendrez l'auteur de l'intégralité de la note."

msgid ""
"Notes are private and only shown to logged-in members. URLs and e-mail "
"addresses are turned into links."
msgstr ""
"Les notes sont privées et ne s'affichent que pour les membres connectés. "
"Vous pouvez utiliser des liens/des adresses e-mail qui sont transformées en "
"liens cliquables."

msgid "Would you like to make corrections to the event?"
msgstr "Vous souhaitez apporter des corrections à l'événement ?"

msgid "Edit this event."
msgstr "Modifiez cet événement."

msgid "Forgot something or have a special request?"
msgstr "Vous avez oublié quelque chose ou avez une demande spéciale?"

msgid "Add a message to the ticket."
msgstr "Ajoutez un message a la demande."

msgid "New messages have been disabled because the ticket has been closed."
msgstr "Les nouveaux messages ont été désactivés car le ticket a été fermé."

msgid "Archive all selected tickets?"
msgstr "Archiver tous les billets sélectionnés?"

msgid "Do archive"
msgstr "Archiver"

msgid "Archive selected"
msgstr "Archiver la sélection"

msgid ""
"You've reached this site because you are logged in. Visitors are "
"automatically redirected to the following link:"
msgstr ""
"Vous avez accédé à ce site parce que vous êtes connecté. Les visiteurs sont "
"automatiquement redirigés vers le lien suivant :"

msgid ""
"You are not automatically redirected so you have a chance to edit or delete "
"this link."
msgstr ""
"Vous n'êtes pas automatiquement redirigé afin que vous puissiez modifier ou "
"supprimer ce lien."

msgid "You have been successfully unsubscribed from all regular emails."
msgstr "Vous vous êtes bien désinscrit(e) de tous les e-mails normaux."

msgid "local"
msgstr "local"

msgid "None"
msgstr "Aucune"

msgid "No links found."
msgstr "Aucun lien trouvé."

msgid "Select an item to view it"
msgstr "Sélectionnez un élément pour le visualiser"

msgid "Username"
msgstr "Nom d'utilisateur"

msgid "Identicon"
msgstr "Identicon"

msgid "Password"
msgstr "Mot de passe"

msgid "Not a valid color."
msgstr "Couleur non valide."

msgid "Not a valid choice"
msgstr "Choix invalide"

msgid "Admins"
msgstr "Admins"

#, python-format
msgid ""
"You can only reserve this allocation before ${date} if you live in the "
"following zipcodes: ${zipcodes}"
msgstr ""
"Vous ne pouvez réserver cette allocation avant le ${date} que si vous vivez "
"dans les localités ayant les codes postaux suivants : ${zipcodes}"

#, python-format
msgid "${percent}% Available"
msgstr "${percent}% disponible"

msgid "Available"
msgstr "Disponible"

#, python-format
msgid "${num} Available"
msgstr "${num} disponible"

msgid ""
"This allocation can't be deleted because there are existing reservations "
"associated with it."
msgstr ""
"Cette allocation ne peut pas être supprimée car il existe des réservations "
"existantes qui y sont associées."

msgid ""
"To delete this allocation, all existing reservations need to be cancelled "
"first."
msgstr ""
"Pour supprimer cette allocation, toutes les réservations existantes doivent "
"être annulées en premier."

msgid "A conflicting allocation exists for the requested time period."
msgstr "Une allocation contradictoire existe pour la période demandée."

msgid "A conflicting reservation exists for the requested time period."
msgstr "Une réservation contradictoire existe pour la période demandée."

msgid "An existing reservation would be affected by the requested change."
msgstr ""
"Une réservation existante serait affectée par la modification demandée."

msgid "A pending reservation would be affected by the requested change."
msgstr ""
"Une réservation en attente serait affectée par la modification demandée."

msgid "The requested period is no longer available."
msgstr "La période demandée n'est plus disponible."

msgid "No reservable slot found."
msgstr "Aucun créneau réservable disponible."

msgid "Reservations can't be made for more than 24 hours at a time."
msgstr "Les réservations ne peuvent être effectuées plus de 24 h à l'avance."

msgid "The given reservation paramters are invalid."
msgstr "Les paramètres de réservation donnés ne sont pas valides."

msgid "The given reservation token is invalid."
msgstr "Le jeton de réservation donné n'est pas valide."

msgid "The requested number of reservations is higher than allowed."
msgstr "Le nombre de réservations requis est supérieur à celui autorisé."

msgid "The requested quota is invalid (must be at least one)."
msgstr "Le quota requis est invalide (doit être au minimum un)."

msgid "The allocation does not have enough free spots."
msgstr "L'allocation ne dispose pas de suffisamment de places disponibles."

msgid "The resulting allocation would be invalid."
msgstr "L'allocation résultante ne serait pas valide."

msgid "No reservations to confirm."
msgstr "Aucune réservation pour confirmer."

msgid "The given timerange is longer than the existing allocation."
msgstr "L'intervalle de temps donné est plus long que l'allocation existante."

msgid "Reservation too short. A reservation must last at least 5 minutes."
msgstr ""
"Réservation trop courte. Une réservation doit durer au moins cinq minutes."

msgid "Stop"
msgstr "Arrêter"

#, python-format
msgid "Do you really want to stop \"${title}\"?"
msgstr "Voulez-vous vraiment arrêter \"${title}\" ?"

msgid "The rule will be removed without affecting existing allocations."
msgstr "La règle sera supprimée sans affecter les allocations existantes."

msgid "Stop rule"
msgstr "Arrêter la règle"

msgid ""
"All allocations created by the rule will be removed, if they haven't been "
"reserved yet."
msgstr ""
"Toutes les allocations créées par la règle seront supprimées si elles n'ont "
"pas encore été réservées."

msgid "Delete rule"
msgstr "Supprimer la règle"

msgid "No allocations to add"
msgstr "Aucune allocation à ajouter"

#, python-format
msgid "Successfully added ${n} allocations"
msgstr "${n} dotations ajoutées avec succès"

msgid "New allocation"
msgstr "Nouvelle allocation"

msgid "Your changes were saved"
msgstr "Vos modifications ont été enregistrées"

#, python-format
msgid "New rule active, ${n} allocations created"
msgstr "Nouvelle règle active, ${n} allocations créées"

msgid "New Rule"
msgstr "Nouvelle règle"

msgid ""
"Rules ensure that the allocations between start/end exist and that they are "
"extended beyond those dates at the given intervals. "
msgstr ""
"Les règles garantissent que les allocations entre le début et la fin "
"existent et qu'elles sont prolongées au-delà de ces dates à des intervalles "
"donnés."

msgid "The rule was stopped"
msgstr "La règle a été arrêtée"

#, python-format
msgid "The rule was deleted, along with ${n} allocations"
msgstr "La règle a été supprimée, avec les allocations ${n}"

msgid "Topics A-Z"
msgstr "Sujets de A à Z"

msgid "Your userprofile is incomplete. Please update it before you continue."
msgstr ""
"Votre profil utilisateur est incomplet. Veuillez le mettre à jour avant de "
"continuer."

msgid "You have been logged in."
msgstr "Vous avez été connecté."

msgid "Wrong e-mail address, password or yubikey."
msgstr "Courrier électronique erroné, mot de passe ou Yubikey."

#, python-format
msgid "Login to ${org}"
msgstr "Se connecter à ${org}"

msgid "A user with this address already exists"
msgstr "Un utilisateur avec cette adresse existe déjà"

msgid "This signup link has expired"
msgstr "Ce lien d'inscription a expiré"

#, python-format
msgid "Your ${org} Registration"
msgstr "Votre inscription sur ${org}"

msgid ""
"Thank you for registering. Please follow the instructions on the activiation "
"e-mail sent to you. Please check your spam folder if you have not received "
"the email."
msgstr ""
"Merci de votre inscription. Suivez les instructions sur l'e-mail "
"d'activation qui vous a été envoyé. Si vous n'avez pas reçu cet e-mail, "
"veuillez vérifier votre dossier spam."

msgid "Account Registration"
msgstr "Enregistrement du compte"

msgid "Unknown user"
msgstr "Utilisateur inconnu"

msgid "Invalid activation token"
msgstr "Jeton d'activation non valide"

msgid "Your account has already been activated."
msgstr "Votre compte a déjà été activé."

msgid ""
"Your account has been activated. You may now log in with your credentials"
msgstr ""
"Votre compte a été activé. Vous pouvez maintenant vous connecter avec vos "
"informations d'identification."

msgid "You have been logged out."
msgstr "Vous avez été déconnecté."

msgid "Password reset"
msgstr "Réinitialisation de mot de passe"

#, python-format
msgid ""
"A password reset link has been sent to ${email}, provided an account exists "
"for this email address."
msgstr ""
"Un lien de réinitialisation de mot de passe a été envoyé à ${number}, pour "
"peu qu'un compte existe pour cette adresse e-mail."

msgid "Password changed."
msgstr "Mot de passe modifié."

msgid "Wrong username or password reset link not valid any more."
msgstr ""
"Mauvais nom d'utilisateur ou lien de réinitialisation de mot de passe plus "
"valide."

msgid "A link was added to the clipboard"
msgstr "Un lien a été ajouté au presse-papiers"

#, python-format
msgid "The entry ${name} exists twice"
msgstr "L'entrée ${name} existe deux fois"

msgid "Added a new directory"
msgstr "Ajout d'un nouveau dossier"

msgid "New Directory"
msgstr "Nouveau dossier"

msgid ""
"The requested change cannot be performed, as it is incompatible with "
"existing entries"
msgstr ""
"Le changement requis ne peut être réalisé, car il est incompatible avec les "
"entrées existantes"

#, python-format
msgid "Syntax Error in line ${line}"
msgstr "Erreur de syntaxe sur la ligne ${line}"

msgid "Syntax error in form"
msgstr "Erreur de syntaxe dans le formulaire"

#, python-format
msgid "Syntax error in field ${field_name}"
msgstr "Erreur de syntaxe dans le champ ${field_name}"

#, python-format
msgid "Error: Duplicate label ${label}"
msgstr "Erreur: Duplication de l'étiquette ${label}"

msgid "The directory was deleted"
msgstr "Le dossier a été supprimé"

msgid "Added a new directory entry"
msgstr "Ajout d'une nouvelle entrée dans le dossier"

msgid "New Directory Entry"
msgstr "Nouvelle entrée dans le dossier"

msgid "Submit a New Directory Entry"
msgstr "Proposer une nouvelle entrée de répertoire"

msgid "Continue"
msgstr "Continuer"

msgid "Propose a change"
msgstr "Proposer une modification"

msgid ""
"To request a change, edit the fields you would like to change, leaving the "
"other fields intact. Then submit your request."
msgstr ""
"Pour demander une modification, modifiez les champs auxquels vous souhaitez "
"apporter des changements, et laissez les autres tels quels. Puis envoyez "
"votre demande."

msgid "The entry was deleted"
msgstr "L'entrée a été supprimée"

msgid ""
"On the right side, you can filter the entries of this directory to export."
msgstr ""
"Sur le côté droit, vous pouvez filtrer les entrées du dossier pour les "
"exporter."

msgid "Exports all entries of this directory."
msgstr "Exporte toutes les entrées de ce dossier."

msgid ""
"The resulting zipfile contains the selected format as well as metadata and "
"images/files if the directory contains any."
msgstr ""
"Le fichier zip généré contient les formats sélectionnés ainsi que les "
"métadonnées et les images/fichiersdu dossier, s'il en contient."

#, python-format
msgid ""
"You have been redirect to this entry because it could not be exported due to "
"missing file ${name}. Please re-upload them and try again"
msgstr ""
"Vous avez été redirigé vers cette entrée car elle n'a pas pu être exportée "
"en raison de l'absence du fichier ${name}. Veuillez les retélécharger et "
"réessayer"

#, python-format
msgid "The column ${name} is missing"
msgstr "La colonne ${name} est manquante"

#, python-format
msgid "The file ${name} is missing"
msgstr "Le fichier ${name} est manquante"

msgid ""
"The given file is invalid, does it include a metadata.json with a data.xlsx, "
"data.csv, or data.json?"
msgstr ""
"Le fichier donné est invalide, inclut-il un metadata.json avec un data.xlsx, "
"data.csv, ou data.json ?"

#, python-format
msgid "Imported ${count} entries"
msgstr "${count} entrées importées"

msgid ""
"Updates the directory configuration and imports all entries given in the ZIP "
"file. The format is the same as produced by the export function. Note that "
"only 100 items are imported at a time. To import more items repeat the "
"import accordingly."
msgstr ""
"Met à jour la configuration du dossier et importe toutes les entrées données "
"dans le fichier Zip. Le format est le même que celui produit par la fonction "
"Exporter. Veuillez noter que seuls 10 éléments peuvent être importés à la "
"fois. Pour importer davantage d'éléments, veuillez faire plusieurs "
"importations."

msgid ""
"Stable URLs are important. Here you can change the path to your site "
"independently from the title."
msgstr ""
"Les URLs stables sont importantes. Ici, vous pouvez modifier le chemin "
"d'accès à votre site, indépendamment du titre."

#, python-format
msgid "A total of ${number} subpages are affected."
msgstr "Au total, 5 sous-pages sont concernées."

#, python-format
msgid "${count} links will be replaced by this action."
msgstr "${count} liens seront remplacés par cette action."

msgid "The event submitter has not yet completed his submission"
msgstr "L'auteur de l'événement n'a pas encore terminé sa soumission."

msgid "This event has already been published"
msgstr "Cet événement a déjà été publié"

#, python-format
msgid "You have accepted the event ${title}"
msgstr "Vous avez accepté l'événement ${title}"

msgid "Your event was accepted"
msgstr "Votre événement a été accepté"

msgid "Submit an event"
msgstr "Soumettre un événement"

msgid ""
"Only events taking place inside the town or events related to town societies "
"are published. Events which are purely commercial are not published. There's "
"no right to be published and already published events may be removed from "
"the page without notification or reason."
msgstr ""
"Seuls les événements se déroulant au sein de la ville ou les événements liés "
"aux sociétés de la ville sont publiés. Les événements purement commerciaux "
"ne sont pas publiés. Il n'ont aucuns droits à être publiés et les événements "
"déjà publiés peuvent être supprimés de la page sans notification ni motif."

msgid "Your request has been registered"
msgstr "Yotre demande a été enregistrée."

msgid "New ticket"
msgstr "Nouveau billet"

msgid "Your request could not be accepted automatically!"
msgstr "Votre demande n'a pas pu être traitée automatiquement."

msgid "Thank you for your submission!"
msgstr "Merci pour votre contribution !"

msgid "Your event was rejected"
msgstr "Votre événement a été rejeté"

msgid "Access Denied"
msgstr "Accès refusé"

msgid "Not Found"
msgstr "Pas trouvé"

msgid "Added a new external link"
msgstr "A ajouté un nouveau lien externe"

msgid "New external link"
msgstr "Noveau lien externe"

msgid "Edit external link"
msgstr "Modifier le lien externe "

msgid "Manage Photo Albums"
msgstr "Gérer les albums photos"

msgid "This file type is not supported"
msgstr "Ce type de fichier n'est pas pris en charge"

msgid "The file name is too long"
msgstr "Le nom du fichier est trop long"

msgid "The file cannot be processed"
msgstr "Impossible de traiter le fichier"

msgid "Please submit your yubikey"
msgstr "Veuillez saisir votre yubikey"

msgid "Your account is not linked to a Yubikey"
msgstr "Votre compte n'est pas lié à un Yubikey."

msgid "The used Yubikey is not linked to your account"
msgstr "Le Yubikey utilisé n'est pas lié à votre compte."

msgid "This file already has a digital seal"
msgstr "Ce fichier a déjà un sceau digital."

msgid "Your Yubikey could not be validated"
msgstr "Votre Yubikey n'a pas pu être validé."

msgid "Edit external form"
msgstr "Modifier le formulaire externe"

msgid "The registration has ended"
msgstr "L'inscription est terminée"

msgid "The registration is closed"
msgstr "L'inscription est fermée"

#, python-format
msgid "The registration opens on ${day}, ${date}"
msgstr "L'inscription ouvre le ${day}, ${date}"

#, python-format
msgid "The registration closes on ${day}, ${date}"
msgstr "L'inscription s'achève le ${jour}, le ${date}"

#, python-format
msgid "There's a limit of ${count} attendees"
msgstr "Il y a une limite de ${count} participants"

msgid "There are no spots left"
msgstr "Il n'y a plus de places"

msgid "There is one spot left"
msgstr "Il reste une place"

#, python-format
msgid "There are ${count} spots left"
msgstr "Il reste ${count} places"

msgid "A form with this name already exists"
msgstr "Un formulaire avec ce nom existe déjà"

msgid "Added a new form"
msgstr "A ajouté un nouveau formulaire"

msgid "New Form"
msgstr "Nouveau formulaire"

msgid "Exports the submissions of the given date range."
msgstr "Exporte les contributions sur la période donnée."

msgid "New Registration Window"
msgstr "Nouvelle fenêtre d'inscription"

msgid "The registration window was added successfully"
msgstr "La fenêtre d'inscription a été ajoutée avec succès"

msgid ""
"Registration windows limit forms to a set number of submissions and a "
"specific time-range."
msgstr ""
"Les fenêtres d'inscription limitent les formulaires à un nombre déterminé de "
"soumissions à et une plage de temps spécifique."

msgid "General Message"
msgstr "Message général"

#, python-format
msgid "Successfully sent ${count} emails"
msgstr "Envoi réussi de ${count} emails"

msgid "Send E-Mail to attendees"
msgstr "Envoyer un message aux participants"

msgid "Email attendees"
msgstr "E-Mail aux participants"

msgid "Cancel Registration Window"
msgstr "Annuler le fenêtre d'inscription"

msgid ""
"You really want to cancel all confirmed and deny all open submissions for "
"this registration window?"
msgstr ""
"Voulez-vous vraiment annuler toutes les inscriptions confirmées et refuser "
"toutes les inscriptions ouvertes?"

msgid ""
"Each attendee will receive a ticket email unless ticket messages are not "
"muted."
msgstr ""
"Chaque participant recevra un ticket email, sauf si les messages du ticket "
"ne sont pas mis en sourdine."

msgid "Do you really want to delete this registration window?"
msgstr "Voulez-vous vraiment supprimer cette fenêtre d'inscription?"

msgid "Existing submissions will be disassociated."
msgstr "Les soumissions existantes seront dissociées."

msgid "Delete registration window"
msgstr "Supprimer la fenêtre d'enregistrement"

msgid "This registration window can't be deleted."
msgstr "Ce fenêtre d'inscription ne peut être supprimé."

msgid ""
"There are confirmed or open submissions associated with it. Cancel the "
"registration window first."
msgstr ""
"Il y a des inscriptions confirmées ou ouvertes pour ce fenêtre "
"d'inscription. Annulez-le d'abord."

msgid "Edit Registration Window"
msgstr "Modifier la fenêtre d'inscription"

#, python-format
msgid "${count} submissions cancelled / denied over the ticket system"
msgstr ""
"${count} inscriptions sont été annulées / refusée via le system de ticket"

msgid "The registration window was deleted"
msgstr "La fenêtre d'inscription a été supprimée"

msgid "Pay Online and Complete"
msgstr "Payer en ligne et compléter"

msgid "Your payment could not be processed"
msgstr "Votre paiement n'a pas pu être traité"

msgid "Registrations are no longer possible"
msgstr "Les inscriptions ne sont plus possibles"

msgid "Your registration has been confirmed"
msgstr "Votre inscription a été confirmée"

msgid "The registration has been confirmed"
msgstr "L'inscription a été confirmée"

msgid "The registration could not be confirmed"
msgstr "L'inscription n'a pas pu être confirmée"

msgid "Your registration has been denied"
msgstr "Votre inscription a été refusée"

msgid "The registration has been denied"
msgstr "L'inscription a été refusée"

msgid "The registration could not be denied"
msgstr "L'inscription n'a pu être refusée"

msgid "Your registration has been cancelled"
msgstr "Votre inscription a été annulée"

msgid "The registration has been cancelled"
msgstr "L'inscription a été annulée"

msgid "The registration could not be cancelled"
msgstr "L'inscription n'a pu été annulée"

msgid "Select"
msgstr "Sélectionner"

msgid "Select images"
msgstr "Sélectionner des images"

msgid "Added a new photo album"
msgstr "Nouvel album photo ajouté"

msgid "New Photo Album"
msgstr "Nouvel album photo"

#, python-format
msgid "Welcome to the ${org} Newsletter"
msgstr "Bienvenue sur la lettre d'information ${org}"

#, python-format
msgid ""
"Success! We have sent a confirmation link to ${address}, if we didn't send "
"you one already."
msgstr ""
"C'est fait ! Nous avons envoyé un lien de confirmation vers ${address}, si "
"nous ne vous en avions pas déjà envoyé un."

#, python-format
msgid "Do you really want to unsubscribe \"{}\"?"
msgstr "Voulez-vous vraiment vous désinscrire « {} » ?"

msgid "A newsletter with this name already exists"
msgstr "Il existe déjà une lettre d'information avec ce nom"

msgid "Added a new newsletter"
msgstr "Nouvelle lettre d'information ajoutée"

msgid "New Newsletter"
msgstr "Nouvelle lettre d'information"

msgid "Edit Newsletter"
msgstr "Éditer la lettre d'information"

msgid "The newsletter was deleted"
msgstr "La newsletter a été supprimée."

#, python-format
msgid "Sent \"${title}\" to ${n} recipients"
msgstr "\"${title}\" envoyé à ${n} destinataires"

#, python-format
msgid "Scheduled \"${title}\" to be sent on ${date}"
msgstr "Programmé l'envoi de \"${title}\" le ${date}"

#, python-format
msgid "Sent \"${title}\" to ${recipient}"
msgstr "Envoyé \"${title}\" à ${recipient}"

msgid "Sends a test newsletter to the given address"
msgstr "Envoi d'une newsletter de test à l'adresse indiquée"

msgid "Today"
msgstr "Aujourd’hui"

msgid "Tomorrow"
msgstr "Demain"

msgid "This weekend"
msgstr "Ce week-end"

msgid "This week"
msgstr "Cette semaine"

msgid "Event Export"
msgstr "Exporter un événement"

msgid "Exports all future events."
msgstr "Exporte tous les événements futurs."

#, python-format
msgid "The following line(s) contain invalid data: ${lines}"
msgstr ""
"La ou les lignes suivantes contiennent des données invalides : ${lines}"

#, python-format
msgid "${count} events will be imported"
msgstr "${count} événements seront importés"

#, python-format
msgid "${count} events imported"
msgstr "${count} événements ont été importés"

msgid "The same format as the export (XLSX) can be used for the import."
msgstr ""
"Le même format que l'exportation (XLSX) peut être utilisé pour l'importation."

msgid "Your payment has been received"
msgstr "Votre paiement a été reçu"

msgid "Your payment has been withdrawn"
msgstr "Votre paiement a été retiré"

msgid "Your payment has been refunded"
msgstr "Votre paiement a été remboursé"

msgid "The ticket was marked as paid"
msgstr "Le ticket a été marqué comme payé"

msgid "The ticket was marked as unpaid"
msgstr "Le ticket a été marqué comme non payé"

msgid "The payment was captured"
msgstr "Le paiement a été saisi"

msgid "The payment was refunded"
msgstr "Le paiement a été remboursé"

msgid "As default"
msgstr "Par défaut"

msgid "Should this provider really be the new default?"
msgstr ""
"Ce prestataire devrait-il vraiment être le nouveau prestataire par défaut ?"

msgid "All future payments will be redirected."
msgstr "Tous les futurs paiement seront redirigés."

msgid "Make Default"
msgstr "Définir par défaut"

msgid "Enable"
msgstr "Activer"

msgid "Should this provider really be enabled?"
msgstr "Ce prestataire doit-il vraiment être activé ?"

msgid "Disable"
msgstr "Désactiver"

msgid "Should this provider really be disabled?"
msgstr "Ce prestataire doit-il vraiment être désactivé ?"

msgid "Do you really want to delete this provider?"
msgstr "Voulez-vous vraiment supprimer ce prestataire ?"

msgid "Your Stripe account was connected successfully."
msgstr "Votre compte Stripe a été connecté avec succès."

msgid "Your Stripe account could not be connected."
msgstr "Votre compte Stripe n'a pas pu être connecté."

msgid "Changed the default payment provider."
msgstr "Le prestataire de paiement par défaut a été modifié."

msgid "Provider enabled."
msgstr "Prestataire activé."

msgid "Provider disabled."
msgstr "Prestataire désactivé."

msgid "The payment provider was deleted."
msgstr "Le prestataire de paiement a été supprimé."

msgid "Successfully synchronised payments"
msgstr "Les paiements ont été synchronisés avec succès"

msgid "Charge fees to customer"
msgstr "Facturer le client"

msgid "Added a new person"
msgstr "Nouvelle personne ajoutée"

msgid "New person"
msgstr "Nouvelle personne"

msgid "January"
msgstr "Janvier"

msgid "Feburary"
msgstr "Février"

msgid "March"
msgstr "Mars"

msgid "April"
msgstr "Avril"

msgid "May"
msgstr "Mai"

msgid "June"
msgstr "Juin"

msgid "July"
msgstr "Juillet"

msgid "August"
msgstr "Août"

msgid "September"
msgstr "Septembre"

msgid "October"
msgstr "Octobre"

msgid "November"
msgstr "Novembre"

msgid "December"
msgstr "Décembre"

msgid ""
"The selected time does not exist on this date due to the switch from "
"standard time to daylight saving time."
msgstr ""
"L'heure sélectionnée n'existe pas à cette date en raison du passage de "
"l'heure normale à l'heure d'été."

msgid "hour"
msgstr "heure"

msgid "hours"
msgstr "heures"

msgid "day"
msgstr "jour"

msgid "days"
msgstr "jours"

#, python-format
msgid "Reservations must be made ${n} ${unit} in advance"
msgstr "Les réservations doivent être effectuées ${n} ${unit} à l'avance"

msgid "This date lies in the past"
msgstr "Cette date est passée"

msgid "Reserve"
msgstr "Réserver"

#, python-format
msgid "New dates for ${title}"
msgstr "Nouvelles dates pour ${title}"

msgid "Confirm your reservation"
msgstr "Confirmer votre réservation"

msgid "Thank you for your reservation!"
msgstr "Merci pour votre réservation !"

#, python-format
msgid ""
"Your reservation for ${room} has been submitted. Please continue with your "
"reservation for ${next_room}."
msgstr ""
"Votre réservation pour ${room} a été soumise. Veuillez poursuivre votre "
"réservation pour ${next_room}."

msgid "Your reservations were accepted"
msgstr "Vos réservations ont été acceptées"

#, python-format
msgid "${org} New Reservation(s)"
msgstr "${org} Nouvelle(s) réservation(s)"

msgid "The reservations were accepted"
msgstr "Les réservations ont été acceptées"

msgid "The reservations have already been accepted"
msgstr "Les réservations ont déjà été acceptées"

msgid "The submitter email is not available"
msgstr "L'adresse e-mail de l'expéditeur n'est pas disponible"

msgid "Accept all reservation with message"
msgstr "Accepter toutes les réservations avec le message"

#, python-format
msgid ""
"The following message will be sent to ${address} and it will be recorded for "
"future reference."
msgstr ""
"Le message suivant sera envoyé à ${adresse} et sera enregistré pour des "
"références futures."

msgid ""
"The payment associated with this reservation needs to be refunded before the "
"reservation can be rejected"
msgstr ""
"Le paiement associé à cette réservation doit être remboursé avant qu'elle "
"puisse être rejetée"

msgid "The following reservations were rejected"
msgstr "Les réservations suivantes ont été rejetées"

msgid "The reservations were rejected"
msgstr "Les réservations ont été rejetées"

msgid "The reservation was rejected"
msgstr "La réservation a été rejetée"

msgid "Reject all reservations with message"
msgstr "Refuser toutes les réservations avec le message"

msgid "Added a new daypass"
msgstr "Nouvel abonnement à la journée ajouté"

msgid "New daypass"
msgstr "Nouvel abonnement à la journée"

msgid "Added a new room"
msgstr "Nouvelle salle ajoutée"

msgid "New room"
msgstr "Nouvelle salle"

msgid "Added a new item"
msgstr "Nouveau article ajouté"

msgid "New Item"
msgstr "Nouveau article"

msgid "Edit resource"
msgstr ""

#, python-format
msgid "Successfully removed ${count} unused allocations"
msgstr "${count} affectations inutilisées ont été supprimées avec succès"

msgid "Exports the reservations of the given date range."
msgstr "Exporte les réservations de la période donnée."

#, python-format
msgid "Do you really want to delete \"${name}\"?"
msgstr "Voulez-vous vraiment supprimer « ${name} » ?"

msgid "Delete Recipient"
msgstr "Destinataire supprimé"

msgid "Added a new recipient"
msgstr "Nouveau destinataire ajouté"

msgid "New Recipient"
msgstr "Nouveau destinataire"

msgid "Edit Recipient"
msgstr "Éditer le destinataire"

#, python-format
msgid "Search through ${count} indexed documents"
msgstr "Chercher parmi ${count} documents indexés"

#, python-format
msgid "${count} Results"
msgstr "${count} résultats"

msgid "Search Unavailable"
msgstr "Recherche non disponible"

msgid "Favicon"
msgstr "Favicon"

msgid "Links"
msgstr "Liens"

msgid "Header"
msgstr "En-tête"

msgid "Footer"
msgstr "Bas de page"

msgid "Modules"
msgstr "Modules"

msgid "Analytics"
msgstr "Analytics"

msgid "Holidays"
msgstr "Jours fériés / Vacances scolaires"

msgid "No holidays defined"
msgstr "Aucun jour férié défini"

msgid "Link Migration"
msgstr "Migration des liens"

msgid "Migrate"
msgstr "Migrer"

#, python-format
msgid "Migrated ${number} links"
msgstr "${number} liens migrés"

#, python-format
msgid "Total of ${number} links found."
msgstr "Total de ${number} liens trouvés"

#, python-format
msgid ""
"Migrates links from the current domain \"${domain}\" to the given domain."
msgstr ""
"Fait migrer les liens du domaine actuel \"${domain}\" vers le domaine donné."

msgid "Topics"
msgstr "Sujets"

#, python-format
msgid "the subscription for ${address} was successfully confirmed"
msgstr "l'abonnement pour ${address} a bien été confirmé"

#, python-format
msgid "the subscription for ${address} could not be confirmed, wrong token"
msgstr ""
"l'abonnement pour ${address} n'a pas pu être confirmé, mauvaise zone de texte"

#, python-format
msgid "${address} successfully unsubscribed"
msgstr "${address} a bien été désinscrite"

#, python-format
msgid "${address} could not be unsubscribed, wrong token"
msgstr "${address} n'a pas pu être désinscrite, mauvaise zone de texte"

msgid "Added a new text module"
msgstr "Ajout d'un nouveau module de texte"

msgid "New text module"
msgstr "Nouveau module de texte"

msgid "Edit text module"
msgstr "Modifier le module de texte"

msgid "The text module was deleted"
msgstr "Le module de texte a été supprimé"

msgid "Delete Ticket"
msgstr "Supprimer le ticket"

msgid "This ticket is not deletable."
msgstr "Ce ticket n'est pas supprimable."

msgid "Ticket successfully deleted"
msgstr "Ticket supprimé avec succès."

msgid ""
"Do you really want to delete this ticket? All data associated with this "
"ticket will be deleted. This cannot be undone."
msgstr ""
"Voulez-vous vraiment supprimer ce ticket ? Toutes les données associées à ce "
"ticket seront supprimées. Cette opération ne peut être annulée."

msgid "Mark as paid"
msgstr "Marquer comme payé"

msgid "Mark as unpaid"
msgstr "Marquer comme non payé"

msgid "Capture Payment"
msgstr "Capturer le paiement"

msgid "Do you really want capture the payment?"
msgstr "Voulez-vous vraiment capturer le paiement ?"

msgid ""
"This usually happens automatically, so there is no reason not do capture the "
"payment."
msgstr ""
"Cela arrive généralement automatiquement, il n'y a donc aucune raison de ne "
"pas capturer le paiement."

msgid "Capture payment"
msgstr "Capturer le paiement"

msgid "Refund Payment"
msgstr "Rembourser le paiement"

#, python-format
msgid "Do you really want to refund ${amount}?"
msgstr "Voulez-vous vraiment rembourser ${amount} ?"

#, python-format
msgid "Refund ${amount}"
msgstr "Rembourser ${amount}"

msgid "Your ticket has a new message"
msgstr "Votre ticket a un nouveau message"

msgid "Your note was added"
msgstr "Votre note a été ajoutée"

msgid "The note was deleted"
msgstr "La note a été supprimée"

msgid "Edit Note"
msgstr "Éditer la note"

msgid "The ticket cannot be accepted because it's not open"
msgstr "Le ticket ne peut pas être accepté car il n'est pas ouvert"

#, python-format
msgid "You have accepted ticket ${number}"
msgstr "Vous avez accepté ${number} ticket(s)"

msgid "The ticket cannot be closed because it's not pending"
msgstr "Le ticket ne peut pas être clôturé car il est en attente"

#, python-format
msgid "You have closed ticket ${number}"
msgstr "Vous avez clôturé ${number} ticket(s)"

msgid "The ticket cannot be re-opened because it's not closed"
msgstr "Le ticket ne peut pas être réouvert car il n'est pas clôturé"

#, python-format
msgid "You have reopened ticket ${number}"
msgstr "Vous avez réouvert ${number} ticket(s)"

msgid "Your ticket has been reopened"
msgstr "Votre ticket a été ré-ouvert"

#, python-format
msgid "You have disabled e-mails for ticket ${number}"
msgstr "Vous avez désactivé les e-mails pour le ticket ${number}"

#, python-format
msgid "You have enabled e-mails for ticket ${number}"
msgstr "Vous avez activé les e-mails pour le ticket ${number}"

msgid "The ticket cannot be archived because it's not closed"
msgstr "Le ticket ne peut pas être archivé car il n'est pas clôturé"

#, python-format
msgid "You archived ticket ${number}"
msgstr "Vous avez archivé le ticket avec le numéro ${number}"

msgid ""
"The ticket cannot be recovered from the archive because it's not archived"
msgstr ""
"Le ticket ne peut pas être récupéré à partir de l'archive car il n'est pas "
"archivé"

#, python-format
msgid "You recovered ticket ${number} from the archive"
msgstr "Vous avez récupéré le ticket avec le numéro ${number} de l'archive"

msgid "The ticket has already been closed"
msgstr "Le ticket a déjà été fermé"

msgid "Your message has been sent"
msgstr "Votre message a été envoyé"

msgid "Your request has been submitted"
msgstr "Votre demande a été envoyée"

msgid "Your request is currently pending"
msgstr "Votre demande est actuellement en attente"

msgid "Your request has been processed"
msgstr "Votre demande a été traitée"

msgid "Request Status"
msgstr "Status Demand"

msgid "The request has already been closed"
msgstr "Votre demand a déjà été clòturée. "

msgid "Your message has been received"
msgstr "Votre message a été reçu"

msgid "My"
msgstr "Mes"

msgid "All Tickets"
msgstr "Tous les tickets"

msgid "All Users"
msgstr "Tous les utilisateurs"

msgid "Submitted Requests"
msgstr "Demandes soumises"

msgid "Added a new user group"
msgstr "Un nouveau groupe d'utilisateurs a été ajouté"

msgid "New user group"
msgstr "Nouveau groupe d'utilisateurs"

msgid "Edit user group"
msgstr "Modifier le groupe d'utilisateurs"

msgid "User Management"
msgstr "Gestion des utilisateurs"

msgid "New Signup Link"
msgstr "Nouveau lien d'inscription"

msgid "New User"
msgstr "Nouvel utilisateur"

msgid "A user with this e-mail address already exists"
msgstr "Il existe déjà un utilisateur possédant cette adresse e-mail"

msgid "An account was created for you"
msgstr "Un compte a été créé pour vous"

msgid "The user was created successfully"
msgstr "L'utilisateur a bien été créé"

<<<<<<< HEAD
#~ msgid ""
#~ "The following recipients receive a daily e-mail sent at 06:00 containing "
#~ "the reservation data for all reservations of the day."
#~ msgstr ""
#~ "Les destinataires suivants reçoivent un e-mail quotidien envoyé à 6 h "
#~ "contenant les données de réservation pour toutes les réservations du jour."
=======
msgid "Exports the reservations of all resources in a given date range."
msgstr "Exporte toutes les réservations dans une plage de dates donnée"

msgid "No reservations found for the given date range."
msgstr "Aucune réservation n'a été trouvée pour la période donnée."
>>>>>>> f707bbfe
<|MERGE_RESOLUTION|>--- conflicted
+++ resolved
@@ -2,11 +2,7 @@
 msgid ""
 msgstr ""
 "Project-Id-Version: PACKAGE 1.0\n"
-<<<<<<< HEAD
 "POT-Creation-Date: 2022-09-12 12:36+0200\n"
-=======
-"POT-Creation-Date: 2022-09-12 13:03+0200\n"
->>>>>>> f707bbfe
 "PO-Revision-Date: 2022-03-15 10:50+0100\n"
 "Last-Translator: Marc Sommerhalder <marc.sommerhalder@seantis.ch>\n"
 "Language-Team: French\n"
@@ -5041,17 +5037,8 @@
 msgid "The user was created successfully"
 msgstr "L'utilisateur a bien été créé"
 
-<<<<<<< HEAD
-#~ msgid ""
-#~ "The following recipients receive a daily e-mail sent at 06:00 containing "
-#~ "the reservation data for all reservations of the day."
-#~ msgstr ""
-#~ "Les destinataires suivants reçoivent un e-mail quotidien envoyé à 6 h "
-#~ "contenant les données de réservation pour toutes les réservations du jour."
-=======
 msgid "Exports the reservations of all resources in a given date range."
 msgstr "Exporte toutes les réservations dans une plage de dates donnée"
 
 msgid "No reservations found for the given date range."
-msgstr "Aucune réservation n'a été trouvée pour la période donnée."
->>>>>>> f707bbfe
+msgstr "Aucune réservation n'a été trouvée pour la période donnée."