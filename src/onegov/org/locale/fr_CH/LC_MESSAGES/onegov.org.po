#
msgid ""
msgstr ""
"Project-Id-Version: PACKAGE 1.0\n"
<<<<<<< HEAD
"POT-Creation-Date: 2023-08-31 10:31+0200\n"
=======
"POT-Creation-Date: 2023-08-30 15:12+0200\n"
>>>>>>> df77d244
"PO-Revision-Date: 2022-03-15 10:50+0100\n"
"Last-Translator: Marc Sommerhalder <marc.sommerhalder@seantis.ch>\n"
"Language-Team: French\n"
"Language: fr_CH\n"
"MIME-Version: 1.0\n"
"Content-Type: text/plain; charset=UTF-8\n"
"Content-Transfer-Encoding: 8bit\n"
"Plural-Forms: nplurals=2; plural=(n != 1);\n"
"Generated-By: Lingua 3.12\n"
"X-Generator: Poedit 3.0.1\n"

msgid "Open"
msgstr "Ouvert"

msgid "Pending"
msgstr "En traitement"

msgid "Closed"
msgstr "Fermé"

msgid "Archived"
msgstr "Archivé"

msgid "All"
msgstr "Tout"

msgid "Paid"
msgstr "Payé"

msgid "Failed"
msgstr "Échoué"

msgid "Refunded"
msgstr "Remboursé"

msgid "Manual"
msgstr "Manuelle"

msgid "Stripe Connect"
msgstr "Stripe Connect"

#, python-format
msgid "${org} OneGov Cloud Status"
msgstr "Statut du OneGov Cloud de ${org}"

msgid "General"
msgstr "Général"

#, python-format
msgid "${org} Reservation Overview"
msgstr "Aperçu de la ${org} réservation"

msgid "Account"
msgstr "Compte"

msgid "User Profile"
msgstr "Profil d'utilisateur"

msgid "Logout"
msgstr "Se déconnecter"

msgid "Login"
msgstr "Connexion"

msgid "Register"
msgstr "S'inscrire"

msgid "Timeline"
msgstr "Chronologie"

msgid "Files"
msgstr "Fichiers"

msgid "Images"
msgstr "Images"

msgid "Payment Provider"
msgstr "Opérateur de paiement"

msgid "Payments"
msgstr "Paiements"

msgid "Text modules"
msgstr "Modules de texte"

msgid "Settings"
msgstr "Paramètres"

msgid "Users"
msgstr "Utilisateurs"

msgid "User groups"
msgstr "Groupes d'utilisateurs"

msgid "Link Check"
msgstr "Vérification du lien"

msgid "Archived Tickets"
msgstr "Tickets archivés"

msgid "Management"
msgstr "Gestion"

msgid "My Tickets"
msgstr "Mes tickets"

msgid "Open Tickets"
msgstr "Ouvrir les tickets"

msgid "Pending Tickets"
msgstr "Tickets en attente"

msgid "Closed Tickets"
msgstr "Tickets clôturés"

msgid "Tickets"
msgstr "Tickets"

msgid "Ticket"
msgstr "Ticket"

msgid "This site is private"
msgstr "Ce site est privé"

msgid "This site is secret"
msgstr "Ce site est secret"

msgid "Cancel"
msgstr "Annuler"

msgid "ID Payment Provider"
msgstr "ID Opérateurs de paiement"

msgid "Status"
msgstr "Statut"

msgid "Currency"
msgstr "Devise"

msgid "Amount"
msgstr "Montant"

msgid "Net Amount"
msgstr "Montant net"

msgid "Fee"
msgstr "Tarif"

msgid "Date Paid"
msgstr "Date de paiement"

msgid "References"
msgstr "Références"

msgid "Created Date"
msgstr "Date de création"

msgid "Reference Ticket"
msgstr "Billet de référence"

msgid "Submitter Email"
msgstr "E-mail de l'expéditeur"

msgid "Category Ticket"
msgstr "Catégorie Ticket"

msgid "Status Ticket"
msgstr "Ticket de statut"

msgid "Ticket decided"
msgstr "Ticket décidé"

msgid "Yes"
msgstr "Oui"

msgid "No"
msgstr "Non"

msgid "Credit card payments"
msgstr "Paiements carte de crédit"

msgid "Exports payments and tickets"
msgstr "Exporte les paiements et les tickets"

msgid "Title"
msgstr "Titre"

msgid "General availability"
msgstr "Disponibilité générale"

msgid "Rule"
msgstr "Règle"

msgid "Extend"
msgstr "Prolonger"

msgid "Extend by one day at midnight"
msgstr "Prolonger d'un jour à minuit"

msgid "Extend by one month at the end of the month"
msgstr "Prolonger d'un mois à la fin du mois"

msgid "Extend by one year at the end of the year"
msgstr "Prolonger d'un an à la fin de l'année"

msgid "Start"
msgstr "Début"

msgid "Date"
msgstr "Date"

msgid "End"
msgstr "Fin"

msgid "Except for"
msgstr "À l'exception de"

msgid "On holidays"
msgstr "En vacances"

msgid "During school holidays"
msgstr "Durant les vacances scolaires"

msgid "Access"
msgstr "Accès"

msgid "Public"
msgstr "Public"

msgid "Only by privileged users"
msgstr "Seulement par les utilisateurs privilégiés"

msgid "Only by privileged users and members"
msgstr "Seulement par les membres et les utilisateurs privilégiés"

msgid "Security"
msgstr "Sécurité"

msgid "Start date before end date"
msgstr "Date de début avant la date de fin"

msgid "Daypasses"
msgstr "Cartes journalières"

msgid "Daypasses Limit"
msgstr "Limite des cartes journalières"

msgid "Whole day"
msgstr "Toute la journée"

msgid "Time"
msgstr "Heure"

msgid "Each starting at"
msgstr "Chacun commençant à"

msgid "HH:MM"
msgstr "HH:MM"

msgid "Each ending at"
msgstr "Chacun finissant à"

msgid "May be partially reserved"
msgstr "Peut être partiellement réservé"

msgid "Options"
msgstr "Options"

msgid "Reservations per time slot"
msgstr "Maximum des reservation par unité des temps"

msgid "Available items"
msgstr "Articles disponibles"

msgid "Reservations per time slot and person"
msgstr "Réservations par tranche horaire et par personne"

msgid "From"
msgstr "De"

msgid "Until"
msgstr "Jusqu'à"

msgid "Slots per Reservation"
msgstr "Limit des reservations"

msgid "Start time before end time"
msgstr "Heure de début avant l'heure de fin"

msgid "Lead"
msgstr "Accroche"

msgid "Describes what this directory is about"
msgstr "Décrit le contenu de votre dossier"

msgid "Further Information"
msgstr "Plus d'informations"

msgid "If left empty \"Further Information\" will be used as title"
msgstr "S'il n'est pas renseigné, le titre sera \"Plus d'informations\"."

msgid "Text"
msgstr "Texte"

msgid "Position"
msgstr "Position"

msgid "Above the entries"
msgstr "Au-dessus des entrées"

msgid "Below the entries"
msgstr "Sous les entrées"

msgid "Definition"
msgstr "Définition"

msgid "Coordinates"
msgstr "Coordonnées"

msgid "Entries have no coordinates"
msgstr "Les entrées ne possèdent pas de coordonnées"

msgid "Coordinates are shown on each entry"
msgstr "Les coordonnées sont affichées sur chaque entrée"

msgid "Coordinates are shown on the directory and on each entry"
msgstr "Les coordonnées sont affichées sur le répertoire et sur chaque entrée"

msgid "Title-Format"
msgstr "Format Titre"

msgid "Display"
msgstr "Afficher"

msgid "Lead-Format"
msgstr "Format Principal"

msgid "Empty Directory Notice"
msgstr "Avis de dossier vide"

msgid ""
"This text will be displayed when the directory contains no (visible) "
"entries. When left empty a generic default text will be shown instead."
msgstr ""
"Ce texte sera affiché lorsque le dossier ne contient pas d'entrées "
"(visibles). S'il est laissé vide, un texte générique par défaut sera affiché "
"à la place."

msgid "Numbering"
msgstr "Numérotation"

msgid "None"
msgstr "Aucune"

msgid "Standard"
msgstr "Standard"

msgid "Custom"
msgstr "Personnalisé"

msgid "Custom Numbering"
msgstr "Numérotation personnalisée"

msgid "Main view"
msgstr "Affichage principal"

msgid "Hide these labels on the main view"
msgstr "Cacher ces noms de champs dans la vue principale"

msgid "Address"
msgstr "Adresse"

msgid "Filters"
msgstr "Filtres"

msgid "Thumbnail"
msgstr "Vignette"

msgid "Pictures to be displayed as thumbnails on an entry"
msgstr "Images à afficher sous forme de vignettes sur une entrée"

msgid "Overview layout with tiles"
msgstr "Vue d'ensemble avec les tuiles"

msgid "Address Block Title"
msgstr "Titre du bloc d'adresses"

msgid "Address Block"
msgstr "Bloc d'adresses"

msgid "The first line of the address"
msgstr "La première ligne de l'adresse"

msgid "Static title"
msgstr "Titre statique"

msgid "Icon"
msgstr "Icône"

msgid "Marker"
msgstr "Marqueur"

msgid "Marker Color"
msgstr "Couleur du marqueur"

msgid "Default"
msgstr "Défaut"

msgid "Color"
msgstr "Couleur"

msgid "Order"
msgstr "Trier"

msgid "By title"
msgstr "Par titre"

msgid "By format"
msgstr "Par format"

msgid "Order-Format"
msgstr "Format-tri"

msgid "Direction"
msgstr "Direction"

msgid "Ascending"
msgstr "Montant"

msgid "Descending"
msgstr "Descendant"

msgid "Pattern"
msgstr "Modèle"

msgid "External Link"
msgstr "Lien Externe"

msgid "Visible"
msgstr "Visible"

msgid "Users may propose new entries"
msgstr "Les utilisateurs peuvent proposer de nouvelles entrées"

msgid "New entries"
msgstr "Nouvelles entrées"

msgid "Guideline"
msgstr "Directives"

msgid "Price"
msgstr "Prix"

msgid "Free of charge"
msgstr "Gratuit"

msgid "Price per submission"
msgstr "Prix par proposition"

msgid "Users may send change requests"
msgstr "Les utilisateurs peuvent envoyer des demandes de modifications"

msgid "Change requests"
msgstr "Demandes de modifications"

msgid "Enable publication dates"
msgstr "Activer les dates de publication"

msgid ""
"Users may suggest publication start and/or end of the entry on submissions "
"and change requests"
msgstr ""
"Les utilisateurs peuvent suggérer le début et/ou la fin de la publication de "
"l'entrée sur les soumissions et les demandes de changement"

msgid "Publication"
msgstr "Publication"

msgid "Required publication dates"
msgstr "Les dates de publication sont requises"

msgid "Information to be provided in addition to the E-mail"
msgstr "Informations complémentaires du demandeur requises à l'e-mail"

msgid "Name"
msgstr "Nom"

msgid "Phone"
msgstr "Téléphone"

msgid "Submitter"
msgstr "Auteur"

#, python-format
msgid "The following fields are unknown: ${fields}"
msgstr "Les champs suivants sont inconnus : ${fields}"

msgid "Please select at most one thumbnail field"
msgstr "Veuillez sélectionner un champ de vignette au maximum"

msgid "Please select exactly one numbering field"
msgstr "Veuillez sélectionner exactement un champ de numérotation"

#, python-format
msgid ""
"User submissions are not possible, because «${field}» is not visible. Only "
"if all fields are visible are user submission possible - otherwise users may "
"see data that they are not intended to see. "
msgstr ""
"Les soumissions d'utilisateurs ne sont pas possibles car « ${field} » n'est "
"pas visible. Les soumissions d'utilisateurs ne sont possibles que si tous "
"les champs sont visibles. Sinon, les utilisateurs peuvent voir des données "
"qu'ils ne sont pas destinés à voir."

msgid "Apply directory configuration"
msgstr "Appliquer la configuration du dossier"

msgid "Yes, import configuration and entries"
msgstr "Oui, importer la configuration et les entrées"

msgid "No, only import entries"
msgstr "Non, importer les entrées uniquement"

msgid "Mode"
msgstr "Mode"

msgid "Only import new entries"
msgstr "Importer uniquement les nouvelles entrées"

msgid "Replace all entries"
msgstr "Remplacer toutes les entrées"

msgid "Import"
msgstr "Imprimer"

msgid "Art"
msgstr "Art"

msgid "Cinema"
msgstr "Cinéma"

msgid "Concert"
msgstr "Concert"

msgid "Congress"
msgstr "Congrès"

msgid "Culture"
msgstr "Culture"

msgid "Dancing"
msgstr "Dansant"

msgid "Education"
msgstr "Éducation"

msgid "Exhibition"
msgstr "Exposition"

msgid "Gastronomy"
msgstr "Gastronomie"

msgid "Health"
msgstr "Santé"

msgid "Library"
msgstr "Bibliothèque"

msgid "Literature"
msgstr "Littérature"

msgid "Market"
msgstr "Marché"

msgid "Meetup"
msgstr "Rencontre"

msgid "Misc"
msgstr "Points divers"

msgid "Music School"
msgstr "École de musique"

msgid "Music"
msgstr "Musique"

msgid "Party"
msgstr "Fête"

msgid "Politics"
msgstr "Politique"

msgid "Reading"
msgstr "Lecture"

msgid "Religion"
msgstr "Religion"

msgid "Sports"
msgstr "Sports"

msgid "Talk"
msgstr "Conférence"

msgid "Theater"
msgstr "Théâtre"

msgid "Tourism"
msgstr "Tourisme"

msgid "Toy Library"
msgstr "Bibliothèque de jouets"

msgid "Tradition"
msgstr "Tradition"

msgid "Youth"
msgstr "Jeunesse"

msgid "Elderly"
msgstr "Âgées"

msgid "Mo"
msgstr "Lu"

msgid "Tu"
msgstr "Ma"

msgid "We"
msgstr "Me"

msgid "Th"
msgstr "Je"

msgid "Fr"
msgstr "Ve"

msgid "Sa"
msgstr "Sa"

msgid "Su"
msgstr "Di"

msgid "Concerto in the castle garden"
msgstr "Concerto dans le jardin du château"

msgid "Description"
msgstr "Description"

msgid "Enjoy a concerto in the castle garden."
msgstr "Profitez d'un concerto dans le jardin du château."

msgid "Image"
msgstr "Image"

msgid "Additional Information (PDF)"
msgstr "Informations complémentaires (PDF)"

msgid "Venue"
msgstr "Lieu"

msgid "10 CHF for adults"
msgstr "10 CHF pour les adultes"

msgid "Organizer"
msgstr "Organisateur"

msgid "Music society"
msgstr "Société musicale"

msgid "Organizer E-Mail address"
msgstr "Adresse e-mail de l'organisateur"

msgid "Shown as contact E-Mail address"
msgstr "Affichée comme adresse e-mail de contact"

msgid "Organizer phone number"
msgstr "Numéro de téléphone de l'organisateur"

msgid "Shown as contact phone number"
msgstr "Affiché comme numéro de téléphone de contact"

msgid "External event URL"
msgstr "URL de l'événement externe"

msgid "The marker can be moved by dragging it with the mouse"
msgstr "Le curseur peut être déplacé avec la souris"

msgid "Tags"
msgstr "Étiquettes"

msgid "To"
msgstr "Vers"

msgid "Repeat"
msgstr "Répéter"

msgid "Without"
msgstr "Sans"

msgid "Weekly"
msgstr "Hebdomadaire"

msgid "On additional dates"
msgstr "À des dates supplémentaires"

msgid "Repeats itself every"
msgstr "Se répète tous les"

msgid "Until date"
msgstr "Jusqu'à"

msgid "Dates"
msgstr "Dates"

msgid "The end date must be later than the start date."
msgstr "La date de fin doit être postérieure à la date de début."

msgid "The weekday of the start date must be selected."
msgstr ""
"Le jour de la semaine correspondant à la date de début doit être sélectionné."

msgid "Please set and end date if the event is recurring."
msgstr "Veuillez préciser une date de fin si l'événement est récurrent."

msgid "Please select a weekday if the event is recurring."
msgstr "Veuillez choisir un jour de la semaine si l'événement est récurrent."

msgid "Invalid dates."
msgstr "Dates non valables."

msgid "Add"
msgstr "Ajouter"

msgid "Remove"
msgstr "Supprimer"

msgid "Clear"
msgstr "Supprimer"

msgid ""
"Delete imported events before importing. This does not delete otherwise "
"imported events and submitted events."
msgstr ""
"Supprime les événements importés avant de les importer. Les événements "
"importés ailleurs et les événements signalés ne sont pas supprimés par cela."

msgid "Dry Run"
msgstr "Test"

msgid "Do not actually import the events."
msgstr "Les événements ne sont pas sauvegardés."

msgid "Expected header line with the following columns:"
msgstr "La première ligne doit avoir les noms de colonne suivants:"

msgid "Map"
msgstr "Carte"

msgid "E-Mail"
msgstr "E-mail"

msgid "Comment"
msgstr "Commentaire"

msgid "Please provide at least one change"
msgstr "Veuillez apporter au moins une modification"

msgid "Publication end must be in the future"
msgstr "La fin de la publication doit être dans le futur"

msgid "Publication start must be prior to end"
msgstr "Le début de la publication doit être antérieur à la fin"

msgid "Describes briefly what this entry is about"
msgstr "Décrit brièvement cette entrée"

msgid "URL"
msgstr "Lien"

msgid "Url pointing to another website"
msgstr "Url qui pointe vers une page externe"

msgid "Group"
msgstr "Groupe"

msgid "Used to group this link in the overview"
msgstr "Utilisé pour regrouper le lien dans la vue d'ensemble"

msgid "Name of the list view this link will be shown"
msgstr "Nom de la vue d'ensemble où ce lien apparaît"

msgid "Describes what this form is about"
msgstr "Décrit le contenu de ce formulaire"

msgid "Used to group the form in the overview"
msgstr "Utilisé pour grouper la formulaire dans la vue d'ensemble"

msgid "Pick-Up"
msgstr "Ramassage"

msgid ""
"Describes how this resource can be picked up. This text is used on the "
"ticket status page to inform the user"
msgstr ""
"Décrit la manière dont cette ressource peut être récupérée. Ce texte est "
"utilisé sur la page de statut du ticket pour informer le client"

msgid "URL path"
msgstr "Chemin Url"

msgid "Please fill out a new name"
msgstr "Veuillez remplir un nouveau nom"

#, python-format
msgid "Invalid name. A valid suggestion is: ${name}"
msgstr "Nom invalide. Une suggestion valid est: ${name}"

msgid "An entry with the same name exists"
msgstr "Une entrée avec le même nom existe"

msgid "Selection"
msgstr "Sélection"

msgid "By date"
msgstr "Par date"

msgid "By registration window"
msgstr "Par fenêtre d'inscription"

msgid "Registration Window"
msgstr "Fenêtre d'inscription"

msgid "Your message"
msgstr "Votre message"

msgid "Send to attendees with status"
msgstr "Envoyer aux participants avec le statut"

msgid "Confirmed"
msgstr "Confirmé"

msgid "Cancelled"
msgstr "Annulé"

msgid "No email receivers found for the selection"
msgstr "Aucun destinataire d'email trouvé pour la sélection"

msgid "Limit the number of attendees"
msgstr "Limiter le nombre de participants"

msgid "Attendees"
msgstr "Participants"

msgid "Yes, limit the number of attendees"
msgstr "Oui, limiter le nombre de participants"

msgid "No, allow an unlimited number of attendees"
msgstr "Non, autoriser un nombre illimité de participants"

msgid "Number of attendees"
msgstr "Nombre de participants"

msgid "Waitinglist"
msgstr "Liste d'attente"

msgid "Yes, allow for more submissions than available spots"
msgstr "Oui, permettre plus de soumissions que de places disponibles"

msgid "No, ensure that all submissions can be confirmed"
msgstr "Non, assurez-vous que toutes les soumissions peuvent être confirmées"

msgid "Do not accept any submissions"
msgstr "N'accepter aucunes soumissions"

msgid "Advanced"
msgstr "Avancé"

msgid "Please use a stop date after the start"
msgstr "Veuillez utiliser une date d'arrêt après le début"

#, python-format
msgid ""
"The date range overlaps with an existing registration window (${range})."
msgstr ""
"La période donnée chevauche une fenêtre d'inscription existante (${range})."

#, python-format
msgid ""
"The limit cannot be lower than the already confirmed number of attendees "
"(${claimed_spots})"
msgstr ""
"La limite ne peut être inférieure au nombre de participants déjà confirmés "
"(${claimed_spots})"

#, python-format
msgid ""
"The limit cannot be lower than the already confirmed number attendees "
"(${claimed_spots}) and the number of pending requests (${pending_requests}). "
"Either enable the waiting list, process the pending requests or increase the "
"limit. "
msgstr ""
"La limite ne peut pas être inférieure au nombre de participants déjà "
"confirmés (${claims_spots}) et au nombre de demandes en attente "
"(${pending_requests}). Activez la liste d'attente, traitez les demandes en "
"attente ou augmentez la limite."

msgid "The end date must be later than the start date"
msgstr "La date de fin doit être postérieure à la date de début"

msgid "Format"
msgstr "Format"

msgid "CSV File"
msgstr "Fichier CSV"

msgid "Excel File"
msgstr "Fichier Excel"

msgid "JSON File"
msgstr "Fichier JSON"

msgid "XML File"
msgstr "Fichier XML"

msgid "Minimum price total"
msgstr "Prix minimum total"

msgid "Payment Method"
msgstr "Méthode de paiement"

msgid "No credit card payments"
msgstr "Pas de paiements par carte de crédit"

msgid "Credit card payments optional"
msgstr "Paiements par carte de crédit en option"

msgid "Credit card payments required"
msgstr "Paiements par carte de crédit requis"

msgid "The price must be larger than zero"
msgstr "Le prix doit être supérieur à zéro"

msgid ""
"You need to setup a default payment provider to enable credit card payments"
msgstr ""
"Vous devez choisir un fournisseur de paiement par défaut pour activer les "
"paiements par carte de crédit"

msgid "Test run"
msgstr "Test de fonctionnement"

msgid "Describes what this photo album is about"
msgstr "Décrit l'album photo"

msgid "View"
msgstr "Visualiser"

msgid "Full size images"
msgstr "Images de taille normale"

msgid "Grid layout"
msgstr "Mise en page en grille"

msgid "Show images on homepage"
msgstr "Montrer les images sur la page d'accueil"

msgid "Used in the overview and the e-mail subject"
msgstr "Utilisé dans l'aperçu et le sujet de l'e-mail"

msgid "Editorial"
msgstr "Éditorial"

msgid "A few words about this edition of the newsletter"
msgstr "Quelques mots concernant l'édition de cette lettre d'informations"

msgid "Latest news"
msgstr "Dernières nouvelles"

msgid "Events"
msgstr "Événements"

msgid "Publications"
msgstr "Publications"

msgid "Send"
msgstr "Envoyer"

msgid "Now"
msgstr "Maintenant"

msgid "At a specified time"
msgstr "À une heure précise"

msgid "Scheduled time must be at least 5 minutes in the future"
msgstr "L'heure d'envoi doit être d'au moins cinq minutes dans le futur"

msgid "Newsletters can only be sent on the hour (10:00, 11:00, etc.)"
msgstr ""
"Les newsletters ne peuvent être envoyés qu'en début d'heure (10:00, 11:00, "
"etc.)"

msgid "Recipient"
msgstr "Destinataire"

msgid "Do not actually import the newsletter subscribers"
msgstr "Ne pas importer les abonnés à la newsletter"

msgid ": (Address already exists)"
msgstr ": (L'adresse existe déjà)"

msgid "Will be used as image in the page overview on the parent page"
msgstr "Sera utilisé comme image dans la vue d'ensemble de la page parent"

msgid "Describes what this page is about"
msgstr "Décrit de quoi parle cette page"

msgid "Show the lead if accessing the parent page"
msgstr "Afficher l'introduction sur la page parent"

msgid "(Redesign only)"
msgstr "(Redesign uniquement)"

msgid "Destination"
msgstr "Destination"

msgid "- Root -"
msgstr "- Page de base-"

msgid "Invalid destination selected"
msgstr "Destination non valide sélectionnée"

msgid "Salutation"
msgstr "Civilité"

msgid "Academic Title"
msgstr "Diplôme"

msgid "First name"
msgstr "Prénom"

msgid "Last name"
msgstr "Nom de famille"

msgid "Function"
msgstr "Fonction"

msgid "Direct Phone Number or Mobile"
msgstr "Numéro de téléphone direct ou Mobile"

msgid "Born"
msgstr "Naissance"

msgid "Profession"
msgstr "Profession"

msgid "Political Party"
msgstr "Parti politique"

msgid "Parliamentary Group"
msgstr "Groupe parlementaire"

msgid "Website"
msgstr "Site Web"

msgid "Website 2"
msgstr "Site Web 2"

msgid "Location address"
msgstr "Adress du lieu"

msgid "Location Code and City"
msgstr "Code de localisation et ville"

msgid "Postal address"
msgstr "Adresse postale"

msgid "Postal Code and City"
msgstr "Code postal et ville"

msgid "Picture"
msgstr "Photo"

msgid "URL pointing to the picture"
msgstr "URL pointant vers la photo"

msgid "Notes"
msgstr "Notes"

msgid "Public extra information about this person"
msgstr "Informations publiques supplémentaires à propos de cette semaine"

msgid "Rooms"
msgstr "Espaces"

msgid "Weekdays"
msgstr "Jours de la semaine"

msgid "Start date in past"
msgstr "Date de début dans le passé"

msgid "Describes what this reservation resource is about"
msgstr "Décrit en quoi consiste cette ressource de réservation"

msgid "Used to group the resource in the overview"
msgstr "Utilisé pour grouper la ressource dans la vue d'ensemble"

msgid "Extra Fields Definition"
msgstr "Définition de champs supplémentaires"

msgid "Closing date for the public"
msgstr "Date de clôture pour le public"

msgid "Closing date"
msgstr "Date de clôture"

msgid "No closing date"
msgstr "Pas de date de fermeture"

msgid "Stop accepting reservations days before the allocation"
msgstr ""
"Arrêter d'accepter des réservations plusieurs jours avant l'attribution"

msgid "Stop accepting reservations hours before the allocation"
msgstr "Arrêter d'accepter des réservations des heures avant l'attribution"

msgid "Hours"
msgstr "Heures"

msgid "Days"
msgstr "Jours"

msgid "Limit reservations to certain zip-codes"
msgstr "Limiter les réservations à certains codes postaux"

msgid "Zip-code limit"
msgstr "Limite de code postal"

msgid "Zip-code field"
msgstr "Champ code postal"

msgid "Allowed zip-codes (one per line)"
msgstr "Codes postaux autorisés (un par ligne)"

msgid "Days before an allocation may be reserved by anyone"
msgstr ""
"Des jours avant une attribution peuvent être réservés par n'importe qui"

msgid "Default view"
msgstr "Affichage par défaut"

msgid "Week view"
msgstr "Affichage de la semaine"

msgid "Month view"
msgstr "Affichage du mois"

msgid "Per item"
msgstr "Par article"

msgid "Per hour"
msgstr "Par heure"

msgid "Price per item"
msgstr "Prix par article"

msgid "Price per hour"
msgstr "Prix par heure"

msgid "Please select the form field that holds the zip-code"
msgstr "Veuillez sélectionner le champ de formulaire contenant le code postal."

msgid "Please enter at least one zip-code"
msgstr "Veuillez saisir au moins un code postal"

msgid "Please enter one zip-code per line, without spaces or commas"
msgstr "Veuillez saisir un code postal par ligne, sans espaces ni virgules"

msgid "New Reservations"
msgstr "Nouvelles réservations"

msgid "Notifications *"
msgstr "Notifications *"

msgid ""
"For each new reservation, a notification will be sent to the above recipient."
msgstr ""
"Pour chaque nouvelle réservation, une notification sera envoyée au "
"destinataire ci-dessus."

msgid "Daily Reservations"
msgstr "Réservations quotidiennes"

msgid ""
"On each day selected below, a notification with the day's reservations will "
"be sent to the recipient above at 06:00."
msgstr ""
"Pour chaque jour sélectionné ci-dessous, une notification avec les "
"réservations du jour sera envoyée au destinataire ci-dessus à 6h00.."

msgid "Internal Notes"
msgstr "Notes internes"

msgid ""
"Each time a new note is added to the ticket for a reservation, a "
"notification is sent to the recipient above."
msgstr ""
"Chaque fois qu'une nouvelle note est ajoutée au ticket pour une réservation, "
"une notification est envoyée au destinataire ci-dessus."

msgid "Rejected Reservations"
msgstr "Réservations rejetées"

msgid ""
"If a reservation is cancelled, a notification will be sent to the above "
"recipient."
msgstr ""
"Si une réservation est annulée, une notification sera envoyée au "
"destinataire mentionné ci-dessus."

msgid "Send on"
msgstr "Envoyer sur"

msgid "Resources"
msgstr "Ressources"

msgid "Please add at least one notification."
msgstr "Veuillez ajouter au moins une notification."

msgid "Logo"
msgstr "Logo"

msgid "URL pointing to the logo"
msgstr "URL pointant vers le logo"

msgid "Logo (Square)"
msgstr "Logo (carré)"

msgid "Standard Image"
msgstr "Image standard"

msgid "E-Mail Reply Address (Reply-To)"
msgstr "Adresse e-mail de réponse (Reply-To)"

msgid "Replies to automated e-mails go to this address."
msgstr "Les réponses aux e-mails automatisés sont envoyées à cette adresse."

msgid "Primary Color"
msgstr "Couleur primaire"

msgid "Default Font Family"
msgstr "Famille de police principale"

msgid "Languages"
msgstr "Langues"

msgid "German"
msgstr "Allemand"

msgid "French"
msgstr "Français"

msgid "Italian"
msgstr "Italien"

msgid "Additional CSS"
msgstr "CSS additionnel"

msgid "Column width left side"
msgstr "Largeur de la colonne côté gauche"

msgid "Footer Division"
msgstr "Division du pied du page"

msgid "Column width for the center"
msgstr "Largeur de la colonne au centre"

msgid "Column width right side"
msgstr "Largeur de la colonne côté droite"

msgid "Contact"
msgstr "Contact"

msgid "The address and phone number of the municipality"
msgstr "L'adresse et le numéro de téléphone de la municipalité"

msgid "Information"
msgstr "Information"

msgid "Contact Link"
msgstr "Rubrique Contact"

msgid "URL pointing to a contact page"
msgstr "URL pointant vers une page de contact"

msgid "Opening Hours"
msgstr "Horaires d'ouverture"

msgid "The opening hours of the municipality"
msgstr "Les horaires d'ouverture de la municipalité"

msgid "Opening Hours Link"
msgstr "Lien vers les horaires d'ouvertures"

msgid "URL pointing to an opening hours page"
msgstr "Lien vers une page d'horaires d'ouverture"

msgid "Hide OneGov Cloud information"
msgstr "Masquer les informations OneGov Cloud"

msgid ""
"This includes the link to the marketing page, and the link to the privacy "
"policy."
msgstr ""
"Cela inclut le lien vers la page marketing et le lien vers la politique de "
"confidentialité."

msgid "Facebook"
msgstr "Facebook"

msgid "URL pointing to the Facebook site"
msgstr "Lien vers la page Facebook"

msgid "Social Media"
msgstr "Réseaux sociaux"

msgid "Twitter"
msgstr "Twitter"

msgid "URL pointing to the Twitter site"
msgstr "Lien vers la page Twitter"

msgid "YouTube"
msgstr "YouTube"

msgid "URL pointing to the YouTube site"
msgstr "Lien vers la page YouTube"

msgid "Instagram"
msgstr "Instagram"

msgid "URL pointing to the Instagram site"
msgstr "Lien vers la page Instagram"

msgid "Custom Link 1"
msgstr "Lien personnalisé 1"

msgid "URL to internal/external site"
msgstr "Lien site interne/externe"

msgid "Custom Link 2"
msgstr "Lien personnalisé 2"

msgid "Custom Link 3"
msgstr "Lien personnalisé 3"

msgid "Name of the partner"
msgstr "Nom du partenaire"

msgid "First Partner"
msgstr "Premier partenaire"

msgid "Logo of the partner"
msgstr "Logo du partenaire"

msgid "The partner's website"
msgstr "Le site web du partenaire"

msgid "Second Partner"
msgstr "Deuxième partenaire"

msgid "Third Partner"
msgstr "Troisième partenaire"

msgid "Fourth Partner"
msgstr "Quatrième partenaire"

msgid "The width of the column must be greater than 0"
msgstr "La largeur de la colonne doit être supérieure à 0"

msgid "The sum of all the footer columns must be equal to 12"
msgstr "La somme de toutes les colonnes de bas de page doit être égale à 12"

msgid ""
"Default social media preview image for rich link previews. Optimal size is "
"1200:630 px."
msgstr ""
"Image par défaut de l'aperçu des médias sociaux pour les aperçus de liens "
"riches. La taille optimale est de 1200:630 px."

msgid "Icon 16x16 PNG (Windows)"
msgstr "Icône 16x16 PNG (Windows)"

msgid "URL pointing to the icon"
msgstr "URL pointant vers le Favicon"

msgid "Icon 32x32 PNG (Mac)"
msgstr "Icône 32x32 PNG (Mac)"

msgid "Icon 57x57 PNG (iPhone, iPod, iPad)"
msgstr "Icône 57x57 PNG (iPhone, iPod, iPad)"

msgid "Icon SVG 20x20 (Safari)"
msgstr "Icône SVG 20x20 (Safari)"

msgid "Disable page references"
msgstr "Désactiver les références de page"

msgid ""
"Disable showing the copy link '#' for the site reference. The references "
"themselves will still work. Those references are only showed for logged in "
"users."
msgstr ""
"Désactiver le lien pour copier la référence de page. Les références elles-"
"mêmes fonctionneront toujours. Ces références ne sont affichées que pour les "
"utilisateurs connectés."

msgid "Open files in separate window"
msgstr "Ouvrir les fichiers dans une fenêtre de navigateur séparée"

msgid "Announcement"
msgstr "Annonce"

msgid "Announcement URL"
msgstr "URL pour l'annonce"

msgid "Announcement bg color"
msgstr "Couleur de fond de l'annonce"

msgid "Announcement font color"
msgstr "Couleur de la police de l'annonce"

msgid "Only show Announcement for logged-in users"
msgstr "Afficher l'annonce uniquement pour les utilisateurs connectés"

msgid "Header links"
msgstr "Liens d'en-tête"

msgid "Title header left side"
msgstr "Titre dans en-tête, face gauche"

msgid "Optional"
msgstr "Facultatif"

msgid "Font color"
msgstr "Couleur de la police"

msgid "Relative font size"
msgstr "Taille de police relative"

msgid "Please add an url to each link"
msgstr "Veuillez ajouter une url à chaque lien"

msgid "Homepage Cover"
msgstr "Couverture de la page d'accueil"

msgid "Structure"
msgstr "Structure"

msgid "Homepage Structure (for advanced users only)"
msgstr ""
"Structure de la page d'accueil (seulement pour les utilisateurs avancés)"

msgid "The structure of the homepage"
msgstr "La structure de la page d'accueil"

msgid "Homepage redirect"
msgstr "Redirection vers la page d'accueil"

msgid "Yes, to directories"
msgstr "Oui, aux annuaires"

msgid "Yes, to events"
msgstr "Oui, aux événements"

msgid "Yes, to forms"
msgstr "Oui, aux formulaires"

msgid "Yes, to publications"
msgstr "Oui, aux publications"

msgid "Yes, to reservations"
msgstr "Oui, aux réservations"

msgid "Yes, to a non-listed path"
msgstr "Oui, vers un chemin non listé"

msgid "Path"
msgstr "Chemin"

msgid "Please enter a path without schema or host"
msgstr "Veuillez entrer un chemin d'accès sans schéma ou hôte"

msgid "Hide these fields for non-logged-in users"
msgstr "Masquer ces champs pour les utilisateurs non connectés"

msgid "People"
msgstr "Personnes"

msgid "Values of the location filter"
msgstr "Valeurs du filtre de localisation"

msgid "The default map view. This should show the whole town"
msgstr "La vue par défaut de la carte. Cela devrait montrer la ville entière"

msgid "Geo provider"
msgstr "Fournisseur de geo"

msgid "Swisstopo (Default)"
msgstr "Swisstopo (défaut)"

msgid "Swisstopo Aerial"
msgstr "Swisstopo photo aérienne"

msgid "Analytics Code"
msgstr "Code Analytics"

msgid "JavaScript for web statistics support"
msgstr "JavaScript pour l'assistance en matière de statistiques web"

msgid "Cantonal holidays"
msgstr "Jours fériés cantonaux"

msgid "Other holidays"
msgstr "Autres jours fériés"

msgid "Preview"
msgstr "Preview"

msgid "School holidays"
msgstr "Vacances scolaires"

msgid "Format: Day.Month - Description"
msgstr "Format : Jour.Mois - Description"

msgid "Please enter one date per line"
msgstr "Veuillez renseigner une date par ligne"

msgid "Please enter only day and month"
msgstr "Veuillez ne renseigner que des jours et des mois"

#, python-format
msgid "${date} is not a valid date"
msgstr "${date} n'est pas une date valide"

msgid "Format: Day.Month.Year - Day.Month.Year"
msgstr "Format : Jour.Mois.Année - Jour.Mois.Année"

msgid "Please enter one date pair per line"
msgstr "Veuillez renseigner une paire de dates par ligne"

msgid "End date needs to be after start date"
msgstr "La date de fin doit être postérieure à la date de début"

msgid "Email adress for notifications about newly opened tickets"
msgstr ""
"Adresse électronique pour les notifications concernant les tickets ouverts"

msgid "Accept request and close ticket automatically based on:"
msgstr ""
"Accepter la demande et fermer le ticket automatiquement en fonction de :"

msgid "Ticket category"
msgstr "Catégorie de billet"

msgid "User role"
msgstr "Rôle d'utilisateur"

msgid ""
"Accept request and close ticket automatically for these ticket categories"
msgstr ""
"Accepter la demande et fermer le ticket automatiquement pour ces catégories"

msgid ""
"If auto-accepting is not possible, the ticket will be in state pending. Also "
"note, that after the ticket is closed, the submitter can't send any messages."
msgstr ""
"Si l'auto-acceptation n'est pas possible, le ticket sera en état d'attente. "
"Notez également qu'après la fermeture du ticket, l'expéditeur ne peut plus "
"envoyer de messages."

msgid "Accept request and close ticket automatically for these user roles"
msgstr ""
"Accepter la demande et fermer le ticket automatiquement pour ces rôles "
"d'utilisateur"

msgid "User used to auto-accept tickets"
msgstr "Utilisateur pour l'acceptation automatique des tickets"

msgid "Block email confirmation when this ticket category is opened"
msgstr "N'envoyez pas d'e-mail lorsque cette catégorie de billets est ouverte"

msgid "This is enabled by default for tickets that get accepted automatically"
msgstr ""
"Cette option est activée par défaut pour les tickets qui sont acceptés "
"automatiquement."

msgid "Block email confirmation when this ticket category is closed"
msgstr "N'envoyez pas d'e-mail lorsque cette catégorie de billets est fermée"

msgid "Mute all tickets"
msgstr "Désactiver tous les emails de statut pour les tickets"

msgid "Always send email notification if a new ticket message is sent"
msgstr ""
"Toujours envoyer une notification par courriel pour les nouveaux messages de "
"ticket"

msgid "Categories restriced by user group settings"
msgstr "Catégories restreintes par les paramètres du groupe d'utilisateurs"

msgid "Mute tickets individually if the auto-accept feature is enabled."
msgstr ""
"Mettez les tickets en sourdine individuellement si la fonction d'acceptation "
"automatique est activée."

msgid "Enable newsletter"
msgstr "Activer la newsletter"

msgid "Include logo in newsletter"
msgstr "Afficher le logo dans la newsletter"

msgid "Old domain"
msgstr "Ancien domaine"

msgid "Test migration"
msgstr "Tester migration"

msgid "Compares links to the current domain"
msgstr "Compare les liens avec le domaine actuel"

msgid "Use a domain name without http(s)"
msgstr "Utiliser un domaine sans http(s)"

msgid "Domain must contain a dot"
msgstr "Le domaine doit contenir un point"

msgid "Choose which links to check"
msgstr "Choisissez les liens à vérifier"

msgid "External links only"
msgstr "Liens externes uniquement"

msgid "Internal links only"
msgstr "Liens internes uniquement"

msgid "Link must start with 'https'"
msgstr "Le lien doit commencer par 'https'"

msgid "Username"
msgstr "Nom d'utilisateur"

msgid "Username for the associated Gever account"
msgstr "Nom d'utilisateur pour le compte Gever associé"

msgid "Password"
msgstr "Mot de passe"

msgid "Password for the associated Gever account"
msgstr "Mot de passe pour le compte Gever associé"

msgid "Gever API Endpoint where the documents are uploaded."
msgstr "Point de terminaison de l'API Gever où les documents sont téléchargés."

msgid "Website address including https://"
msgstr "Adresse du site internet avec https://"

msgid "API Key"
msgstr "clé API"

msgid "Submit your event"
msgstr "Soumettez votre événement"

msgid "Enables website visitors to submit their own events"
msgstr "Permet aux visiteurs du site web de soumettre leurs propres événements"

msgid "E-Mail Address"
msgstr "Adresse e-mail"

msgid "Short name to identify the text module"
msgstr "Nom court pour identifier le module de texte"

msgid "Your note about this ticket"
msgstr "Votre note à propos de ce ticket"

msgid "Attachment"
msgstr "Pièce jointe"

msgid "Message"
msgstr "Message"

msgid "The message is empty"
msgstr "Le message est vide"

msgid "Notify me about replies"
msgstr "M'avertir des réponses"

msgid "Setting \"Always notify\" is active"
msgstr "Le paramètre \"Toujours notifier\" est actif"

msgid "User"
msgstr "Utilisateur"

msgid "Admin"
msgstr "Admin"

msgid "Editor"
msgstr "Rédacteur"

msgid "Member"
msgstr "Membres"

msgid "State"
msgstr "État"

msgid "Active"
msgstr "Actif"

msgid "Inactive"
msgstr "Inactif"

msgid "Role"
msgstr "Rôle"

msgid "Yubikey"
msgstr "Yubikey"

msgid "Plug your YubiKey into a USB slot and press it."
msgstr "Branchez votre YubiKey sur un port USB et appuyez dessus."

msgid "Administrators and editors must use a Yubikey"
msgstr "Les administrateurs et les programmateurs doivent utiliser une YubiKey"

msgid "Invalid Yubikey"
msgstr "YubiKey non valide"

#, python-format
msgid "This Yubikey is already used by ${username}"
msgstr "Cette YubiKey est déjà utilisée par ${username}"

msgid "The users e-mail address (a.k.a. username)"
msgstr "L'adresse e-mail de l'utilisateur (alias le nom d'utilisateur)"

msgid "Send Activation E-Mail with Instructions"
msgstr "Envoyer un e-mail d'activation avec des directives"

msgid "A user with this e-mail address exists already"
msgstr "Un utilisateur avec cette adresse e-mail existe déjà"

msgid ""
"Users can only be in one group. If they already belong to another group and "
"get added here, they will automatically get removed from the other group."
msgstr ""
"Les utilisateurs ne peuvent faire partie que d'un seul groupe. S'ils "
"appartiennent déjà à un autre groupe et sont ajoutés ici, ils seront "
"automatiquement retirés de l'autre groupe. "

msgid "Ticket permissions"
msgstr "Autorisation des tickets"

msgid "Restricts access and gives permission to these ticket categories"
msgstr "Restreint l'accès et donne la permission à ces catégories de tickets"

msgid "Send a periodic status e-mail."
msgstr "Envoyer un e-mail d'état périodique."

msgid "Daily (exluding the weekend)"
msgstr "Quotidiennement (sauf le week-end)"

msgid "Weekly (on mondays)"
msgstr "Hebdomadaire (le lundi)"

msgid "Monthly (on first monday of the month)"
msgstr "Mensuel (le premier lundi du mois)"

msgid "Never"
msgstr "Jamais"

msgid "All directories"
msgstr "Tous les dossiers"

msgid "Directories"
msgstr "Répertoires"

msgid "All events"
msgstr "Tous les événements"

msgid "Daypass"
msgstr "Carte journalière"

msgid "Conference room"
msgstr "Salle de conférence"

#, python-format
msgid "150 years {organisation}"
msgstr "{organisation} de 150 ans"

msgid "Sports facility"
msgstr "Installations sportives"

msgid "We celebrate our 150th anniversary."
msgstr "Nous célébrons notre 150e anniversaire."

msgid "General Assembly"
msgstr "Assemblée générale"

msgid "Communal hall"
msgstr "Salle communale"

msgid "As every year."
msgstr "Comme chaque année."

msgid "Community Gymnastics"
msgstr "Gymnastique communautaire"

msgid "Gymnasium"
msgstr "Gymnase"

msgid "Get fit together."
msgstr "Retrouvons la forme ensemble."

msgid "Women's Club"
msgstr "Club des femmes"

msgid "Football Tournament"
msgstr "Tournoi de football"

msgid "Amateurs welcome!"
msgstr "Les amateurs sont les bienvenus !"

msgid "Sports Association"
msgstr "Association sportive"

msgid "all day"
msgstr "toute la journée"

msgid "Homepage"
msgstr "Page d'accueil"

msgid "Forms"
msgstr "Formulaires"

msgid "Edit"
msgstr "Modifier"

msgid "QR"
msgstr "QR"

msgid "Delete"
msgstr "Supprimer"

msgid "This form can't be deleted."
msgstr "Ce formulaire ne peut être supprimé."

msgid ""
"There are submissions associated with the form. Those need to be removed "
"first."
msgstr ""
"Il existe des requêtes associées à ce formulaire. Il faut d'abord les "
"supprimer."

msgid "Do you really want to delete this form?"
msgstr "Voulez-vous vraiment supprimer ce formulaire ?"

msgid "This cannot be undone."
msgstr "Cela ne peut être effectué."

msgid "Delete form"
msgstr "Supprimer le formulaire"

msgid "Export"
msgstr "Exporter"

msgid "Change URL"
msgstr "Changer URL"

msgid "Registration Windows"
msgstr "Fenêtres d'inscription"

msgid "Form"
msgstr "Formulaire"

msgid "External form"
msgstr "Formulaire externe"

msgid "New external form"
msgstr "Nouveau formulaire externe"

msgid "Person"
msgstr "Personne"

msgid "Do you really want to delete this person?"
msgstr "Voulez-vous vraiment supprimer cette personne ?"

msgid "Delete person"
msgstr "Supprimer la personne"

msgid "Accept ticket"
msgstr "Accepter le ticket"

msgid "This ticket can't be closed."
msgstr "Ce ticket ne peut pas être fermé."

msgid "This ticket requires a decision, but no decision has been made yet."
msgstr "Ce ticket nécessite une décision, mais aucune n'a encore été prise."

msgid "Close ticket"
msgstr "Fermer le ticket"

msgid "Reopen ticket"
msgstr "Ré-ouvrir le ticket"

msgid "Archive ticket"
msgstr "Archiver le ticket"

msgid "Recover from archive"
msgstr "Récupérer dans les archives"

msgid "Assign ticket"
msgstr "Attribuer le ticket"

msgid "New Note"
msgstr "Nouveau commentaire"

msgid "PDF"
msgstr "PDF"

msgid "New Message"
msgstr "Nouveau message"

msgid "Ticket Status"
msgstr "Statut du ticket"

msgid "Text module"
msgstr "Module de texte"

msgid "Do you really want to delete this text module?"
msgstr "Voulez-vous vraiment supprimer ce module de texte ?"

msgid "Delete text module"
msgstr "Supprimer le module de texte"

msgid "Reservations"
msgstr "Réservations"

msgid "Recipients"
msgstr "Destinataires"

msgid "Room"
msgstr "Espace"

msgid "Resource Item"
msgstr "Article"

msgid "External resource link"
msgstr "Lien de ressource externe"

msgid "New external resource"
msgstr "Nouvelle ressource externe"

msgid "Export All"
msgstr "Exporter tout"

msgid "Find Your Spot"
msgstr "Rechercher les dates"

msgid "Notifications"
msgstr "Notifications"

msgid "E-Mail Recipient"
msgstr "Destinataire de l'e-mail"

msgid "Do you really want to delete this resource?"
msgstr "Voulez-vous vraiment supprimer cette ressource ?"

msgid "Delete resource"
msgstr "Supprimer la ressource"

msgid "This resource can't be deleted."
msgstr "Cette ressource ne peut être supprimée."

msgid "There are existing reservations associated with this resource"
msgstr "Des réservations existantes sont associées à cette ressource"

msgid "Clean up"
msgstr "Nettoyer"

msgid "Occupancy"
msgstr "Occupation"

msgid "Subscribe"
msgstr "Souscrire"

msgid "Rules"
msgstr "Règles"

msgid "Edit allocation"
msgstr "Modifier l'allocation"

msgid "Do you really want to delete this allocation?"
msgstr "Voulez-vous vraiment supprimer cette allocation ?"

msgid "Delete allocation"
msgstr "Supprimer l'allocation"

#, python-format
msgid "Every ${days} until ${end}"
msgstr "Tous les ${days} jusqu'à ${end}"

msgid "This event can't be edited."
msgstr "Cet événement ne peut pas être édité."

msgid "Imported events can not be edited."
msgstr "Les événements importés ne peuvent pas être édités."

msgid "Do you really want to delete this event?"
msgstr "Voulez-vous vraiment supprimer cet événement ?"

msgid "Delete event"
msgstr "Supprimer l'événement"

msgid "This event can't be deleted."
msgstr "Cet événement ne peut être supprimé."

msgid "To remove this event, go to the ticket and reject it."
msgstr "Pour supprimer cet événement, allez sur le ticket et refusez-le."

msgid "Withdraw event"
msgstr "Retirer l'événement"

msgid "Do you really want to withdraw this event?"
msgstr "Voulez-vous retirer l'événement?"

msgid "You can re-publish an imported event later."
msgstr "Vous pouvez republier un événement importé plus tard."

msgid "Re-publish event"
msgstr "Republier l'événement"

msgid "Newsletter"
msgstr "Newsletter"

msgid "New"
msgstr "Nouveau"

msgid "Subscribers"
msgstr "Abonnés"

msgid "Test"
msgstr "Test"

msgid "Delete newsletter"
msgstr "Supprimer la newsletter"

msgid "Photo Albums"
msgstr "Albums photo"

msgid "Manage images"
msgstr "Gérer les images"

msgid "Photo Album"
msgstr "Album photo"

msgid "Choose images"
msgstr "Choisir des images"

msgid "Delete photo album"
msgstr "Supprimer l'album photo"

msgid "Usermanagement"
msgstr "Gestion de l'utilisateur"

msgid "Create Signup Link"
msgstr "Créez un lien d'inscription"

msgid "User group"
msgstr "Groupe d'utilisateurs"

msgid "Do you really want to delete this user group?"
msgstr "Voulez-vous vraiment supprimer ce groupe d'utilisateurs ?"

msgid "Delete user group"
msgstr "Supprimer le groupe d'utilisateurs"

msgid "Exports"
msgstr "Exports"

msgid "Payment Providers"
msgstr "Opérateurs de paiement"

msgid "Synchronise"
msgstr "Synchroniser"

msgid "Directory"
msgstr "Dossier"

msgid "Configure"
msgstr "Configurer"

#, python-format
msgid "Do you really want to delete \"${title}\"?"
msgstr "Voulez-vous vraiment supprimer « ${title} » ?"

msgid "All entries will be deleted as well!"
msgstr "Toutes les entrées seront également supprimées !"

msgid "Delete directory"
msgstr "Supprimer le dossier"

msgid "Entry"
msgstr "Entrée"

msgid "Published"
msgstr "Publié"

msgid "Upcoming"
msgstr "A l'anvenir"

msgid "Past"
msgstr "Passé"

msgid "Choose filter"
msgstr "Sélectionner un filtre"

msgid "Delete entry"
msgstr "Supprimer l'entrée"

msgid "Dashboard"
msgstr "Dashboard"

msgid "Do you really want to delete this external link?"
msgstr "Voulez-vous vraiment supprimer ce lien externe?"

msgid "Delete external link"
msgstr "Supprimer lien externe"

msgid "Sort"
msgstr "Trier"

msgid "The submission was adopted"
msgstr "La proposition a été adoptée"

msgid "The entry is not valid, please adjust it"
msgstr "L'entrée n'est pas valide, veuillez la rectifier"

msgid "An entry with this name already exists"
msgstr "Une entrée du même nom existe déjà"

msgid "Your directory submission has been adopted"
msgstr "Votre proposition de répertoire a été adoptée"

msgid "Your change request has been applied"
msgstr "Votre demande de modification a été effectuée"

msgid "The change request was applied"
msgstr "La demande de modification a été effectuée"

msgid "The submission was rejected"
msgstr "La proposition a été rejetée"

msgid "Your directory submission has been rejected"
msgstr "Votre proposition de répertoire a été rejetée"

msgid "Through URL only (not listed)"
msgstr "Via URL uniquement (non répertorié)"

msgid "Members may view occupancy"
msgstr "Les membres peuvent voir l'occupation "

msgid ""
"The occupancy view shows the e-mail addresses submitted with the "
"reservations, so we only recommend enabling this for internal resources "
"unless all members are sworn to uphold data privacy."
msgstr ""
"L'affichage de l'occupation indique les adresses électroniques soumises avec "
"les réservations. Nous vous recommandons donc de ne l'activer que pour les "
"ressources internes, à moins que tous les membres ne soient tenus de "
"respecter la confidentialité des données."

msgid "Visible on homepage"
msgstr "Visible sur la page d'accueil"

msgid "Visibility"
msgstr "Visibilité"

msgid ""
"- '-' will be converted to a bulleted list\n"
"- Urls will be transformed into links\n"
"- Emails and phone numbers as well"
msgstr ""
"- Les \"-\" seront convertis en liste à puces.\n"
"- Les urls seront transformées en liens\n"
"- Les e-mails et les numéros de téléphone aussi"

msgid "Hide contact info in sidebar"
msgstr "Nascondi le informazioni di contatto nella sidebar"

msgid "Use text instead of lead in the newsletter"
msgstr "Utiliser le texte au lieu de l'introduction dans le newsletter"

#, python-format
msgid "List this function in the page of ${name}"
msgstr "Afficher cette fonction sur la page de ${name}"

msgid "A resource with this name already exists"
msgstr "Une ressource portant ce nom existe déjà"

msgid "Enable honey pot"
msgstr "Activer les honey pot"

msgid "Spam protection"
msgstr "Protection contre le spam"

msgid "Show image on preview on the parent page"
msgstr "Afficher l'image sur l'aperçu de la page parent"

msgid "Show image on page"
msgstr "Afficher l'image sur la page"

msgid "Documents"
msgstr "Documents"

msgid "This month"
msgstr "Ce mois-ci"

msgid "Last month"
msgstr "Le mois dernier"

msgid "This year"
msgstr "Cette année"

msgid "Last year"
msgstr "L'an dernier"

msgid "Older"
msgstr "Plus âgés"

msgid "Do you really want to delete this note?"
msgstr "Voulez-vous vraiment supprimer cette note ?"

msgid "Delete Note"
msgstr "Supprimer la note"

msgid "Always visible on homepage"
msgstr "Toujours visible sur la page d'accueil"

msgid "Search for available dates"
msgstr "Rechercher les dates disponibles"

msgid "Aargau"
msgstr "Argovie"

msgid "Appenzell Ausserrhoden"
msgstr "Appenzell Rhodes-Extérieures"

msgid "Appenzell Innerrhoden"
msgstr "Appenzell Rhodes-Intérieures"

msgid "Basel-Landschaft"
msgstr "Bâle-Campagne"

msgid "Basel-Stadt"
msgstr "Bâle-Ville"

msgid "Berne"
msgstr "Berne"

msgid "Fribourg"
msgstr "Fribourg"

msgid "Geneva"
msgstr "Genève"

msgid "Glarus"
msgstr "Glaris"

msgid "Grisons"
msgstr "Grisons"

msgid "Jura"
msgstr "Jura"

msgid "Lucerne"
msgstr "Lucerne"

msgid "Neuchâtel"
msgstr "Neuchâtel"

msgid "Nidwalden"
msgstr "Nidwald"

msgid "Obwalden"
msgstr "Obwald"

msgid "Schaffhausen"
msgstr "Schaffhouse"

msgid "Schwyz"
msgstr "Schwytz"

msgid "Solothurn"
msgstr "Soleure"

msgid "St. Gallen"
msgstr "Saint-Gall"

msgid "Thurgau"
msgstr "Thurgovie"

msgid "Ticino"
msgstr "Tessin"

msgid "Uri"
msgstr "Uri"

msgid "Valais"
msgstr "Valais"

msgid "Vaud"
msgstr "Vaud"

msgid "Zug"
msgstr "Zoug"

msgid "Zürich"
msgstr "Zurich"

msgid "Neujahrestag"
msgstr "Nouvel an"

msgid "Berchtoldstag"
msgstr "Saint-Berchtold"

msgid "Heilige Drei Könige"
msgstr "Épiphanie"

msgid "Jahrestag der Ausrufung der Republik"
msgstr "Instauration de la République"

msgid "Josefstag"
msgstr "Saint-Joseph"

msgid "Näfelser Fahrt"
msgstr "Näfelser Fahrt"

msgid "Ostern"
msgstr "Pâques"

msgid "Karfreitag"
msgstr "Vendredi Saint"

msgid "Ostermontag"
msgstr "Lundi de Pâques"

msgid "Tag der Arbeit"
msgstr "Fête du travail"

msgid "Auffahrt"
msgstr "Ascension"

msgid "Pfingsten"
msgstr "Pentecôte"

msgid "Pfingstmontag"
msgstr "Lundi de Pentecôte"

msgid "Fronleichnam"
msgstr "Fète-Dieu"

msgid "Fest der Unabhängigkeit"
msgstr "Commémoration du plébiscite jurassien"

msgid "Peter und Paul"
msgstr "Sts Pierre et Paul"

msgid "Nationalfeiertag"
msgstr "Fête nationale Suisse"

msgid "Mariä Himmelfahrt"
msgstr "Assomption"

msgid "Bruder Klaus"
msgstr "Bruder Klaus"

msgid "Allerheiligen"
msgstr "La Toussaint"

msgid "Mariä Empfängnis"
msgstr "Immaculée Conception"

msgid "Escalade de Genève"
msgstr "Escalade de Genève"

msgid "Weihnachten"
msgstr "Noël"

msgid "Stephanstag"
msgstr "Saint-Étienne"

msgid "Wiederherstellung der Republik"
msgstr "Restauration de la République"

msgid "Form Submissions"
msgstr "Envois de formulaire"

msgid ""
"This is not the oldest undecided submission of this registration window. Do "
"you really want to confirm this submission?"
msgstr ""
"Ce n'est pas la plus ancienne soumission indécise de cette fenêtre "
"d'inscription. Voulez-vous vraiment confirmer cette soumission ?"

msgid ""
"By confirming this submission, you will prefer this over a submission that "
"came in earlier."
msgstr ""
"En confirmant cette soumission, vous la préférez à une soumission arrivée "
"plus tôt."

msgid "Confirm registration"
msgstr "Confirmer l'inscription"

msgid "Deny registration"
msgstr "Refuser l'inscription"

msgid "Cancel registration"
msgstr "Annuler l'inscription"

msgid "Edit submission"
msgstr "Modifier votre envoi"

msgid "Accept all reservations"
msgstr "Accepter toutes les réservations"

msgid "Details about the reservation"
msgstr "Détails à propos de la réservation"

msgid "Edit details"
msgstr "Modifier les détails"

msgid "Accept all with message"
msgstr "Tout accepter avec message"

msgid "Reject all"
msgstr "Tout refuser"

msgid "Do you really want to reject all reservations?"
msgstr "Voulez-vous vraiment refuser toutes les réservations ?"

msgid "Rejecting these reservations can't be undone."
msgstr "Le refus de ces réservations est irréversible."

msgid "Reject reservations"
msgstr "Refuser les réservations"

msgid "Reject all with message"
msgstr "Tout refuser avec message"

#, python-format
msgid "Reject ${title}"
msgstr "Refuser ${title}"

msgid "Do you really want to reject this reservation?"
msgstr "Voulez-vous vraiment refuser cette réservation ?"

#, python-format
msgid "Rejecting ${title} can't be undone."
msgstr "Refuser ${title} est irréversible."

msgid "Reject reservation"
msgstr "Refuser la réservation"

#.
#. Used in sentence: "${event} published."
msgid "Event"
msgstr "Événement"

msgid "Accept event"
msgstr "Accepter l'événement"

msgid "Edit event"
msgstr "Modifier l'événement"

msgid "Reject event"
msgstr "Refuser l'événement"

msgid "Do you really want to reject this event?"
msgstr "Voulez-vous vraiment refuser cet événement ?"

msgid "Rejecting this event can't be undone."
msgstr "Rejeter cet événement est irréversible."

msgid "Directory Entry Submissions"
msgstr "Propositions d'entrée de répertoire"

msgid "Adopt"
msgstr "Adopter"

msgid "View directory entry"
msgstr "Voir l'entrée de répertoire"

msgid "Reject"
msgstr "Rejeter"

msgid "Do you really want to reject this entry?"
msgstr "Souhaitez-vous vraiment rejeter cette entrée ?"

msgid "Reject entry"
msgstr "Rejeter l'entrée"

msgid "Link"
msgstr "Lien"

msgid "New Link"
msgstr "Nouveau lien"

msgid "Added a new link"
msgstr "A ajouté un nouveau lien"

msgid "Edit Link"
msgstr "Modifier le lien"

msgid "The link was deleted"
msgstr "Le lien a été supprimé"

msgid "Delete link"
msgstr "Supprimer le lien"

#, python-format
msgid "Do you really want to delete the link \"${title}\"?"
msgstr "Voulez-vous vraiment supprimer le lien « ${title} » ?"

msgid "Topic"
msgstr "Rubrique"

msgid "New Topic"
msgstr "Nouveau sujet"

msgid "Added a new topic"
msgstr "A ajouté un nouveau sujet"

msgid "Edit Topic"
msgstr "Modifier le sujet"

msgid "Move Topic"
msgstr "Déplacer le sujet"

msgid "The topic was deleted"
msgstr "Le sujet a été supprimé"

msgid "Delete topic"
msgstr "Supprimer le sujet"

#, python-format
msgid "Do you really want to delete the topic \"${title}\"?"
msgstr "Voulez-vous vraiment supprimer le sujet « ${title} » ?"

msgid "News"
msgstr "Nouvelles"

msgid "Add News"
msgstr "Ajouter des nouvelles"

msgid "Added news"
msgstr "Nouvelles ajoutées"

msgid "Edit News"
msgstr "Modifier les nouvelles"

msgid "The news was deleted"
msgstr "Les nouvelles ont été supprimées"

msgid "Delete news"
msgstr "Supprimez les nouvelles"

#, python-format
msgid "Do you really want to delete the news \"${title}\"?"
msgstr "Voulez-vous vraiment supprimer les nouvelles « ${title} » ?"

msgid "Copy"
msgstr "Copie"

msgid "Paste"
msgstr "Coller"

msgid "Please note that this page has subpages which will also be deleted!"
msgstr ""
"Veuillez noter que cette page contient des sous-pages qui seront également "
"supprimées !"

msgid "This page can't be deleted."
msgstr "Cette page ne peut pas être supprimée."

msgid ""
"This page has subpages. Only administrators can delete pages with subpages. "
"To delete this page, delete all subpages first or ask an administrator to do "
"it for you."
msgstr ""
"Cette page contient des sous-pages. Seuls les administrateurs peuvent "
"supprimer des pages avec des sous-pages. Pour supprimer cette page, "
"supprimez d'abord toutes les sous-pages, ou demandez à un administrateur de "
"le faire pour vous."

msgid "Source"
msgstr "Source"

msgid "Subject"
msgstr "Sujet"

msgid "Owner"
msgstr "Propriétaire"

msgid "Created"
msgstr "Créé"

msgid "Reaction Time"
msgstr "Temps de réaction"

msgid "Process Time"
msgstr "Temps de traitement"

msgid "Event Source"
msgstr "Source d'événement"

msgid "Payment"
msgstr "Paiement"

msgid "Total Amount"
msgstr "Montant total"

msgid ""
"The record behind this ticket was removed. The following information is a "
"snapshot kept for future reference."
msgstr ""
"Le dossier lié à ce ticket a été supprimé. L'information suivante est un "
"instantané conservé pour une référence future."

msgid "Summary"
msgstr "Sommaire"

msgid "No rules defined."
msgstr "Aucune règle définie."

msgid ""
"Api keys can be used to ensure you're not being rate limited. They are not "
"required to use the API."
msgstr ""
"Les clés API peuvent être utilisées pour s'assurer que vous n'êtes pas "
"limité en débit. Il n'est pas nécessaire d'utiliser l'API."

msgid "Application Keys"
msgstr "Clés d'application"

msgid "Key"
msgstr "Clé"

msgid "Read only"
msgstr "Lecture seule"

msgid "Last used"
msgstr "Dernière utilisation"

msgid "Add Key"
msgstr "Ajouter une clé"

msgid "State:"
msgstr "État :"

msgid "Owner:"
msgstr "Propriétaire :"

msgid "Kind:"
msgstr "Type :"

msgid "No directories defined yet."
msgstr "Aucun dossier défini pour l'instant."

msgid "No entries found."
msgstr "Aucune entrée trouvée."

msgid "Propose entry"
msgstr "Proposer une entrée"

msgid "Something missing? Propose a new entry."
msgstr "Il manque quelque chose ? Proposez une nouvelle entrée."

msgid "External link"
msgstr "Lien externe"

msgid "More information"
msgstr "Plus de renseignements"

msgid "Change Request"
msgstr "Demande de modification"

msgid "Found an error? Propose a change to this entry."
msgstr ""
"Vous avez trouvé une erreur ? Proposez une modification à apporter à cette "
"entrée."

msgid ""
"Your edit requires a migration of existing entries. Please confirm the "
"following changes."
msgstr ""
"Votre modification requiert la migration d'entrées existantes. Veuillez "
"confirmer les changements suivants."

msgid ""
"Changes are detected using a heuristic. Therefore it is possible that your "
"changes were misdetected. If in doubt, press cancel and try to change the "
"directory in small increments."
msgstr ""
"Les changements sont détectés selon une technique heuristique. Il est donc "
"possible que vos changements soient mal détectés. Si vous avez un doute, "
"veuillez appuyer sur Annuler, et essayer de faire les changements dans le "
"dossier par petites incrémentations."

msgid "For additional safety you can also download a backup before continuing:"
msgstr ""
"Pour plus de sécurité, vous pouvez également télécharger une sauvegarde "
"avant de continuer :"

msgid "Download backup"
msgstr "Télécharger une sauvegarde"

msgid ""
"There was an error while migrating your directory! You can fix the displayed "
"entries in a separate window and then continue here."
msgstr ""
"Une erreur est survenue lors de la migration de votre dossier ! Vous pouvez "
"résoudre les problèmes concernant les entrées affichées dans une autre "
"fenêtre, puis continuer ici."

msgid "Added:"
msgstr "Ajouté :"

msgid "Removed:"
msgstr "Retiré :"

msgid "Renamed:"
msgstr "Renommé :"

msgid "Changed:"
msgstr "Changé :"

msgid "Confirm"
msgstr "Confirmer"

msgid "There was an error while importing your directory!"
msgstr "Une erreur est survenue lors de l'importation de votre dossier !"

msgid ""
"Please review your data and press \"Complete\" to finalize the process. If "
"there's anything you'd like to change, click on \"Edit\" to return to the "
"filled-out form."
msgstr ""
"Veuillez vérifier vos données et appuyez sur « Compléter » pour finaliser le "
"processus. S'il y a quelque chose que vous souhaitez modifier, cliquez sur « "
"Modifier » pour retourner sur le formulaire complété."

msgid ""
"The image shown in the list view is a square. To have your image shown fully "
"in the list view, you need to use a square image."
msgstr ""
"L'image affichée dans la liste est un carré. Pour que votre image s'affiche "
"entièrement dans la liste, vous devez utiliser une image carrée."

msgid "Complete"
msgstr "Complet"

msgid "Entries in export: ${count}"
msgstr "Entrées dans l'exportation: ${count}"

msgid "No exports available."
msgstr "Aucune exportation disponible."

msgid "Upload"
msgstr "Télécharger"

msgid "Just Uploaded"
msgstr "Mis en ligne à l'instant"

msgid "Extension"
msgstr "Extension"

msgid "Upload Date"
msgstr "Date de téléchargement"

msgid "All Files"
msgstr "Tous les fichiers"

msgid "No files uploaded yet"
msgstr "Aucun fichier téléchargé pour le moment"

msgid "All dates"
msgstr "Toutes les dates"

msgid "Unavailable"
msgstr "Indisponible"

msgid "No dates found"
msgstr "Aucune date trouvée"

msgid "You are trying to open a page for which you are not authorized."
msgstr "Vous essayez d'ouvrir une page pour laquelle vous n'êtes pas autorisé."

msgid "Please follow this link to login with a different user."
msgstr ""
"Veuillez suivre ce lien pour vous connecter en tant qu'utilisateur différent."

msgid "Please follow this link to login."
msgstr "Veuillez suivre ce lien pour vous connecter."

msgid "No forms defined yet."
msgstr "Aucun formulaire défini pour le moment."

msgid "Categories"
msgstr "Catégories"

msgid ""
"To edit the image descriptions, click on one, enter your descrption and "
"press return. To abort press escape."
msgstr ""
"Pour modifier les descriptions d'image, cliquez sur une image, saisissez "
"votre description et appuyez sur retour. Pour interrompre, appuyez sur "
"sortir."

msgid "No images uploaded yet"
msgstr "Aucune image téléchargée pour le moment"

msgid "This album does not contain any images yet."
msgstr "Cet album ne contient pas encore d'images."

msgid "No photo albums defined yet."
msgstr "Aucun album photo défini pour le moment."

msgid "Skip navigation"
msgstr "Ignorez la navigation"

msgid "Straight to ..."
msgstr "Directement à ..."

msgid "Back to the homepage"
msgstr "Retour à la page d'accueil"

msgid "Search"
msgstr "Chercher"

msgid "The form contains errors. Please check the marked fields."
msgstr ""
"Le formulaire contient des erreurs. Prière de vérifier les champs entourés."

msgid "Copied to Clipboard!"
msgstr "Copié dans le presse-papiers!"

msgid "Total"
msgstr "Total"

msgid "Healthy"
msgstr "Santé"

msgid "Errors"
msgstr "Erreurs"

msgid "Duration [s]"
msgstr "Durée [s]"

msgid "Alternatives"
msgstr "Alternatives"

msgid "Don't have an account yet?"
msgstr "Vous n'avez pas encore de compte ?"

msgid "Register now"
msgstr "Inscrivez-vous maintenant"

msgid "Forgot your password?"
msgstr "Avez-vous oublié votre mot de passe ?"

msgid "Reset password"
msgstr "Réinitialisez le mot de passe"

msgid "You are here"
msgstr "Vous êtes ici"

msgid "Privacy Protection"
msgstr "Protection des données"

msgid "About"
msgstr "Impressum"

msgid "Partner"
msgstr "Partenaire"

msgid "more…"
msgstr "plus…"

msgid "Submit"
msgstr "Envoyer"

msgid "Selected Topics"
msgstr "Sujets sélectionnés"

msgid "Drop files to upload"
msgstr "Déposez des fichiers pour télécharger"

msgid "All news"
msgstr "Toutes les nouvelles"

msgid "This site is private but can also be seen by members"
msgstr "Ce site est privé mais peut également être vu par les membres"

msgid "This site is not published."
msgstr "Cette page n'est pas publiée."

msgid "This site is not public."
msgstr "Ce site n'est pas public."

msgid "This site is not public but it can be seen by members."
msgstr "Ce site n'est pas public mais il peut être vu par les membres."

msgid ""
"This site contains no lead. Leads are used for lists and search results."
msgstr ""
"Cette rubrique ne contient pas d’introduction. Il est important de saisir un "
"texte comme introduction pour faciliter la recherche et les listes."

msgid "Change request"
msgstr "Demande de modification"

msgid "New Entry"
msgstr "Nouvelle entrée"

msgid "Previous Page"
msgstr "Page précédente"

msgid "Next Page"
msgstr "Page suivante"

msgid ""
"Persons living outside the following zipcodes may only reserve this "
"allocation on the ${date}: ${zipcodes}"
msgstr ""
"Les personnes vivant en dehors des localités ayant les codes postaux "
"suivants ne peuvent réserver cette allocation que le ${date} : ${zipcodes}"

msgid "Quota"
msgstr "Quota"

msgid "Initiated"
msgstr "Initié"

msgid "Submitted"
msgstr "Soumis"

msgid "Withdrawn"
msgstr "Retiré"

msgid "List Preview"
msgstr "Aperçu de la liste"

msgid "Additional Information"
msgstr "Information additionnelle"

msgid "Location"
msgstr "Localisation"

msgid "Date and time"
msgstr "Date et heure"

msgid "Recurrence"
msgstr "Récurrence"

msgid "No events found."
msgstr "Aucun événement trouvé."

msgid "Past events"
msgstr "Événements passées"

msgid "Filter by date"
msgstr "Filtrer par date"

msgid "Administrator"
msgstr "Administrateur"

msgid "Administrators"
msgstr "Administrateurs"

msgid "Editors"
msgstr "Éditeurs"

msgid "Members"
msgstr "Membres"

msgid "Close (Esc)"
msgstr "Fermer (Echap)"

msgid "Share"
msgstr "Partager"

msgid "Toggle fullscreen"
msgstr "Basculer en mode plein écran"

msgid "Zoom in/out"
msgstr "Zoom avant/arrière"

msgid ""
"This space holds images from your photo-albums. To show photos add a few "
"photos to an album and mark it as available for the homepage."
msgstr ""
"Cet emplacement contient des images de vos albums de photos. Pour afficher "
"des photos, ajoutez quelques photos à un album et marquez-les comme "
"disponibles pour la page d'accueil."

msgid "Has a digital seal"
msgstr "Possède un sceau digital"

msgid "${count} page"
msgstr "${count} page"

msgid "${count} pages"
msgstr "${count} pages"

msgid "Further occurrences:"
msgstr "Autres dates:"

msgid ""
"Your request will be processed shortly. To see the state of your process "
"your may return to this page at any time. All information on this page has "
"been sent to your e-mail address."
msgstr ""
"Votre demande va être traitée sous peu. Pour suivre l'état d'avancement, "
"vous pouvez revenir sur cette page à tout moment. Toutes les informations "
"présentes sur cette page ont été envoyées à votre adresse e-mail."

msgid ""
"Your request will be processed shortly. To see the state of your process "
"your may return to this page at any time."
msgstr ""
"Votre demande sera traitée sous peu. Pour connaître l'état d'avancement du "
"traitement de votre demande, vous pouvez revenir sur cette page à tout "
"moment."

msgid ""
"Your request has been completed. If you asked for documents to be sent to "
"your address, they should arrive shortly. If you asked to pick up documents "
"at the municipality, the are now ready to be picked up."
msgstr ""
"Votre demande a été traitée. Si vous avez demandé l'envoi des documents à "
"votre adresse, ils devraient arriver sous peu. Si vous avez demandé à "
"prendre les documents à la mairie, vous pouvez le faire maintenant, ils sont "
"prêts."

msgid "Privacy"
msgstr "Confidentialité"

msgid "Send me my entered data by e-mail."
msgstr "M'envoyer mes données saisies par e-mail."

msgid "Pay Online Now"
msgstr "Payer en ligne maintenant"

msgid "Credit Card Fee"
msgstr "Frais de carte de crédit"

msgid "Pay Offline later"
msgstr "Payer hors ligne plus tard"

msgid "at ${time}"
msgstr "à ${time}"

msgid "Object"
msgstr "Objet"

msgid "Disbursed"
msgstr "Décaissé"

msgid "Digital seal"
msgstr "Sceau électronique"

msgid "Private"
msgstr "Privé"

msgid "Will be published on:"
msgstr "Sera publié sur :"

msgid "Publication date:"
msgstr "Date de publication :"

msgid "Reset"
msgstr "Réinitialiser"

msgid "Not a publication"
msgstr "Pas une publication"

msgid "Content"
msgstr "Contenu"

msgid "1 page"
msgstr "1 page"

msgid "Contains no readable text"
msgstr "Ne contient aucun texte lisible"

msgid "1 word"
msgstr "1 mot"

msgid "${count} words"
msgstr "${count} mots"

msgid "Do you really want to delete this file?"
msgstr "Voulez-vous vraiment supprimer ce fichier ?"

msgid "Delete File"
msgstr "Supprimez le fichier"

msgid "Please provide the new name for the file"
msgstr "Veuillez fournir le nouveau nom du fichier "

msgid "Rename"
msgstr "Renommer"

msgid "Download"
msgstr "Télécharger"

msgid "Digital seal applied by ${signee} on ${date}"
msgstr "Sceau digital appliqué par ${signee} le ${date}"

msgid "Please enter your yubikey to apply a digital seal to this file"
msgstr ""
"Veuillez entrer votre yubikey pour appliquer un sceau digital à ce fichier"

msgid "Sign"
msgstr "Signer"

msgid ""
"Published documents with a digital seal can be discovered through the site-"
"search and in the list of documents with a digital seal. This action will be "
"logged and cannot be undone."
msgstr ""
"Documents publiés avec un sceau digital peuvent être trouvés grâce au moteur "
"de recherche sur le site et dans liste des documents avec un sceau digital. "
"Cette action sera enregistrée et ne pourra pas être annulée."

msgid "Without digital seal"
msgstr "Sans sceau digital"

msgid "Apply digital seal now"
msgstr "Appliquez le sceau digital maintenant"

msgid "You are not authorised to apply digital seals to documents"
msgstr ""
"Vous n'êtes pas autorisé à apposer des sceaux digitaux sur des documents"

msgid "Click to add a description"
msgstr "Cliquez pour ajouter une description"

msgid "Do you really want to delete the image?"
msgstr "Voulez-vous vraiment supprimer l'image ?"

msgid "Delete Image"
msgstr "Supprimez l'image"

msgid "${name} was provided with a digital seal on ${date}"
msgstr "${name} a été pourvu d'un sceau numérique le ${date}"

msgid "${name} is not in our database"
msgstr "${name} n'est pas dans notre base de données"

msgid "Accept"
msgstr "Accepter"

msgid "Close"
msgstr "Fermer"

msgid "Copy to clipboard"
msgstr "Copier dans le presse-papiers"

msgid "Hello!"
msgstr "Bonjour"

msgid "Your e-mail address was just used to create an account on ${homepage}."
msgstr ""
"Votre adresse e-mail vient d'être utilisée pour créer un compte sur "
"${homepage}."

msgid "To activate your account, click confirm below:"
msgstr "Pour activer votre compte, cliquer sur confirmer ci-dessous :"

msgid "Confirm my account"
msgstr "Confirmer mon compte"

msgid ""
"If you believe this is an error, ignore this message and we'll never bother "
"you again."
msgstr ""
"Si vous pensez que c'est une erreur, ignorez ce message et nous ne vous "
"importunerons plus jamais."

msgid "Hello"
msgstr "Bonjour"

msgid ""
"You are recieving this mail because you subscribed to the following "
"newsletter:"
msgstr ""
"Vous recevez ce courriel parce que vous vous êtes abonné à la lettre "
"d'informations suivante:"

msgid "Plese click the following link to confirm your subscription:"
msgstr "Veuillez cliquer sur le lien suivant pour confirmer votre abonnement:"

msgid "Confirm subscription"
msgstr "Confirmer l'abonnement"

msgid ""
"If you did not subscribe to this newsletter you can simply ignore this e-"
"mail."
msgstr ""
"Si vous ne vous êtes pas abonné à cette lettre d'informations, vous pouvez "
"tout simplement ignorer cet e-mail."

msgid "Click here to unsubscribe."
msgstr "Cliquer ici pour vous désabonner."

msgid "Good morning,"
msgstr "Bonjour,"

msgid "The following reservations are scheduled for today."
msgstr "Les réservations suivantes sont programmées pour aujourd'hui."

msgid "No reservations today."
msgstr "Aucune réservation aujourd'hui."

msgid "Have a great day!"
msgstr "Passez une bonne journée !"

msgid ""
"This is the daily reservation overview for ${organisation}. If you no longer "
"want to receive this e-mail please contact an administrator so they can "
"remove you from the recipients list."
msgstr ""
"Voici l'aperçu quotidien sur les réservations pour ${organisation}. Si vous "
"ne souhaitez plus recevoir ce courriel, veuillez contacter un administrateur "
"pour qu'il vous enlève de la liste des destinataires."

msgid "This is what happend on the ${org} website yesterday:"
msgstr "Voici ce qui s'est passé aujourd'hui sur le site web de ${org} :"

msgid "This is what happend on the ${org} website over the weekend:"
msgstr "Voici ce qui s'est passé ce week-end sur le site web de ${org} :"

msgid "tickets were opened."
msgstr "tickets ouverts."

msgid "ticket was opened."
msgstr "ticket ouvert."

msgid "tickets were accepted."
msgstr "tickets acceptés."

msgid "ticket was accepted."
msgstr "ticket accepté."

msgid "tickets were closed."
msgstr "tickets fermés."

msgid "ticket was closed."
msgstr "ticket fermé."

#. Default: open
#. Used in sentence: "There are currently ${currently_open} tickets ${open_n}
#. and"
msgid "open_n"
msgstr "ouverts"

#. Canonical text for ${open_n} is: "open"
msgid "There are currently ${currently_open} tickets ${open_n} and"
msgstr "Il y a actuellement ${currently_open} tickets ${open_n} et"

#. Default: open
#. Used in sentence: "There is currently 1 ticket ${open_1} and"
msgid "open_1"
msgstr "ouvert"

#. Canonical text for ${open_1} is: "open"
msgid "There is currently 1 ticket ${open_1} and"
msgstr "Il y a actuellement 1 ticket ${open_1} et"

#. Default: pending
#. Used in sentence: "tickets are ${pending_n}."
msgid "pending_n"
msgstr "attente"

#. Canonical text for ${pending_n} is: "pending"
msgid "tickets are ${pending_n}."
msgstr "tickets en ${pending_n}."

#. Default: pending
#. Used in sentence: "1 ticket is ${pending_1}."
msgid "pending_1"
msgstr "attente"

#. Canonical text for ${pending_1} is: "pending"
msgid "1 ticket is ${pending_1}."
msgstr "1 tickets en ${pending_1}."

msgid "Have a great week!"
msgstr "Bonne semaine !"

msgid ""
"This is the daily OneGov Cloud status e-mail. If you don't want to receive "
"this e-mail you may deactivate it by clicking on"
msgstr ""
"Ceci est le courriel quotidien de situation de OneGov Cloud. Si vous ne "
"souhaitez pas recevoir ce courriel, vous pouvez le désactiver en cliquant sur"

msgid "unsubscribe"
msgstr "se désabonner"

msgid ""
"Or you can receive it less frequently by changing the settings in your user "
"profile."
msgstr ""
"Vous pouvez également le recevoir moins fréquemment en modifiant les "
"paramètres de votre profil d'utilisateur."

msgid "Your directory submission has been adopted:"
msgstr "Votre proposition de répertoire a été adoptée :"

msgid "Check request status"
msgstr "Vérifier l'état de la demande"

msgid "Your change request has been applied:"
msgstr "Votre demande de modification a été effectuée :"

msgid "Your directory submission has unfortunately been rejected:"
msgstr "Votre proposition de répertoire a malheureusement été rejetée :"

msgid "Your event has been accepted:"
msgstr "Votre événement a été accepté :"

msgid "Your event has unfortunately been rejected:"
msgstr "Votre événement a malheureusement été rejeté :"

msgid "New note in Ticket ${link}"
msgstr "Nouvelle note dans le billet ${link}"

msgid "${author} wrote"
msgstr "${author} a écrit"

msgid ""
"This is the notification for notes on reservations for ${request.app.org."
"title}. If you no longer want to receive this e-mail please contact an "
"administrator so they can remove you from the recipients list."
msgstr ""
"Il s'agit de la notification de notes sur les réservations pour ${request."
"app.org.title}. Si vous ne souhaitez plus recevoir cet e-mail, veuillez "
"contacter un administrateur afin qu'il puisse vous retirer de la liste des "
"destinataires."

msgid "This is what happend on the ${org} website over the past month:"
msgstr ""
"Voici ce qui s'est passé la semaine dernière sur le site web de ${org} :"

msgid ""
"This is the monthly OneGov Cloud status e-mail. If you don't want to receive "
"this e-mail you may deactivate it by clicking on"
msgstr ""
"Ceci est le courriel mensuel de situation de OneGov Cloud. Si vous ne "
"souhaitez pas recevoir ce courriel, vous pouvez le désactiver en cliquant sur"

msgid "Or by changing the settings in your user profile."
msgstr "Ou en changeant les réglages dans votre profil d'utilisateur."

msgid "The following reservations have been accepted:"
msgstr "Les réservations suivantes ont été acceptées :"

msgid ""
"This is the notification for reservations for ${request.app.org.title}. If "
"you no longer want to receive this e-mail please contact an administrator so "
"they can remove you from the recipients list."
msgstr ""
"Ceci est la notification pour les réservations pour ${request.app.org."
"title}. Si vous ne souhaitez plus recevoir cet e-mail, veuillez contacter un "
"administrateur afin qu'il puisse vous supprimer de la liste des "
"destinataires."

msgid "An administrator just created a new account on ${org} for you."
msgstr ""
"Un administrateur vient de créer un nouveau compte sur ${org} pour vous."

msgid "Your username is ${email}."
msgstr "Votre nom d'utilisateur est ${email}."

msgid "Click on the following link to set your account password:"
msgstr ""
"Cliquer sur le lien suivant pour définir le mot de passe de votre compte :"

msgid "Set Account Password"
msgstr "Définir le mot de passe du compte"

msgid ""
"If the password link has expired, you can also request a new password here:"
msgstr ""
"Si le lien pour le mot de passe a expiré, vous pouvez également demander un "
"nouveau mot de passe ici :"

msgid "To use your account you need the Yubikey with the serial ${number}"
msgstr ""
"Pour utiliser votre compte, vous aurez besoin de la Yubikey avec le numéro "
"de série ${number}"

msgid ""
"You are receiving this e-mail because you signed up for the ${org} "
"newsletter."
msgstr ""
"Vous recevez ce courriel parce que vous vous êtes abonné à la lettre "
"d'informations de ${org}."

msgid "Click here to view web version."
msgstr "Cliquer ici pour voir la version internet."

msgid "Click the following link to set a new password:"
msgstr "Cliquer sur le lien suivant pour définir un nouveau mot de passe :"

msgid "If you don't want to change your password, you can ignore this email."
msgstr ""
"Si vous ne souhaitez pas changer de mot de passe, vous pouvez ignorer cet e-"
"mail."

msgid "Your request has received a payment."
msgstr "Votre demande a reçu un paiement."

msgid "Your request was marked as unpaid."
msgstr "Votre demande a été marquée comme non payée."

msgid ""
"Your request's payment has been refunded. Note that it might take a few days "
"until your refunded amount is shown on your credit card bill."
msgstr ""
"Le paiement de votre demande a été remboursé. Notez qu'il peut se passer "
"quelques jours avant que le montant du remboursement ne figure sur votre "
"relevé de carte de crédit."

msgid "Amount:"
msgstr "Montant :"

msgid "Your registration for \"${title}\" has been confirmed."
msgstr "Votre inscription pour \"${title}\" a été confirmée."

msgid "Your registration for \"${title}\" has been denied."
msgstr "Votre inscription pour \"${title}\" a été refusée."

msgid "Your registration for \"${title}\" has been cancelled."
msgstr "Votre inscription pour \"${title}\" a été confirmée."

msgid "Registration"
msgstr "Inscription "

msgid "The ticket number is"
msgstr "Le numéro du ticket est"

msgid "The following reservations have been rejected:"
msgstr "Les réservations suivantes ont été rejetées :"

msgid ""
"This is a notification for the rejected reservations for ${organisation}. If"
" you no longer wish to receive these notifications, please contact an "
"administrator so they can remove you from the recipients list."
msgstr ""
"Il s'agit d'une notification concernant les réservations rejetées pour "
"${organisation}. Si vous ne souhaitez plus recevoir ces notifications, "
"veuillez contacter un administrateur afin qu'il vous retire de la liste des "
"destinataires."

msgid "The following reservations have unfortunately been cancelled:"
msgstr "Les réservations suivantes ont malheureusement été annulées :"

msgid "You have a new ticket"
msgstr "Vous avez un nouveau ticket"

msgid "A message has been sent regarding ${ref}:"
msgstr "Un message a été envoyé à propos de ${ref} :"

#. Canonical text for ${link} is: "visit the request status page"
#. Canonical text for ${link} is: "visit the request page"
msgid "Please ${link} to reply."
msgstr "Veuillez vous rendre sur ${link} pour répondre."

#. Used in sentence: "Please ${link} to reply."
msgid "visit the request status page"
msgstr "visitez la page de statut de la demande"

#. Used in sentence: "Please ${link} to reply."
msgid "visit the request page"
msgstr "visitez la page de la demande"

msgid "Your request has been closed."
msgstr "Votre demande a été complétée."

msgid "Your requests's timeline has been archived for future reference:"
msgstr ""
"L'historique de votre demande a été archivé pour des références futures :"

msgid "Request Timeline"
msgstr "Historique de la demande"

msgid "Thank you for your request."
msgstr "Merci pour votre requête."

msgid "Your request has been registered with the following reference:"
msgstr "Votre demande a été enregistrée avec la référence suivante :"

msgid ""
"We will send another e-mail once your ticket has been completed. In the "
"meantime you can check the status of your ticket at any time:"
msgstr ""
"Nous vous enverrons un autre e-mail dès que votre demande aura été traité. "
"Entre-temps, vous pouvez aller voir l'état de votre demande à tout moment :"

msgid "The following ticket has just been opened:"
msgstr "Le ticket suivant vient d'être ouvert:"

msgid "View the ticket"
msgstr "Voir le billet"

msgid "Your request has been reopened"
msgstr "Votre demande a été ré-ouverte"

msgid "This is what happend on the ${org} website over the past week:"
msgstr "Voici ce qui s'est passé le mois dernier sur le site web de ${org} :"

msgid ""
"This is the weekly OneGov Cloud status e-mail. If you don't want to receive "
"this e-mail you may deactivate it by clicking on"
msgstr ""
"Ceci est le courriel hebdomadaire de situation de OneGov Cloud. Si vous ne "
"souhaitez pas recevoir ce courriel, vous pouvez le désactiver en cliquant sur"

msgid "Directory entry adopted."
msgstr "L'entrée de répertoire a été adoptée."

msgid "Change request applied."
msgstr "Demande de modification effectuée."

msgid "Directory entry rejected."
msgstr "L'entrée de répertoire a été rejetée."

msgid "Event edited."
msgstr "Événement édité"

#. Canonical text for ${event} is: "Event"
msgid "${event} published."
msgstr "${event} publié."

msgid "Event deleted."
msgstr "Événement effacé."

msgid "Event withdrawn."
msgstr "Événement retiré."

msgid "File signed."
msgstr "Fichier signé."

msgid "File with digital seal removed."
msgstr "Fichier avec cachet numérique supprimé."

msgid "${amount} marked as paid."
msgstr "${amount} marqué comme payé."

msgid "${amount} marked as unpaid."
msgstr "${amount} marqué comme non payé."

msgid "${amount} captured."
msgstr "${amount} capturé."

msgid "${amount} refunded."
msgstr "${amount} remboursé."

msgid "1 reservation accepted."
msgstr "1 réservation acceptée."

msgid "${count} reservations accepted."
msgstr "${count} réservations acceptées."

msgid "1 reservation rejected."
msgstr "1 réservation rejetée."

msgid "${count} reservations rejected."
msgstr "${count} réservations rejetées."

msgid "Registration confirmed."
msgstr "Inscription confirmée."

msgid "Registration denied."
msgstr "Inscription refusée."

msgid "Registration cancelled."
msgstr "Inscription annulée"

msgid "Ticket opened."
msgstr "Ticket ouvert."

msgid "Ticket accepted."
msgstr "Ticket accepté."

msgid "Ticket closed."
msgstr "Ticket fermé."

msgid "Ticket reopened."
msgstr "Ticket ré-ouvert."

msgid "Ticket assigned"
msgstr "Ticket attribué"

msgid "Ticket e-mails disabled."
msgstr "E-mails de tickets désactivés."

msgid "Ticket e-mails enabled."
msgstr "E-mails de tickets activés."

msgid "Payment amount changed."
msgstr "Modification du montant du paiement"

msgid "Ticket archived."
msgstr "Ticket a été archivé"

msgid "Ticket recovered from archive."
msgstr "Ticket récupéré dans les archives"

msgid ""
"The newsletter is disabled. You can only see this page because you are "
"logged in."
msgstr ""
"La newsletter est désactivée. Vous ne pouvez voir cette page que parce que "
"vous êtes connecté."

msgid "Sign up to our newsletter to always stay up to date:"
msgstr ""
"Abonnez-vous à notre lettre d'informations pour rester au courant en "
"permanence :"

msgid "Signup"
msgstr "S'abonner"

msgid "There are currently ${count} recipients registered."
msgstr "Il y a actuellement ${count} destinataires enregistrés."

msgid "Archive"
msgstr "Archiver"

msgid "No newsletters yet."
msgstr "Pas encore de lettre d'informations."

msgid "Not yet sent."
msgstr "Pas encore envoyé."

msgid ""
"The user ${username} was created successfully. Please write down the user's "
"password, as it won't be shown to you again:"
msgstr ""
"Création de l'utilisateur ${username} réussie. Veuillez conserver ce mot de "
"passe d'utilisateur, car il ne vous sera plus montré à nouveau : "

msgid "Password:"
msgstr "Mot de passe :"

msgid ""
"The user ${username} was created successfully. An e-mail has been sent to "
"the user with login instructions."
msgstr ""
"Création de l'utilisateur ${username} réussie. Un e-mail a été envoyé à "
"l'utilisateur avec les instructions de connexion."

msgid "Back to usermanagement"
msgstr "Retour à la gestion des utilisateurs"

msgid ""
"Sorry, the page you are looking for could not be found. Try checking the URL "
"for errors or use the search box on the top."
msgstr ""
"Désolé, la page que vous cherchez n'a pu être trouvée. Essayez de vérifier "
"qu'il n'y a pas d'erreurs dans l'URL ou utilisez la fenêtre de recherche "
"située en haut."

msgid "Back"
msgstr "Retour"

msgid "Link to organizers page"
msgstr "Lien vers la page de l'organisateur"

msgid "Export this event"
msgstr "Exporter cet événement"

msgid "Export all occurrences of this event"
msgstr "Exporter toutes les occurrences de cet événement"

msgid "All occurrences of this event"
msgstr "Toutes les occurrences de cet événement"

msgid "Origin"
msgstr "Origine"

msgid "This is an imported event"
msgstr "Il s'agit d'un événement importé"

msgid "Search in Events"
<<<<<<< HEAD
msgstr ""
=======
msgstr "Rechercher dans les événements"
>>>>>>> df77d244

msgid "Tag"
msgstr "Étiquette"

msgid "Export these events"
msgstr "Exporter ces événements"

msgid "Submit your own event"
msgstr "Soumettez votre propre événement"

msgid "No payment providers defined."
msgstr "Aucun fournisseur de paiement n'a été défini."

msgid "Connected:"
msgstr "Connecté :"

msgid "Default:"
msgstr "Défaut :"

msgid "Enabled:"
msgstr "Activé :"

msgid "Fee:"
msgstr "Tarif :"

msgid "No payments yet."
msgstr "Pas de paiements pour le moment."

msgid ""
"The following requests have been submitted. To see the state of process you "
"may return to the invidual request's page at any time. All information on "
"this page has been sent to your e-mail address."
msgstr ""
"Les demandes suivantes ont été soumises. Pour voir l'état du processus, vous "
"pouvez revenir à tout moment sur la page de la demande individuelle. Toutes "
"les informations sur cette page ont été envoyées à votre adresse e-mail."

msgid "Request Reference"
msgstr "Référence"

msgid "No people added yet."
msgstr "Aucune personne n'a encore été ajoutée."

msgid "Export a vCard of this person"
msgstr "Exporter une vCard de cette personne"

msgid "No publications"
msgstr "Aucune publication"

msgid "Years"
msgstr "Années"

msgid ""
"You can search through the content of all listed files by using the search "
"on the top right."
msgstr ""
"Vous pouvez chercher dans le contenu de tous les fichiers répertoriés en "
"utilisant la recherche en haut à droite."

msgid ""
"All files have a digital seal. The digital seal of a downloaded file can be "
"viewed in Adobe Acrobat Reader or by dragging an already downloaded file "
"into the field below:"
msgstr ""
"Tous les fichiers ont un sceau digital. Le sceau digital d'un fichier "
"téléchargé peut être visualisée dans Adobe Acrobat Reader ou en faisant "
"glisser un fichier déjà téléchargé dans le champ ci-dessous :"

msgid "Drop files to verify them"
msgstr "Déposez les fichiers pour les vérifier"

msgid ""
"Subscribers may always unsubscribe themselves through a link shown at the "
"bottom of the newsletter. If you unsubscribe them here, they will not be "
"notified."
msgstr ""
"Les abonnés peuvent toujours se désinscrire à travers un lien affiché au bas "
"du bulletin d'information. Si vous vous désabonnez ici, ils ne seront pas "
"informés. "

msgid "Unsubscribe"
msgstr "Se désabonner"

msgid "No dates found, please select dates in the calendar first"
msgstr "Aucune date trouvée, sélectionnez les dates dans le calendrier d'abord"

msgid "Go to calendar"
msgstr "Aller au calendrier"

msgid ""
"The following link can be used to subscribe to the reservations of this "
"calendar. It can be used by anyone that knows the link in multiple calendar "
"applications."
msgstr ""
"Le lien suivant peut être utilisé pour souscrire aux réservations de ce "
"calendrier. Il peut être utilisé par toute personne qui connaît le lien dans "
"plusieurs applications de calendrier."

msgid ""
"Note that we have no control over how often calendar applications update the "
"calendars they are subscribed to (if they update at all). Therefore the "
"information shown in the calendar may be wrong or out of date. Use it at "
"your own risk."
msgstr ""
"Notez que nous n'avons aucun contrôle sur la fréquence à laquelle les "
"applications de calendrier mettent à jour les calendriers auxquels elles "
"sont abonnées (si elles le font). Par conséquent, les informations affichées "
"dans le calendrier peuvent être incorrectes ou obsolètes. Utilisez-le à vos "
"risques et périls."

msgid "Reservations must be made at least one day in advance."
msgstr ""
"Les réservations doivent être effectuées au moins une journée à l'avance."

msgid "Reservations must be made at least one hour in advance."
msgstr ""
"Les réservations doivent être effectuées au moins une heure à l'avance."

msgid "Reservations must be made at least ${n} days in advance."
msgstr ""
"Les réservations doivent être effectuées au moins ${n} jours à l'avance."

msgid "Reservations must be made at least ${n} hours in advance."
msgstr ""
"Les réservations doivent être effectuées au moins ${n} heures à l'avance."

msgid "Select a free time span in the calendar below to create an allocation."
msgstr ""
"Sélectionnez un intervalle de temps libre dans le calendrier ci-dessous pour "
"créer une allocation."

msgid "Removes all unreserved allocations between the start and end date."
msgstr ""
"Supprime toutes les allocation non réservées entre la date de début et de "
"fin."

msgid "Reservation is pending approval"
msgstr "La réservation est en attente d'approbation"

msgid "(${num_pending} pending approval)"
msgstr "(${num_pending} en attente d'approbation)"

msgid "Utilised"
msgstr "Utilisé"

msgid "No recipients defined yet."
msgstr "Aucun destinataire défini pour le moment."

msgid ""
"Receives notifications for reservations of the day on the following days:"
msgstr ""
"Reçoit des notifications pour les réservations du jour les jours suivants:"

msgid "Receives notifications for internal notes on reservations."
msgstr "Reçoit des notifications pour les notes internes sur les réservations."

msgid "Receives notifications for rejected reservations."
msgstr "Reçoit des notifications pour les réservations rejetées."

msgid "Receives notifications for new reservations."
msgstr "Recevoir des notifications pour les nouvelles réservations."

msgid "Notifications for following Resources"
msgstr "Notifications pour les ressources suivantes"

msgid "No reservation resources defined yet."
msgstr "Aucune ressource de réservation n'est encore définie."

msgid ""
"Searching is currently unavailable due to technical difficulties. Please "
"excuse the inconvenience and try again later."
msgstr ""
"La recherche est actuellement indisponible en raison de difficultés "
"techniques. Veuillez excuser le dérangement et réessayer plus tard."

msgid "Your search returned no results."
msgstr "Votre recherche n'a donné aucun résultat."

msgid "Select the images that should be shown inside this album."
msgstr "Sélectionnez les images qui devraient être affichées dans cet album."

msgid "Confirm selection"
msgstr "Confirmer la sélection"

msgid "This newsletter has not been sent yet."
msgstr "Ce bulletin d'information n'a pas encore été envoyé."

msgid "First sent ${time_ago}."
msgstr " Envoyé pour la première fois ${time_ago}."

msgid "This newsletter was sent to ${n} subscribers."
msgstr "Ce bulletin d'information a été envoyé à ${n} abonnés."

msgid "All subscribers have already received this newsletter."
msgstr "Tous les abonnés ont déjà reçu ce bulletin d'information."

msgid "The newsletter is scheduled to be sent on ${time}"
msgstr "La newsletter est programmée pour être envoyée le ${time}"

msgid ""
"Check the email text. You can use the full news text instead of the leading "
"if you want. You will find this setting in the edit menu of the news item."
msgstr ""
"Vérifiez le texte du courriel. Vous pouvez utiliser le texte complet de la "
"nouvelle au lieu de l'entête si vous le souhaitez. Vous trouverez ce "
"paramètre dans le menu d'édition de la nouvelle."

msgid "Delivery"
msgstr "Envoi"

msgid "The newsletter was already sent to the following addresses:"
msgstr "Le bulletin d'information a déjà été envoyé aux adresses suivantes :"

msgid ""
"A signup link allows anyone to sign up with a specific role. Those signups "
"are limited by time and count but they still present a security risk. Be "
"sure to only share this link with people you trust."
msgstr ""
"Un lien d'inscription permet à quiconque de s'inscrire avec un rôle "
"spécifique. Ces inscriptions sont limitées dans le temps et par le compte, "
"mais elles présentent toujours un risque pour la sécurité. Assurez-vous de "
"ne partager ce lien qu'avec des personnes en qui vous avez confiance."

msgid ""
"Your signup link has been created as follows. Please copy it before "
"continuing, it won't be shown to you again:"
msgstr ""
"Votre lien d'inscription a été créé comme suit. Copiez-le avant de "
"continuer, il ne vous sera pas montré à nouveau :"

msgid ""
"Sort the items using drag and drop. The new positions are automatically "
"saved directly after moving."
msgstr ""
"Triez les éléments par glisser-déposer. Les nouvelles positions sont "
"automatiquement enregistrées directement après le déplacement."

msgid "Back to page"
msgstr "Retour à la page"

msgid "No activities yet."
msgstr "Aucune activité pour le moment."

msgid "Ticket updates by e-mail"
msgstr "Mises à jour de tickets par e-mail"

msgid "Disable E-Mails"
msgstr "Désactiver les e-mails"

msgid "No ticket updates by e-mail"
msgstr "Aucune mise à jour de tickets par e-mail"

msgid "Enable E-Mails"
msgstr "Activer les e-mails"

msgid "E-Mails can not be sent for tickets of imported events"
msgstr ""
"E-Mails ne peuvent pas être envoyés pour les tickets d'événements importés"

msgid "Send Message"
msgstr "Envoyer le message"

msgid "Messages cannot be sent when the ticket is closed"
msgstr "Les messages ne peuvent pas être envoyés lorsque le ticket est fermé"

msgid "Please reopen the ticket to send a message"
msgstr "Veuillez rouvrir le ticket pour envoyer un message."

msgid "Messages cannot be sent for imported events"
msgstr ""
"Messages ne peuvent pas être envoyés pour les tickets d'événements importés"

msgid "${count} received"
msgstr "${count} reçu(s)"

msgid "${count} sent"
msgstr "${count} envoyé(s)"

msgid "${count} note"
msgstr "${count} note"

msgid "${count} notes"
msgstr "${count} notes"

msgid ""
"You are editing a note created by someone else. By saving your changes you "
"will become the author of the whole note."
msgstr ""
"Vous modifiez une note créée par quelqu'un d'autre. En enregistrant vos "
"modifications, vous deviendrez l'auteur de l'intégralité de la note."

msgid ""
"Notes are private and only shown to logged-in members. URLs and e-mail "
"addresses are turned into links."
msgstr ""
"Les notes sont privées et ne s'affichent que pour les membres connectés. "
"Vous pouvez utiliser des liens/des adresses e-mail qui sont transformées en "
"liens cliquables."

msgid "Would you like to make corrections to the event?"
msgstr "Vous souhaitez apporter des corrections à l'événement ?"

msgid "Edit this event."
msgstr "Modifiez cet événement."

msgid "Forgot something or have a special request?"
msgstr "Vous avez oublié quelque chose ou avez une demande spéciale?"

msgid "Add a message to the ticket."
msgstr "Ajoutez un message a la demande."

msgid "New messages have been disabled because the ticket has been closed."
msgstr "Les nouveaux messages ont été désactivés car le ticket a été fermé."

msgid ""
"Enable notifications about new tickets. Only works when being logged in and "
"having the browser with the site open."
msgstr ""
"Activez les notifications sur les nouveaux tickets. Ne fonctionne que "
"lorsque l'on est connecté et que le navigateur avec le site est ouvert."

msgid "Archive all selected tickets?"
msgstr "Archiver tous les billets sélectionnés?"

msgid "Do archive"
msgstr "Archiver"

msgid "Archive selected"
msgstr "Archiver la sélection"

msgid ""
"You've reached this site because you are logged in. Visitors are "
"automatically redirected to the following link:"
msgstr ""
"Vous avez accédé à ce site parce que vous êtes connecté. Les visiteurs sont "
"automatiquement redirigés vers le lien suivant :"

msgid ""
"You are not automatically redirected so you have a chance to edit or delete "
"this link."
msgstr ""
"Vous n'êtes pas automatiquement redirigé afin que vous puissiez modifier ou "
"supprimer ce lien."

msgid "You have been successfully unsubscribed from all regular emails."
msgstr "Vous vous êtes bien désinscrit(e) de tous les e-mails normaux."

msgid "local"
msgstr "local"

msgid "No links found."
msgstr "Aucun lien trouvé."

msgid "Select an item to view it"
msgstr "Sélectionnez un élément pour le visualiser"

msgid "Identicon"
msgstr "Identicon"

msgid "Not a valid color."
msgstr "Couleur non valide."

msgid "Not a valid choice"
msgstr "Choix invalide"

msgid "Admins"
msgstr "Admins"

#, python-format
msgid ""
"You can only reserve this allocation before ${date} if you live in the "
"following zipcodes: ${zipcodes}"
msgstr ""
"Vous ne pouvez réserver cette allocation avant le ${date} que si vous vivez "
"dans les localités ayant les codes postaux suivants : ${zipcodes}"

#, python-format
msgid "${percent}% Available"
msgstr "${percent}% disponible"

msgid "Available"
msgstr "Disponible"

#, python-format
msgid "${num} Available"
msgstr "${num} disponible"

msgid ""
"This allocation can't be deleted because there are existing reservations "
"associated with it."
msgstr ""
"Cette allocation ne peut pas être supprimée car il existe des réservations "
"existantes qui y sont associées."

msgid ""
"To delete this allocation, all existing reservations need to be cancelled "
"first."
msgstr ""
"Pour supprimer cette allocation, toutes les réservations existantes doivent "
"être annulées en premier."

msgid "A conflicting allocation exists for the requested time period."
msgstr "Une allocation contradictoire existe pour la période demandée."

msgid "A conflicting reservation exists for the requested time period."
msgstr "Une réservation contradictoire existe pour la période demandée."

msgid "An existing reservation would be affected by the requested change."
msgstr ""
"Une réservation existante serait affectée par la modification demandée."

msgid "A pending reservation would be affected by the requested change."
msgstr ""
"Une réservation en attente serait affectée par la modification demandée."

msgid "The requested period is no longer available."
msgstr "La période demandée n'est plus disponible."

msgid "No reservable slot found."
msgstr "Aucun créneau réservable disponible."

msgid "Reservations can't be made for more than 24 hours at a time."
msgstr "Les réservations ne peuvent être effectuées plus de 24 h à l'avance."

msgid "The given reservation paramters are invalid."
msgstr "Les paramètres de réservation donnés ne sont pas valides."

msgid "The given reservation token is invalid."
msgstr "Le jeton de réservation donné n'est pas valide."

msgid "The requested number of reservations is higher than allowed."
msgstr "Le nombre de réservations requis est supérieur à celui autorisé."

msgid "The requested quota is invalid (must be at least one)."
msgstr "Le quota requis est invalide (doit être au minimum un)."

msgid "The allocation does not have enough free spots."
msgstr "L'allocation ne dispose pas de suffisamment de places disponibles."

msgid "The resulting allocation would be invalid."
msgstr "L'allocation résultante ne serait pas valide."

msgid "No reservations to confirm."
msgstr "Aucune réservation pour confirmer."

msgid "The given timerange is longer than the existing allocation."
msgstr "L'intervalle de temps donné est plus long que l'allocation existante."

msgid "Reservation too short. A reservation must last at least 5 minutes."
msgstr ""
"Réservation trop courte. Une réservation doit durer au moins cinq minutes."

msgid "Stop"
msgstr "Arrêter"

#, python-format
msgid "Do you really want to stop \"${title}\"?"
msgstr "Voulez-vous vraiment arrêter \"${title}\" ?"

msgid "The rule will be removed without affecting existing allocations."
msgstr "La règle sera supprimée sans affecter les allocations existantes."

msgid "Stop rule"
msgstr "Arrêter la règle"

msgid ""
"All allocations created by the rule will be removed, if they haven't been "
"reserved yet."
msgstr ""
"Toutes les allocations créées par la règle seront supprimées si elles n'ont "
"pas encore été réservées."

msgid "Delete rule"
msgstr "Supprimer la règle"

msgid "No allocations to add"
msgstr "Aucune allocation à ajouter"

#, python-format
msgid "Successfully added ${n} allocations"
msgstr "${n} dotations ajoutées avec succès"

msgid "New allocation"
msgstr "Nouvelle allocation"

msgid "Your changes were saved"
msgstr "Vos modifications ont été enregistrées"

#, python-format
msgid "New rule active, ${n} allocations created"
msgstr "Nouvelle règle active, ${n} allocations créées"

msgid "New Rule"
msgstr "Nouvelle règle"

msgid ""
"Rules ensure that the allocations between start/end exist and that they are "
"extended beyond those dates at the given intervals. "
msgstr ""
"Les règles garantissent que les allocations entre le début et la fin "
"existent et qu'elles sont prolongées au-delà de ces dates à des intervalles "
"donnés."

msgid "The rule was stopped"
msgstr "La règle a été arrêtée"

#, python-format
msgid "The rule was deleted, along with ${n} allocations"
msgstr "La règle a été supprimée, avec les allocations ${n}"

msgid "Topics A-Z"
msgstr "Sujets de A à Z"

msgid "Your userprofile is incomplete. Please update it before you continue."
msgstr ""
"Votre profil utilisateur est incomplet. Veuillez le mettre à jour avant de "
"continuer."

msgid "You have been logged in."
msgstr "Vous avez été connecté."

msgid "Wrong e-mail address, password or yubikey."
msgstr "Courrier électronique erroné, mot de passe ou Yubikey."

#, python-format
msgid "Login to ${org}"
msgstr "Se connecter à ${org}"

msgid "A user with this address already exists"
msgstr "Un utilisateur avec cette adresse existe déjà"

msgid "This signup link has expired"
msgstr "Ce lien d'inscription a expiré"

#, python-format
msgid "Your ${org} Registration"
msgstr "Votre inscription sur ${org}"

msgid ""
"Thank you for registering. Please follow the instructions on the activiation "
"e-mail sent to you. Please check your spam folder if you have not received "
"the email."
msgstr ""
"Merci de votre inscription. Suivez les instructions sur l'e-mail "
"d'activation qui vous a été envoyé. Si vous n'avez pas reçu cet e-mail, "
"veuillez vérifier votre dossier spam."

msgid "Account Registration"
msgstr "Enregistrement du compte"

msgid "Unknown user"
msgstr "Utilisateur inconnu"

msgid "Invalid activation token"
msgstr "Jeton d'activation non valide"

msgid "Your account has already been activated."
msgstr "Votre compte a déjà été activé."

msgid ""
"Your account has been activated. You may now log in with your credentials"
msgstr ""
"Votre compte a été activé. Vous pouvez maintenant vous connecter avec vos "
"informations d'identification."

msgid "You have been logged out."
msgstr "Vous avez été déconnecté."

msgid "Password reset"
msgstr "Réinitialisation de mot de passe"

#, python-format
msgid ""
"A password reset link has been sent to ${email}, provided an active account "
"exists for this email address."
msgstr ""
"Un lien de réinitialisation de mot de passe a été envoyé à ${number}, pour "
"peu qu'un compte actif existe pour cette adresse e-mail."

msgid "Password changed."
msgstr "Mot de passe modifié."

msgid "Wrong username or password reset link not valid any more."
msgstr ""
"Mauvais nom d'utilisateur ou lien de réinitialisation de mot de passe plus "
"valide."

msgid "A link was added to the clipboard"
msgstr "Un lien a été ajouté au presse-papiers"

#, python-format
msgid "The entry ${name} exists twice"
msgstr "L'entrée ${name} existe deux fois"

msgid "Added a new directory"
msgstr "Ajout d'un nouveau dossier"

msgid "New Directory"
msgstr "Nouveau dossier"

msgid ""
"The requested change cannot be performed, as it is incompatible with "
"existing entries"
msgstr ""
"Le changement requis ne peut être réalisé, car il est incompatible avec les "
"entrées existantes"

#, python-format
msgid "Syntax Error in line ${line}"
msgstr "Erreur de syntaxe sur la ligne ${line}"

msgid "Syntax error in form"
msgstr "Erreur de syntaxe dans le formulaire"

#, python-format
msgid "Syntax error in field ${field_name}"
msgstr "Erreur de syntaxe dans le champ ${field_name}"

#, python-format
msgid "Error: Duplicate label ${label}"
msgstr "Erreur: Duplication de l'étiquette ${label}"

msgid "The directory was deleted"
msgstr "Le dossier a été supprimé"

msgid "Added a new directory entry"
msgstr "Ajout d'une nouvelle entrée dans le dossier"

msgid "New Directory Entry"
msgstr "Nouvelle entrée dans le dossier"

msgid "Submit a New Directory Entry"
msgstr "Proposer une nouvelle entrée de répertoire"

msgid "Continue"
msgstr "Continuer"

msgid "Propose a change"
msgstr "Proposer une modification"

msgid ""
"To request a change, edit the fields you would like to change, leaving the "
"other fields intact. Then submit your request."
msgstr ""
"Pour demander une modification, modifiez les champs auxquels vous souhaitez "
"apporter des changements, et laissez les autres tels quels. Puis envoyez "
"votre demande."

msgid "The entry was deleted"
msgstr "L'entrée a été supprimée"

msgid ""
"On the right side, you can filter the entries of this directory to export."
msgstr ""
"Sur le côté droit, vous pouvez filtrer les entrées du dossier pour les "
"exporter."

msgid "Exports all entries of this directory."
msgstr "Exporte toutes les entrées de ce dossier."

msgid ""
"The resulting zipfile contains the selected format as well as metadata and "
"images/files if the directory contains any."
msgstr ""
"Le fichier zip généré contient les formats sélectionnés ainsi que les "
"métadonnées et les images/fichiersdu dossier, s'il en contient."

#, python-format
msgid ""
"You have been redirect to this entry because it could not be exported due to "
"missing file ${name}. Please re-upload them and try again"
msgstr ""
"Vous avez été redirigé vers cette entrée car elle n'a pas pu être exportée "
"en raison de l'absence du fichier ${name}. Veuillez les retélécharger et "
"réessayer"

#, python-format
msgid "The column ${name} is missing"
msgstr "La colonne ${name} est manquante"

#, python-format
msgid "The file ${name} is missing"
msgstr "Le fichier ${name} est manquante"

msgid ""
"The given file is invalid, does it include a metadata.json with a data.xlsx, "
"data.csv, or data.json?"
msgstr ""
"Le fichier donné est invalide, inclut-il un metadata.json avec un data.xlsx, "
"data.csv, ou data.json ?"

#, python-format
msgid "Imported ${count} entries"
msgstr "${count} entrées importées"

msgid ""
"Updates the directory configuration and imports all entries given in the ZIP "
"file. The format is the same as produced by the export function. Note that "
"only 100 items are imported at a time. To import more items repeat the "
"import accordingly."
msgstr ""
"Met à jour la configuration du dossier et importe toutes les entrées données "
"dans le fichier Zip. Le format est le même que celui produit par la fonction "
"Exporter. Veuillez noter que seuls 10 éléments peuvent être importés à la "
"fois. Pour importer davantage d'éléments, veuillez faire plusieurs "
"importations."

msgid "Moves the topic and all its sub topics to the given destination."
msgstr "Déplace le sujet et tous ses sous-sujets vers la destination donnée."

msgid ""
"Stable URLs are important. Here you can change the path to your site "
"independently from the title."
msgstr ""
"Les URLs stables sont importantes. Ici, vous pouvez modifier le chemin "
"d'accès à votre site, indépendamment du titre."

#, python-format
msgid "A total of ${number} subpages are affected."
msgstr "Au total, 5 sous-pages sont concernées."

#, python-format
msgid "${count} links will be replaced by this action."
msgstr "${count} liens seront remplacés par cette action."

msgid "The event submitter has not yet completed his submission"
msgstr "L'auteur de l'événement n'a pas encore terminé sa soumission."

msgid "This event has already been published"
msgstr "Cet événement a déjà été publié"

#, python-format
msgid "Successfully created the event '${title}'"
msgstr "L'événement '${title}' a été créé avec succès"

#, python-format
msgid "You have accepted the event ${title}"
msgstr "Vous avez accepté l'événement ${title}"

msgid "Your event was accepted"
msgstr "Votre événement a été accepté"

msgid "Submit an event"
msgstr "Soumettre un événement"

msgid ""
"Only events taking place inside the town or events related to town societies "
"are published. Events which are purely commercial are not published. There's "
"no right to be published and already published events may be removed from "
"the page without notification or reason."
msgstr ""
"Seuls les événements se déroulant au sein de la ville ou les événements liés "
"aux sociétés de la ville sont publiés. Les événements purement commerciaux "
"ne sont pas publiés. Il n'ont aucuns droits à être publiés et les événements "
"déjà publiés peuvent être supprimés de la page sans notification ni motif."

msgid "Add event"
msgstr "Ajouter un événement"

msgid "Your request has been registered"
msgstr "Yotre demande a été enregistrée."

msgid "New ticket"
msgstr "Nouveau billet"

msgid "Your request could not be accepted automatically!"
msgstr "Votre demande n'a pas pu être traitée automatiquement."

msgid "Thank you for your submission!"
msgstr "Merci pour votre contribution !"

msgid "Your event was rejected"
msgstr "Votre événement a été rejeté"

msgid "Access Denied"
msgstr "Accès refusé"

msgid "Not Found"
msgstr "Pas trouvé"

msgid "Added a new external link"
msgstr "A ajouté un nouveau lien externe"

msgid "New external link"
msgstr "Noveau lien externe"

msgid "Edit external link"
msgstr "Modifier le lien externe "

msgid "Manage Photo Albums"
msgstr "Gérer les albums photos"

msgid "This file type is not supported"
msgstr "Ce type de fichier n'est pas pris en charge"

msgid "The file name is too long"
msgstr "Le nom du fichier est trop long"

msgid "The file cannot be processed"
msgstr "Impossible de traiter le fichier"

msgid "Please submit your yubikey"
msgstr "Veuillez saisir votre yubikey"

msgid "Your account is not linked to a Yubikey"
msgstr "Votre compte n'est pas lié à un Yubikey."

msgid "The used Yubikey is not linked to your account"
msgstr "Le Yubikey utilisé n'est pas lié à votre compte."

msgid "This file already has a digital seal"
msgstr "Ce fichier a déjà un sceau digital."

msgid "Your Yubikey could not be validated"
msgstr "Votre Yubikey n'a pas pu être validé."

msgid "Edit external form"
msgstr "Modifier le formulaire externe"

msgid "The registration has ended"
msgstr "L'inscription est terminée"

msgid "The registration is closed"
msgstr "L'inscription est fermée"

#, python-format
msgid "The registration opens on ${day}, ${date}"
msgstr "L'inscription ouvre le ${day}, ${date}"

#, python-format
msgid "The registration closes on ${day}, ${date}"
msgstr "L'inscription s'achève le ${jour}, le ${date}"

#, python-format
msgid "There's a limit of ${count} attendees"
msgstr "Il y a une limite de ${count} participants"

msgid "There are no spots left"
msgstr "Il n'y a plus de places"

msgid "There is one spot left"
msgstr "Il reste une place"

#, python-format
msgid "There are ${count} spots left"
msgstr "Il reste ${count} places"

msgid "A form with this name already exists"
msgstr "Un formulaire avec ce nom existe déjà"

msgid "Added a new form"
msgstr "A ajouté un nouveau formulaire"

msgid "New Form"
msgstr "Nouveau formulaire"

msgid "Exports the submissions of the given date range."
msgstr "Exporte les contributions sur la période donnée."

msgid "New Registration Window"
msgstr "Nouvelle fenêtre d'inscription"

msgid "The registration window was added successfully"
msgstr "La fenêtre d'inscription a été ajoutée avec succès"

msgid ""
"Registration windows limit forms to a set number of submissions and a "
"specific time-range."
msgstr ""
"Les fenêtres d'inscription limitent les formulaires à un nombre déterminé de "
"soumissions à et une plage de temps spécifique."

msgid "General Message"
msgstr "Message général"

#, python-format
msgid "Successfully sent ${count} emails"
msgstr "Envoi réussi de ${count} emails"

msgid "Send E-Mail to attendees"
msgstr "Envoyer un message aux participants"

msgid "Email attendees"
msgstr "E-Mail aux participants"

msgid "Cancel Registration Window"
msgstr "Annuler le fenêtre d'inscription"

msgid ""
"You really want to cancel all confirmed and deny all open submissions for "
"this registration window?"
msgstr ""
"Voulez-vous vraiment annuler toutes les inscriptions confirmées et refuser "
"toutes les inscriptions ouvertes?"

msgid ""
"Each attendee will receive a ticket email unless ticket messages are not "
"muted."
msgstr ""
"Chaque participant recevra un ticket email, sauf si les messages du ticket "
"ne sont pas mis en sourdine."

msgid "Do you really want to delete this registration window?"
msgstr "Voulez-vous vraiment supprimer cette fenêtre d'inscription?"

msgid "Existing submissions will be disassociated."
msgstr "Les soumissions existantes seront dissociées."

msgid "Delete registration window"
msgstr "Supprimer la fenêtre d'enregistrement"

msgid "This registration window can't be deleted."
msgstr "Ce fenêtre d'inscription ne peut être supprimé."

msgid ""
"There are confirmed or open submissions associated with it. Cancel the "
"registration window first."
msgstr ""
"Il y a des inscriptions confirmées ou ouvertes pour ce fenêtre "
"d'inscription. Annulez-le d'abord."

msgid "Edit Registration Window"
msgstr "Modifier la fenêtre d'inscription"

#, python-format
msgid "${count} submissions cancelled / denied over the ticket system"
msgstr ""
"${count} inscriptions sont été annulées / refusée via le system de ticket"

msgid "The registration window was deleted"
msgstr "La fenêtre d'inscription a été supprimée"

#, python-format
msgid ""
"The total amount for the currently entered data is ${total} but has to be at "
"least ${minimum}. Please adjust your inputs."
msgstr ""
"Le montant total pour les données actuellement saisies est de ${total} mais "
"doit être au moins ${minimum}. Veuillez ajuster vos entrées."

msgid "Pay Online and Complete"
msgstr "Payer en ligne et compléter"

msgid "Your payment could not be processed"
msgstr "Votre paiement n'a pas pu être traité"

msgid "Registrations are no longer possible"
msgstr "Les inscriptions ne sont plus possibles"

msgid "Your registration has been confirmed"
msgstr "Votre inscription a été confirmée"

msgid "The registration has been confirmed"
msgstr "L'inscription a été confirmée"

msgid ""
"The registration could not be confirmed because the maximum number of "
"participants has been reached"
msgstr ""
"L'inscription n'a pas pu être confirmée car le nombre maximum de "
"participants a été atteint."

msgid "Your registration has been denied"
msgstr "Votre inscription a été refusée"

msgid "The registration has been denied"
msgstr "L'inscription a été refusée"

msgid "The registration could not be denied"
msgstr "L'inscription n'a pu être refusée"

msgid "Your registration has been cancelled"
msgstr "Votre inscription a été annulée"

msgid "The registration has been cancelled"
msgstr "L'inscription a été annulée"

msgid "The registration could not be cancelled"
msgstr "L'inscription n'a pu été annulée"

msgid "Select"
msgstr "Sélectionner"

msgid "Select images"
msgstr "Sélectionner des images"

msgid "Added a new photo album"
msgstr "Nouvel album photo ajouté"

msgid "New Photo Album"
msgstr "Nouvel album photo"

#, python-format
msgid "Welcome to the ${org} Newsletter"
msgstr "Bienvenue sur la lettre d'information ${org}"

#, python-format
msgid ""
"Success! We have sent a confirmation link to ${address}, if we didn't send "
"you one already."
msgstr ""
"C'est fait ! Nous avons envoyé un lien de confirmation vers ${address}, si "
"nous ne vous en avions pas déjà envoyé un."

#, python-format
msgid "Do you really want to unsubscribe \"{}\"?"
msgstr "Voulez-vous vraiment vous désinscrire « {} » ?"

msgid "A newsletter with this name already exists"
msgstr "Il existe déjà une lettre d'information avec ce nom"

msgid "Added a new newsletter"
msgstr "Nouvelle lettre d'information ajoutée"

msgid "New Newsletter"
msgstr "Nouvelle lettre d'information"

msgid "Edit Newsletter"
msgstr "Éditer la lettre d'information"

msgid "The newsletter was deleted"
msgstr "La newsletter a été supprimée."

#, python-format
msgid "Sent \"${title}\" to ${n} recipients"
msgstr "\"${title}\" envoyé à ${n} destinataires"

#, python-format
msgid "Scheduled \"${title}\" to be sent on ${date}"
msgstr "Programmé l'envoi de \"${title}\" le ${date}"

#, python-format
msgid "Sent \"${title}\" to ${recipient}"
msgstr "Envoyé \"${title}\" à ${recipient}"

msgid "Sends a test newsletter to the given address"
msgstr "Envoi d'une newsletter de test à l'adresse indiquée"

msgid "Newsletter Recipients"
msgstr "Lettre d'information Recipients"

msgid "Newsletter recipient Export"
msgstr "Exportation des destinataires de la lettre d'information"

msgid "Exports all newsletter recipients."
msgstr "Exporte tous les destinataires de la newsletter."

#, python-format
msgid "The following line(s) contain invalid data: ${lines}"
msgstr ""
"La ou les lignes suivantes contiennent des données invalides : ${lines}"

#, python-format
msgid "${count} newsletter subscribers will be imported"
msgstr "Les abonnés à la newsletter de ${count} seront importés"

#, python-format
msgid "${count} newsletter subscribers imported"
msgstr "${count} abonnés à la lettre d'information importés"

msgid "The same format as the export (XLSX) can be used for the import."
msgstr ""
"Le même format que l'exportation (XLSX) peut être utilisé pour l'importation."

msgid "Today"
msgstr "Aujourd’hui"

msgid "Tomorrow"
msgstr "Demain"

msgid "This weekend"
msgstr "Ce week-end"

msgid "This week"
msgstr "Cette semaine"

msgid "Event Export"
msgstr "Exporter un événement"

msgid "Exports all future events."
msgstr "Exporte tous les événements futurs."

#, python-format
msgid "${count} events will be imported"
msgstr "${count} événements seront importés"

#, python-format
msgid "${count} events imported"
msgstr "${count} événements ont été importés"

msgid "Move"
msgstr "Déplacer"

msgid "Your payment has been received"
msgstr "Votre paiement a été reçu"

msgid "Your payment has been withdrawn"
msgstr "Votre paiement a été retiré"

msgid "Your payment has been refunded"
msgstr "Votre paiement a été remboursé"

msgid "The ticket was marked as paid"
msgstr "Le ticket a été marqué comme payé"

msgid "The ticket was marked as unpaid"
msgstr "Le ticket a été marqué comme non payé"

msgid "The payment was captured"
msgstr "Le paiement a été saisi"

msgid "The payment was refunded"
msgstr "Le paiement a été remboursé"

msgid "As default"
msgstr "Par défaut"

msgid "Should this provider really be the new default?"
msgstr ""
"Ce prestataire devrait-il vraiment être le nouveau prestataire par défaut ?"

msgid "All future payments will be redirected."
msgstr "Tous les futurs paiement seront redirigés."

msgid "Make Default"
msgstr "Définir par défaut"

msgid "Enable"
msgstr "Activer"

msgid "Should this provider really be enabled?"
msgstr "Ce prestataire doit-il vraiment être activé ?"

msgid "Disable"
msgstr "Désactiver"

msgid "Should this provider really be disabled?"
msgstr "Ce prestataire doit-il vraiment être désactivé ?"

msgid "Do you really want to delete this provider?"
msgstr "Voulez-vous vraiment supprimer ce prestataire ?"

msgid "Your Stripe account was connected successfully."
msgstr "Votre compte Stripe a été connecté avec succès."

msgid "Your Stripe account could not be connected."
msgstr "Votre compte Stripe n'a pas pu être connecté."

msgid "Changed the default payment provider."
msgstr "Le prestataire de paiement par défaut a été modifié."

msgid "Provider enabled."
msgstr "Prestataire activé."

msgid "Provider disabled."
msgstr "Prestataire désactivé."

msgid "The payment provider was deleted."
msgstr "Le prestataire de paiement a été supprimé."

msgid "Successfully synchronised payments"
msgstr "Les paiements ont été synchronisés avec succès"

msgid "Charge fees to customer"
msgstr "Facturer le client"

msgid "Added a new person"
msgstr "Nouvelle personne ajoutée"

msgid "New person"
msgstr "Nouvelle personne"

msgid "January"
msgstr "Janvier"

msgid "Feburary"
msgstr "Février"

msgid "March"
msgstr "Mars"

msgid "April"
msgstr "Avril"

msgid "May"
msgstr "Mai"

msgid "June"
msgstr "Juin"

msgid "July"
msgstr "Juillet"

msgid "August"
msgstr "Août"

msgid "September"
msgstr "Septembre"

msgid "October"
msgstr "Octobre"

msgid "November"
msgstr "Novembre"

msgid "December"
msgstr "Décembre"

msgid ""
"The selected time does not exist on this date due to the switch from "
"standard time to daylight saving time."
msgstr ""
"L'heure sélectionnée n'existe pas à cette date en raison du passage de "
"l'heure normale à l'heure d'été."

msgid "hour"
msgstr "heure"

msgid "hours"
msgstr "heures"

msgid "day"
msgstr "jour"

msgid "days"
msgstr "jours"

#, python-format
msgid "Reservations must be made ${n} ${unit} in advance"
msgstr "Les réservations doivent être effectuées ${n} ${unit} à l'avance"

msgid "This date lies in the past"
msgstr "Cette date est passée"

msgid "Reserve"
msgstr "Réserver"

#, python-format
msgid "New dates for ${title}"
msgstr "Nouvelles dates pour ${title}"

msgid "Confirm your reservation"
msgstr "Confirmer votre réservation"

msgid "Thank you for your reservation!"
msgstr "Merci pour votre réservation !"

#, python-format
msgid ""
"Your reservation for ${room} has been submitted. Please continue with your "
"reservation for ${next_room}."
msgstr ""
"Votre réservation pour ${room} a été soumise. Veuillez poursuivre votre "
"réservation pour ${next_room}."

msgid "Your reservations were accepted"
msgstr "Vos réservations ont été acceptées"

#, python-format
msgid "${org} New Reservation(s)"
msgstr "${org} Nouvelle(s) réservation(s)"

msgid "The reservations were accepted"
msgstr "Les réservations ont été acceptées"

msgid "The reservations have already been accepted"
msgstr "Les réservations ont déjà été acceptées"

msgid "The submitter email is not available"
msgstr "L'adresse e-mail de l'expéditeur n'est pas disponible"

msgid "Accept all reservation with message"
msgstr "Accepter toutes les réservations avec le message"

#, python-format
msgid ""
"The following message will be sent to ${address} and it will be recorded for "
"future reference."
msgstr ""
"Le message suivant sera envoyé à ${adresse} et sera enregistré pour des "
"références futures."

msgid ""
"The payment associated with this reservation needs to be refunded before the "
"reservation can be rejected"
msgstr ""
"Le paiement associé à cette réservation doit être remboursé avant qu'elle "
"puisse être rejetée"

msgid "The following reservations were rejected"
msgstr "Les réservations suivantes ont été rejetées"

#, python-format
msgid "${org} Rejected Reservation"
msgstr "${org} Réservation rejetée"

msgid "The reservations were rejected"
msgstr "Les réservations ont été rejetées"

msgid "The reservation was rejected"
msgstr "La réservation a été rejetée"

msgid "Reject all reservations with message"
msgstr "Refuser toutes les réservations avec le message"

msgid "Added a new daypass"
msgstr "Nouvel abonnement à la journée ajouté"

msgid "New daypass"
msgstr "Nouvel abonnement à la journée"

msgid "Added a new room"
msgstr "Nouvelle salle ajoutée"

msgid "New room"
msgstr "Nouvelle salle"

msgid "Added a new item"
msgstr "Nouveau article ajouté"

msgid "New Item"
msgstr "Nouveau article"

msgid "Edit resource"
msgstr "Modifier la ressource"

#, python-format
msgid "Successfully removed ${count} unused allocations"
msgstr "${count} affectations inutilisées ont été supprimées avec succès"

msgid "Exports the reservations of the given date range."
msgstr "Exporte les réservations de la période donnée."

msgid "No reservations found for the given date range."
msgstr "Aucune réservation n'a été trouvée pour la période donnée."

msgid "Exports the reservations of all resources in a given date range."
msgstr "Exporte toutes les réservations dans une plage de dates donnée"

#, python-format
msgid "Do you really want to delete \"${name}\"?"
msgstr "Voulez-vous vraiment supprimer « ${name} » ?"

msgid "Delete Recipient"
msgstr "Destinataire supprimé"

msgid "Added a new recipient"
msgstr "Nouveau destinataire ajouté"

msgid "New Recipient"
msgstr "Nouveau destinataire"

msgid "Edit Recipient"
msgstr "Éditer le destinataire"

#, python-format
msgid "Search through ${count} indexed documents"
msgstr "Chercher parmi ${count} documents indexés"

#, python-format
msgid "${count} Results"
msgstr "${count} résultats"

msgid "Search Unavailable"
msgstr "Recherche non disponible"

msgid "Favicon"
msgstr "Favicon"

msgid "Links"
msgstr "Liens"

msgid "Header"
msgstr "En-tête"

msgid "Footer"
msgstr "Bas de page"

msgid "Modules"
msgstr "Modules"

msgid "Analytics"
msgstr "Analytics"

msgid "Holidays"
msgstr "Jours fériés / Vacances scolaires"

msgid "No holidays defined"
msgstr "Aucun jour férié défini"

msgid "Link Migration"
msgstr "Migration des liens"

msgid "Migrate"
msgstr "Migrer"

#, python-format
msgid "Migrated ${number} links"
msgstr "${number} liens migrés"

#, python-format
msgid "Total of ${number} links found."
msgstr "Total de ${number} liens trouvés"

#, python-format
msgid ""
"Migrates links from the given domain to the current domain \"${domain}\"."
msgstr ""
"Fait migrer les liens du domaine donné vers le domaine actuel \"${domain}\"."

msgid "OneGov API"
msgstr "API OneGov"

msgid "Do you really want to delete this API key?"
msgstr "Voulez-vous vraiment supprimer cette clé API ?"

msgid "This action cannot be undone."
msgstr "Cette action ne peut pas être annulée."

msgid "ApiKey deleted."
msgstr "Clé API supprimée."

msgid "Topics"
msgstr "Sujets"

#, python-format
msgid "the subscription for ${address} was successfully confirmed"
msgstr "l'abonnement pour ${address} a bien été confirmé"

#, python-format
msgid "the subscription for ${address} could not be confirmed, wrong token"
msgstr ""
"l'abonnement pour ${address} n'a pas pu être confirmé, mauvaise zone de texte"

#, python-format
msgid "${address} successfully unsubscribed"
msgstr "${address} a bien été désinscrite"

#, python-format
msgid "${address} could not be unsubscribed, wrong token"
msgstr "${address} n'a pas pu être désinscrite, mauvaise zone de texte"

msgid "Added a new text module"
msgstr "Ajout d'un nouveau module de texte"

msgid "New text module"
msgstr "Nouveau module de texte"

msgid "Edit text module"
msgstr "Modifier le module de texte"

msgid "The text module was deleted"
msgstr "Le module de texte a été supprimé"

msgid "Delete Ticket"
msgstr "Supprimer le ticket"

msgid "This ticket is not deletable."
msgstr "Ce ticket n'est pas supprimable."

msgid "Ticket successfully deleted"
msgstr "Ticket supprimé avec succès."

msgid ""
"Do you really want to delete this ticket? All data associated with this "
"ticket will be deleted. This cannot be undone."
msgstr ""
"Voulez-vous vraiment supprimer ce ticket ? Toutes les données associées à ce "
"ticket seront supprimées. Cette opération ne peut être annulée."

msgid "Mark as paid"
msgstr "Marquer comme payé"

msgid "Mark as unpaid"
msgstr "Marquer comme non payé"

msgid "Capture Payment"
msgstr "Capturer le paiement"

msgid "Do you really want capture the payment?"
msgstr "Voulez-vous vraiment capturer le paiement ?"

msgid ""
"This usually happens automatically, so there is no reason not do capture the "
"payment."
msgstr ""
"Cela arrive généralement automatiquement, il n'y a donc aucune raison de ne "
"pas capturer le paiement."

msgid "Capture payment"
msgstr "Capturer le paiement"

msgid "Refund Payment"
msgstr "Rembourser le paiement"

#, python-format
msgid "Do you really want to refund ${amount}?"
msgstr "Voulez-vous vraiment rembourser ${amount} ?"

#, python-format
msgid "Refund ${amount}"
msgstr "Rembourser ${amount}"

msgid "Your ticket has a new message"
msgstr "Votre ticket a un nouveau message"

#, python-format
msgid "${org} New Note in Reservation for ${resource_title}"
msgstr "${org} Nouvelle note dans la réservation pour ${resource_title}"

msgid "Your note was added"
msgstr "Votre note a été ajoutée"

msgid "The note was deleted"
msgstr "La note a été supprimée"

msgid "Edit Note"
msgstr "Éditer la note"

msgid "The ticket cannot be accepted because it's not open"
msgstr "Le ticket ne peut pas être accepté car il n'est pas ouvert"

#, python-format
msgid "You have accepted ticket ${number}"
msgstr "Vous avez accepté ${number} ticket(s)"

msgid "The ticket cannot be closed because it's not pending"
msgstr "Le ticket ne peut pas être clôturé car il est en attente"

#, python-format
msgid "You have closed ticket ${number}"
msgstr "Vous avez clôturé ${number} ticket(s)"

msgid "The ticket cannot be re-opened because it's not closed"
msgstr "Le ticket ne peut pas être réouvert car il n'est pas clôturé"

#, python-format
msgid "You have reopened ticket ${number}"
msgstr "Vous avez réouvert ${number} ticket(s)"

msgid "Your ticket has been reopened"
msgstr "Votre ticket a été ré-ouvert"

#, python-format
msgid "You have disabled e-mails for ticket ${number}"
msgstr "Vous avez désactivé les e-mails pour le ticket ${number}"

#, python-format
msgid "You have enabled e-mails for ticket ${number}"
msgstr "Vous avez activé les e-mails pour le ticket ${number}"

msgid "The ticket cannot be archived because it's not closed"
msgstr "Le ticket ne peut pas être archivé car il n'est pas clôturé"

#, python-format
msgid "You archived ticket ${number}"
msgstr "Vous avez archivé le ticket avec le numéro ${number}"

msgid ""
"The ticket cannot be recovered from the archive because it's not archived"
msgstr ""
"Le ticket ne peut pas être récupéré à partir de l'archive car il n'est pas "
"archivé"

#, python-format
msgid "You recovered ticket ${number} from the archive"
msgstr "Vous avez récupéré le ticket avec le numéro ${number} de l'archive"

msgid "The ticket has already been closed"
msgstr "Le ticket a déjà été fermé"

msgid "Your message has been sent"
msgstr "Votre message a été envoyé"

msgid "Your request has been submitted"
msgstr "Votre demande a été envoyée"

msgid "Your request is currently pending"
msgstr "Votre demande est actuellement en attente"

msgid "Your request has been processed"
msgstr "Votre demande a été traitée"

msgid "Request Status"
msgstr "Status Demand"

msgid "The request has already been closed"
msgstr "Votre demand a déjà été clòturée. "

msgid "Your message has been received"
msgstr "Votre message a été reçu"

msgid ""
"Could not find valid credentials. You can set them in Gever API Settings."
msgstr ""
"Impossible de trouver des informations d'identification valides. Vous pouvez "
"les définir dans les paramètres de L'API Gever."

msgid "Encountered an error while uploading to Gever."
msgstr "Une erreur s'est produite lors du téléchargement sur Gever."

#, python-format
msgid ""
"Encountered an error while uploading to Gever. Response status code is "
"${status}."
msgstr ""
"Une erreur s'est produite lors du téléchargement sur Gever. Le code d'état "
"de la réponse est ${status}."

msgid "Successfully uploaded the PDF of this ticket to Gever"
msgstr "Le PDF de ce billet a été téléchargé avec succès vers Gever."

msgid "My"
msgstr "Mes"

msgid "All Tickets"
msgstr "Tous les tickets"

msgid "All Users"
msgstr "Tous les utilisateurs"

msgid "Submitted Requests"
msgstr "Demandes soumises"

msgid "Added a new user group"
msgstr "Un nouveau groupe d'utilisateurs a été ajouté"

msgid "New user group"
msgstr "Nouveau groupe d'utilisateurs"

msgid "Edit user group"
msgstr "Modifier le groupe d'utilisateurs"

msgid "User Management"
msgstr "Gestion des utilisateurs"

msgid "New Signup Link"
msgstr "Nouveau lien d'inscription"

msgid "New User"
msgstr "Nouvel utilisateur"

msgid "A user with this e-mail address already exists"
msgstr "Il existe déjà un utilisateur possédant cette adresse e-mail"

msgid "An account was created for you"
msgstr "Un compte a été créé pour vous"

msgid "The user was created successfully"
msgstr "L'utilisateur a bien été créé"<|MERGE_RESOLUTION|>--- conflicted
+++ resolved
@@ -2,11 +2,7 @@
 msgid ""
 msgstr ""
 "Project-Id-Version: PACKAGE 1.0\n"
-<<<<<<< HEAD
 "POT-Creation-Date: 2023-08-31 10:31+0200\n"
-=======
-"POT-Creation-Date: 2023-08-30 15:12+0200\n"
->>>>>>> df77d244
 "PO-Revision-Date: 2022-03-15 10:50+0100\n"
 "Last-Translator: Marc Sommerhalder <marc.sommerhalder@seantis.ch>\n"
 "Language-Team: French\n"
@@ -3715,11 +3711,7 @@
 msgstr "Il s'agit d'un événement importé"
 
 msgid "Search in Events"
-<<<<<<< HEAD
-msgstr ""
-=======
 msgstr "Rechercher dans les événements"
->>>>>>> df77d244
 
 msgid "Tag"
 msgstr "Étiquette"
