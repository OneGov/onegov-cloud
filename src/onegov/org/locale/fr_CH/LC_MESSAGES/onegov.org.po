#
msgid ""
msgstr ""
"Project-Id-Version: PACKAGE 1.0\n"
<<<<<<< HEAD
"POT-Creation-Date: 2023-08-03 17:58+0200\n"
=======
"POT-Creation-Date: 2023-08-02 14:33+0200\n"
>>>>>>> d9a622e3
"PO-Revision-Date: 2022-03-15 10:50+0100\n"
"Last-Translator: Marc Sommerhalder <marc.sommerhalder@seantis.ch>\n"
"Language-Team: French\n"
"Language: fr_CH\n"
"MIME-Version: 1.0\n"
"Content-Type: text/plain; charset=UTF-8\n"
"Content-Transfer-Encoding: 8bit\n"
"Plural-Forms: nplurals=2; plural=(n != 1);\n"
"Generated-By: Lingua 3.12\n"
"X-Generator: Poedit 3.0.1\n"

msgid "Open"
msgstr "Ouvert"

msgid "Pending"
msgstr "En traitement"

msgid "Closed"
msgstr "Fermé"

msgid "Archived"
msgstr "Archivé"

msgid "All"
msgstr "Tout"

msgid "Paid"
msgstr "Payé"

msgid "Failed"
msgstr "Échoué"

msgid "Refunded"
msgstr "Remboursé"

msgid "Manual"
msgstr "Manuelle"

msgid "Stripe Connect"
msgstr "Stripe Connect"

#, python-format
msgid "${org} OneGov Cloud Status"
msgstr "Statut du OneGov Cloud de ${org}"

msgid "General"
msgstr "Général"

#, python-format
msgid "${org} Reservation Overview"
msgstr "Aperçu de la ${org} réservation"

msgid "Account"
msgstr "Compte"

msgid "User Profile"
msgstr "Profil d'utilisateur"

msgid "Logout"
msgstr "Se déconnecter"

msgid "Login"
msgstr "Connexion"

msgid "Register"
msgstr "S'inscrire"

msgid "Timeline"
msgstr "Chronologie"

msgid "Files"
msgstr "Fichiers"

msgid "Images"
msgstr "Images"

msgid "Payment Provider"
msgstr "Opérateur de paiement"

msgid "Payments"
msgstr "Paiements"

msgid "Text modules"
msgstr "Modules de texte"

msgid "Settings"
msgstr "Paramètres"

msgid "Users"
msgstr "Utilisateurs"

msgid "User groups"
msgstr "Groupes d'utilisateurs"

msgid "Link Check"
msgstr "Vérification du lien"

msgid "Archived Tickets"
msgstr "Tickets archivés"

msgid "Management"
msgstr "Gestion"

msgid "My Tickets"
msgstr "Mes tickets"

msgid "Open Tickets"
msgstr "Ouvrir les tickets"

msgid "Pending Tickets"
msgstr "Tickets en attente"

msgid "Closed Tickets"
msgstr "Tickets clôturés"

msgid "Tickets"
msgstr "Tickets"

msgid "Ticket"
msgstr "Ticket"

msgid "This site is private"
msgstr "Ce site est privé"

msgid "This site is secret"
msgstr "Ce site est secret"

msgid "Cancel"
msgstr "Annuler"

msgid "ID Payment Provider"
msgstr "ID Opérateurs de paiement"

msgid "Status"
msgstr "Statut"

msgid "Currency"
msgstr "Devise"

msgid "Amount"
msgstr "Montant"

msgid "Net Amount"
msgstr "Montant net"

msgid "Fee"
msgstr "Tarif"

msgid "Date Paid"
msgstr "Date de paiement"

msgid "References"
msgstr "Références"

msgid "Created Date"
msgstr "Date de création"

msgid "Reference Ticket"
msgstr "Billet de référence"

msgid "Submitter Email"
msgstr "E-mail de l'expéditeur"

msgid "Category Ticket"
msgstr "Catégorie Ticket"

msgid "Status Ticket"
msgstr "Ticket de statut"

msgid "Ticket decided"
msgstr "Ticket décidé"

msgid "Yes"
msgstr "Oui"

msgid "No"
msgstr "Non"

msgid "Credit card payments"
msgstr "Paiements carte de crédit"

msgid "Exports payments and tickets"
msgstr "Exporte les paiements et les tickets"

msgid "Title"
msgstr "Titre"

msgid "General availability"
msgstr "Disponibilité générale"

msgid "Rule"
msgstr "Règle"

msgid "Extend"
msgstr "Prolonger"

msgid "Extend by one day at midnight"
msgstr "Prolonger d'un jour à minuit"

msgid "Extend by one month at the end of the month"
msgstr "Prolonger d'un mois à la fin du mois"

msgid "Extend by one year at the end of the year"
msgstr "Prolonger d'un an à la fin de l'année"

msgid "Start"
msgstr "Début"

msgid "Date"
msgstr "Date"

msgid "End"
msgstr "Fin"

msgid "Except for"
msgstr "À l'exception de"

msgid "On holidays"
msgstr "En vacances"

msgid "During school holidays"
msgstr "Durant les vacances scolaires"

msgid "Access"
msgstr "Accès"

msgid "Public"
msgstr "Public"

msgid "Only by privileged users"
msgstr "Seulement par les utilisateurs privilégiés"

msgid "Only by privileged users and members"
msgstr "Seulement par les membres et les utilisateurs privilégiés"

msgid "Security"
msgstr "Sécurité"

msgid "Start date before end date"
msgstr "Date de début avant la date de fin"

msgid "Daypasses"
msgstr "Cartes journalières"

msgid "Daypasses Limit"
msgstr "Limite des cartes journalières"

msgid "Whole day"
msgstr "Toute la journée"

msgid "Time"
msgstr "Heure"

msgid "Each starting at"
msgstr "Chacun commençant à"

msgid "HH:MM"
msgstr "HH:MM"

msgid "Each ending at"
msgstr "Chacun finissant à"

msgid "May be partially reserved"
msgstr "Peut être partiellement réservé"

msgid "Options"
msgstr "Options"

msgid "Reservations per time slot"
msgstr "Maximum des reservation par unité des temps"

msgid "Available items"
msgstr "Articles disponibles"

msgid "Reservations per time slot and person"
msgstr "Réservations par tranche horaire et par personne"

msgid "From"
msgstr "De"

msgid "Until"
msgstr "Jusqu'à"

msgid "Slots per Reservation"
msgstr "Limit des reservations"

msgid "Start time before end time"
msgstr "Heure de début avant l'heure de fin"

msgid "Lead"
msgstr "Accroche"

msgid "Describes what this directory is about"
msgstr "Décrit le contenu de votre dossier"

msgid "Further Information"
msgstr "Plus d'informations"

msgid "If left empty \"Further Information\" will be used as title"
msgstr "S'il n'est pas renseigné, le titre sera \"Plus d'informations\"."

msgid "Text"
msgstr "Texte"

msgid "Position"
msgstr "Position"

msgid "Above the entries"
msgstr "Au-dessus des entrées"

msgid "Below the entries"
msgstr "Sous les entrées"

msgid "Definition"
msgstr "Définition"

msgid "Coordinates"
msgstr "Coordonnées"

msgid "Entries have no coordinates"
msgstr "Les entrées ne possèdent pas de coordonnées"

msgid "Coordinates are shown on each entry"
msgstr "Les coordonnées sont affichées sur chaque entrée"

msgid "Coordinates are shown on the directory and on each entry"
msgstr "Les coordonnées sont affichées sur le répertoire et sur chaque entrée"

msgid "Title-Format"
msgstr "Format Titre"

msgid "Display"
msgstr "Afficher"

msgid "Lead-Format"
msgstr "Format Principal"

msgid "Empty Directory Notice"
msgstr "Avis de dossier vide"

msgid ""
"This text will be displayed when the directory contains no (visible) "
"entries. When left empty a generic default text will be shown instead."
msgstr ""
"Ce texte sera affiché lorsque le dossier ne contient pas d'entrées "
"(visibles). S'il est laissé vide, un texte générique par défaut sera affiché"
" à la place."

msgid "Numbering"
msgstr "Numérotation"

msgid "None"
msgstr "Aucune"

msgid "Standard"
msgstr "Standard"

msgid "Custom"
msgstr "Personnalisé"

msgid "Custom Numbering"
msgstr "Numérotation personnalisée"

msgid "Main view"
msgstr "Affichage principal"

msgid "Hide these labels on the main view"
msgstr "Cacher ces noms de champs dans la vue principale"

msgid "Address"
msgstr "Adresse"

msgid "Filters"
msgstr "Filtres"

msgid "Thumbnail"
msgstr "Vignette"

msgid "Pictures to be displayed as thumbnails on an entry"
msgstr "Images à afficher sous forme de vignettes sur une entrée"

msgid "Overview layout with tiles"
msgstr "Vue d'ensemble avec les tuiles"

msgid "Address Block Title"
msgstr "Titre du bloc d'adresses"

msgid "Address Block"
msgstr "Bloc d'adresses"

msgid "The first line of the address"
msgstr "La première ligne de l'adresse"

msgid "Static title"
msgstr "Titre statique"

msgid "Icon"
msgstr "Icône"

msgid "Marker"
msgstr "Marqueur"

msgid "Marker Color"
msgstr "Couleur du marqueur"

msgid "Default"
msgstr "Défaut"

msgid "Color"
msgstr "Couleur"

msgid "Order"
msgstr "Trier"

msgid "By title"
msgstr "Par titre"

msgid "By format"
msgstr "Par format"

msgid "Order-Format"
msgstr "Format-tri"

msgid "Direction"
msgstr "Direction"

msgid "Ascending"
msgstr "Montant"

msgid "Descending"
msgstr "Descendant"

msgid "Pattern"
msgstr "Modèle"

msgid "External Link"
msgstr "Lien Externe"

msgid "Visible"
msgstr "Visible"

msgid "Users may propose new entries"
msgstr "Les utilisateurs peuvent proposer de nouvelles entrées"

msgid "New entries"
msgstr "Nouvelles entrées"

msgid "Guideline"
msgstr "Directives"

msgid "Price"
msgstr "Prix"

msgid "Free of charge"
msgstr "Gratuit"

msgid "Price per submission"
msgstr "Prix par proposition"

msgid "Users may send change requests"
msgstr "Les utilisateurs peuvent envoyer des demandes de modifications"

msgid "Change requests"
msgstr "Demandes de modifications"

msgid "Enable publication dates"
msgstr "Activer les dates de publication"

msgid ""
"Users may suggest publication start and/or end of the entry on submissions "
"and change requests"
msgstr ""
"Les utilisateurs peuvent suggérer le début et/ou la fin de la publication de"
" l'entrée sur les soumissions et les demandes de changement"

msgid "Publication"
msgstr "Publication"

msgid "Required publication dates"
msgstr "Les dates de publication sont requises"

msgid "Information to be provided in addition to the E-mail"
msgstr "Informations complémentaires du demandeur requises à l'e-mail"

msgid "Name"
msgstr "Nom"

msgid "Phone"
msgstr "Téléphone"

msgid "Submitter"
msgstr "Auteur"

#, python-format
msgid "The following fields are unknown: ${fields}"
msgstr "Les champs suivants sont inconnus : ${fields}"

msgid "Please select at most one thumbnail field"
msgstr "Veuillez sélectionner un champ de vignette au maximum"

msgid "Please select exactly one numbering field"
msgstr "Veuillez sélectionner exactement un champ de numérotation"

#, python-format
msgid ""
"User submissions are not possible, because «${field}» is not visible. Only "
"if all fields are visible are user submission possible - otherwise users may"
" see data that they are not intended to see. "
msgstr ""
"Les soumissions d'utilisateurs ne sont pas possibles car « ${field} » n'est "
"pas visible. Les soumissions d'utilisateurs ne sont possibles que si tous "
"les champs sont visibles. Sinon, les utilisateurs peuvent voir des données "
"qu'ils ne sont pas destinés à voir."

msgid "Apply directory configuration"
msgstr "Appliquer la configuration du dossier"

msgid "Yes, import configuration and entries"
msgstr "Oui, importer la configuration et les entrées"

msgid "No, only import entries"
msgstr "Non, importer les entrées uniquement"

msgid "Mode"
msgstr "Mode"

msgid "Only import new entries"
msgstr "Importer uniquement les nouvelles entrées"

msgid "Replace all entries"
msgstr "Remplacer toutes les entrées"

msgid "Import"
msgstr "Imprimer"

msgid "Art"
msgstr "Art"

msgid "Cinema"
msgstr "Cinéma"

msgid "Concert"
msgstr "Concert"

msgid "Congress"
msgstr "Congrès"

msgid "Culture"
msgstr "Culture"

msgid "Dancing"
msgstr "Dansant"

msgid "Education"
msgstr "Éducation"

msgid "Exhibition"
msgstr "Exposition"

msgid "Gastronomy"
msgstr "Gastronomie"

msgid "Health"
msgstr "Santé"

msgid "Library"
msgstr "Bibliothèque"

msgid "Literature"
msgstr "Littérature"

msgid "Market"
msgstr "Marché"

msgid "Meetup"
msgstr "Rencontre"

msgid "Misc"
msgstr "Points divers"

msgid "Music School"
msgstr "École de musique"

msgid "Music"
msgstr "Musique"

msgid "Party"
msgstr "Fête"

msgid "Politics"
msgstr "Politique"

msgid "Reading"
msgstr "Lecture"

msgid "Religion"
msgstr "Religion"

msgid "Sports"
msgstr "Sports"

msgid "Talk"
msgstr "Conférence"

msgid "Theater"
msgstr "Théâtre"

msgid "Tourism"
msgstr "Tourisme"

msgid "Toy Library"
msgstr "Bibliothèque de jouets"

msgid "Tradition"
msgstr "Tradition"

msgid "Youth"
msgstr "Jeunesse"

msgid "Elderly"
msgstr "Âgées"

msgid "Mo"
msgstr "Lu"

msgid "Tu"
msgstr "Ma"

msgid "We"
msgstr "Me"

msgid "Th"
msgstr "Je"

msgid "Fr"
msgstr "Ve"

msgid "Sa"
msgstr "Sa"

msgid "Su"
msgstr "Di"

msgid "Concerto in the castle garden"
msgstr "Concerto dans le jardin du château"

msgid "Description"
msgstr "Description"

msgid "Enjoy a concerto in the castle garden."
msgstr "Profitez d'un concerto dans le jardin du château."

msgid "Image"
msgstr "Image"

msgid "Additional Information (PDF)"
msgstr "Informations complémentaires (PDF)"

msgid "Venue"
msgstr "Lieu"

msgid "10 CHF for adults"
msgstr "10 CHF pour les adultes"

msgid "Organizer"
msgstr "Organisateur"

msgid "Music society"
msgstr "Société musicale"

msgid "Organizer E-Mail"
msgstr "Courriel de l'organisateur"

msgid "Shown as contact address"
msgstr "Affichée comme adresse de contact"

msgid "External event URL"
msgstr "URL de l'événement externe"

msgid "The marker can be moved by dragging it with the mouse"
msgstr "Le curseur peut être déplacé avec la souris"

msgid "Tags"
msgstr "Étiquettes"

msgid "To"
msgstr "Vers"

msgid "Repeat"
msgstr "Répéter"

msgid "Without"
msgstr "Sans"

msgid "Weekly"
msgstr "Hebdomadaire"

msgid "On additional dates"
msgstr "À des dates supplémentaires"

msgid "Repeats itself every"
msgstr "Se répète tous les"

msgid "Until date"
msgstr "Jusqu'à"

msgid "Dates"
msgstr "Dates"

msgid "The end date must be later than the start date."
msgstr "La date de fin doit être postérieure à la date de début."

msgid "The weekday of the start date must be selected."
msgstr ""
"Le jour de la semaine correspondant à la date de début doit être "
"sélectionné."

msgid "Please set and end date if the event is recurring."
msgstr "Veuillez préciser une date de fin si l'événement est récurrent."

msgid "Please select a weekday if the event is recurring."
msgstr "Veuillez choisir un jour de la semaine si l'événement est récurrent."

msgid "Invalid dates."
msgstr "Dates non valables."

msgid "Add"
msgstr "Ajouter"

msgid "Remove"
msgstr "Supprimer"

msgid "Clear"
msgstr "Supprimer"

msgid ""
"Delete imported events before importing. This does not delete otherwise "
"imported events and submitted events."
msgstr ""
"Supprime les événements importés avant de les importer. Les événements "
"importés ailleurs et les événements signalés ne sont pas supprimés par cela."

msgid "Dry Run"
msgstr "Test"

msgid "Do not actually import the events."
msgstr "Les événements ne sont pas sauvegardés."

msgid "Expected header line with the following columns:"
msgstr "La première ligne doit avoir les noms de colonne suivants:"

msgid "Map"
msgstr "Carte"

msgid "E-Mail"
msgstr "E-mail"

msgid "Comment"
msgstr "Commentaire"

msgid "Please provide at least one change"
msgstr "Veuillez apporter au moins une modification"

msgid "Publication end must be in the future"
msgstr "La fin de la publication doit être dans le futur"

msgid "Publication start must be prior to end"
msgstr "Le début de la publication doit être antérieur à la fin"

msgid "Describes briefly what this entry is about"
msgstr "Décrit brièvement cette entrée"

msgid "URL"
msgstr "Lien"

msgid "Url pointing to another website"
msgstr "Url qui pointe vers une page externe"

msgid "Group"
msgstr "Groupe"

msgid "Used to group this link in the overview"
msgstr "Utilisé pour regrouper le lien dans la vue d'ensemble"

msgid "Name of the list view this link will be shown"
msgstr "Nom de la vue d'ensemble où ce lien apparaît"

msgid "Describes what this form is about"
msgstr "Décrit le contenu de ce formulaire"

msgid "Used to group the form in the overview"
msgstr "Utilisé pour grouper la formulaire dans la vue d'ensemble"

msgid "Pick-Up"
msgstr "Ramassage"

msgid ""
"Describes how this resource can be picked up. This text is used on the "
"ticket status page to inform the user"
msgstr ""
"Décrit la manière dont cette ressource peut être récupérée. Ce texte est "
"utilisé sur la page de statut du ticket pour informer le client"

msgid "URL path"
msgstr "Chemin Url"

msgid "Please fill out a new name"
msgstr "Veuillez remplir un nouveau nom"

#, python-format
msgid "Invalid name. A valid suggestion is: ${name}"
msgstr "Nom invalide. Une suggestion valid est: ${name}"

msgid "An entry with the same name exists"
msgstr "Une entrée avec le même nom existe"

msgid "Selection"
msgstr "Sélection"

msgid "By date"
msgstr "Par date"

msgid "By registration window"
msgstr "Par fenêtre d'inscription"

msgid "Registration Window"
msgstr "Fenêtre d'inscription"

msgid "Your message"
msgstr "Votre message"

msgid "Send to attendees with status"
msgstr "Envoyer aux participants avec le statut"

msgid "Confirmed"
msgstr "Confirmé"

msgid "Cancelled"
msgstr "Annulé"

msgid "No email receivers found for the selection"
msgstr "Aucun destinataire d'email trouvé pour la sélection"

msgid "Limit the number of attendees"
msgstr "Limiter le nombre de participants"

msgid "Attendees"
msgstr "Participants"

msgid "Yes, limit the number of attendees"
msgstr "Oui, limiter le nombre de participants"

msgid "No, allow an unlimited number of attendees"
msgstr "Non, autoriser un nombre illimité de participants"

msgid "Number of attendees"
msgstr "Nombre de participants"

msgid "Waitinglist"
msgstr "Liste d'attente"

msgid "Yes, allow for more submissions than available spots"
msgstr "Oui, permettre plus de soumissions que de places disponibles"

msgid "No, ensure that all submissions can be confirmed"
msgstr "Non, assurez-vous que toutes les soumissions peuvent être confirmées"

msgid "Do not accept any submissions"
msgstr "N'accepter aucunes soumissions"

msgid "Advanced"
msgstr "Avancé"

msgid "Please use a stop date after the start"
msgstr "Veuillez utiliser une date d'arrêt après le début"

#, python-format
msgid ""
"The date range overlaps with an existing registration window (${range})."
msgstr ""
"La période donnée chevauche une fenêtre d'inscription existante (${range})."

#, python-format
msgid ""
"The limit cannot be lower than the already confirmed number of attendees "
"(${claimed_spots})"
msgstr ""
"La limite ne peut être inférieure au nombre de participants déjà confirmés "
"(${claimed_spots})"

#, python-format
msgid ""
"The limit cannot be lower than the already confirmed number attendees "
"(${claimed_spots}) and the number of pending requests (${pending_requests})."
" Either enable the waiting list, process the pending requests or increase "
"the limit. "
msgstr ""
"La limite ne peut pas être inférieure au nombre de participants déjà "
"confirmés (${claims_spots}) et au nombre de demandes en attente "
"(${pending_requests}). Activez la liste d'attente, traitez les demandes en "
"attente ou augmentez la limite."

msgid "The end date must be later than the start date"
msgstr "La date de fin doit être postérieure à la date de début"

msgid "Format"
msgstr "Format"

msgid "CSV File"
msgstr "Fichier CSV"

msgid "Excel File"
msgstr "Fichier Excel"

msgid "JSON File"
msgstr "Fichier JSON"

msgid "XML File"
msgstr "Fichier XML"

msgid "Minimum price total"
msgstr "Prix minimum total"

msgid "Payment Method"
msgstr "Méthode de paiement"

msgid "No credit card payments"
msgstr "Pas de paiements par carte de crédit"

msgid "Credit card payments optional"
msgstr "Paiements par carte de crédit en option"

msgid "Credit card payments required"
msgstr "Paiements par carte de crédit requis"

msgid "The price must be larger than zero"
msgstr "Le prix doit être supérieur à zéro"

msgid ""
"You need to setup a default payment provider to enable credit card payments"
msgstr ""
"Vous devez choisir un fournisseur de paiement par défaut pour activer les "
"paiements par carte de crédit"

msgid "Test run"
msgstr "Test de fonctionnement"

msgid "Describes what this photo album is about"
msgstr "Décrit l'album photo"

msgid "View"
msgstr "Visualiser"

msgid "Full size images"
msgstr "Images de taille normale"

msgid "Grid layout"
msgstr "Mise en page en grille"

msgid "Show images on homepage"
msgstr "Montrer les images sur la page d'accueil"

msgid "Used in the overview and the e-mail subject"
msgstr "Utilisé dans l'aperçu et le sujet de l'e-mail"

msgid "Editorial"
msgstr "Éditorial"

msgid "A few words about this edition of the newsletter"
msgstr "Quelques mots concernant l'édition de cette lettre d'informations"

msgid "Latest news"
msgstr "Dernières nouvelles"

msgid "Events"
msgstr "Événements"

msgid "Publications"
msgstr "Publications"

msgid "Send"
msgstr "Envoyer"

msgid "Now"
msgstr "Maintenant"

msgid "At a specified time"
msgstr "À une heure précise"

msgid "Scheduled time must be at least 5 minutes in the future"
msgstr "L'heure d'envoi doit être d'au moins cinq minutes dans le futur"

msgid "Newsletters can only be sent on the hour (10:00, 11:00, etc.)"
msgstr ""
"Les newsletters ne peuvent être envoyés qu'en début d'heure (10:00, 11:00, "
"etc.)"

msgid "Recipient"
msgstr "Destinataire"

msgid "Do not actually import the newsletter subscribers"
msgstr "Ne pas importer les abonnés à la newsletter"

msgid ": (Address already exists)"
msgstr ": (L'adresse existe déjà)"

msgid "Will be used as image in the page overview on the parent page"
msgstr "Sera utilisé comme image dans la vue d'ensemble de la page parent"

msgid "Describes what this page is about"
msgstr "Décrit de quoi parle cette page"

msgid "Show the lead if accessing the parent page"
msgstr "Afficher l'introduction sur la page parent"

msgid "(Redesign only)"
msgstr "(Redesign uniquement)"

msgid "Destination"
msgstr "Destination"

msgid "- Root -"
msgstr "- Page de base-"

msgid "Invalid destination selected"
msgstr "Destination non valide sélectionnée"

msgid "Salutation"
msgstr "Civilité"

msgid "Academic Title"
msgstr "Diplôme"

msgid "First name"
msgstr "Prénom"

msgid "Last name"
msgstr "Nom de famille"

msgid "Function"
msgstr "Fonction"

msgid "Direct Phone Number or Mobile"
msgstr "Numéro de téléphone direct ou Mobile"

msgid "Born"
msgstr "Naissance"

msgid "Profession"
msgstr "Profession"

msgid "Political Party"
msgstr "Parti politique"

msgid "Parliamentary Group"
msgstr "Groupe parlementaire"

msgid "Website"
msgstr "Site Web"

msgid "Website 2"
msgstr "Site Web 2"

msgid "Location address"
msgstr "Adress du lieu"

msgid "Location Code and City"
msgstr "Code de localisation et ville"

msgid "Postal address"
msgstr "Adresse postale"

msgid "Postal Code and City"
msgstr "Code postal et ville"

msgid "Picture"
msgstr "Photo"

msgid "URL pointing to the picture"
msgstr "URL pointant vers la photo"

msgid "Notes"
msgstr "Notes"

msgid "Public extra information about this person"
msgstr "Informations publiques supplémentaires à propos de cette semaine"

msgid "Rooms"
msgstr "Espaces"

msgid "Weekdays"
msgstr "Jours de la semaine"

msgid "Start date in past"
msgstr "Date de début dans le passé"

msgid "Describes what this reservation resource is about"
msgstr "Décrit en quoi consiste cette ressource de réservation"

msgid "Used to group the resource in the overview"
msgstr "Utilisé pour grouper la ressource dans la vue d'ensemble"

msgid "Extra Fields Definition"
msgstr "Définition de champs supplémentaires"

msgid "Closing date for the public"
msgstr "Date de clôture pour le public"

msgid "Closing date"
msgstr "Date de clôture"

msgid "No closing date"
msgstr "Pas de date de fermeture"

msgid "Stop accepting reservations days before the allocation"
msgstr ""
"Arrêter d'accepter des réservations plusieurs jours avant l'attribution"

msgid "Stop accepting reservations hours before the allocation"
msgstr "Arrêter d'accepter des réservations des heures avant l'attribution"

msgid "Hours"
msgstr "Heures"

msgid "Days"
msgstr "Jours"

msgid "Limit reservations to certain zip-codes"
msgstr "Limiter les réservations à certains codes postaux"

msgid "Zip-code limit"
msgstr "Limite de code postal"

msgid "Zip-code field"
msgstr "Champ code postal"

msgid "Allowed zip-codes (one per line)"
msgstr "Codes postaux autorisés (un par ligne)"

msgid "Days before an allocation may be reserved by anyone"
msgstr ""
"Des jours avant une attribution peuvent être réservés par n'importe qui"

msgid "Default view"
msgstr "Affichage par défaut"

msgid "Week view"
msgstr "Affichage de la semaine"

msgid "Month view"
msgstr "Affichage du mois"

msgid "Per item"
msgstr "Par article"

msgid "Per hour"
msgstr "Par heure"

msgid "Price per item"
msgstr "Prix par article"

msgid "Price per hour"
msgstr "Prix par heure"

msgid "Please select the form field that holds the zip-code"
msgstr ""
"Veuillez sélectionner le champ de formulaire contenant le code postal."

msgid "Please enter at least one zip-code"
msgstr "Veuillez saisir au moins un code postal"

msgid "Please enter one zip-code per line, without spaces or commas"
msgstr "Veuillez saisir un code postal par ligne, sans espaces ni virgules"

msgid "New Reservations"
msgstr "Nouvelles réservations"

msgid "Notifications *"
msgstr "Notifications *"

msgid ""
"For each new reservation, a notification will be sent to the above "
"recipient."
msgstr ""
"Pour chaque nouvelle réservation, une notification sera envoyée au "
"destinataire ci-dessus."

msgid "Daily Reservations"
msgstr "Réservations quotidiennes"

msgid ""
"On each day selected below, a notification with the day's reservations will "
"be sent to the recipient above at 06:00."
msgstr ""
"Pour chaque jour sélectionné ci-dessous, une notification avec les "
"réservations du jour sera envoyée au destinataire ci-dessus à 6h00.."

msgid "Internal Notes"
msgstr "Notes internes"

msgid ""
"Each time a new note is added to the ticket for a reservation, a "
"notification is sent to the recipient above."
msgstr ""
"Chaque fois qu'une nouvelle note est ajoutée au ticket pour une réservation,"
" une notification est envoyée au destinataire ci-dessus."

msgid "Rejected Reservations"
msgstr "Réservations rejetées"

msgid ""
"If a reservation is cancelled, a notification will be sent to the above "
"recipient."
msgstr ""

msgid "Send on"
msgstr "Envoyer sur"

msgid "Resources"
msgstr "Ressources"

msgid "Please add at least one notification."
msgstr "Veuillez ajouter au moins une notification."

msgid "Logo"
msgstr "Logo"

msgid "URL pointing to the logo"
msgstr "URL pointant vers le logo"

msgid "Logo (Square)"
msgstr "Logo (carré)"

msgid "Standard Image"
msgstr "Image standard"

msgid "E-Mail Reply Address (Reply-To)"
msgstr "Adresse e-mail de réponse (Reply-To)"

msgid "Replies to automated e-mails go to this address."
msgstr "Les réponses aux e-mails automatisés sont envoyées à cette adresse."

msgid "Primary Color"
msgstr "Couleur primaire"

msgid "Default Font Family"
msgstr "Famille de police principale"

msgid "Languages"
msgstr "Langues"

msgid "German"
msgstr "Allemand"

msgid "French"
msgstr "Français"

msgid "Italian"
msgstr "Italien"

msgid "Additional CSS"
msgstr "CSS additionnel"

msgid "Column width left side"
msgstr "Largeur de la colonne côté gauche"

msgid "Footer Division"
msgstr "Division du pied du page"

msgid "Column width for the center"
msgstr "Largeur de la colonne au centre"

msgid "Column width right side"
msgstr "Largeur de la colonne côté droite"

msgid "Contact"
msgstr "Contact"

msgid "The address and phone number of the municipality"
msgstr "L'adresse et le numéro de téléphone de la municipalité"

msgid "Information"
msgstr "Information"

msgid "Contact Link"
msgstr "Rubrique Contact"

msgid "URL pointing to a contact page"
msgstr "URL pointant vers une page de contact"

msgid "Opening Hours"
msgstr "Horaires d'ouverture"

msgid "The opening hours of the municipality"
msgstr "Les horaires d'ouverture de la municipalité"

msgid "Opening Hours Link"
msgstr "Lien vers les horaires d'ouvertures"

msgid "URL pointing to an opening hours page"
msgstr "Lien vers une page d'horaires d'ouverture"

msgid "Hide OneGov Cloud information"
msgstr "Masquer les informations OneGov Cloud"

msgid ""
"This includes the link to the marketing page, and the link to the privacy "
"policy."
msgstr ""
"Cela inclut le lien vers la page marketing et le lien vers la politique de "
"confidentialité."

msgid "Facebook"
msgstr "Facebook"

msgid "URL pointing to the Facebook site"
msgstr "Lien vers la page Facebook"

msgid "Social Media"
msgstr "Réseaux sociaux"

msgid "Twitter"
msgstr "Twitter"

msgid "URL pointing to the Twitter site"
msgstr "Lien vers la page Twitter"

msgid "YouTube"
msgstr "YouTube"

msgid "URL pointing to the YouTube site"
msgstr "Lien vers la page YouTube"

msgid "Instagram"
msgstr "Instagram"

msgid "URL pointing to the Instagram site"
msgstr "Lien vers la page Instagram"

msgid "Custom Link 1"
msgstr "Lien personnalisé 1"

msgid "URL to internal/external site"
msgstr "Lien site interne/externe"

msgid "Custom Link 2"
msgstr "Lien personnalisé 2"

msgid "Custom Link 3"
msgstr "Lien personnalisé 3"

msgid "Name of the partner"
msgstr "Nom du partenaire"

msgid "First Partner"
msgstr "Premier partenaire"

msgid "Logo of the partner"
msgstr "Logo du partenaire"

msgid "The partner's website"
msgstr "Le site web du partenaire"

msgid "Second Partner"
msgstr "Deuxième partenaire"

msgid "Third Partner"
msgstr "Troisième partenaire"

msgid "Fourth Partner"
msgstr "Quatrième partenaire"

msgid "The width of the column must be greater than 0"
msgstr "La largeur de la colonne doit être supérieure à 0"

msgid "The sum of all the footer columns must be equal to 12"
msgstr "La somme de toutes les colonnes de bas de page doit être égale à 12"

msgid ""
"Default social media preview image for rich link previews. Optimal size is "
"1200:630 px."
msgstr ""
"Image par défaut de l'aperçu des médias sociaux pour les aperçus de liens "
"riches. La taille optimale est de 1200:630 px."

msgid "Icon 16x16 PNG (Windows)"
msgstr "Icône 16x16 PNG (Windows)"

msgid "URL pointing to the icon"
msgstr "URL pointant vers le Favicon"

msgid "Icon 32x32 PNG (Mac)"
msgstr "Icône 32x32 PNG (Mac)"

msgid "Icon 57x57 PNG (iPhone, iPod, iPad)"
msgstr "Icône 57x57 PNG (iPhone, iPod, iPad)"

msgid "Icon SVG 20x20 (Safari)"
msgstr "Icône SVG 20x20 (Safari)"

msgid "Disable page references"
msgstr "Désactiver les références de page"

msgid ""
"Disable showing the copy link '#' for the site reference. The references "
"themselves will still work. Those references are only showed for logged in "
"users."
msgstr ""
"Désactiver le lien pour copier la référence de page. Les références elles-"
"mêmes fonctionneront toujours. Ces références ne sont affichées que pour les"
" utilisateurs connectés."

msgid "Open files in separate window"
msgstr "Ouvrir les fichiers dans une fenêtre de navigateur séparée"

msgid "Announcement"
msgstr "Annonce"

msgid "Announcement URL"
msgstr "URL pour l'annonce"

msgid "Announcement bg color"
msgstr "Couleur de fond de l'annonce"

msgid "Announcement font color"
msgstr "Couleur de la police de l'annonce"

msgid "Only show Announcement for logged-in users"
msgstr "Afficher l'annonce uniquement pour les utilisateurs connectés"

msgid "Header links"
msgstr "Liens d'en-tête"

msgid "Title header left side"
msgstr "Titre dans en-tête, face gauche"

msgid "Optional"
msgstr "Facultatif"

msgid "Font color"
msgstr "Couleur de la police"

msgid "Relative font size"
msgstr "Taille de police relative"

msgid "Please add an url to each link"
msgstr "Veuillez ajouter une url à chaque lien"

msgid "Homepage Cover"
msgstr "Couverture de la page d'accueil"

msgid "Structure"
msgstr "Structure"

msgid "Homepage Structure (for advanced users only)"
msgstr ""
"Structure de la page d'accueil (seulement pour les utilisateurs avancés)"

msgid "The structure of the homepage"
msgstr "La structure de la page d'accueil"

msgid "Homepage redirect"
msgstr "Redirection vers la page d'accueil"

msgid "Yes, to directories"
msgstr "Oui, aux annuaires"

msgid "Yes, to events"
msgstr "Oui, aux événements"

msgid "Yes, to forms"
msgstr "Oui, aux formulaires"

msgid "Yes, to publications"
msgstr "Oui, aux publications"

msgid "Yes, to reservations"
msgstr "Oui, aux réservations"

msgid "Yes, to a non-listed path"
msgstr "Oui, vers un chemin non listé"

msgid "Path"
msgstr "Chemin"

msgid "Please enter a path without schema or host"
msgstr "Veuillez entrer un chemin d'accès sans schéma ou hôte"

msgid "Hide these fields for non-logged-in users"
msgstr "Masquer ces champs pour les utilisateurs non connectés"

msgid "People"
msgstr "Personnes"

msgid "Values of the location filter"
msgstr "Valeurs du filtre de localisation"

msgid "The default map view. This should show the whole town"
msgstr "La vue par défaut de la carte. Cela devrait montrer la ville entière"

msgid "Geo provider"
msgstr "Fournisseur de geo"

msgid "Swisstopo (Default)"
msgstr "Swisstopo (défaut)"

msgid "Swisstopo Aerial"
msgstr "Swisstopo photo aérienne"

msgid "Analytics Code"
msgstr "Code Analytics"

msgid "JavaScript for web statistics support"
msgstr "JavaScript pour l'assistance en matière de statistiques web"

msgid "Cantonal holidays"
msgstr "Jours fériés cantonaux"

msgid "Other holidays"
msgstr "Autres jours fériés"

msgid "Preview"
msgstr "Preview"

msgid "School holidays"
msgstr "Vacances scolaires"

msgid "Format: Day.Month - Description"
msgstr "Format : Jour.Mois - Description"

msgid "Please enter one date per line"
msgstr "Veuillez renseigner une date par ligne"

msgid "Please enter only day and month"
msgstr "Veuillez ne renseigner que des jours et des mois"

#, python-format
msgid "${date} is not a valid date"
msgstr "${date} n'est pas une date valide"

msgid "Format: Day.Month.Year - Day.Month.Year"
msgstr "Format : Jour.Mois.Année - Jour.Mois.Année"

msgid "Please enter one date pair per line"
msgstr "Veuillez renseigner une paire de dates par ligne"

msgid "End date needs to be after start date"
msgstr "La date de fin doit être postérieure à la date de début"

msgid "Email adress for notifications about newly opened tickets"
msgstr ""
"Adresse électronique pour les notifications concernant les tickets ouverts"

msgid "Accept request and close ticket automatically based on:"
msgstr ""
"Accepter la demande et fermer le ticket automatiquement en fonction de :"

msgid "Ticket category"
msgstr "Catégorie de billet"

msgid "User role"
msgstr "Rôle d'utilisateur"

msgid ""
"Accept request and close ticket automatically for these ticket categories"
msgstr ""
"Accepter la demande et fermer le ticket automatiquement pour ces catégories"

msgid ""
"If auto-accepting is not possible, the ticket will be in state pending. Also"
" note, that after the ticket is closed, the submitter can't send any "
"messages."
msgstr ""
"Si l'auto-acceptation n'est pas possible, le ticket sera en état d'attente. "
"Notez également qu'après la fermeture du ticket, l'expéditeur ne peut plus "
"envoyer de messages."

msgid "Accept request and close ticket automatically for these user roles"
msgstr ""
"Accepter la demande et fermer le ticket automatiquement pour ces rôles "
"d'utilisateur"

msgid "User used to auto-accept tickets"
msgstr "Utilisateur pour l'acceptation automatique des tickets"

msgid "Block email confirmation when this ticket category is opened"
msgstr "N'envoyez pas d'e-mail lorsque cette catégorie de billets est ouverte"

msgid "This is enabled by default for tickets that get accepted automatically"
msgstr ""
"Cette option est activée par défaut pour les tickets qui sont acceptés "
"automatiquement."

msgid "Block email confirmation when this ticket category is closed"
msgstr "N'envoyez pas d'e-mail lorsque cette catégorie de billets est fermée"

msgid "Mute all tickets"
msgstr "Désactiver tous les emails de statut pour les tickets"

msgid "Always send email notification if a new ticket message is sent"
msgstr ""
"Toujours envoyer une notification par courriel pour les nouveaux messages de"
" ticket"

msgid "Categories restriced by user group settings"
msgstr "Catégories restreintes par les paramètres du groupe d'utilisateurs"

msgid "Mute tickets individually if the auto-accept feature is enabled."
msgstr ""
"Mettez les tickets en sourdine individuellement si la fonction d'acceptation"
" automatique est activée."

msgid "Enable newsletter"
msgstr "Activer la newsletter"

msgid "Include logo in newsletter"
msgstr "Afficher le logo dans la newsletter"

msgid "Old domain"
msgstr "Ancien domaine"

msgid "Test migration"
msgstr "Tester migration"

msgid "Compares links to the current domain"
msgstr "Compare les liens avec le domaine actuel"

msgid "Use a domain name without http(s)"
msgstr "Utiliser un domaine sans http(s)"

msgid "Domain must contain a dot"
msgstr "Le domaine doit contenir un point"

msgid "Choose which links to check"
msgstr "Choisissez les liens à vérifier"

msgid "External links only"
msgstr "Liens externes uniquement"

msgid "Internal links only"
msgstr "Liens internes uniquement"

msgid "Link must start with 'https'"
msgstr "Le lien doit commencer par 'https'"

msgid "Username"
msgstr "Nom d'utilisateur"

msgid "Username for the associated Gever account"
msgstr "Nom d'utilisateur pour le compte Gever associé"

msgid "Password"
msgstr "Mot de passe"

msgid "Password for the associated Gever account"
msgstr "Mot de passe pour le compte Gever associé"

msgid "Gever API Endpoint where the documents are uploaded."
msgstr ""
"Point de terminaison de l'API Gever où les documents sont téléchargés."

msgid "Website address including https://"
msgstr "Adresse du site internet avec https://"

msgid "API Key"
msgstr "clé API"

msgid "Submit your event"
msgstr "Soumettez votre événement"

msgid "Enables website visitors to submit their own events"
msgstr ""
"Permet aux visiteurs du site web de soumettre leurs propres événements"

msgid "E-Mail Address"
msgstr "Adresse e-mail"

msgid "Short name to identify the text module"
msgstr "Nom court pour identifier le module de texte"

msgid "Your note about this ticket"
msgstr "Votre note à propos de ce ticket"

msgid "Attachment"
msgstr "Pièce jointe"

msgid "Message"
msgstr "Message"

msgid "The message is empty"
msgstr "Le message est vide"

msgid "Notify me about replies"
msgstr "M'avertir des réponses"

msgid "Setting \"Always notify\" is active"
msgstr "Le paramètre \"Toujours notifier\" est actif"

msgid "User"
msgstr "Utilisateur"

msgid "Admin"
msgstr "Admin"

msgid "Editor"
msgstr "Rédacteur"

msgid "Member"
msgstr "Membres"

msgid "State"
msgstr "État"

msgid "Active"
msgstr "Actif"

msgid "Inactive"
msgstr "Inactif"

msgid "Role"
msgstr "Rôle"

msgid "Yubikey"
msgstr "Yubikey"

msgid "Plug your YubiKey into a USB slot and press it."
msgstr "Branchez votre YubiKey sur un port USB et appuyez dessus."

msgid "Administrators and editors must use a Yubikey"
msgstr ""
"Les administrateurs et les programmateurs doivent utiliser une YubiKey"

msgid "Invalid Yubikey"
msgstr "YubiKey non valide"

#, python-format
msgid "This Yubikey is already used by ${username}"
msgstr "Cette YubiKey est déjà utilisée par ${username}"

msgid "The users e-mail address (a.k.a. username)"
msgstr "L'adresse e-mail de l'utilisateur (alias le nom d'utilisateur)"

msgid "Send Activation E-Mail with Instructions"
msgstr "Envoyer un e-mail d'activation avec des directives"

msgid "A user with this e-mail address exists already"
msgstr "Un utilisateur avec cette adresse e-mail existe déjà"

msgid ""
"Users can only be in one group. If they already belong to another group and "
"get added here, they will automatically get removed from the other group."
msgstr ""
"Les utilisateurs ne peuvent faire partie que d'un seul groupe. S'ils "
"appartiennent déjà à un autre groupe et sont ajoutés ici, ils seront "
"automatiquement retirés de l'autre groupe. "

msgid "Ticket permissions"
msgstr "Autorisation des tickets"

msgid "Restricts access and gives permission to these ticket categories"
msgstr "Restreint l'accès et donne la permission à ces catégories de tickets"

msgid "Send a periodic status e-mail."
msgstr "Envoyer un e-mail d'état périodique."

msgid "Daily (exluding the weekend)"
msgstr "Quotidiennement (sauf le week-end)"

msgid "Weekly (on mondays)"
msgstr "Hebdomadaire (le lundi)"

msgid "Monthly (on first monday of the month)"
msgstr "Mensuel (le premier lundi du mois)"

msgid "Never"
msgstr "Jamais"

msgid "All directories"
msgstr "Tous les dossiers"

msgid "Directories"
msgstr "Répertoires"

msgid "All events"
msgstr "Tous les événements"

msgid "Daypass"
msgstr "Carte journalière"

msgid "Conference room"
msgstr "Salle de conférence"

#, python-format
msgid "150 years {organisation}"
msgstr "{organisation} de 150 ans"

msgid "Sports facility"
msgstr "Installations sportives"

msgid "We celebrate our 150th anniversary."
msgstr "Nous célébrons notre 150e anniversaire."

msgid "General Assembly"
msgstr "Assemblée générale"

msgid "Communal hall"
msgstr "Salle communale"

msgid "As every year."
msgstr "Comme chaque année."

msgid "Community Gymnastics"
msgstr "Gymnastique communautaire"

msgid "Gymnasium"
msgstr "Gymnase"

msgid "Get fit together."
msgstr "Retrouvons la forme ensemble."

msgid "Women's Club"
msgstr "Club des femmes"

msgid "Football Tournament"
msgstr "Tournoi de football"

msgid "Amateurs welcome!"
msgstr "Les amateurs sont les bienvenus !"

msgid "Sports Association"
msgstr "Association sportive"

msgid "all day"
msgstr "toute la journée"

msgid "Homepage"
msgstr "Page d'accueil"

msgid "Forms"
msgstr "Formulaires"

msgid "Edit"
msgstr "Modifier"

msgid "QR"
msgstr "QR"

msgid "Delete"
msgstr "Supprimer"

msgid "This form can't be deleted."
msgstr "Ce formulaire ne peut être supprimé."

msgid ""
"There are submissions associated with the form. Those need to be removed "
"first."
msgstr ""
"Il existe des requêtes associées à ce formulaire. Il faut d'abord les "
"supprimer."

msgid "Do you really want to delete this form?"
msgstr "Voulez-vous vraiment supprimer ce formulaire ?"

msgid "This cannot be undone."
msgstr "Cela ne peut être effectué."

msgid "Delete form"
msgstr "Supprimer le formulaire"

msgid "Export"
msgstr "Exporter"

msgid "Change URL"
msgstr "Changer URL"

msgid "Registration Windows"
msgstr "Fenêtres d'inscription"

msgid "Form"
msgstr "Formulaire"

msgid "External form"
msgstr "Formulaire externe"

msgid "New external form"
msgstr "Nouveau formulaire externe"

msgid "Person"
msgstr "Personne"

msgid "Do you really want to delete this person?"
msgstr "Voulez-vous vraiment supprimer cette personne ?"

msgid "Delete person"
msgstr "Supprimer la personne"

msgid "Accept ticket"
msgstr "Accepter le ticket"

msgid "This ticket can't be closed."
msgstr "Ce ticket ne peut pas être fermé."

msgid "This ticket requires a decision, but no decision has been made yet."
msgstr "Ce ticket nécessite une décision, mais aucune n'a encore été prise."

msgid "Close ticket"
msgstr "Fermer le ticket"

msgid "Reopen ticket"
msgstr "Ré-ouvrir le ticket"

msgid "Archive ticket"
msgstr "Archiver le ticket"

msgid "Recover from archive"
msgstr "Récupérer dans les archives"

msgid "Assign ticket"
msgstr "Attribuer le ticket"

msgid "New Note"
msgstr "Nouveau commentaire"

msgid "PDF"
msgstr "PDF"

msgid "New Message"
msgstr "Nouveau message"

msgid "Ticket Status"
msgstr "Statut du ticket"

msgid "Text module"
msgstr "Module de texte"

msgid "Do you really want to delete this text module?"
msgstr "Voulez-vous vraiment supprimer ce module de texte ?"

msgid "Delete text module"
msgstr "Supprimer le module de texte"

msgid "Reservations"
msgstr "Réservations"

msgid "Recipients"
msgstr "Destinataires"

msgid "Room"
msgstr "Espace"

msgid "Resource Item"
msgstr "Article"

msgid "External resource link"
msgstr "Lien de ressource externe"

msgid "New external resource"
msgstr "Nouvelle ressource externe"

msgid "Export All"
msgstr "Exporter tout"

msgid "Find Your Spot"
msgstr "Rechercher les dates"

msgid "Notifications"
msgstr "Notifications"

msgid "E-Mail Recipient"
msgstr "Destinataire de l'e-mail"

msgid "Do you really want to delete this resource?"
msgstr "Voulez-vous vraiment supprimer cette ressource ?"

msgid "Delete resource"
msgstr "Supprimer la ressource"

msgid "This resource can't be deleted."
msgstr "Cette ressource ne peut être supprimée."

msgid "There are existing reservations associated with this resource"
msgstr "Des réservations existantes sont associées à cette ressource"

msgid "Clean up"
msgstr "Nettoyer"

msgid "Occupancy"
msgstr "Occupation"

msgid "Subscribe"
msgstr "Souscrire"

msgid "Rules"
msgstr "Règles"

msgid "Edit allocation"
msgstr "Modifier l'allocation"

msgid "Do you really want to delete this allocation?"
msgstr "Voulez-vous vraiment supprimer cette allocation ?"

msgid "Delete allocation"
msgstr "Supprimer l'allocation"

#, python-format
msgid "Every ${days} until ${end}"
msgstr "Tous les ${days} jusqu'à ${end}"

msgid "This event can't be edited."
msgstr "Cet événement ne peut pas être édité."

msgid "Imported events can not be edited."
msgstr "Les événements importés ne peuvent pas être édités."

msgid "Do you really want to delete this event?"
msgstr "Voulez-vous vraiment supprimer cet événement ?"

msgid "Delete event"
msgstr "Supprimer l'événement"

msgid "This event can't be deleted."
msgstr "Cet événement ne peut être supprimé."

msgid "To remove this event, go to the ticket and reject it."
msgstr "Pour supprimer cet événement, allez sur le ticket et refusez-le."

msgid "Withdraw event"
msgstr "Retirer l'événement"

msgid "Do you really want to withdraw this event?"
msgstr "Voulez-vous retirer l'événement?"

msgid "You can re-publish an imported event later."
msgstr "Vous pouvez republier un événement importé plus tard."

msgid "Re-publish event"
msgstr "Republier l'événement"

msgid "Newsletter"
msgstr "Newsletter"

msgid "New"
msgstr "Nouveau"

msgid "Subscribers"
msgstr "Abonnés"

msgid "Test"
msgstr "Test"

msgid "Delete newsletter"
msgstr "Supprimer la newsletter"

msgid "Photo Albums"
msgstr "Albums photo"

msgid "Manage images"
msgstr "Gérer les images"

msgid "Photo Album"
msgstr "Album photo"

msgid "Choose images"
msgstr "Choisir des images"

msgid "Delete photo album"
msgstr "Supprimer l'album photo"

msgid "Usermanagement"
msgstr "Gestion de l'utilisateur"

msgid "Create Signup Link"
msgstr "Créez un lien d'inscription"

msgid "User group"
msgstr "Groupe d'utilisateurs"

msgid "Do you really want to delete this user group?"
msgstr "Voulez-vous vraiment supprimer ce groupe d'utilisateurs ?"

msgid "Delete user group"
msgstr "Supprimer le groupe d'utilisateurs"

msgid "Exports"
msgstr "Exports"

msgid "Payment Providers"
msgstr "Opérateurs de paiement"

msgid "Synchronise"
msgstr "Synchroniser"

msgid "Directory"
msgstr "Dossier"

msgid "Configure"
msgstr "Configurer"

#, python-format
msgid "Do you really want to delete \"${title}\"?"
msgstr "Voulez-vous vraiment supprimer « ${title} » ?"

msgid "All entries will be deleted as well!"
msgstr "Toutes les entrées seront également supprimées !"

msgid "Delete directory"
msgstr "Supprimer le dossier"

msgid "Entry"
msgstr "Entrée"

msgid "Published"
msgstr "Publié"

msgid "Upcoming"
msgstr "A l'anvenir"

msgid "Past"
msgstr "Passé"

msgid "Choose filter"
msgstr "Sélectionner un filtre"

msgid "Delete entry"
msgstr "Supprimer l'entrée"

msgid "Dashboard"
msgstr "Dashboard"

msgid "Do you really want to delete this external link?"
msgstr "Voulez-vous vraiment supprimer ce lien externe?"

msgid "Delete external link"
msgstr "Supprimer lien externe"

msgid "Sort"
msgstr "Trier"

msgid "The submission was adopted"
msgstr "La proposition a été adoptée"

msgid "The entry is not valid, please adjust it"
msgstr "L'entrée n'est pas valide, veuillez la rectifier"

msgid "An entry with this name already exists"
msgstr "Une entrée du même nom existe déjà"

msgid "Your directory submission has been adopted"
msgstr "Votre proposition de répertoire a été adoptée"

msgid "Your change request has been applied"
msgstr "Votre demande de modification a été effectuée"

msgid "The change request was applied"
msgstr "La demande de modification a été effectuée"

msgid "The submission was rejected"
msgstr "La proposition a été rejetée"

msgid "Your directory submission has been rejected"
msgstr "Votre proposition de répertoire a été rejetée"

msgid "Through URL only (not listed)"
msgstr "Via URL uniquement (non répertorié)"

msgid "Members may view occupancy"
msgstr "Les membres peuvent voir l'occupation "

msgid ""
"The occupancy view shows the e-mail addresses submitted with the "
"reservations, so we only recommend enabling this for internal resources "
"unless all members are sworn to uphold data privacy."
msgstr ""
"L'affichage de l'occupation indique les adresses électroniques soumises avec"
" les réservations. Nous vous recommandons donc de ne l'activer que pour les "
"ressources internes, à moins que tous les membres ne soient tenus de "
"respecter la confidentialité des données."

msgid "Visible on homepage"
msgstr "Visible sur la page d'accueil"

msgid "Visibility"
msgstr "Visibilité"

msgid ""
"- '-' will be converted to a bulleted list\n"
"- Urls will be transformed into links\n"
"- Emails and phone numbers as well"
msgstr ""
"- Les \"-\" seront convertis en liste à puces.\n"
"- Les urls seront transformées en liens\n"
"- Les e-mails et les numéros de téléphone aussi"

msgid "Hide contact info in sidebar"
msgstr "Nascondi le informazioni di contatto nella sidebar"

msgid "Use text instead of lead in the newsletter"
msgstr "Utiliser le texte au lieu de l'introduction dans le newsletter"

#, python-format
msgid "List this function in the page of ${name}"
msgstr "Afficher cette fonction sur la page de ${name}"

msgid "A resource with this name already exists"
msgstr "Une ressource portant ce nom existe déjà"

msgid "Enable honey pot"
msgstr "Activer les honey pot"

msgid "Spam protection"
msgstr "Protection contre le spam"

msgid "Show image on preview on the parent page"
msgstr "Afficher l'image sur l'aperçu de la page parent"

msgid "Show image on page"
msgstr "Afficher l'image sur la page"

msgid "This month"
msgstr "Ce mois-ci"

msgid "Last month"
msgstr "Le mois dernier"

msgid "This year"
msgstr "Cette année"

msgid "Last year"
msgstr "L'an dernier"

msgid "Older"
msgstr "Plus âgés"

msgid "Do you really want to delete this note?"
msgstr "Voulez-vous vraiment supprimer cette note ?"

msgid "Delete Note"
msgstr "Supprimer la note"

msgid "Always visible on homepage"
msgstr "Toujours visible sur la page d'accueil"

msgid "Search for available dates"
msgstr "Rechercher les dates disponibles"

msgid "Aargau"
msgstr "Argovie"

msgid "Appenzell Ausserrhoden"
msgstr "Appenzell Rhodes-Extérieures"

msgid "Appenzell Innerrhoden"
msgstr "Appenzell Rhodes-Intérieures"

msgid "Basel-Landschaft"
msgstr "Bâle-Campagne"

msgid "Basel-Stadt"
msgstr "Bâle-Ville"

msgid "Berne"
msgstr "Berne"

msgid "Fribourg"
msgstr "Fribourg"

msgid "Geneva"
msgstr "Genève"

msgid "Glarus"
msgstr "Glaris"

msgid "Grisons"
msgstr "Grisons"

msgid "Jura"
msgstr "Jura"

msgid "Lucerne"
msgstr "Lucerne"

msgid "Neuchâtel"
msgstr "Neuchâtel"

msgid "Nidwalden"
msgstr "Nidwald"

msgid "Obwalden"
msgstr "Obwald"

msgid "Schaffhausen"
msgstr "Schaffhouse"

msgid "Schwyz"
msgstr "Schwytz"

msgid "Solothurn"
msgstr "Soleure"

msgid "St. Gallen"
msgstr "Saint-Gall"

msgid "Thurgau"
msgstr "Thurgovie"

msgid "Ticino"
msgstr "Tessin"

msgid "Uri"
msgstr "Uri"

msgid "Valais"
msgstr "Valais"

msgid "Vaud"
msgstr "Vaud"

msgid "Zug"
msgstr "Zoug"

msgid "Zürich"
msgstr "Zurich"

msgid "Neujahrestag"
msgstr "Nouvel an"

msgid "Berchtoldstag"
msgstr "Saint-Berchtold"

msgid "Heilige Drei Könige"
msgstr "Épiphanie"

msgid "Jahrestag der Ausrufung der Republik"
msgstr "Instauration de la République"

msgid "Josefstag"
msgstr "Saint-Joseph"

msgid "Näfelser Fahrt"
msgstr "Näfelser Fahrt"

msgid "Ostern"
msgstr "Pâques"

msgid "Karfreitag"
msgstr "Vendredi Saint"

msgid "Ostermontag"
msgstr "Lundi de Pâques"

msgid "Tag der Arbeit"
msgstr "Fête du travail"

msgid "Auffahrt"
msgstr "Ascension"

msgid "Pfingsten"
msgstr "Pentecôte"

msgid "Pfingstmontag"
msgstr "Lundi de Pentecôte"

msgid "Fronleichnam"
msgstr "Fète-Dieu"

msgid "Fest der Unabhängigkeit"
msgstr "Commémoration du plébiscite jurassien"

msgid "Peter und Paul"
msgstr "Sts Pierre et Paul"

msgid "Nationalfeiertag"
msgstr "Fête nationale Suisse"

msgid "Mariä Himmelfahrt"
msgstr "Assomption"

msgid "Bruder Klaus"
msgstr "Bruder Klaus"

msgid "Allerheiligen"
msgstr "La Toussaint"

msgid "Mariä Empfängnis"
msgstr "Immaculée Conception"

msgid "Escalade de Genève"
msgstr "Escalade de Genève"

msgid "Weihnachten"
msgstr "Noël"

msgid "Stephanstag"
msgstr "Saint-Étienne"

msgid "Wiederherstellung der Republik"
msgstr "Restauration de la République"

msgid "Form Submissions"
msgstr "Envois de formulaire"

msgid ""
"This is not the oldest undecided submission of this registration window. Do "
"you really want to confirm this submission?"
msgstr ""
"Ce n'est pas la plus ancienne soumission indécise de cette fenêtre "
"d'inscription. Voulez-vous vraiment confirmer cette soumission ?"

msgid ""
"By confirming this submission, you will prefer this over a submission that "
"came in earlier."
msgstr ""
"En confirmant cette soumission, vous la préférez à une soumission arrivée "
"plus tôt."

msgid "Confirm registration"
msgstr "Confirmer l'inscription"

msgid "Deny registration"
msgstr "Refuser l'inscription"

msgid "Cancel registration"
msgstr "Annuler l'inscription"

msgid "Edit submission"
msgstr "Modifier votre envoi"

msgid "Accept all reservations"
msgstr "Accepter toutes les réservations"

msgid "Details about the reservation"
msgstr "Détails à propos de la réservation"

msgid "Edit details"
msgstr "Modifier les détails"

msgid "Accept all with message"
msgstr "Tout accepter avec message"

msgid "Reject all"
msgstr "Tout refuser"

msgid "Do you really want to reject all reservations?"
msgstr "Voulez-vous vraiment refuser toutes les réservations ?"

msgid "Rejecting these reservations can't be undone."
msgstr "Le refus de ces réservations est irréversible."

msgid "Reject reservations"
msgstr "Refuser les réservations"

msgid "Reject all with message"
msgstr "Tout refuser avec message"

#, python-format
msgid "Reject ${title}"
msgstr "Refuser ${title}"

msgid "Do you really want to reject this reservation?"
msgstr "Voulez-vous vraiment refuser cette réservation ?"

#, python-format
msgid "Rejecting ${title} can't be undone."
msgstr "Refuser ${title} est irréversible."

msgid "Reject reservation"
msgstr "Refuser la réservation"

#. Used in sentence: "${event} published."
msgid "Event"
msgstr "Événement"

msgid "Accept event"
msgstr "Accepter l'événement"

msgid "Edit event"
msgstr "Modifier l'événement"

msgid "Reject event"
msgstr "Refuser l'événement"

msgid "Do you really want to reject this event?"
msgstr "Voulez-vous vraiment refuser cet événement ?"

msgid "Rejecting this event can't be undone."
msgstr "Rejeter cet événement est irréversible."

msgid "Directory Entry Submissions"
msgstr "Propositions d'entrée de répertoire"

msgid "Adopt"
msgstr "Adopter"

msgid "View directory entry"
msgstr "Voir l'entrée de répertoire"

msgid "Reject"
msgstr "Rejeter"

msgid "Do you really want to reject this entry?"
msgstr "Souhaitez-vous vraiment rejeter cette entrée ?"

msgid "Reject entry"
msgstr "Rejeter l'entrée"

msgid "Link"
msgstr "Lien"

msgid "New Link"
msgstr "Nouveau lien"

msgid "Added a new link"
msgstr "A ajouté un nouveau lien"

msgid "Edit Link"
msgstr "Modifier le lien"

msgid "The link was deleted"
msgstr "Le lien a été supprimé"

msgid "Delete link"
msgstr "Supprimer le lien"

#, python-format
msgid "Do you really want to delete the link \"${title}\"?"
msgstr "Voulez-vous vraiment supprimer le lien « ${title} » ?"

msgid "Topic"
msgstr "Rubrique"

msgid "New Topic"
msgstr "Nouveau sujet"

msgid "Added a new topic"
msgstr "A ajouté un nouveau sujet"

msgid "Edit Topic"
msgstr "Modifier le sujet"

msgid "Move Topic"
msgstr "Déplacer le sujet"

msgid "The topic was deleted"
msgstr "Le sujet a été supprimé"

msgid "Delete topic"
msgstr "Supprimer le sujet"

#, python-format
msgid "Do you really want to delete the topic \"${title}\"?"
msgstr "Voulez-vous vraiment supprimer le sujet « ${title} » ?"

msgid "News"
msgstr "Nouvelles"

msgid "Add News"
msgstr "Ajouter des nouvelles"

msgid "Added news"
msgstr "Nouvelles ajoutées"

msgid "Edit News"
msgstr "Modifier les nouvelles"

msgid "The news was deleted"
msgstr "Les nouvelles ont été supprimées"

msgid "Delete news"
msgstr "Supprimez les nouvelles"

#, python-format
msgid "Do you really want to delete the news \"${title}\"?"
msgstr "Voulez-vous vraiment supprimer les nouvelles « ${title} » ?"

msgid "Copy"
msgstr "Copie"

msgid "Paste"
msgstr "Coller"

msgid "Please note that this page has subpages which will also be deleted!"
msgstr ""
"Veuillez noter que cette page contient des sous-pages qui seront également "
"supprimées !"

msgid "This page can't be deleted."
msgstr "Cette page ne peut pas être supprimée."

msgid ""
"This page has subpages. Only administrators can delete pages with subpages. "
"To delete this page, delete all subpages first or ask an administrator to do"
" it for you."
msgstr ""
"Cette page contient des sous-pages. Seuls les administrateurs peuvent "
"supprimer des pages avec des sous-pages. Pour supprimer cette page, "
"supprimez d'abord toutes les sous-pages, ou demandez à un administrateur de "
"le faire pour vous."

msgid "Source"
msgstr "Source"

msgid "Subject"
msgstr "Sujet"

msgid "Owner"
msgstr "Propriétaire"

msgid "Created"
msgstr "Créé"

msgid "Reaction Time"
msgstr "Temps de réaction"

msgid "Process Time"
msgstr "Temps de traitement"

msgid "Event Source"
msgstr "Source d'événement"

msgid "Payment"
msgstr "Paiement"

msgid "Total Amount"
msgstr "Montant total"

msgid ""
"The record behind this ticket was removed. The following information is a "
"snapshot kept for future reference."
msgstr ""
"Le dossier lié à ce ticket a été supprimé. L'information suivante est un "
"instantané conservé pour une référence future."

msgid "Summary"
msgstr "Sommaire"

msgid "No rules defined."
msgstr "Aucune règle définie."

msgid ""
"Api keys can be used to ensure you're not being rate limited. They are not "
"required to use the API."
msgstr ""
"Les clés API peuvent être utilisées pour s'assurer que vous n'êtes pas "
"limité en débit. Il n'est pas nécessaire d'utiliser l'API."

msgid "Application Keys"
msgstr "Clés d'application"

msgid "Key"
msgstr "Clé"

msgid "Read only"
msgstr "Lecture seule"

msgid "Last used"
msgstr "Dernière utilisation"

msgid "Add Key"
msgstr "Ajouter une clé"

msgid "State:"
msgstr "État :"

msgid "Owner:"
msgstr "Propriétaire :"

msgid "Kind:"
msgstr "Type :"

msgid "No directories defined yet."
msgstr "Aucun dossier défini pour l'instant."

msgid "No entries found."
msgstr "Aucune entrée trouvée."

msgid "Propose entry"
msgstr "Proposer une entrée"

msgid "Something missing? Propose a new entry."
msgstr "Il manque quelque chose ? Proposez une nouvelle entrée."

msgid "External link"
msgstr "Lien externe"

msgid "More information"
msgstr "Plus de renseignements"

msgid "Change Request"
msgstr "Demande de modification"

msgid "Found an error? Propose a change to this entry."
msgstr ""
"Vous avez trouvé une erreur ? Proposez une modification à apporter à cette "
"entrée."

msgid ""
"Your edit requires a migration of existing entries. Please confirm the "
"following changes."
msgstr ""
"Votre modification requiert la migration d'entrées existantes. Veuillez "
"confirmer les changements suivants."

msgid ""
"Changes are detected using a heuristic. Therefore it is possible that your "
"changes were misdetected. If in doubt, press cancel and try to change the "
"directory in small increments."
msgstr ""
"Les changements sont détectés selon une technique heuristique. Il est donc "
"possible que vos changements soient mal détectés. Si vous avez un doute, "
"veuillez appuyer sur Annuler, et essayer de faire les changements dans le "
"dossier par petites incrémentations."

msgid ""
"For additional safety you can also download a backup before continuing:"
msgstr ""
"Pour plus de sécurité, vous pouvez également télécharger une sauvegarde "
"avant de continuer :"

msgid "Download backup"
msgstr "Télécharger une sauvegarde"

msgid ""
"There was an error while migrating your directory! You can fix the displayed"
" entries in a separate window and then continue here."
msgstr ""
"Une erreur est survenue lors de la migration de votre dossier ! Vous pouvez "
"résoudre les problèmes concernant les entrées affichées dans une autre "
"fenêtre, puis continuer ici."

msgid "Added:"
msgstr "Ajouté :"

msgid "Removed:"
msgstr "Retiré :"

msgid "Renamed:"
msgstr "Renommé :"

msgid "Changed:"
msgstr "Changé :"

msgid "Confirm"
msgstr "Confirmer"

msgid "There was an error while importing your directory!"
msgstr "Une erreur est survenue lors de l'importation de votre dossier !"

msgid ""
"Please review your data and press \"Complete\" to finalize the process. If "
"there's anything you'd like to change, click on \"Edit\" to return to the "
"filled-out form."
msgstr ""
"Veuillez vérifier vos données et appuyez sur « Compléter » pour finaliser le"
" processus. S'il y a quelque chose que vous souhaitez modifier, cliquez sur "
"« Modifier » pour retourner sur le formulaire complété."

msgid ""
"The image shown in the list view is a square. To have your image shown fully"
" in the list view, you need to use a square image."
msgstr ""
"L'image affichée dans la liste est un carré. Pour que votre image s'affiche "
"entièrement dans la liste, vous devez utiliser une image carrée."

msgid "Complete"
msgstr "Complet"

msgid "Entries in export: ${count}"
msgstr "Entrées dans l'exportation: ${count}"

msgid "No exports available."
msgstr "Aucune exportation disponible."

msgid "Upload"
msgstr "Télécharger"

msgid "Just Uploaded"
msgstr "Mis en ligne à l'instant"

msgid "Extension"
msgstr "Extension"

msgid "Upload Date"
msgstr "Date de téléchargement"

msgid "All Files"
msgstr "Tous les fichiers"

msgid "No files uploaded yet"
msgstr "Aucun fichier téléchargé pour le moment"

msgid "All dates"
msgstr "Toutes les dates"

msgid "Unavailable"
msgstr "Indisponible"

msgid "No dates found"
msgstr "Aucune date trouvée"

msgid "You are trying to open a page for which you are not authorized."
msgstr ""
"Vous essayez d'ouvrir une page pour laquelle vous n'êtes pas autorisé."

msgid "Please follow this link to login with a different user."
msgstr ""
"Veuillez suivre ce lien pour vous connecter en tant qu'utilisateur "
"différent."

msgid "Please follow this link to login."
msgstr "Veuillez suivre ce lien pour vous connecter."

msgid "No forms defined yet."
msgstr "Aucun formulaire défini pour le moment."

msgid "Categories"
msgstr "Catégories"

msgid ""
"To edit the image descriptions, click on one, enter your descrption and "
"press return. To abort press escape."
msgstr ""
"Pour modifier les descriptions d'image, cliquez sur une image, saisissez "
"votre description et appuyez sur retour. Pour interrompre, appuyez sur "
"sortir."

msgid "No images uploaded yet"
msgstr "Aucune image téléchargée pour le moment"

msgid "This album does not contain any images yet."
msgstr "Cet album ne contient pas encore d'images."

msgid "No photo albums defined yet."
msgstr "Aucun album photo défini pour le moment."

msgid "Skip navigation"
msgstr "Ignorez la navigation"

msgid "Straight to ..."
msgstr "Directement à ..."

msgid "Back to the homepage"
msgstr "Retour à la page d'accueil"

msgid "Search"
msgstr "Chercher"

msgid "The form contains errors. Please check the marked fields."
msgstr ""
"Le formulaire contient des erreurs. Prière de vérifier les champs entourés."

msgid "Copied to Clipboard!"
msgstr "Copié dans le presse-papiers!"

msgid "Total"
msgstr "Total"

msgid "Healthy"
msgstr "Santé"

msgid "Errors"
msgstr "Erreurs"

msgid "Duration [s]"
msgstr "Durée [s]"

msgid "Alternatives"
msgstr "Alternatives"

msgid "Don't have an account yet?"
msgstr "Vous n'avez pas encore de compte ?"

msgid "Register now"
msgstr "Inscrivez-vous maintenant"

msgid "Forgot your password?"
msgstr "Avez-vous oublié votre mot de passe ?"

msgid "Reset password"
msgstr "Réinitialisez le mot de passe"

msgid "You are here"
msgstr "Vous êtes ici"

msgid "Privacy Protection"
msgstr "Protection des données"

msgid "About"
msgstr "Impressum"

msgid "Partner"
msgstr "Partenaire"

msgid "more…"
msgstr "plus…"

msgid "Submit"
msgstr "Envoyer"

msgid "Selected Topics"
msgstr "Sujets sélectionnés"

msgid "Drop files to upload"
msgstr "Déposez des fichiers pour télécharger"

msgid "All news"
msgstr "Toutes les nouvelles"

msgid "This site is private but can also be seen by members"
msgstr "Ce site est privé mais peut également être vu par les membres"

msgid "This site is not published."
msgstr "Cette page n'est pas publiée."

msgid "This site is not public."
msgstr "Ce site n'est pas public."

msgid "This site is not public but it can be seen by members."
msgstr "Ce site n'est pas public mais il peut être vu par les membres."

msgid ""
"This site contains no lead. Leads are used for lists and search results."
msgstr ""
"Cette rubrique ne contient pas d’introduction. Il est important de saisir un"
" texte comme introduction pour faciliter la recherche et les listes."

msgid "Change request"
msgstr "Demande de modification"

msgid "New Entry"
msgstr "Nouvelle entrée"

msgid "Previous Page"
msgstr "Page précédente"

msgid "Next Page"
msgstr "Page suivante"

msgid ""
"Persons living outside the following zipcodes may only reserve this "
"allocation on the ${date}: ${zipcodes}"
msgstr ""
"Les personnes vivant en dehors des localités ayant les codes postaux "
"suivants ne peuvent réserver cette allocation que le ${date} : ${zipcodes}"

msgid "Quota"
msgstr "Quota"

msgid "Initiated"
msgstr "Initié"

msgid "Submitted"
msgstr "Soumis"

msgid "Withdrawn"
msgstr "Retiré"

msgid "List Preview"
msgstr "Aperçu de la liste"

msgid "Additional Information"
msgstr "Information additionnelle"

msgid "Location"
msgstr "Localisation"

msgid "Date and time"
msgstr "Date et heure"

msgid "Recurrence"
msgstr "Récurrence"

msgid "No events found."
msgstr "Aucun événement trouvé."

msgid "Past events"
msgstr "Événements passées"

msgid "Filter by date"
msgstr "Filtrer par date"

msgid "Administrator"
msgstr "Administrateur"

msgid "Administrators"
msgstr "Administrateurs"

msgid "Editors"
msgstr "Éditeurs"

msgid "Members"
msgstr "Membres"

msgid "Close (Esc)"
msgstr "Fermer (Echap)"

msgid "Share"
msgstr "Partager"

msgid "Toggle fullscreen"
msgstr "Basculer en mode plein écran"

msgid "Zoom in/out"
msgstr "Zoom avant/arrière"

msgid ""
"This space holds images from your photo-albums. To show photos add a few "
"photos to an album and mark it as available for the homepage."
msgstr ""
"Cet emplacement contient des images de vos albums de photos. Pour afficher "
"des photos, ajoutez quelques photos à un album et marquez-les comme "
"disponibles pour la page d'accueil."

msgid "Has a digital seal"
msgstr "Possède un sceau digital"

msgid "${count} page"
msgstr "${count} page"

msgid "${count} pages"
msgstr "${count} pages"

msgid "Further occurrences:"
msgstr "Autres dates:"

msgid ""
"Your request will be processed shortly. To see the state of your process "
"your may return to this page at any time. All information on this page has "
"been sent to your e-mail address."
msgstr ""
"Votre demande va être traitée sous peu. Pour suivre l'état d'avancement, "
"vous pouvez revenir sur cette page à tout moment. Toutes les informations "
"présentes sur cette page ont été envoyées à votre adresse e-mail."

msgid ""
"Your request will be processed shortly. To see the state of your process "
"your may return to this page at any time."
msgstr ""
"Votre demande sera traitée sous peu. Pour connaître l'état d'avancement du "
"traitement de votre demande, vous pouvez revenir sur cette page à tout "
"moment."

msgid ""
"Your request has been completed. If you asked for documents to be sent to "
"your address, they should arrive shortly. If you asked to pick up documents "
"at the municipality, the are now ready to be picked up."
msgstr ""
"Votre demande a été traitée. Si vous avez demandé l'envoi des documents à "
"votre adresse, ils devraient arriver sous peu. Si vous avez demandé à "
"prendre les documents à la mairie, vous pouvez le faire maintenant, ils sont"
" prêts."

msgid "Privacy"
msgstr "Confidentialité"

msgid "Send me my entered data by e-mail."
msgstr "M'envoyer mes données saisies par e-mail."

msgid "Pay Online Now"
msgstr "Payer en ligne maintenant"

msgid "Credit Card Fee"
msgstr "Frais de carte de crédit"

msgid "Pay Offline later"
msgstr "Payer hors ligne plus tard"

msgid "at ${time}"
msgstr "à ${time}"

msgid "Object"
msgstr "Objet"

msgid "Disbursed"
msgstr "Décaissé"

msgid "Digital seal"
msgstr "Sceau électronique"

msgid "Private"
msgstr "Privé"

msgid "Will be published on:"
msgstr "Sera publié sur :"

msgid "Publication date:"
msgstr "Date de publication :"

msgid "Reset"
msgstr "Réinitialiser"

msgid "Not a publication"
msgstr "Pas une publication"

msgid "Content"
msgstr "Contenu"

msgid "1 page"
msgstr "1 page"

msgid "Contains no readable text"
msgstr "Ne contient aucun texte lisible"

msgid "1 word"
msgstr "1 mot"

msgid "${count} words"
msgstr "${count} mots"

msgid "Do you really want to delete this file?"
msgstr "Voulez-vous vraiment supprimer ce fichier ?"

msgid "Delete File"
msgstr "Supprimez le fichier"

msgid "Please provide the new name for the file"
msgstr "Veuillez fournir le nouveau nom du fichier "

msgid "Rename"
msgstr "Renommer"

msgid "Download"
msgstr "Télécharger"

msgid "Digital seal applied by ${signee} on ${date}"
msgstr "Sceau digital appliqué par ${signee} le ${date}"

msgid "Please enter your yubikey to apply a digital seal to this file"
msgstr ""
"Veuillez entrer votre yubikey pour appliquer un sceau digital à ce fichier"

msgid "Sign"
msgstr "Signer"

msgid ""
"Published documents with a digital seal can be discovered through the site-"
"search and in the list of documents with a digital seal. This action will be"
" logged and cannot be undone."
msgstr ""
"Documents publiés avec un sceau digital peuvent être trouvés grâce au moteur"
" de recherche sur le site et dans liste des documents avec un sceau digital."
" Cette action sera enregistrée et ne pourra pas être annulée."

msgid "Without digital seal"
msgstr "Sans sceau digital"

msgid "Apply digital seal now"
msgstr "Appliquez le sceau digital maintenant"

msgid "You are not authorised to apply digital seals to documents"
msgstr ""
"Vous n'êtes pas autorisé à apposer des sceaux digitaux sur des documents"

msgid "Click to add a description"
msgstr "Cliquez pour ajouter une description"

msgid "Do you really want to delete the image?"
msgstr "Voulez-vous vraiment supprimer l'image ?"

msgid "Delete Image"
msgstr "Supprimez l'image"

msgid "${name} was provided with a digital seal on ${date}"
msgstr "${name} a été pourvu d'un sceau numérique le ${date}"

msgid "${name} is not in our database"
msgstr "${name} n'est pas dans notre base de données"

msgid "Accept"
msgstr "Accepter"

msgid "Close"
msgstr "Fermer"

msgid "Copy to clipboard"
msgstr "Copier dans le presse-papiers"

msgid "Hello!"
msgstr "Bonjour"

msgid "Your e-mail address was just used to create an account on ${homepage}."
msgstr ""
"Votre adresse e-mail vient d'être utilisée pour créer un compte sur "
"${homepage}."

msgid "To activate your account, click confirm below:"
msgstr "Pour activer votre compte, cliquer sur confirmer ci-dessous :"

msgid "Confirm my account"
msgstr "Confirmer mon compte"

msgid ""
"If you believe this is an error, ignore this message and we'll never bother "
"you again."
msgstr ""
"Si vous pensez que c'est une erreur, ignorez ce message et nous ne vous "
"importunerons plus jamais."

msgid "Hello"
msgstr "Bonjour"

msgid ""
"You are recieving this mail because you subscribed to the following "
"newsletter:"
msgstr ""
"Vous recevez ce courriel parce que vous vous êtes abonné à la lettre "
"d'informations suivante:"

msgid "Plese click the following link to confirm your subscription:"
msgstr "Veuillez cliquer sur le lien suivant pour confirmer votre abonnement:"

msgid "Confirm subscription"
msgstr "Confirmer l'abonnement"

msgid ""
"If you did not subscribe to this newsletter you can simply ignore this "
"e-mail."
msgstr ""
"Si vous ne vous êtes pas abonné à cette lettre d'informations, vous pouvez "
"tout simplement ignorer cet e-mail."

msgid "Click here to unsubscribe."
msgstr "Cliquer ici pour vous désabonner."

msgid "Good morning,"
msgstr "Bonjour,"

msgid "The following reservations are scheduled for today."
msgstr "Les réservations suivantes sont programmées pour aujourd'hui."

msgid "No reservations today."
msgstr "Aucune réservation aujourd'hui."

msgid "Have a great day!"
msgstr "Passez une bonne journée !"

msgid ""
"This is the daily reservation overview for ${organisation}. If you no longer"
" want to receive this e-mail please contact an administrator so they can "
"remove you from the recipients list."
msgstr ""
"Voici l'aperçu quotidien sur les réservations pour ${organisation}. Si vous "
"ne souhaitez plus recevoir ce courriel, veuillez contacter un administrateur"
" pour qu'il vous enlève de la liste des destinataires."

msgid "This is what happend on the ${org} website yesterday:"
msgstr "Voici ce qui s'est passé aujourd'hui sur le site web de ${org} :"

msgid "This is what happend on the ${org} website over the weekend:"
msgstr "Voici ce qui s'est passé ce week-end sur le site web de ${org} :"

msgid "tickets were opened."
msgstr "tickets ouverts."

msgid "ticket was opened."
msgstr "ticket ouvert."

msgid "tickets were accepted."
msgstr "tickets acceptés."

msgid "ticket was accepted."
msgstr "ticket accepté."

msgid "tickets were closed."
msgstr "tickets fermés."

msgid "ticket was closed."
msgstr "ticket fermé."

#. Default: open
#. Used in sentence: "There are currently ${currently_open} tickets ${open_n}
#. and"
msgid "open_n"
msgstr "ouverts"

#. Canonical text for ${open_n} is: "open"
msgid "There are currently ${currently_open} tickets ${open_n} and"
msgstr "Il y a actuellement ${currently_open} tickets ${open_n} et"

#. Default: open
#. Used in sentence: "There is currently 1 ticket ${open_1} and"
msgid "open_1"
msgstr "ouvert"

#. Canonical text for ${open_1} is: "open"
msgid "There is currently 1 ticket ${open_1} and"
msgstr "Il y a actuellement 1 ticket ${open_1} et"

#. Default: pending
#. Used in sentence: "tickets are ${pending_n}."
msgid "pending_n"
msgstr "attente"

#. Canonical text for ${pending_n} is: "pending"
msgid "tickets are ${pending_n}."
msgstr "tickets en ${pending_n}."

#. Default: pending
#. Used in sentence: "1 ticket is ${pending_1}."
msgid "pending_1"
msgstr "attente"

#. Canonical text for ${pending_1} is: "pending"
msgid "1 ticket is ${pending_1}."
msgstr "1 tickets en ${pending_1}."

msgid "Have a great week!"
msgstr "Bonne semaine !"

msgid ""
"This is the daily OneGov Cloud status e-mail. If you don't want to receive "
"this e-mail you may deactivate it by clicking on"
msgstr ""
"Ceci est le courriel quotidien de situation de OneGov Cloud. Si vous ne "
"souhaitez pas recevoir ce courriel, vous pouvez le désactiver en cliquant "
"sur"

msgid "unsubscribe"
msgstr "se désabonner"

msgid ""
"Or you can receive it less frequently by changing the settings in your user "
"profile."
msgstr ""
"Vous pouvez également le recevoir moins fréquemment en modifiant les "
"paramètres de votre profil d'utilisateur."

msgid "Your directory submission has been adopted:"
msgstr "Votre proposition de répertoire a été adoptée :"

msgid "Check request status"
msgstr "Vérifier l'état de la demande"

msgid "Your change request has been applied:"
msgstr "Votre demande de modification a été effectuée :"

msgid "Your directory submission has unfortunately been rejected:"
msgstr "Votre proposition de répertoire a malheureusement été rejetée :"

msgid "Your event has been accepted:"
msgstr "Votre événement a été accepté :"

msgid "Your event has unfortunately been rejected:"
msgstr "Votre événement a malheureusement été rejeté :"

msgid "New note in Ticket ${link}"
msgstr "Nouvelle note dans le billet ${link}"

msgid "${author} wrote"
msgstr "${author} a écrit"

msgid ""
"This is the notification for notes on reservations for "
"${request.app.org.title}. If you no longer want to receive this e-mail "
"please contact an administrator so they can remove you from the recipients "
"list."
msgstr ""
"Il s'agit de la notification de notes sur les réservations pour "
"${request.app.org.title}. Si vous ne souhaitez plus recevoir cet e-mail, "
"veuillez contacter un administrateur afin qu'il puisse vous retirer de la "
"liste des destinataires."

msgid "This is what happend on the ${org} website over the past month:"
msgstr ""
"Voici ce qui s'est passé la semaine dernière sur le site web de ${org} :"

msgid ""
"This is the monthly OneGov Cloud status e-mail. If you don't want to receive"
" this e-mail you may deactivate it by clicking on"
msgstr ""
"Ceci est le courriel mensuel de situation de OneGov Cloud. Si vous ne "
"souhaitez pas recevoir ce courriel, vous pouvez le désactiver en cliquant "
"sur"

msgid "Or by changing the settings in your user profile."
msgstr "Ou en changeant les réglages dans votre profil d'utilisateur."

msgid "The following reservations have been accepted:"
msgstr "Les réservations suivantes ont été acceptées :"

msgid ""
"This is the notification for reservations for ${request.app.org.title}. If "
"you no longer want to receive this e-mail please contact an administrator so"
" they can remove you from the recipients list."
msgstr ""
"Ceci est la notification pour les réservations pour "
"${request.app.org.title}. Si vous ne souhaitez plus recevoir cet e-mail, "
"veuillez contacter un administrateur afin qu'il puisse vous supprimer de la "
"liste des destinataires."

msgid "An administrator just created a new account on ${org} for you."
msgstr ""
"Un administrateur vient de créer un nouveau compte sur ${org} pour vous."

msgid "Your username is ${email}."
msgstr "Votre nom d'utilisateur est ${email}."

msgid "Click on the following link to set your account password:"
msgstr ""
"Cliquer sur le lien suivant pour définir le mot de passe de votre compte :"

msgid "Set Account Password"
msgstr "Définir le mot de passe du compte"

msgid ""
"If the password link has expired, you can also request a new password here:"
msgstr ""
"Si le lien pour le mot de passe a expiré, vous pouvez également demander un "
"nouveau mot de passe ici :"

msgid "To use your account you need the Yubikey with the serial ${number}"
msgstr ""
"Pour utiliser votre compte, vous aurez besoin de la Yubikey avec le numéro "
"de série ${number}"

msgid ""
"You are receiving this e-mail because you signed up for the ${org} "
"newsletter."
msgstr ""
"Vous recevez ce courriel parce que vous vous êtes abonné à la lettre "
"d'informations de ${org}."

msgid "Click here to view web version."
msgstr "Cliquer ici pour voir la version internet."

msgid "Click the following link to set a new password:"
msgstr "Cliquer sur le lien suivant pour définir un nouveau mot de passe :"

msgid "If you don't want to change your password, you can ignore this email."
msgstr ""
"Si vous ne souhaitez pas changer de mot de passe, vous pouvez ignorer cet "
"e-mail."

msgid "Your request has received a payment."
msgstr "Votre demande a reçu un paiement."

msgid "Your request was marked as unpaid."
msgstr "Votre demande a été marquée comme non payée."

msgid ""
"Your request's payment has been refunded. Note that it might take a few days"
" until your refunded amount is shown on your credit card bill."
msgstr ""
"Le paiement de votre demande a été remboursé. Notez qu'il peut se passer "
"quelques jours avant que le montant du remboursement ne figure sur votre "
"relevé de carte de crédit."

msgid "Amount:"
msgstr "Montant :"

msgid "Your registration for \"${title}\" has been confirmed."
msgstr "Votre inscription pour \"${title}\" a été confirmée."

msgid "Your registration for \"${title}\" has been denied."
msgstr "Votre inscription pour \"${title}\" a été refusée."

msgid "Your registration for \"${title}\" has been cancelled."
msgstr "Votre inscription pour \"${title}\" a été confirmée."

msgid "Registration"
msgstr "Inscription "

msgid "The ticket number is"
msgstr "Le numéro du ticket est"

msgid "The following reservations have been rejected:"
msgstr "Les réservations suivantes ont été rejetées :"

msgid ""
"This is a notification for the rejected reservations for ${organisation}. If "
"you no longer wish to receive these notifications, please contact an "
"administrator so they can remove you from the recipients list."
msgstr ""
"Il s'agit d'une notification concernant les réservations rejetées pour "
"${organisation}. Si vous ne souhaitez plus recevoir ces notifications, "
"veuillez contacter un administrateur afin qu'il vous retire de la liste des "
"destinataires."

msgid "The following reservations have unfortunately been cancelled:"
msgstr "Les réservations suivantes ont malheureusement été annulées :"

msgid "You have a new ticket"
msgstr "Vous avez un nouveau ticket"

msgid "A message has been sent regarding ${ref}:"
msgstr "Un message a été envoyé à propos de ${ref} :"

#. Canonical text for ${link} is: "visit the request status page"
#. Canonical text for ${link} is: "visit the request page"
msgid "Please ${link} to reply."
msgstr "Veuillez vous rendre sur ${link} pour répondre."

#. Used in sentence: "Please ${link} to reply."
msgid "visit the request status page"
msgstr "visitez la page de statut de la demande"

#. Used in sentence: "Please ${link} to reply."
msgid "visit the request page"
msgstr "visitez la page de la demande"

msgid "Your request has been closed."
msgstr "Votre demande a été complétée."

msgid "Your requests's timeline has been archived for future reference:"
msgstr ""
"L'historique de votre demande a été archivé pour des références futures :"

msgid "Request Timeline"
msgstr "Historique de la demande"

msgid "Thank you for your request."
msgstr "Merci pour votre requête."

msgid "Your request has been registered with the following reference:"
msgstr "Votre demande a été enregistrée avec la référence suivante :"

msgid ""
"We will send another e-mail once your ticket has been completed. In the "
"meantime you can check the status of your ticket at any time:"
msgstr ""
"Nous vous enverrons un autre e-mail dès que votre demande aura été traité. "
"Entre-temps, vous pouvez aller voir l'état de votre demande à tout moment :"

msgid "The following ticket has just been opened:"
msgstr "Le ticket suivant vient d'être ouvert:"

msgid "View the ticket"
msgstr "Voir le billet"

msgid "Your request has been reopened"
msgstr "Votre demande a été ré-ouverte"

msgid "This is what happend on the ${org} website over the past week:"
msgstr "Voici ce qui s'est passé le mois dernier sur le site web de ${org} :"

msgid ""
"This is the weekly OneGov Cloud status e-mail. If you don't want to receive "
"this e-mail you may deactivate it by clicking on"
msgstr ""
"Ceci est le courriel hebdomadaire de situation de OneGov Cloud. Si vous ne "
"souhaitez pas recevoir ce courriel, vous pouvez le désactiver en cliquant "
"sur"

msgid "Directory entry adopted."
msgstr "L'entrée de répertoire a été adoptée."

msgid "Change request applied."
msgstr "Demande de modification effectuée."

msgid "Directory entry rejected."
msgstr "L'entrée de répertoire a été rejetée."

msgid "Event edited."
msgstr "Événement édité"

#. Canonical text for ${event} is: "Event"
msgid "${event} published."
msgstr "${event} publié."

msgid "Event deleted."
msgstr "Événement effacé."

msgid "Event withdrawn."
msgstr "Événement retiré."

msgid "File signed."
msgstr "Fichier signé."

msgid "File with digital seal removed."
msgstr "Fichier avec cachet numérique supprimé."

msgid "${amount} marked as paid."
msgstr "${amount} marqué comme payé."

msgid "${amount} marked as unpaid."
msgstr "${amount} marqué comme non payé."

msgid "${amount} captured."
msgstr "${amount} capturé."

msgid "${amount} refunded."
msgstr "${amount} remboursé."

msgid "1 reservation accepted."
msgstr "1 réservation acceptée."

msgid "${count} reservations accepted."
msgstr "${count} réservations acceptées."

msgid "1 reservation rejected."
msgstr "1 réservation rejetée."

msgid "${count} reservations rejected."
msgstr "${count} réservations rejetées."

msgid "Registration confirmed."
msgstr "Inscription confirmée."

msgid "Registration denied."
msgstr "Inscription refusée."

msgid "Registration cancelled."
msgstr "Inscription annulée"

msgid "Ticket opened."
msgstr "Ticket ouvert."

msgid "Ticket accepted."
msgstr "Ticket accepté."

msgid "Ticket closed."
msgstr "Ticket fermé."

msgid "Ticket reopened."
msgstr "Ticket ré-ouvert."

msgid "Ticket assigned"
msgstr "Ticket attribué"

msgid "Ticket e-mails disabled."
msgstr "E-mails de tickets désactivés."

msgid "Ticket e-mails enabled."
msgstr "E-mails de tickets activés."

msgid "Payment amount changed."
msgstr "Modification du montant du paiement"

msgid "Ticket archived."
msgstr "Ticket a été archivé"

msgid "Ticket recovered from archive."
msgstr "Ticket récupéré dans les archives"

msgid ""
"The newsletter is disabled. You can only see this page because you are "
"logged in."
msgstr ""
"La newsletter est désactivée. Vous ne pouvez voir cette page que parce que "
"vous êtes connecté."

msgid "Sign up to our newsletter to always stay up to date:"
msgstr ""
"Abonnez-vous à notre lettre d'informations pour rester au courant en "
"permanence :"

msgid "Signup"
msgstr "S'abonner"

msgid "There are currently ${count} recipients registered."
msgstr "Il y a actuellement ${count} destinataires enregistrés."

msgid "Archive"
msgstr "Archiver"

msgid "No newsletters yet."
msgstr "Pas encore de lettre d'informations."

msgid "Not yet sent."
msgstr "Pas encore envoyé."

msgid ""
"The user ${username} was created successfully. Please write down the user's "
"password, as it won't be shown to you again:"
msgstr ""
"Création de l'utilisateur ${username} réussie. Veuillez conserver ce mot de "
"passe d'utilisateur, car il ne vous sera plus montré à nouveau : "

msgid "Password:"
msgstr "Mot de passe :"

msgid ""
"The user ${username} was created successfully. An e-mail has been sent to "
"the user with login instructions."
msgstr ""
"Création de l'utilisateur ${username} réussie. Un e-mail a été envoyé à "
"l'utilisateur avec les instructions de connexion."

msgid "Back to usermanagement"
msgstr "Retour à la gestion des utilisateurs"

msgid ""
"Sorry, the page you are looking for could not be found. Try checking the URL"
" for errors or use the search box on the top."
msgstr ""
"Désolé, la page que vous cherchez n'a pu être trouvée. Essayez de vérifier "
"qu'il n'y a pas d'erreurs dans l'URL ou utilisez la fenêtre de recherche "
"située en haut."

msgid "Back"
msgstr "Retour"

msgid "Link to organizers page"
msgstr "Lien vers la page de l'organisateur"

msgid "Export this event"
msgstr "Exporter cet événement"

msgid "Export all occurrences of this event"
msgstr "Exporter toutes les occurrences de cet événement"

msgid "All occurrences of this event"
msgstr "Toutes les occurrences de cet événement"

msgid "Origin"
msgstr "Origine"

msgid "This is an imported event"
msgstr "Il s'agit d'un événement importé"

msgid "Tag"
msgstr "Étiquette"

msgid "Export these events"
msgstr "Exporter ces événements"

msgid "Submit your own event"
msgstr "Soumettez votre propre événement"

msgid "No payment providers defined."
msgstr "Aucun fournisseur de paiement n'a été défini."

msgid "Connected:"
msgstr "Connecté :"

msgid "Default:"
msgstr "Défaut :"

msgid "Enabled:"
msgstr "Activé :"

msgid "Fee:"
msgstr "Tarif :"

msgid "No payments yet."
msgstr "Pas de paiements pour le moment."

msgid ""
"The following requests have been submitted. To see the state of process you "
"may return to the invidual request's page at any time. All information on "
"this page has been sent to your e-mail address."
msgstr ""
"Les demandes suivantes ont été soumises. Pour voir l'état du processus, vous"
" pouvez revenir à tout moment sur la page de la demande individuelle. Toutes"
" les informations sur cette page ont été envoyées à votre adresse e-mail."

msgid "Request Reference"
msgstr "Référence"

msgid "No people added yet."
msgstr "Aucune personne n'a encore été ajoutée."

msgid "Export a vCard of this person"
msgstr "Exporter une vCard de cette personne"

msgid "No publications"
msgstr "Aucune publication"

msgid "Years"
msgstr "Années"

msgid ""
"You can search through the content of all listed files by using the search "
"on the top right."
msgstr ""
"Vous pouvez chercher dans le contenu de tous les fichiers répertoriés en "
"utilisant la recherche en haut à droite."

msgid ""
"All files have a digital seal. The digital seal of a downloaded file can be "
"viewed in Adobe Acrobat Reader or by dragging an already downloaded file "
"into the field below:"
msgstr ""
"Tous les fichiers ont un sceau digital. Le sceau digital d'un fichier "
"téléchargé peut être visualisée dans Adobe Acrobat Reader ou en faisant "
"glisser un fichier déjà téléchargé dans le champ ci-dessous :"

msgid "Drop files to verify them"
msgstr "Déposez les fichiers pour les vérifier"

msgid ""
"Subscribers may always unsubscribe themselves through a link shown at the "
"bottom of the newsletter. If you unsubscribe them here, they will not be "
"notified."
msgstr ""
"Les abonnés peuvent toujours se désinscrire à travers un lien affiché au bas"
" du bulletin d'information. Si vous vous désabonnez ici, ils ne seront pas "
"informés. "

msgid "Unsubscribe"
msgstr "Se désabonner"

msgid "No dates found, please select dates in the calendar first"
msgstr ""
"Aucune date trouvée, sélectionnez les dates dans le calendrier d'abord"

msgid "Go to calendar"
msgstr "Aller au calendrier"

msgid ""
"The following link can be used to subscribe to the reservations of this "
"calendar. It can be used by anyone that knows the link in multiple calendar "
"applications."
msgstr ""
"Le lien suivant peut être utilisé pour souscrire aux réservations de ce "
"calendrier. Il peut être utilisé par toute personne qui connaît le lien dans"
" plusieurs applications de calendrier."

msgid ""
"Note that we have no control over how often calendar applications update the"
" calendars they are subscribed to (if they update at all). Therefore the "
"information shown in the calendar may be wrong or out of date. Use it at "
"your own risk."
msgstr ""
"Notez que nous n'avons aucun contrôle sur la fréquence à laquelle les "
"applications de calendrier mettent à jour les calendriers auxquels elles "
"sont abonnées (si elles le font). Par conséquent, les informations affichées"
" dans le calendrier peuvent être incorrectes ou obsolètes. Utilisez-le à vos"
" risques et périls."

msgid "Reservations must be made at least one day in advance."
msgstr ""
"Les réservations doivent être effectuées au moins une journée à l'avance."

msgid "Reservations must be made at least one hour in advance."
msgstr ""
"Les réservations doivent être effectuées au moins une heure à l'avance."

msgid "Reservations must be made at least ${n} days in advance."
msgstr ""
"Les réservations doivent être effectuées au moins ${n} jours à l'avance."

msgid "Reservations must be made at least ${n} hours in advance."
msgstr ""
"Les réservations doivent être effectuées au moins ${n} heures à l'avance."

msgid "Select a free time span in the calendar below to create an allocation."
msgstr ""
"Sélectionnez un intervalle de temps libre dans le calendrier ci-dessous pour"
" créer une allocation."

msgid "Removes all unreserved allocations between the start and end date."
msgstr ""
"Supprime toutes les allocation non réservées entre la date de début et de "
"fin."

msgid "Reservation is pending approval"
msgstr "La réservation est en attente d'approbation"

msgid "(${num_pending} pending approval)"
msgstr "(${num_pending} en attente d'approbation)"

msgid "Utilised"
msgstr "Utilisé"

msgid "No recipients defined yet."
msgstr "Aucun destinataire défini pour le moment."

msgid ""
"Receives notifications for reservations of the day on the following days:"
msgstr ""
"Reçoit des notifications pour les réservations du jour les jours suivants:"

msgid "Receives notifications for internal notes on reservations."
msgstr ""
"Reçoit des notifications pour les notes internes sur les réservations."

msgid "Receives notifications for rejected reservations."
msgstr "Reçoit des notifications pour les réservations rejetées."

msgid "Receives notifications for new reservations."
msgstr "Recevoir des notifications pour les nouvelles réservations."

msgid "Notifications for following Resources"
msgstr "Notifications pour les ressources suivantes"

msgid "No reservation resources defined yet."
msgstr "Aucune ressource de réservation n'est encore définie."

msgid ""
"Searching is currently unavailable due to technical difficulties. Please "
"excuse the inconvenience and try again later."
msgstr ""
"La recherche est actuellement indisponible en raison de difficultés "
"techniques. Veuillez excuser le dérangement et réessayer plus tard."

msgid "Your search returned no results."
msgstr "Votre recherche n'a donné aucun résultat."

msgid "Select the images that should be shown inside this album."
msgstr "Sélectionnez les images qui devraient être affichées dans cet album."

msgid "Confirm selection"
msgstr "Confirmer la sélection"

msgid "This newsletter has not been sent yet."
msgstr "Ce bulletin d'information n'a pas encore été envoyé."

msgid "First sent ${time_ago}."
msgstr " Envoyé pour la première fois ${time_ago}."

msgid "This newsletter was sent to ${n} subscribers."
msgstr "Ce bulletin d'information a été envoyé à ${n} abonnés."

msgid "All subscribers have already received this newsletter."
msgstr "Tous les abonnés ont déjà reçu ce bulletin d'information."

msgid "The newsletter is scheduled to be sent on ${time}"
msgstr "La newsletter est programmée pour être envoyée le ${time}"

msgid ""
"Check the email text. You can use the full news text instead of the leading "
"if you want. You will find this setting in the edit menu of the news item."
msgstr ""
"Vérifiez le texte du courriel. Vous pouvez utiliser le texte complet de la "
"nouvelle au lieu de l'entête si vous le souhaitez. Vous trouverez ce "
"paramètre dans le menu d'édition de la nouvelle."

msgid "Delivery"
msgstr "Envoi"

msgid "The newsletter was already sent to the following addresses:"
msgstr "Le bulletin d'information a déjà été envoyé aux adresses suivantes :"

msgid ""
"A signup link allows anyone to sign up with a specific role. Those signups "
"are limited by time and count but they still present a security risk. Be "
"sure to only share this link with people you trust."
msgstr ""
"Un lien d'inscription permet à quiconque de s'inscrire avec un rôle "
"spécifique. Ces inscriptions sont limitées dans le temps et par le compte, "
"mais elles présentent toujours un risque pour la sécurité. Assurez-vous de "
"ne partager ce lien qu'avec des personnes en qui vous avez confiance."

msgid ""
"Your signup link has been created as follows. Please copy it before "
"continuing, it won't be shown to you again:"
msgstr ""
"Votre lien d'inscription a été créé comme suit. Copiez-le avant de "
"continuer, il ne vous sera pas montré à nouveau :"

msgid ""
"Sort the items using drag and drop. The new positions are automatically "
"saved directly after moving."
msgstr ""
"Triez les éléments par glisser-déposer. Les nouvelles positions sont "
"automatiquement enregistrées directement après le déplacement."

msgid "Back to page"
msgstr "Retour à la page"

msgid "No activities yet."
msgstr "Aucune activité pour le moment."

msgid "Ticket updates by e-mail"
msgstr "Mises à jour de tickets par e-mail"

msgid "Disable E-Mails"
msgstr "Désactiver les e-mails"

msgid "No ticket updates by e-mail"
msgstr "Aucune mise à jour de tickets par e-mail"

msgid "Enable E-Mails"
msgstr "Activer les e-mails"

msgid "E-Mails can not be sent for tickets of imported events"
msgstr ""
"E-Mails ne peuvent pas être envoyés pour les tickets d'événements importés"

msgid "Send Message"
msgstr "Envoyer le message"

msgid "Messages cannot be sent when the ticket is closed"
msgstr "Les messages ne peuvent pas être envoyés lorsque le ticket est fermé"

msgid "Please reopen the ticket to send a message"
msgstr "Veuillez rouvrir le ticket pour envoyer un message."

msgid "Messages cannot be sent for imported events"
msgstr ""
"Messages ne peuvent pas être envoyés pour les tickets d'événements importés"

msgid "${count} received"
msgstr "${count} reçu(s)"

msgid "${count} sent"
msgstr "${count} envoyé(s)"

msgid "${count} note"
msgstr "${count} note"

msgid "${count} notes"
msgstr "${count} notes"

msgid ""
"You are editing a note created by someone else. By saving your changes you "
"will become the author of the whole note."
msgstr ""
"Vous modifiez une note créée par quelqu'un d'autre. En enregistrant vos "
"modifications, vous deviendrez l'auteur de l'intégralité de la note."

msgid ""
"Notes are private and only shown to logged-in members. URLs and e-mail "
"addresses are turned into links."
msgstr ""
"Les notes sont privées et ne s'affichent que pour les membres connectés. "
"Vous pouvez utiliser des liens/des adresses e-mail qui sont transformées en "
"liens cliquables."

msgid "Would you like to make corrections to the event?"
msgstr "Vous souhaitez apporter des corrections à l'événement ?"

msgid "Edit this event."
msgstr "Modifiez cet événement."

msgid "Forgot something or have a special request?"
msgstr "Vous avez oublié quelque chose ou avez une demande spéciale?"

msgid "Add a message to the ticket."
msgstr "Ajoutez un message a la demande."

msgid "New messages have been disabled because the ticket has been closed."
msgstr "Les nouveaux messages ont été désactivés car le ticket a été fermé."

msgid ""
"Enable notifications about new tickets. Only works when being logged in and "
"having the browser with the site open."
msgstr ""
"Activez les notifications sur les nouveaux tickets. Ne fonctionne que "
"lorsque l'on est connecté et que le navigateur avec le site est ouvert."

msgid "Archive all selected tickets?"
msgstr "Archiver tous les billets sélectionnés?"

msgid "Do archive"
msgstr "Archiver"

msgid "Archive selected"
msgstr "Archiver la sélection"

msgid ""
"You've reached this site because you are logged in. Visitors are "
"automatically redirected to the following link:"
msgstr ""
"Vous avez accédé à ce site parce que vous êtes connecté. Les visiteurs sont "
"automatiquement redirigés vers le lien suivant :"

msgid ""
"You are not automatically redirected so you have a chance to edit or delete "
"this link."
msgstr ""
"Vous n'êtes pas automatiquement redirigé afin que vous puissiez modifier ou "
"supprimer ce lien."

msgid "You have been successfully unsubscribed from all regular emails."
msgstr "Vous vous êtes bien désinscrit(e) de tous les e-mails normaux."

msgid "local"
msgstr "local"

msgid "No links found."
msgstr "Aucun lien trouvé."

msgid "Select an item to view it"
msgstr "Sélectionnez un élément pour le visualiser"

msgid "Identicon"
msgstr "Identicon"

msgid "Not a valid color."
msgstr "Couleur non valide."

msgid "Not a valid choice"
msgstr "Choix invalide"

msgid "Admins"
msgstr "Admins"

#, python-format
msgid ""
"You can only reserve this allocation before ${date} if you live in the "
"following zipcodes: ${zipcodes}"
msgstr ""
"Vous ne pouvez réserver cette allocation avant le ${date} que si vous vivez "
"dans les localités ayant les codes postaux suivants : ${zipcodes}"

#, python-format
msgid "${percent}% Available"
msgstr "${percent}% disponible"

msgid "Available"
msgstr "Disponible"

#, python-format
msgid "${num} Available"
msgstr "${num} disponible"

msgid ""
"This allocation can't be deleted because there are existing reservations "
"associated with it."
msgstr ""
"Cette allocation ne peut pas être supprimée car il existe des réservations "
"existantes qui y sont associées."

msgid ""
"To delete this allocation, all existing reservations need to be cancelled "
"first."
msgstr ""
"Pour supprimer cette allocation, toutes les réservations existantes doivent "
"être annulées en premier."

msgid "A conflicting allocation exists for the requested time period."
msgstr "Une allocation contradictoire existe pour la période demandée."

msgid "A conflicting reservation exists for the requested time period."
msgstr "Une réservation contradictoire existe pour la période demandée."

msgid "An existing reservation would be affected by the requested change."
msgstr ""
"Une réservation existante serait affectée par la modification demandée."

msgid "A pending reservation would be affected by the requested change."
msgstr ""
"Une réservation en attente serait affectée par la modification demandée."

msgid "The requested period is no longer available."
msgstr "La période demandée n'est plus disponible."

msgid "No reservable slot found."
msgstr "Aucun créneau réservable disponible."

msgid "Reservations can't be made for more than 24 hours at a time."
msgstr "Les réservations ne peuvent être effectuées plus de 24 h à l'avance."

msgid "The given reservation paramters are invalid."
msgstr "Les paramètres de réservation donnés ne sont pas valides."

msgid "The given reservation token is invalid."
msgstr "Le jeton de réservation donné n'est pas valide."

msgid "The requested number of reservations is higher than allowed."
msgstr "Le nombre de réservations requis est supérieur à celui autorisé."

msgid "The requested quota is invalid (must be at least one)."
msgstr "Le quota requis est invalide (doit être au minimum un)."

msgid "The allocation does not have enough free spots."
msgstr "L'allocation ne dispose pas de suffisamment de places disponibles."

msgid "The resulting allocation would be invalid."
msgstr "L'allocation résultante ne serait pas valide."

msgid "No reservations to confirm."
msgstr "Aucune réservation pour confirmer."

msgid "The given timerange is longer than the existing allocation."
msgstr "L'intervalle de temps donné est plus long que l'allocation existante."

msgid "Reservation too short. A reservation must last at least 5 minutes."
msgstr ""
"Réservation trop courte. Une réservation doit durer au moins cinq minutes."

msgid "Stop"
msgstr "Arrêter"

#, python-format
msgid "Do you really want to stop \"${title}\"?"
msgstr "Voulez-vous vraiment arrêter \"${title}\" ?"

msgid "The rule will be removed without affecting existing allocations."
msgstr "La règle sera supprimée sans affecter les allocations existantes."

msgid "Stop rule"
msgstr "Arrêter la règle"

msgid ""
"All allocations created by the rule will be removed, if they haven't been "
"reserved yet."
msgstr ""
"Toutes les allocations créées par la règle seront supprimées si elles n'ont "
"pas encore été réservées."

msgid "Delete rule"
msgstr "Supprimer la règle"

msgid "No allocations to add"
msgstr "Aucune allocation à ajouter"

#, python-format
msgid "Successfully added ${n} allocations"
msgstr "${n} dotations ajoutées avec succès"

msgid "New allocation"
msgstr "Nouvelle allocation"

msgid "Your changes were saved"
msgstr "Vos modifications ont été enregistrées"

#, python-format
msgid "New rule active, ${n} allocations created"
msgstr "Nouvelle règle active, ${n} allocations créées"

msgid "New Rule"
msgstr "Nouvelle règle"

msgid ""
"Rules ensure that the allocations between start/end exist and that they are "
"extended beyond those dates at the given intervals. "
msgstr ""
"Les règles garantissent que les allocations entre le début et la fin "
"existent et qu'elles sont prolongées au-delà de ces dates à des intervalles "
"donnés."

msgid "The rule was stopped"
msgstr "La règle a été arrêtée"

#, python-format
msgid "The rule was deleted, along with ${n} allocations"
msgstr "La règle a été supprimée, avec les allocations ${n}"

msgid "Topics A-Z"
msgstr "Sujets de A à Z"

msgid "Your userprofile is incomplete. Please update it before you continue."
msgstr ""
"Votre profil utilisateur est incomplet. Veuillez le mettre à jour avant de "
"continuer."

msgid "You have been logged in."
msgstr "Vous avez été connecté."

msgid "Wrong e-mail address, password or yubikey."
msgstr "Courrier électronique erroné, mot de passe ou Yubikey."

#, python-format
msgid "Login to ${org}"
msgstr "Se connecter à ${org}"

msgid "A user with this address already exists"
msgstr "Un utilisateur avec cette adresse existe déjà"

msgid "This signup link has expired"
msgstr "Ce lien d'inscription a expiré"

#, python-format
msgid "Your ${org} Registration"
msgstr "Votre inscription sur ${org}"

msgid ""
"Thank you for registering. Please follow the instructions on the activiation"
" e-mail sent to you. Please check your spam folder if you have not received "
"the email."
msgstr ""
"Merci de votre inscription. Suivez les instructions sur l'e-mail "
"d'activation qui vous a été envoyé. Si vous n'avez pas reçu cet e-mail, "
"veuillez vérifier votre dossier spam."

msgid "Account Registration"
msgstr "Enregistrement du compte"

msgid "Unknown user"
msgstr "Utilisateur inconnu"

msgid "Invalid activation token"
msgstr "Jeton d'activation non valide"

msgid "Your account has already been activated."
msgstr "Votre compte a déjà été activé."

msgid ""
"Your account has been activated. You may now log in with your credentials"
msgstr ""
"Votre compte a été activé. Vous pouvez maintenant vous connecter avec vos "
"informations d'identification."

msgid "You have been logged out."
msgstr "Vous avez été déconnecté."

msgid "Password reset"
msgstr "Réinitialisation de mot de passe"

#, python-format
msgid ""
"A password reset link has been sent to ${email}, provided an active account "
"exists for this email address."
msgstr ""
"Un lien de réinitialisation de mot de passe a été envoyé à ${number}, pour "
"peu qu'un compte actif existe pour cette adresse e-mail."

msgid "Password changed."
msgstr "Mot de passe modifié."

msgid "Wrong username or password reset link not valid any more."
msgstr ""
"Mauvais nom d'utilisateur ou lien de réinitialisation de mot de passe plus "
"valide."

msgid "A link was added to the clipboard"
msgstr "Un lien a été ajouté au presse-papiers"

#, python-format
msgid "The entry ${name} exists twice"
msgstr "L'entrée ${name} existe deux fois"

msgid "Added a new directory"
msgstr "Ajout d'un nouveau dossier"

msgid "New Directory"
msgstr "Nouveau dossier"

msgid ""
"The requested change cannot be performed, as it is incompatible with "
"existing entries"
msgstr ""
"Le changement requis ne peut être réalisé, car il est incompatible avec les "
"entrées existantes"

#, python-format
msgid "Syntax Error in line ${line}"
msgstr "Erreur de syntaxe sur la ligne ${line}"

msgid "Syntax error in form"
msgstr "Erreur de syntaxe dans le formulaire"

#, python-format
msgid "Syntax error in field ${field_name}"
msgstr "Erreur de syntaxe dans le champ ${field_name}"

#, python-format
msgid "Error: Duplicate label ${label}"
msgstr "Erreur: Duplication de l'étiquette ${label}"

msgid "The directory was deleted"
msgstr "Le dossier a été supprimé"

msgid "Added a new directory entry"
msgstr "Ajout d'une nouvelle entrée dans le dossier"

msgid "New Directory Entry"
msgstr "Nouvelle entrée dans le dossier"

msgid "Submit a New Directory Entry"
msgstr "Proposer une nouvelle entrée de répertoire"

msgid "Continue"
msgstr "Continuer"

msgid "Propose a change"
msgstr "Proposer une modification"

msgid ""
"To request a change, edit the fields you would like to change, leaving the "
"other fields intact. Then submit your request."
msgstr ""
"Pour demander une modification, modifiez les champs auxquels vous souhaitez "
"apporter des changements, et laissez les autres tels quels. Puis envoyez "
"votre demande."

msgid "The entry was deleted"
msgstr "L'entrée a été supprimée"

msgid ""
"On the right side, you can filter the entries of this directory to export."
msgstr ""
"Sur le côté droit, vous pouvez filtrer les entrées du dossier pour les "
"exporter."

msgid "Exports all entries of this directory."
msgstr "Exporte toutes les entrées de ce dossier."

msgid ""
"The resulting zipfile contains the selected format as well as metadata and "
"images/files if the directory contains any."
msgstr ""
"Le fichier zip généré contient les formats sélectionnés ainsi que les "
"métadonnées et les images/fichiersdu dossier, s'il en contient."

#, python-format
msgid ""
"You have been redirect to this entry because it could not be exported due to"
" missing file ${name}. Please re-upload them and try again"
msgstr ""
"Vous avez été redirigé vers cette entrée car elle n'a pas pu être exportée "
"en raison de l'absence du fichier ${name}. Veuillez les retélécharger et "
"réessayer"

#, python-format
msgid "The column ${name} is missing"
msgstr "La colonne ${name} est manquante"

#, python-format
msgid "The file ${name} is missing"
msgstr "Le fichier ${name} est manquante"

msgid ""
"The given file is invalid, does it include a metadata.json with a data.xlsx,"
" data.csv, or data.json?"
msgstr ""
"Le fichier donné est invalide, inclut-il un metadata.json avec un data.xlsx,"
" data.csv, ou data.json ?"

#, python-format
msgid "Imported ${count} entries"
msgstr "${count} entrées importées"

msgid ""
"Updates the directory configuration and imports all entries given in the ZIP"
" file. The format is the same as produced by the export function. Note that "
"only 100 items are imported at a time. To import more items repeat the "
"import accordingly."
msgstr ""
"Met à jour la configuration du dossier et importe toutes les entrées données"
" dans le fichier Zip. Le format est le même que celui produit par la "
"fonction Exporter. Veuillez noter que seuls 10 éléments peuvent être "
"importés à la fois. Pour importer davantage d'éléments, veuillez faire "
"plusieurs importations."

msgid "Moves the topic and all its sub topics to the given destination."
msgstr "Déplace le sujet et tous ses sous-sujets vers la destination donnée."

msgid ""
"Stable URLs are important. Here you can change the path to your site "
"independently from the title."
msgstr ""
"Les URLs stables sont importantes. Ici, vous pouvez modifier le chemin "
"d'accès à votre site, indépendamment du titre."

#, python-format
msgid "A total of ${number} subpages are affected."
msgstr "Au total, 5 sous-pages sont concernées."

#, python-format
msgid "${count} links will be replaced by this action."
msgstr "${count} liens seront remplacés par cette action."

msgid "The event submitter has not yet completed his submission"
msgstr "L'auteur de l'événement n'a pas encore terminé sa soumission."

msgid "This event has already been published"
msgstr "Cet événement a déjà été publié"

#, python-format
msgid "Successfully created the event '${title}'"
msgstr "L'événement '${title}' a été créé avec succès"

#, python-format
msgid "You have accepted the event ${title}"
msgstr "Vous avez accepté l'événement ${title}"

msgid "Your event was accepted"
msgstr "Votre événement a été accepté"

msgid "Submit an event"
msgstr "Soumettre un événement"

msgid ""
"Only events taking place inside the town or events related to town societies"
" are published. Events which are purely commercial are not published. "
"There's no right to be published and already published events may be removed"
" from the page without notification or reason."
msgstr ""
"Seuls les événements se déroulant au sein de la ville ou les événements liés"
" aux sociétés de la ville sont publiés. Les événements purement commerciaux "
"ne sont pas publiés. Il n'ont aucuns droits à être publiés et les événements"
" déjà publiés peuvent être supprimés de la page sans notification ni motif."

msgid "Add event"
msgstr "Ajouter un événement"

msgid "Your request has been registered"
msgstr "Yotre demande a été enregistrée."

msgid "New ticket"
msgstr "Nouveau billet"

msgid "Your request could not be accepted automatically!"
msgstr "Votre demande n'a pas pu être traitée automatiquement."

msgid "Thank you for your submission!"
msgstr "Merci pour votre contribution !"

msgid "Your event was rejected"
msgstr "Votre événement a été rejeté"

msgid "Access Denied"
msgstr "Accès refusé"

msgid "Not Found"
msgstr "Pas trouvé"

msgid "Added a new external link"
msgstr "A ajouté un nouveau lien externe"

msgid "New external link"
msgstr "Noveau lien externe"

msgid "Edit external link"
msgstr "Modifier le lien externe "

msgid "Manage Photo Albums"
msgstr "Gérer les albums photos"

msgid "This file type is not supported"
msgstr "Ce type de fichier n'est pas pris en charge"

msgid "The file name is too long"
msgstr "Le nom du fichier est trop long"

msgid "The file cannot be processed"
msgstr "Impossible de traiter le fichier"

msgid "Please submit your yubikey"
msgstr "Veuillez saisir votre yubikey"

msgid "Your account is not linked to a Yubikey"
msgstr "Votre compte n'est pas lié à un Yubikey."

msgid "The used Yubikey is not linked to your account"
msgstr "Le Yubikey utilisé n'est pas lié à votre compte."

msgid "This file already has a digital seal"
msgstr "Ce fichier a déjà un sceau digital."

msgid "Your Yubikey could not be validated"
msgstr "Votre Yubikey n'a pas pu être validé."

msgid "Edit external form"
msgstr "Modifier le formulaire externe"

msgid "The registration has ended"
msgstr "L'inscription est terminée"

msgid "The registration is closed"
msgstr "L'inscription est fermée"

#, python-format
msgid "The registration opens on ${day}, ${date}"
msgstr "L'inscription ouvre le ${day}, ${date}"

#, python-format
msgid "The registration closes on ${day}, ${date}"
msgstr "L'inscription s'achève le ${jour}, le ${date}"

#, python-format
msgid "There's a limit of ${count} attendees"
msgstr "Il y a une limite de ${count} participants"

msgid "There are no spots left"
msgstr "Il n'y a plus de places"

msgid "There is one spot left"
msgstr "Il reste une place"

#, python-format
msgid "There are ${count} spots left"
msgstr "Il reste ${count} places"

msgid "A form with this name already exists"
msgstr "Un formulaire avec ce nom existe déjà"

msgid "Added a new form"
msgstr "A ajouté un nouveau formulaire"

msgid "New Form"
msgstr "Nouveau formulaire"

msgid "Exports the submissions of the given date range."
msgstr "Exporte les contributions sur la période donnée."

msgid "New Registration Window"
msgstr "Nouvelle fenêtre d'inscription"

msgid "The registration window was added successfully"
msgstr "La fenêtre d'inscription a été ajoutée avec succès"

msgid ""
"Registration windows limit forms to a set number of submissions and a "
"specific time-range."
msgstr ""
"Les fenêtres d'inscription limitent les formulaires à un nombre déterminé de"
" soumissions à et une plage de temps spécifique."

msgid "General Message"
msgstr "Message général"

#, python-format
msgid "Successfully sent ${count} emails"
msgstr "Envoi réussi de ${count} emails"

msgid "Send E-Mail to attendees"
msgstr "Envoyer un message aux participants"

msgid "Email attendees"
msgstr "E-Mail aux participants"

msgid "Cancel Registration Window"
msgstr "Annuler le fenêtre d'inscription"

msgid ""
"You really want to cancel all confirmed and deny all open submissions for "
"this registration window?"
msgstr ""
"Voulez-vous vraiment annuler toutes les inscriptions confirmées et refuser "
"toutes les inscriptions ouvertes?"

msgid ""
"Each attendee will receive a ticket email unless ticket messages are not "
"muted."
msgstr ""
"Chaque participant recevra un ticket email, sauf si les messages du ticket "
"ne sont pas mis en sourdine."

msgid "Do you really want to delete this registration window?"
msgstr "Voulez-vous vraiment supprimer cette fenêtre d'inscription?"

msgid "Existing submissions will be disassociated."
msgstr "Les soumissions existantes seront dissociées."

msgid "Delete registration window"
msgstr "Supprimer la fenêtre d'enregistrement"

msgid "This registration window can't be deleted."
msgstr "Ce fenêtre d'inscription ne peut être supprimé."

msgid ""
"There are confirmed or open submissions associated with it. Cancel the "
"registration window first."
msgstr ""
"Il y a des inscriptions confirmées ou ouvertes pour ce fenêtre "
"d'inscription. Annulez-le d'abord."

msgid "Edit Registration Window"
msgstr "Modifier la fenêtre d'inscription"

#, python-format
msgid "${count} submissions cancelled / denied over the ticket system"
msgstr ""
"${count} inscriptions sont été annulées / refusée via le system de ticket"

msgid "The registration window was deleted"
msgstr "La fenêtre d'inscription a été supprimée"

#, python-format
msgid ""
"The total amount for the currently entered data is ${total} but has to be at"
" least ${minimum}. Please adjust your inputs."
msgstr ""
"Le montant total pour les données actuellement saisies est de ${total} mais "
"doit être au moins ${minimum}. Veuillez ajuster vos entrées."

msgid "Pay Online and Complete"
msgstr "Payer en ligne et compléter"

msgid "Your payment could not be processed"
msgstr "Votre paiement n'a pas pu être traité"

msgid "Registrations are no longer possible"
msgstr "Les inscriptions ne sont plus possibles"

msgid "Your registration has been confirmed"
msgstr "Votre inscription a été confirmée"

msgid "The registration has been confirmed"
msgstr "L'inscription a été confirmée"

<<<<<<< HEAD
msgid "The registration could not be confirmed because the maximum number of participants has been reached"
msgstr "L'inscription n'a pas pu être confirmée"
=======
msgid ""
"The registration could not be confirmed because the maximum number of "
"participants has been reached"
msgstr ""
"L'inscription n'a pas pu être confirmée car le nombre maximum de "
"participants a été atteint."
>>>>>>> d9a622e3

msgid "Your registration has been denied"
msgstr "Votre inscription a été refusée"

msgid "The registration has been denied"
msgstr "L'inscription a été refusée"

msgid "The registration could not be denied"
msgstr "L'inscription n'a pu être refusée"

msgid "Your registration has been cancelled"
msgstr "Votre inscription a été annulée"

msgid "The registration has been cancelled"
msgstr "L'inscription a été annulée"

msgid "The registration could not be cancelled"
msgstr "L'inscription n'a pu été annulée"

msgid "Select"
msgstr "Sélectionner"

msgid "Select images"
msgstr "Sélectionner des images"

msgid "Added a new photo album"
msgstr "Nouvel album photo ajouté"

msgid "New Photo Album"
msgstr "Nouvel album photo"

#, python-format
msgid "Welcome to the ${org} Newsletter"
msgstr "Bienvenue sur la lettre d'information ${org}"

#, python-format
msgid ""
"Success! We have sent a confirmation link to ${address}, if we didn't send "
"you one already."
msgstr ""
"C'est fait ! Nous avons envoyé un lien de confirmation vers ${address}, si "
"nous ne vous en avions pas déjà envoyé un."

#, python-format
msgid "Do you really want to unsubscribe \"{}\"?"
msgstr "Voulez-vous vraiment vous désinscrire « {} » ?"

msgid "A newsletter with this name already exists"
msgstr "Il existe déjà une lettre d'information avec ce nom"

msgid "Added a new newsletter"
msgstr "Nouvelle lettre d'information ajoutée"

msgid "New Newsletter"
msgstr "Nouvelle lettre d'information"

msgid "Edit Newsletter"
msgstr "Éditer la lettre d'information"

msgid "The newsletter was deleted"
msgstr "La newsletter a été supprimée."

#, python-format
msgid "Sent \"${title}\" to ${n} recipients"
msgstr "\"${title}\" envoyé à ${n} destinataires"

#, python-format
msgid "Scheduled \"${title}\" to be sent on ${date}"
msgstr "Programmé l'envoi de \"${title}\" le ${date}"

#, python-format
msgid "Sent \"${title}\" to ${recipient}"
msgstr "Envoyé \"${title}\" à ${recipient}"

msgid "Sends a test newsletter to the given address"
msgstr "Envoi d'une newsletter de test à l'adresse indiquée"

msgid "Newsletter Recipients"
msgstr "Lettre d'information Recipients"

msgid "Newsletter recipient Export"
msgstr "Exportation des destinataires de la lettre d'information"

msgid "Exports all newsletter recipients."
msgstr "Exporte tous les destinataires de la newsletter."

#, python-format
msgid "The following line(s) contain invalid data: ${lines}"
msgstr ""
"La ou les lignes suivantes contiennent des données invalides : ${lines}"

#, python-format
msgid "${count} newsletter subscribers will be imported"
msgstr "Les abonnés à la newsletter de ${count} seront importés"

#, python-format
msgid "${count} newsletter subscribers imported"
msgstr "${count} abonnés à la lettre d'information importés"

msgid "The same format as the export (XLSX) can be used for the import."
msgstr ""
"Le même format que l'exportation (XLSX) peut être utilisé pour "
"l'importation."

msgid "Today"
msgstr "Aujourd’hui"

msgid "Tomorrow"
msgstr "Demain"

msgid "This weekend"
msgstr "Ce week-end"

msgid "This week"
msgstr "Cette semaine"

msgid "Event Export"
msgstr "Exporter un événement"

msgid "Exports all future events."
msgstr "Exporte tous les événements futurs."

#, python-format
msgid "${count} events will be imported"
msgstr "${count} événements seront importés"

#, python-format
msgid "${count} events imported"
msgstr "${count} événements ont été importés"

msgid "Move"
msgstr "Déplacer"

msgid "Your payment has been received"
msgstr "Votre paiement a été reçu"

msgid "Your payment has been withdrawn"
msgstr "Votre paiement a été retiré"

msgid "Your payment has been refunded"
msgstr "Votre paiement a été remboursé"

msgid "The ticket was marked as paid"
msgstr "Le ticket a été marqué comme payé"

msgid "The ticket was marked as unpaid"
msgstr "Le ticket a été marqué comme non payé"

msgid "The payment was captured"
msgstr "Le paiement a été saisi"

msgid "The payment was refunded"
msgstr "Le paiement a été remboursé"

msgid "As default"
msgstr "Par défaut"

msgid "Should this provider really be the new default?"
msgstr ""
"Ce prestataire devrait-il vraiment être le nouveau prestataire par défaut ?"

msgid "All future payments will be redirected."
msgstr "Tous les futurs paiement seront redirigés."

msgid "Make Default"
msgstr "Définir par défaut"

msgid "Enable"
msgstr "Activer"

msgid "Should this provider really be enabled?"
msgstr "Ce prestataire doit-il vraiment être activé ?"

msgid "Disable"
msgstr "Désactiver"

msgid "Should this provider really be disabled?"
msgstr "Ce prestataire doit-il vraiment être désactivé ?"

msgid "Do you really want to delete this provider?"
msgstr "Voulez-vous vraiment supprimer ce prestataire ?"

msgid "Your Stripe account was connected successfully."
msgstr "Votre compte Stripe a été connecté avec succès."

msgid "Your Stripe account could not be connected."
msgstr "Votre compte Stripe n'a pas pu être connecté."

msgid "Changed the default payment provider."
msgstr "Le prestataire de paiement par défaut a été modifié."

msgid "Provider enabled."
msgstr "Prestataire activé."

msgid "Provider disabled."
msgstr "Prestataire désactivé."

msgid "The payment provider was deleted."
msgstr "Le prestataire de paiement a été supprimé."

msgid "Successfully synchronised payments"
msgstr "Les paiements ont été synchronisés avec succès"

msgid "Charge fees to customer"
msgstr "Facturer le client"

msgid "Added a new person"
msgstr "Nouvelle personne ajoutée"

msgid "New person"
msgstr "Nouvelle personne"

msgid "January"
msgstr "Janvier"

msgid "Feburary"
msgstr "Février"

msgid "March"
msgstr "Mars"

msgid "April"
msgstr "Avril"

msgid "May"
msgstr "Mai"

msgid "June"
msgstr "Juin"

msgid "July"
msgstr "Juillet"

msgid "August"
msgstr "Août"

msgid "September"
msgstr "Septembre"

msgid "October"
msgstr "Octobre"

msgid "November"
msgstr "Novembre"

msgid "December"
msgstr "Décembre"

msgid ""
"The selected time does not exist on this date due to the switch from "
"standard time to daylight saving time."
msgstr ""
"L'heure sélectionnée n'existe pas à cette date en raison du passage de "
"l'heure normale à l'heure d'été."

msgid "hour"
msgstr "heure"

msgid "hours"
msgstr "heures"

msgid "day"
msgstr "jour"

msgid "days"
msgstr "jours"

#, python-format
msgid "Reservations must be made ${n} ${unit} in advance"
msgstr "Les réservations doivent être effectuées ${n} ${unit} à l'avance"

msgid "This date lies in the past"
msgstr "Cette date est passée"

msgid "Reserve"
msgstr "Réserver"

#, python-format
msgid "New dates for ${title}"
msgstr "Nouvelles dates pour ${title}"

msgid "Confirm your reservation"
msgstr "Confirmer votre réservation"

msgid "Thank you for your reservation!"
msgstr "Merci pour votre réservation !"

#, python-format
msgid ""
"Your reservation for ${room} has been submitted. Please continue with your "
"reservation for ${next_room}."
msgstr ""
"Votre réservation pour ${room} a été soumise. Veuillez poursuivre votre "
"réservation pour ${next_room}."

msgid "Your reservations were accepted"
msgstr "Vos réservations ont été acceptées"

#, python-format
msgid "${org} New Reservation(s)"
msgstr "${org} Nouvelle(s) réservation(s)"

msgid "The reservations were accepted"
msgstr "Les réservations ont été acceptées"

msgid "The reservations have already been accepted"
msgstr "Les réservations ont déjà été acceptées"

msgid "The submitter email is not available"
msgstr "L'adresse e-mail de l'expéditeur n'est pas disponible"

msgid "Accept all reservation with message"
msgstr "Accepter toutes les réservations avec le message"

#, python-format
msgid ""
"The following message will be sent to ${address} and it will be recorded for"
" future reference."
msgstr ""
"Le message suivant sera envoyé à ${adresse} et sera enregistré pour des "
"références futures."

msgid ""
"The payment associated with this reservation needs to be refunded before the"
" reservation can be rejected"
msgstr ""
"Le paiement associé à cette réservation doit être remboursé avant qu'elle "
"puisse être rejetée"

msgid "The following reservations were rejected"
msgstr "Les réservations suivantes ont été rejetées"

#, python-format
msgid "${org} Rejected Reservation"
msgstr "${org} Réservation rejetée"

msgid "The reservations were rejected"
msgstr "Les réservations ont été rejetées"

msgid "The reservation was rejected"
msgstr "La réservation a été rejetée"

msgid "Reject all reservations with message"
msgstr "Refuser toutes les réservations avec le message"

msgid "Added a new daypass"
msgstr "Nouvel abonnement à la journée ajouté"

msgid "New daypass"
msgstr "Nouvel abonnement à la journée"

msgid "Added a new room"
msgstr "Nouvelle salle ajoutée"

msgid "New room"
msgstr "Nouvelle salle"

msgid "Added a new item"
msgstr "Nouveau article ajouté"

msgid "New Item"
msgstr "Nouveau article"

msgid "Edit resource"
msgstr "Modifier la ressource"

#, python-format
msgid "Successfully removed ${count} unused allocations"
msgstr "${count} affectations inutilisées ont été supprimées avec succès"

msgid "Exports the reservations of the given date range."
msgstr "Exporte les réservations de la période donnée."

msgid "No reservations found for the given date range."
msgstr "Aucune réservation n'a été trouvée pour la période donnée."

msgid "Exports the reservations of all resources in a given date range."
msgstr "Exporte toutes les réservations dans une plage de dates donnée"

#, python-format
msgid "Do you really want to delete \"${name}\"?"
msgstr "Voulez-vous vraiment supprimer « ${name} » ?"

msgid "Delete Recipient"
msgstr "Destinataire supprimé"

msgid "Added a new recipient"
msgstr "Nouveau destinataire ajouté"

msgid "New Recipient"
msgstr "Nouveau destinataire"

msgid "Edit Recipient"
msgstr "Éditer le destinataire"

#, python-format
msgid "Search through ${count} indexed documents"
msgstr "Chercher parmi ${count} documents indexés"

#, python-format
msgid "${count} Results"
msgstr "${count} résultats"

msgid "Search Unavailable"
msgstr "Recherche non disponible"

msgid "Favicon"
msgstr "Favicon"

msgid "Links"
msgstr "Liens"

msgid "Header"
msgstr "En-tête"

msgid "Footer"
msgstr "Bas de page"

msgid "Modules"
msgstr "Modules"

msgid "Analytics"
msgstr "Analytics"

msgid "Holidays"
msgstr "Jours fériés / Vacances scolaires"

msgid "No holidays defined"
msgstr "Aucun jour férié défini"

msgid "Link Migration"
msgstr "Migration des liens"

msgid "Migrate"
msgstr "Migrer"

#, python-format
msgid "Migrated ${number} links"
msgstr "${number} liens migrés"

#, python-format
msgid "Total of ${number} links found."
msgstr "Total de ${number} liens trouvés"

#, python-format
msgid "Migrates links from the given domain to the current domain \"${domain}\"."
msgstr ""
"Fait migrer les liens du domaine donné vers le domaine actuel \"${domain}\"."

msgid "OneGov API"
msgstr "API OneGov"

msgid "Do you really want to delete this API key?"
msgstr "Voulez-vous vraiment supprimer cette clé API ?"

msgid "This action cannot be undone."
msgstr "Cette action ne peut pas être annulée."

msgid "ApiKey deleted."
msgstr "Clé API supprimée."

msgid "Topics"
msgstr "Sujets"

#, python-format
msgid "the subscription for ${address} was successfully confirmed"
msgstr "l'abonnement pour ${address} a bien été confirmé"

#, python-format
msgid "the subscription for ${address} could not be confirmed, wrong token"
msgstr ""
"l'abonnement pour ${address} n'a pas pu être confirmé, mauvaise zone de "
"texte"

#, python-format
msgid "${address} successfully unsubscribed"
msgstr "${address} a bien été désinscrite"

#, python-format
msgid "${address} could not be unsubscribed, wrong token"
msgstr "${address} n'a pas pu être désinscrite, mauvaise zone de texte"

msgid "Added a new text module"
msgstr "Ajout d'un nouveau module de texte"

msgid "New text module"
msgstr "Nouveau module de texte"

msgid "Edit text module"
msgstr "Modifier le module de texte"

msgid "The text module was deleted"
msgstr "Le module de texte a été supprimé"

msgid "Delete Ticket"
msgstr "Supprimer le ticket"

msgid "This ticket is not deletable."
msgstr "Ce ticket n'est pas supprimable."

msgid "Ticket successfully deleted"
msgstr "Ticket supprimé avec succès."

msgid ""
"Do you really want to delete this ticket? All data associated with this "
"ticket will be deleted. This cannot be undone."
msgstr ""
"Voulez-vous vraiment supprimer ce ticket ? Toutes les données associées à ce"
" ticket seront supprimées. Cette opération ne peut être annulée."

msgid "Mark as paid"
msgstr "Marquer comme payé"

msgid "Mark as unpaid"
msgstr "Marquer comme non payé"

msgid "Capture Payment"
msgstr "Capturer le paiement"

msgid "Do you really want capture the payment?"
msgstr "Voulez-vous vraiment capturer le paiement ?"

msgid ""
"This usually happens automatically, so there is no reason not do capture the"
" payment."
msgstr ""
"Cela arrive généralement automatiquement, il n'y a donc aucune raison de ne "
"pas capturer le paiement."

msgid "Capture payment"
msgstr "Capturer le paiement"

msgid "Refund Payment"
msgstr "Rembourser le paiement"

#, python-format
msgid "Do you really want to refund ${amount}?"
msgstr "Voulez-vous vraiment rembourser ${amount} ?"

#, python-format
msgid "Refund ${amount}"
msgstr "Rembourser ${amount}"

msgid "Your ticket has a new message"
msgstr "Votre ticket a un nouveau message"

#, python-format
msgid "${org} New Note in Reservation for ${resource_title}"
msgstr "${org} Nouvelle note dans la réservation pour ${resource_title}"

msgid "Your note was added"
msgstr "Votre note a été ajoutée"

msgid "The note was deleted"
msgstr "La note a été supprimée"

msgid "Edit Note"
msgstr "Éditer la note"

msgid "The ticket cannot be accepted because it's not open"
msgstr "Le ticket ne peut pas être accepté car il n'est pas ouvert"

#, python-format
msgid "You have accepted ticket ${number}"
msgstr "Vous avez accepté ${number} ticket(s)"

msgid "The ticket cannot be closed because it's not pending"
msgstr "Le ticket ne peut pas être clôturé car il est en attente"

#, python-format
msgid "You have closed ticket ${number}"
msgstr "Vous avez clôturé ${number} ticket(s)"

msgid "The ticket cannot be re-opened because it's not closed"
msgstr "Le ticket ne peut pas être réouvert car il n'est pas clôturé"

#, python-format
msgid "You have reopened ticket ${number}"
msgstr "Vous avez réouvert ${number} ticket(s)"

msgid "Your ticket has been reopened"
msgstr "Votre ticket a été ré-ouvert"

#, python-format
msgid "You have disabled e-mails for ticket ${number}"
msgstr "Vous avez désactivé les e-mails pour le ticket ${number}"

#, python-format
msgid "You have enabled e-mails for ticket ${number}"
msgstr "Vous avez activé les e-mails pour le ticket ${number}"

msgid "The ticket cannot be archived because it's not closed"
msgstr "Le ticket ne peut pas être archivé car il n'est pas clôturé"

#, python-format
msgid "You archived ticket ${number}"
msgstr "Vous avez archivé le ticket avec le numéro ${number}"

msgid ""
"The ticket cannot be recovered from the archive because it's not archived"
msgstr ""
"Le ticket ne peut pas être récupéré à partir de l'archive car il n'est pas "
"archivé"

#, python-format
msgid "You recovered ticket ${number} from the archive"
msgstr "Vous avez récupéré le ticket avec le numéro ${number} de l'archive"

msgid "The ticket has already been closed"
msgstr "Le ticket a déjà été fermé"

msgid "Your message has been sent"
msgstr "Votre message a été envoyé"

msgid "Your request has been submitted"
msgstr "Votre demande a été envoyée"

msgid "Your request is currently pending"
msgstr "Votre demande est actuellement en attente"

msgid "Your request has been processed"
msgstr "Votre demande a été traitée"

msgid "Request Status"
msgstr "Status Demand"

msgid "The request has already been closed"
msgstr "Votre demand a déjà été clòturée. "

msgid "Your message has been received"
msgstr "Votre message a été reçu"

msgid ""
"Could not find valid credentials. You can set them in Gever API Settings."
msgstr ""
"Impossible de trouver des informations d'identification valides. Vous pouvez"
" les définir dans les paramètres de L'API Gever."

msgid "Encountered an error while uploading to Gever."
msgstr "Une erreur s'est produite lors du téléchargement sur Gever."

#, python-format
msgid ""
"Encountered an error while uploading to Gever. Response status code is "
"${status}."
msgstr ""
"Une erreur s'est produite lors du téléchargement sur Gever. Le code d'état "
"de la réponse est ${status}."

msgid "Successfully uploaded the PDF of this ticket to Gever"
msgstr "Le PDF de ce billet a été téléchargé avec succès vers Gever."

msgid "My"
msgstr "Mes"

msgid "All Tickets"
msgstr "Tous les tickets"

msgid "All Users"
msgstr "Tous les utilisateurs"

msgid "Submitted Requests"
msgstr "Demandes soumises"

msgid "Added a new user group"
msgstr "Un nouveau groupe d'utilisateurs a été ajouté"

msgid "New user group"
msgstr "Nouveau groupe d'utilisateurs"

msgid "Edit user group"
msgstr "Modifier le groupe d'utilisateurs"

msgid "User Management"
msgstr "Gestion des utilisateurs"

msgid "New Signup Link"
msgstr "Nouveau lien d'inscription"

msgid "New User"
msgstr "Nouvel utilisateur"

msgid "A user with this e-mail address already exists"
msgstr "Il existe déjà un utilisateur possédant cette adresse e-mail"

msgid "An account was created for you"
msgstr "Un compte a été créé pour vous"

msgid "The user was created successfully"
msgstr "L'utilisateur a bien été créé"<|MERGE_RESOLUTION|>--- conflicted
+++ resolved
@@ -2,11 +2,7 @@
 msgid ""
 msgstr ""
 "Project-Id-Version: PACKAGE 1.0\n"
-<<<<<<< HEAD
 "POT-Creation-Date: 2023-08-03 17:58+0200\n"
-=======
-"POT-Creation-Date: 2023-08-02 14:33+0200\n"
->>>>>>> d9a622e3
 "PO-Revision-Date: 2022-03-15 10:50+0100\n"
 "Last-Translator: Marc Sommerhalder <marc.sommerhalder@seantis.ch>\n"
 "Language-Team: French\n"
@@ -4672,17 +4668,12 @@
 msgid "The registration has been confirmed"
 msgstr "L'inscription a été confirmée"
 
-<<<<<<< HEAD
-msgid "The registration could not be confirmed because the maximum number of participants has been reached"
-msgstr "L'inscription n'a pas pu être confirmée"
-=======
 msgid ""
 "The registration could not be confirmed because the maximum number of "
 "participants has been reached"
 msgstr ""
 "L'inscription n'a pas pu être confirmée car le nombre maximum de "
 "participants a été atteint."
->>>>>>> d9a622e3
 
 msgid "Your registration has been denied"
 msgstr "Votre inscription a été refusée"
