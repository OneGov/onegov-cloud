--- conflicted
+++ resolved
@@ -2,11 +2,7 @@
 msgid ""
 msgstr ""
 "Project-Id-Version: PACKAGE 1.0\n"
-<<<<<<< HEAD
 "POT-Creation-Date: 2022-05-30 14:43+0200\n"
-=======
-"POT-Creation-Date: 2022-05-24 11:24+0200\n"
->>>>>>> cc8f4dab
 "PO-Revision-Date: 2022-03-15 10:50+0100\n"
 "Last-Translator: Marc Sommerhalder <marc.sommerhalder@seantis.ch>\n"
 "Language-Team: French\n"
@@ -245,12 +241,9 @@
 msgid "On holidays"
 msgstr "En vacances"
 
-<<<<<<< HEAD
-=======
 msgid "During school holidays"
 msgstr "Durant les vacances scolaires"
 
->>>>>>> cc8f4dab
 msgid "Access"
 msgstr "Accès"
 
