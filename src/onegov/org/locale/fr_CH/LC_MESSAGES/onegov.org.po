--- conflicted
+++ resolved
@@ -6032,13 +6032,7 @@
 msgstr "Modifier la fenêtre de soumission"
 
 msgid "The submission window and all associated submissions were deleted"
-<<<<<<< HEAD
-msgstr ""
-"La fenêtre de soumission et toutes les soumissions associées ont été "
-"supprimées"
-=======
 msgstr "La fenêtre de soumission et toutes les soumissions associées ont été "
->>>>>>> 382bcc60
 
 msgid "Added a new text module"
 msgstr "Ajout d'un nouveau module de texte"
