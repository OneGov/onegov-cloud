#
msgid ""
msgstr ""
"Project-Id-Version: PACKAGE 1.0\n"
"POT-Creation-Date: 2024-07-03 13:25+0200\n"
"PO-Revision-Date: 2022-03-15 10:50+0100\n"
"Last-Translator: Marc Sommerhalder <marc.sommerhalder@seantis.ch>\n"
"Language-Team: French\n"
"Language: fr_CH\n"
"MIME-Version: 1.0\n"
"Content-Type: text/plain; charset=UTF-8\n"
"Content-Transfer-Encoding: 8bit\n"
"Plural-Forms: nplurals=2; plural=(n != 1);\n"
"Generated-By: Lingua 3.12\n"
"X-Generator: Poedit 3.0.1\n"

#, python-format
msgid ""
"${mtan} - mTAN for ${organisation}.\n"
"Or continue here: ${url}"
msgstr ""
"${mtan}: mTAN pour ${organisation}.\n"
"Ou continuer ici : ${url}"

msgid ""
"We sent an mTAN to the specified number. Please enter it below or follow the "
"instructions in the SMS."
msgstr ""
"Nous avons envoyé un mTAN au numéro indiqué. Veuillez le saisir ci-dessous "
"ou suivre les instructions du SMS."

msgid "Open"
msgstr "Ouvert"

msgid "Pending"
msgstr "En traitement"

msgid "Closed"
msgstr "Fermé"

msgid "Archived"
msgstr "Archivé"

msgid "All"
msgstr "Tout"

msgid "Paid"
msgstr "Payé"

msgid "Failed"
msgstr "Échoué"

msgid "Refunded"
msgstr "Remboursé"

msgid "Manual"
msgstr "Manuelle"

msgid "Stripe Connect"
msgstr "Stripe Connect"

#, python-format
msgid "${org} OneGov Cloud Status"
msgstr "Statut du OneGov Cloud de ${org}"

msgid "General"
msgstr "Général"

#, python-format
msgid "${org} Reservation Overview"
msgstr "Aperçu de la ${org} réservation"

msgid "Your Chat has been turned into a ticket"
msgstr "Un ticket a été créé à partir de votre chat"

msgid "Account"
msgstr "Compte"

msgid "User Profile"
msgstr "Profil d'utilisateur"

msgid "Logout"
msgstr "Se déconnecter"

msgid "Login"
msgstr "Connexion"

msgid "Register"
msgstr "S'inscrire"

msgid "Timeline"
msgstr "Chronologie"

msgid "Files"
msgstr "Fichiers"

msgid "Images"
msgstr "Images"

msgid "Payment Provider"
msgstr "Opérateur de paiement"

msgid "Payments"
msgstr "Paiements"

msgid "Text modules"
msgstr "Modules de texte"

msgid "Settings"
msgstr "Paramètres"

msgid "Users"
msgstr "Utilisateurs"

msgid "User groups"
msgstr "Groupes d'utilisateurs"

msgid "Link Check"
msgstr "Vérification du lien"

msgid "Archived Tickets"
msgstr "Tickets archivés"

msgid "Forms"
msgstr "Formulaires"

msgid "Surveys"
msgstr "Enquêtes"

msgid "Management"
msgstr "Gestion"

msgid "My Tickets"
msgstr "Mes tickets"

msgid "Open Tickets"
msgstr "Ouvrir les tickets"

msgid "Pending Tickets"
msgstr "Tickets en attente"

msgid "Closed Tickets"
msgstr "Tickets clôturés"

msgid "Tickets"
msgstr "Tickets"

msgid "Ticket"
msgstr "Ticket"

msgid "This site is private"
msgstr "Ce site est privé"

msgid "This site is secret"
msgstr "Ce site est secret"

msgid "Cancel"
msgstr "Annuler"

msgid "ID Payment Provider"
msgstr "ID Opérateurs de paiement"

msgid "Status"
msgstr "Statut"

msgid "Currency"
msgstr "Devise"

msgid "Amount"
msgstr "Montant"

msgid "Net Amount"
msgstr "Montant net"

msgid "Fee"
msgstr "Tarif"

msgid "Date Paid"
msgstr "Date de paiement"

msgid "References"
msgstr "Références"

msgid "Created Date"
msgstr "Date de création"

msgid "Reference Ticket"
msgstr "Billet de référence"

msgid "Submitter Email"
msgstr "E-mail de l'expéditeur"

msgid "Category Ticket"
msgstr "Catégorie Ticket"

msgid "Status Ticket"
msgstr "Ticket de statut"

msgid "Ticket decided"
msgstr "Ticket décidé"

msgid "Yes"
msgstr "Oui"

msgid "No"
msgstr "Non"

msgid "Credit card payments"
msgstr "Paiements carte de crédit"

msgid "Exports payments and tickets"
msgstr "Exporte les paiements et les tickets"

msgid "Title"
msgstr "Titre"

msgid "General availability"
msgstr "Disponibilité générale"

msgid "Rule"
msgstr "Règle"

msgid "Extend"
msgstr "Prolonger"

msgid "Extend by one day at midnight"
msgstr "Prolonger d'un jour à minuit"

msgid "Extend by one month at the end of the month"
msgstr "Prolonger d'un mois à la fin du mois"

msgid "Extend by one year at the end of the year"
msgstr "Prolonger d'un an à la fin de l'année"

msgid "Start"
msgstr "Début"

msgid "Date"
msgstr "Date"

msgid "End"
msgstr "Fin"

msgid "Except for"
msgstr "À l'exception de"

msgid "On holidays"
msgstr "En vacances"

msgid "During school holidays"
msgstr "Durant les vacances scolaires"

msgid "Access"
msgstr "Accès"

msgid "Public"
msgstr "Public"

msgid "Only by privileged users"
msgstr "Seulement par les utilisateurs privilégiés"

msgid "Only by privileged users and members"
msgstr "Seulement par les membres et les utilisateurs privilégiés"

msgid "Security"
msgstr "Sécurité"

msgid "Start date before end date"
msgstr "Date de début avant la date de fin"

msgid "Daypasses"
msgstr "Cartes journalières"

msgid "Daypasses Limit"
msgstr "Limite des cartes journalières"

msgid "Whole day"
msgstr "Toute la journée"

msgid "Time"
msgstr "Heure"

msgid "Each starting at"
msgstr "Chacun commençant à"

msgid "HH:MM"
msgstr "HH:MM"

msgid "Each ending at"
msgstr "Chacun finissant à"

msgid "May be partially reserved"
msgstr "Peut être partiellement réservé"

msgid "Options"
msgstr "Options"

msgid "Reservations per time slot"
msgstr "Maximum des reservation par unité des temps"

msgid "Available items"
msgstr "Articles disponibles"

msgid "Reservations per time slot and person"
msgstr "Réservations par tranche horaire et par personne"

msgid "From"
msgstr "De"

msgid "Until"
msgstr "Jusqu'à"

msgid "Slots per Reservation"
msgstr "Limit des reservations"

msgid "Start time before end time"
msgstr "Heure de début avant l'heure de fin"

msgid "Lead"
msgstr "Accroche"

msgid "Describes what this directory is about"
msgstr "Décrit le contenu de votre dossier"

msgid "Further Information"
msgstr "Plus d'informations"

msgid "If left empty \"Further Information\" will be used as title"
msgstr "S'il n'est pas renseigné, le titre sera \"Plus d'informations\"."

msgid "Text"
msgstr "Texte"

msgid "Position"
msgstr "Position"

msgid "Above the entries"
msgstr "Au-dessus des entrées"

msgid "Below the entries"
msgstr "Sous les entrées"

msgid "Definition"
msgstr "Définition"

msgid "Coordinates"
msgstr "Coordonnées"

msgid "Entries have no coordinates"
msgstr "Les entrées ne possèdent pas de coordonnées"

msgid "Coordinates are shown on each entry"
msgstr "Les coordonnées sont affichées sur chaque entrée"

msgid "Coordinates are shown on the directory and on each entry"
msgstr "Les coordonnées sont affichées sur le répertoire et sur chaque entrée"

msgid "Title-Format"
msgstr "Format Titre"

msgid "Display"
msgstr "Afficher"

msgid "Lead-Format"
msgstr "Format Principal"

msgid "Empty Directory Notice"
msgstr "Avis de dossier vide"

msgid ""
"This text will be displayed when the directory contains no (visible) "
"entries. When left empty a generic default text will be shown instead."
msgstr ""
"Ce texte sera affiché lorsque le dossier ne contient pas d'entrées "
"(visibles). S'il est laissé vide, un texte générique par défaut sera affiché "
"à la place."

msgid "Numbering"
msgstr "Numérotation"

msgid "None"
msgstr "Aucune"

msgid "Standard"
msgstr "Standard"

msgid "Custom"
msgstr "Personnalisé"

msgid "Custom Numbering"
msgstr "Numérotation personnalisée"

msgid "Main view"
msgstr "Affichage principal"

msgid "Hide these labels on the main view"
msgstr "Cacher ces noms de champs dans la vue principale"

msgid "Address"
msgstr "Adresse"

msgid "Filters"
msgstr "Filtres"

msgid "Thumbnail"
msgstr "Vignette"

msgid "Pictures to be displayed as thumbnails on an entry"
msgstr "Images à afficher sous forme de vignettes sur une entrée"

msgid "Overview layout with tiles"
msgstr "Vue d'ensemble avec les tuiles"

msgid "Address Block Title"
msgstr "Titre du bloc d'adresses"

msgid "Address Block"
msgstr "Bloc d'adresses"

msgid "The first line of the address"
msgstr "La première ligne de l'adresse"

msgid "Static title"
msgstr "Titre statique"

msgid "Icon"
msgstr "Icône"

msgid "Marker"
msgstr "Marqueur"

msgid "Marker Color"
msgstr "Couleur du marqueur"

msgid "Default"
msgstr "Défaut"

msgid "Color"
msgstr "Couleur"

msgid "Order"
msgstr "Trier"

msgid "By title"
msgstr "Par titre"

msgid "By format"
msgstr "Par format"

msgid "Order-Format"
msgstr "Format-tri"

msgid "Direction"
msgstr "Direction"

msgid "Ascending"
msgstr "Montant"

msgid "Descending"
msgstr "Descendant"

msgid "Pattern"
msgstr "Modèle"

msgid "External Link"
msgstr "Lien Externe"

msgid "Visible"
msgstr "Visible"

msgid "Users may propose new entries"
msgstr "Les utilisateurs peuvent proposer de nouvelles entrées"

msgid "New entries"
msgstr "Nouvelles entrées"

msgid "Guideline"
msgstr "Directives"

msgid "Price"
msgstr "Prix"

msgid "Free of charge"
msgstr "Gratuit"

msgid "Price per submission"
msgstr "Prix par proposition"

msgid "Users may send change requests"
msgstr "Les utilisateurs peuvent envoyer des demandes de modifications"

msgid "Change requests"
msgstr "Demandes de modifications"

msgid "Enable publication dates"
msgstr "Activer les dates de publication"

msgid ""
"Users may suggest publication start and/or end of the entry on submissions "
"and change requests"
msgstr ""
"Les utilisateurs peuvent suggérer le début et/ou la fin de la publication de "
"l'entrée sur les soumissions et les demandes de changement"

msgid "Publication"
msgstr "Publication"

msgid "Enable registering for update notifications"
msgstr "Activer l'inscription aux notifications"

msgid "Users can register for updates on new entries"
msgstr ""
"Les utilisateurs peuvent s'inscrire pour recevoir des notifications sur les "
"nouvelles entrées."

msgid "Notifications"
msgstr "Notifications"

msgid "Required publication dates"
msgstr "Les dates de publication sont requises"

msgid "Information to be provided in addition to the E-mail"
msgstr "Informations complémentaires du demandeur requises à l'e-mail"

msgid "Name"
msgstr "Nom"

msgid "Phone"
msgstr "Téléphone"

msgid "Submitter"
msgstr "Auteur"

msgid "Layout"
msgstr "Mise en page"

msgid "Accordion"
msgstr "Accordéon"

#, python-format
msgid "The following fields are unknown: ${fields}"
msgstr "Les champs suivants sont inconnus : ${fields}"

msgid "Please select at most one thumbnail field"
msgstr "Veuillez sélectionner un champ de vignette au maximum"

msgid "Please select exactly one numbering field"
msgstr "Veuillez sélectionner exactement un champ de numérotation"

#, python-format
msgid ""
"User submissions are not possible, because «${field}» is not visible. Only "
"if all fields are visible are user submission possible - otherwise users may "
"see data that they are not intended to see. "
msgstr ""
"Les soumissions d'utilisateurs ne sont pas possibles car « ${field} » n'est "
"pas visible. Les soumissions d'utilisateurs ne sont possibles que si tous "
"les champs sont visibles. Sinon, les utilisateurs peuvent voir des données "
"qu'ils ne sont pas destinés à voir."

msgid "Apply directory configuration"
msgstr "Appliquer la configuration du dossier"

msgid "Yes, import configuration and entries"
msgstr "Oui, importer la configuration et les entrées"

msgid "No, only import entries"
msgstr "Non, importer les entrées uniquement"

msgid "Mode"
msgstr "Mode"

msgid "Only import new entries"
msgstr "Importer uniquement les nouvelles entrées"

msgid "Replace all entries"
msgstr "Remplacer toutes les entrées"

msgid "Import"
msgstr "Imprimer"

msgid "The name field cannot be empty."
msgstr "Le champ nom ne peut pas être vide."

msgid "Please fill out a new name"
msgstr "Veuillez remplir un nouveau nom"

#, python-format
msgid "Invalid name. A valid suggestion is: ${name}"
msgstr "Nom invalide. Une suggestion valid est: ${name}"

msgid "An entry with the same name exists"
msgstr "Une entrée avec le même nom existe"

msgid "E-Mail"
msgstr "E-mail"

msgid "Art"
msgstr "Art"

msgid "Cinema"
msgstr "Cinéma"

msgid "Concert"
msgstr "Concert"

msgid "Congress"
msgstr "Congrès"

msgid "Culture"
msgstr "Culture"

msgid "Dancing"
msgstr "Dansant"

msgid "Education"
msgstr "Éducation"

msgid "Exhibition"
msgstr "Exposition"

msgid "Gastronomy"
msgstr "Gastronomie"

msgid "Health"
msgstr "Santé"

msgid "Library"
msgstr "Bibliothèque"

msgid "Literature"
msgstr "Littérature"

msgid "Market"
msgstr "Marché"

msgid "Meetup"
msgstr "Rencontre"

msgid "Misc"
msgstr "Points divers"

msgid "Music School"
msgstr "École de musique"

msgid "Nature"
msgstr "Nature"

msgid "Music"
msgstr "Musique"

msgid "Party"
msgstr "Fête"

msgid "Politics"
msgstr "Politique"

msgid "Reading"
msgstr "Lecture"

msgid "Religion"
msgstr "Religion"

msgid "Sports"
msgstr "Sports"

msgid "Talk"
msgstr "Conférence"

msgid "Theater"
msgstr "Théâtre"

msgid "Tourism"
msgstr "Tourisme"

msgid "Toy Library"
msgstr "Bibliothèque de jouets"

msgid "Tradition"
msgstr "Tradition"

msgid "Youth"
msgstr "Jeunesse"

msgid "Elderly"
msgstr "Âgées"

msgid "Mo"
msgstr "Lu"

msgid "Tu"
msgstr "Ma"

msgid "We"
msgstr "Me"

msgid "Th"
msgstr "Je"

msgid "Fr"
msgstr "Ve"

msgid "Sa"
msgstr "Sa"

msgid "Su"
msgstr "Di"

msgid "Concerto in the castle garden"
msgstr "Concerto dans le jardin du château"

msgid "Description"
msgstr "Description"

msgid "Enjoy a concerto in the castle garden."
msgstr "Profitez d'un concerto dans le jardin du château."

msgid "Image"
msgstr "Image"

msgid "Additional Information (PDF)"
msgstr "Informations complémentaires (PDF)"

msgid "Venue"
msgstr "Lieu"

msgid "10 CHF for adults"
msgstr "10 CHF pour les adultes"

msgid "Organizer"
msgstr "Organisateur"

msgid "Music society"
msgstr "Société musicale"

msgid "Organizer E-Mail address"
msgstr "Adresse e-mail de l'organisateur"

msgid "Shown as contact E-Mail address"
msgstr "Affichée comme adresse e-mail de contact"

msgid "Organizer phone number"
msgstr "Numéro de téléphone de l'organisateur"

msgid "Shown as contact phone number"
msgstr "Affiché comme numéro de téléphone de contact"

msgid "External event URL"
msgstr "URL de l'événement externe"

msgid "Event Registration URL"
msgstr "URL de l'inscription à l'événement"

msgid "The marker can be moved by dragging it with the mouse"
msgstr "Le curseur peut être déplacé avec la souris"

msgid "Tags"
msgstr "Étiquettes"

msgid "To"
msgstr "Vers"

msgid "Repeat"
msgstr "Répéter"

msgid "Without"
msgstr "Sans"

msgid "Weekly"
msgstr "Hebdomadaire"

msgid "On additional dates"
msgstr "À des dates supplémentaires"

msgid "Repeats itself every"
msgstr "Se répète tous les"

msgid "Until date"
msgstr "Jusqu'à"

msgid "Dates"
msgstr "Dates"

msgid "The end date must be later than the start date."
msgstr "La date de fin doit être postérieure à la date de début."

msgid "The weekday of the start date must be selected."
msgstr ""
"Le jour de la semaine correspondant à la date de début doit être sélectionné."

msgid "Please set and end date if the event is recurring."
msgstr "Veuillez préciser une date de fin si l'événement est récurrent."

msgid "Please select a weekday if the event is recurring."
msgstr "Veuillez choisir un jour de la semaine si l'événement est récurrent."

msgid "Invalid dates."
msgstr "Dates non valables."

msgid "Add"
msgstr "Ajouter"

msgid "Remove"
msgstr "Supprimer"

msgid "Clear"
msgstr "Supprimer"

msgid ""
"Delete imported events before importing. This does not delete otherwise "
"imported events and submitted events."
msgstr ""
"Supprime les événements importés avant de les importer. Les événements "
"importés ailleurs et les événements signalés ne sont pas supprimés par cela."

msgid "Dry Run"
msgstr "Test"

msgid "Do not actually import the events."
msgstr "Les événements ne sont pas sauvegardés."

msgid "Expected header line with the following columns:"
msgstr "La première ligne doit avoir les noms de colonne suivants:"

msgid "Documents"
msgstr "Documents"

msgid "Map"
msgstr "Carte"

msgid "Comment"
msgstr "Commentaire"

msgid "Please provide at least one change"
msgstr "Veuillez apporter au moins une modification"

msgid "Publication end must be in the future"
msgstr "La fin de la publication doit être dans le futur"

msgid "Publication start must be prior to end"
msgstr "Le début de la publication doit être antérieur à la fin"

msgid "Describes briefly what this entry is about"
msgstr "Décrit brièvement cette entrée"

msgid "URL"
msgstr "Lien"

msgid "Url pointing to another website"
msgstr "Url qui pointe vers une page externe"

msgid "Group"
msgstr "Groupe"

msgid "Used to group this link in the overview"
msgstr "Utilisé pour regrouper le lien dans la vue d'ensemble"

msgid "Name of the list view this link will be shown"
msgstr "Nom de la vue d'ensemble où ce lien apparaît"

msgid "Describes what this form is about"
msgstr "Décrit le contenu de ce formulaire"

msgid "Used to group the form in the overview"
msgstr "Utilisé pour grouper la formulaire dans la vue d'ensemble"

msgid "Pick-Up"
msgstr "Ramassage"

msgid ""
"Describes how this resource can be picked up. This text is used on the "
"ticket status page to inform the user"
msgstr ""
"Décrit la manière dont cette ressource peut être récupérée. Ce texte est "
"utilisé sur la page de statut du ticket pour informer le client"

msgid "Short description of the survey"
msgstr "Description courte de l'enquête"

msgid "URL path"
msgstr "Chemin Url"

msgid "Selection"
msgstr "Sélection"

msgid "By date"
msgstr "Par date"

msgid "By registration window"
msgstr "Par fenêtre d'inscription"

msgid "Registration Window"
msgstr "Fenêtre d'inscription"

msgid "Your message"
msgstr "Votre message"

msgid "Send to attendees with status"
msgstr "Envoyer aux participants avec le statut"

msgid "Confirmed"
msgstr "Confirmé"

msgid "Cancelled"
msgstr "Annulé"

msgid "No email receivers found for the selection"
msgstr "Aucun destinataire d'email trouvé pour la sélection"

msgid "Limit the number of attendees"
msgstr "Limiter le nombre de participants"

msgid "Attendees"
msgstr "Participants"

msgid "Yes, limit the number of attendees"
msgstr "Oui, limiter le nombre de participants"

msgid "No, allow an unlimited number of attendees"
msgstr "Non, autoriser un nombre illimité de participants"

msgid "Number of attendees"
msgstr "Nombre de participants"

msgid "Waitinglist"
msgstr "Liste d'attente"

msgid "Yes, allow for more submissions than available spots"
msgstr "Oui, permettre plus de soumissions que de places disponibles"

msgid "No, ensure that all submissions can be confirmed"
msgstr "Non, assurez-vous que toutes les soumissions peuvent être confirmées"

msgid "Do not accept any submissions"
msgstr "N'accepter aucunes soumissions"

msgid "Advanced"
msgstr "Avancé"

msgid "Please use a stop date after the start"
msgstr "Veuillez utiliser une date d'arrêt après le début"

#, python-format
msgid ""
"The date range overlaps with an existing registration window (${range})."
msgstr ""
"La période donnée chevauche une fenêtre d'inscription existante (${range})."

#, python-format
msgid ""
"The limit cannot be lower than the already confirmed number of attendees "
"(${claimed_spots})"
msgstr ""
"La limite ne peut être inférieure au nombre de participants déjà confirmés "
"(${claimed_spots})"

#, python-format
msgid ""
"The limit cannot be lower than the already confirmed number attendees "
"(${claimed_spots}) and the number of pending requests (${pending_requests}). "
"Either enable the waiting list, process the pending requests or increase the "
"limit. "
msgstr ""
"La limite ne peut pas être inférieure au nombre de participants déjà "
"confirmés (${claims_spots}) et au nombre de demandes en attente "
"(${pending_requests}). Activez la liste d'attente, traitez les demandes en "
"attente ou augmentez la limite."

msgid "The end date must be later than the start date"
msgstr "La date de fin doit être postérieure à la date de début"

msgid "Format"
msgstr "Format"

msgid "CSV File"
msgstr "Fichier CSV"

msgid "Excel File"
msgstr "Fichier Excel"

msgid "JSON File"
msgstr "Fichier JSON"

msgid "XML File"
msgstr "Fichier XML"

msgid "Minimum price total"
msgstr "Prix minimum total"

msgid "Payment Method"
msgstr "Méthode de paiement"

msgid "No credit card payments"
msgstr "Pas de paiements par carte de crédit"

msgid "Credit card payments optional"
msgstr "Paiements par carte de crédit en option"

msgid "Credit card payments required"
msgstr "Paiements par carte de crédit requis"

msgid "The price must be larger than zero"
msgstr "Le prix doit être supérieur à zéro"

msgid ""
"You need to setup a default payment provider to enable credit card payments"
msgstr ""
"Vous devez choisir un fournisseur de paiement par défaut pour activer les "
"paiements par carte de crédit"

msgid "Test run"
msgstr "Test de fonctionnement"

msgid "Describes what this photo album is about"
msgstr "Décrit l'album photo"

msgid "View"
msgstr "Visualiser"

msgid "Full size images"
msgstr "Images de taille normale"

msgid "Grid layout"
msgstr "Mise en page en grille"

msgid "Show images on homepage"
msgstr "Montrer les images sur la page d'accueil"

msgid "mTAN"
msgstr "mTAN"

msgid "Phone number"
msgstr "Numéro de téléphone"

msgid "Used in the overview and the e-mail subject"
msgstr "Utilisé dans l'aperçu et le sujet de l'e-mail"

msgid "Editorial"
msgstr "Éditorial"

msgid "A few words about this edition of the newsletter"
msgstr "Quelques mots concernant l'édition de cette lettre d'informations"

msgid "Latest news"
msgstr "Dernières nouvelles"

msgid "Show news as tiles"
msgstr "Afficher les actualités sous forme de tuiles"

msgid ""
"If checked, news are displayed as tiles. Otherwise, news are listed in full "
"length."
msgstr ""
"Si cette case est activée, les nouvelles sont affichées sous forme de "
"tuiles. Dans le cas contraire, les nouvelles sont listés dans leur "
"intégralité."

msgid "Events"
msgstr "Événements"

msgid "Publications"
msgstr "Publications"

msgid "Send"
msgstr "Envoyer"

msgid "Now"
msgstr "Maintenant"

msgid "At a specified time"
msgstr "À une heure précise"

msgid "Scheduled time must be at least 5 minutes in the future"
msgstr "L'heure d'envoi doit être d'au moins cinq minutes dans le futur"

msgid "Newsletters can only be sent on the hour (10:00, 11:00, etc.)"
msgstr ""
"Les newsletters ne peuvent être envoyés qu'en début d'heure (10:00, 11:00, "
"etc.)"

msgid "Recipient"
msgstr "Destinataire"

msgid "Do not actually import the newsletter subscribers"
msgstr "Ne pas importer les abonnés à la newsletter"

msgid ": (Address already exists)"
msgstr ": (L'adresse existe déjà)"

msgid "Will be used as image in the page overview on the parent page"
msgstr "Sera utilisé comme image dans la vue d'ensemble de la page parent"

msgid "Describes what this page is about"
msgstr "Décrit de quoi parle cette page"

msgid "Show the lead if accessing the parent page"
msgstr "Afficher l'introduction sur la page parent"

msgid "(Redesign only)"
msgstr "(Redesign uniquement)"

msgid ""
"There are currently no allowed domains for iFrames. To enable domains for "
"iFrames, please contact info@seantis.ch."
msgstr ""
"Aucun domaine n'est actuellement autorisé pour les iFrames. Pour activer les "
"domaines pour les iFrames, veuillez contacter info@seantis.ch"

msgid "Height"
msgstr "Hauteur"

msgid ""
"The height of the iFrame in pixels. If not set, the iFrame will have a "
"standard height of 800px."
msgstr ""
"La hauteur de l'iFrame en pixels. Si elle n'est pas définie, l'iFrame aura "
"une hauteur standard de 800 pixels."

msgid "Display as card"
msgstr "Afficher sous forme de carte"

msgid "Display the iFrame as a card with a border"
msgstr "Afficher l'iFrame comme une carte avec une bordure"

msgid "The following domains are allowed for iFrames:"
msgstr "Les domaines suivants sont autorisés pour les iFrames:"

msgid "To allow more domains for iFrames, please contact info@seantis.ch."
msgstr ""
"Pour activer d'autres domaines pour les iFrames, veuillez contacter "
"info@seantis.ch."

msgid "The domain of the URL is not allowed for iFrames."
msgstr "Le domaine de l'URL n'est pas autorisé pour les iFrames"

msgid "Destination"
msgstr "Destination"

msgid "- Root -"
msgstr "- Page de base-"

msgid "Invalid destination selected"
msgstr "Destination non valide sélectionnée"

msgid "Salutation"
msgstr "Civilité"

msgid "Academic Title"
msgstr "Diplôme"

msgid "First name"
msgstr "Prénom"

msgid "Last name"
msgstr "Nom de famille"

msgid "Function"
msgstr "Fonction"

msgid "Direct Phone Number or Mobile"
msgstr "Numéro de téléphone direct ou Mobile"

msgid "Born"
msgstr "Naissance"

msgid "Profession"
msgstr "Profession"

msgid "Political Party"
msgstr "Parti politique"

msgid "Parliamentary Group"
msgstr "Groupe parlementaire"

msgid "Website"
msgstr "Site Web"

msgid "Website 2"
msgstr "Site Web 2"

msgid "Location address"
msgstr "Adress du lieu"

msgid "Location Code and City"
msgstr "Code de localisation et ville"

msgid "Postal address"
msgstr "Adresse postale"

msgid "Postal Code and City"
msgstr "Code postal et ville"

msgid "Picture"
msgstr "Photo"

msgid "URL pointing to the picture"
msgstr "URL pointant vers la photo"

msgid "Notes"
msgstr "Notes"

msgid "Public extra information about this person"
msgstr "Informations publiques supplémentaires à propos de cette semaine"

msgid "Rooms"
msgstr "Espaces"

msgid "Weekdays"
msgstr "Jours de la semaine"

msgid "Start date in past"
msgstr "Date de début dans le passé"

msgid "Describes what this reservation resource is about"
msgstr "Décrit en quoi consiste cette ressource de réservation"

msgid "Used to group the resource in the overview"
msgstr "Utilisé pour grouper la ressource dans la vue d'ensemble"

msgid "Extra Fields Definition"
msgstr "Définition de champs supplémentaires"

msgid "Closing date for the public"
msgstr "Date de clôture pour le public"

msgid "Closing date"
msgstr "Date de clôture"

msgid "No closing date"
msgstr "Pas de date de fermeture"

msgid "Stop accepting reservations days before the allocation"
msgstr ""
"Arrêter d'accepter des réservations plusieurs jours avant l'attribution"

msgid "Stop accepting reservations hours before the allocation"
msgstr "Arrêter d'accepter des réservations des heures avant l'attribution"

msgid "Hours"
msgstr "Heures"

msgid "Days"
msgstr "Jours"

msgid "Limit reservations to certain zip-codes"
msgstr "Limiter les réservations à certains codes postaux"

msgid "Zip-code limit"
msgstr "Limite de code postal"

msgid "Zip-code field"
msgstr "Champ code postal"

msgid "Allowed zip-codes (one per line)"
msgstr "Codes postaux autorisés (un par ligne)"

msgid "Days before an allocation may be reserved by anyone"
msgstr ""
"Des jours avant une attribution peuvent être réservés par n'importe qui"

msgid "Default view"
msgstr "Affichage par défaut"

msgid "Week view"
msgstr "Affichage de la semaine"

msgid "Month view"
msgstr "Affichage du mois"

msgid "Per item"
msgstr "Par article"

msgid "Per hour"
msgstr "Par heure"

msgid "Price per item"
msgstr "Prix par article"

msgid "Price per hour"
msgstr "Prix par heure"

msgid "Please select the form field that holds the zip-code"
msgstr "Veuillez sélectionner le champ de formulaire contenant le code postal."

msgid "Please enter at least one zip-code"
msgstr "Veuillez saisir au moins un code postal"

msgid "Please enter one zip-code per line, without spaces or commas"
msgstr "Veuillez saisir un code postal par ligne, sans espaces ni virgules"

msgid "New Reservations"
msgstr "Nouvelles réservations"

msgid "Notifications *"
msgstr "Notifications *"

msgid ""
"For each new reservation, a notification will be sent to the above recipient."
msgstr ""
"Pour chaque nouvelle réservation, une notification sera envoyée au "
"destinataire ci-dessus."

msgid "Daily Reservations"
msgstr "Réservations quotidiennes"

msgid ""
"On each day selected below, a notification with the day's reservations will "
"be sent to the recipient above at 06:00."
msgstr ""
"Pour chaque jour sélectionné ci-dessous, une notification avec les "
"réservations du jour sera envoyée au destinataire ci-dessus à 6h00.."

msgid "Internal Notes"
msgstr "Notes internes"

msgid ""
"Each time a new note is added to the ticket for a reservation, a "
"notification is sent to the recipient above."
msgstr ""
"Chaque fois qu'une nouvelle note est ajoutée au ticket pour une réservation, "
"une notification est envoyée au destinataire ci-dessus."

msgid "Rejected Reservations"
msgstr "Réservations rejetées"

msgid ""
"If a reservation is cancelled, a notification will be sent to the above "
"recipient."
msgstr ""
"Si une réservation est annulée, une notification sera envoyée au "
"destinataire mentionné ci-dessus."

msgid "Send on"
msgstr "Envoyer sur"

msgid "Resources"
msgstr "Ressources"

msgid "Please add at least one notification."
msgstr "Veuillez ajouter au moins une notification."

msgid "Logo"
msgstr "Logo"

msgid "URL pointing to the logo"
msgstr "URL pointant vers le logo"

msgid "Logo (Square)"
msgstr "Logo (carré)"

msgid "E-Mail Reply Address (Reply-To)"
msgstr "Adresse e-mail de réponse (Reply-To)"

msgid "Replies to automated e-mails go to this address."
msgstr "Les réponses aux e-mails automatisés sont envoyées à cette adresse."

msgid "Primary Color"
msgstr "Couleur primaire"

msgid "Default Font Family"
msgstr "Famille de police principale"

msgid "Languages"
msgstr "Langues"

msgid "German"
msgstr "Allemand"

msgid "French"
msgstr "Français"

msgid "Italian"
msgstr "Italien"

msgid "Additional CSS"
msgstr "CSS additionnel"

msgid "Will be used if an image is needed, but none has been set"
msgstr ""
"Sera utilisée si une image est nécessaire, mais qu'aucune n'a été définie."

msgid "Standard Image"
msgstr "Image standard"

msgid "Column width left side"
msgstr "Largeur de la colonne côté gauche"

msgid "Footer Division"
msgstr "Division du pied du page"

msgid "Column width for the center"
msgstr "Largeur de la colonne au centre"

msgid "Column width right side"
msgstr "Largeur de la colonne côté droite"

msgid "Contact"
msgstr "Contact"

msgid "The address and phone number of the municipality"
msgstr "L'adresse et le numéro de téléphone de la municipalité"

msgid "Information"
msgstr "Information"

msgid "Contact Link"
msgstr "Rubrique Contact"

msgid "URL pointing to a contact page"
msgstr "URL pointant vers une page de contact"

msgid "Opening Hours"
msgstr "Horaires d'ouverture"

msgid "The opening hours of the municipality"
msgstr "Les horaires d'ouverture de la municipalité"

msgid "Opening Hours Link"
msgstr "Lien vers les horaires d'ouvertures"

msgid "URL pointing to an opening hours page"
msgstr "Lien vers une page d'horaires d'ouverture"

msgid "Hide OneGov Cloud information"
msgstr "Masquer les informations OneGov Cloud"

msgid ""
"This includes the link to the marketing page, and the link to the privacy "
"policy."
msgstr ""
"Cela inclut le lien vers la page marketing et le lien vers la politique de "
"confidentialité."

msgid "Facebook"
msgstr "Facebook"

msgid "URL pointing to the Facebook site"
msgstr "Lien vers la page Facebook"

msgid "Social Media"
msgstr "Réseaux sociaux"

msgid "Twitter"
msgstr "Twitter"

msgid "URL pointing to the Twitter site"
msgstr "Lien vers la page Twitter"

msgid "YouTube"
msgstr "YouTube"

msgid "URL pointing to the YouTube site"
msgstr "Lien vers la page YouTube"

msgid "Instagram"
msgstr "Instagram"

msgid "URL pointing to the Instagram site"
msgstr "Lien vers la page Instagram"

msgid "Custom Link 1"
msgstr "Lien personnalisé 1"

msgid "URL to internal/external site"
msgstr "Lien site interne/externe"

msgid "Custom Link 2"
msgstr "Lien personnalisé 2"

msgid "Custom Link 3"
msgstr "Lien personnalisé 3"

msgid "Name of the partner"
msgstr "Nom du partenaire"

msgid "First Partner"
msgstr "Premier partenaire"

msgid "Logo of the partner"
msgstr "Logo du partenaire"

msgid "The partner's website"
msgstr "Le site web du partenaire"

msgid "Second Partner"
msgstr "Deuxième partenaire"

msgid "Third Partner"
msgstr "Troisième partenaire"

msgid "Fourth Partner"
msgstr "Quatrième partenaire"

msgid "The width of the column must be greater than 0"
msgstr "La largeur de la colonne doit être supérieure à 0"

msgid "The sum of all the footer columns must be equal to 12"
msgstr "La somme de toutes les colonnes de bas de page doit être égale à 12"

msgid ""
"Default social media preview image for rich link previews. Optimal size is "
"1200:630 px."
msgstr ""
"Image par défaut de l'aperçu des médias sociaux pour les aperçus de liens "
"riches. La taille optimale est de 1200:630 px."

msgid "Icon 16x16 PNG (Windows)"
msgstr "Icône 16x16 PNG (Windows)"

msgid "URL pointing to the icon"
msgstr "URL pointant vers le Favicon"

msgid "Icon 32x32 PNG (Mac)"
msgstr "Icône 32x32 PNG (Mac)"

msgid "Icon 57x57 PNG (iPhone, iPod, iPad)"
msgstr "Icône 57x57 PNG (iPhone, iPod, iPad)"

msgid "Icon SVG 20x20 (Safari)"
msgstr "Icône SVG 20x20 (Safari)"

msgid "Disable page references"
msgstr "Désactiver les références de page"

msgid ""
"Disable showing the copy link '#' for the site reference. The references "
"themselves will still work. Those references are only showed for logged in "
"users."
msgstr ""
"Désactiver le lien pour copier la référence de page. Les références elles-"
"mêmes fonctionneront toujours. Ces références ne sont affichées que pour les "
"utilisateurs connectés."

msgid "Open files in separate window"
msgstr "Ouvrir les fichiers dans une fenêtre de navigateur séparée"

msgid "Announcement"
msgstr "Annonce"

msgid "Announcement URL"
msgstr "URL pour l'annonce"

msgid "Announcement bg color"
msgstr "Couleur de fond de l'annonce"

msgid "Announcement font color"
msgstr "Couleur de la police de l'annonce"

msgid "Only show Announcement for logged-in users"
msgstr "Afficher l'annonce uniquement pour les utilisateurs connectés"

msgid "Header links"
msgstr "Liens d'en-tête"

msgid "Text header left side"
msgstr "Texte dans en-tête, face gauche"

msgid "Optional"
msgstr "Facultatif"

msgid "Font color"
msgstr "Couleur de la police"

msgid "Relative font size"
msgstr "Taille de police relative"

msgid "Keep header links and/or header text fixed to top on scrolling"
msgstr ""
"Maintenir les liens d'en-tête et/ou le texte d'en-tête en haut lors du "
"défilement"

msgid "Header fixation"
msgstr "Fixation des éléments d'en-tête"

msgid "Please add an url to each link"
msgstr "Veuillez ajouter une url à chaque lien"

msgid "Your URLs must start with http://, https:// or / (for internal links)"
msgstr ""
"Vos URL doivent commencer par http://, https:// ou / (pour les liens "
"internes)."

msgid "Homepage Cover"
msgstr "Couverture de la page d'accueil"

msgid "Structure"
msgstr "Structure"

msgid "Homepage Structure (for advanced users only)"
msgstr ""
"Structure de la page d'accueil (seulement pour les utilisateurs avancés)"

msgid "The structure of the homepage"
msgstr "La structure de la page d'accueil"

msgid "Homepage redirect"
msgstr "Redirection vers la page d'accueil"

msgid "Yes, to directories"
msgstr "Oui, aux annuaires"

msgid "Yes, to events"
msgstr "Oui, aux événements"

msgid "Yes, to forms"
msgstr "Oui, aux formulaires"

msgid "Yes, to publications"
msgstr "Oui, aux publications"

msgid "Yes, to reservations"
msgstr "Oui, aux réservations"

msgid "Yes, to a non-listed path"
msgstr "Oui, vers un chemin non listé"

msgid "Path"
msgstr "Chemin"

msgid "Please enter a path without schema or host"
msgstr "Veuillez entrer un chemin d'accès sans schéma ou hôte"

msgid "Hide these fields for non-logged-in users"
msgstr "Masquer ces champs pour les utilisateurs non connectés"

msgid "People"
msgstr "Personnes"

msgid "Values of the location filter"
msgstr "Valeurs du filtre de localisation"

msgid "Choose the filter type for events (default is 'tags')"
msgstr ""
"Choisissez le type de filtre pour les événements (la valeur par défaut est "
"'tags')"

msgid "A predefined set of tags"
msgstr "Un ensemble prédéfini de balises"

msgid "Manually configurable filters"
msgstr "Filtres configurables manuellement"

msgid "Both, predefined tags as well as configurable filters"
msgstr "Les deux, balises prédéfinies et filtres configurables"

msgid "Duration of mTAN session"
msgstr "Durée de la séance mTAN"

msgid "Specify in number of seconds"
msgstr "Exprimez le temps en nombre de secondes"

msgid "mTAN Access"
msgstr "Accès au mTAN"

msgid ""
"Prevent further accesses to protected resources after this many have been "
"accessed"
msgstr ""
"Une fois que ce nombre de ressources protégées a été consulté, empêcher tout "
"autre accès à celles-ci"

msgid "Leave empty to disable limiting requests"
msgstr "Laisser vide pour désactiver la limitation des requêtes"

msgid "Prevent further accesses to protected resources in this time frame"
msgstr ""
"Empêcher tout autre accès aux ressources protégées pendant cette période"

msgid "The default map view. This should show the whole town"
msgstr "La vue par défaut de la carte. Cela devrait montrer la ville entière"

msgid "Geo provider"
msgstr "Fournisseur de geo"

msgid "Swisstopo (Default)"
msgstr "Swisstopo (défaut)"

msgid "Swisstopo Aerial"
msgstr "Swisstopo photo aérienne"

msgid "Analytics Code"
msgstr "Code Analytics"

msgid "JavaScript for web statistics support"
msgstr "JavaScript pour l'assistance en matière de statistiques web"

msgid "Cantonal holidays"
msgstr "Jours fériés cantonaux"

msgid "Aargau"
msgstr "Argovie"

msgid "Appenzell Ausserrhoden"
msgstr "Appenzell Rhodes-Extérieures"

msgid "Appenzell Innerrhoden"
msgstr "Appenzell Rhodes-Intérieures"

msgid "Basel-Landschaft"
msgstr "Bâle-Campagne"

msgid "Basel-Stadt"
msgstr "Bâle-Ville"

msgid "Berne"
msgstr "Berne"

msgid "Fribourg"
msgstr "Fribourg"

msgid "Geneva"
msgstr "Genève"

msgid "Glarus"
msgstr "Glaris"

msgid "Grisons"
msgstr "Grisons"

msgid "Jura"
msgstr "Jura"

msgid "Lucerne"
msgstr "Lucerne"

msgid "Neuchâtel"
msgstr "Neuchâtel"

msgid "Nidwalden"
msgstr "Nidwald"

msgid "Obwalden"
msgstr "Obwald"

msgid "Schaffhausen"
msgstr "Schaffhouse"

msgid "Schwyz"
msgstr "Schwytz"

msgid "Solothurn"
msgstr "Soleure"

msgid "St. Gallen"
msgstr "Saint-Gall"

msgid "Thurgau"
msgstr "Thurgovie"

msgid "Ticino"
msgstr "Tessin"

msgid "Uri"
msgstr "Uri"

msgid "Valais"
msgstr "Valais"

msgid "Vaud"
msgstr "Vaud"

msgid "Zug"
msgstr "Zoug"

msgid "Zürich"
msgstr "Zurich"

msgid "Other holidays"
msgstr "Autres jours fériés"

msgid "Preview"
msgstr "Preview"

msgid "School holidays"
msgstr "Vacances scolaires"

msgid "Format: Day.Month - Description"
msgstr "Format : Jour.Mois - Description"

msgid "Please enter one date per line"
msgstr "Veuillez renseigner une date par ligne"

msgid "Please enter only day and month"
msgstr "Veuillez ne renseigner que des jours et des mois"

#, python-format
msgid "${date} is not a valid date"
msgstr "${date} n'est pas une date valide"

msgid "Format: Day.Month.Year - Day.Month.Year"
msgstr "Format : Jour.Mois.Année - Jour.Mois.Année"

msgid "Please enter one date pair per line"
msgstr "Veuillez renseigner une paire de dates par ligne"

msgid "End date needs to be after start date"
msgstr "La date de fin doit être postérieure à la date de début"

msgid "Email adress for notifications about newly opened tickets"
msgstr ""
"Adresse électronique pour les notifications concernant les tickets ouverts"

msgid "Accept request and close ticket automatically based on:"
msgstr ""
"Accepter la demande et fermer le ticket automatiquement en fonction de :"

msgid "Ticket category"
msgstr "Catégorie de billet"

msgid "User role"
msgstr "Rôle d'utilisateur"

msgid ""
"Accept request and close ticket automatically for these ticket categories"
msgstr ""
"Accepter la demande et fermer le ticket automatiquement pour ces catégories"

msgid ""
"If auto-accepting is not possible, the ticket will be in state pending. Also "
"note, that after the ticket is closed, the submitter can't send any messages."
msgstr ""
"Si l'auto-acceptation n'est pas possible, le ticket sera en état d'attente. "
"Notez également qu'après la fermeture du ticket, l'expéditeur ne peut plus "
"envoyer de messages."

msgid "Accept request and close ticket automatically for these user roles"
msgstr ""
"Accepter la demande et fermer le ticket automatiquement pour ces rôles "
"d'utilisateur"

msgid "User used to auto-accept tickets"
msgstr "Utilisateur pour l'acceptation automatique des tickets"

msgid "Block email confirmation when this ticket category is opened"
msgstr "N'envoyez pas d'e-mail lorsque cette catégorie de billets est ouverte"

msgid "This is enabled by default for tickets that get accepted automatically"
msgstr ""
"Cette option est activée par défaut pour les tickets qui sont acceptés "
"automatiquement."

msgid "Block email confirmation when this ticket category is closed"
msgstr "N'envoyez pas d'e-mail lorsque cette catégorie de billets est fermée"

msgid "Mute all tickets"
msgstr "Désactiver tous les emails de statut pour les tickets"

msgid "Always send email notification if a new ticket message is sent"
msgstr ""
"Toujours envoyer une notification par courriel pour les nouveaux messages de "
"ticket"

msgid "Categories restriced by user group settings"
msgstr "Catégories restreintes par les paramètres du groupe d'utilisateurs"

msgid "Mute tickets individually if the auto-accept feature is enabled."
msgstr ""
"Mettez les tickets en sourdine individuellement si la fonction d'acceptation "
"automatique est activée."

msgid "Enable newsletter"
msgstr "Activer la newsletter"

msgid "Include logo in newsletter"
msgstr "Afficher le logo dans la newsletter"

msgid "Allow secret content in newsletter"
msgstr "Autoriser le contenu secret dans la newsletter"

msgid "Old domain"
msgstr "Ancien domaine"

msgid "Test migration"
msgstr "Tester migration"

msgid "Compares links to the current domain"
msgstr "Compare les liens avec le domaine actuel"

msgid "Use a domain name without http(s)"
msgstr "Utiliser un domaine sans http(s)"

msgid "Domain must contain a dot"
msgstr "Le domaine doit contenir un point"

msgid "Choose which links to check"
msgstr "Choisissez les liens à vérifier"

msgid "External links only"
msgstr "Liens externes uniquement"

msgid "Internal links only"
msgstr "Liens internes uniquement"

msgid "Link must start with 'https'"
msgstr "Le lien doit commencer par 'https'"

msgid "Username"
msgstr "Nom d'utilisateur"

msgid "Username for the associated Gever account"
msgstr "Nom d'utilisateur pour le compte Gever associé"

msgid "Password"
msgstr "Mot de passe"

msgid "Password for the associated Gever account"
msgstr "Mot de passe pour le compte Gever associé"

msgid "Gever API Endpoint where the documents are uploaded."
msgstr "Point de terminaison de l'API Gever où les documents sont téléchargés."

msgid "Website address including https://"
msgstr "Adresse du site internet avec https://"

msgid "API Key"
msgstr "clé API"

msgid "Submit your event"
msgstr "Soumettez votre événement"

msgid "Enables website visitors to submit their own events"
msgstr "Permet aux visiteurs du site web de soumettre leurs propres événements"

msgid "Delete events in the past"
msgstr "Supprimer les événements passés"

msgid "Events are automatically deleted once they have occurred"
msgstr ""
"Les événements sont automatiquement supprimés une fois qu'ils se sont "
"produits"

msgid "Duration from opening a ticket to its automatic archival"
msgstr "Durée entre l'ouverture d'un ticket et son archivage automatique"

msgid "Duration from archived state until deleted automatically"
msgstr "Durée de l'état archivé jusqu'à la suppression automatique"

msgid "E-Mail Address"
msgstr "Adresse e-mail"

msgid "Submission Window"
msgstr "Fenêtre de soumission"

#, python-format
msgid "The date range overlaps with an existing submission window (${range})."
msgstr ""
"La période donnée chevauche une fenêtre de soumission existante (${range})."

msgid "Short name to identify the text module"
msgstr "Nom court pour identifier le module de texte"

msgid "Your note about this ticket"
msgstr "Votre note à propos de ce ticket"

msgid "Attachment"
msgstr "Pièce jointe"

msgid "Message"
msgstr "Message"

msgid "The message is empty"
msgstr "Le message est vide"

msgid "Notify me about replies"
msgstr "M'avertir des réponses"

msgid "Setting \"Always notify\" is active"
msgstr "Le paramètre \"Toujours notifier\" est actif"

msgid "BCC"
msgstr "BCC"

msgid "You can send a copy of the message to one or more recipients"
msgstr ""
"Vous pouvez envoyer une copie du message à un ou plusieurs destinataires"

msgid "Email"
msgstr "Email"

msgid "User"
msgstr "Utilisateur"

msgid "Admin"
msgstr "Admin"

msgid "Editor"
msgstr "Rédacteur"

msgid "Member"
msgstr "Membres"

msgid "State"
msgstr "État"

msgid "Active"
msgstr "Actif"

msgid "Inactive"
msgstr "Inactif"

msgid "Role"
msgstr "Rôle"

msgid "Yubikey"
msgstr "Yubikey"

msgid "Plug your YubiKey into a USB slot and press it."
msgstr "Branchez votre YubiKey sur un port USB et appuyez dessus."

msgid "Administrators and editors must use a Yubikey"
msgstr "Les administrateurs et les programmateurs doivent utiliser une YubiKey"

msgid "Invalid Yubikey"
msgstr "YubiKey non valide"

#, python-format
msgid "This Yubikey is already used by ${username}"
msgstr "Cette YubiKey est déjà utilisée par ${username}"

msgid "The users e-mail address (a.k.a. username)"
msgstr "L'adresse e-mail de l'utilisateur (alias le nom d'utilisateur)"

msgid "Send Activation E-Mail with Instructions"
msgstr "Envoyer un e-mail d'activation avec des directives"

msgid "A user with this e-mail address exists already"
msgstr "Un utilisateur avec cette adresse e-mail existe déjà"

msgid ""
"Users can only be in one group. If they already belong to another group and "
"get added here, they will automatically get removed from the other group."
msgstr ""
"Les utilisateurs ne peuvent faire partie que d'un seul groupe. S'ils "
"appartiennent déjà à un autre groupe et sont ajoutés ici, ils seront "
"automatiquement retirés de l'autre groupe. "

msgid "Ticket permissions"
msgstr "Autorisation des tickets"

msgid "Restricts access and gives permission to these ticket categories"
msgstr "Restreint l'accès et donne la permission à ces catégories de tickets"

msgid "Directories"
msgstr "Répertoires"

msgid ""
"Directories for which this user group is responsible. If activated, ticket "
"notifications for this group are only sent for these directories"
msgstr ""
"Annuaires dont ce groupe d'utilisateurs est responsable. Si cette option est "
"activée, les les notifications de tickets pour ce groupe ne sont envoyées "
"que pour ces annuaires"

msgid "Send a periodic status e-mail."
msgstr "Envoyer un e-mail d'état périodique."

msgid "Daily (exluding the weekend)"
msgstr "Quotidiennement (sauf le week-end)"

msgid "Weekly (on mondays)"
msgstr "Hebdomadaire (le lundi)"

msgid "Monthly (on first monday of the month)"
msgstr "Mensuel (le premier lundi du mois)"

msgid "Never"
msgstr "Jamais"

msgid "Disabled"
msgstr "Désactivé"

msgid "6 months"
msgstr "6 mois"

msgid "1 year"
msgstr "1 an"

msgid "2 years"
msgstr "2 ans"

msgid "3 years"
msgstr "3 ans"

msgid "Linked file"
msgstr "Fichier lié"

msgid "Keep link"
msgstr "Conserver le lien"

msgid "Delete link"
msgstr "Supprimer le lien"

msgid "Replace link"
msgstr "Remplacer le lien"

msgid "Choose existing file"
msgstr "Choisir parmi des fichiers existants"

msgid "Link additional files"
msgstr "Lier des fichiers supplémentaires"

msgid "All directories"
msgstr "Tous les dossiers"

msgid "All events"
msgstr "Tous les événements"

msgid "Daypass"
msgstr "Carte journalière"

msgid "Conference room"
msgstr "Salle de conférence"

#, python-format
msgid "150 years {organisation}"
msgstr "{organisation} de 150 ans"

msgid "Sports facility"
msgstr "Installations sportives"

msgid "We celebrate our 150th anniversary."
msgstr "Nous célébrons notre 150e anniversaire."

msgid "General Assembly"
msgstr "Assemblée générale"

msgid "Communal hall"
msgstr "Salle communale"

msgid "As every year."
msgstr "Comme chaque année."

msgid "Community Gymnastics"
msgstr "Gymnastique communautaire"

msgid "Gymnasium"
msgstr "Gymnase"

msgid "Get fit together."
msgstr "Retrouvons la forme ensemble."

msgid "Women's Club"
msgstr "Club des femmes"

msgid "Football Tournament"
msgstr "Tournoi de football"

msgid "Amateurs welcome!"
msgstr "Les amateurs sont les bienvenus !"

msgid "Sports Association"
msgstr "Association sportive"

msgid "all day"
msgstr "toute la journée"

msgid "Homepage"
msgstr "Page d'accueil"

msgid "Save"
msgstr "Sauver"

msgid "Edit"
msgstr "Modifier"

msgid "QR"
msgstr "QR"

msgid "Delete"
msgstr "Supprimer"

msgid "This form can't be deleted."
msgstr "Ce formulaire ne peut être supprimé."

msgid ""
"There are submissions associated with the form. Those need to be removed "
"first."
msgstr ""
"Il existe des requêtes associées à ce formulaire. Il faut d'abord les "
"supprimer."

msgid "Do you really want to delete this form?"
msgstr "Voulez-vous vraiment supprimer ce formulaire ?"

msgid "This cannot be undone."
msgstr "Cela ne peut être effectué."

msgid "Delete form"
msgstr "Supprimer le formulaire"

msgid "Export"
msgstr "Exporter"

msgid "Change URL"
msgstr "Changer URL"

msgid "Registration Windows"
msgstr "Fenêtres d'inscription"

msgid "Form"
msgstr "Formulaire"

msgid "External form"
msgstr "Formulaire externe"

msgid "New external form"
msgstr "Nouveau formulaire externe"

msgid "Do you really want to delete this survey?"
msgstr "Voulez-vous vraiment supprimer ce sondage ?"

msgid "This cannot be undone. And all submissions will be deleted with it."
msgstr ""
"Cela ne peut être annulé. Et toutes les soumissions seront supprimées avec."

msgid "Delete survey"
msgstr "Supprimer le sondage"

msgid "Results"
msgstr "Résultats"

msgid "Submission Windows"
msgstr "Fenêtres de soumission"

msgid "Survey"
msgstr "Sondage"

msgid "Person"
msgstr "Personne"

msgid "Do you really want to delete this person?"
msgstr "Voulez-vous vraiment supprimer cette personne ?"

msgid "Delete person"
msgstr "Supprimer la personne"

msgid "Delete archived tickets"
msgstr "Supprimer les tickets archivés"

msgid "Do you really want to delete all archived tickets?"
msgstr "Voulez-vous vraiment supprimer tous les tickets archivés ?"

msgid "Accept ticket"
msgstr "Accepter le ticket"

msgid "This ticket can't be closed."
msgstr "Ce ticket ne peut pas être fermé."

msgid "This ticket requires a decision, but no decision has been made yet."
msgstr "Ce ticket nécessite une décision, mais aucune n'a encore été prise."

msgid "Close ticket"
msgstr "Fermer le ticket"

msgid "Reopen ticket"
msgstr "Ré-ouvrir le ticket"

msgid "Archive ticket"
msgstr "Archiver le ticket"

msgid "Recover from archive"
msgstr "Récupérer dans les archives"

msgid "Delete Ticket"
msgstr "Supprimer le ticket"

msgid "Assign ticket"
msgstr "Attribuer le ticket"

msgid "New Note"
msgstr "Nouveau commentaire"

msgid "PDF"
msgstr "PDF"

msgid "Download files"
msgstr "Télécharger les fichiers"

msgid "New Message"
msgstr "Nouveau message"

msgid "Ticket Status"
msgstr "Statut du ticket"

msgid "Text module"
msgstr "Module de texte"

msgid "Do you really want to delete this text module?"
msgstr "Voulez-vous vraiment supprimer ce module de texte ?"

msgid "Delete text module"
msgstr "Supprimer le module de texte"

msgid "Reservations"
msgstr "Réservations"

msgid "Recipients"
msgstr "Destinataires"

msgid "Room"
msgstr "Espace"

msgid "Resource Item"
msgstr "Article"

msgid "External resource link"
msgstr "Lien de ressource externe"

msgid "New external resource"
msgstr "Nouvelle ressource externe"

msgid "Export All"
msgstr "Exporter tout"

msgid "iFrame"
msgstr "iFrame"

msgid "Find Your Spot"
msgstr "Rechercher les dates"

msgid "E-Mail Recipient"
msgstr "Destinataire de l'e-mail"

msgid "Do you really want to delete this resource?"
msgstr "Voulez-vous vraiment supprimer cette ressource ?"

msgid "Delete resource"
msgstr "Supprimer la ressource"

msgid "This resource can't be deleted."
msgstr "Cette ressource ne peut être supprimée."

msgid "There are existing reservations associated with this resource"
msgstr "Des réservations existantes sont associées à cette ressource"

msgid "There are future reservations associated with this resource that will "
"also be deleted. This cannot be undone and will take a while depending "
"on the number of reservations."
msgstr "Des réservations futures associées à cette ressource seront également "
"supprimées. Cette opération ne peut être annulée et prendra un certain temps "
"en fonction du nombre de réservations."

msgid "This cannot be undone and will take a while depending on the number "
"of reservations."
msgstr "Cette opération ne peut être annulée et prendra un certain temps en "
"fonction du nombre de réservations."

msgid "Clean up"
msgstr "Nettoyer"

msgid "Occupancy"
msgstr "Occupation"

msgid "Subscribe"
msgstr "Souscrire"

msgid "Rules"
msgstr "Règles"

msgid "Edit allocation"
msgstr "Modifier l'allocation"

msgid "Do you really want to delete this allocation?"
msgstr "Voulez-vous vraiment supprimer cette allocation ?"

msgid "Delete allocation"
msgstr "Supprimer l'allocation"

#, python-format
msgid "Every ${days} until ${end}"
msgstr "Tous les ${days} jusqu'à ${end}"

msgid "Configure"
msgstr "Configurer"

msgid "This event can't be edited."
msgstr "Cet événement ne peut pas être édité."

msgid "Imported events can not be edited."
msgstr "Les événements importés ne peuvent pas être édités."

msgid "Do you really want to delete this event?"
msgstr "Voulez-vous vraiment supprimer cet événement ?"

msgid "Delete event"
msgstr "Supprimer l'événement"

msgid "This event can't be deleted."
msgstr "Cet événement ne peut être supprimé."

msgid "To remove this event, go to the ticket and reject it."
msgstr "Pour supprimer cet événement, allez sur le ticket et refusez-le."

msgid "Withdraw event"
msgstr "Retirer l'événement"

msgid "Do you really want to withdraw this event?"
msgstr "Voulez-vous retirer l'événement?"

msgid "You can re-publish an imported event later."
msgstr "Vous pouvez republier un événement importé plus tard."

msgid "Re-publish event"
msgstr "Republier l'événement"

msgid "Newsletter"
msgstr "Newsletter"

msgid "New"
msgstr "Nouveau"

msgid "Subscribers"
msgstr "Abonnés"

msgid "Test"
msgstr "Test"

msgid "Delete newsletter"
msgstr "Supprimer la newsletter"

msgid "Photo Albums"
msgstr "Albums photo"

msgid "Manage images"
msgstr "Gérer les images"

msgid "Photo Album"
msgstr "Album photo"

msgid "Choose images"
msgstr "Choisir des images"

msgid "Delete photo album"
msgstr "Supprimer l'album photo"

msgid "Usermanagement"
msgstr "Gestion de l'utilisateur"

msgid "Create Signup Link"
msgstr "Créez un lien d'inscription"

msgid "User group"
msgstr "Groupe d'utilisateurs"

msgid "Do you really want to delete this user group?"
msgstr "Voulez-vous vraiment supprimer ce groupe d'utilisateurs ?"

msgid "Delete user group"
msgstr "Supprimer le groupe d'utilisateurs"

msgid "Exports"
msgstr "Exports"

msgid "Payment Providers"
msgstr "Opérateurs de paiement"

msgid "Synchronise"
msgstr "Synchroniser"

msgid "Directory"
msgstr "Dossier"

#, python-format
msgid "Do you really want to delete \"${title}\"?"
msgstr "Voulez-vous vraiment supprimer « ${title} » ?"

msgid "All entries will be deleted as well!"
msgstr "Toutes les entrées seront également supprimées !"

msgid "Delete directory"
msgstr "Supprimer le dossier"

msgid "Entry"
msgstr "Entrée"

msgid "Published"
msgstr "Publié"

msgid "Upcoming"
msgstr "A l'anvenir"

msgid "Past"
msgstr "Passé"

msgid "Choose filter"
msgstr "Sélectionner un filtre"

msgid "Delete entry"
msgstr "Supprimer l'entrée"

msgid "Dashboard"
msgstr "Dashboard"

msgid "Do you really want to delete this external link?"
msgstr "Voulez-vous vraiment supprimer ce lien externe?"

msgid "Delete external link"
msgstr "Supprimer lien externe"

msgid "Sort"
msgstr "Trier"

msgid "The submission was adopted"
msgstr "La proposition a été adoptée"

msgid "The entry is not valid, please adjust it"
msgstr "L'entrée n'est pas valide, veuillez la rectifier"

msgid "An entry with this name already exists"
msgstr "Une entrée du même nom existe déjà"

msgid "Your directory submission has been adopted"
msgstr "Votre proposition de répertoire a été adoptée"

msgid "Your change request has been applied"
msgstr "Votre demande de modification a été effectuée"

msgid "The change request was applied"
msgstr "La demande de modification a été effectuée"

msgid "The submission was rejected"
msgstr "La proposition a été rejetée"

msgid "Your directory submission has been rejected"
msgstr "Votre proposition de répertoire a été rejetée"

msgid "Through URL only (not listed)"
msgstr "Via URL uniquement (non répertorié)"

msgid "Only by privileged users or after submitting a mTAN"
msgstr ""
"Uniquement par les utilisateurs privilégiés ou après avoir soumis un mTAN"

msgid "Through URL only after submitting a mTAN (not listed)"
msgstr "Via URL uniquement et après avoir soumis un mTAN (non répertorié)"

msgid "Members may view occupancy"
msgstr "Les membres peuvent voir l'occupation "

msgid ""
"The occupancy view shows the e-mail addresses submitted with the "
"reservations, so we only recommend enabling this for internal resources "
"unless all members are sworn to uphold data privacy."
msgstr ""
"L'affichage de l'occupation indique les adresses électroniques soumises avec "
"les réservations. Nous vous recommandons donc de ne l'activer que pour les "
"ressources internes, à moins que tous les membres ne soient tenus de "
"respecter la confidentialité des données."

msgid "Visible on homepage"
msgstr "Visible sur la page d'accueil"

msgid "Visibility"
msgstr "Visibilité"

msgid ""
"- '-' will be converted to a bulleted list\n"
"- Urls will be transformed into links\n"
"- Emails and phone numbers as well"
msgstr ""
"- Les \"-\" seront convertis en liste à puces.\n"
"- Les urls seront transformées en liens\n"
"- Les e-mails et les numéros de téléphone aussi"

msgid "Hide contact info in sidebar"
msgstr "Nascondi le informazioni di contatto nella sidebar"

msgid "Show people on bottom of main page (instead of sidebar)"
msgstr ""
"Afficher les personnes en bas de la page principale (au lieu de la barre "
"latérale)"

msgid "Use text instead of lead in the newsletter"
msgstr "Utiliser le texte au lieu de l'introduction dans le newsletter"

msgid "Use Western ordered names"
msgstr "Utiliser des noms occidentaux ordonnés"

msgid "For instance Franz Müller instead of Müller Franz"
msgstr "Par exemple Franz Müller au lieu de Müller Franz"

#, python-format
msgid "List this function in the page of ${name}"
msgstr "Afficher cette fonction sur la page de ${name}"

msgid "A resource with this name already exists"
msgstr "Une ressource portant ce nom existe déjà"

msgid "Enable honey pot"
msgstr "Activer les honey pot"

msgid "Spam protection"
msgstr "Protection contre le spam"

msgid "Show image on preview on the parent page"
msgstr "Afficher l'image sur l'aperçu de la page parent"

msgid "Show image on page"
msgstr "Afficher l'image sur la page"

msgid "As first element of the content"
msgstr "Come primo elemento del contenuto"

msgid "As a full width header"
msgstr "Come immagine di intestazione a tutta larghezza"

msgid "Show file links in sidebar"
msgstr "Afficher les liens vers les fichiers dans la barre latérale"

msgid ""
"Files linked in text and uploaded files are no longer displayed in the "
"sidebar if this option is deselected."
msgstr ""
"Les fichiers liés dans le texte et les fichiers chargés ne sont plus "
"affichés dans la barre latérale si cette option est désélectionnée."

msgid "Sidebar links"
msgstr "Liens dans la barre latérale"

msgid "Delete content when expired"
msgstr "Supprimer le contenu lorsqu'il est expiré"

msgid "This content is automatically deleted if the end date is in the past"
msgstr ""
"Ce contenu est automatiquement supprimé lorsque la date de fin est dépassée"

msgid "Delete content"
msgstr "Supprimer le contenu"

msgid "In future"
msgstr "Dans le futur"

msgid "This month"
msgstr "Ce mois-ci"

msgid "Last month"
msgstr "Le mois dernier"

msgid "This year"
msgstr "Cette année"

msgid "Last year"
msgstr "L'an dernier"

msgid "Older"
msgstr "Plus âgés"

msgid "Do you really want to delete this note?"
msgstr "Voulez-vous vraiment supprimer cette note ?"

msgid "Delete Note"
msgstr "Supprimer la note"

msgid "Always visible on homepage"
msgstr "Toujours visible sur la page d'accueil"

msgid "Search for available dates"
msgstr "Rechercher les dates disponibles"

msgid "Neujahrestag"
msgstr "Nouvel an"

msgid "Berchtoldstag"
msgstr "Saint-Berchtold"

msgid "Heilige Drei Könige"
msgstr "Épiphanie"

msgid "Jahrestag der Ausrufung der Republik"
msgstr "Instauration de la République"

msgid "Josefstag"
msgstr "Saint-Joseph"

msgid "Näfelser Fahrt"
msgstr "Näfelser Fahrt"

msgid "Ostern"
msgstr "Pâques"

msgid "Karfreitag"
msgstr "Vendredi Saint"

msgid "Ostermontag"
msgstr "Lundi de Pâques"

msgid "Tag der Arbeit"
msgstr "Fête du travail"

msgid "Auffahrt"
msgstr "Ascension"

msgid "Pfingsten"
msgstr "Pentecôte"

msgid "Pfingstmontag"
msgstr "Lundi de Pentecôte"

msgid "Fronleichnam"
msgstr "Fète-Dieu"

msgid "Fest der Unabhängigkeit"
msgstr "Commémoration du plébiscite jurassien"

msgid "Peter und Paul"
msgstr "Sts Pierre et Paul"

msgid "Nationalfeiertag"
msgstr "Fête nationale Suisse"

msgid "Mariä Himmelfahrt"
msgstr "Assomption"

msgid "Bruder Klaus"
msgstr "Bruder Klaus"

msgid "Allerheiligen"
msgstr "La Toussaint"

msgid "Mariä Empfängnis"
msgstr "Immaculée Conception"

msgid "Escalade de Genève"
msgstr "Escalade de Genève"

msgid "Weihnachten"
msgstr "Noël"

msgid "Stephanstag"
msgstr "Saint-Étienne"

msgid "Wiederherstellung der Republik"
msgstr "Restauration de la République"

msgid "Form Submissions"
msgstr "Envois de formulaire"

msgid ""
"This is not the oldest undecided submission of this registration window. Do "
"you really want to confirm this submission?"
msgstr ""
"Ce n'est pas la plus ancienne soumission indécise de cette fenêtre "
"d'inscription. Voulez-vous vraiment confirmer cette soumission ?"

msgid ""
"By confirming this submission, you will prefer this over a submission that "
"came in earlier."
msgstr ""
"En confirmant cette soumission, vous la préférez à une soumission arrivée "
"plus tôt."

msgid "Confirm registration"
msgstr "Confirmer l'inscription"

msgid "Deny registration"
msgstr "Refuser l'inscription"

msgid "Cancel registration"
msgstr "Annuler l'inscription"

msgid "Edit submission"
msgstr "Modifier votre envoi"

msgid "Accept all reservations"
msgstr "Accepter toutes les réservations"

msgid "Details about the reservation"
msgstr "Détails à propos de la réservation"

msgid "Edit details"
msgstr "Modifier les détails"

msgid "Accept all with message"
msgstr "Tout accepter avec message"

msgid "Reject all"
msgstr "Tout refuser"

msgid "Do you really want to reject all reservations?"
msgstr "Voulez-vous vraiment refuser toutes les réservations ?"

msgid "Rejecting these reservations can't be undone."
msgstr "Le refus de ces réservations est irréversible."

msgid "Reject reservations"
msgstr "Refuser les réservations"

msgid "Reject all with message"
msgstr "Tout refuser avec message"

#, python-format
msgid "Reject ${title}"
msgstr "Refuser ${title}"

msgid "Do you really want to reject this reservation?"
msgstr "Voulez-vous vraiment refuser cette réservation ?"

#, python-format
msgid "Rejecting ${title} can't be undone."
msgstr "Refuser ${title} est irréversible."

msgid "Reject reservation"
msgstr "Refuser la réservation"

#. Used in sentence: "${event} published."
#.
msgid "Event"
msgstr "Événement"

msgid "Accept event"
msgstr "Accepter l'événement"

msgid "Edit event"
msgstr "Modifier l'événement"

msgid "Reject event"
msgstr "Refuser l'événement"

msgid "Do you really want to reject this event?"
msgstr "Voulez-vous vraiment refuser cet événement?"

msgid "Rejecting this event can't be undone."
msgstr "Rejeter cet événement est irréversible."

msgid "Directory Entry Submissions"
msgstr "Propositions d'entrée de répertoire"

msgid "Adopt"
msgstr "Adopter"

msgid "View directory entry"
msgstr "Voir l'entrée de répertoire"

msgid "Reject"
msgstr "Rejeter"

msgid "Do you really want to reject this entry?"
msgstr "Souhaitez-vous vraiment rejeter cette entrée ?"

msgid "Reject entry"
msgstr "Rejeter l'entrée"

msgid "Chats"
msgstr "Chats"

msgid "Link"
msgstr "Lien"

msgid "New Link"
msgstr "Nouveau lien"

msgid "Added a new link"
msgstr "A ajouté un nouveau lien"

msgid "Edit Link"
msgstr "Modifier le lien"

msgid "Move Link"
msgstr ""

msgid "The link was deleted"
msgstr "Le lien a été supprimé"

#, python-format
msgid "Do you really want to delete the link \"${title}\"?"
msgstr "Voulez-vous vraiment supprimer le lien « ${title} » ?"

msgid "Topic"
msgstr "Rubrique"

msgid "New Topic"
msgstr "Nouveau sujet"

msgid "Added a new topic"
msgstr "A ajouté un nouveau sujet"

msgid "Edit Topic"
msgstr "Modifier le sujet"

msgid "Move Topic"
msgstr "Déplacer le sujet"

msgid "The topic was deleted"
msgstr "Le sujet a été supprimé"

msgid "Delete topic"
msgstr "Supprimer le sujet"

#, python-format
msgid "Do you really want to delete the topic \"${title}\"?"
msgstr "Voulez-vous vraiment supprimer le sujet « ${title} » ?"

msgid "News"
msgstr "Nouvelles"

msgid "Add News"
msgstr "Ajouter des nouvelles"

msgid "Added news"
msgstr "Nouvelles ajoutées"

msgid "Edit News"
msgstr "Modifier les nouvelles"

msgid "The news was deleted"
msgstr "Les nouvelles ont été supprimées"

msgid "Delete news"
msgstr "Supprimez les nouvelles"

#, python-format
msgid "Do you really want to delete the news \"${title}\"?"
msgstr "Voulez-vous vraiment supprimer les nouvelles « ${title} » ?"

msgid "Add iFrame"
msgstr "Ajouter une iFrame"

msgid "Added iFrame"
msgstr "Ajout d'une iFrame"

msgid "Edit iFrame"
msgstr "Modifier l'iFrame"

msgid "The iFrame was deleted"
msgstr "L'iFrame a été supprimée"

msgid "Delete iFrame"
msgstr "Supprimer l'iFrame"

#, python-format
msgid "Do you really want to delete the iFrame \"${title}\"?"
msgstr "Voulez-vous vraiment supprimer l'iFrame « ${title} » ?"

msgid "Copy"
msgstr "Copie"

msgid "Paste"
msgstr "Coller"

msgid "Please note that this page has subpages which will also be deleted!"
msgstr ""
"Veuillez noter que cette page contient des sous-pages qui seront également "
"supprimées !"

msgid "This page can't be deleted."
msgstr "Cette page ne peut pas être supprimée."

msgid ""
"This page has subpages. Only administrators can delete pages with subpages. "
"To delete this page, delete all subpages first or ask an administrator to do "
"it for you."
msgstr ""
"Cette page contient des sous-pages. Seuls les administrateurs peuvent "
"supprimer des pages avec des sous-pages. Pour supprimer cette page, "
"supprimez d'abord toutes les sous-pages, ou demandez à un administrateur de "
"le faire pour vous."

msgid "Source"
msgstr "Source"

msgid "Subject"
msgstr "Sujet"

msgid "Owner"
msgstr "Propriétaire"

msgid "Created"
msgstr "Créé"

msgid "Reaction Time"
msgstr "Temps de réaction"

msgid "Process Time"
msgstr "Temps de traitement"

msgid "Event Source"
msgstr "Source d'événement"

msgid "Payment"
msgstr "Paiement"

msgid "Total Amount"
msgstr "Montant total"

msgid ""
"The record behind this ticket was removed. The following information is a "
"snapshot kept for future reference."
msgstr ""
"Le dossier lié à ce ticket a été supprimé. L'information suivante est un "
"instantané conservé pour une référence future."

msgid "Summary"
msgstr "Sommaire"

msgid "No rules defined."
msgstr "Aucune règle définie."

msgid ""
"Api keys can be used to ensure you're not being rate limited. They are not "
"required to use the API."
msgstr ""
"Les clés API peuvent être utilisées pour s'assurer que vous n'êtes pas "
"limité en débit. Il n'est pas nécessaire d'utiliser l'API."

msgid "Application Keys"
msgstr "Clés d'application"

msgid "Key"
msgstr "Clé"

msgid "Read only"
msgstr "Lecture seule"

msgid "Last used"
msgstr "Dernière utilisation"

msgid "Add Key"
msgstr "Ajouter une clé"

msgid "State:"
msgstr "État :"

msgid "Owner:"
msgstr "Propriétaire :"

msgid "Kind:"
msgstr "Type :"

msgid "No directories defined yet."
msgstr "Aucun dossier défini pour l'instant."

msgid "No entries found."
msgstr "Aucune entrée trouvée."

msgid "Propose entry"
msgstr "Proposer une entrée"

msgid "Something missing? Propose a new entry."
msgstr "Il manque quelque chose ? Proposez une nouvelle entrée."

msgid "Actions"
msgstr "Actions"

msgid "Get notifications on new entries"
msgstr "Recevoir des notifications sur les nouvelles entrées"

msgid "External link"
msgstr "Lien externe"

msgid "More information"
msgstr "Plus de renseignements"

msgid "Change Request"
msgstr "Demande de modification"

msgid "Found an error? Propose a change to this entry."
msgstr ""
"Vous avez trouvé une erreur ? Proposez une modification à apporter à cette "
"entrée."

msgid ""
"Subscribers may always unsubscribe themselves through a link shown at the "
"bottom of the newsletter. If you unsubscribe them here, they will not be "
"notified."
msgstr ""
"Les abonnés peuvent toujours se désinscrire à travers un lien affiché au bas "
"du bulletin d'information. Si vous vous désabonnez ici, ils ne seront pas "
"informés. "

msgid "Unsubscribe"
msgstr "Se désabonner"

msgid "unsubscribe"
msgstr "se désabonner"

msgid ""
"Your edit requires a migration of existing entries. Please confirm the "
"following changes."
msgstr ""
"Votre modification requiert la migration d'entrées existantes. Veuillez "
"confirmer les changements suivants."

msgid ""
"Changes are detected using a heuristic. Therefore it is possible that your "
"changes were misdetected. If in doubt, press cancel and try to change the "
"directory in small increments."
msgstr ""
"Les changements sont détectés selon une technique heuristique. Il est donc "
"possible que vos changements soient mal détectés. Si vous avez un doute, "
"veuillez appuyer sur Annuler, et essayer de faire les changements dans le "
"dossier par petites incrémentations."

msgid "For additional safety you can also download a backup before continuing:"
msgstr ""
"Pour plus de sécurité, vous pouvez également télécharger une sauvegarde "
"avant de continuer :"

msgid "Download backup"
msgstr "Télécharger une sauvegarde"

msgid ""
"There was an error while migrating your directory! You can fix the displayed "
"entries in a separate window and then continue here."
msgstr ""
"Une erreur est survenue lors de la migration de votre dossier ! Vous pouvez "
"résoudre les problèmes concernant les entrées affichées dans une autre "
"fenêtre, puis continuer ici."

msgid "Added:"
msgstr "Ajouté :"

msgid "Removed:"
msgstr "Retiré :"

msgid "Renamed:"
msgstr "Renommé :"

msgid "Changed:"
msgstr "Changé :"

msgid "Confirm"
msgstr "Confirmer"

msgid "There was an error while importing your directory!"
msgstr "Une erreur est survenue lors de l'importation de votre dossier !"

msgid "Embed iFrame"
msgstr "Intégrer l'iFrame"

msgid "You can copy the following code to embed this page as an iFrame:"
msgstr ""
"Vous pouvez copier le code suivant pour intégrer cette page en tant qu' "
"iFrame:"

msgid ""
"Please review your data and press \"Complete\" to finalize the process. If "
"there's anything you'd like to change, click on \"Edit\" to return to the "
"filled-out form."
msgstr ""
"Veuillez vérifier vos données et appuyez sur « Compléter » pour finaliser le "
"processus. S'il y a quelque chose que vous souhaitez modifier, cliquez sur « "
"Modifier » pour retourner sur le formulaire complété."

msgid ""
"The image shown in the list view is a square. To have your image shown fully "
"in the list view, you need to use a square image."
msgstr ""
"L'image affichée dans la liste est un carré. Pour que votre image s'affiche "
"entièrement dans la liste, vous devez utiliser une image carrée."

msgid "Complete"
msgstr "Complet"

msgid "Entries in export: ${count}"
msgstr "Entrées dans l'exportation: ${count}"

msgid "No exports available."
msgstr "Aucune exportation disponible."

msgid "Upload"
msgstr "Télécharger"

msgid "Just Uploaded"
msgstr "Mis en ligne à l'instant"

msgid "Extension"
msgstr "Extension"

msgid "Upload Date"
msgstr "Date de téléchargement"

msgid "All Files"
msgstr "Tous les fichiers"

msgid "No files uploaded yet"
msgstr "Aucun fichier téléchargé pour le moment"

msgid "All dates"
msgstr "Toutes les dates"

msgid "Unavailable"
msgstr "Indisponible"

msgid "No dates found"
msgstr "Aucune date trouvée"

msgid "You are trying to open a page for which you are not authorized."
msgstr "Vous essayez d'ouvrir une page pour laquelle vous n'êtes pas autorisé."

msgid "Please follow this link to login with a different user."
msgstr ""
"Veuillez suivre ce lien pour vous connecter en tant qu'utilisateur différent."

msgid "Please follow this link to login."
msgstr "Veuillez suivre ce lien pour vous connecter."

msgid "No forms defined yet."
msgstr "Aucun formulaire défini pour le moment."

msgid "Categories"
msgstr "Catégories"

msgid ""
"To edit the image descriptions, click on one, enter your descrption and "
"press return. To abort press escape."
msgstr ""
"Pour modifier les descriptions d'image, cliquez sur une image, saisissez "
"votre description et appuyez sur retour. Pour interrompre, appuyez sur "
"sortir."

msgid "No images uploaded yet"
msgstr "Aucune image téléchargée pour le moment"

msgid "This album does not contain any images yet."
msgstr "Cet album ne contient pas encore d'images."

msgid "No photo albums defined yet."
msgstr "Aucun album photo défini pour le moment."

msgid "Skip navigation"
msgstr "Ignorez la navigation"

msgid "Straight to ..."
msgstr "Directement à ..."

msgid "Back to the homepage"
msgstr "Retour à la page d'accueil"

msgid "Search"
msgstr "Chercher"

msgid "The form contains errors. Please check the marked fields."
msgstr ""
"Le formulaire contient des erreurs. Prière de vérifier les champs entourés."

msgid "Copied to Clipboard!"
msgstr "Copié dans le presse-papiers!"

msgid "Total"
msgstr "Total"

msgid "Healthy"
msgstr "Santé"

msgid "Errors"
msgstr "Erreurs"

msgid "Duration [s]"
msgstr "Durée [s]"

msgid "Alternatives"
msgstr "Alternatives"

msgid "Don't have an account yet?"
msgstr "Vous n'avez pas encore de compte ?"

msgid "Register now"
msgstr "Inscrivez-vous maintenant"

msgid "Forgot your password?"
msgstr "Avez-vous oublié votre mot de passe ?"

msgid "Reset password"
msgstr "Réinitialisez le mot de passe"

msgid "You are here"
msgstr "Vous êtes ici"

msgid "Privacy Protection"
msgstr "Protection des données"

msgid "About"
msgstr "Impressum"

msgid "Partner"
msgstr "Partenaire"

msgid "more…"
msgstr "plus…"

msgid "Submit"
msgstr "Envoyer"

msgid "Selected Topics"
msgstr "Sujets sélectionnés"

msgid "Drop files to upload"
msgstr "Déposez des fichiers pour télécharger"

msgid "All news"
msgstr "Toutes les nouvelles"

msgid "This site is private but can also be seen by members"
msgstr "Ce site est privé mais peut également être vu par les membres"

msgid "This site is public but requires submitting an mTAN"
msgstr "Ce site est public mais nécessite la soumission d'un mTAN"

msgid "This site is secret and requires submitting an mTAN"
msgstr "Ce site est privé et nécessite la soumission d'un mTAN"

msgid "This site is not published."
msgstr "Cette page n'est pas publiée."

msgid "This site is not public."
msgstr "Ce site n'est pas public."

msgid "This site is not public but it can be seen by members."
msgstr "Ce site n'est pas public mais il peut être vu par les membres."

msgid ""
"This site contains no lead. Leads are used for lists and search results."
msgstr ""
"Cette rubrique ne contient pas d’introduction. Il est important de saisir un "
"texte comme introduction pour faciliter la recherche et les listes."

msgid "Links"
msgstr "Liens"

msgid "Change request"
msgstr "Demande de modification"

msgid "New Entry"
msgstr "Nouvelle entrée"

msgid "Previous Page"
msgstr "Page précédente"

msgid "Next Page"
msgstr "Page suivante"

msgid ""
"Persons living outside the following zipcodes may only reserve this "
"allocation on the ${date}: ${zipcodes}"
msgstr ""
"Les personnes vivant en dehors des localités ayant les codes postaux "
"suivants ne peuvent réserver cette allocation que le ${date} : ${zipcodes}"

msgid "Quota"
msgstr "Quota"

msgid "Initiated"
msgstr "Initié"

msgid "Submitted"
msgstr "Soumis"

msgid "Withdrawn"
msgstr "Retiré"

msgid "List Preview"
msgstr "Aperçu de la liste"

msgid "Additional Information"
msgstr "Information additionnelle"

msgid "Location"
msgstr "Localisation"

msgid "Date and time"
msgstr "Date et heure"

msgid "Recurrence"
msgstr "Récurrence"

msgid "No events found."
msgstr "Aucun événement trouvé."

msgid "Past events"
msgstr "Événements passées"

msgid "Filter by date"
msgstr "Filtrer par date"

msgid "Administrator"
msgstr "Administrateur"

msgid "Administrators"
msgstr "Administrateurs"

msgid "Editors"
msgstr "Éditeurs"

msgid "Members"
msgstr "Membres"

msgid "Close (Esc)"
msgstr "Fermer (Echap)"

msgid "Share"
msgstr "Partager"

msgid "Toggle fullscreen"
msgstr "Basculer en mode plein écran"

msgid "Zoom in/out"
msgstr "Zoom avant/arrière"

msgid ""
"This space holds images from your photo-albums. To show photos add a few "
"photos to an album and mark it as available for the homepage."
msgstr ""
"Cet emplacement contient des images de vos albums de photos. Pour afficher "
"des photos, ajoutez quelques photos à un album et marquez-les comme "
"disponibles pour la page d'accueil."

msgid "Has a digital seal"
msgstr "Possède un sceau digital"

msgid "${count} page"
msgstr "${count} page"

msgid "${count} pages"
msgstr "${count} pages"

msgid "Further occurrences:"
msgstr "Autres dates:"

msgid ""
"Your request will be processed shortly. To see the state of your process "
"your may return to this page at any time. All information on this page has "
"been sent to your e-mail address."
msgstr ""
"Votre demande va être traitée sous peu. Pour suivre l'état d'avancement, "
"vous pouvez revenir sur cette page à tout moment. Toutes les informations "
"présentes sur cette page ont été envoyées à votre adresse e-mail."

msgid ""
"Your request will be processed shortly. To see the state of your process "
"your may return to this page at any time."
msgstr ""
"Votre demande sera traitée sous peu. Pour connaître l'état d'avancement du "
"traitement de votre demande, vous pouvez revenir sur cette page à tout "
"moment."

msgid "Your request has been completed."
msgstr "Votre demande a été traitée."

msgid "Privacy"
msgstr "Confidentialité"

msgid "Send me my entered data by e-mail."
msgstr "M'envoyer mes données saisies par e-mail."

msgid "Pay Online Now"
msgstr "Payer en ligne maintenant"

msgid "Credit Card Fee"
msgstr "Frais de carte de crédit"

msgid "Pay Offline later"
msgstr "Payer hors ligne plus tard"

msgid "Show more"
msgstr "Afficher plus"

msgid "at ${time}"
msgstr "à ${time}"

msgid "Object"
msgstr "Objet"

msgid "Disbursed"
msgstr "Décaissé"

msgid "Digital seal"
msgstr "Sceau électronique"

msgid "Private"
msgstr "Privé"

msgid "Will be published on:"
msgstr "Sera publié sur :"

msgid "Publication date:"
msgstr "Date de publication :"

msgid "Reset"
msgstr "Réinitialiser"

msgid "Not a publication"
msgstr "Pas une publication"

msgid "Content"
msgstr "Contenu"

msgid "1 page"
msgstr "1 page"

msgid "Contains no readable text"
msgstr "Ne contient aucun texte lisible"

msgid "1 word"
msgstr "1 mot"

msgid "${count} words"
msgstr "${count} mots"

msgid "Do you really want to delete this file?"
msgstr "Voulez-vous vraiment supprimer ce fichier ?"

msgid "Delete File"
msgstr "Supprimez le fichier"

msgid "Please provide the new name for the file"
msgstr "Veuillez fournir le nouveau nom du fichier "

msgid "Rename"
msgstr "Renommer"

msgid "Download"
msgstr "Télécharger"

msgid "Digital seal applied by ${signee} on ${date}"
msgstr "Sceau digital appliqué par ${signee} le ${date}"

msgid "Please enter your yubikey to apply a digital seal to this file"
msgstr ""
"Veuillez entrer votre yubikey pour appliquer un sceau digital à ce fichier"

msgid "Sign"
msgstr "Signer"

msgid ""
"Published documents with a digital seal can be discovered through the site-"
"search and in the list of documents with a digital seal. This action will be "
"logged and cannot be undone."
msgstr ""
"Documents publiés avec un sceau digital peuvent être trouvés grâce au moteur "
"de recherche sur le site et dans liste des documents avec un sceau digital. "
"Cette action sera enregistrée et ne pourra pas être annulée."

msgid "Without digital seal"
msgstr "Sans sceau digital"

msgid "Apply digital seal now"
msgstr "Appliquez le sceau digital maintenant"

msgid "You are not authorised to apply digital seals to documents"
msgstr ""
"Vous n'êtes pas autorisé à apposer des sceaux digitaux sur des documents"

msgid "Click to add a description"
msgstr "Cliquez pour ajouter une description"

msgid "Do you really want to delete the image?"
msgstr "Voulez-vous vraiment supprimer l'image ?"

msgid "Delete Image"
msgstr "Supprimez l'image"

msgid "${name} was provided with a digital seal on ${date}"
msgstr "${name} a été pourvu d'un sceau numérique le ${date}"

msgid "${name} is not in our database"
msgstr "${name} n'est pas dans notre base de données"

msgid "Accept"
msgstr "Accepter"

msgid "Close"
msgstr "Fermer"

msgid "Copy to clipboard"
msgstr "Copier dans le presse-papiers"

msgid "No submissions yet."
msgstr "Aucune soumission pour l'instant."

msgid "Number of participants"
msgstr "Nombre de participants"

msgid "Hello!"
msgstr "Bonjour"

msgid "Your e-mail address was just used to create an account on ${homepage}."
msgstr ""
"Votre adresse e-mail vient d'être utilisée pour créer un compte sur "
"${homepage}."

msgid "To activate your account, click confirm below:"
msgstr "Pour activer votre compte, cliquer sur confirmer ci-dessous :"

msgid "Confirm my account"
msgstr "Confirmer mon compte"

msgid ""
"If you believe this is an error, ignore this message and we'll never bother "
"you again."
msgstr ""
"Si vous pensez que c'est une erreur, ignorez ce message et nous ne vous "
"importunerons plus jamais."

msgid "Hello"
msgstr "Bonjour"

msgid ""
"You are recieving this mail because you subscribed to the following "
"newsletter:"
msgstr ""
"Vous recevez ce courriel parce que vous vous êtes abonné à la lettre "
"d'informations suivante:"

msgid "Plese click the following link to confirm your subscription:"
msgstr "Veuillez cliquer sur le lien suivant pour confirmer votre abonnement:"

msgid "Confirm subscription"
msgstr "Confirmer l'abonnement"

msgid ""
"If you did not subscribe to this newsletter you can simply ignore this e-"
"mail."
msgstr ""
"Si vous ne vous êtes pas abonné à cette lettre d'informations, vous pouvez "
"tout simplement ignorer cet e-mail."

msgid "Click here to unsubscribe."
msgstr "Cliquer ici pour vous désabonner."

msgid ""
"You are recieving this mail because you subscribed to getting notifications "
"on new entries in the following directory:"
msgstr ""
"Vous recevez ce courriel parce que vous vous êtes abonné à recevoir des "
"notifications sur les nouvelles entrées dans le répertoire suivant:"

msgid ""
"If you did not subscribe to this notifications you can simply ignore this e-"
"mail."
msgstr ""
"Si vous ne vous êtes pas abonné à ces notifications, vous pouvez tout "
"simplement ignorer cet e-mail."

msgid "Good morning,"
msgstr "Bonjour,"

msgid "The following reservations are scheduled for today."
msgstr "Les réservations suivantes sont programmées pour aujourd'hui."

msgid "No reservations today."
msgstr "Aucune réservation aujourd'hui."

msgid "Have a great day!"
msgstr "Passez une bonne journée !"

msgid ""
"This is the daily reservation overview for ${organisation}. If you no longer "
"want to receive this e-mail please contact an administrator so they can "
"remove you from the recipients list."
msgstr ""
"Voici l'aperçu quotidien sur les réservations pour ${organisation}. Si vous "
"ne souhaitez plus recevoir ce courriel, veuillez contacter un administrateur "
"pour qu'il vous enlève de la liste des destinataires."

msgid "This is what happend on the ${org} website yesterday:"
msgstr "Voici ce qui s'est passé aujourd'hui sur le site web de ${org} :"

msgid "This is what happend on the ${org} website over the weekend:"
msgstr "Voici ce qui s'est passé ce week-end sur le site web de ${org} :"

msgid "tickets were opened."
msgstr "tickets ouverts."

msgid "ticket was opened."
msgstr "ticket ouvert."

msgid "tickets were accepted."
msgstr "tickets acceptés."

msgid "ticket was accepted."
msgstr "ticket accepté."

msgid "tickets were closed."
msgstr "tickets fermés."

msgid "ticket was closed."
msgstr "ticket fermé."

#. Default: open
#. Used in sentence: "There are currently ${currently_open} tickets ${open_n}
#. and"
msgid "open_n"
msgstr "ouverts"

#. Canonical text for ${open_n} is: "open"
msgid "There are currently ${currently_open} tickets ${open_n} and"
msgstr "Il y a actuellement ${currently_open} tickets ${open_n} et"

#. Default: open
#. Used in sentence: "There is currently 1 ticket ${open_1} and"
msgid "open_1"
msgstr "ouvert"

#. Canonical text for ${open_1} is: "open"
msgid "There is currently 1 ticket ${open_1} and"
msgstr "Il y a actuellement 1 ticket ${open_1} et"

#. Default: pending
#. Used in sentence: "tickets are ${pending_n}."
msgid "pending_n"
msgstr "attente"

#. Canonical text for ${pending_n} is: "pending"
msgid "tickets are ${pending_n}."
msgstr "tickets en ${pending_n}."

#. Default: pending
#. Used in sentence: "1 ticket is ${pending_1}."
msgid "pending_1"
msgstr "attente"

#. Canonical text for ${pending_1} is: "pending"
msgid "1 ticket is ${pending_1}."
msgstr "1 tickets en ${pending_1}."

msgid "Have a great week!"
msgstr "Bonne semaine !"

msgid ""
"This is the daily OneGov Cloud status e-mail. If you don't want to receive "
"this e-mail you may deactivate it by clicking on"
msgstr ""
"Ceci est le courriel quotidien de situation de OneGov Cloud. Si vous ne "
"souhaitez pas recevoir ce courriel, vous pouvez le désactiver en cliquant sur"

msgid ""
"Or you can receive it less frequently by changing the settings in your user "
"profile."
msgstr ""
"Vous pouvez également le recevoir moins fréquemment en modifiant les "
"paramètres de votre profil d'utilisateur."

msgid "Your directory submission has been adopted:"
msgstr "Votre proposition de répertoire a été adoptée :"

msgid "Check request status"
msgstr "Vérifier l'état de la demande"

msgid "Your change request has been applied:"
msgstr "Votre demande de modification a été effectuée :"

msgid "Your directory submission has unfortunately been rejected:"
msgstr "Votre proposition de répertoire a malheureusement été rejetée :"

msgid "Your event has been accepted:"
msgstr "Votre événement a été accepté :"

msgid "Your event has unfortunately been rejected:"
msgstr "Votre événement a malheureusement été rejeté :"

msgid "New note in Ticket ${link}"
msgstr "Nouvelle note dans le billet ${link}"

msgid "${author} wrote"
msgstr "${author} a écrit"

msgid ""
"This is the notification for notes on reservations for ${request.app.org."
"title}. If you no longer want to receive this e-mail please contact an "
"administrator so they can remove you from the recipients list."
msgstr ""
"Il s'agit de la notification de notes sur les réservations pour ${request."
"app.org.title}. Si vous ne souhaitez plus recevoir cet e-mail, veuillez "
"contacter un administrateur afin qu'il puisse vous retirer de la liste des "
"destinataires."

msgid "This is what happend on the ${org} website over the past month:"
msgstr ""
"Voici ce qui s'est passé la semaine dernière sur le site web de ${org} :"

msgid ""
"This is the monthly OneGov Cloud status e-mail. If you don't want to receive "
"this e-mail you may deactivate it by clicking on"
msgstr ""
"Ceci est le courriel mensuel de situation de OneGov Cloud. Si vous ne "
"souhaitez pas recevoir ce courriel, vous pouvez le désactiver en cliquant sur"

msgid "Or by changing the settings in your user profile."
msgstr "Ou en changeant les réglages dans votre profil d'utilisateur."

msgid "A new entry has been added to the \"${directory}\" directory:"
msgstr "Une nouvelle entrée a été ajoutée au répertoire \"${directory}\" :"

msgid "Do you no longer wish to receive these notifications?"
msgstr "Ne souhaitez-vous plus recevoir ces notifications ?"

msgid "The following reservations have been accepted:"
msgstr "Les réservations suivantes ont été acceptées :"

msgid ""
"This is the notification for reservations for ${request.app.org.title}. If "
"you no longer want to receive this e-mail please contact an administrator so "
"they can remove you from the recipients list."
msgstr ""
"Ceci est la notification pour les réservations pour ${request.app.org."
"title}. Si vous ne souhaitez plus recevoir cet e-mail, veuillez contacter un "
"administrateur afin qu'il puisse vous supprimer de la liste des "
"destinataires."

msgid "An administrator just created a new account on ${org} for you."
msgstr ""
"Un administrateur vient de créer un nouveau compte sur ${org} pour vous."

msgid "Your username is ${email}."
msgstr "Votre nom d'utilisateur est ${email}."

msgid "Click on the following link to set your account password:"
msgstr ""
"Cliquer sur le lien suivant pour définir le mot de passe de votre compte :"

msgid "Set Account Password"
msgstr "Définir le mot de passe du compte"

msgid ""
"If the password link has expired, you can also request a new password here:"
msgstr ""
"Si le lien pour le mot de passe a expiré, vous pouvez également demander un "
"nouveau mot de passe ici :"

msgid "To use your account you need the Yubikey with the serial ${number}"
msgstr ""
"Pour utiliser votre compte, vous aurez besoin de la Yubikey avec le numéro "
"de série ${number}"

msgid ""
"You are receiving this e-mail because you signed up for the ${org} "
"newsletter."
msgstr ""
"Vous recevez ce courriel parce que vous vous êtes abonné à la lettre "
"d'informations de ${org}."

msgid "Click here to view web version."
msgstr "Cliquer ici pour voir la version internet."

msgid "Click the following link to set a new password:"
msgstr "Cliquer sur le lien suivant pour définir un nouveau mot de passe :"

msgid "If you don't want to change your password, you can ignore this email."
msgstr ""
"Si vous ne souhaitez pas changer de mot de passe, vous pouvez ignorer cet e-"
"mail."

msgid "Your request has received a payment."
msgstr "Votre demande a reçu un paiement."

msgid "Your request was marked as unpaid."
msgstr "Votre demande a été marquée comme non payée."

msgid ""
"Your request's payment has been refunded. Note that it might take a few days "
"until your refunded amount is shown on your credit card bill."
msgstr ""
"Le paiement de votre demande a été remboursé. Notez qu'il peut se passer "
"quelques jours avant que le montant du remboursement ne figure sur votre "
"relevé de carte de crédit."

msgid "Amount:"
msgstr "Montant :"

msgid "Your registration for \"${title}\" has been confirmed."
msgstr "Votre inscription pour \"${title}\" a été confirmée."

msgid "Your registration for \"${title}\" has been denied."
msgstr "Votre inscription pour \"${title}\" a été refusée."

msgid "Your registration for \"${title}\" has been cancelled."
msgstr "Votre inscription pour \"${title}\" a été confirmée."

msgid "Registration"
msgstr "Inscription "

msgid "The ticket number is"
msgstr "Le numéro du ticket est"

msgid "The following reservations have been rejected:"
msgstr "Les réservations suivantes ont été rejetées :"

msgid ""
"This is a notification for the rejected reservations for ${organisation}. If "
"you no longer wish to receive these notifications, please contact an "
"administrator so they can remove you from the recipients list."
msgstr ""
"Il s'agit d'une notification concernant les réservations rejetées pour "
"${organisation}. Si vous ne souhaitez plus recevoir ces notifications, "
"veuillez contacter un administrateur afin qu'il vous retire de la liste des "
"destinataires."

msgid "The following reservations have unfortunately been cancelled:"
msgstr "Les réservations suivantes ont malheureusement été annulées :"

msgid "You have a new ticket"
msgstr "Vous avez un nouveau ticket"

msgid "A message has been sent regarding ${ref}:"
msgstr "Un message a été envoyé à propos de ${ref} :"

#. Canonical text for ${link} is: "visit the request status page"
#. Canonical text for ${link} is: "visit the request page"
msgid "Please ${link} to reply."
msgstr "Veuillez vous rendre sur ${link} pour répondre."

#. Used in sentence: "Please ${link} to reply."
msgid "visit the request status page"
msgstr "visitez la page de statut de la demande"

#. Used in sentence: "Please ${link} to reply."
msgid "visit the request page"
msgstr "visitez la page de la demande"

msgid "Your request has been closed."
msgstr "Votre demande a été complétée."

msgid "Your requests's timeline has been archived for future reference:"
msgstr ""
"L'historique de votre demande a été archivé pour des références futures :"

msgid "Request Timeline"
msgstr "Historique de la demande"

msgid "Thank you for your request."
msgstr "Merci pour votre requête."

msgid "Your request has been registered with the following reference:"
msgstr "Votre demande a été enregistrée avec la référence suivante :"

msgid ""
"We will send another e-mail once your ticket has been completed. In the "
"meantime you can check the status of your ticket at any time:"
msgstr ""
"Nous vous enverrons un autre e-mail dès que votre demande aura été traité. "
"Entre-temps, vous pouvez aller voir l'état de votre demande à tout moment :"

msgid "The following ticket has just been opened:"
msgstr "Le ticket suivant vient d'être ouvert:"

msgid "View the ticket"
msgstr "Voir le billet"

msgid "Your request has been reopened"
msgstr "Votre demande a été ré-ouverte"

msgid ""
"Your chat has been turned into a ticket. We will take care of your request "
"and get back to you as soon as new information is available."
msgstr ""
"Votre chat a été transformé en ticket. Nous nous occuperons de votre demande "
"et reviendrons vers vous dès que de nouvelles informations seront "
"disponibles."

msgid "Below you can see your chat conversation:"
msgstr "Ci-dessous, vous pouvez voir votre conversation de chat:"

msgid "This is what happend on the ${org} website over the past week:"
msgstr "Voici ce qui s'est passé le mois dernier sur le site web de ${org} :"

msgid ""
"This is the weekly OneGov Cloud status e-mail. If you don't want to receive "
"this e-mail you may deactivate it by clicking on"
msgstr ""
"Ceci est le courriel hebdomadaire de situation de OneGov Cloud. Si vous ne "
"souhaitez pas recevoir ce courriel, vous pouvez le désactiver en cliquant sur"

msgid "Directory entry adopted."
msgstr "L'entrée de répertoire a été adoptée."

msgid "Change request applied."
msgstr "Demande de modification effectuée."

msgid "Directory entry rejected."
msgstr "L'entrée de répertoire a été rejetée."

msgid "Event edited."
msgstr "Événement édité"

#. Canonical text for ${event} is: "Event"
msgid "${event} published."
msgstr "${event} publié."

msgid "Event deleted."
msgstr "Événement effacé."

msgid "Event withdrawn."
msgstr "Événement retiré."

msgid "File signed."
msgstr "Fichier signé."

msgid "File with digital seal removed."
msgstr "Fichier avec cachet numérique supprimé."

msgid "${amount} marked as paid."
msgstr "${amount} marqué comme payé."

msgid "${amount} marked as unpaid."
msgstr "${amount} marqué comme non payé."

msgid "${amount} captured."
msgstr "${amount} capturé."

msgid "${amount} refunded."
msgstr "${amount} remboursé."

msgid "1 reservation accepted."
msgstr "1 réservation acceptée."

msgid "${count} reservations accepted."
msgstr "${count} réservations acceptées."

msgid "1 reservation rejected."
msgstr "1 réservation rejetée."

msgid "${count} reservations rejected."
msgstr "${count} réservations rejetées."

msgid "Registration confirmed."
msgstr "Inscription confirmée."

msgid "Registration denied."
msgstr "Inscription refusée."

msgid "Registration cancelled."
msgstr "Inscription annulée"

msgid "Ticket opened."
msgstr "Ticket ouvert."

msgid "Ticket accepted."
msgstr "Ticket accepté."

msgid "Ticket closed."
msgstr "Ticket fermé."

msgid "Ticket reopened."
msgstr "Ticket ré-ouvert."

msgid "Ticket assigned"
msgstr "Ticket attribué"

msgid "Ticket e-mails disabled."
msgstr "E-mails de tickets désactivés."

msgid "Ticket e-mails enabled."
msgstr "E-mails de tickets activés."

msgid "Payment amount changed."
msgstr "Modification du montant du paiement"

msgid "Ticket archived."
msgstr "Ticket a été archivé"

msgid "Ticket recovered from archive."
msgstr "Ticket récupéré dans les archives"

msgid "Warning secret content"
msgstr "Avertissement contenu secret"

msgid ""
"You selected 'secret' content for your newsletter. Secret content will not "
"be visible unless you enable it in"
msgstr ""
"Vous avez sélectionné un contenu 'secret' pour votre newsletter. Le contenu "
"secret ne sera pas visible à moins que vous ne l'activiez dans les"

msgid "newsletter settings"
msgstr "paramètres de la newsletter"

msgid "Warning private content"
msgstr "Attention contenu privé"

msgid ""
"You selected 'private' content for your newsletter. Private content cannot "
"be part of a newsletter."
msgstr ""
"Vous avez sélectionné un contenu 'privé' pour votre newsletter. Le contenu "
"privé ne peut pas faire partie d'une newsletter."

msgid ""
"The newsletter is disabled. You can only see this page because you are "
"logged in."
msgstr ""
"La newsletter est désactivée. Vous ne pouvez voir cette page que parce que "
"vous êtes connecté."

msgid "Sign up to our newsletter to always stay up to date:"
msgstr ""
"Abonnez-vous à notre lettre d'informations pour rester au courant en "
"permanence :"

msgid "Signup"
msgstr "S'abonner"

msgid "There are currently ${count} recipients registered."
msgstr "Il y a actuellement ${count} destinataires enregistrés."

msgid "Archive"
msgstr "Archiver"

msgid "No newsletters yet."
msgstr "Pas encore de lettre d'informations."

msgid "Not yet sent."
msgstr "Pas encore envoyé."

msgid ""
"The user ${username} was created successfully. Please write down the user's "
"password, as it won't be shown to you again:"
msgstr ""
"Création de l'utilisateur ${username} réussie. Veuillez conserver ce mot de "
"passe d'utilisateur, car il ne vous sera plus montré à nouveau : "

msgid "Password:"
msgstr "Mot de passe :"

msgid ""
"The user ${username} was created successfully. An e-mail has been sent to "
"the user with login instructions."
msgstr ""
"Création de l'utilisateur ${username} réussie. Un e-mail a été envoyé à "
"l'utilisateur avec les instructions de connexion."

msgid "Back to usermanagement"
msgstr "Retour à la gestion des utilisateurs"

msgid ""
"Sorry, the page you are looking for could not be found. Try checking the URL "
"for errors or use the search box on the top."
msgstr ""
"Désolé, la page que vous cherchez n'a pu être trouvée. Essayez de vérifier "
"qu'il n'y a pas d'erreurs dans l'URL ou utilisez la fenêtre de recherche "
"située en haut."

msgid "Back"
msgstr "Retour"

msgid "Link to organizers page"
msgstr "Lien vers la page de l'organisateur"

msgid "Link to registration"
msgstr "Lien vers l'inscription"

msgid "Export this event"
msgstr "Exporter cet événement"

msgid "Export all occurrences of this event"
msgstr "Exporter toutes les occurrences de cet événement"

msgid "All occurrences of this event"
msgstr "Toutes les occurrences de cet événement"

msgid "Origin"
msgstr "Origine"

msgid "This is an imported event"
msgstr "Il s'agit d'un événement importé"

msgid "Search in Events"
msgstr "Rechercher dans les événements"

msgid "Tag"
msgstr "Étiquette"

msgid "Export these events"
msgstr "Exporter ces événements"

msgid "Submit your own event"
msgstr "Soumettez votre propre événement"

msgid "No payment providers defined."
msgstr "Aucun fournisseur de paiement n'a été défini."

msgid "Connected:"
msgstr "Connecté :"

msgid "Default:"
msgstr "Défaut :"

msgid "Enabled:"
msgstr "Activé :"

msgid "Fee:"
msgstr "Tarif :"

msgid "No payments yet."
msgstr "Pas de paiements pour le moment."

msgid ""
"The following requests have been submitted. To see the state of process you "
"may return to the invidual request's page at any time. All information on "
"this page has been sent to your e-mail address."
msgstr ""
"Les demandes suivantes ont été soumises. Pour voir l'état du processus, vous "
"pouvez revenir à tout moment sur la page de la demande individuelle. Toutes "
"les informations sur cette page ont été envoyées à votre adresse e-mail."

msgid "Request Reference"
msgstr "Référence"

msgid "No people added yet."
msgstr "Aucune personne n'a encore été ajoutée."

msgid "No people found for current filter selection."
msgstr "Aucune personne n'a été trouvée pour la sélection de filtre actuelle."

msgid "Export a vCard of this person"
msgstr "Exporter une vCard de cette personne"

msgid "No publications"
msgstr "Aucune publication"

msgid "Years"
msgstr "Années"

msgid ""
"You can search through the content of all listed files by using the search "
"on the top right."
msgstr ""
"Vous pouvez chercher dans le contenu de tous les fichiers répertoriés en "
"utilisant la recherche en haut à droite."

msgid ""
"All files have a digital seal. The digital seal of a downloaded file can be "
"viewed in Adobe Acrobat Reader or by dragging an already downloaded file "
"into the field below:"
msgstr ""
"Tous les fichiers ont un sceau digital. Le sceau digital d'un fichier "
"téléchargé peut être visualisée dans Adobe Acrobat Reader ou en faisant "
"glisser un fichier déjà téléchargé dans le champ ci-dessous :"

msgid "Drop files to verify them"
msgstr "Déposez les fichiers pour les vérifier"

msgid "No subscribers yet"
msgstr "Pas encore d'abonnés"

msgid "submitted"
msgstr "soumis"

msgid "No dates found, please select dates in the calendar first"
msgstr "Aucune date trouvée, sélectionnez les dates dans le calendrier d'abord"

msgid "Go to calendar"
msgstr "Aller au calendrier"

msgid ""
"The following link can be used to subscribe to the reservations of this "
"calendar. It can be used by anyone that knows the link in multiple calendar "
"applications."
msgstr ""
"Le lien suivant peut être utilisé pour souscrire aux réservations de ce "
"calendrier. Il peut être utilisé par toute personne qui connaît le lien dans "
"plusieurs applications de calendrier."

msgid ""
"Note that we have no control over how often calendar applications update the "
"calendars they are subscribed to (if they update at all). Therefore the "
"information shown in the calendar may be wrong or out of date. Use it at "
"your own risk."
msgstr ""
"Notez que nous n'avons aucun contrôle sur la fréquence à laquelle les "
"applications de calendrier mettent à jour les calendriers auxquels elles "
"sont abonnées (si elles le font). Par conséquent, les informations affichées "
"dans le calendrier peuvent être incorrectes ou obsolètes. Utilisez-le à vos "
"risques et périls."

msgid "Reservations must be made at least one day in advance."
msgstr ""
"Les réservations doivent être effectuées au moins une journée à l'avance."

msgid "Reservations must be made at least one hour in advance."
msgstr ""
"Les réservations doivent être effectuées au moins une heure à l'avance."

msgid "Reservations must be made at least ${n} days in advance."
msgstr ""
"Les réservations doivent être effectuées au moins ${n} jours à l'avance."

msgid "Reservations must be made at least ${n} hours in advance."
msgstr ""
"Les réservations doivent être effectuées au moins ${n} heures à l'avance."

msgid "Select a free time span in the calendar below to create an allocation."
msgstr ""
"Sélectionnez un intervalle de temps libre dans le calendrier ci-dessous pour "
"créer une allocation."

msgid "Removes all unreserved allocations between the start and end date."
msgstr ""
"Supprime toutes les allocation non réservées entre la date de début et de "
"fin."

msgid "Reservation is pending approval"
msgstr "La réservation est en attente d'approbation"

msgid "(${num_pending} pending approval)"
msgstr "(${num_pending} en attente d'approbation)"

msgid "Utilised"
msgstr "Utilisé"

msgid "No recipients defined yet."
msgstr "Aucun destinataire défini pour le moment."

msgid ""
"Receives notifications for reservations of the day on the following days:"
msgstr ""
"Reçoit des notifications pour les réservations du jour les jours suivants:"

msgid "Receives notifications for internal notes on reservations."
msgstr "Reçoit des notifications pour les notes internes sur les réservations."

msgid "Receives notifications for rejected reservations."
msgstr "Reçoit des notifications pour les réservations rejetées."

msgid "Receives notifications for new reservations."
msgstr "Recevoir des notifications pour les nouvelles réservations."

msgid "Notifications for following Resources"
msgstr "Notifications pour les ressources suivantes"

msgid "No reservation resources defined yet."
msgstr "Aucune ressource de réservation n'est encore définie."

msgid ""
"Searching is currently unavailable due to technical difficulties. Please "
"excuse the inconvenience and try again later."
msgstr ""
"La recherche est actuellement indisponible en raison de difficultés "
"techniques. Veuillez excuser le dérangement et réessayer plus tard."

msgid "Your search returned no results."
msgstr "Votre recherche n'a donné aucun résultat."

msgid "Select the images that should be shown inside this album."
msgstr "Sélectionnez les images qui devraient être affichées dans cet album."

msgid "Confirm selection"
msgstr "Confirmer la sélection"

msgid "This newsletter has not been sent yet."
msgstr "Ce bulletin d'information n'a pas encore été envoyé."

msgid "First sent ${time_ago}."
msgstr " Envoyé pour la première fois ${time_ago}."

msgid "This newsletter was sent to ${n} subscribers."
msgstr "Ce bulletin d'information a été envoyé à ${n} abonnés."

msgid "All subscribers have already received this newsletter."
msgstr "Tous les abonnés ont déjà reçu ce bulletin d'information."

msgid "The newsletter is scheduled to be sent on ${time}"
msgstr "La newsletter est programmée pour être envoyée le ${time}"

msgid ""
"Check the email text. You can use the full news text instead of the leading "
"if you want. You will find this setting in the edit menu of the news item."
msgstr ""
"Vérifiez le texte du courriel. Vous pouvez utiliser le texte complet de la "
"nouvelle au lieu de l'entête si vous le souhaitez. Vous trouverez ce "
"paramètre dans le menu d'édition de la nouvelle."

msgid "Delivery"
msgstr "Envoi"

msgid "The newsletter was already sent to the following addresses:"
msgstr "Le bulletin d'information a déjà été envoyé aux adresses suivantes :"

msgid ""
"A signup link allows anyone to sign up with a specific role. Those signups "
"are limited by time and count but they still present a security risk. Be "
"sure to only share this link with people you trust."
msgstr ""
"Un lien d'inscription permet à quiconque de s'inscrire avec un rôle "
"spécifique. Ces inscriptions sont limitées dans le temps et par le compte, "
"mais elles présentent toujours un risque pour la sécurité. Assurez-vous de "
"ne partager ce lien qu'avec des personnes en qui vous avez confiance."

msgid ""
"Your signup link has been created as follows. Please copy it before "
"continuing, it won't be shown to you again:"
msgstr ""
"Votre lien d'inscription a été créé comme suit. Copiez-le avant de "
"continuer, il ne vous sera pas montré à nouveau :"

msgid ""
"Sort the items using drag and drop. The new positions are automatically "
"saved directly after moving."
msgstr ""
"Triez les éléments par glisser-déposer. Les nouvelles positions sont "
"automatiquement enregistrées directement après le déplacement."

msgid "Back to page"
msgstr "Retour à la page"

msgid "Fields"
msgstr "Champs"

msgid ""
"Please review your answers and press \"Complete\" to complete the survey. If "
"there's anything you'd like to change, click on \"Edit\" to return to the "
"filled-out survey."
msgstr ""
"Veuillez vérifier vos réponses et appuyez sur \"Compléter\" pour terminer le "
"sondage. Si vous souhaitez modifier quelque chose, cliquez sur \"Modifier\" "
"pour revenir au sondage rempli."

msgid "No surveys defined yet."
msgstr "Aucun sondage n'est encore défini."

msgid "No activities yet."
msgstr "Aucune activité pour le moment."

msgid "Ticket updates by e-mail"
msgstr "Mises à jour de tickets par e-mail"

msgid "Disable E-Mails"
msgstr "Désactiver les e-mails"

msgid ""
"No ticket updates via e-mail. An e-mail is still sent when a ticket is "
"assigned."
msgstr ""
"Aucune mise à jour de tickets par e-mail. Un e-mail continue d'être envoyé "
"lorsqu'un ticket est attribué."

msgid "Enable E-Mails"
msgstr "Activer les e-mails"

msgid "E-Mails can not be sent for tickets of imported events"
msgstr ""
"E-Mails ne peuvent pas être envoyés pour les tickets d'événements importés"

msgid "Send Message"
msgstr "Envoyer le message"

msgid "Messages cannot be sent when the ticket is closed"
msgstr "Les messages ne peuvent pas être envoyés lorsque le ticket est fermé"

msgid "Please reopen the ticket to send a message"
msgstr "Veuillez rouvrir le ticket pour envoyer un message."

msgid "Messages cannot be sent for imported events"
msgstr ""
"Messages ne peuvent pas être envoyés pour les tickets d'événements importés"

msgid "${count} received"
msgstr "${count} reçu(s)"

msgid "${count} sent"
msgstr "${count} envoyé(s)"

msgid "${count} note"
msgstr "${count} note"

msgid "${count} notes"
msgstr "${count} notes"

msgid ""
"You are editing a note created by someone else. By saving your changes you "
"will become the author of the whole note."
msgstr ""
"Vous modifiez une note créée par quelqu'un d'autre. En enregistrant vos "
"modifications, vous deviendrez l'auteur de l'intégralité de la note."

msgid ""
"Notes are private and only shown to logged-in members. URLs and e-mail "
"addresses are turned into links."
msgstr ""
"Les notes sont privées et ne s'affichent que pour les membres connectés. "
"Vous pouvez utiliser des liens/des adresses e-mail qui sont transformées en "
"liens cliquables."

msgid "Would you like to make corrections to the event?"
msgstr "Vous souhaitez apporter des corrections à l'événement ?"

msgid "Edit this event."
msgstr "Modifiez cet événement."

msgid "Forgot something or have a special request?"
msgstr "Vous avez oublié quelque chose ou avez une demande spéciale?"

msgid "Add a message to the ticket."
msgstr "Ajoutez un message a la demande."

msgid "New messages have been disabled because the ticket has been closed."
msgstr "Les nouveaux messages ont été désactivés car le ticket a été fermé."

msgid ""
"Enable notifications about new tickets. Only works when being logged in and "
"having the browser with the site open."
msgstr ""
"Activez les notifications sur les nouveaux tickets. Ne fonctionne que "
"lorsque l'on est connecté et que le navigateur avec le site est ouvert."

msgid "Archive all selected tickets?"
msgstr "Archiver tous les billets sélectionnés?"

msgid "Do archive"
msgstr "Archiver"

msgid "Archive selected"
msgstr "Archiver la sélection"

msgid ""
"You've reached this site because you are logged in. Visitors are "
"automatically redirected to the following link:"
msgstr ""
"Vous avez accédé à ce site parce que vous êtes connecté. Les visiteurs sont "
"automatiquement redirigés vers le lien suivant :"

msgid ""
"You are not automatically redirected so you have a chance to edit or delete "
"this link."
msgstr ""
"Vous n'êtes pas automatiquement redirigé afin que vous puissiez modifier ou "
"supprimer ce lien."

msgid "You have been successfully unsubscribed from all regular emails."
msgstr "Vous vous êtes bien désinscrit(e) de tous les e-mails normaux."

msgid "local"
msgstr "local"

msgid "No links found."
msgstr "Aucun lien trouvé."

msgid "Select an item to view it"
msgstr "Sélectionnez un élément pour le visualiser"

msgid "Identicon"
msgstr "Identicon"

msgid "Not a valid color."
msgstr "Couleur non valide."

msgid "Not a valid choice"
msgstr "Choix invalide"

msgid "Admins"
msgstr "Admins"

#, python-format
msgid ""
"You can only reserve this allocation before ${date} if you live in the "
"following zipcodes: ${zipcodes}"
msgstr ""
"Vous ne pouvez réserver cette allocation avant le ${date} que si vous vivez "
"dans les localités ayant les codes postaux suivants : ${zipcodes}"

#, python-format
msgid "${percent}% Available"
msgstr "${percent}% disponible"

msgid "Available"
msgstr "Disponible"

#, python-format
msgid "${num} Available"
msgstr "${num} disponible"

msgid ""
"This allocation can't be deleted because there are existing reservations "
"associated with it."
msgstr ""
"Cette allocation ne peut pas être supprimée car il existe des réservations "
"existantes qui y sont associées."

msgid ""
"To delete this allocation, all existing reservations need to be cancelled "
"first."
msgstr ""
"Pour supprimer cette allocation, toutes les réservations existantes doivent "
"être annulées en premier."

msgid "A conflicting allocation exists for the requested time period."
msgstr "Une allocation contradictoire existe pour la période demandée."

msgid "A conflicting reservation exists for the requested time period."
msgstr "Une réservation contradictoire existe pour la période demandée."

msgid "An existing reservation would be affected by the requested change."
msgstr ""
"Une réservation existante serait affectée par la modification demandée."

msgid "A pending reservation would be affected by the requested change."
msgstr ""
"Une réservation en attente serait affectée par la modification demandée."

msgid "The requested period is no longer available."
msgstr "La période demandée n'est plus disponible."

msgid "No reservable slot found."
msgstr "Aucun créneau réservable disponible."

msgid "Reservations can't be made for more than 24 hours at a time."
msgstr "Les réservations ne peuvent être effectuées plus de 24 h à l'avance."

msgid "The given reservation paramters are invalid."
msgstr "Les paramètres de réservation donnés ne sont pas valides."

msgid "The given reservation token is invalid."
msgstr "Le jeton de réservation donné n'est pas valide."

msgid "The requested number of reservations is higher than allowed."
msgstr "Le nombre de réservations requis est supérieur à celui autorisé."

msgid "The requested quota is invalid (must be at least one)."
msgstr "Le quota requis est invalide (doit être au minimum un)."

msgid "The allocation does not have enough free spots."
msgstr "L'allocation ne dispose pas de suffisamment de places disponibles."

msgid "The resulting allocation would be invalid."
msgstr "L'allocation résultante ne serait pas valide."

msgid "No reservations to confirm."
msgstr "Aucune réservation pour confirmer."

msgid "The given timerange is longer than the existing allocation."
msgstr "L'intervalle de temps donné est plus long que l'allocation existante."

msgid "Reservation too short. A reservation must last at least 5 minutes."
msgstr ""
"Réservation trop courte. Une réservation doit durer au moins cinq minutes."

msgid "Stop"
msgstr "Arrêter"

#, python-format
msgid "Do you really want to stop \"${title}\"?"
msgstr "Voulez-vous vraiment arrêter \"${title}\" ?"

msgid "The rule will be removed without affecting existing allocations."
msgstr "La règle sera supprimée sans affecter les allocations existantes."

msgid "Stop rule"
msgstr "Arrêter la règle"

msgid ""
"All allocations created by the rule will be removed, if they haven't been "
"reserved yet."
msgstr ""
"Toutes les allocations créées par la règle seront supprimées si elles n'ont "
"pas encore été réservées."

msgid "Delete rule"
msgstr "Supprimer la règle"

msgid "No allocations to add"
msgstr "Aucune allocation à ajouter"

#, python-format
msgid "Successfully added ${n} allocations"
msgstr "${n} dotations ajoutées avec succès"

msgid "New allocation"
msgstr "Nouvelle allocation"

msgid "Your changes were saved"
msgstr "Vos modifications ont été enregistrées"

#, python-format
msgid "New rule active, ${n} allocations created"
msgstr "Nouvelle règle active, ${n} allocations créées"

msgid "New Rule"
msgstr "Nouvelle règle"

msgid ""
"Rules ensure that the allocations between start/end exist and that they are "
"extended beyond those dates at the given intervals. "
msgstr ""
"Les règles garantissent que les allocations entre le début et la fin "
"existent et qu'elles sont prolongées au-delà de ces dates à des intervalles "
"donnés."

msgid "The rule was stopped"
msgstr "La règle a été arrêtée"

#, python-format
msgid "The rule was deleted, along with ${n} allocations"
msgstr "La règle a été supprimée, avec les allocations ${n}"

msgid "Topics A-Z"
msgstr "Sujets de A à Z"

msgid "Your userprofile is incomplete. Please update it before you continue."
msgstr ""
"Votre profil utilisateur est incomplet. Veuillez le mettre à jour avant de "
"continuer."

msgid "You have been logged in."
msgstr "Vous avez été connecté."

msgid "Wrong e-mail address, password or yubikey."
msgstr "Courrier électronique erroné, mot de passe ou Yubikey."

#, python-format
msgid "Login to ${org}"
msgstr "Se connecter à ${org}"

msgid "A user with this address already exists"
msgstr "Un utilisateur avec cette adresse existe déjà"

msgid "This signup link has expired"
msgstr "Ce lien d'inscription a expiré"

#, python-format
msgid "Your ${org} Registration"
msgstr "Votre inscription sur ${org}"

msgid ""
"Thank you for registering. Please follow the instructions on the activiation "
"e-mail sent to you. Please check your spam folder if you have not received "
"the email."
msgstr ""
"Merci de votre inscription. Suivez les instructions sur l'e-mail "
"d'activation qui vous a été envoyé. Si vous n'avez pas reçu cet e-mail, "
"veuillez vérifier votre dossier spam."

msgid "Account Registration"
msgstr "Enregistrement du compte"

msgid "Unknown user"
msgstr "Utilisateur inconnu"

msgid "Invalid activation token"
msgstr "Jeton d'activation non valide"

msgid "Your account has already been activated."
msgstr "Votre compte a déjà été activé."

msgid ""
"Your account has been activated. You may now log in with your credentials"
msgstr ""
"Votre compte a été activé. Vous pouvez maintenant vous connecter avec vos "
"informations d'identification."

msgid "You have been logged out."
msgstr "Vous avez été déconnecté."

msgid "Password reset"
msgstr "Réinitialisation de mot de passe"

#, python-format
msgid ""
"A password reset link has been sent to ${email}, provided an active account "
"exists for this email address."
msgstr ""
"Un lien de réinitialisation de mot de passe a été envoyé à ${number}, pour "
"peu qu'un compte actif existe pour cette adresse e-mail."

msgid "Password changed."
msgstr "Mot de passe modifié."

msgid "Wrong username or password reset link not valid any more."
msgstr ""
"Mauvais nom d'utilisateur ou lien de réinitialisation de mot de passe plus "
"valide."

msgid "Enter mTAN"
msgstr "Enter mTAN"

msgid ""
"The requested resource is protected. To obtain time-limited access, please "
"enter your mobile phone number in the field below. You will receive an mTAN "
"via SMS, which will grant you access after correct entry."
msgstr ""
"La ressource demandée est protégée. Pour obtenir un accès limité dans le "
"temps, veuillez saisir votre numéro de téléphone portable dans le champ ci-"
"dessous. Vous recevrez un mTAN par SMS, qui vous donnera accès si vous le "
"saisissez correctement."

msgid "Request mTAN"
msgstr "Demande mTAN"

msgid "Successfully authenticated via mTAN."
msgstr "Authentification via mTAN réussie."

msgid "Invalid or expired mTAN provided."
msgstr "mTAN fourni non valide ou expiré."

msgid "A link was added to the clipboard"
msgstr "Un lien a été ajouté au presse-papiers"

msgid "Administrative"
msgstr "Administratif"

#, python-format
msgid "The entry ${name} exists twice"
msgstr "L'entrée ${name} existe deux fois"

msgid "Added a new directory"
msgstr "Ajout d'un nouveau dossier"

msgid "New Directory"
msgstr "Nouveau dossier"

msgid ""
"The requested change cannot be performed, as it is incompatible with "
"existing entries"
msgstr ""
"Le changement requis ne peut être réalisé, car il est incompatible avec les "
"entrées existantes"

#, python-format
msgid "Syntax Error in line ${line}"
msgstr "Erreur de syntaxe sur la ligne ${line}"

msgid "Syntax error in form"
msgstr "Erreur de syntaxe dans le formulaire"

#, python-format
msgid "Syntax error in field ${field_name}"
msgstr "Erreur de syntaxe dans le champ ${field_name}"

#, python-format
msgid "Error: Duplicate label ${label}"
msgstr "Erreur: Duplication de l'étiquette ${label}"

msgid "The directory was deleted"
msgstr "Le dossier a été supprimé"

msgid ""
"Stable URLs are important. Here you can change the path to your site "
"independently from the title."
msgstr ""
"Les URLs stables sont importantes. Ici, vous pouvez modifier le chemin "
"d'accès à votre site, indépendamment du titre."

#, python-format
msgid "${org}: New Entry in \"${directory}\""
msgstr "${org} : Nouvelle entrée dans \"${directory}\""

msgid "Added a new directory entry"
msgstr "Ajout d'une nouvelle entrée dans le dossier"

msgid "New Directory Entry"
msgstr "Nouvelle entrée dans le dossier"

msgid "Submit a New Directory Entry"
msgstr "Proposer une nouvelle entrée de répertoire"

msgid "Continue"
msgstr "Continuer"

msgid "Propose a change"
msgstr "Proposer une modification"

msgid ""
"To request a change, edit the fields you would like to change, leaving the "
"other fields intact. Then submit your request."
msgstr ""
"Pour demander une modification, modifiez les champs auxquels vous souhaitez "
"apporter des changements, et laissez les autres tels quels. Puis envoyez "
"votre demande."

msgid "The entry was deleted"
msgstr "L'entrée a été supprimée"

msgid ""
"On the right side, you can filter the entries of this directory to export."
msgstr ""
"Sur le côté droit, vous pouvez filtrer les entrées du dossier pour les "
"exporter."

msgid "Exports all entries of this directory."
msgstr "Exporte toutes les entrées de ce dossier."

msgid ""
"The resulting zipfile contains the selected format as well as metadata and "
"images/files if the directory contains any."
msgstr ""
"Le fichier zip généré contient les formats sélectionnés ainsi que les "
"métadonnées et les images/fichiersdu dossier, s'il en contient."

#, python-format
msgid ""
"You have been redirect to this entry because it could not be exported due to "
"missing file ${name}. Please re-upload them and try again"
msgstr ""
"Vous avez été redirigé vers cette entrée car elle n'a pas pu être exportée "
"en raison de l'absence du fichier ${name}. Veuillez les retélécharger et "
"réessayer"

#, python-format
msgid "The column ${name} is missing"
msgstr "La colonne ${name} est manquante"

#, python-format
msgid "The file ${name} is missing"
msgstr "Le fichier ${name} est manquante"

msgid ""
"The given file is invalid, does it include a metadata.json with a data.xlsx, "
"data.csv, or data.json?"
msgstr ""
"Le fichier donné est invalide, inclut-il un metadata.json avec un data.xlsx, "
"data.csv, ou data.json ?"

#, python-format
msgid "Imported ${count} entries"
msgstr "${count} entrées importées"

msgid ""
"Updates the directory configuration and imports all entries given in the ZIP "
"file. The format is the same as produced by the export function. Note that "
"only 100 items are imported at a time. To import more items repeat the "
"import accordingly."
msgstr ""
"Met à jour la configuration du dossier et importe toutes les entrées données "
"dans le fichier Zip. Le format est le même que celui produit par la fonction "
"Exporter. Veuillez noter que seuls 10 éléments peuvent être importés à la "
"fois. Pour importer davantage d'éléments, veuillez faire plusieurs "
"importations."

msgid "New Recipient"
msgstr "Nouveau destinataire"

#, python-format
msgid ""
"Registration for notifications on new entries in the directory "
"\"${directory}\""
msgstr ""
"Inscription pour les notifications sur les nouvelles entrées dans le dossier "
"\"${directory}\""

#, python-format
msgid ""
"Success! We have sent a confirmation link to ${address}, if we didn't send "
"you one already."
msgstr ""
"C'est fait ! Nous avons envoyé un lien de confirmation vers ${address}, si "
"nous ne vous en avions pas déjà envoyé un."

msgid "Notification for new entries"
msgstr "Notification pour les nouvelles entrées"

#, python-format
msgid "Do you really want to unsubscribe \"{}\"?"
msgstr "Voulez-vous vraiment vous désinscrire « {} » ?"

msgid "Recipients of new entry updates"
msgstr "Destinataires des mises à jour des nouvelles entrées"

#, python-format
msgid "the subscription for ${address} was successfully confirmed"
msgstr "l'abonnement pour ${address} a bien été confirmé"

#, python-format
msgid "the subscription for ${address} could not be confirmed, wrong token"
msgstr ""
"l'abonnement pour ${address} n'a pas pu être confirmé, mauvaise zone de texte"

#, python-format
msgid "${address} successfully unsubscribed"
msgstr "${address} a bien été désinscrite"

#, python-format
msgid "${address} could not be unsubscribed, wrong token"
msgstr "${address} n'a pas pu être désinscrite, mauvaise zone de texte"

msgid "Moves the topic and all its sub topics to the given destination."
msgstr "Déplace le sujet et tous ses sous-sujets vers la destination donnée."

#, python-format
msgid "A total of ${number} subpages are affected."
msgstr "Au total, 5 sous-pages sont concernées."

#, python-format
msgid "${count} links will be replaced by this action."
msgstr "${count} liens seront remplacés par cette action."

msgid "The event submitter has not yet completed his submission"
msgstr "L'auteur de l'événement n'a pas encore terminé sa soumission."

msgid "This event has already been published"
msgstr "Cet événement a déjà été publié"

#, python-format
msgid "Successfully created the event '${title}'"
msgstr "L'événement '${title}' a été créé avec succès"

#, python-format
msgid "You have accepted the event ${title}"
msgstr "Vous avez accepté l'événement ${title}"

msgid "Your event was accepted"
msgstr "Votre événement a été accepté"

msgid "Submit an event"
msgstr "Soumettre un événement"

msgid ""
"Only events taking place inside the town or events related to town societies "
"are published. Events which are purely commercial are not published. There's "
"no right to be published and already published events may be removed from "
"the page without notification or reason."
msgstr ""
"Seuls les événements se déroulant au sein de la ville ou les événements liés "
"aux sociétés de la ville sont publiés. Les événements purement commerciaux "
"ne sont pas publiés. Il n'ont aucuns droits à être publiés et les événements "
"déjà publiés peuvent être supprimés de la page sans notification ni motif."

msgid "Add event"
msgstr "Ajouter un événement"

msgid "Your request has been registered"
msgstr "Yotre demande a été enregistrée."

msgid "New ticket"
msgstr "Nouveau billet"

msgid "Your request could not be accepted automatically!"
msgstr "Votre demande n'a pas pu être traitée automatiquement."

msgid "Thank you for your submission!"
msgstr "Merci pour votre contribution !"

msgid "Your event was rejected"
msgstr "Votre événement a été rejeté"

msgid "Access Denied"
msgstr "Accès refusé"

msgid "Not Found"
msgstr "Pas trouvé"

msgid "Added a new external link"
msgstr "A ajouté un nouveau lien externe"

msgid "New external link"
msgstr "Noveau lien externe"

msgid "Edit external link"
msgstr "Modifier le lien externe "

msgid "Manage Photo Albums"
msgstr "Gérer les albums photos"

msgid "This file type is not supported"
msgstr "Ce type de fichier n'est pas pris en charge"

msgid "The file name is too long"
msgstr "Le nom du fichier est trop long"

msgid "The file cannot be processed"
msgstr "Impossible de traiter le fichier"

msgid "Please submit your yubikey"
msgstr "Veuillez saisir votre yubikey"

msgid "Your account is not linked to a Yubikey"
msgstr "Votre compte n'est pas lié à un Yubikey."

msgid "The used Yubikey is not linked to your account"
msgstr "Le Yubikey utilisé n'est pas lié à votre compte."

msgid "This file already has a digital seal"
msgstr "Ce fichier a déjà un sceau digital."

msgid "Your Yubikey could not be validated"
msgstr "Votre Yubikey n'a pas pu être validé."

msgid "Edit external form"
msgstr "Modifier le formulaire externe"

msgid "The registration has ended"
msgstr "L'inscription est terminée"

msgid "The registration is closed"
msgstr "L'inscription est fermée"

#, python-format
msgid "The registration opens on ${day}, ${date}"
msgstr "L'inscription ouvre le ${day}, ${date}"

#, python-format
msgid "The registration closes on ${day}, ${date}"
msgstr "L'inscription s'achève le ${jour}, le ${date}"

#, python-format
msgid "There's a limit of ${count} attendees"
msgstr "Il y a une limite de ${count} participants"

msgid "There are no spots left"
msgstr "Il n'y a plus de places"

msgid "There is one spot left"
msgstr "Il reste une place"

#, python-format
msgid "There are ${count} spots left"
msgstr "Il reste ${count} places"

msgid "A form with this name already exists"
msgstr "Un formulaire avec ce nom existe déjà"

msgid "Added a new form"
msgstr "A ajouté un nouveau formulaire"

msgid "New Form"
msgstr "Nouveau formulaire"

msgid "Exports the submissions of the given date range."
msgstr "Exporte les contributions sur la période donnée."

msgid "New Registration Window"
msgstr "Nouvelle fenêtre d'inscription"

msgid "The registration window was added successfully"
msgstr "La fenêtre d'inscription a été ajoutée avec succès"

msgid ""
"Registration windows limit forms to a set number of submissions and a "
"specific time-range."
msgstr ""
"Les fenêtres d'inscription limitent les formulaires à un nombre déterminé de "
"soumissions à et une plage de temps spécifique."

msgid "General Message"
msgstr "Message général"

#, python-format
msgid "New e-mail: ${message}"
msgstr "Nouvel e-mail: ${message}"

#, python-format
msgid "Successfully sent ${count} emails"
msgstr "Envoi réussi de ${count} emails"

msgid "Send E-Mail to attendees"
msgstr "Envoyer un message aux participants"

msgid "Email attendees"
msgstr "E-Mail aux participants"

msgid "Cancel Registration Window"
msgstr "Annuler le fenêtre d'inscription"

msgid ""
"You really want to cancel all confirmed and deny all open submissions for "
"this registration window?"
msgstr ""
"Voulez-vous vraiment annuler toutes les inscriptions confirmées et refuser "
"toutes les inscriptions ouvertes?"

msgid ""
"Each attendee will receive a ticket email unless ticket messages are not "
"muted."
msgstr ""
"Chaque participant recevra un ticket email, sauf si les messages du ticket "
"ne sont pas mis en sourdine."

msgid "Do you really want to delete this registration window?"
msgstr "Voulez-vous vraiment supprimer cette fenêtre d'inscription?"

msgid "Existing submissions will be disassociated."
msgstr "Les soumissions existantes seront dissociées."

msgid "Delete registration window"
msgstr "Supprimer la fenêtre d'enregistrement"

msgid "This registration window can't be deleted."
msgstr "Ce fenêtre d'inscription ne peut être supprimé."

msgid ""
"There are confirmed or open submissions associated with it. Cancel the "
"registration window first."
msgstr ""
"Il y a des inscriptions confirmées ou ouvertes pour ce fenêtre "
"d'inscription. Annulez-le d'abord."

msgid "Edit Registration Window"
msgstr "Modifier la fenêtre d'inscription"

#, python-format
msgid "${count} submissions cancelled / denied over the ticket system"
msgstr ""
"${count} inscriptions sont été annulées / refusée via le system de ticket"

msgid "The registration window was deleted"
msgstr "La fenêtre d'inscription a été supprimée"

#, python-format
msgid ""
"The total amount for the currently entered data is ${total} but has to be at "
"least ${minimum}. Please adjust your inputs."
msgstr ""
"Le montant total pour les données actuellement saisies est de ${total} mais "
"doit être au moins ${minimum}. Veuillez ajuster vos entrées."

msgid "Pay Online and Complete"
msgstr "Payer en ligne et compléter"

msgid "Your payment could not be processed"
msgstr "Votre paiement n'a pas pu être traité"

msgid "Registrations are no longer possible"
msgstr "Les inscriptions ne sont plus possibles"

msgid "Your registration has been confirmed"
msgstr "Votre inscription a été confirmée"

msgid "The registration has been confirmed"
msgstr "L'inscription a été confirmée"

msgid ""
"The registration could not be confirmed because the maximum number of "
"participants has been reached"
msgstr ""
"L'inscription n'a pas pu être confirmée car le nombre maximum de "
"participants a été atteint."

msgid "Your registration has been denied"
msgstr "Votre inscription a été refusée"

msgid "The registration has been denied"
msgstr "L'inscription a été refusée"

msgid "The registration could not be denied"
msgstr "L'inscription n'a pu être refusée"

msgid "Your registration has been cancelled"
msgstr "Votre inscription a été annulée"

msgid "The registration has been cancelled"
msgstr "L'inscription a été annulée"

msgid "The registration could not be cancelled"
msgstr "L'inscription n'a pu été annulée"

msgid "Select"
msgstr "Sélectionner"

msgid "Select images"
msgstr "Sélectionner des images"

msgid "Added a new photo album"
msgstr "Nouvel album photo ajouté"

msgid "New Photo Album"
msgstr "Nouvel album photo"

#, python-format
msgid "Welcome to the ${org} Newsletter"
msgstr "Bienvenue sur la lettre d'information ${org}"

#, python-format
msgid "Success! We have added ${address} to the list of recipients."
msgstr "Succès! Nous avons ajouté ${address} à la liste des destinataires."

msgid "A newsletter with this name already exists"
msgstr "Il existe déjà une lettre d'information avec ce nom"

msgid "Added a new newsletter"
msgstr "Nouvelle lettre d'information ajoutée"

msgid "New Newsletter"
msgstr "Nouvelle lettre d'information"

msgid "Edit Newsletter"
msgstr "Éditer la lettre d'information"

msgid "The newsletter was deleted"
msgstr "La newsletter a été supprimée."

#, python-format
msgid "Sent \"${title}\" to ${n} recipients"
msgstr "\"${title}\" envoyé à ${n} destinataires"

#, python-format
msgid "Scheduled \"${title}\" to be sent on ${date}"
msgstr "Programmé l'envoi de \"${title}\" le ${date}"

#, python-format
msgid "Sent \"${title}\" to ${recipient}"
msgstr "Envoyé \"${title}\" à ${recipient}"

msgid "Sends a test newsletter to the given address"
msgstr "Envoi d'une newsletter de test à l'adresse indiquée"

msgid "Newsletter Recipients"
msgstr "Lettre d'information Recipients"

msgid "Newsletter recipient Export"
msgstr "Exportation des destinataires de la lettre d'information"

msgid "Exports all newsletter recipients."
msgstr "Exporte tous les destinataires de la newsletter."

#, python-format
msgid "The following line(s) contain invalid data: ${lines}"
msgstr ""
"La ou les lignes suivantes contiennent des données invalides : ${lines}"

#, python-format
msgid "${count} newsletter subscribers will be imported"
msgstr "Les abonnés à la newsletter de ${count} seront importés"

#, python-format
msgid "${count} newsletter subscribers imported"
msgstr "${count} abonnés à la lettre d'information importés"

msgid "The same format as the export (XLSX) can be used for the import."
msgstr ""
"Le même format que l'exportation (XLSX) peut être utilisé pour l'importation."

msgid "Today"
msgstr "Aujourd’hui"

msgid "Tomorrow"
msgstr "Demain"

msgid "This weekend"
msgstr "Ce week-end"

msgid "This week"
msgstr "Cette semaine"

msgid "Event Export"
msgstr "Exporter un événement"

msgid "Exports all future events."
msgstr "Exporte tous les événements futurs."

#, python-format
msgid "${count} events will be imported"
msgstr "${count} événements seront importés"

#, python-format
msgid "${count} events imported"
msgstr "${count} événements ont été importés"

msgid "Move"
msgstr "Déplacer"

msgid "Your payment has been received"
msgstr "Votre paiement a été reçu"

msgid "Your payment has been withdrawn"
msgstr "Votre paiement a été retiré"

msgid "Your payment has been refunded"
msgstr "Votre paiement a été remboursé"

msgid "The ticket was marked as paid"
msgstr "Le ticket a été marqué comme payé"

msgid "The ticket was marked as unpaid"
msgstr "Le ticket a été marqué comme non payé"

msgid "The payment was captured"
msgstr "Le paiement a été saisi"

msgid "The payment was refunded"
msgstr "Le paiement a été remboursé"

msgid "As default"
msgstr "Par défaut"

msgid "Should this provider really be the new default?"
msgstr ""
"Ce prestataire devrait-il vraiment être le nouveau prestataire par défaut ?"

msgid "All future payments will be redirected."
msgstr "Tous les futurs paiement seront redirigés."

msgid "Make Default"
msgstr "Définir par défaut"

msgid "Enable"
msgstr "Activer"

msgid "Should this provider really be enabled?"
msgstr "Ce prestataire doit-il vraiment être activé ?"

msgid "Disable"
msgstr "Désactiver"

msgid "Should this provider really be disabled?"
msgstr "Ce prestataire doit-il vraiment être désactivé ?"

msgid "Do you really want to delete this provider?"
msgstr "Voulez-vous vraiment supprimer ce prestataire ?"

msgid "Your Stripe account was connected successfully."
msgstr "Votre compte Stripe a été connecté avec succès."

msgid "Your Stripe account could not be connected."
msgstr "Votre compte Stripe n'a pas pu être connecté."

msgid "Changed the default payment provider."
msgstr "Le prestataire de paiement par défaut a été modifié."

msgid "Provider enabled."
msgstr "Prestataire activé."

msgid "Provider disabled."
msgstr "Prestataire désactivé."

msgid "The payment provider was deleted."
msgstr "Le prestataire de paiement a été supprimé."

msgid "Successfully synchronised payments"
msgstr "Les paiements ont été synchronisés avec succès"

msgid "Charge fees to customer"
msgstr "Facturer le client"

msgid "Added a new person"
msgstr "Nouvelle personne ajoutée"

msgid "New person"
msgstr "Nouvelle personne"

msgid "January"
msgstr "Janvier"

msgid "Feburary"
msgstr "Février"

msgid "March"
msgstr "Mars"

msgid "April"
msgstr "Avril"

msgid "May"
msgstr "Mai"

msgid "June"
msgstr "Juin"

msgid "July"
msgstr "Juillet"

msgid "August"
msgstr "Août"

msgid "September"
msgstr "Septembre"

msgid "October"
msgstr "Octobre"

msgid "November"
msgstr "Novembre"

msgid "December"
msgstr "Décembre"

msgid ""
"The selected time does not exist on this date due to the switch from "
"standard time to daylight saving time."
msgstr ""
"L'heure sélectionnée n'existe pas à cette date en raison du passage de "
"l'heure normale à l'heure d'été."

msgid "hour"
msgstr "heure"

msgid "hours"
msgstr "heures"

msgid "day"
msgstr "jour"

msgid "days"
msgstr "jours"

#, python-format
msgid "Reservations must be made ${n} ${unit} in advance"
msgstr "Les réservations doivent être effectuées ${n} ${unit} à l'avance"

msgid "This date lies in the past"
msgstr "Cette date est passée"

msgid "Reserve"
msgstr "Réserver"

#, python-format
msgid "New dates for ${title}"
msgstr "Nouvelles dates pour ${title}"

msgid "Confirm your reservation"
msgstr "Confirmer votre réservation"

msgid "Thank you for your reservation!"
msgstr "Merci pour votre réservation !"

#, python-format
msgid ""
"Your reservation for ${room} has been submitted. Please continue with your "
"reservation for ${next_room}."
msgstr ""
"Votre réservation pour ${room} a été soumise. Veuillez poursuivre votre "
"réservation pour ${next_room}."

msgid "Your reservations were accepted"
msgstr "Vos réservations ont été acceptées"

#, python-format
msgid "${org} New Reservation(s)"
msgstr "${org} Nouvelle(s) réservation(s)"

msgid "The reservations were accepted"
msgstr "Les réservations ont été acceptées"

msgid "The reservations have already been accepted"
msgstr "Les réservations ont déjà été acceptées"

msgid "The submitter email is not available"
msgstr "L'adresse e-mail de l'expéditeur n'est pas disponible"

msgid "Accept all reservation with message"
msgstr "Accepter toutes les réservations avec le message"

#, python-format
msgid ""
"The following message will be sent to ${address} and it will be recorded for "
"future reference."
msgstr ""
"Le message suivant sera envoyé à ${adresse} et sera enregistré pour des "
"références futures."

msgid ""
"The payment associated with this reservation needs to be refunded before the "
"reservation can be rejected"
msgstr ""
"Le paiement associé à cette réservation doit être remboursé avant qu'elle "
"puisse être rejetée"

msgid "The following reservations were rejected"
msgstr "Les réservations suivantes ont été rejetées"

#, python-format
msgid "${org} Rejected Reservation"
msgstr "${org} Réservation rejetée"

msgid "The reservations were rejected"
msgstr "Les réservations ont été rejetées"

msgid "The reservation was rejected"
msgstr "La réservation a été rejetée"

msgid "Reject all reservations with message"
msgstr "Refuser toutes les réservations avec le message"

msgid "Added a new daypass"
msgstr "Nouvel abonnement à la journée ajouté"

msgid "New daypass"
msgstr "Nouvel abonnement à la journée"

msgid "Added a new room"
msgstr "Nouvelle salle ajoutée"

msgid "New room"
msgstr "Nouvelle salle"

msgid "Added a new item"
msgstr "Nouveau article ajouté"

msgid "New Item"
msgstr "Nouveau article"

msgid "Edit resource"
msgstr "Modifier la ressource"

#, python-format
msgid "Successfully removed ${count} unused allocations"
msgstr "${count} affectations inutilisées ont été supprimées avec succès"

msgid "Exports the reservations of the given date range."
msgstr "Exporte les réservations de la période donnée."

msgid "No reservations found for the given date range."
msgstr "Aucune réservation n'a été trouvée pour la période donnée."

msgid "Exports the reservations of all resources in a given date range."
msgstr "Exporte toutes les réservations dans une plage de dates donnée"

#, python-format
msgid "Do you really want to delete \"${name}\"?"
msgstr "Voulez-vous vraiment supprimer « ${name} » ?"

msgid "Delete Recipient"
msgstr "Destinataire supprimé"

msgid "Added a new recipient"
msgstr "Nouveau destinataire ajouté"

msgid "Edit Recipient"
msgstr "Éditer le destinataire"

#, python-format
msgid "Search through ${count} indexed documents"
msgstr "Chercher parmi ${count} documents indexés"

#, python-format
msgid "${count} Results"
msgstr "${count} résultats"

msgid "Search Unavailable"
msgstr "Recherche non disponible"

msgid "Favicon"
msgstr "Favicon"

msgid "Header"
msgstr "En-tête"

msgid "Footer"
msgstr "Bas de page"

msgid "Modules"
msgstr "Modules"

msgid "Analytics"
msgstr "Analytics"

msgid "Holidays"
msgstr "Jours fériés / Vacances scolaires"

msgid "No holidays defined"
msgstr "Aucun jour férié défini"

msgid "Link Migration"
msgstr "Migration des liens"

msgid "Migrate"
msgstr "Migrer"

#, python-format
msgid "Migrated ${number} links"
msgstr "${number} liens migrés"

#, python-format
msgid "Total of ${number} links found."
msgstr "Total de ${number} liens trouvés"

#, python-format
msgid ""
"Migrates links from the given domain to the current domain \"${domain}\"."
msgstr ""
"Fait migrer les liens du domaine donné vers le domaine actuel \"${domain}\"."

msgid "OneGov API"
msgstr "API OneGov"

msgid "Do you really want to delete this API key?"
msgstr "Voulez-vous vraiment supprimer cette clé API ?"

msgid "This action cannot be undone."
msgstr "Cette action ne peut pas être annulée."

msgid "ApiKey deleted."
msgstr "Clé API supprimée."

msgid "Data Retention Policy"
msgstr "Politique de Conservation des Données"

msgid ""
"Proceed with caution. Tickets and the data they contain may be irrevocable "
"deleted."
msgstr ""
"Procédez avec prudence. Les billets et les données qu'ils contiennent "
"peuvent être irrévocablement supprimés."

msgid "Chat"
msgstr "Chat"

msgid "Topics"
msgstr "Sujets"

msgid "The survey timeframe has ended"
msgstr "La période de l'enquête est terminée"

#, python-format
msgid "The survey timeframe opens on ${day}, ${date}"
msgstr "La période d'enquête s'ouvre le ${day}, ${date}"

#, python-format
msgid "The survey timeframe closes on ${day}, ${date}"
msgstr "La période d'enquête se termine le ${day}, ${date}"

msgid "A survey with this name already exists"
msgstr "Une enquête avec ce nom existe déjà"

msgid "Added a new survey"
msgstr "Ajout d'une nouvelle enquête"

msgid "New Survey"
msgstr "Nouvelle enquête"

msgid "Exports the submissions of the survey."
msgstr "Exporte les soumissions de l'enquête."

msgid "New Submission Window"
msgstr "Nouvelle fenêtre de soumission"

msgid "Submissions windows limit survey submissions to a specific time-range."
msgstr ""
"Les fenêtres de soumission limitent les soumissions d'enquêtes à une période "
"spécifique."

msgid "Do you really want to delete this submission window?"
msgstr "Voulez-vous vraiment supprimer cette fenêtre de soumission ?"

msgid "Delete submission window"
msgstr "Supprimer la fenêtre de soumission"

msgid "Edit Submission Window"
msgstr "Modifier la fenêtre de soumission"

msgid "The submission window was deleted"
msgstr "La fenêtre de soumission a été supprimée"

msgid "Added a new text module"
msgstr "Ajout d'un nouveau module de texte"

msgid "New text module"
msgstr "Nouveau module de texte"

msgid "Edit text module"
msgstr "Modifier le module de texte"

msgid "The text module was deleted"
msgstr "Le module de texte a été supprimé"

msgid "This ticket is not deletable."
msgstr "Ce ticket n'est pas supprimable."

msgid "Ticket successfully deleted"
msgstr "Ticket supprimé avec succès."

msgid ""
"Do you really want to delete this ticket? All data associated with this "
"ticket will be deleted. This cannot be undone."
msgstr ""
"Voulez-vous vraiment supprimer ce ticket ? Toutes les données associées à ce "
"ticket seront supprimées. Cette opération ne peut être annulée."

msgid "Mark as paid"
msgstr "Marquer comme payé"

msgid "Mark as unpaid"
msgstr "Marquer comme non payé"

msgid "Capture Payment"
msgstr "Capturer le paiement"

msgid "Do you really want capture the payment?"
msgstr "Voulez-vous vraiment capturer le paiement ?"

msgid ""
"This usually happens automatically, so there is no reason not do capture the "
"payment."
msgstr ""
"Cela arrive généralement automatiquement, il n'y a donc aucune raison de ne "
"pas capturer le paiement."

msgid "Capture payment"
msgstr "Capturer le paiement"

msgid "Refund Payment"
msgstr "Rembourser le paiement"

#, python-format
msgid "Do you really want to refund ${amount}?"
msgstr "Voulez-vous vraiment rembourser ${amount} ?"

#, python-format
msgid "Refund ${amount}"
msgstr "Rembourser ${amount}"

msgid "Your ticket has a new message"
msgstr "Votre ticket a un nouveau message"

#, python-format
msgid "${org} New Note in Reservation for ${resource_title}"
msgstr "${org} Nouvelle note dans la réservation pour ${resource_title}"

msgid "Your note was added"
msgstr "Votre note a été ajoutée"

msgid "The note was deleted"
msgstr "La note a été supprimée"

msgid "Edit Note"
msgstr "Éditer la note"

msgid "The ticket cannot be accepted because it's not open"
msgstr "Le ticket ne peut pas être accepté car il n'est pas ouvert"

#, python-format
msgid "You have accepted ticket ${number}"
msgstr "Vous avez accepté ${number} ticket(s)"

msgid "The ticket cannot be closed because it's not pending"
msgstr "Le ticket ne peut pas être clôturé car il est en attente"

#, python-format
msgid "You have closed ticket ${number}"
msgstr "Vous avez clôturé ${number} ticket(s)"

msgid "The ticket cannot be re-opened because it's not closed"
msgstr "Le ticket ne peut pas être réouvert car il n'est pas clôturé"

#, python-format
msgid "You have reopened ticket ${number}"
msgstr "Vous avez réouvert ${number} ticket(s)"

msgid "Your ticket has been reopened"
msgstr "Votre ticket a été ré-ouvert"

#, python-format
msgid "You have disabled e-mails for ticket ${number}"
msgstr "Vous avez désactivé les e-mails pour le ticket ${number}"

#, python-format
msgid "You have enabled e-mails for ticket ${number}"
msgstr "Vous avez activé les e-mails pour le ticket ${number}"

msgid "The ticket cannot be archived because it's not closed"
msgstr "Le ticket ne peut pas être archivé car il n'est pas clôturé"

#, python-format
msgid "You archived ticket ${number}"
msgstr "Vous avez archivé le ticket avec le numéro ${number}"

msgid ""
"The ticket cannot be recovered from the archive because it's not archived"
msgstr ""
"Le ticket ne peut pas être récupéré à partir de l'archive car il n'est pas "
"archivé"

#, python-format
msgid "You recovered ticket ${number} from the archive"
msgstr "Vous avez récupéré le ticket avec le numéro ${number} de l'archive"

msgid "The ticket has already been closed"
msgstr "Le ticket a déjà été fermé"

msgid "Your message has been sent"
msgstr "Votre message a été envoyé"

msgid "Zip archive created successfully"
msgstr "L'archive Zip a été créée avec succès"

msgid "Your request has been submitted"
msgstr "Votre demande a été envoyée"

msgid "Your request is currently pending"
msgstr "Votre demande est actuellement en attente"

msgid "Your request has been processed"
msgstr "Votre demande a été traitée"

msgid "Request Status"
msgstr "Status Demand"

msgid "The request has already been closed"
msgstr "Votre demand a déjà été clòturée. "

msgid "Your message has been received"
msgstr "Votre message a été reçu"

msgid ""
"Could not find valid credentials. You can set them in Gever API Settings."
msgstr ""
"Impossible de trouver des informations d'identification valides. Vous pouvez "
"les définir dans les paramètres de L'API Gever."

msgid "Encountered an error while uploading to Gever."
msgstr "Une erreur s'est produite lors du téléchargement sur Gever."

#, python-format
msgid ""
"Encountered an error while uploading to Gever. Response status code is "
"${status}."
msgstr ""
"Une erreur s'est produite lors du téléchargement sur Gever. Le code d'état "
"de la réponse est ${status}."

msgid "Successfully uploaded the PDF of this ticket to Gever"
msgstr "Le PDF de ce billet a été téléchargé avec succès vers Gever."

msgid "My"
msgstr "Mes"

msgid "All Tickets"
msgstr "Tous les tickets"

msgid "All Users"
msgstr "Tous les utilisateurs"

#, python-format
msgid "${success_count} tickets deleted, ${error_count} are not deletable"
msgstr ""
"${success_count} tickets supprimés, ${error_count} ne sont pas complètement "
"supprimables, les données y ont été rendues méconnaissables."

#, python-format
msgid "${success_count} tickets deleted."
msgstr "${success_count} tickets supprimés."

msgid "Submitted Requests"
msgstr "Demandes soumises"

msgid "Added a new user group"
msgstr "Un nouveau groupe d'utilisateurs a été ajouté"

msgid "New user group"
msgstr "Nouveau groupe d'utilisateurs"

msgid "Edit user group"
msgstr "Modifier le groupe d'utilisateurs"

msgid "User Management"
msgstr "Gestion des utilisateurs"

msgid "New Signup Link"
msgstr "Nouveau lien d'inscription"

msgid "New User"
msgstr "Nouvel utilisateur"

msgid "A user with this e-mail address already exists"
msgstr "Il existe déjà un utilisateur possédant cette adresse e-mail"

msgid "An account was created for you"
msgstr "Un compte a été créé pour vous"

msgid "The user was created successfully"
msgstr "L'utilisateur a bien été créé"

<<<<<<< HEAD
#~ msgid "Exports the submissions of the given submission windows."
#~ msgstr "Exporte les soumissions des fenêtres de soumission données."
=======
msgid "Organisation"
msgstr "Organisation"

msgid "Sub organisation"
msgstr "Sous-organisation"

msgid "Select organisation"
msgstr "Sélectionner une organisation"

msgid "Select sub organisation"
msgstr "Sélectionner une sous-organisation"

#~ msgid "A new entry has been added to the \"${directory.title}\" directory:"
#~ msgstr ""
#~ "Une nouvelle entrée a été ajoutée au répertoire « ${directory.title} » :"
>>>>>>> dbf8a6af

#~ msgid "New entry in directory"
#~ msgstr "Nouvelle entrée dans le répertoire"

#~ msgid "has a new entry:"
#~ msgstr "a une nouvelle entrée :"

#, python-format
#~ msgid ""
#~ "Registration for notifications on updates in the directory "
#~ "\"${directory}\""
#~ msgstr ""
#~ "Inscription pour les notifications sur les mises à jour dans le dossier "
#~ "\"${directory}\""

#~ msgid ""
#~ "This is a notification for the new entries in \"${organisation}\". If you "
#~ "no longer wish to receive these notifications, please contact an "
#~ "administrator so they can remove you from the recipients list."
#~ msgstr ""
#~ "Il s'agit d'une notification pour les nouvelles entrées dans "
#~ "\"${organisation\". Si vous ne souhaitez plus recevoir ces notifications, "
#~ "veuillez contacter un administrateur afin qu'il vous retire de la liste "
#~ "des destinataires."

#, python-format
#~ msgid "${org} New Entry in ${directory}"
#~ msgstr "Nouvelle entrée dans ${directory} de ${org}"

#~ msgid "The email adress has been added to the recipients"
#~ msgstr "L'adresse e-mail a été ajoutée aux destinataires"

#~ msgid ""
#~ "This content is automatically deleted when the end date has passed. If no "
#~ "end date is set, it will be deleted one day after start date."
#~ msgstr ""
#~ "Ce contenu est automatiquement supprimé lorsque la date de fin est "
#~ "dépassée. Si aucune date de fin n'est définie, il sera supprimé un jour "
#~ "après la date de début."

#~ msgid ""
#~ "There are currently no allowed domains for iframes. To enable domains for "
#~ "iframes, please contact info@seantis.ch."
#~ msgstr ""
#~ "Aucun domaine n'est actuellement autorisé pour les iframes. Pour activer "
#~ "les domaines pour les iframes, veuillez contacter info@seantis.ch"

#~ msgid ""
#~ "The height of the iframe in pixels. If not set, the iframe will have a "
#~ "standard height of 800px."
#~ msgstr ""
#~ "La hauteur de l'iframe en pixels. Si elle n'est pas définie, l'iframe "
#~ "aura une hauteur standard de 800 pixels."

#~ msgid "Display the iframe as a card with a border"
#~ msgstr "Afficher l'iframe comme une carte avec une bordure"

#~ msgid "The following domains are allowed for iframes:"
#~ msgstr "Les domaines suivants sont autorisés pour les iframes:"

#~ msgid "The domain of the URL is not allowed for iframes."
#~ msgstr "Le domaine de l'URL n'est pas autorisé pour les iframes"

#~ msgid "Chat with"
#~ msgstr "Chat avec"<|MERGE_RESOLUTION|>--- conflicted
+++ resolved
@@ -5936,10 +5936,6 @@
 msgid "The user was created successfully"
 msgstr "L'utilisateur a bien été créé"
 
-<<<<<<< HEAD
-#~ msgid "Exports the submissions of the given submission windows."
-#~ msgstr "Exporte les soumissions des fenêtres de soumission données."
-=======
 msgid "Organisation"
 msgstr "Organisation"
 
@@ -5955,7 +5951,6 @@
 #~ msgid "A new entry has been added to the \"${directory.title}\" directory:"
 #~ msgstr ""
 #~ "Une nouvelle entrée a été ajoutée au répertoire « ${directory.title} » :"
->>>>>>> dbf8a6af
 
 #~ msgid "New entry in directory"
 #~ msgstr "Nouvelle entrée dans le répertoire"
