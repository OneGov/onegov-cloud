--- conflicted
+++ resolved
@@ -1700,7 +1700,6 @@
 
 msgid "Enables website visitors to submit their own events"
 msgstr "Permet aux visiteurs du site web de soumettre leurs propres événements"
-<<<<<<< HEAD
 
 msgid "Disabled"
 msgstr "Désactivé"
@@ -1713,8 +1712,6 @@
 
 msgid "Duration from archived state until deleted automatically"
 msgstr "Durée de l'état archivé jusqu'à la suppression automatique"
-=======
->>>>>>> ce7a7558
 
 msgid "E-Mail Address"
 msgstr "Adresse e-mail"
@@ -3769,11 +3766,7 @@
 msgstr "Il s'agit d'un événement importé"
 
 msgid "Search in Events"
-<<<<<<< HEAD
-msgstr ""
-=======
 msgstr "Rechercher dans les événements"
->>>>>>> ce7a7558
 
 msgid "Tag"
 msgstr "Étiquette"
