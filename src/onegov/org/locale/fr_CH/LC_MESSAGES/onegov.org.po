#
msgid ""
msgstr ""
"Project-Id-Version: PACKAGE 1.0\n"
<<<<<<< HEAD
"POT-Creation-Date: 2022-05-05 17:32+0200\n"
=======
"POT-Creation-Date: 2022-05-03 16:49+0200\n"
>>>>>>> 55b8edb7
"PO-Revision-Date: 2022-03-15 10:50+0100\n"
"Last-Translator: Marc Sommerhalder <marc.sommerhalder@seantis.ch>\n"
"Language-Team: French\n"
"Language: fr_CH\n"
"MIME-Version: 1.0\n"
"Content-Type: text/plain; charset=UTF-8\n"
"Content-Transfer-Encoding: 8bit\n"
"Plural-Forms: nplurals=2; plural=(n != 1);\n"
"Generated-By: Lingua 3.12\n"
"X-Generator: Poedit 3.0.1\n"

msgid "Open"
msgstr "Ouvert"

msgid "Pending"
msgstr "En attente"

msgid "Closed"
msgstr "Fermé"

msgid "Archived"
msgstr "Archivé"

msgid "All"
msgstr "Tout"

msgid "Paid"
msgstr "Payé"

msgid "Failed"
msgstr "Échoué"

msgid "Refunded"
msgstr "Remboursé"

msgid "Manual"
msgstr "Manuelle"

msgid "Stripe Connect"
msgstr "Stripe Connect"

#, python-format
msgid "${org} OneGov Cloud Status"
msgstr "Statut du OneGov Cloud de ${org}"

msgid "General"
msgstr "Général"

#, python-format
msgid "${org} Reservation Overview"
msgstr "Aperçu de la ${org} réservation"

msgid "Account"
msgstr "Compte"

msgid "User Profile"
msgstr "Profil d'utilisateur"

msgid "Logout"
msgstr "Se déconnecter"

msgid "Login"
msgstr "Connexion"

msgid "Register"
msgstr "S'inscrire"

msgid "Timeline"
msgstr "Chronologie"

msgid "Files"
msgstr "Fichiers"

msgid "Images"
msgstr "Images"

msgid "Payment Provider"
msgstr "Opérateur de paiement"

msgid "Payments"
msgstr "Paiements"

msgid "Settings"
msgstr "Paramètres"

msgid "Users"
msgstr "Utilisateurs"

msgid "User groups"
msgstr "Groupes d'utilisateurs"

msgid "Link Check"
msgstr "Vérification du lien"

msgid "Archived Tickets"
msgstr "Tickets archivés"

msgid "Management"
msgstr "Gestion"

msgid "My Tickets"
msgstr "Mes tickets"

msgid "Open Tickets"
msgstr "Ouvrir les tickets"

msgid "Pending Tickets"
msgstr "Tickets en attente"

msgid "Closed Tickets"
msgstr "Tickets clôturés"

msgid "Tickets"
msgstr "Tickets"

msgid "Ticket"
msgstr "Ticket"

msgid "This site is private"
msgstr "Ce site est privé"

msgid "This site is secret"
msgstr "Ce site est secret"

msgid "Cancel"
msgstr "Annuler"

msgid "ID Payment Provider"
msgstr "ID Opérateurs de paiement"

msgid "Status"
msgstr "Statut"

msgid "Currency"
msgstr "Devise"

msgid "Amount"
msgstr "Montant"

msgid "Net Amount"
msgstr "Montant net"

msgid "Fee"
msgstr "Tarif"

msgid "Date Paid"
msgstr "Date de paiement"

msgid "References"
msgstr "Références"

msgid "Created Date"
msgstr "Date de création"

msgid "Reference Ticket"
msgstr "Billet de référence"

msgid "Submitter Email"
msgstr "E-mail de l'expéditeur"

msgid "Category Ticket"
msgstr "Catégorie Ticket"

msgid "Status Ticket"
msgstr "Ticket de statut"

msgid "Ticket decided"
msgstr "Ticket décidé"

msgid "Yes"
msgstr "Oui"

msgid "No"
msgstr "Non"

msgid "Credit card payments"
msgstr "Paiements carte de crédit"

msgid "Exports payments and tickets"
msgstr "Exporte les paiements et les tickets"

msgid "Mo"
msgstr "Lu"

msgid "Tu"
msgstr "Ma"

msgid "We"
msgstr "Me"

msgid "Th"
msgstr "Je"

msgid "Fr"
msgstr "Ve"

msgid "Sa"
msgstr "Sa"

msgid "Su"
msgstr "Di"

msgid "Title"
msgstr "Titre"

msgid "General availability"
msgstr "Disponibilité générale"

msgid "Rule"
msgstr "Règle"

msgid "Extend"
msgstr "Prolonger"

msgid "Extend by one day at midnight"
msgstr "Prolonger d'un jour à minuit"

msgid "Extend by one month at the end of the month"
msgstr "Prolonger d'un mois à la fin du mois"

msgid "Extend by one year at the end of the year"
msgstr "Prolonger d'un an à la fin de l'année"

msgid "Start"
msgstr "Début"

msgid "Date"
msgstr "Date"

msgid "End"
msgstr "Fin"

msgid "Except for"
msgstr "À l'exception de"

msgid "On holidays"
msgstr "En vacances"

msgid "During school holidays"
msgstr "Durant les vacances scolaires"

msgid "Access"
msgstr "Accès"

msgid "Public"
msgstr "Public"

msgid "Only by privileged users"
msgstr "Seulement par les utilisateurs privilégiés"

msgid "Only by privileged users and members"
msgstr "Seulement par les membres et les utilisateurs privilégiés"

msgid "Security"
msgstr "Sécurité"

msgid "Start date before end date"
msgstr "Date de début avant la date de fin"

msgid "Daypasses"
msgstr "Cartes journalières"

msgid "Daypasses Limit"
msgstr "Limite des cartes journalières"

msgid "Whole day"
msgstr "Toute la journée"

msgid "Time"
msgstr "Heure"

msgid "Each starting at"
msgstr "Chacun commençant à"

msgid "HH:MM"
msgstr "HH:MM"

msgid "Each ending at"
msgstr "Chacun finissant à"

msgid "May be partially reserved"
msgstr "Peut être partiellement réservé"

msgid "Options"
msgstr "Options"

msgid "Reservations per time slot"
msgstr "Maximum des reservation par unité des temps"

msgid "Available items"
msgstr "Articles disponibles"

msgid "Reservations per time slot and person"
msgstr "Réservations par tranche horaire et par personne"

msgid "From"
msgstr "De"

msgid "Until"
msgstr "Jusqu'à"

msgid "Slots per Reservation"
msgstr "Limit des reservations"

msgid "Start time before end time"
msgstr "Heure de début avant l'heure de fin"

msgid "Lead"
msgstr "Accroche"

msgid "Describes what this directory is about"
msgstr "Décrit le contenu de votre dossier"

msgid "Further Information"
msgstr "Plus d'informations"

msgid "Definition"
msgstr "Définition"

msgid "Coordinates"
msgstr "Coordonnées"

msgid "Entries have no coordinates"
msgstr "Les entrées ne possèdent pas de coordonnées"

msgid "Coordinates are shown on each entry"
msgstr "Les coordonnées sont affichées sur chaque entrée"

msgid "Coordinates are shown on the directory and on each entry"
msgstr "Les coordonnées sont affichées sur le répertoire et sur chaque entrée"

msgid "Title-Format"
msgstr "Format Titre"

msgid "Display"
msgstr "Afficher"

msgid "Lead-Format"
msgstr "Format Principal"

msgid "Main view"
msgstr "Affichage principal"

msgid "Hide these labels on the main view"
msgstr "Cacher ces noms de champs dans la vue principale"

msgid "Address"
msgstr "Adresse"

msgid "Filters"
msgstr "Filtres"

msgid "Thumbnail"
msgstr "Vignette"

msgid "Pictures to be displayed as thumbnails on an entry"
msgstr "Images à afficher sous forme de vignettes sur une entrée"

msgid "Address Block Title"
msgstr "Titre du bloc d'adresses"

msgid "Address Block"
msgstr "Bloc d'adresses"

msgid "The first line of the address"
msgstr "La première ligne de l'adresse"

msgid "Static title"
msgstr "Titre statique"

msgid "Icon"
msgstr "Icône"

msgid "Marker"
msgstr "Marqueur"

msgid "Marker Color"
msgstr "Couleur du marqueur"

msgid "Default"
msgstr "Défaut"

msgid "Custom"
msgstr "Personnalisé"

msgid "Color"
msgstr "Couleur"

msgid "Order"
msgstr "Trier"

msgid "By title"
msgstr "Par titre"

msgid "By format"
msgstr "Par format"

msgid "Order-Format"
msgstr "Format-tri"

msgid "Direction"
msgstr "Direction"

msgid "Ascending"
msgstr "Montant"

msgid "Descending"
msgstr "Descendant"

msgid "Pattern"
msgstr "Modèle"

msgid "External Link"
msgstr "Lien Externe"

msgid "Visible"
msgstr "Visible"

msgid "Users may propose new entries"
msgstr "Les utilisateurs peuvent proposer de nouvelles entrées"

msgid "New entries"
msgstr "Nouvelles entrées"

msgid "Guideline"
msgstr "Directives"

msgid "Price"
msgstr "Prix"

msgid "Free of charge"
msgstr "Gratuit"

msgid "Price per submission"
msgstr "Prix par proposition"

msgid "Users may send change requests"
msgstr "Les utilisateurs peuvent envoyer des demandes de modifications"

msgid "Change requests"
msgstr "Demandes de modifications"

msgid "Enable publication dates"
msgstr "Activer les dates de publication"

msgid ""
"Users may suggest publication start and/or end of the entry on submissions "
"and change requests"
msgstr ""
"Les utilisateurs peuvent suggérer le début et/ou la fin de la publication de "
"l'entrée sur les soumissions et les demandes de changement"

msgid "Publication"
msgstr "Publication"

msgid "Information to be provided in addition to the E-mail"
msgstr "Informations complémentaires du demandeur requises à l'e-mail"

msgid "Name"
msgstr "Nom"

msgid "Phone"
msgstr "Téléphone"

msgid "Submitter"
msgstr "Auteur"

#, python-format
msgid "The following fields are unknown: ${fields}"
msgstr "Les champs suivants sont inconnus : ${fields}"

msgid "Please select at most one thumbnail field"
msgstr "Veuillez sélectionner un champ de vignette au maximum"

#, python-format
msgid ""
"User submissions are not possible, because «${field}» is not visible. Only "
"if all fields are visible are user submission possible - otherwise users may "
"see data that they are not intended to see. "
msgstr ""
"Les soumissions d'utilisateurs ne sont pas possibles car « ${field} » n'est "
"pas visible. Les soumissions d'utilisateurs ne sont possibles que si tous "
"les champs sont visibles. Sinon, les utilisateurs peuvent voir des données "
"qu'ils ne sont pas destinés à voir."

msgid "Apply directory configuration"
msgstr "Appliquer la configuration du dossier"

msgid "Yes, import configuration and entries"
msgstr "Oui, importer la configuration et les entrées"

msgid "No, only import entries"
msgstr "Non, importer les entrées uniquement"

msgid "Mode"
msgstr "Mode"

msgid "Only import new entries"
msgstr "Importer uniquement les nouvelles entrées"

msgid "Replace all entries"
msgstr "Remplacer toutes les entrées"

msgid "Import"
msgstr "Imprimer"

msgid "Art"
msgstr "Art"

msgid "Cinema"
msgstr "Cinéma"

msgid "Concert"
msgstr "Concert"

msgid "Congress"
msgstr "Congrès"

msgid "Culture"
msgstr "Culture"

msgid "Dancing"
msgstr "Dansant"

msgid "Education"
msgstr "Éducation"

msgid "Exhibition"
msgstr "Exposition"

msgid "Gastronomy"
msgstr "Gastronomie"

msgid "Health"
msgstr "Santé"

msgid "Library"
msgstr "Bibliothèque"

msgid "Literature"
msgstr "Littérature"

msgid "Market"
msgstr "Marché"

msgid "Meetup"
msgstr "Rencontre"

msgid "Misc"
msgstr "Points divers"

msgid "Music School"
msgstr "École de musique"

msgid "Music"
msgstr "Musique"

msgid "Party"
msgstr "Fête"

msgid "Politics"
msgstr "Politique"

msgid "Reading"
msgstr "Lecture"

msgid "Religion"
msgstr "Religion"

msgid "Sports"
msgstr "Sports"

msgid "Talk"
msgstr "Conférence"

msgid "Theater"
msgstr "Théâtre"

msgid "Tourism"
msgstr "Tourisme"

msgid "Toy Library"
msgstr "Bibliothèque de jouets"

msgid "Tradition"
msgstr "Tradition"

msgid "Youth"
msgstr "Jeunesse"

msgid "Elderly"
msgstr "Âgées"

msgid "Concerto in the castle garden"
msgstr "Concerto dans le jardin du château"

msgid "Description"
msgstr "Description"

msgid "Enjoy a concerto in the castle garden."
msgstr "Profitez d'un concerto dans le jardin du château."

msgid "Image"
msgstr "Image"

msgid "Additional Information (PDF)"
msgstr "Informations complémentaires (PDF)"

msgid "Venue"
msgstr "Lieu"

msgid "10 CHF for adults"
msgstr "10 CHF pour les adultes"

msgid "Organizer"
msgstr "Organisateur"

msgid "Music society"
msgstr "Société musicale"

msgid "Organizer E-Mail"
msgstr "Courriel de l'organisateur"

msgid "Shown as contact address"
msgstr "Affichée comme adresse de contact"

msgid "The marker can be moved by dragging it with the mouse"
msgstr "Le curseur peut être déplacé avec la souris"

msgid "Tags"
msgstr "Étiquettes"

msgid "To"
msgstr "Vers"

msgid "Repeat"
msgstr "Répéter"

msgid "Without"
msgstr "Sans"

msgid "Weekly"
msgstr "Hebdomadaire"

msgid "On additional dates"
msgstr "À des dates supplémentaires"

msgid "Repeats itself every"
msgstr "Se répète tous les"

msgid "Until date"
msgstr "Jusqu'à"

msgid "Dates"
msgstr "Dates"

msgid "The end date must be later than the start date."
msgstr "La date de fin doit être postérieure à la date de début."

msgid "The weekday of the start date must be selected."
msgstr ""
"Le jour de la semaine correspondant à la date de début doit être sélectionné."

msgid "Please set and end date if the event is recurring."
msgstr "Veuillez préciser une date de fin si l'événement est récurrent."

msgid "Please select a weekday if the event is recurring."
msgstr "Veuillez choisir un jour de la semaine si l'événement est récurrent."

msgid "Invalid dates."
msgstr "Dates non valables."

msgid "Add"
msgstr "Ajouter"

msgid "Remove"
msgstr "Supprimer"

msgid "Clear"
msgstr "Supprimer"

msgid ""
"Delete imported events before importing. This does not delete otherwise "
"imported events and submitted events."
msgstr ""
"Supprime les événements importés avant de les importer. Les événements "
"importés ailleurs et les événements signalés ne sont pas supprimés par cela."

msgid "Dry Run"
msgstr "Test"

msgid "Do not actually import the events."
msgstr "Les événements ne sont pas sauvegardés."

msgid "Map"
msgstr "Carte"

msgid "E-Mail"
msgstr "E-mail"

msgid "Comment"
msgstr "Commentaire"

msgid "Please provide at least one change"
msgstr "Veuillez apporter au moins une modification"

msgid "Publication end must be in the future"
msgstr "La fin de la publication doit être dans le futur"

msgid "Publication start must be prior to end"
msgstr "Le début de la publication doit être antérieur à la fin"

msgid "Describes briefly what this entry is about"
msgstr "Décrit brièvement cette entrée"

msgid "URL"
msgstr "Lien"

msgid "Url pointing to another website"
msgstr "Url qui pointe vers une page externe"

msgid "Group"
msgstr "Groupe"

msgid "Used to group this link in the overview"
msgstr "Utilisé pour regrouper le lien dans la vue d'ensemble"

msgid "Name of the list view this link will be shown"
msgstr "Nom de la vue d'ensemble où ce lien apparaît"

msgid "Describes what this form is about"
msgstr "Décrit le contenu de ce formulaire"

msgid "Text"
msgstr "Texte"

msgid "Used to group the form in the overview"
msgstr "Utilisé pour grouper la formulaire dans la vue d'ensemble"

msgid "Pick-Up"
msgstr "Ramassage"

msgid ""
"Describes how this resource can be picked up. This text is used on the "
"ticket status page to inform the user"
msgstr ""
"Décrit la manière dont cette ressource peut être récupérée. Ce texte est "
"utilisé sur la page de statut du ticket pour informer le client"

msgid "Url path"
msgstr "Chemin Url"

msgid "Please fill out a new name"
msgstr "Veuillez remplir un nouveau nom"

#, python-format
msgid "Invalid name. A valid suggestion is: ${name}"
msgstr "Nom invalide. Une suggestion valid est: ${name}"

msgid "An entry with the same name exists"
msgstr "Une entrée avec le même nom existe"

msgid "Selection"
msgstr "Sélection"

msgid "By date"
msgstr "Par date"

msgid "By registration window"
msgstr "Par fenêtre d'inscription"

msgid "Registration Window"
msgstr "Fenêtre d'inscription"

msgid "Your message"
msgstr "Votre message"

msgid "Send to attendees with status"
msgstr "Envoyer aux participants avec le statut"

msgid "Confirmed"
msgstr "Confirmé"

msgid "Cancelled"
msgstr "Annulé"

msgid "No email receivers found for the selection"
msgstr "Aucun destinataire d'email trouvé pour la sélection"

msgid "Limit the number of attendees"
msgstr "Limiter le nombre de participants"

msgid "Attendees"
msgstr "Participants"

msgid "Yes, limit the number of attendees"
msgstr "Oui, limiter le nombre de participants"

msgid "No, allow an unlimited number of attendees"
msgstr "Non, autoriser un nombre illimité de participants"

msgid "Number of attendees"
msgstr "Nombre de participants"

msgid "Waitinglist"
msgstr "Liste d'attente"

msgid "Yes, allow for more submissions than available spots"
msgstr "Oui, permettre plus de soumissions que de places disponibles"

msgid "No, ensure that all submissions can be confirmed"
msgstr "Non, assurez-vous que toutes les soumissions peuvent être confirmées"

msgid "Do not accept any submissions"
msgstr "N'accepter aucunes soumissions"

msgid "Advanced"
msgstr "Avancé"

msgid "Please use a stop date after the start"
msgstr "Veuillez utiliser une date d'arrêt après le début"

#, python-format
msgid ""
"The date range overlaps with an existing registration window (${range})."
msgstr ""
"La période donnée chevauche une fenêtre d'inscription existante (${range})."

#, python-format
msgid ""
"The limit cannot be lower than the already confirmed number of attendees "
"(${claimed_spots})"
msgstr ""
"La limite ne peut être inférieure au nombre de participants déjà confirmés "
"(${claimed_spots})"

#, python-format
msgid ""
"The limit cannot be lower than the already confirmed number attendees "
"(${claimed_spots}) and the number of pending requests (${pending_requests}). "
"Either enable the waiting list, process the pending requests or increase the "
"limit. "
msgstr ""
"La limite ne peut pas être inférieure au nombre de participants déjà "
"confirmés (${claims_spots}) et au nombre de demandes en attente "
"(${pending_requests}). Activez la liste d'attente, traitez les demandes en "
"attente ou augmentez la limite."

msgid "The end date must be later than the start date"
msgstr "La date de fin doit être postérieure à la date de début"

msgid "Format"
msgstr "Format"

msgid "CSV File"
msgstr "Fichier CSV"

msgid "Excel File"
msgstr "Fichier Excel"

msgid "JSON File"
msgstr "Fichier JSON"

msgid "Payment Method"
msgstr "Méthode de paiement"

msgid "No credit card payments"
msgstr "Pas de paiements par carte de crédit"

msgid "Credit card payments optional"
msgstr "Paiements par carte de crédit en option"

msgid "Credit card payments required"
msgstr "Paiements par carte de crédit requis"

msgid ""
"You need to setup a default payment provider to enable credit card payments"
msgstr ""
"Vous devez choisir un fournisseur de paiement par défaut pour activer les "
"paiements par carte de crédit"

msgid "Describes what this photo album is about"
msgstr "Décrit l'album photo"

msgid "View"
msgstr "Visualiser"

msgid "Full size images"
msgstr "Images de taille normale"

msgid "Grid layout"
msgstr "Mise en page en grille"

msgid "Show images on homepage"
msgstr "Montrer les images sur la page d'accueil"

msgid "Used in the overview and the e-mail subject"
msgstr "Utilisé dans l'aperçu et le sujet de l'e-mail"

msgid "Editorial"
msgstr "Éditorial"

msgid "A few words about this edition of the newsletter"
msgstr "Quelques mots concernant l'édition de cette lettre d'informations"

msgid "Latest news"
msgstr "Dernières nouvelles"

msgid "Events"
msgstr "Événements"

msgid "Publications"
msgstr "Publications"

msgid "Send"
msgstr "Envoyer"

msgid "Now"
msgstr "Maintenant"

msgid "At a specified time"
msgstr "À une heure précise"

msgid "Scheduled time must be at least 5 minutes in the future"
msgstr "L'heure d'envoi doit être d'au moins cinq minutes dans le futur"

msgid "Newsletters can only be sent on the hour (10:00, 11:00, etc.)"
msgstr ""
"Les newsletters ne peuvent être envoyés qu'en début d'heure (10:00, 11:00, "
"etc.)"

msgid "Recipient"
msgstr "Destinataire"

msgid "Describes what this page is about"
msgstr "Décrit de quoi parle cette page"

msgid "Show the lead if accessing the parent page"
msgstr "Afficher l'introduction sur la page parent"

msgid "(Redesign only)"
msgstr "(Redesign uniquement)"

msgid "Test run"
msgstr "Test de fonctionnement"

msgid "Salutation"
msgstr "Civilité"

msgid "Academic Title"
msgstr "Diplôme"

msgid "First name"
msgstr "Prénom"

msgid "Last name"
msgstr "Nom de famille"

msgid "Function"
msgstr "Fonction"

msgid "Direct Phone Number"
msgstr "Numéro de téléphone direct"

msgid "Born"
msgstr "Naissance"

msgid "Profession"
msgstr "Profession"

msgid "Political Party"
msgstr "Parti politique"

msgid "Parliamentary Group"
msgstr "Groupe parlementaire"

msgid "Website"
msgstr "Site Web"

msgid "Picture"
msgstr "Photo"

msgid "URL pointing to the picture"
msgstr "URL pointant vers la photo"

msgid "Notes"
msgstr "Notes"

msgid "Public extra information about this person"
msgstr "Informations publiques supplémentaires à propos de cette semaine"

msgid "Describes what this reservation resource is about"
msgstr "Décrit en quoi consiste cette ressource de réservation"

msgid "Used to group the resource in the overview"
msgstr "Utilisé pour grouper la ressource dans la vue d'ensemble"

msgid "Extra Fields Definition"
msgstr "Définition de champs supplémentaires"

msgid "Closing date for the public"
msgstr "Date de clôture pour le public"

msgid "Closing date"
msgstr "Date de clôture"

msgid "No closing date"
msgstr "Pas de date de fermeture"

msgid "Stop accepting reservations days before the allocation"
msgstr ""
"Arrêter d'accepter des réservations plusieurs jours avant l'attribution"

msgid "Stop accepting reservations hours before the allocation"
msgstr "Arrêter d'accepter des réservations des heures avant l'attribution"

msgid "Hours"
msgstr "Heures"

msgid "Days"
msgstr "Jours"

msgid "Limit reservations to certain zip-codes"
msgstr "Limiter les réservations à certains codes postaux"

msgid "Zip-code limit"
msgstr "Limite de code postal"

msgid "Zip-code field"
msgstr "Champ code postal"

msgid "Allowed zip-codes (one per line)"
msgstr "Codes postaux autorisés (un par ligne)"

msgid "Days before an allocation may be reserved by anyone"
msgstr ""
"Des jours avant une attribution peuvent être réservés par n'importe qui"

msgid "Per item"
msgstr "Par article"

msgid "Per hour"
msgstr "Par heure"

msgid "Price per item"
msgstr "Prix par article"

msgid "Price per hour"
msgstr "Prix par heure"

msgid "Default view"
msgstr "Affichage par défaut"

msgid "Week view"
msgstr "Affichage de la semaine"

msgid "Month view"
msgstr "Affichage du mois"

msgid "Please select the form field that holds the zip-code"
msgstr "Veuillez sélectionner le champ de formulaire contenant le code postal."

msgid "Please enter at least one zip-code"
msgstr "Veuillez saisir au moins un code postal"

msgid "Please enter one zip-code per line, without spaces or commas"
msgstr "Veuillez saisir un code postal par ligne, sans espaces ni virgules"

msgid "The price must be larger than zero"
msgstr "Le prix doit être supérieur à zéro"

msgid "Send on"
msgstr "Envoyer sur"

msgid "Resources"
msgstr "Ressources"

msgid "Logo"
msgstr "Logo"

msgid "URL pointing to the logo"
msgstr "URL pointant vers le logo"

msgid "Logo (Square)"
msgstr "Logo (carré)"

msgid "E-Mail Reply Address (Reply-To)"
msgstr "Adresse e-mail de réponse (Reply-To)"

msgid "Replies to automated e-mails go to this address."
msgstr "Les réponses aux e-mails automatisés sont envoyées à cette adresse."

msgid "Primary Color"
msgstr "Couleur primaire"

msgid "Default Font Family"
msgstr "Famille de police principale"

msgid "Languages"
msgstr "Langues"

msgid "German"
msgstr "Allemand"

msgid "French"
msgstr "Français"

msgid "Italian"
msgstr "Italien"

msgid "Column width left side"
msgstr "Largeur de la colonne côté gauche"

msgid "Footer Division"
msgstr "Division du pied du page"

msgid "Column width for the center"
msgstr "Largeur de la colonne au centre"

msgid "Column width right side"
msgstr "Largeur de la colonne côté droite"

msgid "Contact"
msgstr "Contact"

msgid "The address and phone number of the municipality"
msgstr "L'adresse et le numéro de téléphone de la municipalité"

msgid "Information"
msgstr "Information"

msgid "Contact Link"
msgstr "Rubrique Contact"

msgid "URL pointing to a contact page"
msgstr "URL pointant vers une page de contact"

msgid "Opening Hours"
msgstr "Horaires d'ouverture"

msgid "The opening hours of the municipality"
msgstr "Les horaires d'ouverture de la municipalité"

msgid "Opening Hours Link"
msgstr "Lien vers les horaires d'ouvertures"

msgid "URL pointing to an opening hours page"
msgstr "Lien vers une page d'horaires d'ouverture"

msgid "Hide OneGov Cloud information"
msgstr "Masquer les informations OneGov Cloud"

msgid ""
"This includes the link to the marketing page, and the link to the privacy "
"policy."
msgstr ""
"Cela inclut le lien vers la page marketing et le lien vers la politique de "
"confidentialité."

msgid "Facebook"
msgstr "Facebook"

msgid "URL pointing to the Facebook site"
msgstr "Lien vers la page Facebook"

msgid "Social Media"
msgstr "Réseaux sociaux"

msgid "Twitter"
msgstr "Twitter"

msgid "URL pointing to the Twitter site"
msgstr "Lien vers la page Twitter"

msgid "YouTube"
msgstr "YouTube"

msgid "URL pointing to the YouTube site"
msgstr "Lien vers la page YouTube"

msgid "Instagram"
msgstr "Instagram"

msgid "URL pointing to the Instagram site"
msgstr "Lien vers la page Instagram"

msgid "Custom Link 1"
msgstr "Lien personnalisé 1"

msgid "URL to internal/external site"
msgstr "Lien site interne/externe"

msgid "Custom Link 2"
msgstr "Lien personnalisé 2"

msgid "Custom Link 3"
msgstr "Lien personnalisé 3"

msgid "Name of the partner"
msgstr "Nom du partenaire"

msgid "First Partner"
msgstr "Premier partenaire"

msgid "Logo of the partner"
msgstr "Logo du partenaire"

msgid "The partner's website"
msgstr "Le site web du partenaire"

msgid "Second Partner"
msgstr "Deuxième partenaire"

msgid "Third Partner"
msgstr "Troisième partenaire"

msgid "Fourth Partner"
msgstr "Quatrième partenaire"

msgid "The width of the column must be greater than 0"
msgstr "La largeur de la colonne doit être supérieure à 0"

msgid "The sum of all the footer columns must be equal to 12"
msgstr "La somme de toutes les colonnes de bas de page doit être égale à 12"

msgid ""
"Default social media preview image for rich link previews. Optimal size is "
"1200:630 px."
msgstr ""
"Image par défaut de l'aperçu des médias sociaux pour les aperçus de liens "
"riches. La taille optimale est de 1200:630 px."

msgid "Icon 16x16 PNG (Windows)"
msgstr "Icône 16x16 PNG (Windows)"

msgid "URL pointing to the icon"
msgstr "URL pointant vers le Favicon"

msgid "Icon 32x32 PNG (Mac)"
msgstr "Icône 32x32 PNG (Mac)"

msgid "Icon 57x57 PNG (iPhone, iPod, iPad)"
msgstr "Icône 57x57 PNG (iPhone, iPod, iPad)"

msgid "Icon SVG 20x20 (Safari)"
msgstr "Icône SVG 20x20 (Safari)"

msgid "Disable page references"
msgstr "Désactiver les références de page"

msgid ""
"Disable showing the copy link '#' for the site reference. The references "
"themselves will still work. Those references are only showed for logged in "
"users."
msgstr ""
"Désactiver le lien pour copier la référence de page. Les références elles-"
"mêmes fonctionneront toujours. Ces références ne sont affichées que pour les "
"utilisateurs connectés."

msgid "Open files in separate window"
msgstr "Ouvrir les fichiers dans une fenêtre de navigateur séparée"

msgid "Title header left side"
msgstr "Titre dans en-tête, face gauche"

msgid "Optional"
msgstr "Facultatif"

msgid "Font color"
msgstr "Couleur de la police"

msgid "Relative font size"
msgstr "Taille de police relative"

msgid "Announcement"
msgstr "Annonce"

msgid "Announcement bg color"
msgstr "Couleur de fond de l'annonce"

msgid "Announcement font color"
msgstr "Couleur de la police de l'annonce"

msgid "Homepage Image #1"
msgstr "Image n°1 de page d'accueil"

msgid "Homepage Image #2"
msgstr "Image n°2 de page d'accueil"

msgid "Homepage Image #3"
msgstr "Image n°3 de page d'accueil"

msgid "Homepage Image #4"
msgstr "Image n°4 de page d'accueil"

msgid "Homepage Image #5"
msgstr "Image n°5 de page d'accueil"

msgid "Homepage Image #6"
msgstr "Image n°6 de page d'accueil"

msgid "Homepage Cover"
msgstr "Couverture de la page d'accueil"

msgid "Structure"
msgstr "Structure"

msgid "Homepage Structure (for advanced users only)"
msgstr ""
"Structure de la page d'accueil (seulement pour les utilisateurs avancés)"

msgid "The structure of the homepage"
msgstr "La structure de la page d'accueil"

msgid "Homepage redirect"
msgstr "Redirection vers la page d'accueil"

msgid "Yes, to directories"
msgstr "Oui, aux annuaires"

msgid "Yes, to events"
msgstr "Oui, aux événements"

msgid "Yes, to forms"
msgstr "Oui, aux formulaires"

msgid "Yes, to publications"
msgstr "Oui, aux publications"

msgid "Yes, to reservations"
msgstr "Oui, aux réservations"

msgid "Yes, to a non-listed path"
msgstr "Oui, vers un chemin non listé"

msgid "Path"
msgstr "Chemin"

msgid "Please enter a path without schema or host"
msgstr "Veuillez entrer un chemin d'accès sans schéma ou hôte"

msgid "Hide these fields for non-logged-in users"
msgstr "Masquer ces champs pour les utilisateurs non connectés"

msgid "People"
msgstr "Personnes"

msgid "Values of the location filter"
msgstr "Valeurs du filtre de localisation"

msgid "The default map view. This should show the whole town"
msgstr "La vue par défaut de la carte. Cela devrait montrer la ville entière"

msgid "Geo provider"
msgstr "Fournisseur de geo"

msgid "Mapbox (Default)"
msgstr "Mapbox (défaut)"

msgid "Analytics Code"
msgstr "Code Analytics"

msgid "JavaScript for web statistics support"
msgstr "JavaScript pour l'assistance en matière de statistiques web"

msgid "Cantonal holidays"
msgstr "Jours fériés cantonaux"

msgid "Other holidays"
msgstr "Autres jours fériés"

msgid "Preview"
msgstr "Preview"

msgid "School holidays"
msgstr "Vacances scolaires"

msgid "Format: Day.Month - Description"
msgstr "Format : Jour.Mois - Description"

msgid "Please enter one date per line"
msgstr "Veuillez renseigner une date par ligne"

msgid "Please enter only day and month"
msgstr "Veuillez ne renseigner que des jours et des mois"

<<<<<<< HEAD
#, python-format
msgid "${date} is not a valid date"
msgstr "${date} n'est pas une date valide"

msgid "Format: Day.Month.Year - Day.Month.Year"
msgstr "Format : Jour.Mois.Année - Jour.Mois.Année"

msgid "Please enter one date pair per line"
msgstr "Veuillez renseigner une paire de dates par ligne"

msgid "End date needs to be after start date"
msgstr "La date de fin doit être postérieure à la date de début"
=======
msgid "Email adress for notifications about newly opened tickets"
msgstr "Adresse électronique pour les notifications concernant les tickets ouverts"
>>>>>>> 55b8edb7

msgid ""
"Accept request and close ticket automatically for these ticket categories"
msgstr ""
"Accepter la demande et fermer le ticket automatiquement pour ces catégories"

msgid ""
"If auto-accepting is not possible, the ticket will be in state pending. Also "
"note, that after the ticket is closed, the submitter can't send any messages."
msgstr ""
"Si l'auto-acceptation n'est pas possible, le ticket sera en état d'attente. "
"Notez également qu'après la fermeture du ticket, l'expéditeur ne peut plus "
"envoyer de messages."

msgid "User used to auto-accept tickets"
msgstr "Utilisateur pour l'acceptation automatique des tickets"

msgid "Block email confirmation when this ticket category is opened"
msgstr "N'envoyez pas d'e-mail lorsque cette catégorie de billets est ouverte"

msgid "This is enabled by default for tickets that get accepted automatically"
msgstr ""
"Cette option est activée par défaut pour les tickets qui sont acceptés "
"automatiquement."

msgid "Block email confirmation when this ticket category is closed"
msgstr "N'envoyez pas d'e-mail lorsque cette catégorie de billets est fermée"

msgid "Mute all tickets"
msgstr "Désactiver tous les emails de statut pour les tickets"

msgid "Always send email notification if a new ticket message is sent"
msgstr ""
"Toujours envoyer une notification par courriel pour les nouveaux messages de "
"ticket"

msgid "Categories restriced by user group settings"
msgstr "Catégories restreintes par les paramètres du groupe d'utilisateurs"

msgid "Mute tickets individually if the auto-accept feature is enabled."
msgstr ""
"Mettez les tickets en sourdine individuellement si la fonction d'acceptation "
"automatique est activée."

msgid "Enable newsletter"
msgstr "Activer la newsletter"

msgid "Include logo in newsletter"
msgstr "Afficher le logo dans la newsletter"

msgid "New domain"
msgstr "Nouveau domaine"

msgid "Test migration"
msgstr "Tester migration"

msgid "Compares links to the current domain"
msgstr "Compare les liens avec le domaine actuel"

msgid "Use a domain name without http(s)"
msgstr "Utiliser un domaine sans http(s)"

msgid "Domain must contain a dot"
msgstr "Le domaine doit contenir un point"

msgid "Choose which links to check"
msgstr "Choisissez les liens à vérifier"

msgid "External links only"
msgstr "Liens externes uniquement"

msgid "Internal links only"
msgstr "Liens internes uniquement"

msgid "E-Mail Address"
msgstr "Adresse e-mail"

msgid "Your note about this ticket"
msgstr "Votre note à propos de ce ticket"

msgid "Attachment"
msgstr "Pièce jointe"

msgid "Message"
msgstr "Message"

msgid "The message is empty"
msgstr "Le message est vide"

msgid "Notify me about replies"
msgstr "M'avertir des réponses"

msgid "Setting \"Always notify\" is active"
msgstr "Le paramètre \"Toujours notifier\" est actif"

msgid "User"
msgstr "Utilisateur"

msgid "Admin"
msgstr "Admin"

msgid "Editor"
msgstr "Rédacteur"

msgid "Member"
msgstr "Membres"

msgid "State"
msgstr "État"

msgid "Active"
msgstr "Actif"

msgid "Inactive"
msgstr "Inactif"

msgid "Role"
msgstr "Rôle"

msgid "Yubikey"
msgstr "Yubikey"

msgid "Plug your YubiKey into a USB slot and press it."
msgstr "Branchez votre YubiKey sur un port USB et appuyez dessus."

msgid "Administrators and editors must use a Yubikey"
msgstr "Les administrateurs et les programmateurs doivent utiliser une YubiKey"

msgid "Invalid Yubikey"
msgstr "YubiKey non valide"

#, python-format
msgid "This Yubikey is already used by ${username}"
msgstr "Cette YubiKey est déjà utilisée par ${username}"

msgid "The users e-mail address (a.k.a. username)"
msgstr "L'adresse e-mail de l'utilisateur (alias le nom d'utilisateur)"

msgid "Send Activation E-Mail with Instructions"
msgstr "Envoyer un e-mail d'activation avec des directives"

msgid "A user with this e-mail address exists already"
msgstr "Un utilisateur avec cette adresse e-mail existe déjà"

msgid ""
"Users can only be in one group. If they already belong to another group and "
"get added here, they will automatically get removed from the other group."
msgstr ""
"Les utilisateurs ne peuvent faire partie que d'un seul groupe. S'ils "
"appartiennent déjà à un autre groupe et sont ajoutés ici, ils seront "
"automatiquement retirés de l'autre groupe. "

msgid "Ticket permissions"
msgstr "Autorisation des tickets"

msgid "Restricts access and gives permission to these ticket categories"
msgstr "Restreint l'accès et donne la permission à ces catégories de tickets"

msgid "Send a daily status e-mail."
msgstr "Envoyez un e-mail de suivi quotidien."

msgid "1 entry"
msgstr "1 entrée"

#, python-format
msgid "${count} entries"
msgstr "${count} entrées"

msgid "All directories"
msgstr "Tous les dossiers"

msgid "Directories"
msgstr "Répertoires"

msgid "All events"
msgstr "Tous les événements"

msgid "Newsletter"
msgstr "Newsletter"

msgid "Daypass"
msgstr "Carte journalière"

msgid "Conference room"
msgstr "Salle de conférence"

#, python-format
msgid "150 years {organisation}"
msgstr "{organisation} de 150 ans"

msgid "Sports facility"
msgstr "Installations sportives"

msgid "We celebrate our 150th anniversary."
msgstr "Nous célébrons notre 150e anniversaire."

msgid "General Assembly"
msgstr "Assemblée générale"

msgid "Communal hall"
msgstr "Salle communale"

msgid "As every year."
msgstr "Comme chaque année."

msgid "Community Gymnastics"
msgstr "Gymnastique communautaire"

msgid "Gymnasium"
msgstr "Gymnase"

msgid "Get fit together."
msgstr "Retrouvons la forme ensemble."

msgid "Women's Club"
msgstr "Club des femmes"

msgid "Football Tournament"
msgstr "Tournoi de football"

msgid "Amateurs welcome!"
msgstr "Les amateurs sont les bienvenus !"

msgid "Sports Association"
msgstr "Association sportive"

msgid "all day"
msgstr "toute la journée"

msgid "Homepage"
msgstr "Page d'accueil"

msgid "Forms"
msgstr "Formulaires"

msgid "Edit"
msgstr "Modifier"

msgid "QR"
msgstr "QR"

msgid "Delete"
msgstr "Supprimer"

msgid "This form can't be deleted."
msgstr "Ce formulaire ne peut être supprimé."

msgid ""
"There are submissions associated with the form. Those need to be removed "
"first."
msgstr ""
"Il existe des requêtes associées à ce formulaire. Il faut d'abord les "
"supprimer."

msgid "Do you really want to delete this form?"
msgstr "Voulez-vous vraiment supprimer ce formulaire ?"

msgid "This cannot be undone."
msgstr "Cela ne peut être effectué."

msgid "Delete form"
msgstr "Supprimer le formulaire"

msgid "Export"
msgstr "Exporter"

msgid "Change Url"
msgstr "Changer Url"

msgid "Registration Windows"
msgstr "Fenêtres d'inscription"

msgid "Form"
msgstr "Formulaire"

msgid "External form"
msgstr "Formulaire externe"

msgid "New external form"
msgstr "Nouveau formulaire externe"

msgid "Person"
msgstr "Personne"

msgid "Do you really want to delete this person?"
msgstr "Voulez-vous vraiment supprimer cette personne ?"

msgid "Delete person"
msgstr "Supprimer la personne"

msgid "Accept ticket"
msgstr "Accepter le ticket"

msgid "This ticket can't be closed."
msgstr "Ce ticket ne peut pas être fermé."

msgid "This ticket requires a decision, but no decision has been made yet."
msgstr "Ce ticket nécessite une décision, mais aucune n'a encore été prise."

msgid "Close ticket"
msgstr "Fermer le ticket"

msgid "Reopen ticket"
msgstr "Ré-ouvrir le ticket"

msgid "Archive ticket"
msgstr "Archiver le ticket"

msgid "Recover from archive"
msgstr "Récupérer dans les archives"

msgid "Assign ticket"
msgstr "Attribuer le ticket"

msgid "New Note"
msgstr "Nouveau commentaire"

msgid "PDF"
msgstr "PDF"

msgid "New Message"
msgstr "Nouveau message"

msgid "Ticket Status"
msgstr "Statut du ticket"

msgid "Reservations"
msgstr "Réservations"

msgid "Recipients"
msgstr "Destinataires"

msgid "Room"
msgstr "Espace"

msgid "Resource Item"
msgstr "Article"

msgid "Notifications"
msgstr "Notifications"

msgid "E-Mail Recipient"
msgstr "Destinataire de l'e-mail"

msgid "Do you really want to delete this resource?"
msgstr "Voulez-vous vraiment supprimer cette ressource ?"

msgid "Delete resource"
msgstr "Supprimer la ressource"

msgid "This resource can't be deleted."
msgstr "Cette ressource ne peut être supprimée."

msgid "There are existing reservations associated with this resource"
msgstr "Des réservations existantes sont associées à cette ressource"

msgid "Clean up"
msgstr "Nettoyer"

msgid "Occupancy"
msgstr "Occupation"

msgid "Subscribe"
msgstr "Souscrire"

msgid "Rules"
msgstr "Règles"

msgid "Edit allocation"
msgstr "Modifier l'allocation"

msgid "Do you really want to delete this allocation?"
msgstr "Voulez-vous vraiment supprimer cette allocation ?"

msgid "Delete allocation"
msgstr "Supprimer l'allocation"

#, python-format
msgid "Every ${days} until ${end}"
msgstr "Tous les ${days} jusqu'à ${end}"

msgid "This event can't be editet."
msgstr "Cet événement ne peut pas être édité."

msgid "Imported events can not be editet."
msgstr "Les événements importés ne peuvent pas être édités."

msgid "Do you really want to delete this event?"
msgstr "Voulez-vous vraiment supprimer cet événement ?"

msgid "Delete event"
msgstr "Supprimer l'événement"

msgid "This event can't be deleted."
msgstr "Cet événement ne peut être supprimé."

msgid "To remove this event, go to the ticket and reject it."
msgstr "Pour supprimer cet événement, allez sur le ticket et refusez-le."

msgid "Withdraw event"
msgstr "Retirer l'événement"

msgid "Do you really want to withdraw this event?"
msgstr "Voulez-vous retirer l'événement?"

msgid "You can re-publish an imported event later."
msgstr "Vous pouvez republier un événement importé plus tard."

msgid "Re-publish event"
msgstr "Republier l'événement"

msgid "New"
msgstr "Nouveau"

msgid "Subscribers"
msgstr "Abonnés"

msgid "Test"
msgstr "Test"

msgid "Delete newsletter"
msgstr "Supprimer la newsletter"

msgid "Photo Albums"
msgstr "Albums photo"

msgid "Manage images"
msgstr "Gérer les images"

msgid "Photo Album"
msgstr "Album photo"

msgid "Choose images"
msgstr "Choisir des images"

msgid "Delete photo album"
msgstr "Supprimer l'album photo"

msgid "Usermanagement"
msgstr "Gestion de l'utilisateur"

msgid "Create Signup Link"
msgstr "Créez un lien d'inscription"

msgid "User group"
msgstr "Groupe d'utilisateurs"

msgid "Do you really want to delete this user group?"
msgstr "Voulez-vous vraiment supprimer ce groupe d'utilisateurs ?"

msgid "Delete user group"
msgstr "Supprimer le groupe d'utilisateurs"

msgid "Exports"
msgstr "Exports"

msgid "Payment Providers"
msgstr "Opérateurs de paiement"

msgid "Synchronise"
msgstr "Synchroniser"

msgid "Directory"
msgstr "Dossier"

msgid "Configure"
msgstr "Configurer"

#, python-format
msgid "Do you really want to delete \"${title}\"?"
msgstr "Voulez-vous vraiment supprimer « ${title} » ?"

msgid "All entries will be deleted as well!"
msgstr "Toutes les entrées seront également supprimées !"

msgid "Delete directory"
msgstr "Supprimer le dossier"

msgid "Entry"
msgstr "Entrée"

msgid "Published"
msgstr "Publié"

msgid "Upcoming"
msgstr "A l'anvenir"

msgid "Past"
msgstr "Passé"

msgid "Choose filter"
msgstr "Sélectionner un filtre"

msgid "Delete entry"
msgstr "Supprimer l'entrée"

msgid "Dashboard"
msgstr "Dashboard"

msgid "Do you really want to delete this external link?"
msgstr "Voulez-vous vraiment supprimer ce lien externe?"

msgid "Delete external link"
msgstr "Supprimer lien externe"

msgid "Sort"
msgstr "Trier"

msgid "The submission was adopted"
msgstr "La proposition a été adoptée"

msgid "The entry is not valid, please adjust it"
msgstr "L'entrée n'est pas valide, veuillez la rectifier"

msgid "An entry with this name already exists"
msgstr "Une entrée du même nom existe déjà"

msgid "Your directory submission has been adopted"
msgstr "Votre proposition de répertoire a été adoptée"

msgid "Your change request has been applied"
msgstr "Votre demande de modification a été effectuée"

msgid "The change request was applied"
msgstr "La demande de modification a été effectuée"

msgid "The submission was rejected"
msgstr "La proposition a été rejetée"

msgid "Your directory submission has been rejected"
msgstr "Votre proposition de répertoire a été rejetée"

msgid "Through URL only (not listed)"
msgstr "Via URL uniquement (non répertorié)"

msgid "Visible on homepage"
msgstr "Visible sur la page d'accueil"

msgid "Visibility"
msgstr "Visibilité"

msgid ""
"- '-' will be converted to a bulleted list\n"
"- Urls will be transformed into links\n"
"- Emails and phone numbers as well"
msgstr ""
"- Les \"-\" seront convertis en liste à puces.\n"
"- Les urls seront transformées en liens\n"
"- Les e-mails et les numéros de téléphone aussi"

msgid "Hide contact info in sidebar"
msgstr "Nascondi le informazioni di contatto nella sidebar"

msgid "Use text instead of lead in the newsletter"
msgstr "Utiliser le texte au lieu de l'introduction dans le newsletter"

msgid "A resource with this name already exists"
msgstr "Une ressource portant ce nom existe déjà"

msgid "Enable honey pot"
msgstr "Activer les honey pot"

msgid "Spam protection"
msgstr "Protection contre le spam"

msgid "This month"
msgstr "Ce mois-ci"

msgid "Last month"
msgstr "Le mois dernier"

msgid "This year"
msgstr "Cette année"

msgid "Last year"
msgstr "L'an dernier"

msgid "Older"
msgstr "Plus âgés"

msgid "Do you really want to delete this note?"
msgstr "Voulez-vous vraiment supprimer cette note ?"

msgid "Delete Note"
msgstr "Supprimer la note"

msgid "Always visible on homepage"
msgstr "Toujours visible sur la page d'accueil"

msgid "Aargau"
msgstr "Argovie"

msgid "Appenzell Ausserrhoden"
msgstr "Appenzell Rhodes-Extérieures"

msgid "Appenzell Innerrhoden"
msgstr "Appenzell Rhodes-Intérieures"

msgid "Basel-Landschaft"
msgstr "Bâle-Campagne"

msgid "Basel-Stadt"
msgstr "Bâle-Ville"

msgid "Berne"
msgstr "Berne"

msgid "Fribourg"
msgstr "Fribourg"

msgid "Geneva"
msgstr "Genève"

msgid "Glarus"
msgstr "Glaris"

msgid "Grisons"
msgstr "Grisons"

msgid "Jura"
msgstr "Jura"

msgid "Lucerne"
msgstr "Lucerne"

msgid "Neuchâtel"
msgstr "Neuchâtel"

msgid "Nidwalden"
msgstr "Nidwald"

msgid "Obwalden"
msgstr "Obwald"

msgid "Schaffhausen"
msgstr "Schaffhouse"

msgid "Schwyz"
msgstr "Schwytz"

msgid "Solothurn"
msgstr "Soleure"

msgid "St. Gallen"
msgstr "Saint-Gall"

msgid "Thurgau"
msgstr "Thurgovie"

msgid "Ticino"
msgstr "Tessin"

msgid "Uri"
msgstr "Uri"

msgid "Valais"
msgstr "Valais"

msgid "Vaud"
msgstr "Vaud"

msgid "Zug"
msgstr "Zoug"

msgid "Zürich"
msgstr "Zurich"

msgid "Neujahrestag"
msgstr "Nouvel an"

msgid "Berchtoldstag"
msgstr "Saint-Berchtold"

msgid "Heilige Drei Könige"
msgstr "Épiphanie"

msgid "Jahrestag der Ausrufung der Republik"
msgstr "Instauration de la République"

msgid "Josefstag"
msgstr "Saint-Joseph"

msgid "Näfelser Fahrt"
msgstr "Näfelser Fahrt"

msgid "Ostern"
msgstr "Pâques"

msgid "Karfreitag"
msgstr "Vendredi Saint"

msgid "Ostermontag"
msgstr "Lundi de Pâques"

msgid "Tag der Arbeit"
msgstr "Fête du travail"

msgid "Auffahrt"
msgstr "Ascension"

msgid "Pfingsten"
msgstr "Pentecôte"

msgid "Pfingstmontag"
msgstr "Lundi de Pentecôte"

msgid "Fronleichnam"
msgstr "Fète-Dieu"

msgid "Fest der Unabhängigkeit"
msgstr "Commémoration du plébiscite jurassien"

msgid "Peter und Paul"
msgstr "Sts Pierre et Paul"

msgid "Nationalfeiertag"
msgstr "Fête nationale Suisse"

msgid "Mariä Himmelfahrt"
msgstr "Assomption"

msgid "Bruder Klaus"
msgstr "Bruder Klaus"

msgid "Allerheiligen"
msgstr "La Toussaint"

msgid "Mariä Empfängnis"
msgstr "Immaculée Conception"

msgid "Escalade de Genève"
msgstr "Escalade de Genève"

msgid "Weihnachten"
msgstr "Noël"

msgid "Stephanstag"
msgstr "Saint-Étienne"

msgid "Wiederherstellung der Republik"
msgstr "Restauration de la République"

msgid "Form Submissions"
msgstr "Envois de formulaire"

msgid ""
"This is not the oldest undecided submission of this registration window. Do "
"you really want to confirm this submission?"
msgstr ""
"Ce n'est pas la plus ancienne soumission indécise de cette fenêtre "
"d'inscription. Voulez-vous vraiment confirmer cette soumission ?"

msgid ""
"By confirming this submission, you will prefer this over a submission that "
"came in earlier."
msgstr ""
"En confirmant cette soumission, vous la préférez à une soumission arrivée "
"plus tôt."

msgid "Confirm registration"
msgstr "Confirmer l'inscription"

msgid "Deny registration"
msgstr "Refuser l'inscription"

msgid "Cancel registration"
msgstr "Annuler l'inscription"

msgid "Edit submission"
msgstr "Modifier votre envoi"

msgid "Accept all reservations"
msgstr "Accepter toutes les réservations"

msgid "Details about the reservation"
msgstr "Détails à propos de la réservation"

msgid "Edit details"
msgstr "Modifier les détails"

msgid "Reject all"
msgstr "Tout refuser"

msgid "Do you really want to reject all reservations?"
msgstr "Voulez-vous vraiment refuser toutes les réservations ?"

msgid "Rejecting these reservations can't be undone."
msgstr "Le refus de ces réservations est irréversible."

msgid "Reject reservations"
msgstr "Refuser les réservations"

#, python-format
msgid "Reject ${title}"
msgstr "Refuser ${title}"

msgid "Do you really want to reject this reservation?"
msgstr "Voulez-vous vraiment refuser cette réservation ?"

#, python-format
msgid "Rejecting ${title} can't be undone."
msgstr "Refuser ${title} est irréversible."

msgid "Reject reservation"
msgstr "Refuser la réservation"

#.
#. Used in sentence: "${event} published."
#. Used in sentence: "${event} deleted."
#. Used in sentence: "${event} withdrawn."
msgid "Event"
msgstr "Événement"

msgid "Accept event"
msgstr "Accepter l'événement"

msgid "Edit event"
msgstr "Modifier l'événement"

msgid "Reject event"
msgstr "Refuser l'événement"

msgid "Do you really want to reject this event?"
msgstr "Voulez-vous vraiment refuser cet événement ?"

msgid "Rejecting this event can't be undone."
msgstr "Rejeter cet événement est irréversible."

msgid "Directory Entry Submissions"
msgstr "Propositions d'entrée de répertoire"

msgid "Adopt"
msgstr "Adopter"

msgid "View directory entry"
msgstr "Voir l'entrée de répertoire"

msgid "Reject"
msgstr "Rejeter"

msgid "Do you really want to reject this entry?"
msgstr "Souhaitez-vous vraiment rejeter cette entrée ?"

msgid "Reject entry"
msgstr "Rejeter l'entrée"

msgid "Link"
msgstr "Lien"

msgid "New Link"
msgstr "Nouveau lien"

msgid "Added a new link"
msgstr "A ajouté un nouveau lien"

msgid "Edit Link"
msgstr "Modifier le lien"

msgid "The link was deleted"
msgstr "Le lien a été supprimé"

msgid "Delete link"
msgstr "Supprimer le lien"

#, python-format
msgid "Do you really want to delete the link \"${title}\"?"
msgstr "Voulez-vous vraiment supprimer le lien « ${title} » ?"

msgid "Topic"
msgstr "Rubrique"

msgid "New Topic"
msgstr "Nouveau sujet"

msgid "Added a new topic"
msgstr "A ajouté un nouveau sujet"

msgid "Edit Topic"
msgstr "Modifier le sujet"

msgid "The topic was deleted"
msgstr "Le sujet a été supprimé"

msgid "Delete topic"
msgstr "Supprimer le sujet"

#, python-format
msgid "Do you really want to delete the topic \"${title}\"?"
msgstr "Voulez-vous vraiment supprimer le sujet « ${title} » ?"

msgid "News"
msgstr "Nouvelles"

msgid "Add News"
msgstr "Ajouter des nouvelles"

msgid "Added news"
msgstr "Nouvelles ajoutées"

msgid "Edit News"
msgstr "Modifier les nouvelles"

msgid "The news was deleted"
msgstr "Les nouvelles ont été supprimées"

msgid "Delete news"
msgstr "Supprimez les nouvelles"

#, python-format
msgid "Do you really want to delete the news \"${title}\"?"
msgstr "Voulez-vous vraiment supprimer les nouvelles « ${title} » ?"

msgid "Copy"
msgstr "Copie"

msgid "Paste"
msgstr "Coller"

msgid "Please note that this page has subpages which will also be deleted!"
msgstr ""
"Veuillez noter que cette page contient des sous-pages qui seront également "
"supprimées !"

msgid "This page can't be deleted."
msgstr "Cette page ne peut pas être supprimée."

msgid ""
"This page has subpages. Only administrators can delete pages with subpages. "
"To delete this page, delete all subpages first or ask an administrator to do "
"it for you."
msgstr ""
"Cette page contient des sous-pages. Seuls les administrateurs peuvent "
"supprimer des pages avec des sous-pages. Pour supprimer cette page, "
"supprimez d'abord toutes les sous-pages, ou demandez à un administrateur de "
"le faire pour vous."

msgid "Source"
msgstr "Source"

msgid "Subject"
msgstr "Sujet"

msgid "Owner"
msgstr "Propriétaire"

msgid "Created"
msgstr "Créé"

msgid "Reaction Time"
msgstr "Temps de réaction"

msgid "Process Time"
msgstr "Temps de traitement"

msgid "Event Source"
msgstr "Source d'événement"

msgid "Payment"
msgstr "Paiement"

msgid "Total Amount"
msgstr "Montant total"

msgid ""
"The record behind this ticket was removed. The following information is a "
"snapshot kept for future reference."
msgstr ""
"Le dossier lié à ce ticket a été supprimé. L'information suivante est un "
"instantané conservé pour une référence future."

msgid "Summary"
msgstr "Sommaire"

msgid "No rules defined."
msgstr "Aucune règle définie."

msgid "State:"
msgstr "État :"

msgid "Owner:"
msgstr "Propriétaire :"

msgid "Kind:"
msgstr "Type :"

msgid "No directories defined yet."
msgstr "Aucun dossier défini pour l'instant."

msgid "No entries found."
msgstr "Aucune entrée trouvée."

msgid "Propose entry"
msgstr "Proposer une entrée"

msgid "Something missing? Propose a new entry."
msgstr "Il manque quelque chose ? Proposez une nouvelle entrée."

msgid "External link"
msgstr "Lien externe"

msgid "More information"
msgstr "Plus de renseignements"

msgid "Change Request"
msgstr "Demande de modification"

msgid "Found an error? Propose a change to this entry."
msgstr ""
"Vous avez trouvé une erreur ? Proposez une modification à apporter à cette "
"entrée."

msgid ""
"Your edit requires a migration of existing entries. Please confirm the "
"following changes."
msgstr ""
"Votre modification requiert la migration d'entrées existantes. Veuillez "
"confirmer les changements suivants."

msgid ""
"Changes are detected using a heuristic. Therefore it is possible that your "
"changes were misdetected. If in doubt, press cancel and try to change the "
"directory in small increments."
msgstr ""
"Les changements sont détectés selon une technique heuristique. Il est donc "
"possible que vos changements soient mal détectés. Si vous avez un doute, "
"veuillez appuyer sur Annuler, et essayer de faire les changements dans le "
"dossier par petites incrémentations."

msgid "For additional safety you can also download a backup before continuing:"
msgstr ""
"Pour plus de sécurité, vous pouvez également télécharger une sauvegarde "
"avant de continuer :"

msgid "Download backup"
msgstr "Télécharger une sauvegarde"

msgid ""
"There was an error while migrating your directory! You can fix the displayed "
"entries in a separate window and then continue here."
msgstr ""
"Une erreur est survenue lors de la migration de votre dossier ! Vous pouvez "
"résoudre les problèmes concernant les entrées affichées dans une autre "
"fenêtre, puis continuer ici."

msgid "Added:"
msgstr "Ajouté :"

msgid "Removed:"
msgstr "Retiré :"

msgid "Renamed:"
msgstr "Renommé :"

msgid "Changed:"
msgstr "Changé :"

msgid "Confirm"
msgstr "Confirmer"

msgid "There was an error while importing your directory!"
msgstr "Une erreur est survenue lors de l'importation de votre dossier !"

msgid ""
"Please review your data and press \"Complete\" to finalize the process. If "
"there's anything you'd like to change, click on \"Edit\" to return to the "
"filled-out form."
msgstr ""
"Veuillez vérifier vos données et appuyez sur « Compléter » pour finaliser le "
"processus. S'il y a quelque chose que vous souhaitez modifier, cliquez sur « "
"Modifier » pour retourner sur le formulaire complété."

msgid ""
"The image shown in the list view is a square. To have your image shown fully "
"in the list view, you need to use a square image."
msgstr ""
"L'image affichée dans la liste est un carré. Pour que votre image s'affiche "
"entièrement dans la liste, vous devez utiliser une image carrée."

msgid "Complete"
msgstr "Complet"

msgid "Entries in export: ${count}"
msgstr "Entrées dans l'exportation: ${count}"

msgid "No exports available."
msgstr "Aucune exportation disponible."

msgid "Upload"
msgstr "Télécharger"

msgid "Just Uploaded"
msgstr "Mis en ligne à l'instant"

msgid "Extension"
msgstr "Extension"

msgid "Upload Date"
msgstr "Date de téléchargement"

msgid "All Files"
msgstr "Tous les fichiers"

msgid "No files uploaded yet"
msgstr "Aucun fichier téléchargé pour le moment"

msgid "You are trying to open a page for which you are not authorized."
msgstr "Vous essayez d'ouvrir une page pour laquelle vous n'êtes pas autorisé."

msgid "Please follow this link to login with a different user."
msgstr ""
"Veuillez suivre ce lien pour vous connecter en tant qu'utilisateur différent."

msgid "Please follow this link to login."
msgstr "Veuillez suivre ce lien pour vous connecter."

msgid "No forms defined yet."
msgstr "Aucun formulaire défini pour le moment."

msgid "Categories"
msgstr "Catégories"

msgid ""
"To edit the image descriptions, click on one, enter your descrption and "
"press return. To abort press escape."
msgstr ""
"Pour modifier les descriptions d'image, cliquez sur une image, saisissez "
"votre description et appuyez sur retour. Pour interrompre, appuyez sur "
"sortir."

msgid "No images uploaded yet"
msgstr "Aucune image téléchargée pour le moment"

msgid "This album does not contain any images yet."
msgstr "Cet album ne contient pas encore d'images."

msgid "No photo albums defined yet."
msgstr "Aucun album photo défini pour le moment."

msgid "Skip navigation"
msgstr "Ignorez la navigation"

msgid "Back to the homepage"
msgstr "Retour à la page d'accueil"

msgid "Search"
msgstr "Chercher"

msgid "The form contains errors. Please check the marked fields."
msgstr ""
"Le formulaire contient des erreurs. Prière de vérifier les champs entourés."

msgid "Copied to Clipboard!"
msgstr "Copié dans le presse-papiers!"

msgid "Total"
msgstr "Total"

msgid "Healthy"
msgstr "Santé"

msgid "Errors"
msgstr "Erreurs"

msgid "Duration [s]"
msgstr "Durée [s]"

msgid "Don't have an account yet?"
msgstr "Vous n'avez pas encore de compte ?"

msgid "Register now"
msgstr "Inscrivez-vous maintenant"

msgid "Forgot your password?"
msgstr "Avez-vous oublié votre mot de passe ?"

msgid "Reset password"
msgstr "Réinitialisez le mot de passe"

msgid "Alternatives"
msgstr "Alternatives"

msgid "You are here"
msgstr "Vous êtes ici"

msgid "Privacy Protection"
msgstr "Protection des données"

msgid "About"
msgstr "Impressum"

msgid "Partner"
msgstr "Partenaire"

msgid "more…"
msgstr "plus…"

msgid "Submit"
msgstr "Envoyer"

msgid "Selected Topics"
msgstr "Sujets sélectionnés"

msgid "Drop files to upload"
msgstr "Déposez des fichiers pour télécharger"

msgid "All news"
msgstr "Toutes les nouvelles"

msgid "This site is private but can also be seen by members"
msgstr "Ce site est privé mais peut également être vu par les membres"

msgid "This site is not published."
msgstr "Cette page n'est pas publiée."

msgid "This site is not public."
msgstr "Ce site n'est pas public."

msgid "This site is not public but it can be seen by members."
msgstr "Ce site n'est pas public mais il peut être vu par les membres."

msgid ""
"This site contains no lead. Leads are used for lists and search results."
msgstr ""
"Cette rubrique ne contient pas d’introduction. Il est important de saisir un "
"texte comme introduction pour faciliter la recherche et les listes."

msgid "Change request"
msgstr "Demande de modification"

msgid "New Entry"
msgstr "Nouvelle entrée"

msgid "Previous Page"
msgstr "Page précédente"

msgid "Next Page"
msgstr "Page suivante"

msgid ""
"Persons living outside the following zipcodes may only reserve this "
"allocation on the ${date}: ${zipcodes}"
msgstr ""
"Les personnes vivant en dehors des localités ayant les codes postaux "
"suivants ne peuvent réserver cette allocation que le ${date} : ${zipcodes}"

msgid "Quota"
msgstr "Quota"

msgid "Initiated"
msgstr "Initié"

msgid "Submitted"
msgstr "Soumis"

msgid "Withdrawn"
msgstr "Retiré"

msgid "List Preview"
msgstr "Aperçu de la liste"

msgid "Additional Information"
msgstr "Information additionnelle"

msgid "Location"
msgstr "Localisation"

msgid "Date and time"
msgstr "Date et heure"

msgid "Recurrence"
msgstr "Récurrence"

msgid "All dates"
msgstr "Toutes les dates"

msgid "No events found."
msgstr "Aucun événement trouvé."

msgid "Filter by date"
msgstr "Filtrer par date"

msgid "Administrator"
msgstr "Administrateur"

msgid "Administrators"
msgstr "Administrateurs"

msgid "Editors"
msgstr "Éditeurs"

msgid "Members"
msgstr "Membres"

msgid "Close (Esc)"
msgstr "Fermer (Echap)"

msgid "Share"
msgstr "Partager"

msgid "Toggle fullscreen"
msgstr "Basculer en mode plein écran"

msgid "Zoom in/out"
msgstr "Zoom avant/arrière"

msgid ""
"This space holds images from your photo-albums. To show photos add a few "
"photos to an album and mark it as available for the homepage."
msgstr ""
"Cet emplacement contient des images de vos albums de photos. Pour afficher "
"des photos, ajoutez quelques photos à un album et marquez-les comme "
"disponibles pour la page d'accueil."

msgid "Digitally signed"
msgstr "Signé électroniquement"

msgid "${count} page"
msgstr "${count} page"

msgid "${count} pages"
msgstr "${count} pages"

msgid "Further occurrences:"
msgstr "Autres dates:"

msgid ""
"Your request will be processed shortly. To see the state of your process "
"your may return to this page at any time. All information on this page has "
"been sent to your e-mail address."
msgstr ""
"Votre demande va être traitée sous peu. Pour suivre l'état d'avancement, "
"vous pouvez revenir sur cette page à tout moment. Toutes les informations "
"présentes sur cette page ont été envoyées à votre adresse e-mail."

msgid ""
"Your request will be processed shortly. To see the state of your process "
"your may return to this page at any time."
msgstr ""
"Votre demande sera traitée sous peu. Pour connaître l'état d'avancement du "
"traitement de votre demande, vous pouvez revenir sur cette page à tout "
"moment."

msgid ""
"Your request has been completed. If you asked for documents to be sent to "
"your address, they should arrive shortly. If you asked to pick up documents "
"at the municipality, the are now ready to be picked up."
msgstr ""
"Votre demande a été traitée. Si vous avez demandé l'envoi des documents à "
"votre adresse, ils devraient arriver sous peu. Si vous avez demandé à "
"prendre les documents à la mairie, vous pouvez le faire maintenant, ils sont "
"prêts."

msgid "Privacy"
msgstr "Confidentialité"

msgid "Send me my entered data by e-mail."
msgstr "M'envoyer mes données saisies par e-mail."

msgid "Pay Online Now"
msgstr "Payer en ligne maintenant"

msgid "Credit Card Fee"
msgstr "Frais de carte de crédit"

msgid "Pay Offline later"
msgstr "Payer hors ligne plus tard"

msgid "at ${time}"
msgstr "à ${time}"

msgid "Object"
msgstr "Objet"

msgid "Disbursed"
msgstr "Décaissé"

msgid "Digital Signature"
msgstr "Signature électronique"

msgid "Private"
msgstr "Privé"

msgid "Will be published on:"
msgstr "Sera publié sur :"

msgid "Publication date:"
msgstr "Date de publication :"

msgid "Reset"
msgstr "Réinitialiser"

msgid "Not a publication"
msgstr "Pas une publication"

msgid "Content"
msgstr "Contenu"

msgid "1 page"
msgstr "1 page"

msgid "Contains no readable text"
msgstr "Ne contient aucun texte lisible"

msgid "1 word"
msgstr "1 mot"

msgid "${count} words"
msgstr "${count} mots"

msgid "Do you really want to delete this file?"
msgstr "Voulez-vous vraiment supprimer ce fichier ?"

msgid "Delete File"
msgstr "Supprimez le fichier"

msgid "Please provide the new name for the file"
msgstr "Veuillez fournir le nouveau nom du fichier "

msgid "Rename"
msgstr "Renommer"

msgid "Digitally signed by ${signee} on ${date}"
msgstr "Signé électroniquement par ${signee} le ${date}"

msgid "Please enter your yubikey to digitally sign this file"
msgstr "Veuillez saisir votre yubikey pour signer électroniquement ce fichier"

msgid "Sign"
msgstr "Signer"

msgid ""
"Published and digitally signed documents can be discovered through the site-"
"search and in the list of digitally signed documents. This action will be "
"logged and cannot be undone."
msgstr ""
"Les documents publiés et signés électroniquement peuvent être trouvés grâce "
"au moteur de recherche sur le site et dans la liste des documents signés "
"électroniquement. Cette action sera enregistrée et ne pourra pas être "
"annulée."

msgid "Unsigned"
msgstr "Non signé"

msgid "Sign now"
msgstr "Signez maintenant"

msgid "You are not authorised to digitally sign documents"
msgstr "Vous n'êtes pas autorisé à signer électroniquement des documents"

msgid "Click to add a description"
msgstr "Cliquez pour ajouter une description"

msgid "Do you really want to delete the image?"
msgstr "Voulez-vous vraiment supprimer l'image ?"

msgid "Delete Image"
msgstr "Supprimez l'image"

msgid "${name} was digitally signed on ${date}"
msgstr "${name} a été signé numériquement le ${date}"

msgid "${name} is not in our database"
msgstr "${name} n'est pas dans notre base de données"

msgid "Accept"
msgstr "Accepter"

msgid "Close"
msgstr "Fermer"

msgid "Copy to clipboard"
msgstr "Copier dans le presse-papiers"

msgid "Hello!"
msgstr "Bonjour"

msgid "Your e-mail address was just used to create an account on ${homepage}."
msgstr ""
"Votre adresse e-mail vient d'être utilisée pour créer un compte sur "
"${homepage}."

msgid "To activate your account, click confirm below:"
msgstr "Pour activer votre compte, cliquer sur confirmer ci-dessous :"

msgid "Confirm my account"
msgstr "Confirmer mon compte"

msgid ""
"If you believe this is an error, ignore this message and we'll never bother "
"you again."
msgstr ""
"Si vous pensez que c'est une erreur, ignorez ce message et nous ne vous "
"importunerons plus jamais."

msgid "Hello"
msgstr "Bonjour"

msgid ""
"You are recieving this mail because you subscribed to the following "
"newsletter:"
msgstr ""
"Vous recevez ce courriel parce que vous vous êtes abonné à la lettre "
"d'informations suivante :"

msgid "Plese click the following link to confirm your subscription:"
msgstr "Veuillez cliquer sur le lien suivant pour confirmer votre abonnement :"

msgid "Confirm subscription"
msgstr "Confirmer l'abonnement"

msgid ""
"If you did not subscribe to this newsletter you can simply ignore this e-"
"mail."
msgstr ""
"Si vous ne vous êtes pas abonné à cette lettre d'informations, vous pouvez "
"tout simplement ignorer cet e-mail."

msgid "Click here to unsubscribe."
msgstr "Cliquer ici pour vous désabonner."

msgid "Good morning,"
msgstr "Bonjour,"

msgid "The following reservations are scheduled for today."
msgstr "Les réservations suivantes sont programmées pour aujourd'hui."

msgid "No reservations today."
msgstr "Aucune réservation aujourd'hui."

msgid "Have a great day!"
msgstr "Passez une bonne journée !"

msgid ""
"This is the daily reservation overview for ${organisation}. If you no longer "
"want to receive this e-mail please contact an administrator so they can "
"remove you from the recipients list."
msgstr ""
"Voici l'aperçu quotidien sur les réservations pour ${organisation}. Si vous "
"ne souhaitez plus recevoir ce courriel, veuillez contacter un administrateur "
"pour qu'il vous enlève de la liste des destinataires."

msgid "This is what happend on the ${org} website yesterday:"
msgstr "Voici ce qui s'est passé aujourd'hui sur le site web de ${org} :"

msgid "This is what happend on the ${org} website over the weekend:"
msgstr "Voici ce qui s'est passé ce week-end sur le site web de ${org} :"

msgid "tickets were opened."
msgstr "tickets ouverts."

msgid "ticket was opened."
msgstr "ticket ouvert."

msgid "tickets were accepted."
msgstr "tickets acceptés."

msgid "ticket was accepted."
msgstr "ticket accepté."

msgid "tickets were closed."
msgstr "tickets fermés."

msgid "ticket was closed."
msgstr "ticket fermé."

msgid "There are currently ${currently_open} tickets open and"
msgstr "Il y a actuellement ${currently_open} tickets ouverts et"

msgid "There is currently ${currently_open} ticket open and"
msgstr "Il y a actuellement ${currently_open} ticket ouvert et"

msgid "tickets are pending."
msgstr "tickets en attente."

msgid "ticket is pending."
msgstr "ticket en attente."

msgid "Have a great week!"
msgstr "Bonne semaine !"

msgid ""
"This is the daily OneGov Cloud status e-mail. If you don't want to receive "
"this e-mail you may deactivate it by clicking on"
msgstr ""
"Ceci est le courriel quotidien de situation de OneGov Cloud. Si vous ne "
"souhaitez pas recevoir ce courriel, vous pouvez le désactiver en cliquant sur"

msgid "unsubscribe"
msgstr "se désabonner"

msgid "Or by changing the settings in your user profile."
msgstr "Ou en changeant les réglages dans votre profil d'utilisateur."

msgid "Your directory submission has been adopted:"
msgstr "Votre proposition de répertoire a été adoptée :"

msgid "Check request status"
msgstr "Vérifier l'état de la demande"

msgid "Your change request has been applied:"
msgstr "Votre demande de modification a été effectuée :"

msgid "Your directory submission has unfortunately been rejected:"
msgstr "Votre proposition de répertoire a malheureusement été rejetée :"

msgid "Your event has been accepted:"
msgstr "Votre événement a été accepté :"

msgid "Your event has unfortunately been rejected:"
msgstr "Votre événement a malheureusement été rejeté :"

msgid "The OneGov Cloud Team"
msgstr "L'équipe de OneGov Cloud"

msgid "An administrator just created a new account on ${org} for you."
msgstr ""
"Un administrateur vient de créer un nouveau compte sur ${org} pour vous."

msgid "Your username is ${email}."
msgstr "Votre nom d'utilisateur est ${email}."

msgid "Click on the following link to set your account password:"
msgstr ""
"Cliquer sur le lien suivant pour définir le mot de passe de votre compte :"

msgid "Set Account Password"
msgstr "Définir le mot de passe du compte"

msgid ""
"If the password link has expired, you can also request a new password here:"
msgstr ""
"Si le lien pour le mot de passe a expiré, vous pouvez également demander un "
"nouveau mot de passe ici :"

msgid "To use your account you need the Yubikey with the serial ${number}"
msgstr ""
"Pour utiliser votre compte, vous aurez besoin de la Yubikey avec le numéro "
"de série ${number}"

msgid ""
"You are receiving this e-mail because you signed up for the ${org} "
"newsletter."
msgstr ""
"Vous recevez ce courriel parce que vous vous êtes abonné à la lettre "
"d'informations de ${org}."

msgid "Click here to view web version."
msgstr "Cliquer ici pour voir la version internet."

msgid "Click the following link to set a new password:"
msgstr "Cliquer sur le lien suivant pour définir un nouveau mot de passe :"

msgid "If you don't want to change your password, you can ignore this email."
msgstr ""
"Si vous ne souhaitez pas changer de mot de passe, vous pouvez ignorer cet e-"
"mail."

msgid "Your request has received a payment."
msgstr "Votre demande a reçu un paiement."

msgid "Your request was marked as unpaid."
msgstr "Votre demande a été marquée comme non payée."

msgid ""
"Your request's payment has been refunded. Note that it might take a few days "
"until your refunded amount is shown on your credit card bill."
msgstr ""
"Le paiement de votre demande a été remboursé. Notez qu'il peut se passer "
"quelques jours avant que le montant du remboursement ne figure sur votre "
"relevé de carte de crédit."

msgid "Amount:"
msgstr "Montant :"

msgid "Your registration for \"${title}\" has been confirmed."
msgstr "Votre inscription pour \"${title}\" a été confirmée."

msgid "Your registration for \"${title}\" has been denied."
msgstr "Votre inscription pour \"${title}\" a été refusée."

msgid "Your registration for \"${title}\" has been cancelled."
msgstr "Votre inscription pour \"${title}\" a été confirmée."

msgid "Registration"
msgstr "Inscription "

msgid "The ticket number is"
msgstr "Le numéro du ticket est"

msgid "The following reservations have been accepted:"
msgstr "Les réservations suivantes ont été acceptées :"

msgid "The following reservations have unfortunately been cancelled:"
msgstr "Les réservations suivantes ont malheureusement été annulées :"

msgid "You have a new ticket"
msgstr "Vous avez un nouveau ticket"

msgid "A message has been sent regarding ${ref}:"
msgstr "Un message a été envoyé à propos de ${ref} :"

msgid "${author} wrote"
msgstr "${author} a écrit"

#. Canonical text for ${link} is: "visit the request status page"
#. Canonical text for ${link} is: "visit the request page"
msgid "Please ${link} to reply."
msgstr "Veuillez vous rendre sur ${link} pour répondre."

#. Used in sentence: "Please ${link} to reply."
msgid "visit the request status page"
msgstr "visitez la page de statut de la demande"

#. Used in sentence: "Please ${link} to reply."
msgid "visit the request page"
msgstr "visitez la page de la demande"

msgid "Your request has been closed."
msgstr "Votre demande a été complétée."

msgid "Your requests's timeline has been archived for future reference:"
msgstr ""
"L'historique de votre demande a été archivé pour des références futures :"

msgid "Request Timeline"
msgstr "Historique de la demande"

msgid "Thank you for your request."
msgstr "Merci pour votre requête."

msgid "Your request has been registered with the following reference:"
msgstr "Votre demande a été enregistrée avec la référence suivante :"

msgid ""
"We will send another e-mail once your ticket has been completed. In the "
"meantime you can check the status of your ticket at any time:"
msgstr ""
"Nous vous enverrons un autre e-mail dès que votre demande aura été traité. "
"Entre-temps, vous pouvez aller voir l'état de votre demande à tout moment :"

msgid "The following ticket has just been opened:"
msgstr "Le ticket suivant vient d'être ouvert:"

msgid "View the ticket"
msgstr "Voir le billet"

msgid "Your request has been reopened"
msgstr "Votre demande a été ré-ouverte"

msgid "Directory entry adopted."
msgstr "L'entrée de répertoire a été adoptée."

msgid "Change request applied."
msgstr "Demande de modification effectuée."

msgid "Directory entry rejected."
msgstr "L'entrée de répertoire a été rejetée."

#. Canonical text for ${event} is: "Event"
msgid "${event} published."
msgstr "${event} publié."

#. Canonical text for ${event} is: "Event"
msgid "${event} deleted."
msgstr "${event} effacé."

#. Canonical text for ${event} is: "Event"
msgid "${event} withdrawn."
msgstr "${event} retiré."

msgid "File signed."
msgstr "Fichier signé."

msgid "Signed file removed."
msgstr "Fichier signé supprimé. "

msgid "${amount} marked as paid."
msgstr "${amount} marqué comme payé."

msgid "${amount} marked as unpaid."
msgstr "${amount} marqué comme non payé."

msgid "${amount} captured."
msgstr "${amount} capturé."

msgid "${amount} refunded."
msgstr "${amount} remboursé."

msgid "1 reservation accepted."
msgstr "1 réservation acceptée."

msgid "${count} reservations accepted."
msgstr "${count} réservations acceptées."

msgid "1 reservation rejected."
msgstr "1 réservation rejetée."

msgid "${count} reservations rejected."
msgstr "${count} réservations rejetées."

msgid "Registration confirmed."
msgstr "Inscription confirmée."

msgid "Registration denied."
msgstr "Inscription refusée."

msgid "Registration cancelled."
msgstr "Inscription annulée"

msgid "Ticket opened."
msgstr "Ticket ouvert."

msgid "Ticket accepted."
msgstr "Ticket accepté."

msgid "Ticket closed."
msgstr "Ticket fermé."

msgid "Ticket reopened."
msgstr "Ticket ré-ouvert."

msgid "Ticket assigned"
msgstr "Ticket attribué"

msgid "Ticket e-mails disabled."
msgstr "E-mails de tickets désactivés."

msgid "Ticket e-mails enabled."
msgstr "E-mails de tickets activés."

msgid "Payment amount changed."
msgstr "Modification du montant du paiement"

msgid "Ticket archived."
msgstr "Ticket a été archivé"

msgid "Ticket recovered from archive."
msgstr "Ticket récupéré dans les archives"

msgid ""
"The newsletter is disabled. You can only see this page because you are "
"logged in."
msgstr ""
"La newsletter est désactivée. Vous ne pouvez voir cette page que parce que "
"vous êtes connecté."

msgid "Sign up to our newsletter to always stay up to date:"
msgstr ""
"Abonnez-vous à notre lettre d'informations pour rester au courant en "
"permanence :"

msgid "Signup"
msgstr "S'abonner"

msgid "There are currently ${count} recipients registered."
msgstr "Il y a actuellement ${count} destinataires enregistrés."

msgid "Archive"
msgstr "Archiver"

msgid "No newsletters yet."
msgstr "Pas encore de lettre d'informations."

msgid "Not yet sent."
msgstr "Pas encore envoyé."

msgid ""
"The user ${username} was created successfully. Please write down the user's "
"password, as it won't be shown to you again:"
msgstr ""
"Création de l'utilisateur ${username} réussie. Veuillez conserver ce mot de "
"passe d'utilisateur, car il ne vous sera plus montré à nouveau : "

msgid "Password:"
msgstr "Mot de passe :"

msgid ""
"The user ${username} was created successfully. An e-mail has been sent to "
"the user with login instructions."
msgstr ""
"Création de l'utilisateur ${username} réussie. Un e-mail a été envoyé à "
"l'utilisateur avec les instructions de connexion."

msgid "Back to usermanagement"
msgstr "Retour à la gestion des utilisateurs"

msgid ""
"Sorry, the page you are looking for could not be found. Try checking the URL "
"for errors or use the search box on the top."
msgstr ""
"Désolé, la page que vous cherchez n'a pu être trouvée. Essayez de vérifier "
"qu'il n'y a pas d'erreurs dans l'URL ou utilisez la fenêtre de recherche "
"située en haut."

msgid "Export this event"
msgstr "Exporter cet événement"

msgid "Export all occurrences of this event"
msgstr "Exporter toutes les occurrences de cet événement"

msgid "All occurrences of this event"
msgstr "Toutes les occurrences de cet événement"

msgid "Origin"
msgstr "Origine"

msgid "This is an imported event"
msgstr "Il s'agit d'un événement importé"

msgid "Tag"
msgstr "Étiquette"

msgid "Export these events"
msgstr "Exporter ces événements"

msgid "Submit your event"
msgstr "Soumettez votre événement"

msgid "Submit your own event"
msgstr "Soumettez votre propre événement"

msgid "No payment providers defined."
msgstr "Aucun fournisseur de paiement n'a été défini."

msgid "Connected:"
msgstr "Connecté :"

msgid "Fee:"
msgstr "Tarif :"

msgid "No payments yet."
msgstr "Pas de paiements pour le moment."

msgid "No people added yet."
msgstr "Aucune personne n'a encore été ajoutée."

msgid "Export a vCard of this person"
msgstr "Exporter une vCard de cette personne"

msgid "No publications"
msgstr "Aucune publication"

msgid "Years"
msgstr "Années"

msgid ""
"You can search through the content of all listed files by using the search "
"on the top right."
msgstr ""
"Vous pouvez chercher dans le contenu de tous les fichiers répertoriés en "
"utilisant la recherche en haut à droite."

msgid ""
"All files have been digitally signed. The digital signature of a downloaded "
"file can be viewed in Adobe Acrobat Reader or by dragging an already "
"downloaded file into the field below:"
msgstr ""
"Tous les fichiers ont été signés numériquement. La signature numérique d'un "
"fichier téléchargé peut être visualisée dans Adobe Acrobat Reader ou en "
"faisant glisser un fichier déjà téléchargé dans le champ ci-dessous :"

msgid "Drop files to verify them"
msgstr "Déposez les fichiers pour les vérifier"

msgid ""
"Subscribers may always unsubscribe themselves through a link shown at the "
"bottom of the newsletter. If you unsubscribe them here, they will not be "
"notified."
msgstr ""
"Les abonnés peuvent toujours se désinscrire à travers un lien affiché au bas "
"du bulletin d'information. Si vous vous désabonnez ici, ils ne seront pas "
"informés. "

msgid "Unsubscribe"
msgstr "Se désabonner"

msgid "No dates found, please select dates in the calendar first"
msgstr "Aucune date trouvée, sélectionnez les dates dans le calendrier d'abord"

msgid "Go to calendar"
msgstr "Aller au calendrier"

msgid ""
"The following link can be used to subscribe to the reservations of this "
"calendar. It can be used by anyone that knows the link in multiple calendar "
"applications."
msgstr ""
"Le lien suivant peut être utilisé pour souscrire aux réservations de ce "
"calendrier. Il peut être utilisé par toute personne qui connaît le lien dans "
"plusieurs applications de calendrier."

msgid ""
"Note that we have no control over how often calendar applications update the "
"calendars they are subscribed to (if they update at all). Therefore the "
"information shown in the calendar may be wrong or out of date. Use it at "
"your own risk."
msgstr ""
"Notez que nous n'avons aucun contrôle sur la fréquence à laquelle les "
"applications de calendrier mettent à jour les calendriers auxquels elles "
"sont abonnées (si elles le font). Par conséquent, les informations affichées "
"dans le calendrier peuvent être incorrectes ou obsolètes. Utilisez-le à vos "
"risques et périls."

msgid "Reservations must be made at least one day in advance."
msgstr ""
"Les réservations doivent être effectuées au moins une journée à l'avance."

msgid "Reservations must be made at least one hour in advance."
msgstr ""
"Les réservations doivent être effectuées au moins une heure à l'avance."

msgid "Reservations must be made at least ${n} days in advance."
msgstr ""
"Les réservations doivent être effectuées au moins ${n} jours à l'avance."

msgid "Reservations must be made at least ${n} hours in advance."
msgstr ""
"Les réservations doivent être effectuées au moins ${n} heures à l'avance."

msgid "Select a free time span in the calendar below to create an allocation."
msgstr ""
"Sélectionnez un intervalle de temps libre dans le calendrier ci-dessous pour "
"créer une allocation."

msgid "Removes all unreserved allocations between the start and end date."
msgstr ""
"Supprime toutes les allocation non réservées entre la date de début et de "
"fin."

msgid "Utilised"
msgstr "Utilisé"

msgid ""
"The following recipients receive a daily e-mail sent at 06:00 containing the "
"reservation data for all reservations of the day."
msgstr ""
"Les destinataires suivants reçoivent un e-mail quotidien envoyé à 6 h "
"contenant les données de réservation pour toutes les réservations du jour."

msgid "No recipients defined yet."
msgstr "Aucun destinataire défini pour le moment."

msgid "No reservation resources defined yet."
msgstr "Aucune ressource de réservation n'est encore définie."

msgid ""
"Searching is currently unavailable due to technical difficulties. Please "
"excuse the inconvenience and try again later."
msgstr ""
"La recherche est actuellement indisponible en raison de difficultés "
"techniques. Veuillez excuser le dérangement et réessayer plus tard."

msgid "Your search returned no results."
msgstr "Votre recherche n'a donné aucun résultat."

msgid "Select the images that should be shown inside this album."
msgstr "Sélectionnez les images qui devraient être affichées dans cet album."

msgid "Confirm selection"
msgstr "Confirmer la sélection"

msgid "This newsletter has not been sent yet."
msgstr "Ce bulletin d'information n'a pas encore été envoyé."

msgid "First sent ${time_ago}."
msgstr " Envoyé pour la première fois ${time_ago}."

msgid "This newsletter was sent to ${n} subscribers."
msgstr "Ce bulletin d'information a été envoyé à ${n} abonnés."

msgid "All subscribers have already received this newsletter."
msgstr "Tous les abonnés ont déjà reçu ce bulletin d'information."

msgid "The newsletter is scheduled to be sent on ${time}"
msgstr "La newsletter est programmée pour être envoyée le ${time}"

msgid ""
"Check the email text. You can use the full news text instead of the leading "
"if you want. You will find this setting in the edit menu of the news item."
msgstr ""
"Vérifiez le texte du courriel. Vous pouvez utiliser le texte complet de la "
"nouvelle au lieu de l'entête si vous le souhaitez. Vous trouverez ce "
"paramètre dans le menu d'édition de la nouvelle."

msgid "Delivery"
msgstr "Envoi"

msgid "The newsletter was already sent to the following addresses:"
msgstr "Le bulletin d'information a déjà été envoyé aux adresses suivantes :"

msgid ""
"A signup link allows anyone to sign up with a specific role. Those signups "
"are limited by time and count but they still present a security risk. Be "
"sure to only share this link with people you trust."
msgstr ""
"Un lien d'inscription permet à quiconque de s'inscrire avec un rôle "
"spécifique. Ces inscriptions sont limitées dans le temps et par le compte, "
"mais elles présentent toujours un risque pour la sécurité. Assurez-vous de "
"ne partager ce lien qu'avec des personnes en qui vous avez confiance."

msgid ""
"Your signup link has been created as follows. Please copy it before "
"continuing, it won't be shown to you again:"
msgstr ""
"Votre lien d'inscription a été créé comme suit. Copiez-le avant de "
"continuer, il ne vous sera pas montré à nouveau :"

msgid ""
"Sort the items using drag and drop. The new positions are automatically "
"saved directly after moving."
msgstr ""
"Triez les éléments par glisser-déposer. Les nouvelles positions sont "
"automatiquement enregistrées directement après le déplacement."

msgid "Back to page"
msgstr "Retour à la page"

msgid "No activities yet."
msgstr "Aucune activité pour le moment."

msgid "Ticket updates by e-mail"
msgstr "Mises à jour de tickets par e-mail"

msgid "Disable E-Mails"
msgstr "Désactiver les e-mails"

msgid "No ticket updates by e-mail"
msgstr "Aucune mise à jour de tickets par e-mail"

msgid "Enable E-Mails"
msgstr "Activer les e-mails"

msgid "E-Mails can not be sent for tickets of imported events"
msgstr ""
"E-Mails ne peuvent pas être envoyés pour les tickets d'événements importés"

msgid "Send Message"
msgstr "Envoyer le message"

msgid "Messages cannot be sent when the ticket is closed"
msgstr "Les messages ne peuvent pas être envoyés lorsque le ticket est fermé"

msgid "Please reopen the ticket to send a message"
msgstr "Veuillez rouvrir le ticket pour envoyer un message."

msgid "Messages cannot be sent for imported events"
msgstr ""
"Messages ne peuvent pas être envoyés pour les tickets d'événements importés"

msgid "${count} received"
msgstr "${count} reçu(s)"

msgid "${count} sent"
msgstr "${count} envoyé(s)"

msgid "${count} note"
msgstr "${count} note"

msgid "${count} notes"
msgstr "${count} notes"

msgid ""
"You are editing a note created by someone else. By saving your changes you "
"will become the author of the whole note."
msgstr ""
"Vous modifiez une note créée par quelqu'un d'autre. En enregistrant vos "
"modifications, vous deviendrez l'auteur de l'intégralité de la note."

msgid ""
"Notes are private and only shown to logged-in members. URLs and e-mail "
"addresses are turned into links."
msgstr ""
"Les notes sont privées et ne s'affichent que pour les membres connectés. "
"Vous pouvez utiliser des liens/des adresses e-mail qui sont transformées en "
"liens cliquables."

msgid "Request Reference"
msgstr "Référence"

msgid "Forgot something or have a special request?"
msgstr "Vous avez oublié quelque chose ou avez une demande spéciale?"

msgid "Add a message to the ticket."
msgstr "Ajoutez un message a la demande."

msgid "New messages have been disabled because the ticket has been closed."
msgstr "Les nouveaux messages ont été désactivés car le ticket a été fermé."

msgid "Archive all selected tickets?"
msgstr "Archiver tous les billets sélectionnés?"

msgid "Do archive"
msgstr "Archiver"

msgid "Archive selected"
msgstr "Archiver la sélection"

msgid ""
"You've reached this site because you are logged in. Visitors are "
"automatically redirected to the following link:"
msgstr ""
"Vous avez accédé à ce site parce que vous êtes connecté. Les visiteurs sont "
"automatiquement redirigés vers le lien suivant :"

msgid ""
"You are not automatically redirected so you have a chance to edit or delete "
"this link."
msgstr ""
"Vous n'êtes pas automatiquement redirigé afin que vous puissiez modifier ou "
"supprimer ce lien."

msgid "You have been successfully unsubscribed from all regular emails."
msgstr "Vous vous êtes bien désinscrit(e) de tous les e-mails normaux."

msgid "local"
msgstr "local"

msgid "None"
msgstr "Aucune"

msgid "No links found."
msgstr "Aucun lien trouvé."

msgid "Select an item to view it"
msgstr "Sélectionnez un élément pour le visualiser"

msgid "Username"
msgstr "Nom d'utilisateur"

msgid "Identicon"
msgstr "Identicon"

msgid "Password"
msgstr "Mot de passe"

msgid "Not a valid color."
msgstr "Couleur non valide."

msgid "Not a valid choice"
msgstr "Choix invalide"

msgid "Admins"
msgstr "Admins"

#, python-format
msgid ""
"You can only reserve this allocation before ${date} if you live in the "
"following zipcodes: ${zipcodes}"
msgstr ""
"Vous ne pouvez réserver cette allocation avant le ${date} que si vous vivez "
"dans les localités ayant les codes postaux suivants : ${zipcodes}"

#, python-format
msgid "${percent}% Available"
msgstr "${percent}% disponible"

msgid "Available"
msgstr "Disponible"

msgid "Unavailable"
msgstr "Indisponible"

#, python-format
msgid "${num} Available"
msgstr "${num} disponible"

msgid ""
"This allocation can't be deleted because there are existing reservations "
"associated with it."
msgstr ""
"Cette allocation ne peut pas être supprimée car il existe des réservations "
"existantes qui y sont associées."

msgid ""
"To delete this allocation, all existing reservations need to be cancelled "
"first."
msgstr ""
"Pour supprimer cette allocation, toutes les réservations existantes doivent "
"être annulées en premier."

msgid "A conflicting allocation exists for the requested time period."
msgstr "Une allocation contradictoire existe pour la période demandée."

msgid "A conflicting reservation exists for the requested time period."
msgstr "Une réservation contradictoire existe pour la période demandée."

msgid "An existing reservation would be affected by the requested change."
msgstr ""
"Une réservation existante serait affectée par la modification demandée."

msgid "A pending reservation would be affected by the requested change."
msgstr ""
"Une réservation en attente serait affectée par la modification demandée."

msgid "The requested period is no longer available."
msgstr "La période demandée n'est plus disponible."

msgid "No reservable slot found."
msgstr "Aucun créneau réservable disponible."

msgid "Reservations can't be made for more than 24 hours at a time."
msgstr "Les réservations ne peuvent être effectuées plus de 24 h à l'avance."

msgid "The given reservation paramters are invalid."
msgstr "Les paramètres de réservation donnés ne sont pas valides."

msgid "The given reservation token is invalid."
msgstr "Le jeton de réservation donné n'est pas valide."

msgid "The requested number of reservations is higher than allowed."
msgstr "Le nombre de réservations requis est supérieur à celui autorisé."

msgid "The requested quota is invalid (must be at least one)."
msgstr "Le quota requis est invalide (doit être au minimum un)."

msgid "The allocation does not have enough free spots."
msgstr "L'allocation ne dispose pas de suffisamment de places disponibles."

msgid "The resulting allocation would be invalid."
msgstr "L'allocation résultante ne serait pas valide."

msgid "No reservations to confirm."
msgstr "Aucune réservation pour confirmer."

msgid "The given timerange is longer than the existing allocation."
msgstr "L'intervalle de temps donné est plus long que l'allocation existante."

msgid "Reservation too short. A reservation must last at least 5 minutes."
msgstr ""
"Réservation trop courte. Une réservation doit durer au moins cinq minutes."

msgid "Stop"
msgstr "Arrêter"

#, python-format
msgid "Do you really want to stop \"${title}\"?"
msgstr "Voulez-vous vraiment arrêter \"${title}\" ?"

msgid "The rule will be removed without affecting existing allocations."
msgstr "La règle sera supprimée sans affecter les allocations existantes."

msgid "Stop rule"
msgstr "Arrêter la règle"

msgid ""
"All allocations created by the rule will be removed, if they haven't been "
"reserved yet."
msgstr ""
"Toutes les allocations créées par la règle seront supprimées si elles n'ont "
"pas encore été réservées."

msgid "Delete rule"
msgstr "Supprimer la règle"

msgid "No allocations to add"
msgstr "Aucune allocation à ajouter"

#, python-format
msgid "Successfully added ${n} allocations"
msgstr "${n} dotations ajoutées avec succès"

msgid "New allocation"
msgstr "Nouvelle allocation"

msgid "Your changes were saved"
msgstr "Vos modifications ont été enregistrées"

#, python-format
msgid "New rule active, ${n} allocations created"
msgstr "Nouvelle règle active, ${n} allocations créées"

msgid "New Rule"
msgstr "Nouvelle règle"

msgid ""
"Rules ensure that the allocations between start/end exist and that they are "
"extended beyond those dates at the given intervals. "
msgstr ""
"Les règles garantissent que les allocations entre le début et la fin "
"existent et qu'elles sont prolongées au-delà de ces dates à des intervalles "
"donnés."

msgid "The rule was stopped"
msgstr "La règle a été arrêtée"

#, python-format
msgid "The rule was deleted, along with ${n} allocations"
msgstr "La règle a été supprimée, avec les allocations ${n}"

msgid "Topics A-Z"
msgstr "Sujets de A à Z"

msgid "Your userprofile is incomplete. Please update it before you continue."
msgstr ""
"Votre profil utilisateur est incomplet. Veuillez le mettre à jour avant de "
"continuer."

msgid "You have been logged in."
msgstr "Vous avez été connecté."

msgid "Wrong e-mail address, password or yubikey."
msgstr "Courrier électronique erroné, mot de passe ou Yubikey."

#, python-format
msgid "Login to ${org}"
msgstr "Se connecter à ${org}"

msgid "A user with this address already exists"
msgstr "Un utilisateur avec cette adresse existe déjà"

msgid "This signup link has expired"
msgstr "Ce lien d'inscription a expiré"

#, python-format
msgid "Your ${org} Registration"
msgstr "Votre inscription sur ${org}"

msgid ""
"Thank you for registering. Please follow the instructions on the activiation "
"e-mail sent to you."
msgstr ""
"Merci de votre inscription. Suivez les instructions sur l'e-mail "
"d'activation qui vous a été envoyé."

msgid "Account Registration"
msgstr "Enregistrement du compte"

msgid "Unknown user"
msgstr "Utilisateur inconnu"

msgid "Invalid activation token"
msgstr "Jeton d'activation non valide"

msgid "Your account has already been activated."
msgstr "Votre compte a déjà été activé."

msgid ""
"Your account has been activated. You may now log in with your credentials"
msgstr ""
"Votre compte a été activé. Vous pouvez maintenant vous connecter avec vos "
"informations d'identification."

msgid "You have been logged out."
msgstr "Vous avez été déconnecté."

msgid "Password reset"
msgstr "Réinitialisation de mot de passe"

#, python-format
msgid ""
"A password reset link has been sent to ${email}, provided an account exists "
"for this email address."
msgstr ""
"Un lien de réinitialisation de mot de passe a été envoyé à ${number}, pour "
"peu qu'un compte existe pour cette adresse e-mail."

msgid "Password changed."
msgstr "Mot de passe modifié."

msgid "Wrong username or password reset link not valid any more."
msgstr ""
"Mauvais nom d'utilisateur ou lien de réinitialisation de mot de passe plus "
"valide."

msgid "A link was added to the clipboard"
msgstr "Un lien a été ajouté au presse-papiers"

#, python-format
msgid "The entry ${name} exists twice"
msgstr "L'entrée ${name} existe deux fois"

msgid "Added a new directory"
msgstr "Ajout d'un nouveau dossier"

msgid "New Directory"
msgstr "Nouveau dossier"

msgid ""
"The requested change cannot be performed, as it is incompatible with "
"existing entries"
msgstr ""
"Le changement requis ne peut être réalisé, car il est incompatible avec les "
"entrées existantes"

#, python-format
msgid "Syntax Error in line ${line}"
msgstr "Erreur de syntaxe sur la ligne ${line}"

msgid "Syntax error in form"
msgstr "Erreur de syntaxe dans le formulaire"

#, python-format
msgid "Syntax error in field ${field_name}"
msgstr "Erreur de syntaxe dans le champ ${field_name}"

#, python-format
msgid "Error: Duplicate label ${label}"
msgstr "Erreur: Duplication de l'étiquette ${label}"

msgid "The directory was deleted"
msgstr "Le dossier a été supprimé"

msgid "Added a new directory entry"
msgstr "Ajout d'une nouvelle entrée dans le dossier"

msgid "New Directory Entry"
msgstr "Nouvelle entrée dans le dossier"

msgid "Submit a New Directory Entry"
msgstr "Proposer une nouvelle entrée de répertoire"

msgid "Continue"
msgstr "Continuer"

msgid "Propose a change"
msgstr "Proposer une modification"

msgid ""
"To request a change, edit the fields you would like to change, leaving the "
"other fields intact. Then submit your request."
msgstr ""
"Pour demander une modification, modifiez les champs auxquels vous souhaitez "
"apporter des changements, et laissez les autres tels quels. Puis envoyez "
"votre demande."

msgid "The entry was deleted"
msgstr "L'entrée a été supprimée"

msgid ""
"On the right side, you can filter the entries of this directory to export."
msgstr ""
"Sur le côté droit, vous pouvez filtrer les entrées du dossier pour les "
"exporter."

msgid "Exports all entries of this directory."
msgstr "Exporte toutes les entrées de ce dossier."

msgid ""
"The resulting zipfile contains the selected format as well as metadata and "
"images/files if the directory contains any."
msgstr ""
"Le fichier zip généré contient les formats sélectionnés ainsi que les "
"métadonnées et les images/fichiersdu dossier, s'il en contient."

#, python-format
msgid ""
"You have been redirect to this entry because it could not be exported due to "
"missing file ${name}. Please re-upload them and try again"
msgstr ""
"Vous avez été redirigé vers cette entrée car elle n'a pas pu être exportée "
"en raison de l'absence du fichier ${name}. Veuillez les retélécharger et "
"réessayer"

#, python-format
msgid "The column ${name} is missing"
msgstr "La colonne ${name} est manquante"

#, python-format
msgid "The file ${name} is missing"
msgstr "Le fichier ${name} est manquante"

msgid ""
"The given file is invalid, does it include a metadata.json with a data.xlsx, "
"data.csv, or data.json?"
msgstr ""
"Le fichier donné est invalide, inclut-il un metadata.json avec un data.xlsx, "
"data.csv, ou data.json ?"

#, python-format
msgid "Imported ${count} entries"
msgstr "${count} entrées importées"

msgid ""
"Updates the directory configuration and imports all entries given in the ZIP "
"file. The format is the same as produced by the export function. Note that "
"only 100 items are imported at a time. To import more items repeat the "
"import accordingly."
msgstr ""
"Met à jour la configuration du dossier et importe toutes les entrées données "
"dans le fichier Zip. Le format est le même que celui produit par la fonction "
"Exporter. Veuillez noter que seuls 10 éléments peuvent être importés à la "
"fois. Pour importer davantage d'éléments, veuillez faire plusieurs "
"importations."

msgid ""
"Stable urls are important. Here you can change the path to your site here "
"independant of the title."
msgstr ""
"Les urls stables sont importantes. Ici, vous pouvez modifier le chemin "
"d'accès à votre site, indépendamment du titre."

#, python-format
msgid "A total of ${number} subpages are affected."
msgstr "Au total, 5 sous-pages sont concernées."

#, python-format
msgid "${count} links will be replaced by this action."
msgstr "${count} liens seront remplacés par cette action."

msgid "The event submitter has not yet completed his submission"
msgstr "L'auteur de l'événement n'a pas encore terminé sa soumission."

msgid "This event has already been published"
msgstr "Cet événement a déjà été publié"

#, python-format
msgid "You have accepted the event ${title}"
msgstr "Vous avez accepté l'événement ${title}"

msgid "Your event was accepted"
msgstr "Votre événement a été accepté"

msgid "Submit an event"
msgstr "Soumettre un événement"

msgid ""
"Only events taking place inside the town or events related to town societies "
"are published. Events which are purely commercial are not published. There's "
"no right to be published and already published events may be removed from "
"the page without notification or reason."
msgstr ""
"Seuls les événements se déroulant au sein de la ville ou les événements liés "
"aux sociétés de la ville sont publiés. Les événements purement commerciaux "
"ne sont pas publiés. Il n'ont aucuns droits à être publiés et les événements "
"déjà publiés peuvent être supprimés de la page sans notification ni motif."

msgid "Your request has been registered"
msgstr "Yotre demande a été enregistrée."

msgid "New ticket"
msgstr "Nouveau billet"

msgid "Your request could not be accepted automatically!"
msgstr "Votre demande n'a pas pu être traitée automatiquement."

msgid "Thank you for your submission!"
msgstr "Merci pour votre contribution !"

msgid "Your event was rejected"
msgstr "Votre événement a été rejeté"

msgid "Access Denied"
msgstr "Accès refusé"

msgid "Not Found"
msgstr "Pas trouvé"

msgid "Added a new external form"
msgstr "A ajouté un nouveau formulaire externe"

msgid "New external link"
msgstr "Noveau lien externe"

msgid "Edit external link"
msgstr "Modifier le lien externe "

msgid "Manage Photo Albums"
msgstr "Gérer les albums photos"

msgid "This file type is not supported"
msgstr "Ce type de fichier n'est pas pris en charge"

msgid "The file name is too long"
msgstr "Le nom du fichier est trop long"

msgid "The file cannot be processed"
msgstr "Impossible de traiter le fichier"

msgid "Please submit your yubikey"
msgstr "Veuillez saisir votre yubikey"

msgid "Your account is not linked to a Yubikey"
msgstr "Votre compte n'est pas lié à un Yubikey."

msgid "The used Yubikey is not linked to your account"
msgstr "Le Yubikey utilisé n'est pas lié à votre compte."

msgid "This file already has a digital signature"
msgstr "Ce fichier a déjà une signature électronique."

msgid "Your Yubikey could not be validated"
msgstr "Votre Yubikey n'a pas pu être validé."

msgid "Edit external form"
msgstr "Modifier le formulaire externe"

msgid "The registration has ended"
msgstr "L'inscription est terminée"

msgid "The registration is closed"
msgstr "L'inscription est fermée"

#, python-format
msgid "The registration opens on ${day}, ${date}"
msgstr "L'inscription ouvre le ${day}, ${date}"

#, python-format
msgid "The registration closes on ${day}, ${date}"
msgstr "L'inscription s'achève le ${jour}, le ${date}"

#, python-format
msgid "There's a limit of ${count} attendees"
msgstr "Il y a une limite de ${count} participants"

msgid "There are no spots left"
msgstr "Il n'y a plus de places"

msgid "There is one spot left"
msgstr "Il reste une place"

#, python-format
msgid "There are ${count} spots left"
msgstr "Il reste ${count} places"

msgid "A form with this name already exists"
msgstr "Un formulaire avec ce nom existe déjà"

msgid "Added a new form"
msgstr "A ajouté un nouveau formulaire"

msgid "New Form"
msgstr "Nouveau formulaire"

msgid "Exports the submissions of the given date range."
msgstr "Exporte les contributions sur la période donnée."

msgid "New Registration Window"
msgstr "Nouvelle fenêtre d'inscription"

msgid "The registration window was added successfully"
msgstr "La fenêtre d'inscription a été ajoutée avec succès"

msgid ""
"Registration windows limit forms to a set number of submissions and a "
"specific time-range."
msgstr ""
"Les fenêtres d'inscription limitent les formulaires à un nombre déterminé de "
"soumissions à et une plage de temps spécifique."

msgid "General Message"
msgstr "Message général"

#, python-format
msgid "Successfully sent ${count} emails"
msgstr "Envoi réussi de ${count} emails"

msgid "Send E-Mail to attendees"
msgstr "Envoyer un message aux participants"

msgid "Email attendees"
msgstr "E-Mail aux participants"

msgid "Cancel Registration Window"
msgstr "Annuler le fenêtre d'inscription"

msgid ""
"You really want to cancel all confirmed and deny all open submissions for "
"this registration window?"
msgstr ""
"Voulez-vous vraiment annuler toutes les inscriptions confirmées et refuser "
"toutes les inscriptions ouvertes?"

msgid ""
"Each attendee will receive a ticket email unless ticket messages are not "
"muted."
msgstr ""
"Chaque participant recevra un ticket email, sauf si les messages du ticket "
"ne sont pas mis en sourdine."

msgid "Do you really want to delete this registration window?"
msgstr "Voulez-vous vraiment supprimer cette fenêtre d'inscription?"

msgid "Existing submissions will be disassociated."
msgstr "Les soumissions existantes seront dissociées."

msgid "Delete registration window"
msgstr "Supprimer la fenêtre d'enregistrement"

msgid "This registration window can't be deleted."
msgstr "Ce fenêtre d'inscription ne peut être supprimé."

msgid ""
"There are confirmed or open submissions associated with it. Cancel the "
"registration window first."
msgstr ""
"Il y a des inscriptions confirmées ou ouvertes pour ce fenêtre "
"d'inscription. Annulez-le d'abord."

msgid "Edit Registration Window"
msgstr "Modifier la fenêtre d'inscription"

#, python-format
msgid "${count} submissions cancelled / denied over the ticket system"
msgstr ""
"${count} inscriptions sont été annulées / refusée via le system de ticket"

msgid "The registration window was deleted"
msgstr "La fenêtre d'inscription a été supprimée"

msgid "Pay Online and Complete"
msgstr "Payer en ligne et compléter"

msgid "Your payment could not be processed"
msgstr "Votre paiement n'a pas pu être traité"

msgid "Registrations are no longer possible"
msgstr "Les inscriptions ne sont plus possibles"

msgid "Your registration has been confirmed"
msgstr "Votre inscription a été confirmée"

msgid "The registration has been confirmed"
msgstr "L'inscription a été confirmée"

msgid "The registration could not be confirmed"
msgstr "L'inscription n'a pas pu être confirmée"

msgid "Your registration has been denied"
msgstr "Votre inscription a été refusée"

msgid "The registration has been denied"
msgstr "L'inscription a été refusée"

msgid "The registration could not be denied"
msgstr "L'inscription n'a pu être refusée"

msgid "Your registration has been cancelled"
msgstr "Votre inscription a été annulée"

msgid "The registration has been cancelled"
msgstr "L'inscription a été annulée"

msgid "The registration could not be cancelled"
msgstr "L'inscription n'a pu été annulée"

msgid "Select"
msgstr "Sélectionner"

msgid "Select images"
msgstr "Sélectionner des images"

msgid "Added a new photo album"
msgstr "Nouvel album photo ajouté"

msgid "New Photo Album"
msgstr "Nouvel album photo"

#, python-format
msgid "Welcome to the ${org} Newsletter"
msgstr "Bienvenue sur la lettre d'information ${org}"

#, python-format
msgid ""
"Success! We have sent a confirmation link to ${address}, if we didn't send "
"you one already."
msgstr ""
"C'est fait ! Nous avons envoyé un lien de confirmation vers ${address}, si "
"nous ne vous en avions pas déjà envoyé un."

#, python-format
msgid "Do you really want to unsubscribe \"{}\"?"
msgstr "Voulez-vous vraiment vous désinscrire « {} » ?"

msgid "A newsletter with this name already exists"
msgstr "Il existe déjà une lettre d'information avec ce nom"

msgid "Added a new newsletter"
msgstr "Nouvelle lettre d'information ajoutée"

msgid "New Newsletter"
msgstr "Nouvelle lettre d'information"

msgid "Edit Newsletter"
msgstr "Éditer la lettre d'information"

msgid "The newsletter was deleted"
msgstr "La newsletter a été supprimée."

#, python-format
msgid "Sent \"${title}\" to ${n} recipients"
msgstr "\"${title}\" envoyé à ${n} destinataires"

#, python-format
msgid "Scheduled \"${title}\" to be sent on ${date}"
msgstr "Programmé l'envoi de \"${title}\" le ${date}"

#, python-format
msgid "Sent \"${title}\" to ${recipient}"
msgstr "Envoyé \"${title}\" à ${recipient}"

msgid "Sends a test newsletter to the given address"
msgstr "Envoi d'une newsletter de test à l'adresse indiquée"

msgid "Today"
msgstr "Aujourd’hui"

msgid "Tomorrow"
msgstr "Demain"

msgid "This weekend"
msgstr "Ce week-end"

msgid "This week"
msgstr "Cette semaine"

msgid "Event Export"
msgstr "Exporter un événement"

msgid "Exports all future events."
msgstr "Exporte tous les événements futurs."

#, python-format
msgid "The following line(s) contain invalid data: ${lines}"
msgstr ""
"La ou les lignes suivantes contiennent des données invalides : ${lines}"

#, python-format
msgid "${count} events will be imported"
msgstr "${count} événements seront importés"

#, python-format
msgid "${count} events imported"
msgstr "${count} événements ont été importés"

msgid "The same format as the export (XLSX) can be used for the import."
msgstr ""
"Le même format que l'exportation (XLSX) peut être utilisé pour l'importation."

msgid "Your payment has been received"
msgstr "Votre paiement a été reçu"

msgid "Your payment has been withdrawn"
msgstr "Votre paiement a été retiré"

msgid "Your payment has been refunded"
msgstr "Votre paiement a été remboursé"

msgid "The ticket was marked as paid"
msgstr "Le ticket a été marqué comme payé"

msgid "The ticket was marked as unpaid"
msgstr "Le ticket a été marqué comme non payé"

msgid "The payment was captured"
msgstr "Le paiement a été saisi"

msgid "The payment was refunded"
msgstr "Le paiement a été remboursé"

msgid "As default"
msgstr "Par défaut"

msgid "Should this provider really be the new default?"
msgstr ""
"Ce prestataire devrait-il vraiment être le nouveau prestataire par défaut ?"

msgid "All future payments will be redirected."
msgstr "Tous les futurs paiement seront redirigés."

msgid "Make Default"
msgstr "Définir par défaut"

msgid "Do you really want to delete this provider?"
msgstr "Voulez-vous vraiment supprimer ce prestataire ?"

msgid "Your Stripe account was connected successfully."
msgstr "Votre compte Stripe a été connecté avec succès."

msgid "Your Stripe account could not be connected."
msgstr "Votre compte Stripe n'a pas pu être connecté."

msgid "Changed the default payment provider."
msgstr "Le prestataire de paiement par défaut a été modifié."

msgid "The payment provider was deleted."
msgstr "Le prestataire de paiement a été supprimé."

msgid "Successfully synchronised payments"
msgstr "Les paiements ont été synchronisés avec succès"

msgid "Charge fees to customer"
msgstr "Facturer le client"

msgid "Added a new person"
msgstr "Nouvelle personne ajoutée"

msgid "New person"
msgstr "Nouvelle personne"

msgid "January"
msgstr "Janvier"

msgid "Feburary"
msgstr "Février"

msgid "March"
msgstr "Mars"

msgid "April"
msgstr "Avril"

msgid "May"
msgstr "Mai"

msgid "June"
msgstr "Juin"

msgid "July"
msgstr "Juillet"

msgid "August"
msgstr "Août"

msgid "September"
msgstr "Septembre"

msgid "October"
msgstr "Octobre"

msgid "November"
msgstr "Novembre"

msgid "December"
msgstr "Décembre"

msgid "hour"
msgstr "heure"

msgid "hours"
msgstr "heures"

msgid "day"
msgstr "jour"

msgid "days"
msgstr "jours"

#, python-format
msgid "Reservations must be made ${n} ${unit} in advance"
msgstr "Les réservations doivent être effectuées ${n} ${unit} à l'avance"

msgid "This date lies in the past"
msgstr "Cette date est passée"

msgid "Reserve"
msgstr "Réserver"

#, python-format
msgid "New dates for ${title}"
msgstr "Nouvelles dates pour ${title}"

msgid "Confirm your reservation"
msgstr "Confirmer votre réservation"

msgid "Thank you for your reservation!"
msgstr "Merci pour votre réservation !"

msgid "Your reservations were accepted"
msgstr "Vos réservations ont été acceptées"

msgid "The reservations were accepted"
msgstr "Les réservations ont été acceptées"

msgid "The reservations have already been accepted"
msgstr "Les réservations ont déjà été acceptées"

msgid ""
"The payment associated with this reservation needs to be refunded before the "
"reservation can be rejected"
msgstr ""
"Le paiement associé à cette réservation doit être remboursé avant qu'elle "
"puisse être rejetée"

msgid "The following reservations were rejected"
msgstr "Les réservations suivantes ont été rejetées"

msgid "The reservations were rejected"
msgstr "Les réservations ont été rejetées"

msgid "The reservation was rejected"
msgstr "La réservation a été rejetée"

msgid "Added a new daypass"
msgstr "Nouvel abonnement à la journée ajouté"

msgid "New daypass"
msgstr "Nouvel abonnement à la journée"

msgid "Added a new room"
msgstr "Nouvelle salle ajoutée"

msgid "New room"
msgstr "Nouvelle salle"

msgid "Added a new item"
msgstr "Nouveau article ajouté"

msgid "New Item"
msgstr "Nouveau article"

#, python-format
msgid "Successfully removed ${count} unused allocations"
msgstr "${count} affectations inutilisées ont été supprimées avec succès"

msgid "Exports the reservations of the given date range."
msgstr "Exporte les réservations de la période donnée."

#, python-format
msgid "Do you really want to delete \"${name}\"?"
msgstr "Voulez-vous vraiment supprimer « ${name} » ?"

msgid "Delete Recipient"
msgstr "Destinataire supprimé"

msgid "Added a new recipient"
msgstr "Nouveau destinataire ajouté"

msgid "New Recipient"
msgstr "Nouveau destinataire"

msgid "Edit Recipient"
msgstr "Éditer le destinataire"

#, python-format
msgid "Search through ${count} indexed documents"
msgstr "Chercher parmi ${count} documents indexés"

#, python-format
msgid "${count} Results"
msgstr "${count} résultats"

msgid "Search Unavailable"
msgstr "Recherche non disponible"

msgid "Favicon"
msgstr "Favicon"

msgid "Links"
msgstr "Liens"

msgid "Newsletter Settings"
msgstr "Paramètres de la newsletter"

msgid "Ticket Settings"
msgstr "Paramètres tickets"

msgid "Header"
msgstr "En-tête"

msgid "Footer"
msgstr "Bas de page"

msgid "Modules"
msgstr "Modules"

msgid "Analytics"
msgstr "Analytics"

msgid "Holidays"
msgstr "Jours fériés / Vacances scolaires"

msgid "No holidays defined"
msgstr "Aucun jour férié défini"

msgid "Link Migration"
msgstr "Migration des liens"

msgid "Migrate"
msgstr "Migrer"

#, python-format
msgid "Migrated ${number} links"
msgstr "${number} liens migrés"

#, python-format
msgid "Total of ${number} links found."
msgstr "Total de ${number} liens trouvés"

#, python-format
msgid ""
"Migrates links from the current domain \"${domain}\" to the given domain."
msgstr ""
"Fait migrer les liens du domaine actuel \"${domain}\" vers le domaine donné."

msgid "Topics"
msgstr "Sujets"

#, python-format
msgid "the subscription for ${address} was successfully confirmed"
msgstr "l'abonnement pour ${address} a bien été confirmé"

#, python-format
msgid "the subscription for ${address} could not be confirmed, wrong token"
msgstr ""
"l'abonnement pour ${address} n'a pas pu être confirmé, mauvaise zone de texte"

#, python-format
msgid "${address} successfully unsubscribed"
msgstr "${address} a bien été désinscrite"

#, python-format
msgid "${address} could not be unsubscribed, wrong token"
msgstr "${address} n'a pas pu être désinscrite, mauvaise zone de texte"

msgid "Delete Ticket"
msgstr "Supprimer le ticket"

msgid "This ticket is not deletable."
msgstr "Ce ticket n'est pas supprimable."

msgid "Ticket successfully deleted"
msgstr "Ticket supprimé avec succès."

msgid ""
"Do you really want to delete this ticket? All data associated with this "
"ticket will be deleted. This cannot be undone."
msgstr ""
"Voulez-vous vraiment supprimer ce ticket ? Toutes les données associées à ce "
"ticket seront supprimées. Cette opération ne peut être annulée."

msgid "Mark as paid"
msgstr "Marquer comme payé"

msgid "Mark as unpaid"
msgstr "Marquer comme non payé"

msgid "Capture Payment"
msgstr "Capturer le paiement"

msgid "Do you really want capture the payment?"
msgstr "Voulez-vous vraiment capturer le paiement ?"

msgid ""
"This usually happens automatically, so there is no reason not do capture the "
"payment."
msgstr ""
"Cela arrive généralement automatiquement, il n'y a donc aucune raison de ne "
"pas capturer le paiement."

msgid "Capture payment"
msgstr "Capturer le paiement"

msgid "Refund Payment"
msgstr "Rembourser le paiement"

#, python-format
msgid "Do you really want to refund ${amount}?"
msgstr "Voulez-vous vraiment rembourser ${amount} ?"

#, python-format
msgid "Refund ${amount}"
msgstr "Rembourser ${amount}"

msgid "Your ticket has a new message"
msgstr "Votre ticket a un nouveau message"

msgid "Your note was added"
msgstr "Votre note a été ajoutée"

msgid "The note was deleted"
msgstr "La note a été supprimée"

msgid "Edit Note"
msgstr "Éditer la note"

msgid "The ticket cannot be accepted because it's not open"
msgstr "Le ticket ne peut pas être accepté car il n'est pas ouvert"

#, python-format
msgid "You have accepted ticket ${number}"
msgstr "Vous avez accepté ${number} ticket(s)"

msgid "The ticket cannot be closed because it's not pending"
msgstr "Le ticket ne peut pas être clôturé car il est en attente"

#, python-format
msgid "You have closed ticket ${number}"
msgstr "Vous avez clôturé ${number} ticket(s)"

msgid "The submitter email is not available"
msgstr "L'adresse e-mail de l'expéditeur n'est pas disponible"

msgid "The ticket cannot be re-opened because it's not closed"
msgstr "Le ticket ne peut pas être réouvert car il n'est pas clôturé"

#, python-format
msgid "You have reopened ticket ${number}"
msgstr "Vous avez réouvert ${number} ticket(s)"

msgid "Your ticket has been reopened"
msgstr "Votre ticket a été ré-ouvert"

#, python-format
msgid "You have disabled e-mails for ticket ${number}"
msgstr "Vous avez désactivé les e-mails pour le ticket ${number}"

#, python-format
msgid "You have enabled e-mails for ticket ${number}"
msgstr "Vous avez activé les e-mails pour le ticket ${number}"

msgid "The ticket cannot be archived because it's not closed"
msgstr "Le ticket ne peut pas être archivé car il n'est pas clôturé"

#, python-format
msgid "You archived ticket ${number}"
msgstr "Vous avez archivé le ticket avec le numéro ${number}"

msgid ""
"The ticket cannot be recovered from the archive because it's not archived"
msgstr ""
"Le ticket ne peut pas être récupéré à partir de l'archive car il n'est pas "
"archivé"

#, python-format
msgid "You recovered ticket ${number} from the archive"
msgstr "Vous avez récupéré le ticket avec le numéro ${number} de l'archive"

msgid "The ticket has already been closed"
msgstr "Le ticket a déjà été fermé"

msgid "Your message has been sent"
msgstr "Votre message a été envoyé"

#, python-format
msgid ""
"The following message will be sent to ${address} and it will be recorded for "
"future reference."
msgstr ""
"Le message suivant sera envoyé à ${adresse} et sera enregistré pour des "
"références futures."

msgid "Your request has been submitted"
msgstr "Votre demande a été envoyée"

msgid "Your request is currently pending"
msgstr "Votre demande est actuellement en attente"

msgid "Your request has been processed"
msgstr "Votre demande a été traitée"

msgid "Request Status"
msgstr "Status Demand"

msgid "The request has already been closed"
msgstr "Votre demand a déjà été clòturée. "

msgid "Your message has been received"
msgstr "Votre message a été reçu"

msgid "My"
msgstr "Mes"

msgid "All Tickets"
msgstr "Tous les tickets"

msgid "All Users"
msgstr "Tous les utilisateurs"

msgid "Added a new user group"
msgstr "Un nouveau groupe d'utilisateurs a été ajouté"

msgid "New user group"
msgstr "Nouveau groupe d'utilisateurs"

msgid "Edit user group"
msgstr "Modifier le groupe d'utilisateurs"

msgid "User Management"
msgstr "Gestion des utilisateurs"

msgid "New Signup Link"
msgstr "Nouveau lien d'inscription"

msgid "New User"
msgstr "Nouvel utilisateur"

msgid "A user with this e-mail address already exists"
msgstr "Il existe déjà un utilisateur possédant cette adresse e-mail"

msgid "An account was created for you"
msgstr "Un compte a été créé pour vous"

msgid "The user was created successfully"
msgstr "L'utilisateur a bien été créé"

#~ msgid "User will stay on the page when opening images and files"
#~ msgstr ""
#~ "L'utilisateur reste sur la page lorsqu'il ouvre des images et des fichiers"<|MERGE_RESOLUTION|>--- conflicted
+++ resolved
@@ -2,11 +2,7 @@
 msgid ""
 msgstr ""
 "Project-Id-Version: PACKAGE 1.0\n"
-<<<<<<< HEAD
-"POT-Creation-Date: 2022-05-05 17:32+0200\n"
-=======
-"POT-Creation-Date: 2022-05-03 16:49+0200\n"
->>>>>>> 55b8edb7
+"POT-Creation-Date: 2022-05-24 11:24+0200\n"
 "PO-Revision-Date: 2022-03-15 10:50+0100\n"
 "Last-Translator: Marc Sommerhalder <marc.sommerhalder@seantis.ch>\n"
 "Language-Team: French\n"
@@ -1393,7 +1389,6 @@
 msgid "Please enter only day and month"
 msgstr "Veuillez ne renseigner que des jours et des mois"
 
-<<<<<<< HEAD
 #, python-format
 msgid "${date} is not a valid date"
 msgstr "${date} n'est pas une date valide"
@@ -1406,10 +1401,9 @@
 
 msgid "End date needs to be after start date"
 msgstr "La date de fin doit être postérieure à la date de début"
-=======
+
 msgid "Email adress for notifications about newly opened tickets"
 msgstr "Adresse électronique pour les notifications concernant les tickets ouverts"
->>>>>>> 55b8edb7
 
 msgid ""
 "Accept request and close ticket automatically for these ticket categories"
