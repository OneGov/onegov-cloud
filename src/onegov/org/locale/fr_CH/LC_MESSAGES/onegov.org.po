#
msgid ""
msgstr ""
"Project-Id-Version: PACKAGE 1.0\n"
<<<<<<< HEAD
"POT-Creation-Date: 2022-09-21 09:28+0200\n"
=======
"POT-Creation-Date: 2022-10-03 15:10+0200\n"
>>>>>>> da3d6eb2
"PO-Revision-Date: 2022-03-15 10:50+0100\n"
"Last-Translator: Marc Sommerhalder <marc.sommerhalder@seantis.ch>\n"
"Language-Team: French\n"
"Language: fr_CH\n"
"MIME-Version: 1.0\n"
"Content-Type: text/plain; charset=UTF-8\n"
"Content-Transfer-Encoding: 8bit\n"
"Plural-Forms: nplurals=2; plural=(n != 1);\n"
"Generated-By: Lingua 3.12\n"
"X-Generator: Poedit 3.0.1\n"

msgid "Open"
msgstr "Ouvert"

msgid "Pending"
msgstr "En attente"

msgid "Closed"
msgstr "Fermé"

msgid "Archived"
msgstr "Archivé"

msgid "All"
msgstr "Tout"

msgid "Paid"
msgstr "Payé"

msgid "Failed"
msgstr "Échoué"

msgid "Refunded"
msgstr "Remboursé"

msgid "Manual"
msgstr "Manuelle"

msgid "Stripe Connect"
msgstr "Stripe Connect"

#, python-format
msgid "${org} OneGov Cloud Status"
msgstr "Statut du OneGov Cloud de ${org}"

msgid "General"
msgstr "Général"

#, python-format
msgid "${org} Reservation Overview"
msgstr "Aperçu de la ${org} réservation"

msgid "Account"
msgstr "Compte"

msgid "User Profile"
msgstr "Profil d'utilisateur"

msgid "Logout"
msgstr "Se déconnecter"

msgid "Login"
msgstr "Connexion"

msgid "Register"
msgstr "S'inscrire"

msgid "Timeline"
msgstr "Chronologie"

msgid "Files"
msgstr "Fichiers"

msgid "Images"
msgstr "Images"

msgid "Payment Provider"
msgstr "Opérateur de paiement"

msgid "Payments"
msgstr "Paiements"

msgid "Text modules"
msgstr "Modules de texte"

msgid "Settings"
msgstr "Paramètres"

msgid "Users"
msgstr "Utilisateurs"

msgid "User groups"
msgstr "Groupes d'utilisateurs"

msgid "Link Check"
msgstr "Vérification du lien"

msgid "Archived Tickets"
msgstr "Tickets archivés"

msgid "Management"
msgstr "Gestion"

msgid "My Tickets"
msgstr "Mes tickets"

msgid "Open Tickets"
msgstr "Ouvrir les tickets"

msgid "Pending Tickets"
msgstr "Tickets en attente"

msgid "Closed Tickets"
msgstr "Tickets clôturés"

msgid "Tickets"
msgstr "Tickets"

msgid "Ticket"
msgstr "Ticket"

msgid "This site is private"
msgstr "Ce site est privé"

msgid "This site is secret"
msgstr "Ce site est secret"

msgid "Cancel"
msgstr "Annuler"

msgid "ID Payment Provider"
msgstr "ID Opérateurs de paiement"

msgid "Status"
msgstr "Statut"

msgid "Currency"
msgstr "Devise"

msgid "Amount"
msgstr "Montant"

msgid "Net Amount"
msgstr "Montant net"

msgid "Fee"
msgstr "Tarif"

msgid "Date Paid"
msgstr "Date de paiement"

msgid "References"
msgstr "Références"

msgid "Created Date"
msgstr "Date de création"

msgid "Reference Ticket"
msgstr "Billet de référence"

msgid "Submitter Email"
msgstr "E-mail de l'expéditeur"

msgid "Category Ticket"
msgstr "Catégorie Ticket"

msgid "Status Ticket"
msgstr "Ticket de statut"

msgid "Ticket decided"
msgstr "Ticket décidé"

msgid "Yes"
msgstr "Oui"

msgid "No"
msgstr "Non"

msgid "Credit card payments"
msgstr "Paiements carte de crédit"

msgid "Exports payments and tickets"
msgstr "Exporte les paiements et les tickets"

msgid "Mo"
msgstr "Lu"

msgid "Tu"
msgstr "Ma"

msgid "We"
msgstr "Me"

msgid "Th"
msgstr "Je"

msgid "Fr"
msgstr "Ve"

msgid "Sa"
msgstr "Sa"

msgid "Su"
msgstr "Di"

msgid "Title"
msgstr "Titre"

msgid "General availability"
msgstr "Disponibilité générale"

msgid "Rule"
msgstr "Règle"

msgid "Extend"
msgstr "Prolonger"

msgid "Extend by one day at midnight"
msgstr "Prolonger d'un jour à minuit"

msgid "Extend by one month at the end of the month"
msgstr "Prolonger d'un mois à la fin du mois"

msgid "Extend by one year at the end of the year"
msgstr "Prolonger d'un an à la fin de l'année"

msgid "Start"
msgstr "Début"

msgid "Date"
msgstr "Date"

msgid "End"
msgstr "Fin"

msgid "Except for"
msgstr "À l'exception de"

msgid "On holidays"
msgstr "En vacances"

msgid "During school holidays"
msgstr "Durant les vacances scolaires"

msgid "Access"
msgstr "Accès"

msgid "Public"
msgstr "Public"

msgid "Only by privileged users"
msgstr "Seulement par les utilisateurs privilégiés"

msgid "Only by privileged users and members"
msgstr "Seulement par les membres et les utilisateurs privilégiés"

msgid "Security"
msgstr "Sécurité"

msgid "Start date before end date"
msgstr "Date de début avant la date de fin"

msgid "Daypasses"
msgstr "Cartes journalières"

msgid "Daypasses Limit"
msgstr "Limite des cartes journalières"

msgid "Whole day"
msgstr "Toute la journée"

msgid "Time"
msgstr "Heure"

msgid "Each starting at"
msgstr "Chacun commençant à"

msgid "HH:MM"
msgstr "HH:MM"

msgid "Each ending at"
msgstr "Chacun finissant à"

msgid "May be partially reserved"
msgstr "Peut être partiellement réservé"

msgid "Options"
msgstr "Options"

msgid "Reservations per time slot"
msgstr "Maximum des reservation par unité des temps"

msgid "Available items"
msgstr "Articles disponibles"

msgid "Reservations per time slot and person"
msgstr "Réservations par tranche horaire et par personne"

msgid "From"
msgstr "De"

msgid "Until"
msgstr "Jusqu'à"

msgid "Slots per Reservation"
msgstr "Limit des reservations"

msgid "Start time before end time"
msgstr "Heure de début avant l'heure de fin"

msgid "Lead"
msgstr "Accroche"

msgid "Describes what this directory is about"
msgstr "Décrit le contenu de votre dossier"

msgid "Further Information"
msgstr "Plus d'informations"

msgid "Definition"
msgstr "Définition"

msgid "Coordinates"
msgstr "Coordonnées"

msgid "Entries have no coordinates"
msgstr "Les entrées ne possèdent pas de coordonnées"

msgid "Coordinates are shown on each entry"
msgstr "Les coordonnées sont affichées sur chaque entrée"

msgid "Coordinates are shown on the directory and on each entry"
msgstr "Les coordonnées sont affichées sur le répertoire et sur chaque entrée"

msgid "Title-Format"
msgstr "Format Titre"

msgid "Display"
msgstr "Afficher"

msgid "Lead-Format"
msgstr "Format Principal"

msgid "Main view"
msgstr "Affichage principal"

msgid "Hide these labels on the main view"
msgstr "Cacher ces noms de champs dans la vue principale"

msgid "Address"
msgstr "Adresse"

msgid "Filters"
msgstr "Filtres"

msgid "Thumbnail"
msgstr "Vignette"

msgid "Pictures to be displayed as thumbnails on an entry"
msgstr "Images à afficher sous forme de vignettes sur une entrée"

msgid "Address Block Title"
msgstr "Titre du bloc d'adresses"

msgid "Address Block"
msgstr "Bloc d'adresses"

msgid "The first line of the address"
msgstr "La première ligne de l'adresse"

msgid "Static title"
msgstr "Titre statique"

msgid "Icon"
msgstr "Icône"

msgid "Marker"
msgstr "Marqueur"

msgid "Marker Color"
msgstr "Couleur du marqueur"

msgid "Default"
msgstr "Défaut"

msgid "Custom"
msgstr "Personnalisé"

msgid "Color"
msgstr "Couleur"

msgid "Order"
msgstr "Trier"

msgid "By title"
msgstr "Par titre"

msgid "By format"
msgstr "Par format"

msgid "Order-Format"
msgstr "Format-tri"

msgid "Direction"
msgstr "Direction"

msgid "Ascending"
msgstr "Montant"

msgid "Descending"
msgstr "Descendant"

msgid "Pattern"
msgstr "Modèle"

msgid "External Link"
msgstr "Lien Externe"

msgid "Visible"
msgstr "Visible"

msgid "Users may propose new entries"
msgstr "Les utilisateurs peuvent proposer de nouvelles entrées"

msgid "New entries"
msgstr "Nouvelles entrées"

msgid "Guideline"
msgstr "Directives"

msgid "Price"
msgstr "Prix"

msgid "Free of charge"
msgstr "Gratuit"

msgid "Price per submission"
msgstr "Prix par proposition"

msgid "Users may send change requests"
msgstr "Les utilisateurs peuvent envoyer des demandes de modifications"

msgid "Change requests"
msgstr "Demandes de modifications"

msgid "Enable publication dates"
msgstr "Activer les dates de publication"

msgid ""
"Users may suggest publication start and/or end of the entry on submissions "
"and change requests"
msgstr ""
"Les utilisateurs peuvent suggérer le début et/ou la fin de la publication de "
"l'entrée sur les soumissions et les demandes de changement"

msgid "Publication"
msgstr "Publication"

msgid "Information to be provided in addition to the E-mail"
msgstr "Informations complémentaires du demandeur requises à l'e-mail"

msgid "Name"
msgstr "Nom"

msgid "Phone"
msgstr "Téléphone"

msgid "Submitter"
msgstr "Auteur"

#, python-format
msgid "The following fields are unknown: ${fields}"
msgstr "Les champs suivants sont inconnus : ${fields}"

msgid "Please select at most one thumbnail field"
msgstr "Veuillez sélectionner un champ de vignette au maximum"

#, python-format
msgid ""
"User submissions are not possible, because «${field}» is not visible. Only "
"if all fields are visible are user submission possible - otherwise users may "
"see data that they are not intended to see. "
msgstr ""
"Les soumissions d'utilisateurs ne sont pas possibles car « ${field} » n'est "
"pas visible. Les soumissions d'utilisateurs ne sont possibles que si tous "
"les champs sont visibles. Sinon, les utilisateurs peuvent voir des données "
"qu'ils ne sont pas destinés à voir."

msgid "Apply directory configuration"
msgstr "Appliquer la configuration du dossier"

msgid "Yes, import configuration and entries"
msgstr "Oui, importer la configuration et les entrées"

msgid "No, only import entries"
msgstr "Non, importer les entrées uniquement"

msgid "Mode"
msgstr "Mode"

msgid "Only import new entries"
msgstr "Importer uniquement les nouvelles entrées"

msgid "Replace all entries"
msgstr "Remplacer toutes les entrées"

msgid "Import"
msgstr "Imprimer"

msgid "Art"
msgstr "Art"

msgid "Cinema"
msgstr "Cinéma"

msgid "Concert"
msgstr "Concert"

msgid "Congress"
msgstr "Congrès"

msgid "Culture"
msgstr "Culture"

msgid "Dancing"
msgstr "Dansant"

msgid "Education"
msgstr "Éducation"

msgid "Exhibition"
msgstr "Exposition"

msgid "Gastronomy"
msgstr "Gastronomie"

msgid "Health"
msgstr "Santé"

msgid "Library"
msgstr "Bibliothèque"

msgid "Literature"
msgstr "Littérature"

msgid "Market"
msgstr "Marché"

msgid "Meetup"
msgstr "Rencontre"

msgid "Misc"
msgstr "Points divers"

msgid "Music School"
msgstr "École de musique"

msgid "Music"
msgstr "Musique"

msgid "Party"
msgstr "Fête"

msgid "Politics"
msgstr "Politique"

msgid "Reading"
msgstr "Lecture"

msgid "Religion"
msgstr "Religion"

msgid "Sports"
msgstr "Sports"

msgid "Talk"
msgstr "Conférence"

msgid "Theater"
msgstr "Théâtre"

msgid "Tourism"
msgstr "Tourisme"

msgid "Toy Library"
msgstr "Bibliothèque de jouets"

msgid "Tradition"
msgstr "Tradition"

msgid "Youth"
msgstr "Jeunesse"

msgid "Elderly"
msgstr "Âgées"

msgid "Concerto in the castle garden"
msgstr "Concerto dans le jardin du château"

msgid "Description"
msgstr "Description"

msgid "Enjoy a concerto in the castle garden."
msgstr "Profitez d'un concerto dans le jardin du château."

msgid "Image"
msgstr "Image"

msgid "Additional Information (PDF)"
msgstr "Informations complémentaires (PDF)"

msgid "Venue"
msgstr "Lieu"

msgid "10 CHF for adults"
msgstr "10 CHF pour les adultes"

msgid "Organizer"
msgstr "Organisateur"

msgid "Music society"
msgstr "Société musicale"

msgid "Organizer E-Mail"
msgstr "Courriel de l'organisateur"

msgid "Shown as contact address"
msgstr "Affichée comme adresse de contact"

msgid "The marker can be moved by dragging it with the mouse"
msgstr "Le curseur peut être déplacé avec la souris"

msgid "Tags"
msgstr "Étiquettes"

msgid "To"
msgstr "Vers"

msgid "Repeat"
msgstr "Répéter"

msgid "Without"
msgstr "Sans"

msgid "Weekly"
msgstr "Hebdomadaire"

msgid "On additional dates"
msgstr "À des dates supplémentaires"

msgid "Repeats itself every"
msgstr "Se répète tous les"

msgid "Until date"
msgstr "Jusqu'à"

msgid "Dates"
msgstr "Dates"

msgid "The end date must be later than the start date."
msgstr "La date de fin doit être postérieure à la date de début."

msgid "The weekday of the start date must be selected."
msgstr ""
"Le jour de la semaine correspondant à la date de début doit être sélectionné."

msgid "Please set and end date if the event is recurring."
msgstr "Veuillez préciser une date de fin si l'événement est récurrent."

msgid "Please select a weekday if the event is recurring."
msgstr "Veuillez choisir un jour de la semaine si l'événement est récurrent."

msgid "Invalid dates."
msgstr "Dates non valables."

msgid "Add"
msgstr "Ajouter"

msgid "Remove"
msgstr "Supprimer"

msgid "Clear"
msgstr "Supprimer"

msgid ""
"Delete imported events before importing. This does not delete otherwise "
"imported events and submitted events."
msgstr ""
"Supprime les événements importés avant de les importer. Les événements "
"importés ailleurs et les événements signalés ne sont pas supprimés par cela."

msgid "Dry Run"
msgstr "Test"

msgid "Do not actually import the events."
msgstr "Les événements ne sont pas sauvegardés."

msgid "Map"
msgstr "Carte"

msgid "E-Mail"
msgstr "E-mail"

msgid "Comment"
msgstr "Commentaire"

msgid "Please provide at least one change"
msgstr "Veuillez apporter au moins une modification"

msgid "Publication end must be in the future"
msgstr "La fin de la publication doit être dans le futur"

msgid "Publication start must be prior to end"
msgstr "Le début de la publication doit être antérieur à la fin"

msgid "Describes briefly what this entry is about"
msgstr "Décrit brièvement cette entrée"

msgid "URL"
msgstr "Lien"

msgid "Url pointing to another website"
msgstr "Url qui pointe vers une page externe"

msgid "Group"
msgstr "Groupe"

msgid "Used to group this link in the overview"
msgstr "Utilisé pour regrouper le lien dans la vue d'ensemble"

msgid "Name of the list view this link will be shown"
msgstr "Nom de la vue d'ensemble où ce lien apparaît"

msgid "Describes what this form is about"
msgstr "Décrit le contenu de ce formulaire"

msgid "Text"
msgstr "Texte"

msgid "Used to group the form in the overview"
msgstr "Utilisé pour grouper la formulaire dans la vue d'ensemble"

msgid "Pick-Up"
msgstr "Ramassage"

msgid ""
"Describes how this resource can be picked up. This text is used on the "
"ticket status page to inform the user"
msgstr ""
"Décrit la manière dont cette ressource peut être récupérée. Ce texte est "
"utilisé sur la page de statut du ticket pour informer le client"

msgid "URL path"
msgstr "Chemin Url"

msgid "Please fill out a new name"
msgstr "Veuillez remplir un nouveau nom"

#, python-format
msgid "Invalid name. A valid suggestion is: ${name}"
msgstr "Nom invalide. Une suggestion valid est: ${name}"

msgid "An entry with the same name exists"
msgstr "Une entrée avec le même nom existe"

msgid "Selection"
msgstr "Sélection"

msgid "By date"
msgstr "Par date"

msgid "By registration window"
msgstr "Par fenêtre d'inscription"

msgid "Registration Window"
msgstr "Fenêtre d'inscription"

msgid "Your message"
msgstr "Votre message"

msgid "Send to attendees with status"
msgstr "Envoyer aux participants avec le statut"

msgid "Confirmed"
msgstr "Confirmé"

msgid "Cancelled"
msgstr "Annulé"

msgid "No email receivers found for the selection"
msgstr "Aucun destinataire d'email trouvé pour la sélection"

msgid "Limit the number of attendees"
msgstr "Limiter le nombre de participants"

msgid "Attendees"
msgstr "Participants"

msgid "Yes, limit the number of attendees"
msgstr "Oui, limiter le nombre de participants"

msgid "No, allow an unlimited number of attendees"
msgstr "Non, autoriser un nombre illimité de participants"

msgid "Number of attendees"
msgstr "Nombre de participants"

msgid "Waitinglist"
msgstr "Liste d'attente"

msgid "Yes, allow for more submissions than available spots"
msgstr "Oui, permettre plus de soumissions que de places disponibles"

msgid "No, ensure that all submissions can be confirmed"
msgstr "Non, assurez-vous que toutes les soumissions peuvent être confirmées"

msgid "Do not accept any submissions"
msgstr "N'accepter aucunes soumissions"

msgid "Advanced"
msgstr "Avancé"

msgid "Please use a stop date after the start"
msgstr "Veuillez utiliser une date d'arrêt après le début"

#, python-format
msgid ""
"The date range overlaps with an existing registration window (${range})."
msgstr ""
"La période donnée chevauche une fenêtre d'inscription existante (${range})."

#, python-format
msgid ""
"The limit cannot be lower than the already confirmed number of attendees "
"(${claimed_spots})"
msgstr ""
"La limite ne peut être inférieure au nombre de participants déjà confirmés "
"(${claimed_spots})"

#, python-format
msgid ""
"The limit cannot be lower than the already confirmed number attendees "
"(${claimed_spots}) and the number of pending requests (${pending_requests}). "
"Either enable the waiting list, process the pending requests or increase the "
"limit. "
msgstr ""
"La limite ne peut pas être inférieure au nombre de participants déjà "
"confirmés (${claims_spots}) et au nombre de demandes en attente "
"(${pending_requests}). Activez la liste d'attente, traitez les demandes en "
"attente ou augmentez la limite."

msgid "The end date must be later than the start date"
msgstr "La date de fin doit être postérieure à la date de début"

msgid "Format"
msgstr "Format"

msgid "CSV File"
msgstr "Fichier CSV"

msgid "Excel File"
msgstr "Fichier Excel"

msgid "JSON File"
msgstr "Fichier JSON"

msgid "Payment Method"
msgstr "Méthode de paiement"

msgid "No credit card payments"
msgstr "Pas de paiements par carte de crédit"

msgid "Credit card payments optional"
msgstr "Paiements par carte de crédit en option"

msgid "Credit card payments required"
msgstr "Paiements par carte de crédit requis"

msgid ""
"You need to setup a default payment provider to enable credit card payments"
msgstr ""
"Vous devez choisir un fournisseur de paiement par défaut pour activer les "
"paiements par carte de crédit"

msgid "Test run"
msgstr "Test de fonctionnement"

msgid "Describes what this photo album is about"
msgstr "Décrit l'album photo"

msgid "View"
msgstr "Visualiser"

msgid "Full size images"
msgstr "Images de taille normale"

msgid "Grid layout"
msgstr "Mise en page en grille"

msgid "Show images on homepage"
msgstr "Montrer les images sur la page d'accueil"

msgid "Used in the overview and the e-mail subject"
msgstr "Utilisé dans l'aperçu et le sujet de l'e-mail"

msgid "Editorial"
msgstr "Éditorial"

msgid "A few words about this edition of the newsletter"
msgstr "Quelques mots concernant l'édition de cette lettre d'informations"

msgid "Latest news"
msgstr "Dernières nouvelles"

msgid "Events"
msgstr "Événements"

msgid "Publications"
msgstr "Publications"

msgid "Send"
msgstr "Envoyer"

msgid "Now"
msgstr "Maintenant"

msgid "At a specified time"
msgstr "À une heure précise"

msgid "Scheduled time must be at least 5 minutes in the future"
msgstr "L'heure d'envoi doit être d'au moins cinq minutes dans le futur"

msgid "Newsletters can only be sent on the hour (10:00, 11:00, etc.)"
msgstr ""
"Les newsletters ne peuvent être envoyés qu'en début d'heure (10:00, 11:00, "
"etc.)"

msgid "Recipient"
msgstr "Destinataire"

msgid "Describes what this page is about"
msgstr "Décrit de quoi parle cette page"

msgid "Show the lead if accessing the parent page"
msgstr "Afficher l'introduction sur la page parent"

msgid "(Redesign only)"
msgstr "(Redesign uniquement)"

msgid "Salutation"
msgstr "Civilité"

msgid "Academic Title"
msgstr "Diplôme"

msgid "First name"
msgstr "Prénom"

msgid "Last name"
msgstr "Nom de famille"

msgid "Function"
msgstr "Fonction"

msgid "Direct Phone Number"
msgstr "Numéro de téléphone direct"

msgid "Born"
msgstr "Naissance"

msgid "Profession"
msgstr "Profession"

msgid "Political Party"
msgstr "Parti politique"

msgid "Parliamentary Group"
msgstr "Groupe parlementaire"

msgid "Website"
msgstr "Site Web"

msgid "Picture"
msgstr "Photo"

msgid "URL pointing to the picture"
msgstr "URL pointant vers la photo"

msgid "Notes"
msgstr "Notes"

msgid "Public extra information about this person"
msgstr "Informations publiques supplémentaires à propos de cette semaine"

msgid "Rooms"
msgstr "Espaces"

msgid "Weekdays"
msgstr "Jours de la semaine"

msgid "Start date in past"
msgstr "Date de début dans le passé"

msgid "Describes what this reservation resource is about"
msgstr "Décrit en quoi consiste cette ressource de réservation"

msgid "Used to group the resource in the overview"
msgstr "Utilisé pour grouper la ressource dans la vue d'ensemble"

msgid "Extra Fields Definition"
msgstr "Définition de champs supplémentaires"

msgid "Closing date for the public"
msgstr "Date de clôture pour le public"

msgid "Closing date"
msgstr "Date de clôture"

msgid "No closing date"
msgstr "Pas de date de fermeture"

msgid "Stop accepting reservations days before the allocation"
msgstr ""
"Arrêter d'accepter des réservations plusieurs jours avant l'attribution"

msgid "Stop accepting reservations hours before the allocation"
msgstr "Arrêter d'accepter des réservations des heures avant l'attribution"

msgid "Hours"
msgstr "Heures"

msgid "Days"
msgstr "Jours"

msgid "Limit reservations to certain zip-codes"
msgstr "Limiter les réservations à certains codes postaux"

msgid "Zip-code limit"
msgstr "Limite de code postal"

msgid "Zip-code field"
msgstr "Champ code postal"

msgid "Allowed zip-codes (one per line)"
msgstr "Codes postaux autorisés (un par ligne)"

msgid "Days before an allocation may be reserved by anyone"
msgstr ""
"Des jours avant une attribution peuvent être réservés par n'importe qui"

msgid "Per item"
msgstr "Par article"

msgid "Per hour"
msgstr "Par heure"

msgid "Price per item"
msgstr "Prix par article"

msgid "Price per hour"
msgstr "Prix par heure"

msgid "Default view"
msgstr "Affichage par défaut"

msgid "Week view"
msgstr "Affichage de la semaine"

msgid "Month view"
msgstr "Affichage du mois"

msgid "Please select the form field that holds the zip-code"
msgstr "Veuillez sélectionner le champ de formulaire contenant le code postal."

msgid "Please enter at least one zip-code"
msgstr "Veuillez saisir au moins un code postal"

msgid "Please enter one zip-code per line, without spaces or commas"
msgstr "Veuillez saisir un code postal par ligne, sans espaces ni virgules"

msgid "The price must be larger than zero"
msgstr "Le prix doit être supérieur à zéro"

msgid "New Reservations"
msgstr "Nouvelles réservations"

msgid "Daily Reservations"
msgstr "Réservations quotidiennes"

msgid "Send on"
msgstr "Envoyer sur"

msgid "Resources"
msgstr "Ressources"

msgid "Please add at least one notification."
msgstr "Veuillez ajouter au moins une notification."

msgid "Logo"
msgstr "Logo"

msgid "URL pointing to the logo"
msgstr "URL pointant vers le logo"

msgid "Logo (Square)"
msgstr "Logo (carré)"

msgid "E-Mail Reply Address (Reply-To)"
msgstr "Adresse e-mail de réponse (Reply-To)"

msgid "Replies to automated e-mails go to this address."
msgstr "Les réponses aux e-mails automatisés sont envoyées à cette adresse."

msgid "Primary Color"
msgstr "Couleur primaire"

msgid "Default Font Family"
msgstr "Famille de police principale"

msgid "Languages"
msgstr "Langues"

msgid "German"
msgstr "Allemand"

msgid "French"
msgstr "Français"

msgid "Italian"
msgstr "Italien"

msgid "Additional CSS"
msgstr "CSS additionnel"

msgid "Column width left side"
msgstr "Largeur de la colonne côté gauche"

msgid "Footer Division"
msgstr "Division du pied du page"

msgid "Column width for the center"
msgstr "Largeur de la colonne au centre"

msgid "Column width right side"
msgstr "Largeur de la colonne côté droite"

msgid "Contact"
msgstr "Contact"

msgid "The address and phone number of the municipality"
msgstr "L'adresse et le numéro de téléphone de la municipalité"

msgid "Information"
msgstr "Information"

msgid "Contact Link"
msgstr "Rubrique Contact"

msgid "URL pointing to a contact page"
msgstr "URL pointant vers une page de contact"

msgid "Opening Hours"
msgstr "Horaires d'ouverture"

msgid "The opening hours of the municipality"
msgstr "Les horaires d'ouverture de la municipalité"

msgid "Opening Hours Link"
msgstr "Lien vers les horaires d'ouvertures"

msgid "URL pointing to an opening hours page"
msgstr "Lien vers une page d'horaires d'ouverture"

msgid "Hide OneGov Cloud information"
msgstr "Masquer les informations OneGov Cloud"

msgid ""
"This includes the link to the marketing page, and the link to the privacy "
"policy."
msgstr ""
"Cela inclut le lien vers la page marketing et le lien vers la politique de "
"confidentialité."

msgid "Facebook"
msgstr "Facebook"

msgid "URL pointing to the Facebook site"
msgstr "Lien vers la page Facebook"

msgid "Social Media"
msgstr "Réseaux sociaux"

msgid "Twitter"
msgstr "Twitter"

msgid "URL pointing to the Twitter site"
msgstr "Lien vers la page Twitter"

msgid "YouTube"
msgstr "YouTube"

msgid "URL pointing to the YouTube site"
msgstr "Lien vers la page YouTube"

msgid "Instagram"
msgstr "Instagram"

msgid "URL pointing to the Instagram site"
msgstr "Lien vers la page Instagram"

msgid "Custom Link 1"
msgstr "Lien personnalisé 1"

msgid "URL to internal/external site"
msgstr "Lien site interne/externe"

msgid "Custom Link 2"
msgstr "Lien personnalisé 2"

msgid "Custom Link 3"
msgstr "Lien personnalisé 3"

msgid "Name of the partner"
msgstr "Nom du partenaire"

msgid "First Partner"
msgstr "Premier partenaire"

msgid "Logo of the partner"
msgstr "Logo du partenaire"

msgid "The partner's website"
msgstr "Le site web du partenaire"

msgid "Second Partner"
msgstr "Deuxième partenaire"

msgid "Third Partner"
msgstr "Troisième partenaire"

msgid "Fourth Partner"
msgstr "Quatrième partenaire"

msgid "The width of the column must be greater than 0"
msgstr "La largeur de la colonne doit être supérieure à 0"

msgid "The sum of all the footer columns must be equal to 12"
msgstr "La somme de toutes les colonnes de bas de page doit être égale à 12"

msgid ""
"Default social media preview image for rich link previews. Optimal size is "
"1200:630 px."
msgstr ""
"Image par défaut de l'aperçu des médias sociaux pour les aperçus de liens "
"riches. La taille optimale est de 1200:630 px."

msgid "Icon 16x16 PNG (Windows)"
msgstr "Icône 16x16 PNG (Windows)"

msgid "URL pointing to the icon"
msgstr "URL pointant vers le Favicon"

msgid "Icon 32x32 PNG (Mac)"
msgstr "Icône 32x32 PNG (Mac)"

msgid "Icon 57x57 PNG (iPhone, iPod, iPad)"
msgstr "Icône 57x57 PNG (iPhone, iPod, iPad)"

msgid "Icon SVG 20x20 (Safari)"
msgstr "Icône SVG 20x20 (Safari)"

msgid "Disable page references"
msgstr "Désactiver les références de page"

msgid ""
"Disable showing the copy link '#' for the site reference. The references "
"themselves will still work. Those references are only showed for logged in "
"users."
msgstr ""
"Désactiver le lien pour copier la référence de page. Les références elles-"
"mêmes fonctionneront toujours. Ces références ne sont affichées que pour les "
"utilisateurs connectés."

msgid "Open files in separate window"
msgstr "Ouvrir les fichiers dans une fenêtre de navigateur séparée"

msgid "Title header left side"
msgstr "Titre dans en-tête, face gauche"

msgid "Optional"
msgstr "Facultatif"

msgid "Font color"
msgstr "Couleur de la police"

msgid "Relative font size"
msgstr "Taille de police relative"

msgid "Header links"
msgstr "Liens d'en-tête"

msgid "Announcement"
msgstr "Annonce"

msgid "Announcement URL"
msgstr "URL pour l'annonce"

msgid "Announcement bg color"
msgstr "Couleur de fond de l'annonce"

msgid "Announcement font color"
msgstr "Couleur de la police de l'annonce"

<<<<<<< HEAD
msgid "Only show Announcement for logged-in users"
msgstr "Afficher l'annonce uniquement pour les utilisateurs connectés"
=======
msgid "Please add an url to each link"
msgstr "Veuillez ajouter une url à chaque lien"
>>>>>>> da3d6eb2

msgid "Homepage Cover"
msgstr "Couverture de la page d'accueil"

msgid "Structure"
msgstr "Structure"

msgid "Homepage Structure (for advanced users only)"
msgstr ""
"Structure de la page d'accueil (seulement pour les utilisateurs avancés)"

msgid "The structure of the homepage"
msgstr "La structure de la page d'accueil"

msgid "Homepage redirect"
msgstr "Redirection vers la page d'accueil"

msgid "Yes, to directories"
msgstr "Oui, aux annuaires"

msgid "Yes, to events"
msgstr "Oui, aux événements"

msgid "Yes, to forms"
msgstr "Oui, aux formulaires"

msgid "Yes, to publications"
msgstr "Oui, aux publications"

msgid "Yes, to reservations"
msgstr "Oui, aux réservations"

msgid "Yes, to a non-listed path"
msgstr "Oui, vers un chemin non listé"

msgid "Path"
msgstr "Chemin"

msgid "Please enter a path without schema or host"
msgstr "Veuillez entrer un chemin d'accès sans schéma ou hôte"

msgid "Hide these fields for non-logged-in users"
msgstr "Masquer ces champs pour les utilisateurs non connectés"

msgid "People"
msgstr "Personnes"

msgid "Values of the location filter"
msgstr "Valeurs du filtre de localisation"

msgid "The default map view. This should show the whole town"
msgstr "La vue par défaut de la carte. Cela devrait montrer la ville entière"

msgid "Geo provider"
msgstr "Fournisseur de geo"

msgid "Mapbox (Default)"
msgstr "Mapbox (défaut)"

msgid "Analytics Code"
msgstr "Code Analytics"

msgid "JavaScript for web statistics support"
msgstr "JavaScript pour l'assistance en matière de statistiques web"

msgid "Cantonal holidays"
msgstr "Jours fériés cantonaux"

msgid "Other holidays"
msgstr "Autres jours fériés"

msgid "Preview"
msgstr "Preview"

msgid "School holidays"
msgstr "Vacances scolaires"

msgid "Format: Day.Month - Description"
msgstr "Format : Jour.Mois - Description"

msgid "Please enter one date per line"
msgstr "Veuillez renseigner une date par ligne"

msgid "Please enter only day and month"
msgstr "Veuillez ne renseigner que des jours et des mois"

#, python-format
msgid "${date} is not a valid date"
msgstr "${date} n'est pas une date valide"

msgid "Format: Day.Month.Year - Day.Month.Year"
msgstr "Format : Jour.Mois.Année - Jour.Mois.Année"

msgid "Please enter one date pair per line"
msgstr "Veuillez renseigner une paire de dates par ligne"

msgid "End date needs to be after start date"
msgstr "La date de fin doit être postérieure à la date de début"

msgid "Email adress for notifications about newly opened tickets"
msgstr ""
"Adresse électronique pour les notifications concernant les tickets ouverts"

msgid "Accept request and close ticket automatically based on:"
msgstr ""
"Accepter la demande et fermer le ticket automatiquement en fonction de :"

msgid "Ticket category"
msgstr "Catégorie de billet"

msgid "User role"
msgstr "Rôle d'utilisateur"

msgid ""
"Accept request and close ticket automatically for these ticket categories"
msgstr ""
"Accepter la demande et fermer le ticket automatiquement pour ces catégories"

msgid ""
"If auto-accepting is not possible, the ticket will be in state pending. Also "
"note, that after the ticket is closed, the submitter can't send any messages."
msgstr ""
"Si l'auto-acceptation n'est pas possible, le ticket sera en état d'attente. "
"Notez également qu'après la fermeture du ticket, l'expéditeur ne peut plus "
"envoyer de messages."

msgid "Accept request and close ticket automatically for these user roles"
msgstr ""
"Accepter la demande et fermer le ticket automatiquement pour ces rôles "
"d'utilisateur"

msgid "User used to auto-accept tickets"
msgstr "Utilisateur pour l'acceptation automatique des tickets"

msgid "Block email confirmation when this ticket category is opened"
msgstr "N'envoyez pas d'e-mail lorsque cette catégorie de billets est ouverte"

msgid "This is enabled by default for tickets that get accepted automatically"
msgstr ""
"Cette option est activée par défaut pour les tickets qui sont acceptés "
"automatiquement."

msgid "Block email confirmation when this ticket category is closed"
msgstr "N'envoyez pas d'e-mail lorsque cette catégorie de billets est fermée"

msgid "Mute all tickets"
msgstr "Désactiver tous les emails de statut pour les tickets"

msgid "Always send email notification if a new ticket message is sent"
msgstr ""
"Toujours envoyer une notification par courriel pour les nouveaux messages de "
"ticket"

msgid "Categories restriced by user group settings"
msgstr "Catégories restreintes par les paramètres du groupe d'utilisateurs"

msgid "Mute tickets individually if the auto-accept feature is enabled."
msgstr ""
"Mettez les tickets en sourdine individuellement si la fonction d'acceptation "
"automatique est activée."

msgid "Enable newsletter"
msgstr "Activer la newsletter"

msgid "Include logo in newsletter"
msgstr "Afficher le logo dans la newsletter"

msgid "New domain"
msgstr "Nouveau domaine"

msgid "Test migration"
msgstr "Tester migration"

msgid "Compares links to the current domain"
msgstr "Compare les liens avec le domaine actuel"

msgid "Use a domain name without http(s)"
msgstr "Utiliser un domaine sans http(s)"

msgid "Domain must contain a dot"
msgstr "Le domaine doit contenir un point"

msgid "Choose which links to check"
msgstr "Choisissez les liens à vérifier"

msgid "External links only"
msgstr "Liens externes uniquement"

msgid "Internal links only"
msgstr "Liens internes uniquement"

msgid "E-Mail Address"
msgstr "Adresse e-mail"

msgid "Short name to identify the text module"
msgstr "Nom court pour identifier le module de texte"

msgid "Your note about this ticket"
msgstr "Votre note à propos de ce ticket"

msgid "Attachment"
msgstr "Pièce jointe"

msgid "Message"
msgstr "Message"

msgid "The message is empty"
msgstr "Le message est vide"

msgid "Notify me about replies"
msgstr "M'avertir des réponses"

msgid "Setting \"Always notify\" is active"
msgstr "Le paramètre \"Toujours notifier\" est actif"

msgid "User"
msgstr "Utilisateur"

msgid "Admin"
msgstr "Admin"

msgid "Editor"
msgstr "Rédacteur"

msgid "Member"
msgstr "Membres"

msgid "State"
msgstr "État"

msgid "Active"
msgstr "Actif"

msgid "Inactive"
msgstr "Inactif"

msgid "Role"
msgstr "Rôle"

msgid "Yubikey"
msgstr "Yubikey"

msgid "Plug your YubiKey into a USB slot and press it."
msgstr "Branchez votre YubiKey sur un port USB et appuyez dessus."

msgid "Administrators and editors must use a Yubikey"
msgstr "Les administrateurs et les programmateurs doivent utiliser une YubiKey"

msgid "Invalid Yubikey"
msgstr "YubiKey non valide"

#, python-format
msgid "This Yubikey is already used by ${username}"
msgstr "Cette YubiKey est déjà utilisée par ${username}"

msgid "The users e-mail address (a.k.a. username)"
msgstr "L'adresse e-mail de l'utilisateur (alias le nom d'utilisateur)"

msgid "Send Activation E-Mail with Instructions"
msgstr "Envoyer un e-mail d'activation avec des directives"

msgid "A user with this e-mail address exists already"
msgstr "Un utilisateur avec cette adresse e-mail existe déjà"

msgid ""
"Users can only be in one group. If they already belong to another group and "
"get added here, they will automatically get removed from the other group."
msgstr ""
"Les utilisateurs ne peuvent faire partie que d'un seul groupe. S'ils "
"appartiennent déjà à un autre groupe et sont ajoutés ici, ils seront "
"automatiquement retirés de l'autre groupe. "

msgid "Ticket permissions"
msgstr "Autorisation des tickets"

msgid "Restricts access and gives permission to these ticket categories"
msgstr "Restreint l'accès et donne la permission à ces catégories de tickets"

msgid "Send a periodic status e-mail."
msgstr "Envoyer un e-mail d'état périodique."

msgid "Daily (exluding the weekend)"
msgstr "Quotidiennement (sauf le week-end)"

msgid "Weekly (on mondays)"
msgstr "Hebdomadaire (le lundi)"

msgid "Monthly (on first monday of the month)"
msgstr "Mensuel (le premier lundi du mois)"

msgid "Never"
msgstr "Jamais"

msgid "1 entry"
msgstr "1 entrée"

#, python-format
msgid "${count} entries"
msgstr "${count} entrées"

msgid "All directories"
msgstr "Tous les dossiers"

msgid "Directories"
msgstr "Répertoires"

msgid "All events"
msgstr "Tous les événements"

msgid "Newsletter"
msgstr "Newsletter"

msgid "Daypass"
msgstr "Carte journalière"

msgid "Conference room"
msgstr "Salle de conférence"

#, python-format
msgid "150 years {organisation}"
msgstr "{organisation} de 150 ans"

msgid "Sports facility"
msgstr "Installations sportives"

msgid "We celebrate our 150th anniversary."
msgstr "Nous célébrons notre 150e anniversaire."

msgid "General Assembly"
msgstr "Assemblée générale"

msgid "Communal hall"
msgstr "Salle communale"

msgid "As every year."
msgstr "Comme chaque année."

msgid "Community Gymnastics"
msgstr "Gymnastique communautaire"

msgid "Gymnasium"
msgstr "Gymnase"

msgid "Get fit together."
msgstr "Retrouvons la forme ensemble."

msgid "Women's Club"
msgstr "Club des femmes"

msgid "Football Tournament"
msgstr "Tournoi de football"

msgid "Amateurs welcome!"
msgstr "Les amateurs sont les bienvenus !"

msgid "Sports Association"
msgstr "Association sportive"

msgid "all day"
msgstr "toute la journée"

msgid "Homepage"
msgstr "Page d'accueil"

msgid "Forms"
msgstr "Formulaires"

msgid "Edit"
msgstr "Modifier"

msgid "QR"
msgstr "QR"

msgid "Delete"
msgstr "Supprimer"

msgid "This form can't be deleted."
msgstr "Ce formulaire ne peut être supprimé."

msgid ""
"There are submissions associated with the form. Those need to be removed "
"first."
msgstr ""
"Il existe des requêtes associées à ce formulaire. Il faut d'abord les "
"supprimer."

msgid "Do you really want to delete this form?"
msgstr "Voulez-vous vraiment supprimer ce formulaire ?"

msgid "This cannot be undone."
msgstr "Cela ne peut être effectué."

msgid "Delete form"
msgstr "Supprimer le formulaire"

msgid "Export"
msgstr "Exporter"

msgid "Change URL"
msgstr "Changer URL"

msgid "Registration Windows"
msgstr "Fenêtres d'inscription"

msgid "Form"
msgstr "Formulaire"

msgid "External form"
msgstr "Formulaire externe"

msgid "New external form"
msgstr "Nouveau formulaire externe"

msgid "Person"
msgstr "Personne"

msgid "Do you really want to delete this person?"
msgstr "Voulez-vous vraiment supprimer cette personne ?"

msgid "Delete person"
msgstr "Supprimer la personne"

msgid "Accept ticket"
msgstr "Accepter le ticket"

msgid "This ticket can't be closed."
msgstr "Ce ticket ne peut pas être fermé."

msgid "This ticket requires a decision, but no decision has been made yet."
msgstr "Ce ticket nécessite une décision, mais aucune n'a encore été prise."

msgid "Close ticket"
msgstr "Fermer le ticket"

msgid "Reopen ticket"
msgstr "Ré-ouvrir le ticket"

msgid "Archive ticket"
msgstr "Archiver le ticket"

msgid "Recover from archive"
msgstr "Récupérer dans les archives"

msgid "Assign ticket"
msgstr "Attribuer le ticket"

msgid "New Note"
msgstr "Nouveau commentaire"

msgid "PDF"
msgstr "PDF"

msgid "New Message"
msgstr "Nouveau message"

msgid "Ticket Status"
msgstr "Statut du ticket"

msgid "Text module"
msgstr "Module de texte"

msgid "Do you really want to delete this text module?"
msgstr "Voulez-vous vraiment supprimer ce module de texte ?"

msgid "Delete text module"
msgstr "Supprimer le module de texte"

msgid "Reservations"
msgstr "Réservations"

msgid "Recipients"
msgstr "Destinataires"

msgid "Room"
msgstr "Espace"

msgid "Resource Item"
msgstr "Article"

msgid "External resource link"
msgstr "Lien de ressource externe"

msgid "New external resource"
msgstr "Nouvelle ressource externe"

msgid "Export All"
msgstr "Exporter tout"

msgid "Find Your Spot"
msgstr "Rechercher les dates"

msgid "Notifications"
msgstr "Notifications"

msgid "E-Mail Recipient"
msgstr "Destinataire de l'e-mail"

msgid "Do you really want to delete this resource?"
msgstr "Voulez-vous vraiment supprimer cette ressource ?"

msgid "Delete resource"
msgstr "Supprimer la ressource"

msgid "This resource can't be deleted."
msgstr "Cette ressource ne peut être supprimée."

msgid "There are existing reservations associated with this resource"
msgstr "Des réservations existantes sont associées à cette ressource"

msgid "Clean up"
msgstr "Nettoyer"

msgid "Occupancy"
msgstr "Occupation"

msgid "Subscribe"
msgstr "Souscrire"

msgid "Rules"
msgstr "Règles"

msgid "Edit allocation"
msgstr "Modifier l'allocation"

msgid "Do you really want to delete this allocation?"
msgstr "Voulez-vous vraiment supprimer cette allocation ?"

msgid "Delete allocation"
msgstr "Supprimer l'allocation"

#, python-format
msgid "Every ${days} until ${end}"
msgstr "Tous les ${days} jusqu'à ${end}"

msgid "This event can't be editet."
msgstr "Cet événement ne peut pas être édité."

msgid "Imported events can not be editet."
msgstr "Les événements importés ne peuvent pas être édités."

msgid "Do you really want to delete this event?"
msgstr "Voulez-vous vraiment supprimer cet événement ?"

msgid "Delete event"
msgstr "Supprimer l'événement"

msgid "This event can't be deleted."
msgstr "Cet événement ne peut être supprimé."

msgid "To remove this event, go to the ticket and reject it."
msgstr "Pour supprimer cet événement, allez sur le ticket et refusez-le."

msgid "Withdraw event"
msgstr "Retirer l'événement"

msgid "Do you really want to withdraw this event?"
msgstr "Voulez-vous retirer l'événement?"

msgid "You can re-publish an imported event later."
msgstr "Vous pouvez republier un événement importé plus tard."

msgid "Re-publish event"
msgstr "Republier l'événement"

msgid "New"
msgstr "Nouveau"

msgid "Subscribers"
msgstr "Abonnés"

msgid "Test"
msgstr "Test"

msgid "Delete newsletter"
msgstr "Supprimer la newsletter"

msgid "Photo Albums"
msgstr "Albums photo"

msgid "Manage images"
msgstr "Gérer les images"

msgid "Photo Album"
msgstr "Album photo"

msgid "Choose images"
msgstr "Choisir des images"

msgid "Delete photo album"
msgstr "Supprimer l'album photo"

msgid "Usermanagement"
msgstr "Gestion de l'utilisateur"

msgid "Create Signup Link"
msgstr "Créez un lien d'inscription"

msgid "User group"
msgstr "Groupe d'utilisateurs"

msgid "Do you really want to delete this user group?"
msgstr "Voulez-vous vraiment supprimer ce groupe d'utilisateurs ?"

msgid "Delete user group"
msgstr "Supprimer le groupe d'utilisateurs"

msgid "Exports"
msgstr "Exports"

msgid "Payment Providers"
msgstr "Opérateurs de paiement"

msgid "Synchronise"
msgstr "Synchroniser"

msgid "Directory"
msgstr "Dossier"

msgid "Configure"
msgstr "Configurer"

#, python-format
msgid "Do you really want to delete \"${title}\"?"
msgstr "Voulez-vous vraiment supprimer « ${title} » ?"

msgid "All entries will be deleted as well!"
msgstr "Toutes les entrées seront également supprimées !"

msgid "Delete directory"
msgstr "Supprimer le dossier"

msgid "Entry"
msgstr "Entrée"

msgid "Published"
msgstr "Publié"

msgid "Upcoming"
msgstr "A l'anvenir"

msgid "Past"
msgstr "Passé"

msgid "Choose filter"
msgstr "Sélectionner un filtre"

msgid "Delete entry"
msgstr "Supprimer l'entrée"

msgid "Dashboard"
msgstr "Dashboard"

msgid "Do you really want to delete this external link?"
msgstr "Voulez-vous vraiment supprimer ce lien externe?"

msgid "Delete external link"
msgstr "Supprimer lien externe"

msgid "Sort"
msgstr "Trier"

msgid "The submission was adopted"
msgstr "La proposition a été adoptée"

msgid "The entry is not valid, please adjust it"
msgstr "L'entrée n'est pas valide, veuillez la rectifier"

msgid "An entry with this name already exists"
msgstr "Une entrée du même nom existe déjà"

msgid "Your directory submission has been adopted"
msgstr "Votre proposition de répertoire a été adoptée"

msgid "Your change request has been applied"
msgstr "Votre demande de modification a été effectuée"

msgid "The change request was applied"
msgstr "La demande de modification a été effectuée"

msgid "The submission was rejected"
msgstr "La proposition a été rejetée"

msgid "Your directory submission has been rejected"
msgstr "Votre proposition de répertoire a été rejetée"

msgid "Through URL only (not listed)"
msgstr "Via URL uniquement (non répertorié)"

msgid "Members may view occupancy"
msgstr "Les membres peuvent voir l'occupation "

msgid ""
"The occupancy view shows the e-mail addresses submitted with the "
"reservations, so we only recommend enabling this for internal resources "
"unless all members are sworn to uphold data privacy."
msgstr ""
"L'affichage de l'occupation indique les adresses électroniques soumises avec "
"les réservations. Nous vous recommandons donc de ne l'activer que pour les "
"ressources internes, à moins que tous les membres ne soient tenus de "
"respecter la confidentialité des données."

msgid "Visible on homepage"
msgstr "Visible sur la page d'accueil"

msgid "Visibility"
msgstr "Visibilité"

msgid ""
"- '-' will be converted to a bulleted list\n"
"- Urls will be transformed into links\n"
"- Emails and phone numbers as well"
msgstr ""
"- Les \"-\" seront convertis en liste à puces.\n"
"- Les urls seront transformées en liens\n"
"- Les e-mails et les numéros de téléphone aussi"

msgid "Hide contact info in sidebar"
msgstr "Nascondi le informazioni di contatto nella sidebar"

msgid "Use text instead of lead in the newsletter"
msgstr "Utiliser le texte au lieu de l'introduction dans le newsletter"

msgid "A resource with this name already exists"
msgstr "Une ressource portant ce nom existe déjà"

msgid "Enable honey pot"
msgstr "Activer les honey pot"

msgid "Spam protection"
msgstr "Protection contre le spam"

msgid "This month"
msgstr "Ce mois-ci"

msgid "Last month"
msgstr "Le mois dernier"

msgid "This year"
msgstr "Cette année"

msgid "Last year"
msgstr "L'an dernier"

msgid "Older"
msgstr "Plus âgés"

msgid "Do you really want to delete this note?"
msgstr "Voulez-vous vraiment supprimer cette note ?"

msgid "Delete Note"
msgstr "Supprimer la note"

msgid "Always visible on homepage"
msgstr "Toujours visible sur la page d'accueil"

msgid "Search for available dates"
msgstr "Rechercher les dates disponibles"

msgid "Aargau"
msgstr "Argovie"

msgid "Appenzell Ausserrhoden"
msgstr "Appenzell Rhodes-Extérieures"

msgid "Appenzell Innerrhoden"
msgstr "Appenzell Rhodes-Intérieures"

msgid "Basel-Landschaft"
msgstr "Bâle-Campagne"

msgid "Basel-Stadt"
msgstr "Bâle-Ville"

msgid "Berne"
msgstr "Berne"

msgid "Fribourg"
msgstr "Fribourg"

msgid "Geneva"
msgstr "Genève"

msgid "Glarus"
msgstr "Glaris"

msgid "Grisons"
msgstr "Grisons"

msgid "Jura"
msgstr "Jura"

msgid "Lucerne"
msgstr "Lucerne"

msgid "Neuchâtel"
msgstr "Neuchâtel"

msgid "Nidwalden"
msgstr "Nidwald"

msgid "Obwalden"
msgstr "Obwald"

msgid "Schaffhausen"
msgstr "Schaffhouse"

msgid "Schwyz"
msgstr "Schwytz"

msgid "Solothurn"
msgstr "Soleure"

msgid "St. Gallen"
msgstr "Saint-Gall"

msgid "Thurgau"
msgstr "Thurgovie"

msgid "Ticino"
msgstr "Tessin"

msgid "Uri"
msgstr "Uri"

msgid "Valais"
msgstr "Valais"

msgid "Vaud"
msgstr "Vaud"

msgid "Zug"
msgstr "Zoug"

msgid "Zürich"
msgstr "Zurich"

msgid "Neujahrestag"
msgstr "Nouvel an"

msgid "Berchtoldstag"
msgstr "Saint-Berchtold"

msgid "Heilige Drei Könige"
msgstr "Épiphanie"

msgid "Jahrestag der Ausrufung der Republik"
msgstr "Instauration de la République"

msgid "Josefstag"
msgstr "Saint-Joseph"

msgid "Näfelser Fahrt"
msgstr "Näfelser Fahrt"

msgid "Ostern"
msgstr "Pâques"

msgid "Karfreitag"
msgstr "Vendredi Saint"

msgid "Ostermontag"
msgstr "Lundi de Pâques"

msgid "Tag der Arbeit"
msgstr "Fête du travail"

msgid "Auffahrt"
msgstr "Ascension"

msgid "Pfingsten"
msgstr "Pentecôte"

msgid "Pfingstmontag"
msgstr "Lundi de Pentecôte"

msgid "Fronleichnam"
msgstr "Fète-Dieu"

msgid "Fest der Unabhängigkeit"
msgstr "Commémoration du plébiscite jurassien"

msgid "Peter und Paul"
msgstr "Sts Pierre et Paul"

msgid "Nationalfeiertag"
msgstr "Fête nationale Suisse"

msgid "Mariä Himmelfahrt"
msgstr "Assomption"

msgid "Bruder Klaus"
msgstr "Bruder Klaus"

msgid "Allerheiligen"
msgstr "La Toussaint"

msgid "Mariä Empfängnis"
msgstr "Immaculée Conception"

msgid "Escalade de Genève"
msgstr "Escalade de Genève"

msgid "Weihnachten"
msgstr "Noël"

msgid "Stephanstag"
msgstr "Saint-Étienne"

msgid "Wiederherstellung der Republik"
msgstr "Restauration de la République"

msgid "Form Submissions"
msgstr "Envois de formulaire"

msgid ""
"This is not the oldest undecided submission of this registration window. Do "
"you really want to confirm this submission?"
msgstr ""
"Ce n'est pas la plus ancienne soumission indécise de cette fenêtre "
"d'inscription. Voulez-vous vraiment confirmer cette soumission ?"

msgid ""
"By confirming this submission, you will prefer this over a submission that "
"came in earlier."
msgstr ""
"En confirmant cette soumission, vous la préférez à une soumission arrivée "
"plus tôt."

msgid "Confirm registration"
msgstr "Confirmer l'inscription"

msgid "Deny registration"
msgstr "Refuser l'inscription"

msgid "Cancel registration"
msgstr "Annuler l'inscription"

msgid "Edit submission"
msgstr "Modifier votre envoi"

msgid "Accept all reservations"
msgstr "Accepter toutes les réservations"

msgid "Details about the reservation"
msgstr "Détails à propos de la réservation"

msgid "Edit details"
msgstr "Modifier les détails"

msgid "Accept all with message"
msgstr "Tout accepter avec message"

msgid "Reject all"
msgstr "Tout refuser"

msgid "Do you really want to reject all reservations?"
msgstr "Voulez-vous vraiment refuser toutes les réservations ?"

msgid "Rejecting these reservations can't be undone."
msgstr "Le refus de ces réservations est irréversible."

msgid "Reject reservations"
msgstr "Refuser les réservations"

msgid "Reject all with message"
msgstr "Tout refuser avec message"

#, python-format
msgid "Reject ${title}"
msgstr "Refuser ${title}"

msgid "Do you really want to reject this reservation?"
msgstr "Voulez-vous vraiment refuser cette réservation ?"

#, python-format
msgid "Rejecting ${title} can't be undone."
msgstr "Refuser ${title} est irréversible."

msgid "Reject reservation"
msgstr "Refuser la réservation"

#. Used in sentence: "${event} published."
#.
msgid "Event"
msgstr "Événement"

msgid "Accept event"
msgstr "Accepter l'événement"

msgid "Edit event"
msgstr "Modifier l'événement"

msgid "Reject event"
msgstr "Refuser l'événement"

msgid "Do you really want to reject this event?"
msgstr "Voulez-vous vraiment refuser cet événement ?"

msgid "Rejecting this event can't be undone."
msgstr "Rejeter cet événement est irréversible."

msgid "Directory Entry Submissions"
msgstr "Propositions d'entrée de répertoire"

msgid "Adopt"
msgstr "Adopter"

msgid "View directory entry"
msgstr "Voir l'entrée de répertoire"

msgid "Reject"
msgstr "Rejeter"

msgid "Do you really want to reject this entry?"
msgstr "Souhaitez-vous vraiment rejeter cette entrée ?"

msgid "Reject entry"
msgstr "Rejeter l'entrée"

msgid "Link"
msgstr "Lien"

msgid "New Link"
msgstr "Nouveau lien"

msgid "Added a new link"
msgstr "A ajouté un nouveau lien"

msgid "Edit Link"
msgstr "Modifier le lien"

msgid "The link was deleted"
msgstr "Le lien a été supprimé"

msgid "Delete link"
msgstr "Supprimer le lien"

#, python-format
msgid "Do you really want to delete the link \"${title}\"?"
msgstr "Voulez-vous vraiment supprimer le lien « ${title} » ?"

msgid "Topic"
msgstr "Rubrique"

msgid "New Topic"
msgstr "Nouveau sujet"

msgid "Added a new topic"
msgstr "A ajouté un nouveau sujet"

msgid "Edit Topic"
msgstr "Modifier le sujet"

msgid "The topic was deleted"
msgstr "Le sujet a été supprimé"

msgid "Delete topic"
msgstr "Supprimer le sujet"

#, python-format
msgid "Do you really want to delete the topic \"${title}\"?"
msgstr "Voulez-vous vraiment supprimer le sujet « ${title} » ?"

msgid "News"
msgstr "Nouvelles"

msgid "Add News"
msgstr "Ajouter des nouvelles"

msgid "Added news"
msgstr "Nouvelles ajoutées"

msgid "Edit News"
msgstr "Modifier les nouvelles"

msgid "The news was deleted"
msgstr "Les nouvelles ont été supprimées"

msgid "Delete news"
msgstr "Supprimez les nouvelles"

#, python-format
msgid "Do you really want to delete the news \"${title}\"?"
msgstr "Voulez-vous vraiment supprimer les nouvelles « ${title} » ?"

msgid "Copy"
msgstr "Copie"

msgid "Paste"
msgstr "Coller"

msgid "Please note that this page has subpages which will also be deleted!"
msgstr ""
"Veuillez noter que cette page contient des sous-pages qui seront également "
"supprimées !"

msgid "This page can't be deleted."
msgstr "Cette page ne peut pas être supprimée."

msgid ""
"This page has subpages. Only administrators can delete pages with subpages. "
"To delete this page, delete all subpages first or ask an administrator to do "
"it for you."
msgstr ""
"Cette page contient des sous-pages. Seuls les administrateurs peuvent "
"supprimer des pages avec des sous-pages. Pour supprimer cette page, "
"supprimez d'abord toutes les sous-pages, ou demandez à un administrateur de "
"le faire pour vous."

msgid "Source"
msgstr "Source"

msgid "Subject"
msgstr "Sujet"

msgid "Owner"
msgstr "Propriétaire"

msgid "Created"
msgstr "Créé"

msgid "Reaction Time"
msgstr "Temps de réaction"

msgid "Process Time"
msgstr "Temps de traitement"

msgid "Event Source"
msgstr "Source d'événement"

msgid "Payment"
msgstr "Paiement"

msgid "Total Amount"
msgstr "Montant total"

msgid ""
"The record behind this ticket was removed. The following information is a "
"snapshot kept for future reference."
msgstr ""
"Le dossier lié à ce ticket a été supprimé. L'information suivante est un "
"instantané conservé pour une référence future."

msgid "Summary"
msgstr "Sommaire"

msgid "No rules defined."
msgstr "Aucune règle définie."

msgid "State:"
msgstr "État :"

msgid "Owner:"
msgstr "Propriétaire :"

msgid "Kind:"
msgstr "Type :"

msgid "No directories defined yet."
msgstr "Aucun dossier défini pour l'instant."

msgid "No entries found."
msgstr "Aucune entrée trouvée."

msgid "Propose entry"
msgstr "Proposer une entrée"

msgid "Something missing? Propose a new entry."
msgstr "Il manque quelque chose ? Proposez une nouvelle entrée."

msgid "External link"
msgstr "Lien externe"

msgid "More information"
msgstr "Plus de renseignements"

msgid "Change Request"
msgstr "Demande de modification"

msgid "Found an error? Propose a change to this entry."
msgstr ""
"Vous avez trouvé une erreur ? Proposez une modification à apporter à cette "
"entrée."

msgid ""
"Your edit requires a migration of existing entries. Please confirm the "
"following changes."
msgstr ""
"Votre modification requiert la migration d'entrées existantes. Veuillez "
"confirmer les changements suivants."

msgid ""
"Changes are detected using a heuristic. Therefore it is possible that your "
"changes were misdetected. If in doubt, press cancel and try to change the "
"directory in small increments."
msgstr ""
"Les changements sont détectés selon une technique heuristique. Il est donc "
"possible que vos changements soient mal détectés. Si vous avez un doute, "
"veuillez appuyer sur Annuler, et essayer de faire les changements dans le "
"dossier par petites incrémentations."

msgid "For additional safety you can also download a backup before continuing:"
msgstr ""
"Pour plus de sécurité, vous pouvez également télécharger une sauvegarde "
"avant de continuer :"

msgid "Download backup"
msgstr "Télécharger une sauvegarde"

msgid ""
"There was an error while migrating your directory! You can fix the displayed "
"entries in a separate window and then continue here."
msgstr ""
"Une erreur est survenue lors de la migration de votre dossier ! Vous pouvez "
"résoudre les problèmes concernant les entrées affichées dans une autre "
"fenêtre, puis continuer ici."

msgid "Added:"
msgstr "Ajouté :"

msgid "Removed:"
msgstr "Retiré :"

msgid "Renamed:"
msgstr "Renommé :"

msgid "Changed:"
msgstr "Changé :"

msgid "Confirm"
msgstr "Confirmer"

msgid "There was an error while importing your directory!"
msgstr "Une erreur est survenue lors de l'importation de votre dossier !"

msgid ""
"Please review your data and press \"Complete\" to finalize the process. If "
"there's anything you'd like to change, click on \"Edit\" to return to the "
"filled-out form."
msgstr ""
"Veuillez vérifier vos données et appuyez sur « Compléter » pour finaliser le "
"processus. S'il y a quelque chose que vous souhaitez modifier, cliquez sur « "
"Modifier » pour retourner sur le formulaire complété."

msgid ""
"The image shown in the list view is a square. To have your image shown fully "
"in the list view, you need to use a square image."
msgstr ""
"L'image affichée dans la liste est un carré. Pour que votre image s'affiche "
"entièrement dans la liste, vous devez utiliser une image carrée."

msgid "Complete"
msgstr "Complet"

msgid "Entries in export: ${count}"
msgstr "Entrées dans l'exportation: ${count}"

msgid "No exports available."
msgstr "Aucune exportation disponible."

msgid "Upload"
msgstr "Télécharger"

msgid "Just Uploaded"
msgstr "Mis en ligne à l'instant"

msgid "Extension"
msgstr "Extension"

msgid "Upload Date"
msgstr "Date de téléchargement"

msgid "All Files"
msgstr "Tous les fichiers"

msgid "No files uploaded yet"
msgstr "Aucun fichier téléchargé pour le moment"

msgid "All dates"
msgstr "Toutes les dates"

msgid "Unavailable"
msgstr "Indisponible"

msgid "No dates found"
msgstr "Aucune date trouvée"

msgid "You are trying to open a page for which you are not authorized."
msgstr "Vous essayez d'ouvrir une page pour laquelle vous n'êtes pas autorisé."

msgid "Please follow this link to login with a different user."
msgstr ""
"Veuillez suivre ce lien pour vous connecter en tant qu'utilisateur différent."

msgid "Please follow this link to login."
msgstr "Veuillez suivre ce lien pour vous connecter."

msgid "No forms defined yet."
msgstr "Aucun formulaire défini pour le moment."

msgid "Categories"
msgstr "Catégories"

msgid ""
"To edit the image descriptions, click on one, enter your descrption and "
"press return. To abort press escape."
msgstr ""
"Pour modifier les descriptions d'image, cliquez sur une image, saisissez "
"votre description et appuyez sur retour. Pour interrompre, appuyez sur "
"sortir."

msgid "No images uploaded yet"
msgstr "Aucune image téléchargée pour le moment"

msgid "This album does not contain any images yet."
msgstr "Cet album ne contient pas encore d'images."

msgid "No photo albums defined yet."
msgstr "Aucun album photo défini pour le moment."

msgid "Skip navigation"
msgstr "Ignorez la navigation"

msgid "Back to the homepage"
msgstr "Retour à la page d'accueil"

msgid "Search"
msgstr "Chercher"

msgid "The form contains errors. Please check the marked fields."
msgstr ""
"Le formulaire contient des erreurs. Prière de vérifier les champs entourés."

msgid "Copied to Clipboard!"
msgstr "Copié dans le presse-papiers!"

msgid "Total"
msgstr "Total"

msgid "Healthy"
msgstr "Santé"

msgid "Errors"
msgstr "Erreurs"

msgid "Duration [s]"
msgstr "Durée [s]"

msgid "Don't have an account yet?"
msgstr "Vous n'avez pas encore de compte ?"

msgid "Register now"
msgstr "Inscrivez-vous maintenant"

msgid "Forgot your password?"
msgstr "Avez-vous oublié votre mot de passe ?"

msgid "Reset password"
msgstr "Réinitialisez le mot de passe"

msgid "Alternatives"
msgstr "Alternatives"

msgid "You are here"
msgstr "Vous êtes ici"

msgid "Privacy Protection"
msgstr "Protection des données"

msgid "About"
msgstr "Impressum"

msgid "Partner"
msgstr "Partenaire"

msgid "more…"
msgstr "plus…"

msgid "Submit"
msgstr "Envoyer"

msgid "Selected Topics"
msgstr "Sujets sélectionnés"

msgid "Drop files to upload"
msgstr "Déposez des fichiers pour télécharger"

msgid "All news"
msgstr "Toutes les nouvelles"

msgid "This site is private but can also be seen by members"
msgstr "Ce site est privé mais peut également être vu par les membres"

msgid "This site is not published."
msgstr "Cette page n'est pas publiée."

msgid "This site is not public."
msgstr "Ce site n'est pas public."

msgid "This site is not public but it can be seen by members."
msgstr "Ce site n'est pas public mais il peut être vu par les membres."

msgid ""
"This site contains no lead. Leads are used for lists and search results."
msgstr ""
"Cette rubrique ne contient pas d’introduction. Il est important de saisir un "
"texte comme introduction pour faciliter la recherche et les listes."

msgid "Change request"
msgstr "Demande de modification"

msgid "New Entry"
msgstr "Nouvelle entrée"

msgid "Previous Page"
msgstr "Page précédente"

msgid "Next Page"
msgstr "Page suivante"

msgid ""
"Persons living outside the following zipcodes may only reserve this "
"allocation on the ${date}: ${zipcodes}"
msgstr ""
"Les personnes vivant en dehors des localités ayant les codes postaux "
"suivants ne peuvent réserver cette allocation que le ${date} : ${zipcodes}"

msgid "Quota"
msgstr "Quota"

msgid "Initiated"
msgstr "Initié"

msgid "Submitted"
msgstr "Soumis"

msgid "Withdrawn"
msgstr "Retiré"

msgid "List Preview"
msgstr "Aperçu de la liste"

msgid "Additional Information"
msgstr "Information additionnelle"

msgid "Location"
msgstr "Localisation"

msgid "Date and time"
msgstr "Date et heure"

msgid "Recurrence"
msgstr "Récurrence"

msgid "No events found."
msgstr "Aucun événement trouvé."

msgid "Filter by date"
msgstr "Filtrer par date"

msgid "Administrator"
msgstr "Administrateur"

msgid "Administrators"
msgstr "Administrateurs"

msgid "Editors"
msgstr "Éditeurs"

msgid "Members"
msgstr "Membres"

msgid "Close (Esc)"
msgstr "Fermer (Echap)"

msgid "Share"
msgstr "Partager"

msgid "Toggle fullscreen"
msgstr "Basculer en mode plein écran"

msgid "Zoom in/out"
msgstr "Zoom avant/arrière"

msgid ""
"This space holds images from your photo-albums. To show photos add a few "
"photos to an album and mark it as available for the homepage."
msgstr ""
"Cet emplacement contient des images de vos albums de photos. Pour afficher "
"des photos, ajoutez quelques photos à un album et marquez-les comme "
"disponibles pour la page d'accueil."

msgid "Has a digital seal"
msgstr "Possède un sceau digital"

msgid "${count} page"
msgstr "${count} page"

msgid "${count} pages"
msgstr "${count} pages"

msgid "Further occurrences:"
msgstr "Autres dates:"

msgid ""
"Your request will be processed shortly. To see the state of your process "
"your may return to this page at any time. All information on this page has "
"been sent to your e-mail address."
msgstr ""
"Votre demande va être traitée sous peu. Pour suivre l'état d'avancement, "
"vous pouvez revenir sur cette page à tout moment. Toutes les informations "
"présentes sur cette page ont été envoyées à votre adresse e-mail."

msgid ""
"Your request will be processed shortly. To see the state of your process "
"your may return to this page at any time."
msgstr ""
"Votre demande sera traitée sous peu. Pour connaître l'état d'avancement du "
"traitement de votre demande, vous pouvez revenir sur cette page à tout "
"moment."

msgid ""
"Your request has been completed. If you asked for documents to be sent to "
"your address, they should arrive shortly. If you asked to pick up documents "
"at the municipality, the are now ready to be picked up."
msgstr ""
"Votre demande a été traitée. Si vous avez demandé l'envoi des documents à "
"votre adresse, ils devraient arriver sous peu. Si vous avez demandé à "
"prendre les documents à la mairie, vous pouvez le faire maintenant, ils sont "
"prêts."

msgid "Privacy"
msgstr "Confidentialité"

msgid "Send me my entered data by e-mail."
msgstr "M'envoyer mes données saisies par e-mail."

msgid "Pay Online Now"
msgstr "Payer en ligne maintenant"

msgid "Credit Card Fee"
msgstr "Frais de carte de crédit"

msgid "Pay Offline later"
msgstr "Payer hors ligne plus tard"

msgid "at ${time}"
msgstr "à ${time}"

msgid "Object"
msgstr "Objet"

msgid "Disbursed"
msgstr "Décaissé"

msgid "Digital seal"
msgstr "Sceau électronique"

msgid "Private"
msgstr "Privé"

msgid "Will be published on:"
msgstr "Sera publié sur :"

msgid "Publication date:"
msgstr "Date de publication :"

msgid "Reset"
msgstr "Réinitialiser"

msgid "Not a publication"
msgstr "Pas une publication"

msgid "Content"
msgstr "Contenu"

msgid "1 page"
msgstr "1 page"

msgid "Contains no readable text"
msgstr "Ne contient aucun texte lisible"

msgid "1 word"
msgstr "1 mot"

msgid "${count} words"
msgstr "${count} mots"

msgid "Do you really want to delete this file?"
msgstr "Voulez-vous vraiment supprimer ce fichier ?"

msgid "Delete File"
msgstr "Supprimez le fichier"

msgid "Please provide the new name for the file"
msgstr "Veuillez fournir le nouveau nom du fichier "

msgid "Rename"
msgstr "Renommer"

msgid "Digital seal applied by ${signee} on ${date}"
msgstr "Sceau digital appliqué par ${signee} le ${date}"

msgid "Please enter your yubikey to apply a digital seal to this file"
msgstr ""
"Veuillez entrer votre yubikey pour appliquer un sceau digital à ce fichier"

msgid "Sign"
msgstr "Signer"

msgid ""
"Published documents with a digital seal can be discovered through the site-"
"search and in the list of documents with a digital seal. This action will be "
"logged and cannot be undone."
msgstr ""
"Documents publiés avec un sceau digital peuvent être trouvés grâce au moteur "
"de recherche sur le site et dans liste des documents avec un sceau digital. "
"Cette action sera enregistrée et ne pourra pas être annulée."

msgid "Without digital seal"
msgstr "Sans sceau digital"

msgid "Apply digital seal now"
msgstr "Appliquez le sceau digital maintenant"

msgid "You are not authorised to apply digital seals to documents"
msgstr ""
"Vous n'êtes pas autorisé à apposer des sceaux digitaux sur des documents"

msgid "Click to add a description"
msgstr "Cliquez pour ajouter une description"

msgid "Do you really want to delete the image?"
msgstr "Voulez-vous vraiment supprimer l'image ?"

msgid "Delete Image"
msgstr "Supprimez l'image"

msgid "${name} was provided with a digital seal on ${date}"
msgstr "${name} a été pourvu d'un sceau numérique le ${date}"

msgid "${name} is not in our database"
msgstr "${name} n'est pas dans notre base de données"

msgid "Accept"
msgstr "Accepter"

msgid "Close"
msgstr "Fermer"

msgid "Copy to clipboard"
msgstr "Copier dans le presse-papiers"

msgid "Hello!"
msgstr "Bonjour"

msgid "Your e-mail address was just used to create an account on ${homepage}."
msgstr ""
"Votre adresse e-mail vient d'être utilisée pour créer un compte sur "
"${homepage}."

msgid "To activate your account, click confirm below:"
msgstr "Pour activer votre compte, cliquer sur confirmer ci-dessous :"

msgid "Confirm my account"
msgstr "Confirmer mon compte"

msgid ""
"If you believe this is an error, ignore this message and we'll never bother "
"you again."
msgstr ""
"Si vous pensez que c'est une erreur, ignorez ce message et nous ne vous "
"importunerons plus jamais."

msgid "Hello"
msgstr "Bonjour"

msgid ""
"You are recieving this mail because you subscribed to the following "
"newsletter:"
msgstr ""
"Vous recevez ce courriel parce que vous vous êtes abonné à la lettre "
"d'informations suivante :"

msgid "Plese click the following link to confirm your subscription:"
msgstr "Veuillez cliquer sur le lien suivant pour confirmer votre abonnement :"

msgid "Confirm subscription"
msgstr "Confirmer l'abonnement"

msgid ""
"If you did not subscribe to this newsletter you can simply ignore this e-"
"mail."
msgstr ""
"Si vous ne vous êtes pas abonné à cette lettre d'informations, vous pouvez "
"tout simplement ignorer cet e-mail."

msgid "Click here to unsubscribe."
msgstr "Cliquer ici pour vous désabonner."

msgid "Good morning,"
msgstr "Bonjour,"

msgid "The following reservations are scheduled for today."
msgstr "Les réservations suivantes sont programmées pour aujourd'hui."

msgid "No reservations today."
msgstr "Aucune réservation aujourd'hui."

msgid "Have a great day!"
msgstr "Passez une bonne journée !"

msgid ""
"This is the daily reservation overview for ${organisation}. If you no longer "
"want to receive this e-mail please contact an administrator so they can "
"remove you from the recipients list."
msgstr ""
"Voici l'aperçu quotidien sur les réservations pour ${organisation}. Si vous "
"ne souhaitez plus recevoir ce courriel, veuillez contacter un administrateur "
"pour qu'il vous enlève de la liste des destinataires."

msgid "This is what happend on the ${org} website yesterday:"
msgstr "Voici ce qui s'est passé aujourd'hui sur le site web de ${org} :"

msgid "This is what happend on the ${org} website over the weekend:"
msgstr "Voici ce qui s'est passé ce week-end sur le site web de ${org} :"

msgid "tickets were opened."
msgstr "tickets ouverts."

msgid "ticket was opened."
msgstr "ticket ouvert."

msgid "tickets were accepted."
msgstr "tickets acceptés."

msgid "ticket was accepted."
msgstr "ticket accepté."

msgid "tickets were closed."
msgstr "tickets fermés."

msgid "ticket was closed."
msgstr "ticket fermé."

#. Default: open
#. Used in sentence: "There are currently ${currently_open} tickets ${open_n}
#. and"
msgid "open_n"
msgstr "ouverts"

#. Canonical text for ${open_n} is: "open"
msgid "There are currently ${currently_open} tickets ${open_n} and"
msgstr "Il y a actuellement ${currently_open} tickets ${open_n} et"

#. Default: open
#. Used in sentence: "There is currently 1 ticket ${open_1} and"
msgid "open_1"
msgstr "ouvert"

#. Canonical text for ${open_1} is: "open"
msgid "There is currently 1 ticket ${open_1} and"
msgstr "Il y a actuellement 1 ticket ${open_1} et"

#. Default: pending
#. Used in sentence: "tickets are ${pending_n}."
msgid "pending_n"
msgstr "attente"

#. Canonical text for ${pending_n} is: "pending"
msgid "tickets are ${pending_n}."
msgstr "tickets en ${pending_n}."

#. Default: pending
#. Used in sentence: "1 ticket is ${pending_1}."
msgid "pending_1"
msgstr "attente"

#. Canonical text for ${pending_1} is: "pending"
msgid "1 ticket is ${pending_1}."
msgstr "1 tickets en ${pending_1}."

msgid "Have a great week!"
msgstr "Bonne semaine !"

msgid ""
"This is the daily OneGov Cloud status e-mail. If you don't want to receive "
"this e-mail you may deactivate it by clicking on"
msgstr ""
"Ceci est le courriel quotidien de situation de OneGov Cloud. Si vous ne "
"souhaitez pas recevoir ce courriel, vous pouvez le désactiver en cliquant sur"

msgid "unsubscribe"
msgstr "se désabonner"

msgid ""
"Or you can receive it less frequently by changing the settings in your user "
"profile."
msgstr ""
"Vous pouvez également le recevoir moins fréquemment en modifiant les "
"paramètres de votre profil d'utilisateur."

msgid "Your directory submission has been adopted:"
msgstr "Votre proposition de répertoire a été adoptée :"

msgid "Check request status"
msgstr "Vérifier l'état de la demande"

msgid "Your change request has been applied:"
msgstr "Votre demande de modification a été effectuée :"

msgid "Your directory submission has unfortunately been rejected:"
msgstr "Votre proposition de répertoire a malheureusement été rejetée :"

msgid "Your event has been accepted:"
msgstr "Votre événement a été accepté :"

msgid "Your event has unfortunately been rejected:"
msgstr "Votre événement a malheureusement été rejeté :"

msgid "The OneGov Cloud Team"
msgstr "L'équipe de OneGov Cloud"

msgid "This is what happend on the ${org} website over the past month:"
msgstr ""
"Voici ce qui s'est passé la semaine dernière sur le site web de ${org} :"

msgid ""
"This is the monthly OneGov Cloud status e-mail. If you don't want to receive "
"this e-mail you may deactivate it by clicking on"
msgstr ""
"Ceci est le courriel mensuel de situation de OneGov Cloud. Si vous ne "
"souhaitez pas recevoir ce courriel, vous pouvez le désactiver en cliquant sur"

msgid "Or by changing the settings in your user profile."
msgstr "Ou en changeant les réglages dans votre profil d'utilisateur."

msgid "The following reservations have been accepted:"
msgstr "Les réservations suivantes ont été acceptées :"

msgid "${author} wrote"
msgstr "${author} a écrit"

msgid ""
"This is the notification for reservations for ${request.app.org.title}. If "
"you no longer want to receive this e-mail please contact an administrator so "
"they can remove you from the recipients list."
msgstr ""

msgid "An administrator just created a new account on ${org} for you."
msgstr ""
"Un administrateur vient de créer un nouveau compte sur ${org} pour vous."

msgid "Your username is ${email}."
msgstr "Votre nom d'utilisateur est ${email}."

msgid "Click on the following link to set your account password:"
msgstr ""
"Cliquer sur le lien suivant pour définir le mot de passe de votre compte :"

msgid "Set Account Password"
msgstr "Définir le mot de passe du compte"

msgid ""
"If the password link has expired, you can also request a new password here:"
msgstr ""
"Si le lien pour le mot de passe a expiré, vous pouvez également demander un "
"nouveau mot de passe ici :"

msgid "To use your account you need the Yubikey with the serial ${number}"
msgstr ""
"Pour utiliser votre compte, vous aurez besoin de la Yubikey avec le numéro "
"de série ${number}"

msgid ""
"You are receiving this e-mail because you signed up for the ${org} "
"newsletter."
msgstr ""
"Vous recevez ce courriel parce que vous vous êtes abonné à la lettre "
"d'informations de ${org}."

msgid "Click here to view web version."
msgstr "Cliquer ici pour voir la version internet."

msgid "Click the following link to set a new password:"
msgstr "Cliquer sur le lien suivant pour définir un nouveau mot de passe :"

msgid "If you don't want to change your password, you can ignore this email."
msgstr ""
"Si vous ne souhaitez pas changer de mot de passe, vous pouvez ignorer cet e-"
"mail."

msgid "Your request has received a payment."
msgstr "Votre demande a reçu un paiement."

msgid "Your request was marked as unpaid."
msgstr "Votre demande a été marquée comme non payée."

msgid ""
"Your request's payment has been refunded. Note that it might take a few days "
"until your refunded amount is shown on your credit card bill."
msgstr ""
"Le paiement de votre demande a été remboursé. Notez qu'il peut se passer "
"quelques jours avant que le montant du remboursement ne figure sur votre "
"relevé de carte de crédit."

msgid "Amount:"
msgstr "Montant :"

msgid "Your registration for \"${title}\" has been confirmed."
msgstr "Votre inscription pour \"${title}\" a été confirmée."

msgid "Your registration for \"${title}\" has been denied."
msgstr "Votre inscription pour \"${title}\" a été refusée."

msgid "Your registration for \"${title}\" has been cancelled."
msgstr "Votre inscription pour \"${title}\" a été confirmée."

msgid "Registration"
msgstr "Inscription "

msgid "The ticket number is"
msgstr "Le numéro du ticket est"

msgid "The following reservations have unfortunately been cancelled:"
msgstr "Les réservations suivantes ont malheureusement été annulées :"

msgid "You have a new ticket"
msgstr "Vous avez un nouveau ticket"

msgid "A message has been sent regarding ${ref}:"
msgstr "Un message a été envoyé à propos de ${ref} :"

#. Canonical text for ${link} is: "visit the request status page"
#. Canonical text for ${link} is: "visit the request page"
msgid "Please ${link} to reply."
msgstr "Veuillez vous rendre sur ${link} pour répondre."

#. Used in sentence: "Please ${link} to reply."
msgid "visit the request status page"
msgstr "visitez la page de statut de la demande"

#. Used in sentence: "Please ${link} to reply."
msgid "visit the request page"
msgstr "visitez la page de la demande"

msgid "Your request has been closed."
msgstr "Votre demande a été complétée."

msgid "Your requests's timeline has been archived for future reference:"
msgstr ""
"L'historique de votre demande a été archivé pour des références futures :"

msgid "Request Timeline"
msgstr "Historique de la demande"

msgid "Thank you for your request."
msgstr "Merci pour votre requête."

msgid "Your request has been registered with the following reference:"
msgstr "Votre demande a été enregistrée avec la référence suivante :"

msgid ""
"We will send another e-mail once your ticket has been completed. In the "
"meantime you can check the status of your ticket at any time:"
msgstr ""
"Nous vous enverrons un autre e-mail dès que votre demande aura été traité. "
"Entre-temps, vous pouvez aller voir l'état de votre demande à tout moment :"

msgid "The following ticket has just been opened:"
msgstr "Le ticket suivant vient d'être ouvert:"

msgid "View the ticket"
msgstr "Voir le billet"

msgid "Your request has been reopened"
msgstr "Votre demande a été ré-ouverte"

msgid "This is what happend on the ${org} website over the past week:"
msgstr "Voici ce qui s'est passé le mois dernier sur le site web de ${org} :"

msgid ""
"This is the weekly OneGov Cloud status e-mail. If you don't want to receive "
"this e-mail you may deactivate it by clicking on"
msgstr ""
"Ceci est le courriel hebdomadaire de situation de OneGov Cloud. Si vous ne "
"souhaitez pas recevoir ce courriel, vous pouvez le désactiver en cliquant sur"

msgid "Directory entry adopted."
msgstr "L'entrée de répertoire a été adoptée."

msgid "Change request applied."
msgstr "Demande de modification effectuée."

msgid "Directory entry rejected."
msgstr "L'entrée de répertoire a été rejetée."

msgid "Event edited."
msgstr "Événement édité"

#. Canonical text for ${event} is: "Event"
msgid "${event} published."
msgstr "${event} publié."

msgid "Event deleted."
msgstr "Événement effacé."

msgid "Event withdrawn."
msgstr "Événement retiré."

msgid "File signed."
msgstr "Fichier signé."

msgid "File with digital seal removed."
msgstr "Fichier avec cachet numérique supprimé."

msgid "${amount} marked as paid."
msgstr "${amount} marqué comme payé."

msgid "${amount} marked as unpaid."
msgstr "${amount} marqué comme non payé."

msgid "${amount} captured."
msgstr "${amount} capturé."

msgid "${amount} refunded."
msgstr "${amount} remboursé."

msgid "1 reservation accepted."
msgstr "1 réservation acceptée."

msgid "${count} reservations accepted."
msgstr "${count} réservations acceptées."

msgid "1 reservation rejected."
msgstr "1 réservation rejetée."

msgid "${count} reservations rejected."
msgstr "${count} réservations rejetées."

msgid "Registration confirmed."
msgstr "Inscription confirmée."

msgid "Registration denied."
msgstr "Inscription refusée."

msgid "Registration cancelled."
msgstr "Inscription annulée"

msgid "Ticket opened."
msgstr "Ticket ouvert."

msgid "Ticket accepted."
msgstr "Ticket accepté."

msgid "Ticket closed."
msgstr "Ticket fermé."

msgid "Ticket reopened."
msgstr "Ticket ré-ouvert."

msgid "Ticket assigned"
msgstr "Ticket attribué"

msgid "Ticket e-mails disabled."
msgstr "E-mails de tickets désactivés."

msgid "Ticket e-mails enabled."
msgstr "E-mails de tickets activés."

msgid "Payment amount changed."
msgstr "Modification du montant du paiement"

msgid "Ticket archived."
msgstr "Ticket a été archivé"

msgid "Ticket recovered from archive."
msgstr "Ticket récupéré dans les archives"

msgid ""
"The newsletter is disabled. You can only see this page because you are "
"logged in."
msgstr ""
"La newsletter est désactivée. Vous ne pouvez voir cette page que parce que "
"vous êtes connecté."

msgid "Sign up to our newsletter to always stay up to date:"
msgstr ""
"Abonnez-vous à notre lettre d'informations pour rester au courant en "
"permanence :"

msgid "Signup"
msgstr "S'abonner"

msgid "There are currently ${count} recipients registered."
msgstr "Il y a actuellement ${count} destinataires enregistrés."

msgid "Archive"
msgstr "Archiver"

msgid "No newsletters yet."
msgstr "Pas encore de lettre d'informations."

msgid "Not yet sent."
msgstr "Pas encore envoyé."

msgid ""
"The user ${username} was created successfully. Please write down the user's "
"password, as it won't be shown to you again:"
msgstr ""
"Création de l'utilisateur ${username} réussie. Veuillez conserver ce mot de "
"passe d'utilisateur, car il ne vous sera plus montré à nouveau : "

msgid "Password:"
msgstr "Mot de passe :"

msgid ""
"The user ${username} was created successfully. An e-mail has been sent to "
"the user with login instructions."
msgstr ""
"Création de l'utilisateur ${username} réussie. Un e-mail a été envoyé à "
"l'utilisateur avec les instructions de connexion."

msgid "Back to usermanagement"
msgstr "Retour à la gestion des utilisateurs"

msgid ""
"Sorry, the page you are looking for could not be found. Try checking the URL "
"for errors or use the search box on the top."
msgstr ""
"Désolé, la page que vous cherchez n'a pu être trouvée. Essayez de vérifier "
"qu'il n'y a pas d'erreurs dans l'URL ou utilisez la fenêtre de recherche "
"située en haut."

msgid "Export this event"
msgstr "Exporter cet événement"

msgid "Export all occurrences of this event"
msgstr "Exporter toutes les occurrences de cet événement"

msgid "All occurrences of this event"
msgstr "Toutes les occurrences de cet événement"

msgid "Origin"
msgstr "Origine"

msgid "This is an imported event"
msgstr "Il s'agit d'un événement importé"

msgid "Tag"
msgstr "Étiquette"

msgid "Export these events"
msgstr "Exporter ces événements"

msgid "Submit your event"
msgstr "Soumettez votre événement"

msgid "Submit your own event"
msgstr "Soumettez votre propre événement"

msgid "No payment providers defined."
msgstr "Aucun fournisseur de paiement n'a été défini."

msgid "Connected:"
msgstr "Connecté :"

msgid "Default:"
msgstr "Défaut :"

msgid "Enabled:"
msgstr "Activé :"

msgid "Fee:"
msgstr "Tarif :"

msgid "No payments yet."
msgstr "Pas de paiements pour le moment."

msgid ""
"The following requests have been submitted. To see the state of process you "
"may return to the invidual request's page at any time. All information on "
"this page has been sent to your e-mail address."
msgstr ""
"Les demandes suivantes ont été soumises. Pour voir l'état du processus, vous "
"pouvez revenir à tout moment sur la page de la demande individuelle. Toutes "
"les informations sur cette page ont été envoyées à votre adresse e-mail."

msgid "Request Reference"
msgstr "Référence"

msgid "No people added yet."
msgstr "Aucune personne n'a encore été ajoutée."

msgid "Export a vCard of this person"
msgstr "Exporter une vCard de cette personne"

msgid "No publications"
msgstr "Aucune publication"

msgid "Years"
msgstr "Années"

msgid ""
"You can search through the content of all listed files by using the search "
"on the top right."
msgstr ""
"Vous pouvez chercher dans le contenu de tous les fichiers répertoriés en "
"utilisant la recherche en haut à droite."

msgid ""
"All files have a digital seal. The digital seal of a downloaded file can be "
"viewed in Adobe Acrobat Reader or by dragging an already downloaded file "
"into the field below:"
msgstr ""
"Tous les fichiers ont un sceau digital. Le sceau digital d'un fichier "
"téléchargé peut être visualisée dans Adobe Acrobat Reader ou en faisant "
"glisser un fichier déjà téléchargé dans le champ ci-dessous :"

msgid "Drop files to verify them"
msgstr "Déposez les fichiers pour les vérifier"

msgid ""
"Subscribers may always unsubscribe themselves through a link shown at the "
"bottom of the newsletter. If you unsubscribe them here, they will not be "
"notified."
msgstr ""
"Les abonnés peuvent toujours se désinscrire à travers un lien affiché au bas "
"du bulletin d'information. Si vous vous désabonnez ici, ils ne seront pas "
"informés. "

msgid "Unsubscribe"
msgstr "Se désabonner"

msgid "No dates found, please select dates in the calendar first"
msgstr "Aucune date trouvée, sélectionnez les dates dans le calendrier d'abord"

msgid "Go to calendar"
msgstr "Aller au calendrier"

msgid ""
"The following link can be used to subscribe to the reservations of this "
"calendar. It can be used by anyone that knows the link in multiple calendar "
"applications."
msgstr ""
"Le lien suivant peut être utilisé pour souscrire aux réservations de ce "
"calendrier. Il peut être utilisé par toute personne qui connaît le lien dans "
"plusieurs applications de calendrier."

msgid ""
"Note that we have no control over how often calendar applications update the "
"calendars they are subscribed to (if they update at all). Therefore the "
"information shown in the calendar may be wrong or out of date. Use it at "
"your own risk."
msgstr ""
"Notez que nous n'avons aucun contrôle sur la fréquence à laquelle les "
"applications de calendrier mettent à jour les calendriers auxquels elles "
"sont abonnées (si elles le font). Par conséquent, les informations affichées "
"dans le calendrier peuvent être incorrectes ou obsolètes. Utilisez-le à vos "
"risques et périls."

msgid "Reservations must be made at least one day in advance."
msgstr ""
"Les réservations doivent être effectuées au moins une journée à l'avance."

msgid "Reservations must be made at least one hour in advance."
msgstr ""
"Les réservations doivent être effectuées au moins une heure à l'avance."

msgid "Reservations must be made at least ${n} days in advance."
msgstr ""
"Les réservations doivent être effectuées au moins ${n} jours à l'avance."

msgid "Reservations must be made at least ${n} hours in advance."
msgstr ""
"Les réservations doivent être effectuées au moins ${n} heures à l'avance."

msgid "Select a free time span in the calendar below to create an allocation."
msgstr ""
"Sélectionnez un intervalle de temps libre dans le calendrier ci-dessous pour "
"créer une allocation."

msgid "Removes all unreserved allocations between the start and end date."
msgstr ""
"Supprime toutes les allocation non réservées entre la date de début et de "
"fin."

msgid "Reservation is pending approval"
msgstr "La réservation est en attente d'approbation"

msgid "(${num_pending} pending approval)"
msgstr "(${num_pending} en attente d'approbation)"

msgid "Utilised"
msgstr "Utilisé"

msgid "No recipients defined yet."
msgstr "Aucun destinataire défini pour le moment."

msgid ""
"Receives notifications for reservations of the day on the following days:"
msgstr ""
"Reçoit des notifications pour les réservations du jour les jours suivants:"

msgid "Receives notifications for new reservations."
msgstr "Recevoir des notifications pour les nouvelles réservations."

msgid "Notifications for following Resources"
msgstr "Notifications pour les ressources suivantes"

msgid "No reservation resources defined yet."
msgstr "Aucune ressource de réservation n'est encore définie."

msgid ""
"Searching is currently unavailable due to technical difficulties. Please "
"excuse the inconvenience and try again later."
msgstr ""
"La recherche est actuellement indisponible en raison de difficultés "
"techniques. Veuillez excuser le dérangement et réessayer plus tard."

msgid "Your search returned no results."
msgstr "Votre recherche n'a donné aucun résultat."

msgid "Select the images that should be shown inside this album."
msgstr "Sélectionnez les images qui devraient être affichées dans cet album."

msgid "Confirm selection"
msgstr "Confirmer la sélection"

msgid "This newsletter has not been sent yet."
msgstr "Ce bulletin d'information n'a pas encore été envoyé."

msgid "First sent ${time_ago}."
msgstr " Envoyé pour la première fois ${time_ago}."

msgid "This newsletter was sent to ${n} subscribers."
msgstr "Ce bulletin d'information a été envoyé à ${n} abonnés."

msgid "All subscribers have already received this newsletter."
msgstr "Tous les abonnés ont déjà reçu ce bulletin d'information."

msgid "The newsletter is scheduled to be sent on ${time}"
msgstr "La newsletter est programmée pour être envoyée le ${time}"

msgid ""
"Check the email text. You can use the full news text instead of the leading "
"if you want. You will find this setting in the edit menu of the news item."
msgstr ""
"Vérifiez le texte du courriel. Vous pouvez utiliser le texte complet de la "
"nouvelle au lieu de l'entête si vous le souhaitez. Vous trouverez ce "
"paramètre dans le menu d'édition de la nouvelle."

msgid "Delivery"
msgstr "Envoi"

msgid "The newsletter was already sent to the following addresses:"
msgstr "Le bulletin d'information a déjà été envoyé aux adresses suivantes :"

msgid ""
"A signup link allows anyone to sign up with a specific role. Those signups "
"are limited by time and count but they still present a security risk. Be "
"sure to only share this link with people you trust."
msgstr ""
"Un lien d'inscription permet à quiconque de s'inscrire avec un rôle "
"spécifique. Ces inscriptions sont limitées dans le temps et par le compte, "
"mais elles présentent toujours un risque pour la sécurité. Assurez-vous de "
"ne partager ce lien qu'avec des personnes en qui vous avez confiance."

msgid ""
"Your signup link has been created as follows. Please copy it before "
"continuing, it won't be shown to you again:"
msgstr ""
"Votre lien d'inscription a été créé comme suit. Copiez-le avant de "
"continuer, il ne vous sera pas montré à nouveau :"

msgid ""
"Sort the items using drag and drop. The new positions are automatically "
"saved directly after moving."
msgstr ""
"Triez les éléments par glisser-déposer. Les nouvelles positions sont "
"automatiquement enregistrées directement après le déplacement."

msgid "Back to page"
msgstr "Retour à la page"

msgid "No activities yet."
msgstr "Aucune activité pour le moment."

msgid "Ticket updates by e-mail"
msgstr "Mises à jour de tickets par e-mail"

msgid "Disable E-Mails"
msgstr "Désactiver les e-mails"

msgid "No ticket updates by e-mail"
msgstr "Aucune mise à jour de tickets par e-mail"

msgid "Enable E-Mails"
msgstr "Activer les e-mails"

msgid "E-Mails can not be sent for tickets of imported events"
msgstr ""
"E-Mails ne peuvent pas être envoyés pour les tickets d'événements importés"

msgid "Send Message"
msgstr "Envoyer le message"

msgid "Messages cannot be sent when the ticket is closed"
msgstr "Les messages ne peuvent pas être envoyés lorsque le ticket est fermé"

msgid "Please reopen the ticket to send a message"
msgstr "Veuillez rouvrir le ticket pour envoyer un message."

msgid "Messages cannot be sent for imported events"
msgstr ""
"Messages ne peuvent pas être envoyés pour les tickets d'événements importés"

msgid "${count} received"
msgstr "${count} reçu(s)"

msgid "${count} sent"
msgstr "${count} envoyé(s)"

msgid "${count} note"
msgstr "${count} note"

msgid "${count} notes"
msgstr "${count} notes"

msgid ""
"You are editing a note created by someone else. By saving your changes you "
"will become the author of the whole note."
msgstr ""
"Vous modifiez une note créée par quelqu'un d'autre. En enregistrant vos "
"modifications, vous deviendrez l'auteur de l'intégralité de la note."

msgid ""
"Notes are private and only shown to logged-in members. URLs and e-mail "
"addresses are turned into links."
msgstr ""
"Les notes sont privées et ne s'affichent que pour les membres connectés. "
"Vous pouvez utiliser des liens/des adresses e-mail qui sont transformées en "
"liens cliquables."

msgid "Would you like to make corrections to the event?"
msgstr "Vous souhaitez apporter des corrections à l'événement ?"

msgid "Edit this event."
msgstr "Modifiez cet événement."

msgid "Forgot something or have a special request?"
msgstr "Vous avez oublié quelque chose ou avez une demande spéciale?"

msgid "Add a message to the ticket."
msgstr "Ajoutez un message a la demande."

msgid "New messages have been disabled because the ticket has been closed."
msgstr "Les nouveaux messages ont été désactivés car le ticket a été fermé."

msgid "Archive all selected tickets?"
msgstr "Archiver tous les billets sélectionnés?"

msgid "Do archive"
msgstr "Archiver"

msgid "Archive selected"
msgstr "Archiver la sélection"

msgid ""
"You've reached this site because you are logged in. Visitors are "
"automatically redirected to the following link:"
msgstr ""
"Vous avez accédé à ce site parce que vous êtes connecté. Les visiteurs sont "
"automatiquement redirigés vers le lien suivant :"

msgid ""
"You are not automatically redirected so you have a chance to edit or delete "
"this link."
msgstr ""
"Vous n'êtes pas automatiquement redirigé afin que vous puissiez modifier ou "
"supprimer ce lien."

msgid "You have been successfully unsubscribed from all regular emails."
msgstr "Vous vous êtes bien désinscrit(e) de tous les e-mails normaux."

msgid "local"
msgstr "local"

msgid "None"
msgstr "Aucune"

msgid "No links found."
msgstr "Aucun lien trouvé."

msgid "Select an item to view it"
msgstr "Sélectionnez un élément pour le visualiser"

msgid "Username"
msgstr "Nom d'utilisateur"

msgid "Identicon"
msgstr "Identicon"

msgid "Password"
msgstr "Mot de passe"

msgid "Not a valid color."
msgstr "Couleur non valide."

msgid "Not a valid choice"
msgstr "Choix invalide"

msgid "Admins"
msgstr "Admins"

#, python-format
msgid ""
"You can only reserve this allocation before ${date} if you live in the "
"following zipcodes: ${zipcodes}"
msgstr ""
"Vous ne pouvez réserver cette allocation avant le ${date} que si vous vivez "
"dans les localités ayant les codes postaux suivants : ${zipcodes}"

#, python-format
msgid "${percent}% Available"
msgstr "${percent}% disponible"

msgid "Available"
msgstr "Disponible"

#, python-format
msgid "${num} Available"
msgstr "${num} disponible"

msgid ""
"This allocation can't be deleted because there are existing reservations "
"associated with it."
msgstr ""
"Cette allocation ne peut pas être supprimée car il existe des réservations "
"existantes qui y sont associées."

msgid ""
"To delete this allocation, all existing reservations need to be cancelled "
"first."
msgstr ""
"Pour supprimer cette allocation, toutes les réservations existantes doivent "
"être annulées en premier."

msgid "A conflicting allocation exists for the requested time period."
msgstr "Une allocation contradictoire existe pour la période demandée."

msgid "A conflicting reservation exists for the requested time period."
msgstr "Une réservation contradictoire existe pour la période demandée."

msgid "An existing reservation would be affected by the requested change."
msgstr ""
"Une réservation existante serait affectée par la modification demandée."

msgid "A pending reservation would be affected by the requested change."
msgstr ""
"Une réservation en attente serait affectée par la modification demandée."

msgid "The requested period is no longer available."
msgstr "La période demandée n'est plus disponible."

msgid "No reservable slot found."
msgstr "Aucun créneau réservable disponible."

msgid "Reservations can't be made for more than 24 hours at a time."
msgstr "Les réservations ne peuvent être effectuées plus de 24 h à l'avance."

msgid "The given reservation paramters are invalid."
msgstr "Les paramètres de réservation donnés ne sont pas valides."

msgid "The given reservation token is invalid."
msgstr "Le jeton de réservation donné n'est pas valide."

msgid "The requested number of reservations is higher than allowed."
msgstr "Le nombre de réservations requis est supérieur à celui autorisé."

msgid "The requested quota is invalid (must be at least one)."
msgstr "Le quota requis est invalide (doit être au minimum un)."

msgid "The allocation does not have enough free spots."
msgstr "L'allocation ne dispose pas de suffisamment de places disponibles."

msgid "The resulting allocation would be invalid."
msgstr "L'allocation résultante ne serait pas valide."

msgid "No reservations to confirm."
msgstr "Aucune réservation pour confirmer."

msgid "The given timerange is longer than the existing allocation."
msgstr "L'intervalle de temps donné est plus long que l'allocation existante."

msgid "Reservation too short. A reservation must last at least 5 minutes."
msgstr ""
"Réservation trop courte. Une réservation doit durer au moins cinq minutes."

msgid "Stop"
msgstr "Arrêter"

#, python-format
msgid "Do you really want to stop \"${title}\"?"
msgstr "Voulez-vous vraiment arrêter \"${title}\" ?"

msgid "The rule will be removed without affecting existing allocations."
msgstr "La règle sera supprimée sans affecter les allocations existantes."

msgid "Stop rule"
msgstr "Arrêter la règle"

msgid ""
"All allocations created by the rule will be removed, if they haven't been "
"reserved yet."
msgstr ""
"Toutes les allocations créées par la règle seront supprimées si elles n'ont "
"pas encore été réservées."

msgid "Delete rule"
msgstr "Supprimer la règle"

msgid "No allocations to add"
msgstr "Aucune allocation à ajouter"

#, python-format
msgid "Successfully added ${n} allocations"
msgstr "${n} dotations ajoutées avec succès"

msgid "New allocation"
msgstr "Nouvelle allocation"

msgid "Your changes were saved"
msgstr "Vos modifications ont été enregistrées"

#, python-format
msgid "New rule active, ${n} allocations created"
msgstr "Nouvelle règle active, ${n} allocations créées"

msgid "New Rule"
msgstr "Nouvelle règle"

msgid ""
"Rules ensure that the allocations between start/end exist and that they are "
"extended beyond those dates at the given intervals. "
msgstr ""
"Les règles garantissent que les allocations entre le début et la fin "
"existent et qu'elles sont prolongées au-delà de ces dates à des intervalles "
"donnés."

msgid "The rule was stopped"
msgstr "La règle a été arrêtée"

#, python-format
msgid "The rule was deleted, along with ${n} allocations"
msgstr "La règle a été supprimée, avec les allocations ${n}"

msgid "Topics A-Z"
msgstr "Sujets de A à Z"

msgid "Your userprofile is incomplete. Please update it before you continue."
msgstr ""
"Votre profil utilisateur est incomplet. Veuillez le mettre à jour avant de "
"continuer."

msgid "You have been logged in."
msgstr "Vous avez été connecté."

msgid "Wrong e-mail address, password or yubikey."
msgstr "Courrier électronique erroné, mot de passe ou Yubikey."

#, python-format
msgid "Login to ${org}"
msgstr "Se connecter à ${org}"

msgid "A user with this address already exists"
msgstr "Un utilisateur avec cette adresse existe déjà"

msgid "This signup link has expired"
msgstr "Ce lien d'inscription a expiré"

#, python-format
msgid "Your ${org} Registration"
msgstr "Votre inscription sur ${org}"

msgid ""
"Thank you for registering. Please follow the instructions on the activiation "
"e-mail sent to you. Please check your spam folder if you have not received "
"the email."
msgstr ""
"Merci de votre inscription. Suivez les instructions sur l'e-mail "
"d'activation qui vous a été envoyé. Si vous n'avez pas reçu cet e-mail, "
"veuillez vérifier votre dossier spam."

msgid "Account Registration"
msgstr "Enregistrement du compte"

msgid "Unknown user"
msgstr "Utilisateur inconnu"

msgid "Invalid activation token"
msgstr "Jeton d'activation non valide"

msgid "Your account has already been activated."
msgstr "Votre compte a déjà été activé."

msgid ""
"Your account has been activated. You may now log in with your credentials"
msgstr ""
"Votre compte a été activé. Vous pouvez maintenant vous connecter avec vos "
"informations d'identification."

msgid "You have been logged out."
msgstr "Vous avez été déconnecté."

msgid "Password reset"
msgstr "Réinitialisation de mot de passe"

#, python-format
msgid ""
"A password reset link has been sent to ${email}, provided an account exists "
"for this email address."
msgstr ""
"Un lien de réinitialisation de mot de passe a été envoyé à ${number}, pour "
"peu qu'un compte existe pour cette adresse e-mail."

msgid "Password changed."
msgstr "Mot de passe modifié."

msgid "Wrong username or password reset link not valid any more."
msgstr ""
"Mauvais nom d'utilisateur ou lien de réinitialisation de mot de passe plus "
"valide."

msgid "A link was added to the clipboard"
msgstr "Un lien a été ajouté au presse-papiers"

#, python-format
msgid "The entry ${name} exists twice"
msgstr "L'entrée ${name} existe deux fois"

msgid "Added a new directory"
msgstr "Ajout d'un nouveau dossier"

msgid "New Directory"
msgstr "Nouveau dossier"

msgid ""
"The requested change cannot be performed, as it is incompatible with "
"existing entries"
msgstr ""
"Le changement requis ne peut être réalisé, car il est incompatible avec les "
"entrées existantes"

#, python-format
msgid "Syntax Error in line ${line}"
msgstr "Erreur de syntaxe sur la ligne ${line}"

msgid "Syntax error in form"
msgstr "Erreur de syntaxe dans le formulaire"

#, python-format
msgid "Syntax error in field ${field_name}"
msgstr "Erreur de syntaxe dans le champ ${field_name}"

#, python-format
msgid "Error: Duplicate label ${label}"
msgstr "Erreur: Duplication de l'étiquette ${label}"

msgid "The directory was deleted"
msgstr "Le dossier a été supprimé"

msgid "Added a new directory entry"
msgstr "Ajout d'une nouvelle entrée dans le dossier"

msgid "New Directory Entry"
msgstr "Nouvelle entrée dans le dossier"

msgid "Submit a New Directory Entry"
msgstr "Proposer une nouvelle entrée de répertoire"

msgid "Continue"
msgstr "Continuer"

msgid "Propose a change"
msgstr "Proposer une modification"

msgid ""
"To request a change, edit the fields you would like to change, leaving the "
"other fields intact. Then submit your request."
msgstr ""
"Pour demander une modification, modifiez les champs auxquels vous souhaitez "
"apporter des changements, et laissez les autres tels quels. Puis envoyez "
"votre demande."

msgid "The entry was deleted"
msgstr "L'entrée a été supprimée"

msgid ""
"On the right side, you can filter the entries of this directory to export."
msgstr ""
"Sur le côté droit, vous pouvez filtrer les entrées du dossier pour les "
"exporter."

msgid "Exports all entries of this directory."
msgstr "Exporte toutes les entrées de ce dossier."

msgid ""
"The resulting zipfile contains the selected format as well as metadata and "
"images/files if the directory contains any."
msgstr ""
"Le fichier zip généré contient les formats sélectionnés ainsi que les "
"métadonnées et les images/fichiersdu dossier, s'il en contient."

#, python-format
msgid ""
"You have been redirect to this entry because it could not be exported due to "
"missing file ${name}. Please re-upload them and try again"
msgstr ""
"Vous avez été redirigé vers cette entrée car elle n'a pas pu être exportée "
"en raison de l'absence du fichier ${name}. Veuillez les retélécharger et "
"réessayer"

#, python-format
msgid "The column ${name} is missing"
msgstr "La colonne ${name} est manquante"

#, python-format
msgid "The file ${name} is missing"
msgstr "Le fichier ${name} est manquante"

msgid ""
"The given file is invalid, does it include a metadata.json with a data.xlsx, "
"data.csv, or data.json?"
msgstr ""
"Le fichier donné est invalide, inclut-il un metadata.json avec un data.xlsx, "
"data.csv, ou data.json ?"

#, python-format
msgid "Imported ${count} entries"
msgstr "${count} entrées importées"

msgid ""
"Updates the directory configuration and imports all entries given in the ZIP "
"file. The format is the same as produced by the export function. Note that "
"only 100 items are imported at a time. To import more items repeat the "
"import accordingly."
msgstr ""
"Met à jour la configuration du dossier et importe toutes les entrées données "
"dans le fichier Zip. Le format est le même que celui produit par la fonction "
"Exporter. Veuillez noter que seuls 10 éléments peuvent être importés à la "
"fois. Pour importer davantage d'éléments, veuillez faire plusieurs "
"importations."

msgid ""
"Stable URLs are important. Here you can change the path to your site "
"independently from the title."
msgstr ""
"Les URLs stables sont importantes. Ici, vous pouvez modifier le chemin "
"d'accès à votre site, indépendamment du titre."

#, python-format
msgid "A total of ${number} subpages are affected."
msgstr "Au total, 5 sous-pages sont concernées."

#, python-format
msgid "${count} links will be replaced by this action."
msgstr "${count} liens seront remplacés par cette action."

msgid "The event submitter has not yet completed his submission"
msgstr "L'auteur de l'événement n'a pas encore terminé sa soumission."

msgid "This event has already been published"
msgstr "Cet événement a déjà été publié"

#, python-format
msgid "You have accepted the event ${title}"
msgstr "Vous avez accepté l'événement ${title}"

msgid "Your event was accepted"
msgstr "Votre événement a été accepté"

msgid "Submit an event"
msgstr "Soumettre un événement"

msgid ""
"Only events taking place inside the town or events related to town societies "
"are published. Events which are purely commercial are not published. There's "
"no right to be published and already published events may be removed from "
"the page without notification or reason."
msgstr ""
"Seuls les événements se déroulant au sein de la ville ou les événements liés "
"aux sociétés de la ville sont publiés. Les événements purement commerciaux "
"ne sont pas publiés. Il n'ont aucuns droits à être publiés et les événements "
"déjà publiés peuvent être supprimés de la page sans notification ni motif."

msgid "Your request has been registered"
msgstr "Yotre demande a été enregistrée."

msgid "New ticket"
msgstr "Nouveau billet"

msgid "Your request could not be accepted automatically!"
msgstr "Votre demande n'a pas pu être traitée automatiquement."

msgid "Thank you for your submission!"
msgstr "Merci pour votre contribution !"

msgid "Your event was rejected"
msgstr "Votre événement a été rejeté"

msgid "Access Denied"
msgstr "Accès refusé"

msgid "Not Found"
msgstr "Pas trouvé"

msgid "Added a new external link"
msgstr "A ajouté un nouveau lien externe"

msgid "New external link"
msgstr "Noveau lien externe"

msgid "Edit external link"
msgstr "Modifier le lien externe "

msgid "Manage Photo Albums"
msgstr "Gérer les albums photos"

msgid "This file type is not supported"
msgstr "Ce type de fichier n'est pas pris en charge"

msgid "The file name is too long"
msgstr "Le nom du fichier est trop long"

msgid "The file cannot be processed"
msgstr "Impossible de traiter le fichier"

msgid "Please submit your yubikey"
msgstr "Veuillez saisir votre yubikey"

msgid "Your account is not linked to a Yubikey"
msgstr "Votre compte n'est pas lié à un Yubikey."

msgid "The used Yubikey is not linked to your account"
msgstr "Le Yubikey utilisé n'est pas lié à votre compte."

msgid "This file already has a digital seal"
msgstr "Ce fichier a déjà un sceau digital."

msgid "Your Yubikey could not be validated"
msgstr "Votre Yubikey n'a pas pu être validé."

msgid "Edit external form"
msgstr "Modifier le formulaire externe"

msgid "The registration has ended"
msgstr "L'inscription est terminée"

msgid "The registration is closed"
msgstr "L'inscription est fermée"

#, python-format
msgid "The registration opens on ${day}, ${date}"
msgstr "L'inscription ouvre le ${day}, ${date}"

#, python-format
msgid "The registration closes on ${day}, ${date}"
msgstr "L'inscription s'achève le ${jour}, le ${date}"

#, python-format
msgid "There's a limit of ${count} attendees"
msgstr "Il y a une limite de ${count} participants"

msgid "There are no spots left"
msgstr "Il n'y a plus de places"

msgid "There is one spot left"
msgstr "Il reste une place"

#, python-format
msgid "There are ${count} spots left"
msgstr "Il reste ${count} places"

msgid "A form with this name already exists"
msgstr "Un formulaire avec ce nom existe déjà"

msgid "Added a new form"
msgstr "A ajouté un nouveau formulaire"

msgid "New Form"
msgstr "Nouveau formulaire"

msgid "Exports the submissions of the given date range."
msgstr "Exporte les contributions sur la période donnée."

msgid "New Registration Window"
msgstr "Nouvelle fenêtre d'inscription"

msgid "The registration window was added successfully"
msgstr "La fenêtre d'inscription a été ajoutée avec succès"

msgid ""
"Registration windows limit forms to a set number of submissions and a "
"specific time-range."
msgstr ""
"Les fenêtres d'inscription limitent les formulaires à un nombre déterminé de "
"soumissions à et une plage de temps spécifique."

msgid "General Message"
msgstr "Message général"

#, python-format
msgid "Successfully sent ${count} emails"
msgstr "Envoi réussi de ${count} emails"

msgid "Send E-Mail to attendees"
msgstr "Envoyer un message aux participants"

msgid "Email attendees"
msgstr "E-Mail aux participants"

msgid "Cancel Registration Window"
msgstr "Annuler le fenêtre d'inscription"

msgid ""
"You really want to cancel all confirmed and deny all open submissions for "
"this registration window?"
msgstr ""
"Voulez-vous vraiment annuler toutes les inscriptions confirmées et refuser "
"toutes les inscriptions ouvertes?"

msgid ""
"Each attendee will receive a ticket email unless ticket messages are not "
"muted."
msgstr ""
"Chaque participant recevra un ticket email, sauf si les messages du ticket "
"ne sont pas mis en sourdine."

msgid "Do you really want to delete this registration window?"
msgstr "Voulez-vous vraiment supprimer cette fenêtre d'inscription?"

msgid "Existing submissions will be disassociated."
msgstr "Les soumissions existantes seront dissociées."

msgid "Delete registration window"
msgstr "Supprimer la fenêtre d'enregistrement"

msgid "This registration window can't be deleted."
msgstr "Ce fenêtre d'inscription ne peut être supprimé."

msgid ""
"There are confirmed or open submissions associated with it. Cancel the "
"registration window first."
msgstr ""
"Il y a des inscriptions confirmées ou ouvertes pour ce fenêtre "
"d'inscription. Annulez-le d'abord."

msgid "Edit Registration Window"
msgstr "Modifier la fenêtre d'inscription"

#, python-format
msgid "${count} submissions cancelled / denied over the ticket system"
msgstr ""
"${count} inscriptions sont été annulées / refusée via le system de ticket"

msgid "The registration window was deleted"
msgstr "La fenêtre d'inscription a été supprimée"

msgid "Pay Online and Complete"
msgstr "Payer en ligne et compléter"

msgid "Your payment could not be processed"
msgstr "Votre paiement n'a pas pu être traité"

msgid "Registrations are no longer possible"
msgstr "Les inscriptions ne sont plus possibles"

msgid "Your registration has been confirmed"
msgstr "Votre inscription a été confirmée"

msgid "The registration has been confirmed"
msgstr "L'inscription a été confirmée"

msgid "The registration could not be confirmed"
msgstr "L'inscription n'a pas pu être confirmée"

msgid "Your registration has been denied"
msgstr "Votre inscription a été refusée"

msgid "The registration has been denied"
msgstr "L'inscription a été refusée"

msgid "The registration could not be denied"
msgstr "L'inscription n'a pu être refusée"

msgid "Your registration has been cancelled"
msgstr "Votre inscription a été annulée"

msgid "The registration has been cancelled"
msgstr "L'inscription a été annulée"

msgid "The registration could not be cancelled"
msgstr "L'inscription n'a pu été annulée"

msgid "Select"
msgstr "Sélectionner"

msgid "Select images"
msgstr "Sélectionner des images"

msgid "Added a new photo album"
msgstr "Nouvel album photo ajouté"

msgid "New Photo Album"
msgstr "Nouvel album photo"

#, python-format
msgid "Welcome to the ${org} Newsletter"
msgstr "Bienvenue sur la lettre d'information ${org}"

#, python-format
msgid ""
"Success! We have sent a confirmation link to ${address}, if we didn't send "
"you one already."
msgstr ""
"C'est fait ! Nous avons envoyé un lien de confirmation vers ${address}, si "
"nous ne vous en avions pas déjà envoyé un."

#, python-format
msgid "Do you really want to unsubscribe \"{}\"?"
msgstr "Voulez-vous vraiment vous désinscrire « {} » ?"

msgid "A newsletter with this name already exists"
msgstr "Il existe déjà une lettre d'information avec ce nom"

msgid "Added a new newsletter"
msgstr "Nouvelle lettre d'information ajoutée"

msgid "New Newsletter"
msgstr "Nouvelle lettre d'information"

msgid "Edit Newsletter"
msgstr "Éditer la lettre d'information"

msgid "The newsletter was deleted"
msgstr "La newsletter a été supprimée."

#, python-format
msgid "Sent \"${title}\" to ${n} recipients"
msgstr "\"${title}\" envoyé à ${n} destinataires"

#, python-format
msgid "Scheduled \"${title}\" to be sent on ${date}"
msgstr "Programmé l'envoi de \"${title}\" le ${date}"

#, python-format
msgid "Sent \"${title}\" to ${recipient}"
msgstr "Envoyé \"${title}\" à ${recipient}"

msgid "Sends a test newsletter to the given address"
msgstr "Envoi d'une newsletter de test à l'adresse indiquée"

msgid "Today"
msgstr "Aujourd’hui"

msgid "Tomorrow"
msgstr "Demain"

msgid "This weekend"
msgstr "Ce week-end"

msgid "This week"
msgstr "Cette semaine"

msgid "Event Export"
msgstr "Exporter un événement"

msgid "Exports all future events."
msgstr "Exporte tous les événements futurs."

#, python-format
msgid "The following line(s) contain invalid data: ${lines}"
msgstr ""
"La ou les lignes suivantes contiennent des données invalides : ${lines}"

#, python-format
msgid "${count} events will be imported"
msgstr "${count} événements seront importés"

#, python-format
msgid "${count} events imported"
msgstr "${count} événements ont été importés"

msgid "The same format as the export (XLSX) can be used for the import."
msgstr ""
"Le même format que l'exportation (XLSX) peut être utilisé pour l'importation."

msgid "Your payment has been received"
msgstr "Votre paiement a été reçu"

msgid "Your payment has been withdrawn"
msgstr "Votre paiement a été retiré"

msgid "Your payment has been refunded"
msgstr "Votre paiement a été remboursé"

msgid "The ticket was marked as paid"
msgstr "Le ticket a été marqué comme payé"

msgid "The ticket was marked as unpaid"
msgstr "Le ticket a été marqué comme non payé"

msgid "The payment was captured"
msgstr "Le paiement a été saisi"

msgid "The payment was refunded"
msgstr "Le paiement a été remboursé"

msgid "As default"
msgstr "Par défaut"

msgid "Should this provider really be the new default?"
msgstr ""
"Ce prestataire devrait-il vraiment être le nouveau prestataire par défaut ?"

msgid "All future payments will be redirected."
msgstr "Tous les futurs paiement seront redirigés."

msgid "Make Default"
msgstr "Définir par défaut"

msgid "Enable"
msgstr "Activer"

msgid "Should this provider really be enabled?"
msgstr "Ce prestataire doit-il vraiment être activé ?"

msgid "Disable"
msgstr "Désactiver"

msgid "Should this provider really be disabled?"
msgstr "Ce prestataire doit-il vraiment être désactivé ?"

msgid "Do you really want to delete this provider?"
msgstr "Voulez-vous vraiment supprimer ce prestataire ?"

msgid "Your Stripe account was connected successfully."
msgstr "Votre compte Stripe a été connecté avec succès."

msgid "Your Stripe account could not be connected."
msgstr "Votre compte Stripe n'a pas pu être connecté."

msgid "Changed the default payment provider."
msgstr "Le prestataire de paiement par défaut a été modifié."

msgid "Provider enabled."
msgstr "Prestataire activé."

msgid "Provider disabled."
msgstr "Prestataire désactivé."

msgid "The payment provider was deleted."
msgstr "Le prestataire de paiement a été supprimé."

msgid "Successfully synchronised payments"
msgstr "Les paiements ont été synchronisés avec succès"

msgid "Charge fees to customer"
msgstr "Facturer le client"

msgid "Added a new person"
msgstr "Nouvelle personne ajoutée"

msgid "New person"
msgstr "Nouvelle personne"

msgid "January"
msgstr "Janvier"

msgid "Feburary"
msgstr "Février"

msgid "March"
msgstr "Mars"

msgid "April"
msgstr "Avril"

msgid "May"
msgstr "Mai"

msgid "June"
msgstr "Juin"

msgid "July"
msgstr "Juillet"

msgid "August"
msgstr "Août"

msgid "September"
msgstr "Septembre"

msgid "October"
msgstr "Octobre"

msgid "November"
msgstr "Novembre"

msgid "December"
msgstr "Décembre"

msgid ""
"The selected time does not exist on this date due to the switch from "
"standard time to daylight saving time."
msgstr ""
"L'heure sélectionnée n'existe pas à cette date en raison du passage de "
"l'heure normale à l'heure d'été."

msgid "hour"
msgstr "heure"

msgid "hours"
msgstr "heures"

msgid "day"
msgstr "jour"

msgid "days"
msgstr "jours"

#, python-format
msgid "Reservations must be made ${n} ${unit} in advance"
msgstr "Les réservations doivent être effectuées ${n} ${unit} à l'avance"

msgid "This date lies in the past"
msgstr "Cette date est passée"

msgid "Reserve"
msgstr "Réserver"

#, python-format
msgid "New dates for ${title}"
msgstr "Nouvelles dates pour ${title}"

msgid "Confirm your reservation"
msgstr "Confirmer votre réservation"

msgid "Thank you for your reservation!"
msgstr "Merci pour votre réservation !"

#, python-format
msgid ""
"Your reservation for ${room} has been submitted. Please continue with your "
"reservation for ${next_room}."
msgstr ""
"Votre réservation pour ${room} a été soumise. Veuillez poursuivre votre "
"réservation pour ${next_room}."

msgid "Your reservations were accepted"
msgstr "Vos réservations ont été acceptées"

#, python-format
msgid "${org} New Reservation(s)"
msgstr "${org} Nouvelle(s) réservation(s)"

msgid "The reservations were accepted"
msgstr "Les réservations ont été acceptées"

msgid "The reservations have already been accepted"
msgstr "Les réservations ont déjà été acceptées"

msgid "The submitter email is not available"
msgstr "L'adresse e-mail de l'expéditeur n'est pas disponible"

msgid "Accept all reservation with message"
msgstr "Accepter toutes les réservations avec le message"

#, python-format
msgid ""
"The following message will be sent to ${address} and it will be recorded for "
"future reference."
msgstr ""
"Le message suivant sera envoyé à ${adresse} et sera enregistré pour des "
"références futures."

msgid ""
"The payment associated with this reservation needs to be refunded before the "
"reservation can be rejected"
msgstr ""
"Le paiement associé à cette réservation doit être remboursé avant qu'elle "
"puisse être rejetée"

msgid "The following reservations were rejected"
msgstr "Les réservations suivantes ont été rejetées"

msgid "The reservations were rejected"
msgstr "Les réservations ont été rejetées"

msgid "The reservation was rejected"
msgstr "La réservation a été rejetée"

msgid "Reject all reservations with message"
msgstr "Refuser toutes les réservations avec le message"

msgid "Added a new daypass"
msgstr "Nouvel abonnement à la journée ajouté"

msgid "New daypass"
msgstr "Nouvel abonnement à la journée"

msgid "Added a new room"
msgstr "Nouvelle salle ajoutée"

msgid "New room"
msgstr "Nouvelle salle"

msgid "Added a new item"
msgstr "Nouveau article ajouté"

msgid "New Item"
msgstr "Nouveau article"

msgid "Edit resource"
msgstr ""

#, python-format
msgid "Successfully removed ${count} unused allocations"
msgstr "${count} affectations inutilisées ont été supprimées avec succès"

msgid "Exports the reservations of the given date range."
msgstr "Exporte les réservations de la période donnée."

msgid "No reservations found for the given date range."
msgstr "Aucune réservation n'a été trouvée pour la période donnée."

msgid "Exports the reservations of all resources in a given date range."
msgstr "Exporte toutes les réservations dans une plage de dates donnée"

#, python-format
msgid "Do you really want to delete \"${name}\"?"
msgstr "Voulez-vous vraiment supprimer « ${name} » ?"

msgid "Delete Recipient"
msgstr "Destinataire supprimé"

msgid "Added a new recipient"
msgstr "Nouveau destinataire ajouté"

msgid "New Recipient"
msgstr "Nouveau destinataire"

msgid "Edit Recipient"
msgstr "Éditer le destinataire"

#, python-format
msgid "Search through ${count} indexed documents"
msgstr "Chercher parmi ${count} documents indexés"

#, python-format
msgid "${count} Results"
msgstr "${count} résultats"

msgid "Search Unavailable"
msgstr "Recherche non disponible"

msgid "Favicon"
msgstr "Favicon"

msgid "Links"
msgstr "Liens"

msgid "Header"
msgstr "En-tête"

msgid "Footer"
msgstr "Bas de page"

msgid "Modules"
msgstr "Modules"

msgid "Analytics"
msgstr "Analytics"

msgid "Holidays"
msgstr "Jours fériés / Vacances scolaires"

msgid "No holidays defined"
msgstr "Aucun jour férié défini"

msgid "Link Migration"
msgstr "Migration des liens"

msgid "Migrate"
msgstr "Migrer"

#, python-format
msgid "Migrated ${number} links"
msgstr "${number} liens migrés"

#, python-format
msgid "Total of ${number} links found."
msgstr "Total de ${number} liens trouvés"

#, python-format
msgid ""
"Migrates links from the current domain \"${domain}\" to the given domain."
msgstr ""
"Fait migrer les liens du domaine actuel \"${domain}\" vers le domaine donné."

msgid "Topics"
msgstr "Sujets"

#, python-format
msgid "the subscription for ${address} was successfully confirmed"
msgstr "l'abonnement pour ${address} a bien été confirmé"

#, python-format
msgid "the subscription for ${address} could not be confirmed, wrong token"
msgstr ""
"l'abonnement pour ${address} n'a pas pu être confirmé, mauvaise zone de texte"

#, python-format
msgid "${address} successfully unsubscribed"
msgstr "${address} a bien été désinscrite"

#, python-format
msgid "${address} could not be unsubscribed, wrong token"
msgstr "${address} n'a pas pu être désinscrite, mauvaise zone de texte"

msgid "Added a new text module"
msgstr "Ajout d'un nouveau module de texte"

msgid "New text module"
msgstr "Nouveau module de texte"

msgid "Edit text module"
msgstr "Modifier le module de texte"

msgid "The text module was deleted"
msgstr "Le module de texte a été supprimé"

msgid "Delete Ticket"
msgstr "Supprimer le ticket"

msgid "This ticket is not deletable."
msgstr "Ce ticket n'est pas supprimable."

msgid "Ticket successfully deleted"
msgstr "Ticket supprimé avec succès."

msgid ""
"Do you really want to delete this ticket? All data associated with this "
"ticket will be deleted. This cannot be undone."
msgstr ""
"Voulez-vous vraiment supprimer ce ticket ? Toutes les données associées à ce "
"ticket seront supprimées. Cette opération ne peut être annulée."

msgid "Mark as paid"
msgstr "Marquer comme payé"

msgid "Mark as unpaid"
msgstr "Marquer comme non payé"

msgid "Capture Payment"
msgstr "Capturer le paiement"

msgid "Do you really want capture the payment?"
msgstr "Voulez-vous vraiment capturer le paiement ?"

msgid ""
"This usually happens automatically, so there is no reason not do capture the "
"payment."
msgstr ""
"Cela arrive généralement automatiquement, il n'y a donc aucune raison de ne "
"pas capturer le paiement."

msgid "Capture payment"
msgstr "Capturer le paiement"

msgid "Refund Payment"
msgstr "Rembourser le paiement"

#, python-format
msgid "Do you really want to refund ${amount}?"
msgstr "Voulez-vous vraiment rembourser ${amount} ?"

#, python-format
msgid "Refund ${amount}"
msgstr "Rembourser ${amount}"

msgid "Your ticket has a new message"
msgstr "Votre ticket a un nouveau message"

msgid "Your note was added"
msgstr "Votre note a été ajoutée"

msgid "The note was deleted"
msgstr "La note a été supprimée"

msgid "Edit Note"
msgstr "Éditer la note"

msgid "The ticket cannot be accepted because it's not open"
msgstr "Le ticket ne peut pas être accepté car il n'est pas ouvert"

#, python-format
msgid "You have accepted ticket ${number}"
msgstr "Vous avez accepté ${number} ticket(s)"

msgid "The ticket cannot be closed because it's not pending"
msgstr "Le ticket ne peut pas être clôturé car il est en attente"

#, python-format
msgid "You have closed ticket ${number}"
msgstr "Vous avez clôturé ${number} ticket(s)"

msgid "The ticket cannot be re-opened because it's not closed"
msgstr "Le ticket ne peut pas être réouvert car il n'est pas clôturé"

#, python-format
msgid "You have reopened ticket ${number}"
msgstr "Vous avez réouvert ${number} ticket(s)"

msgid "Your ticket has been reopened"
msgstr "Votre ticket a été ré-ouvert"

#, python-format
msgid "You have disabled e-mails for ticket ${number}"
msgstr "Vous avez désactivé les e-mails pour le ticket ${number}"

#, python-format
msgid "You have enabled e-mails for ticket ${number}"
msgstr "Vous avez activé les e-mails pour le ticket ${number}"

msgid "The ticket cannot be archived because it's not closed"
msgstr "Le ticket ne peut pas être archivé car il n'est pas clôturé"

#, python-format
msgid "You archived ticket ${number}"
msgstr "Vous avez archivé le ticket avec le numéro ${number}"

msgid ""
"The ticket cannot be recovered from the archive because it's not archived"
msgstr ""
"Le ticket ne peut pas être récupéré à partir de l'archive car il n'est pas "
"archivé"

#, python-format
msgid "You recovered ticket ${number} from the archive"
msgstr "Vous avez récupéré le ticket avec le numéro ${number} de l'archive"

msgid "The ticket has already been closed"
msgstr "Le ticket a déjà été fermé"

msgid "Your message has been sent"
msgstr "Votre message a été envoyé"

msgid "Your request has been submitted"
msgstr "Votre demande a été envoyée"

msgid "Your request is currently pending"
msgstr "Votre demande est actuellement en attente"

msgid "Your request has been processed"
msgstr "Votre demande a été traitée"

msgid "Request Status"
msgstr "Status Demand"

msgid "The request has already been closed"
msgstr "Votre demand a déjà été clòturée. "

msgid "Your message has been received"
msgstr "Votre message a été reçu"

msgid "My"
msgstr "Mes"

msgid "All Tickets"
msgstr "Tous les tickets"

msgid "All Users"
msgstr "Tous les utilisateurs"

msgid "Submitted Requests"
msgstr "Demandes soumises"

msgid "Added a new user group"
msgstr "Un nouveau groupe d'utilisateurs a été ajouté"

msgid "New user group"
msgstr "Nouveau groupe d'utilisateurs"

msgid "Edit user group"
msgstr "Modifier le groupe d'utilisateurs"

msgid "User Management"
msgstr "Gestion des utilisateurs"

msgid "New Signup Link"
msgstr "Nouveau lien d'inscription"

msgid "New User"
msgstr "Nouvel utilisateur"

msgid "A user with this e-mail address already exists"
msgstr "Il existe déjà un utilisateur possédant cette adresse e-mail"

msgid "An account was created for you"
msgstr "Un compte a été créé pour vous"

msgid "The user was created successfully"
msgstr "L'utilisateur a bien été créé"

#~ msgid "Homepage Image #1"
#~ msgstr "Image n°1 de page d'accueil"

#~ msgid "Homepage Image #2"
#~ msgstr "Image n°2 de page d'accueil"

#~ msgid "Homepage Image #3"
#~ msgstr "Image n°3 de page d'accueil"

#~ msgid "Homepage Image #4"
#~ msgstr "Image n°4 de page d'accueil"

#~ msgid "Homepage Image #5"
#~ msgstr "Image n°5 de page d'accueil"

#~ msgid "Homepage Image #6"
#~ msgstr "Image n°6 de page d'accueil"<|MERGE_RESOLUTION|>--- conflicted
+++ resolved
@@ -2,11 +2,7 @@
 msgid ""
 msgstr ""
 "Project-Id-Version: PACKAGE 1.0\n"
-<<<<<<< HEAD
-"POT-Creation-Date: 2022-09-21 09:28+0200\n"
-=======
 "POT-Creation-Date: 2022-10-03 15:10+0200\n"
->>>>>>> da3d6eb2
 "PO-Revision-Date: 2022-03-15 10:50+0100\n"
 "Last-Translator: Marc Sommerhalder <marc.sommerhalder@seantis.ch>\n"
 "Language-Team: French\n"
@@ -1320,13 +1316,11 @@
 msgid "Announcement font color"
 msgstr "Couleur de la police de l'annonce"
 
-<<<<<<< HEAD
 msgid "Only show Announcement for logged-in users"
 msgstr "Afficher l'annonce uniquement pour les utilisateurs connectés"
-=======
+
 msgid "Please add an url to each link"
 msgstr "Veuillez ajouter une url à chaque lien"
->>>>>>> da3d6eb2
 
 msgid "Homepage Cover"
 msgstr "Couverture de la page d'accueil"
