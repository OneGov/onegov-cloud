#
msgid ""
msgstr ""
"Project-Id-Version: PACKAGE 1.0\n"
<<<<<<< HEAD
"POT-Creation-Date: 2025-03-10 13:54+0100\n"
=======
"POT-Creation-Date: 2025-03-11 16:35+0100\n"
>>>>>>> 5ac460a4
"PO-Revision-Date: 2022-03-15 10:50+0100\n"
"Last-Translator: Marc Sommerhalder <marc.sommerhalder@seantis.ch>\n"
"Language-Team: French\n"
"Language: fr_CH\n"
"MIME-Version: 1.0\n"
"Content-Type: text/plain; charset=UTF-8\n"
"Content-Transfer-Encoding: 8bit\n"
"Plural-Forms: nplurals=2; plural=(n != 1);\n"
"Generated-By: Lingua 3.12\n"
"X-Generator: Poedit 3.0.1\n"

#, python-format
msgid ""
"${mtan} - mTAN for ${organisation}.\n"
"Or continue here: ${url}"
msgstr ""
"${mtan} - mTAN pour ${organisation}.\n"
"Ou continuer ici : ${url}"

msgid ""
"We sent an mTAN to the specified number. Please enter it below or follow the "
"instructions in the SMS."
msgstr ""
"Nous avons envoyé un mTAN au numéro indiqué. Veuillez le saisir ci-dessous "
"ou suivre les instructions du SMS."

msgid "Tickets"
msgstr "Tickets"

msgid "Open Tickets"
msgstr "Ouvrir les tickets"

msgid "Pending Tickets"
msgstr "Tickets en attente"

msgid "New Tickets in the Last Month"
msgstr "Nouveaux tickets le mois dernier"

msgid "Closed Tickets in the Last Month"
msgstr "Tickets clôturés le mois dernier"

msgid "Lead Time from opening to closing in Days over the Last Month"
msgstr ""
"Délai de traitement de l'ouverture à la clôture en jours le mois dernier"

msgid "Lead Time from pending to closing in Days over the Last Month"
msgstr "Délai de traitement de l'attente à la clôture en jours le mois dernier"

msgid "Access"
msgstr "Accès"

msgid "Last Edited Topics"
msgstr "Derniers sujets modifiés"

msgid "Last Edited News"
msgstr "Dernières nouvelles modifiées"

msgid "Web Statistics"
msgstr "Statistiques Web"

msgid "Unique Visitors in the Last Month"
msgstr "Visiteurs uniques le mois dernier"

msgid "Total Visits in the Last Month"
msgstr "Total des visites le mois dernier"

msgid "Total Page Views in the Last Month"
msgstr "Total des pages vues le mois dernier"

msgid "Number of Page Views per Visit"
msgstr "Nombre de pages vues par visite"

msgid "Average Visit Duration in Minutes"
msgstr "Durée moyenne de la visite en minutes"

msgid "No data available"
msgstr "Aucune donnée disponible"

msgid "Most Popular Pages"
msgstr "Pages les plus populaires"

msgid "Open"
msgstr "Ouvert"

msgid "Pending"
msgstr "En traitement"

msgid "Closed"
msgstr "Fermé"

msgid "Archived"
msgstr "Archivé"

msgid "All"
msgstr "Tout"

msgid "Paid"
msgstr "Payé"

msgid "Failed"
msgstr "Échoué"

msgid "Refunded"
msgstr "Remboursé"

msgid "Manual"
msgstr "Manuelle"

msgid "Stripe Connect"
msgstr "Stripe Connect"

#, python-format
msgid "${org} OneGov Cloud Status"
msgstr "Statut du OneGov Cloud de ${org}"

msgid "General"
msgstr "Général"

#, python-format
msgid "${org} Reservation Overview"
msgstr "Aperçu de la ${org} réservation"

msgid "Your Chat has been turned into a ticket"
msgstr "Un ticket a été créé à partir de votre chat"

msgid "Account"
msgstr "Compte"

msgid "User Profile"
msgstr "Profil d'utilisateur"

msgid "Logout"
msgstr "Se déconnecter"

msgid "Login"
msgstr "Connexion"

msgid "Register"
msgstr "S'inscrire"

msgid "Dashboard"
msgstr "Dashboard"

msgid "Timeline"
msgstr "Chronologie"

msgid "Files"
msgstr "Fichiers"

msgid "Images"
msgstr "Images"

msgid "Payment Provider"
msgstr "Opérateur de paiement"

msgid "Payments"
msgstr "Paiements"

msgid "Text modules"
msgstr "Modules de texte"

msgid "Settings"
msgstr "Paramètres"

msgid "Users"
msgstr "Utilisateurs"

msgid "User groups"
msgstr "Groupes d'utilisateurs"

msgid "Link Check"
msgstr "Vérification du lien"

msgid "Archived Tickets"
msgstr "Tickets archivés"

msgid "Forms"
msgstr "Formulaires"

msgid "Surveys"
msgstr "Enquêtes"

msgid "Management"
msgstr "Gestion"

msgid "My Tickets"
msgstr "Mes tickets"

msgid "Closed Tickets"
msgstr "Tickets clôturés"

msgid "Ticket"
msgstr "Ticket"

msgid "This site is private"
msgstr "Ce site est privé"

msgid "This site is secret"
msgstr "Ce site est secret"

msgid "Cancel"
msgstr "Annuler"

msgid "ID Payment Provider"
msgstr "ID Opérateurs de paiement"

msgid "Status"
msgstr "Statut"

msgid "Currency"
msgstr "Devise"

msgid "Amount"
msgstr "Montant"

msgid "Net Amount"
msgstr "Montant net"

msgid "Fee"
msgstr "Tarif"

msgid "Date Paid"
msgstr "Date de paiement"

msgid "References"
msgstr "Références"

msgid "Created Date"
msgstr "Date de création"

msgid "Reference Ticket"
msgstr "Billet de référence"

msgid "Submitter Email"
msgstr "E-mail de l'expéditeur"

msgid "Category Ticket"
msgstr "Catégorie Ticket"

msgid "Status Ticket"
msgstr "Ticket de statut"

msgid "Ticket decided"
msgstr "Ticket décidé"

msgid "Yes"
msgstr "Oui"

msgid "No"
msgstr "Non"

msgid "Credit card payments"
msgstr "Paiements carte de crédit"

msgid "Exports payments and tickets"
msgstr "Exporte les paiements et les tickets"

msgid "Title"
msgstr "Titre"

msgid "General availability"
msgstr "Disponibilité générale"

msgid "Rule"
msgstr "Règle"

msgid "Extend"
msgstr "Prolonger"

msgid "Extend by one day at midnight"
msgstr "Prolonger d'un jour à minuit"

msgid "Extend by one month at the end of the month"
msgstr "Prolonger d'un mois à la fin du mois"

msgid "Extend by one year at the end of the year"
msgstr "Prolonger d'un an à la fin de l'année"

msgid "Start"
msgstr "Début"

msgid "Date"
msgstr "Date"

msgid "End"
msgstr "Fin"

msgid "Except for"
msgstr "À l'exception de"

msgid "On holidays"
msgstr "En vacances"

msgid "During school holidays"
msgstr "Durant les vacances scolaires"

msgid "Public"
msgstr "Public"

msgid "Only by privileged users"
msgstr "Seulement par les utilisateurs privilégiés"

msgid "Only by privileged users and members"
msgstr "Seulement par les membres et les utilisateurs privilégiés"

msgid "Security"
msgstr "Sécurité"

msgid "Start date before end date"
msgstr "Date de début avant la date de fin"

msgid "Daypasses"
msgstr "Cartes journalières"

msgid "Daypasses Limit"
msgstr "Limite des cartes journalières"

msgid "Whole day"
msgstr "Toute la journée"

msgid "Time"
msgstr "Heure"

msgid "Each starting at"
msgstr "Chacun commençant à"

msgid "HH:MM"
msgstr "HH:MM"

msgid "Each ending at"
msgstr "Chacun finissant à"

msgid "May be partially reserved"
msgstr "Peut être partiellement réservé"

msgid "Options"
msgstr "Options"

msgid "Reservations per time slot"
msgstr "Maximum des reservation par unité des temps"

msgid "Available items"
msgstr "Articles disponibles"

msgid "Reservations per time slot and person"
msgstr "Réservations par tranche horaire et par personne"

msgid "From"
msgstr "De"

msgid "Until"
msgstr "Jusqu'à"

msgid "Slots per Reservation"
msgstr "Limit des reservations"

msgid "Start time before end time"
msgstr "Heure de début avant l'heure de fin"

msgid "Lead"
msgstr "Accroche"

msgid "Describes what this directory is about"
msgstr "Décrit le contenu de votre dossier"

msgid "Further Information"
msgstr "Plus d'informations"

msgid "If left empty \"Further Information\" will be used as title"
msgstr "S'il n'est pas renseigné, le titre sera \"Plus d'informations\"."

msgid "Text"
msgstr "Texte"

msgid "Position"
msgstr "Position"

msgid "Above the entries"
msgstr "Au-dessus des entrées"

msgid "Below the entries"
msgstr "Sous les entrées"

msgid "Definition"
msgstr "Définition"

msgid "Coordinates"
msgstr "Coordonnées"

msgid "Entries have no coordinates"
msgstr "Les entrées ne possèdent pas de coordonnées"

msgid "Coordinates are shown on each entry"
msgstr "Les coordonnées sont affichées sur chaque entrée"

msgid "Coordinates are shown on the directory and on each entry"
msgstr "Les coordonnées sont affichées sur le répertoire et sur chaque entrée"

msgid "Title-Format"
msgstr "Format Titre"

msgid "Display"
msgstr "Afficher"

msgid "Lead-Format"
msgstr "Format Principal"

msgid "Empty Directory Notice"
msgstr "Avis de dossier vide"

msgid ""
"This text will be displayed when the directory contains no (visible) "
"entries. When left empty a generic default text will be shown instead."
msgstr ""
"Ce texte sera affiché lorsque le dossier ne contient pas d'entrées "
"(visibles). S'il est laissé vide, un texte générique par défaut sera affiché "
"à la place."

msgid "Numbering"
msgstr "Numérotation"

msgid "None"
msgstr "Aucune"

msgid "Standard"
msgstr "Standard"

msgid "Custom"
msgstr "Personnalisé"

msgid "Custom Numbering"
msgstr "Numérotation personnalisée"

msgid "Main view"
msgstr "Affichage principal"

msgid "Hide these labels on the main view"
msgstr "Cacher ces noms de champs dans la vue principale"

msgid "Address"
msgstr "Adresse"

msgid "Filters"
msgstr "Filtres"

msgid "Thumbnail"
msgstr "Vignette"

msgid "Pictures to be displayed as thumbnails on an entry"
msgstr "Images à afficher sous forme de vignettes sur une entrée"

msgid "Overview layout with tiles"
msgstr "Vue d'ensemble avec les tuiles"

msgid "Address Block Title"
msgstr "Titre du bloc d'adresses"

msgid "Address Block"
msgstr "Bloc d'adresses"

msgid "The first line of the address"
msgstr "La première ligne de l'adresse"

msgid "Static title"
msgstr "Titre statique"

msgid "Icon"
msgstr "Icône"

msgid "Marker"
msgstr "Marqueur"

msgid "Marker Color"
msgstr "Couleur du marqueur"

msgid "Default"
msgstr "Défaut"

msgid "Color"
msgstr "Couleur"

msgid "Order"
msgstr "Trier"

msgid "By title"
msgstr "Par titre"

msgid "By format"
msgstr "Par format"

msgid "Order-Format"
msgstr "Format-tri"

msgid "Direction"
msgstr "Direction"

msgid "Ascending"
msgstr "Montant"

msgid "Descending"
msgstr "Descendant"

msgid "Pattern"
msgstr "Modèle"

msgid "External Link"
msgstr "Lien Externe"

msgid "Visible"
msgstr "Visible"

msgid "Users may propose new entries"
msgstr "Les utilisateurs peuvent proposer de nouvelles entrées"

msgid "New entries"
msgstr "Nouvelles entrées"

msgid "Guideline"
msgstr "Directives"

msgid "Price"
msgstr "Prix"

msgid "Free of charge"
msgstr "Gratuit"

msgid "Price per submission"
msgstr "Prix par proposition"

msgid "Users may send change requests"
msgstr "Les utilisateurs peuvent envoyer des demandes de modifications"

msgid "Change requests"
msgstr "Demandes de modifications"

msgid "Enable publication dates"
msgstr "Activer les dates de publication"

msgid ""
"Users may suggest publication start and/or end of the entry on submissions "
"and change requests"
msgstr ""
"Les utilisateurs peuvent suggérer le début et/ou la fin de la publication de "
"l'entrée sur les soumissions et les demandes de changement"

msgid "Publication"
msgstr "Publication"

msgid "Enable registering for update notifications"
msgstr "Activer l'inscription aux notifications"

msgid "Users can register for updates on new entries"
msgstr ""
"Les utilisateurs peuvent s'inscrire pour recevoir des notifications sur les "
"nouvelles entrées."

msgid "Notifications"
msgstr "Notifications"

msgid "Required publication dates"
msgstr "Les dates de publication sont requises"

msgid "Information to be provided in addition to the E-mail"
msgstr "Informations complémentaires du demandeur requises à l'e-mail"

msgid "Name"
msgstr "Nom"

msgid "Phone"
msgstr "Téléphone"

msgid "Submitter"
msgstr "Auteur"

msgid "Layout"
msgstr "Mise en page"

msgid "Accordion"
msgstr "Accordéon"

#, python-format
msgid "The following fields are unknown: ${fields}"
msgstr "Les champs suivants sont inconnus : ${fields}"

msgid "Please select at most one thumbnail field"
msgstr "Veuillez sélectionner un champ de vignette au maximum"

msgid "Please select exactly one numbering field"
msgstr "Veuillez sélectionner exactement un champ de numérotation"

#, python-format
msgid ""
"User submissions are not possible, because «${field}» is not visible. Only "
"if all fields are visible are user submission possible - otherwise users may "
"see data that they are not intended to see. "
msgstr ""
"Les soumissions d'utilisateurs ne sont pas possibles car « ${field} » n'est "
"pas visible. Les soumissions d'utilisateurs ne sont possibles que si tous "
"les champs sont visibles. Sinon, les utilisateurs peuvent voir des données "
"qu'ils ne sont pas destinés à voir."

msgid "Apply directory configuration"
msgstr "Appliquer la configuration du dossier"

msgid "Yes, import configuration and entries"
msgstr "Oui, importer la configuration et les entrées"

msgid "No, only import entries"
msgstr "Non, importer les entrées uniquement"

msgid "Mode"
msgstr "Mode"

msgid "Only import new entries"
msgstr "Importer uniquement les nouvelles entrées"

msgid "Replace all entries"
msgstr "Remplacer toutes les entrées"

msgid "Import"
msgstr "Imprimer"

msgid "The name field cannot be empty."
msgstr "Le champ nom ne peut pas être vide."

msgid "Please fill out a new name"
msgstr "Veuillez remplir un nouveau nom"

#, python-format
msgid "Invalid name. A valid suggestion is: ${name}"
msgstr "Nom invalide. Une suggestion valid est: ${name}"

msgid "An entry with the same name exists"
msgstr "Une entrée avec le même nom existe"

msgid "E-Mail"
msgstr "E-mail"

msgid "Describes briefly what this form is about"
msgstr "Décrit brièvement ce formulaire"

msgid "Detailed Explanation"
msgstr "Explication détaillée"

msgid "Describes in detail how this form is to be filled"
msgstr "Décrit en détail comment remplir ce formulaire"

msgid "Form PDF"
msgstr "Formulaire PDF"

msgid "Group"
msgstr "Groupe"

msgid "Used to group this form in the overview"
msgstr "Utilisé pour regrouper ce formulaire dans la vue d'ensemble"

msgid "Art"
msgstr "Art"

msgid "Cinema"
msgstr "Cinéma"

msgid "Concert"
msgstr "Concert"

msgid "Congress"
msgstr "Congrès"

msgid "Culture"
msgstr "Culture"

msgid "Dancing"
msgstr "Dansant"

msgid "Education"
msgstr "Éducation"

msgid "Exhibition"
msgstr "Exposition"

msgid "Gastronomy"
msgstr "Gastronomie"

msgid "Health"
msgstr "Santé"

msgid "Library"
msgstr "Bibliothèque"

msgid "Literature"
msgstr "Littérature"

msgid "Market"
msgstr "Marché"

msgid "Meetup"
msgstr "Rencontre"

msgid "Misc"
msgstr "Points divers"

msgid "Music School"
msgstr "École de musique"

msgid "Nature"
msgstr "Nature"

msgid "Music"
msgstr "Musique"

msgid "Party"
msgstr "Fête"

msgid "Politics"
msgstr "Politique"

msgid "Reading"
msgstr "Lecture"

msgid "Religion"
msgstr "Religion"

msgid "Sports"
msgstr "Sports"

msgid "Talk"
msgstr "Conférence"

msgid "Theater"
msgstr "Théâtre"

msgid "Tourism"
msgstr "Tourisme"

msgid "Toy Library"
msgstr "Bibliothèque de jouets"

msgid "Tradition"
msgstr "Tradition"

msgid "Youth"
msgstr "Jeunesse"

msgid "Elderly"
msgstr "Âgées"

msgid "Mo"
msgstr "Lu"

msgid "Tu"
msgstr "Ma"

msgid "We"
msgstr "Me"

msgid "Th"
msgstr "Je"

msgid "Fr"
msgstr "Ve"

msgid "Sa"
msgstr "Sa"

msgid "Su"
msgstr "Di"

msgid "Concerto in the castle garden"
msgstr "Concerto dans le jardin du château"

msgid "Description"
msgstr "Description"

msgid "Enjoy a concerto in the castle garden."
msgstr "Profitez d'un concerto dans le jardin du château."

msgid "Image"
msgstr "Image"

msgid "Additional Information (PDF)"
msgstr "Informations complémentaires (PDF)"

msgid "Venue"
msgstr "Lieu"

msgid "10 CHF for adults"
msgstr "10 CHF pour les adultes"

msgid "Organizer"
msgstr "Organisateur"

msgid "Music society"
msgstr "Société musicale"

msgid "Organizer E-Mail address"
msgstr "Adresse e-mail de l'organisateur"

msgid "Shown as contact E-Mail address"
msgstr "Affichée comme adresse e-mail de contact"

msgid "Organizer phone number"
msgstr "Numéro de téléphone de l'organisateur"

msgid "Shown as contact phone number"
msgstr "Affiché comme numéro de téléphone de contact"

msgid "External event URL"
msgstr "URL de l'événement externe"

msgid "Event Registration URL"
msgstr "URL de l'inscription à l'événement"

msgid "The marker can be moved by dragging it with the mouse"
msgstr "Le curseur peut être déplacé avec la souris"

msgid "Tags"
msgstr "Étiquettes"

msgid "To"
msgstr "Vers"

msgid "Repeat"
msgstr "Répéter"

msgid "Without"
msgstr "Sans"

msgid "Weekly"
msgstr "Hebdomadaire"

msgid "On additional dates"
msgstr "À des dates supplémentaires"

msgid "Repeats itself every"
msgstr "Se répète tous les"

msgid "Until date"
msgstr "Jusqu'à"

msgid "Dates"
msgstr "Dates"

msgid "The end date must be later than the start date."
msgstr "La date de fin doit être postérieure à la date de début."

msgid "The weekday of the start date must be selected."
msgstr ""
"Le jour de la semaine correspondant à la date de début doit être sélectionné."

msgid "Please set and end date if the event is recurring."
msgstr "Veuillez préciser une date de fin si l'événement est récurrent."

msgid "Please select a weekday if the event is recurring."
msgstr "Veuillez choisir un jour de la semaine si l'événement est récurrent."

msgid "Invalid dates."
msgstr "Dates non valables."

msgid "Add"
msgstr "Ajouter"

msgid "Remove"
msgstr "Supprimer"

msgid "Clear"
msgstr "Supprimer"

msgid ""
"Delete imported events before importing. This does not delete otherwise "
"imported events and submitted events."
msgstr ""
"Supprime les événements importés avant de les importer. Les événements "
"importés ailleurs et les événements signalés ne sont pas supprimés par cela."

msgid "Dry Run"
msgstr "Test"

msgid "Do not actually import the events."
msgstr "Les événements ne sont pas sauvegardés."

msgid "Expected header line with the following columns:"
msgstr "La première ligne doit avoir les noms de colonne suivants:"

msgid "Map"
msgstr "Carte"

msgid "Comment"
msgstr "Commentaire"

msgid "Please provide at least one change"
msgstr "Veuillez apporter au moins une modification"

msgid "Publication end must be in the future"
msgstr "La fin de la publication doit être dans le futur"

msgid "Publication start must be prior to end"
msgstr "Le début de la publication doit être antérieur à la fin"

msgid "Send push notifications to app"
msgstr "Envoyer des notifications à l'application"

msgid "You must set a publication start date first."
msgstr "Vous devez d’abord définir une date de début de publication."

msgid "Please select at least one topic for push notifications."
msgstr "Veuillez sélectionner au moins un sujet pour les notifications push."

msgid "Describes briefly what this entry is about"
msgstr "Décrit brièvement cette entrée"

msgid "URL"
msgstr "Lien"

msgid "Url pointing to another website"
msgstr "Url qui pointe vers une page externe"

msgid "Used to group this link in the overview"
msgstr "Utilisé pour regrouper le lien dans la vue d'ensemble"

msgid "Name of the list view this link will be shown"
msgstr "Nom de la vue d'ensemble où ce lien apparaît"

msgid "Describes what this form is about"
msgstr "Décrit le contenu de ce formulaire"

msgid "Used to group the form in the overview"
msgstr "Utilisé pour grouper la formulaire dans la vue d'ensemble"

msgid "Form Definition"
msgstr "Définition du formulaire"

msgid "Link to Formcode Documentation"
msgstr "Lien vers la documentation du formcode"

msgid "Pick-Up"
msgstr "Ramassage"

msgid ""
"Describes how this resource can be picked up. This text is used on the "
"ticket status page to inform the user"
msgstr ""
"Décrit la manière dont cette ressource peut être récupérée. Ce texte est "
"utilisé sur la page de statut du ticket pour informer le client"

msgid "Short description of the survey"
msgstr "Description courte de l'enquête"

msgid "URL path"
msgstr "Chemin Url"

msgid "Selection"
msgstr "Sélection"

msgid "By date"
msgstr "Par date"

msgid "By registration window"
msgstr "Par fenêtre d'inscription"

msgid "Registration Window"
msgstr "Fenêtre d'inscription"

msgid "Your message"
msgstr "Votre message"

msgid "Send to attendees with status"
msgstr "Envoyer aux participants avec le statut"

msgid "Confirmed"
msgstr "Confirmé"

msgid "Cancelled"
msgstr "Annulé"

msgid "No email receivers found for the selection"
msgstr "Aucun destinataire d'email trouvé pour la sélection"

msgid "Limit the number of attendees"
msgstr "Limiter le nombre de participants"

msgid "Attendees"
msgstr "Participants"

msgid "Yes, limit the number of attendees"
msgstr "Oui, limiter le nombre de participants"

msgid "No, allow an unlimited number of attendees"
msgstr "Non, autoriser un nombre illimité de participants"

msgid "Number of attendees"
msgstr "Nombre de participants"

msgid "Waitinglist"
msgstr "Liste d'attente"

msgid "Yes, allow for more submissions than available spots"
msgstr "Oui, permettre plus de soumissions que de places disponibles"

msgid "No, ensure that all submissions can be confirmed"
msgstr "Non, assurez-vous que toutes les soumissions peuvent être confirmées"

msgid "Do not accept any submissions"
msgstr "N'accepter aucunes soumissions"

msgid "Advanced"
msgstr "Avancé"

msgid "Please use a stop date after the start"
msgstr "Veuillez utiliser une date d'arrêt après le début"

#, python-format
msgid ""
"The date range overlaps with an existing registration window (${range})."
msgstr ""
"La période donnée chevauche une fenêtre d'inscription existante (${range})."

#, python-format
msgid ""
"The limit cannot be lower than the already confirmed number of attendees "
"(${claimed_spots})"
msgstr ""
"La limite ne peut être inférieure au nombre de participants déjà confirmés "
"(${claimed_spots})"

#, python-format
msgid ""
"The limit cannot be lower than the already confirmed number attendees "
"(${claimed_spots}) and the number of pending requests (${pending_requests}). "
"Either enable the waiting list, process the pending requests or increase the "
"limit. "
msgstr ""
"La limite ne peut pas être inférieure au nombre de participants déjà "
"confirmés (${claims_spots}) et au nombre de demandes en attente "
"(${pending_requests}). Activez la liste d'attente, traitez les demandes en "
"attente ou augmentez la limite."

msgid "The end date must be later than the start date"
msgstr "La date de fin doit être postérieure à la date de début"

msgid "Format"
msgstr "Format"

msgid "CSV File"
msgstr "Fichier CSV"

msgid "Excel File"
msgstr "Fichier Excel"

msgid "JSON File"
msgstr "Fichier JSON"

msgid "XML File"
msgstr "Fichier XML"

msgid "Minimum price total"
msgstr "Prix minimum total"

msgid "Payment Method"
msgstr "Méthode de paiement"

msgid "No credit card payments"
msgstr "Pas de paiements par carte de crédit"

msgid "Credit card payments optional"
msgstr "Paiements par carte de crédit en option"

msgid "Credit card payments required"
msgstr "Paiements par carte de crédit requis"

msgid "The price must be larger than zero"
msgstr "Le prix doit être supérieur à zéro"

msgid ""
"You need to setup a default payment provider to enable credit card payments"
msgstr ""
"Vous devez choisir un fournisseur de paiement par défaut pour activer les "
"paiements par carte de crédit"

msgid "Test run"
msgstr "Test de fonctionnement"

msgid "Describes what this photo album is about"
msgstr "Décrit l'album photo"

msgid "View"
msgstr "Visualiser"

msgid "Full size images"
msgstr "Images de taille normale"

msgid "Grid layout"
msgstr "Mise en page en grille"

msgid "Show images on homepage"
msgstr "Montrer les images sur la page d'accueil"

msgid "By filename"
msgstr "Par nom de fichier"

msgid "By caption"
msgstr "Par légende"

msgid "By last change"
msgstr "Par date de dernière modification"

msgid "Used in the overview and the e-mail subject"
msgstr "Utilisé dans l'aperçu et le sujet de l'e-mail"

msgid "Editorial"
msgstr "Éditorial"

msgid "A few words about this edition of the newsletter"
msgstr "Quelques mots concernant l'édition de cette lettre d'informations"

msgid "Closing remark"
msgstr "Remarque de clôture"

msgid "Closing remark at the end of the newsletter"
msgstr "Remarque de clôture à la fin de la lettre d'informations"

msgid "Latest news"
msgstr "Dernières nouvelles"

msgid "Show news as tiles"
msgstr "Afficher les actualités sous forme de tuiles"

msgid ""
"If checked, news are displayed as tiles. Otherwise, news are listed in full "
"length."
msgstr ""
"Si cette case est activée, les nouvelles sont affichées sous forme de "
"tuiles. Dans le cas contraire, les nouvelles sont listés dans leur "
"intégralité."

msgid "Events"
msgstr "Événements"

msgid "Publications"
msgstr "Publications"

msgid "Categories"
msgstr "Catégories"

msgid ""
"Select categories the newsletter reports on. The users will receive the "
"newsletter only if it reports on at least one of the categories the user "
"subscribed to."
msgstr ""
"Sélectionnez les catégories sur lesquelles la lettre d'information porte. "
"Les utilisateurs ne recevront la lettre d'information que si elle concerne "
"au moins l'une des catégories auxquelles l'utilisateur s'est abonné."

msgid "Send"
msgstr "Envoyer"

msgid "Now"
msgstr "Maintenant"

msgid "At a specified time"
msgstr "À une heure précise"

msgid "Scheduled time must be at least 5 minutes in the future"
msgstr "L'heure d'envoi doit être d'au moins cinq minutes dans le futur"

msgid "Newsletters can only be sent on the hour (10:00, 11:00, etc.)"
msgstr ""
"Les newsletters ne peuvent être envoyés qu'en début d'heure (10:00, 11:00, "
"etc.)"

msgid "Recipient"
msgstr "Destinataire"

msgid "Do not actually import the newsletter subscribers"
msgstr "Ne pas importer les abonnés à la newsletter"

msgid "Subscribed on"
msgstr "Abonné le"

msgid "Will be used as image in the page overview on the parent page"
msgstr "Sera utilisé comme image dans la vue d'ensemble de la page parent"

msgid "Describes what this page is about"
msgstr "Décrit de quoi parle cette page"

msgid "Show the lead if accessing the parent page"
msgstr "Afficher l'introduction sur la page parent"

msgid "(Redesign only)"
msgstr "(Redesign uniquement)"

msgid ""
"There are currently no allowed domains for iFrames. To enable domains for "
"iFrames, please contact info@seantis.ch."
msgstr ""
"Aucun domaine n'est actuellement autorisé pour les iFrames. Pour activer les "
"domaines pour les iFrames, veuillez contacter info@seantis.ch"

msgid "Height"
msgstr "Hauteur"

msgid ""
"The height of the iFrame in pixels. If not set, the iFrame will have a "
"standard height of 800px."
msgstr ""
"La hauteur de l'iFrame en pixels. Si elle n'est pas définie, l'iFrame aura "
"une hauteur standard de 800 pixels."

msgid "Display as card"
msgstr "Afficher sous forme de carte"

msgid "Display the iFrame as a card with a border"
msgstr "Afficher l'iFrame comme une carte avec une bordure"

msgid "The following domains are allowed for iFrames:"
msgstr "Les domaines suivants sont autorisés pour les iFrames:"

msgid "To allow more domains for iFrames, please contact info@seantis.ch."
msgstr ""
"Pour activer d'autres domaines pour les iFrames, veuillez contacter "
"info@seantis.ch."

msgid "The domain of the URL is not allowed for iFrames."
msgstr "Le domaine de l'URL n'est pas autorisé pour les iFrames"

msgid "Destination"
msgstr "Destination"

msgid "- Root -"
msgstr "- Page de base-"

msgid "Invalid destination selected"
msgstr "Destination non valide sélectionnée"

msgid "Salutation"
msgstr "Civilité"

msgid "Academic Title"
msgstr "Diplôme"

msgid "First name"
msgstr "Prénom"

msgid "Last name"
msgstr "Nom de famille"

msgid "Function"
msgstr "Fonction"

msgid "Organisation"
msgstr "Organisation"

msgid "Sub organisation"
msgstr "Sous-organisation"

msgid "Direct Phone Number or Mobile"
msgstr "Numéro de téléphone direct ou Mobile"

msgid "Born"
msgstr "Naissance"

msgid "Profession"
msgstr "Profession"

msgid "Political Party"
msgstr "Parti politique"

msgid "Parliamentary Group"
msgstr "Groupe parlementaire"

msgid "Website"
msgstr "Site Web"

msgid "Website 2"
msgstr "Site Web 2"

msgid "Location address"
msgstr "Adress du lieu"

msgid "Location Code and City"
msgstr "Code de localisation et ville"

msgid "Postal address"
msgstr "Adresse postale"

msgid "Postal Code and City"
msgstr "Code postal et ville"

msgid "Picture"
msgstr "Photo"

msgid "URL pointing to the picture"
msgstr "URL pointant vers la photo"

msgid "Notes"
msgstr "Notes"

msgid "Public extra information about this person"
msgstr "Informations publiques supplémentaires à propos de cette semaine"

msgid "I am looking to make a reservation lasting"
msgstr "Je cherche à faire une réservation d'une durée de"

msgid "On Weekday(s)"
msgstr "Le(s) jour(s) de semaine"

msgid "Earliest Start"
msgstr "Début au plus tôt"

msgid "Latest End"
msgstr "Dernière fin"

msgid "Rooms"
msgstr "Espaces"

msgid "Start date in past"
msgstr "Date de début dans le passé"

msgid "Duration is longer than the range between start and end time"
msgstr ""
"La durée est supérieure à l'intervalle entre l'heure de début et l'heure de "
"fin."

msgid "Describes what this reservation resource is about"
msgstr "Décrit en quoi consiste cette ressource de réservation"

msgid "Used to group the resource in the overview"
msgstr "Utilisé pour grouper la ressource dans la vue d'ensemble"

msgid "Extra Fields Definition"
msgstr "Définition de champs supplémentaires"

msgid "Closing date for the public"
msgstr "Date de clôture pour le public"

msgid "Closing date"
msgstr "Date de clôture"

msgid "No closing date"
msgstr "Pas de date de fermeture"

msgid "Stop accepting reservations days before the allocation"
msgstr ""
"Arrêter d'accepter des réservations plusieurs jours avant l'attribution"

msgid "Stop accepting reservations hours before the allocation"
msgstr "Arrêter d'accepter des réservations des heures avant l'attribution"

msgid "Hours"
msgstr "Heures"

msgid "Days"
msgstr "Jours"

msgid "Limit reservations to certain zip-codes"
msgstr "Limiter les réservations à certains codes postaux"

msgid "Zip-code limit"
msgstr "Limite de code postal"

msgid "Zip-code field"
msgstr "Champ code postal"

msgid "Allowed zip-codes (one per line)"
msgstr "Codes postaux autorisés (un par ligne)"

msgid "Days before an allocation may be reserved by anyone"
msgstr ""
"Des jours avant une attribution peuvent être réservés par n'importe qui"

msgid "Default view"
msgstr "Affichage par défaut"

msgid "Week view"
msgstr "Affichage de la semaine"

msgid "Month view"
msgstr "Affichage du mois"

msgid "Per item"
msgstr "Par article"

msgid "Per hour"
msgstr "Par heure"

msgid "Price per item"
msgstr "Prix par article"

msgid "Price per hour"
msgstr "Prix par heure"

msgid "Please select the form field that holds the zip-code"
msgstr "Veuillez sélectionner le champ de formulaire contenant le code postal."

msgid "Please enter at least one zip-code"
msgstr "Veuillez saisir au moins un code postal"

msgid "Please enter one zip-code per line, without spaces or commas"
msgstr "Veuillez saisir un code postal par ligne, sans espaces ni virgules"

msgid "Weekdays"
msgstr "Jours de la semaine"

msgid "New Reservations"
msgstr "Nouvelles réservations"

msgid "Notifications *"
msgstr "Notifications *"

msgid ""
"For each new reservation, a notification will be sent to the above recipient."
msgstr ""
"Pour chaque nouvelle réservation, une notification sera envoyée au "
"destinataire ci-dessus."

msgid "Daily Reservations"
msgstr "Réservations quotidiennes"

msgid ""
"On each day selected below, a notification with the day's reservations will "
"be sent to the recipient above at 06:00."
msgstr ""
"Pour chaque jour sélectionné ci-dessous, une notification avec les "
"réservations du jour sera envoyée au destinataire ci-dessus à 6h00.."

msgid "Internal Notes"
msgstr "Notes internes"

msgid ""
"Each time a new note is added to the ticket for a reservation, a "
"notification is sent to the recipient above."
msgstr ""
"Chaque fois qu'une nouvelle note est ajoutée au ticket pour une réservation, "
"une notification est envoyée au destinataire ci-dessus."

msgid "Rejected Reservations"
msgstr "Réservations rejetées"

msgid ""
"If a reservation is cancelled, a notification will be sent to the above "
"recipient."
msgstr ""
"Si une réservation est annulée, une notification sera envoyée au "
"destinataire mentionné ci-dessus."

msgid "Send on"
msgstr "Envoyer sur"

msgid "Resources"
msgstr "Ressources"

msgid "Please add at least one notification."
msgstr "Veuillez ajouter au moins une notification."

msgid "Logo"
msgstr "Logo"

msgid "URL pointing to the logo"
msgstr "URL pointant vers le logo"

msgid "Logo (Square)"
msgstr "Logo (carré)"

msgid "E-Mail Reply Address (Reply-To)"
msgstr "Adresse e-mail de réponse (Reply-To)"

msgid "Replies to automated e-mails go to this address."
msgstr "Les réponses aux e-mails automatisés sont envoyées à cette adresse."

msgid "Primary Color"
msgstr "Couleur primaire"

msgid "Default Font Family"
msgstr "Famille de police principale"

msgid "Languages"
msgstr "Langues"

msgid "German"
msgstr "Allemand"

msgid "French"
msgstr "Français"

msgid "Italian"
msgstr "Italien"

msgid "Additional CSS"
msgstr "CSS additionnel"

msgid "Will be used if an image is needed, but none has been set"
msgstr ""
"Sera utilisée si une image est nécessaire, mais qu'aucune n'a été définie."

msgid "Standard Image"
msgstr "Image standard"

msgid "Column width left side"
msgstr "Largeur de la colonne côté gauche"

msgid "Footer Division"
msgstr "Division du pied du page"

msgid "Column width for the center"
msgstr "Largeur de la colonne au centre"

msgid "Column width right side"
msgstr "Largeur de la colonne côté droite"

msgid "Contact"
msgstr "Contact"

msgid "The address and phone number of the municipality"
msgstr "L'adresse et le numéro de téléphone de la municipalité"

msgid "Information"
msgstr "Information"

msgid "Contact Link"
msgstr "Rubrique Contact"

msgid "URL pointing to a contact page"
msgstr "URL pointant vers une page de contact"

msgid "Opening Hours"
msgstr "Horaires d'ouverture"

msgid "The opening hours of the municipality"
msgstr "Les horaires d'ouverture de la municipalité"

msgid "Opening Hours Link"
msgstr "Lien vers les horaires d'ouvertures"

msgid "URL pointing to an opening hours page"
msgstr "Lien vers une page d'horaires d'ouverture"

msgid "Hide OneGov Cloud information"
msgstr "Masquer les informations OneGov Cloud"

msgid ""
"This includes the link to the marketing page, and the link to the privacy "
"policy."
msgstr ""
"Cela inclut le lien vers la page marketing et le lien vers la politique de "
"confidentialité."

msgid "Facebook"
msgstr "Facebook"

msgid "URL pointing to the Facebook site"
msgstr "Lien vers la page Facebook"

msgid "Social Media"
msgstr "Réseaux sociaux"

msgid "Twitter"
msgstr "Twitter"

msgid "URL pointing to the Twitter site"
msgstr "Lien vers la page Twitter"

msgid "YouTube"
msgstr "YouTube"

msgid "URL pointing to the YouTube site"
msgstr "Lien vers la page YouTube"

msgid "Instagram"
msgstr "Instagram"

msgid "URL pointing to the Instagram site"
msgstr "Lien vers la page Instagram"

msgid "Linkedin"
msgstr "LinkedIn"

msgid "URL pointing to the LinkedIn site"
msgstr "Lien vers la page LinkedIn"

msgid "TikTok"
msgstr "TikTok"

msgid "URL pointing to the TikTok site"
msgstr "Lien vers la page TikTok"

msgid "Custom Link 1"
msgstr "Lien personnalisé 1"

msgid "URL to internal/external site"
msgstr "Lien site interne/externe"

msgid "Custom Link 2"
msgstr "Lien personnalisé 2"

msgid "Custom Link 3"
msgstr "Lien personnalisé 3"

msgid "Name of the partner"
msgstr "Nom du partenaire"

msgid "First Partner"
msgstr "Premier partenaire"

msgid "Logo of the partner"
msgstr "Logo du partenaire"

msgid "The partner's website"
msgstr "Le site web du partenaire"

msgid "Second Partner"
msgstr "Deuxième partenaire"

msgid "Third Partner"
msgstr "Troisième partenaire"

msgid "Fourth Partner"
msgstr "Quatrième partenaire"

msgid "The width of the column must be greater than 0"
msgstr "La largeur de la colonne doit être supérieure à 0"

msgid "The sum of all the footer columns must be equal to 12"
msgstr "La somme de toutes les colonnes de bas de page doit être égale à 12"

msgid ""
"Default social media preview image for rich link previews. Optimal size is "
"1200:630 px."
msgstr ""
"Image par défaut de l'aperçu des médias sociaux pour les aperçus de liens "
"riches. La taille optimale est de 1200:630 px."

msgid "Icon 16x16 PNG (Windows)"
msgstr "Icône 16x16 PNG (Windows)"

msgid "URL pointing to the icon"
msgstr "URL pointant vers le Favicon"

msgid "Icon 32x32 PNG (Mac)"
msgstr "Icône 32x32 PNG (Mac)"

msgid "Icon 57x57 PNG (iPhone, iPod, iPad)"
msgstr "Icône 57x57 PNG (iPhone, iPod, iPad)"

msgid "Icon SVG 20x20 (Safari)"
msgstr "Icône SVG 20x20 (Safari)"

msgid "Disable page references"
msgstr "Désactiver les références de page"

msgid ""
"Disable showing the copy link '#' for the site reference. The references "
"themselves will still work. Those references are only showed for logged in "
"users."
msgstr ""
"Désactiver le lien pour copier la référence de page. Les références elles-"
"mêmes fonctionneront toujours. Ces références ne sont affichées que pour les "
"utilisateurs connectés."

msgid "Open files in separate window"
msgstr "Ouvrir les fichiers dans une fenêtre de navigateur séparée"

msgid "Announcement"
msgstr "Annonce"

msgid "Announcement URL"
msgstr "URL pour l'annonce"

msgid "Announcement bg color"
msgstr "Couleur de fond de l'annonce"

msgid "Announcement font color"
msgstr "Couleur de la police de l'annonce"

msgid "Only show Announcement for logged-in users"
msgstr "Afficher l'annonce uniquement pour les utilisateurs connectés"

msgid "Header links"
msgstr "Liens d'en-tête"

msgid "Text header left side"
msgstr "Texte dans en-tête, face gauche"

msgid "Optional"
msgstr "Facultatif"

msgid "Font color"
msgstr "Couleur de la police"

msgid "Relative font size"
msgstr "Taille de police relative"

msgid "Keep header links and/or header text fixed to top on scrolling"
msgstr ""
"Maintenir les liens d'en-tête et/ou le texte d'en-tête en haut lors du "
"défilement"

msgid "Header fixation"
msgstr "Fixation des éléments d'en-tête"

msgid "Please add an url to each link"
msgstr "Veuillez ajouter une url à chaque lien"

msgid "Your URLs must start with http://, https:// or / (for internal links)"
msgstr ""
"Vos URL doivent commencer par http://, https:// ou / (pour les liens "
"internes)."

msgid "Homepage Cover"
msgstr "Couverture de la page d'accueil"

msgid "Structure"
msgstr "Structure"

msgid "Homepage Structure (for advanced users only)"
msgstr ""
"Structure de la page d'accueil (seulement pour les utilisateurs avancés)"

msgid "The structure of the homepage"
msgstr "La structure de la page d'accueil"

msgid "Homepage redirect"
msgstr "Redirection vers la page d'accueil"

msgid "Yes, to directories"
msgstr "Oui, aux annuaires"

msgid "Yes, to events"
msgstr "Oui, aux événements"

msgid "Yes, to forms"
msgstr "Oui, aux formulaires"

msgid "Yes, to publications"
msgstr "Oui, aux publications"

msgid "Yes, to reservations"
msgstr "Oui, aux réservations"

msgid "Yes, to a non-listed path"
msgstr "Oui, vers un chemin non listé"

msgid "Path"
msgstr "Chemin"

msgid "Please enter a path without schema or host"
msgstr "Veuillez entrer un chemin d'accès sans schéma ou hôte"

msgid "Hide these fields for non-logged-in users"
msgstr "Masquer ces champs pour les utilisateurs non connectés"

msgid "People"
msgstr "Personnes"

msgid "External ID"
msgstr "ID externe"

msgid "Duration of mTAN session"
msgstr "Durée de la séance mTAN"

msgid "Specify in number of seconds"
msgstr "Exprimez le temps en nombre de secondes"

msgid "mTAN Access"
msgstr "Accès au mTAN"

msgid ""
"Prevent further accesses to protected resources after this many have been "
"accessed"
msgstr ""
"Une fois que ce nombre de ressources protégées a été consulté, empêcher tout "
"autre accès à celles-ci"

msgid "Leave empty to disable limiting requests"
msgstr "Laisser vide pour désactiver la limitation des requêtes"

msgid "Prevent further accesses to protected resources in this time frame"
msgstr ""
"Empêcher tout autre accès aux ressources protégées pendant cette période"

msgid "The default map view. This should show the whole town"
msgstr "La vue par défaut de la carte. Cela devrait montrer la ville entière"

msgid "Geo provider"
msgstr "Fournisseur de geo"

msgid "Swisstopo (Default)"
msgstr "Swisstopo (défaut)"

msgid "Swisstopo Aerial"
msgstr "Swisstopo photo aérienne"

msgid "Analytics Code"
msgstr "Code Analytics"

msgid "JavaScript for web statistics support"
msgstr "JavaScript pour l'assistance en matière de statistiques web"

msgid "Analytics URL"
msgstr "URL Analytics"

msgid "URL pointing to the analytics page"
msgstr "URL pointant vers la page d'analyse"

msgid "Cantonal holidays"
msgstr "Jours fériés cantonaux"

msgid "Aargau"
msgstr "Argovie"

msgid "Appenzell Ausserrhoden"
msgstr "Appenzell Rhodes-Extérieures"

msgid "Appenzell Innerrhoden"
msgstr "Appenzell Rhodes-Intérieures"

msgid "Basel-Landschaft"
msgstr "Bâle-Campagne"

msgid "Basel-Stadt"
msgstr "Bâle-Ville"

msgid "Berne"
msgstr "Berne"

msgid "Fribourg"
msgstr "Fribourg"

msgid "Geneva"
msgstr "Genève"

msgid "Glarus"
msgstr "Glaris"

msgid "Grisons"
msgstr "Grisons"

msgid "Jura"
msgstr "Jura"

msgid "Lucerne"
msgstr "Lucerne"

msgid "Neuchâtel"
msgstr "Neuchâtel"

msgid "Nidwalden"
msgstr "Nidwald"

msgid "Obwalden"
msgstr "Obwald"

msgid "Schaffhausen"
msgstr "Schaffhouse"

msgid "Schwyz"
msgstr "Schwytz"

msgid "Solothurn"
msgstr "Soleure"

msgid "St. Gallen"
msgstr "Saint-Gall"

msgid "Thurgau"
msgstr "Thurgovie"

msgid "Ticino"
msgstr "Tessin"

msgid "Uri"
msgstr "Uri"

msgid "Valais"
msgstr "Valais"

msgid "Vaud"
msgstr "Vaud"

msgid "Zug"
msgstr "Zoug"

msgid "Zürich"
msgstr "Zurich"

msgid "Other holidays"
msgstr "Autres jours fériés"

msgid "Preview"
msgstr "Preview"

msgid "School holidays"
msgstr "Vacances scolaires"

msgid "Format: Day.Month - Description"
msgstr "Format : Jour.Mois - Description"

msgid "Please enter one date per line"
msgstr "Veuillez renseigner une date par ligne"

msgid "Please enter only day and month"
msgstr "Veuillez ne renseigner que des jours et des mois"

#, python-format
msgid "${date} is not a valid date"
msgstr "${date} n'est pas une date valide"

msgid "Format: Day.Month.Year - Day.Month.Year"
msgstr "Format : Jour.Mois.Année - Jour.Mois.Année"

msgid "Please enter one date pair per line"
msgstr "Veuillez renseigner une paire de dates par ligne"

msgid "End date needs to be after start date"
msgstr "La date de fin doit être postérieure à la date de début"

msgid "Email adress for notifications about newly opened tickets"
msgstr ""
"Adresse électronique pour les notifications concernant les tickets ouverts"

msgid "Accept request and close ticket automatically based on:"
msgstr ""
"Accepter la demande et fermer le ticket automatiquement en fonction de :"

msgid "Ticket category"
msgstr "Catégorie de billet"

msgid "User role"
msgstr "Rôle d'utilisateur"

msgid ""
"Accept request and close ticket automatically for these ticket categories"
msgstr ""
"Accepter la demande et fermer le ticket automatiquement pour ces catégories"

msgid ""
"If auto-accepting is not possible, the ticket will be in state pending. Also "
"note, that after the ticket is closed, the submitter can't send any messages."
msgstr ""
"Si l'auto-acceptation n'est pas possible, le ticket sera en état d'attente. "
"Notez également qu'après la fermeture du ticket, l'expéditeur ne peut plus "
"envoyer de messages."

msgid "Accept request and close ticket automatically for these user roles"
msgstr ""
"Accepter la demande et fermer le ticket automatiquement pour ces rôles "
"d'utilisateur"

msgid "User used to auto-accept tickets"
msgstr "Utilisateur pour l'acceptation automatique des tickets"

msgid "Block email confirmation when this ticket category is opened"
msgstr "N'envoyez pas d'e-mail lorsque cette catégorie de billets est ouverte"

msgid "This is enabled by default for tickets that get accepted automatically"
msgstr ""
"Cette option est activée par défaut pour les tickets qui sont acceptés "
"automatiquement."

msgid "Block email confirmation when this ticket category is closed"
msgstr "N'envoyez pas d'e-mail lorsque cette catégorie de billets est fermée"

msgid "Mute all tickets"
msgstr "Désactiver tous les emails de statut pour les tickets"

msgid "Always send email notification if a new ticket message is sent"
msgstr ""
"Toujours envoyer une notification par courriel pour les nouveaux messages de "
"ticket"

msgid "Categories restricted by user group settings"
msgstr "Catégories restreintes par les paramètres du groupe d'utilisateurs"

msgid "Mute tickets individually if the auto-accept feature is enabled."
msgstr ""
"Mettez les tickets en sourdine individuellement si la fonction d'acceptation "
"automatique est activée."

msgid "Enable newsletter"
msgstr "Activer la newsletter"

msgid "Allow secret content in newsletter"
msgstr "Autoriser le contenu secret dans la newsletter"

msgid "Newsletter categories"
msgstr "Catégories de newsletter"

msgid ""
"Example for newsletter topics with subtopics in yaml format. Note: Deeper "
"structures are not supported.\n"
"```\n"
"- Topic 1\n"
"- Topic 2:\n"
"  - Subtopic 2.1\n"
"- Topic 3:\n"
"  - Subtopic 3.1\n"
"  - Subtopic 3.2\n"
"```"
msgstr ""
"Exemple de sujets de newsletter avec des sous-sujets au format yaml. Note : "
"Les structures plus profondes ne sont pas prises en charge. \n"
"```\n"
"- Thème 1\n"
"- Thème 2:\n"
"  - Sous-thème 2.1\n"
"- Thème 3:\n"
"  - Sous-thème 3.1\n"
"  - Sous-thème 3.2\n"
"```"

msgid "Notify on newsletter unsubscription"
msgstr "Notifier le désabonnement à la lettre d'information"

msgid ""
"Send an email notification to the following users when a recipient "
"unsubscribes from the newsletter"
msgstr ""
"Envoyer une notification par e-mail aux utilisateurs suivants lorsqu'un "
"destinataire se désabonne de la newsletter"

msgid "Invalid YAML format. Please refer to the example."
msgstr "Format YAML non valide. Veuillez vous référer à l'exemple."

msgid ""
"Invalid format. Please define an organisation name with topics and subtopics "
"according the example."
msgstr ""
"Format non valide. Veuillez définir un nom d'organisation avec des sujets et "
"des sous-sujets selon l'exemple."

msgid ""
"Invalid format. Please define topics and subtopics according to the example."
msgstr ""
"Format non valide. Veuillez définir les thèmes et les sous-thèmes selon "
"l'exemple."

msgid ""
"Invalid format. Only topics and subtopics are allowed - no deeper structures "
"supported."
msgstr ""
"Format non valide. Seuls les sujets et les sous-sujets sont autorisés - "
"aucune structure plus profonde n'est prise en charge."

msgid "Old domain"
msgstr "Ancien domaine"

msgid "Test migration"
msgstr "Tester migration"

msgid "Compares links to the current domain"
msgstr "Compare les liens avec le domaine actuel"

msgid "Use a domain name without http(s)"
msgstr "Utiliser un domaine sans http(s)"

msgid "Domain must contain a dot"
msgstr "Le domaine doit contenir un point"

msgid "Choose which links to check"
msgstr "Choisissez les liens à vérifier"

msgid "External links only"
msgstr "Liens externes uniquement"

msgid "Internal links only"
msgstr "Liens internes uniquement"

msgid "Link must start with 'https'"
msgstr "Le lien doit commencer par 'https'"

msgid "Username"
msgstr "Nom d'utilisateur"

msgid "Username for the associated Gever account"
msgstr "Nom d'utilisateur pour le compte Gever associé"

msgid "Password"
msgstr "Mot de passe"

msgid "Password for the associated Gever account"
msgstr "Mot de passe pour le compte Gever associé"

msgid "Gever API Endpoint where the documents are uploaded."
msgstr "Point de terminaison de l'API Gever où les documents sont téléchargés."

msgid "Website address including https://"
msgstr "Adresse du site internet avec https://"

msgid "API Key"
msgstr "clé API"

msgid "Read only"
msgstr "Lecture seule"

msgid "Submit your event"
msgstr "Soumettez votre événement"

msgid "Enables website visitors to submit their own events"
msgstr "Permet aux visiteurs du site web de soumettre leurs propres événements"

msgid "Delete events in the past"
msgstr "Supprimer les événements passés"

msgid "Events are automatically deleted once they have occurred"
msgstr ""
"Les événements sont automatiquement supprimés une fois qu'ils se sont "
"produits"

msgid "Values of the location filter"
msgstr "Valeurs du filtre de localisation"

msgid "Choose the filter type for events (default is 'Tags')"
msgstr ""
"Choisissez le type de filtre pour les événements (la valeur par défaut est "
"'tags')"

msgid "A predefined set of tags"
msgstr "Un ensemble prédéfini de balises"

msgid "Manually configurable filters"
msgstr "Filtres configurables manuellement"

msgid "Both, predefined tags as well as configurable filters"
msgstr "Les deux, balises prédéfinies et filtres configurables"

msgid "Documents"
msgstr "Documents"

msgid "General event documents"
msgstr "Documents généraux de l'événement"

msgid "Duration from opening a ticket to its automatic archival"
msgstr "Durée entre l'ouverture d'un ticket et son archivage automatique"

msgid "Duration from archived state until deleted automatically"
msgstr "Durée de l'état archivé jusqu'à la suppression automatique"

msgid "Firebase adminsdk credentials (JSON)"
msgstr "Informations d'identification du kit d'administration Firebase (JSON)"

msgid "Topics"
msgstr "Sujets"

msgid "Defines the firebase topic id"
msgstr "Définit l'identifiant du sujet Firebase"

msgid "Invalid Firebase credentials format - must be a JSON object"
msgstr ""
"Le format des informations d'identification Firebase n'est pas valide. Il "
"doit s'agir d'un objet JSON"

#, python-format
msgid "Missing required keys in Firebase credentials: {0}"
msgstr ""
"Clés requises manquantes dans les informations d'identification Firebase : "
"{0}"

msgid "Invalid JSON format in Firebase credentials"
msgstr "Format JSON non valide dans les informations d'identification Firebase"

#, python-format
msgid "Error validating Firebase credentials: {0}"
msgstr ""
"Une erreur s'est produite lors de la validation des informations "
"d'identification Firebase : {0}"

msgid "VAT Rate"
msgstr "Taux de TVA"

msgid ""
"This is the VAT rate in percent. The VAT rate will apply to all prices in "
"the forms."
msgstr ""
"Il s'agit du taux de TVA en pourcentage. Le taux de TVA s'appliquera à tous "
"les prix dans les formulaires."

msgid ""
"Select newsletter categories your are interested in. You will receive the "
"newsletter if it reports on at least one of the subscribed categories."
msgstr ""
"Sélectionnez les catégories de lettres d'information qui vous intéressent. "
"Vous recevrez la newsletter si elle traite d'au moins une des catégories "
"souscrites."

msgid "E-Mail Address"
msgstr "Adresse e-mail"

msgid "The subscriber has given consent to receive the newsletter."
msgstr "L'abonné a donné son consentement pour recevoir la newsletter."

msgid "Submission Window"
msgstr "Fenêtre de soumission"

msgid "A submission window with this title already exists."
msgstr "Une fenêtre de soumission avec ce titre existe déjà."

#, python-format
msgid ""
"The date range overlaps with an existing submission window (${range}). "
"Either choose a different date range or give this window a title to "
"differenciate it from other windows."
msgstr ""
"L'intervalle de dates chevauche une fenêtre de soumission existante "
"(${range}). Choisissez un autre intervalle de dates ou donnez un titre à "
"cette fenêtre pour la différencier des autres fenêtres."

msgid "Short name to identify the text module"
msgstr "Nom court pour identifier le module de texte"

msgid "Your note about this ticket"
msgstr "Votre note à propos de ce ticket"

msgid "Attachment"
msgstr "Pièce jointe"

msgid "Message"
msgstr "Message"

msgid "The message is empty"
msgstr "Le message est vide"

msgid "Notify me about replies"
msgstr "M'avertir des réponses"

msgid "Setting \"Always notify\" is active"
msgstr "Le paramètre \"Toujours notifier\" est actif"

msgid "BCC"
msgstr "BCC"

msgid "You can send a copy of the message to one or more recipients"
msgstr ""
"Vous pouvez envoyer une copie du message à un ou plusieurs destinataires"

msgid "Email"
msgstr "Email"

msgid "User"
msgstr "Utilisateur"

msgid "Admin"
msgstr "Admin"

msgid "Editor"
msgstr "Rédacteur"

msgid "Supporter"
msgstr "Supporteur"

msgid "Member"
msgstr "Membres"

msgid "State"
msgstr "État"

msgid "Active"
msgstr "Actif"

msgid "Inactive"
msgstr "Inactif"

msgid "Role"
msgstr "Rôle"

msgid "Yubikey"
msgstr "Yubikey"

msgid "Plug your YubiKey into a USB slot and press it."
msgstr "Branchez votre YubiKey sur un port USB et appuyez dessus."

msgid "Administrators and editors must use a Yubikey"
msgstr "Les administrateurs et les programmateurs doivent utiliser une YubiKey"

msgid "Invalid Yubikey"
msgstr "YubiKey non valide"

#, python-format
msgid "This Yubikey is already used by ${username}"
msgstr "Cette YubiKey est déjà utilisée par ${username}"

msgid "The users e-mail address (a.k.a. username)"
msgstr "L'adresse e-mail de l'utilisateur (alias le nom d'utilisateur)"

msgid "Send Activation E-Mail with Instructions"
msgstr "Envoyer un e-mail d'activation avec des directives"

msgid "A user with this e-mail address exists already"
msgstr "Un utilisateur avec cette adresse e-mail existe déjà"

msgid "Ticket permissions"
msgstr "Autorisation des tickets"

msgid "Restricts access and gives permission to these ticket categories"
msgstr "Restreint l'accès et donne la permission à ces catégories de tickets"

msgid "Directories"
msgstr "Répertoires"

msgid ""
"Directories for which this user group is responsible. If activated, ticket "
"notifications for this group are only sent for these directories"
msgstr ""
"Annuaires dont ce groupe d'utilisateurs est responsable. Si cette option est "
"activée, les les notifications de tickets pour ce groupe ne sont envoyées "
"que pour ces annuaires"

msgid "Send a periodic status e-mail."
msgstr "Envoyer un e-mail d'état périodique."

msgid "Daily (exluding the weekend)"
msgstr "Quotidiennement (sauf le week-end)"

msgid "Weekly (on mondays)"
msgstr "Hebdomadaire (le lundi)"

msgid "Monthly (on first monday of the month)"
msgstr "Mensuel (le premier lundi du mois)"

msgid "Never"
msgstr "Jamais"

msgid "Disabled"
msgstr "Désactivé"

msgid "6 months"
msgstr "6 mois"

msgid "1 year"
msgstr "1 an"

msgid "2 years"
msgstr "2 ans"

msgid "3 years"
msgstr "3 ans"

msgid "Linked file"
msgstr "Fichier lié"

msgid "Keep link"
msgstr "Conserver le lien"

msgid "Delete link"
msgstr "Supprimer le lien"

msgid "Replace link"
msgstr "Remplacer le lien"

msgid "Choose existing file"
msgstr "Choisir parmi des fichiers existants"

msgid "Link additional files"
msgstr "Lier des fichiers supplémentaires"

msgid "All directories"
msgstr "Tous les dossiers"

msgid "All events"
msgstr "Tous les événements"

msgid "Daypass"
msgstr "Carte journalière"

msgid "Conference room"
msgstr "Salle de conférence"

#, python-format
msgid "150 years {organisation}"
msgstr "{organisation} de 150 ans"

msgid "Sports facility"
msgstr "Installations sportives"

msgid "We celebrate our 150th anniversary."
msgstr "Nous célébrons notre 150e anniversaire."

msgid "General Assembly"
msgstr "Assemblée générale"

msgid "Communal hall"
msgstr "Salle communale"

msgid "As every year."
msgstr "Comme chaque année."

msgid "Community Gymnastics"
msgstr "Gymnastique communautaire"

msgid "Gymnasium"
msgstr "Gymnase"

msgid "Get fit together."
msgstr "Retrouvons la forme ensemble."

msgid "Women's Club"
msgstr "Club des femmes"

msgid "Football Tournament"
msgstr "Tournoi de football"

msgid "Amateurs welcome!"
msgstr "Les amateurs sont les bienvenus !"

msgid "Sports Association"
msgstr "Association sportive"

msgid "all day"
msgstr "toute la journée"

msgid "VAT"
msgstr "TVA"

msgid "Homepage"
msgstr "Page d'accueil"

msgid "Save"
msgstr "Sauver"

msgid "Edit"
msgstr "Modifier"

msgid "QR"
msgstr "QR"

msgid "Delete"
msgstr "Supprimer"

msgid "This form can't be deleted."
msgstr "Ce formulaire ne peut être supprimé."

msgid ""
"There are submissions associated with the form. Those need to be removed "
"first."
msgstr ""
"Il existe des requêtes associées à ce formulaire. Il faut d'abord les "
"supprimer."

msgid "Do you really want to delete this form?"
msgstr "Voulez-vous vraiment supprimer ce formulaire ?"

msgid "This cannot be undone."
msgstr "Cela ne peut être effectué."

msgid "Delete form"
msgstr "Supprimer le formulaire"

msgid "Export"
msgstr "Exporter"

msgid "Change URL"
msgstr "Changer URL"

msgid "Registration Windows"
msgstr "Fenêtres d'inscription"

msgid "Form"
msgstr "Formulaire"

msgid "External form"
msgstr "Formulaire externe"

msgid "New external form"
msgstr "Nouveau formulaire externe"

msgid "Document form"
msgstr "Formulaire de document"

msgid "Do you really want to delete this submission window?"
msgstr "Voulez-vous vraiment supprimer cette fenêtre de soumission ?"

msgid ""
"Submissions associated with this submission window will be deleted as well."
msgstr "Les soumissions associées à cette fenêtre de soumission seront "

msgid "Delete submission window"
msgstr "Supprimer la fenêtre de soumission"

msgid "Results"
msgstr "Résultats"

msgid "Do you really want to delete this survey?"
msgstr "Voulez-vous vraiment supprimer ce sondage ?"

msgid "This cannot be undone. And all submissions will be deleted with it."
msgstr ""
"Cela ne peut être annulé. Et toutes les soumissions seront supprimées avec."

msgid "Delete survey"
msgstr "Supprimer le sondage"

msgid "Submission Windows"
msgstr "Fenêtres de soumission"

msgid "Survey"
msgstr "Sondage"

msgid "Person"
msgstr "Personne"

msgid "Do you really want to delete this person?"
msgstr "Voulez-vous vraiment supprimer cette personne ?"

msgid "Delete person"
msgstr "Supprimer la personne"

msgid "Delete archived tickets"
msgstr "Supprimer les tickets archivés"

msgid "Do you really want to delete all archived tickets?"
msgstr "Voulez-vous vraiment supprimer tous les tickets archivés ?"

msgid "Accept ticket"
msgstr "Accepter le ticket"

msgid "This ticket can't be closed."
msgstr "Ce ticket ne peut pas être fermé."

msgid "This ticket requires a decision, but no decision has been made yet."
msgstr "Ce ticket nécessite une décision, mais aucune n'a encore été prise."

msgid "Close ticket"
msgstr "Fermer le ticket"

msgid "Reopen ticket"
msgstr "Ré-ouvrir le ticket"

msgid "Archive ticket"
msgstr "Archiver le ticket"

msgid "Recover from archive"
msgstr "Récupérer dans les archives"

msgid "Delete Ticket"
msgstr "Supprimer le ticket"

msgid "Assign ticket"
msgstr "Attribuer le ticket"

msgid "New Note"
msgstr "Nouveau commentaire"

msgid "PDF"
msgstr "PDF"

msgid "Download files"
msgstr "Télécharger les fichiers"

msgid "New Message"
msgstr "Nouveau message"

msgid "Ticket Status"
msgstr "Statut du ticket"

msgid "Text module"
msgstr "Module de texte"

msgid "Do you really want to delete this text module?"
msgstr "Voulez-vous vraiment supprimer ce module de texte ?"

msgid "Delete text module"
msgstr "Supprimer le module de texte"

msgid "Reservations"
msgstr "Réservations"

msgid "Recipients"
msgstr "Destinataires"

msgid "Room"
msgstr "Espace"

msgid "Resource Item"
msgstr "Article"

msgid "External resource link"
msgstr "Lien de ressource externe"

msgid "New external resource"
msgstr "Nouvelle ressource externe"

msgid "Export All"
msgstr "Exporter tout"

msgid "iFrame"
msgstr "iFrame"

msgid "Find Your Spot"
msgstr "Rechercher les dates"

msgid "E-Mail Recipient"
msgstr "Destinataire de l'e-mail"

msgid "Do you really want to delete this resource?"
msgstr "Voulez-vous vraiment supprimer cette ressource ?"

msgid ""
"This cannot be undone and will take a while depending on the number of "
"reservations."
msgstr ""
"Cette opération ne peut être annulée et prendra un certain temps en fonction "
"du nombre de réservations."

msgid "Delete resource"
msgstr "Supprimer la ressource"

msgid ""
"There are future reservations associated with this resource that will also "
"be deleted. This cannot be undone and will take a while depending on the "
"number of reservations."
msgstr ""
"Des réservations futures associées à cette ressource seront également "
"supprimées. Cette opération ne peut être annulée et prendra un certain temps "
"en fonction du nombre de réservations."

msgid "Clean up"
msgstr "Nettoyer"

msgid "Occupancy"
msgstr "Occupation"

msgid "Subscribe"
msgstr "Souscrire"

msgid "Rules"
msgstr "Règles"

msgid "Edit allocation"
msgstr "Modifier l'allocation"

msgid "Do you really want to delete this allocation?"
msgstr "Voulez-vous vraiment supprimer cette allocation ?"

msgid "Delete allocation"
msgstr "Supprimer l'allocation"

msgid "This resource can't be deleted."
msgstr "Cette ressource ne peut être supprimée."

msgid "There are existing reservations associated with this resource"
msgstr "Des réservations existantes sont associées à cette ressource"

#, python-format
msgid "Every ${days} until ${end}"
msgstr "Tous les ${days} jusqu'à ${end}"

msgid "Configure"
msgstr "Configurer"

msgid "This event can't be edited."
msgstr "Cet événement ne peut pas être édité."

msgid "Imported events can not be edited."
msgstr "Les événements importés ne peuvent pas être édités."

msgid "Do you really want to delete this event?"
msgstr "Voulez-vous vraiment supprimer cet événement ?"

msgid "Delete event"
msgstr "Supprimer l'événement"

msgid "This event can't be deleted."
msgstr "Cet événement ne peut être supprimé."

msgid "To remove this event, go to the ticket and reject it."
msgstr "Pour supprimer cet événement, allez sur le ticket et refusez-le."

msgid "Withdraw event"
msgstr "Retirer l'événement"

msgid "Do you really want to withdraw this event?"
msgstr "Voulez-vous retirer l'événement?"

msgid "You can re-publish an imported event later."
msgstr "Vous pouvez republier un événement importé plus tard."

msgid "Re-publish event"
msgstr "Republier l'événement"

msgid "Newsletter"
msgstr "Newsletter"

msgid "New"
msgstr "Nouveau"

msgid "Subscribers"
msgstr "Abonnés"

msgid "Test"
msgstr "Test"

msgid "Delete newsletter"
msgstr "Supprimer la newsletter"

msgid "Photo Albums"
msgstr "Albums photo"

msgid "Manage images"
msgstr "Gérer les images"

msgid "Photo Album"
msgstr "Album photo"

msgid "Choose images"
msgstr "Choisir des images"

msgid "Delete photo album"
msgstr "Supprimer l'album photo"

msgid "Usermanagement"
msgstr "Gestion de l'utilisateur"

msgid "Create Signup Link"
msgstr "Créez un lien d'inscription"

msgid "User group"
msgstr "Groupe d'utilisateurs"

msgid "Do you really want to delete this user group?"
msgstr "Voulez-vous vraiment supprimer ce groupe d'utilisateurs ?"

msgid "Delete user group"
msgstr "Supprimer le groupe d'utilisateurs"

msgid "Exports"
msgstr "Exports"

msgid "Payment Providers"
msgstr "Opérateurs de paiement"

msgid "Datatrans"
msgstr "Datatrans"

msgid "Worldline Saferpay"
msgstr "Worldline Saferpay"

msgid "Synchronise"
msgstr "Synchroniser"

msgid "Directory"
msgstr "Dossier"

#, python-format
msgid "Do you really want to delete \"${title}\"?"
msgstr "Voulez-vous vraiment supprimer « ${title} » ?"

msgid "All entries will be deleted as well!"
msgstr "Toutes les entrées seront également supprimées !"

msgid "Delete directory"
msgstr "Supprimer le dossier"

msgid "Entry"
msgstr "Entrée"

msgid "Published"
msgstr "Publié"

msgid "Upcoming"
msgstr "A l'anvenir"

msgid "Past"
msgstr "Passé"

msgid "Choose filter"
msgstr "Sélectionner un filtre"

msgid "Delete entry"
msgstr "Supprimer l'entrée"

msgid "Do you really want to delete this external link?"
msgstr "Voulez-vous vraiment supprimer ce lien externe?"

msgid "Delete external link"
msgstr "Supprimer lien externe"

msgid "Sort"
msgstr "Trier"

msgid "The submission was adopted"
msgstr "La proposition a été adoptée"

msgid "The entry is not valid, please adjust it"
msgstr "L'entrée n'est pas valide, veuillez la rectifier"

msgid "An entry with this name already exists"
msgstr "Une entrée du même nom existe déjà"

msgid "Your directory submission has been adopted"
msgstr "Votre proposition de répertoire a été adoptée"

msgid "Your change request has been applied"
msgstr "Votre demande de modification a été effectuée"

msgid "The change request was applied"
msgstr "La demande de modification a été effectuée"

msgid "The submission was rejected"
msgstr "La proposition a été rejetée"

msgid "Your directory entry submission has been rejected"
msgstr "La soumission de votre entrée dans l'annuaire a été rejetée"

msgid "The entry submission has been rejected"
msgstr "La soumission d'entrée a été rejetée"

msgid "Your directory change submission has been rejected"
msgstr "Votre demande de modification de l'annuaire a été rejetée"

msgid "The change submission has been rejected"
msgstr "La soumission de changement a été rejetée"

msgid "The rejection was already withdrawn"
msgstr "Le rejet a déjà été retiré"

msgid "The directory entry submission rejection has been withdrawn"
msgstr "Le rejet de la soumission d'entrée dans l'annuaire a été retiré"

msgid "The rejection of the entry has been withdrawn"
msgstr "Le rejet de l'entrée a été retiré"

msgid "The directory change submission rejection has been withdrawn"
msgstr "Le rejet de la demande de modification de l'annuaire a été retiré"

msgid "The rejection of the change has been withdrawn"
msgstr "Le rejet de la modification a été retiré "

msgid "Through URL only (not listed)"
msgstr "Via URL uniquement (non répertorié)"

msgid "Only by privileged users or after submitting a mTAN"
msgstr ""
"Uniquement par les utilisateurs privilégiés ou après avoir soumis un mTAN"

msgid "Through URL only after submitting a mTAN (not listed)"
msgstr "Via URL uniquement et après avoir soumis un mTAN (non répertorié)"

msgid "Members may view occupancy"
msgstr "Les membres peuvent voir l'occupation "

msgid ""
"The occupancy view shows the e-mail addresses submitted with the "
"reservations, so we only recommend enabling this for internal resources "
"unless all members are sworn to uphold data privacy."
msgstr ""
"L'affichage de l'occupation indique les adresses électroniques soumises avec "
"les réservations. Nous vous recommandons donc de ne l'activer que pour les "
"ressources internes, à moins que tous les membres ne soient tenus de "
"respecter la confidentialité des données."

msgid "Visible on homepage"
msgstr "Visible sur la page d'accueil"

msgid "Visibility"
msgstr "Visibilité"

msgid ""
"- '-' will be converted to a bulleted list\n"
"- Urls will be transformed into links\n"
"- Emails and phone numbers as well"
msgstr ""
"- Les \"-\" seront convertis en liste à puces.\n"
"- Les urls seront transformées en liens\n"
"- Les e-mails et les numéros de téléphone aussi"

msgid "Inherit address from another topic"
msgstr "Hériter de l'adresse d'un autre sujet"

msgid "Topic to inherit from"
msgstr "Sujet dont on hérite"

msgid "Hide contact info in sidebar"
msgstr "Nascondi le informazioni di contatto nella sidebar"

msgid "Show people on bottom of main page (instead of sidebar)"
msgstr ""
"Afficher les personnes en bas de la page principale (au lieu de la barre "
"latérale)"

msgid "Use text instead of lead in the newsletter"
msgstr "Utiliser le texte au lieu de l'introduction dans le newsletter"

msgid "Select additional person"
msgstr "Sélectionnez une personne supplémentaire"

msgid "No results match"
msgstr "Aucun résultat ne correspond"

msgid "List this function in the page of this person"
msgstr "Afficher cette fonction sur la page de cette personne"

msgid "Use Western ordered names"
msgstr "Utiliser des noms occidentaux ordonnés"

msgid "For instance Franz Müller instead of Müller Franz"
msgstr "Par exemple Franz Müller au lieu de Müller Franz"

msgid "A resource with this name already exists"
msgstr "Une ressource portant ce nom existe déjà"

msgid "Enable honey pot"
msgstr "Activer les honey pot"

msgid "Spam protection"
msgstr "Protection contre le spam"

msgid "Show image on preview on the parent page"
msgstr "Afficher l'image sur l'aperçu de la page parent"

msgid "Show image on page"
msgstr "Afficher l'image sur la page"

msgid "As first element of the content"
msgstr "Come primo elemento del contenuto"

msgid "As a full width header"
msgstr "Come immagine di intestazione a tutta larghezza"

msgid "Show file links in sidebar"
msgstr "Afficher les liens vers les fichiers dans la barre latérale"

msgid ""
"Files linked in text and uploaded files are no longer displayed in the "
"sidebar if this option is deselected."
msgstr ""
"Les fichiers liés dans le texte et les fichiers chargés ne sont plus "
"affichés dans la barre latérale si cette option est désélectionnée."

msgid "Sidebar links"
msgstr "Liens dans la barre latérale"

msgid "Contact link"
msgstr "Lien de contact"

msgid "Sidebar contact"
msgstr "Contact dans la barre latérale"

msgid "Please provide a URL if contact link text is set"
msgstr "Veuillez fournir une URL si le texte du lien de contact est défini"

msgid "Please provide link text if contact URL is set"
msgstr "Veuillez indiquer le texte du lien si l'URL de contact est définie"

msgid "Contact Text"
msgstr "Lien de contact"

msgid "Contact URL"
msgstr "URL de contact"

msgid "Delete content when expired"
msgstr "Supprimer le contenu lorsqu'il est expiré"

msgid "This content is automatically deleted if the end date is in the past"
msgstr ""
"Ce contenu est automatiquement supprimé lorsque la date de fin est dépassée"

msgid "Delete content"
msgstr "Supprimer le contenu"

msgid "Photo album"
msgstr "Album photo"

msgid "In future"
msgstr "Dans le futur"

msgid "This month"
msgstr "Ce mois-ci"

msgid "Last month"
msgstr "Le mois dernier"

msgid "This year"
msgstr "Cette année"

msgid "Last year"
msgstr "L'an dernier"

msgid "Older"
msgstr "Plus âgés"

msgid "Do you really want to delete this note?"
msgstr "Voulez-vous vraiment supprimer cette note ?"

msgid "Delete Note"
msgstr "Supprimer la note"

msgid "Always visible on homepage"
msgstr "Toujours visible sur la page d'accueil"

msgid "Search for available dates"
msgstr "Rechercher les dates disponibles"

msgid "Neujahrestag"
msgstr "Nouvel an"

msgid "Berchtoldstag"
msgstr "Saint-Berchtold"

msgid "Heilige Drei Könige"
msgstr "Épiphanie"

msgid "Jahrestag der Ausrufung der Republik"
msgstr "Instauration de la République"

msgid "Josefstag"
msgstr "Saint-Joseph"

msgid "Näfelser Fahrt"
msgstr "Näfelser Fahrt"

msgid "Ostern"
msgstr "Pâques"

msgid "Karfreitag"
msgstr "Vendredi Saint"

msgid "Ostermontag"
msgstr "Lundi de Pâques"

msgid "Tag der Arbeit"
msgstr "Fête du travail"

msgid "Auffahrt"
msgstr "Ascension"

msgid "Pfingsten"
msgstr "Pentecôte"

msgid "Pfingstmontag"
msgstr "Lundi de Pentecôte"

msgid "Fronleichnam"
msgstr "Fète-Dieu"

msgid "Fest der Unabhängigkeit"
msgstr "Commémoration du plébiscite jurassien"

msgid "Peter und Paul"
msgstr "Sts Pierre et Paul"

msgid "Nationalfeiertag"
msgstr "Fête nationale Suisse"

msgid "Mariä Himmelfahrt"
msgstr "Assomption"

msgid "Bruder Klaus"
msgstr "Bruder Klaus"

msgid "Allerheiligen"
msgstr "La Toussaint"

msgid "Mariä Empfängnis"
msgstr "Immaculée Conception"

msgid "Escalade de Genève"
msgstr "Escalade de Genève"

msgid "Weihnachten"
msgstr "Noël"

msgid "Stephanstag"
msgstr "Saint-Étienne"

msgid "Wiederherstellung der Republik"
msgstr "Restauration de la République"

msgid "Form Submissions"
msgstr "Envois de formulaire"

msgid ""
"This is not the oldest undecided submission of this registration window. Do "
"you really want to confirm this submission?"
msgstr ""
"Ce n'est pas la plus ancienne soumission indécise de cette fenêtre "
"d'inscription. Voulez-vous vraiment confirmer cette soumission ?"

msgid ""
"By confirming this submission, you will prefer this over a submission that "
"came in earlier."
msgstr ""
"En confirmant cette soumission, vous la préférez à une soumission arrivée "
"plus tôt."

msgid "Confirm registration"
msgstr "Confirmer l'inscription"

msgid "Deny registration"
msgstr "Refuser l'inscription"

msgid "Cancel registration"
msgstr "Annuler l'inscription"

msgid "Edit submission"
msgstr "Modifier votre envoi"

msgid "Accept all reservations"
msgstr "Accepter toutes les réservations"

msgid "Details about the reservation"
msgstr "Détails à propos de la réservation"

msgid "Edit details"
msgstr "Modifier les détails"

msgid "Accept all with message"
msgstr "Tout accepter avec message"

msgid "Reject all"
msgstr "Tout refuser"

msgid "Do you really want to reject all reservations?"
msgstr "Voulez-vous vraiment refuser toutes les réservations ?"

msgid "Rejecting these reservations can't be undone."
msgstr "Le refus de ces réservations est irréversible."

msgid "Reject reservations"
msgstr "Refuser les réservations"

msgid "Reject all with message"
msgstr "Tout refuser avec message"

#, python-format
msgid "Reject ${title}"
msgstr "Refuser ${title}"

msgid "Do you really want to reject this reservation?"
msgstr "Voulez-vous vraiment refuser cette réservation ?"

#, python-format
msgid "Rejecting ${title} can't be undone."
msgstr "Refuser ${title} est irréversible."

msgid "Reject reservation"
msgstr "Refuser la réservation"

#.
#. Used in sentence: "${event} published."
msgid "Event"
msgstr "Événement"

msgid "Accept event"
msgstr "Accepter l'événement"

msgid "Edit event"
msgstr "Modifier l'événement"

msgid "Reject event"
msgstr "Refuser l'événement"

msgid "Do you really want to reject this event?"
msgstr "Voulez-vous vraiment refuser cet événement?"

msgid "Rejecting this event can't be undone."
msgstr "Rejeter cet événement est irréversible."

msgid "Directory Entry Submissions"
msgstr "Propositions d'entrée de répertoire"

msgid "Adopt"
msgstr "Adopter"

msgid "View directory entry"
msgstr "Voir l'entrée de répertoire"

msgid "Withdraw rejection"
msgstr "Retirer le refus"

msgid ""
"This directory entry has been rejected. Do you want to withdraw the "
"rejection?"
msgstr ""
"Cette entrée de répertoire a été rejetée. Voulez-vous retirer le rejet?"

msgid ""
"This directory change has been rejected. Do you want to withdraw the "
"rejection?"
msgstr ""
"Cette modification de répertoire a été rejetée. Voulez-vous retirer le "
"rejet ?"

msgid "Reject change request"
msgstr "Rejeter la demande de modification"

msgid "Do you really want to reject this change?"
msgstr "Voulez-vous vraiment rejeter cette modification?"

msgid "Reject change"
msgstr "Rejeter le changement"

msgid "Reject entry"
msgstr "Rejeter l'entrée"

msgid "Do you really want to reject this entry?"
msgstr "Souhaitez-vous vraiment rejeter cette entrée ?"

msgid "Chats"
msgstr "Chats"

msgid "Link"
msgstr "Lien"

msgid "New Link"
msgstr "Nouveau lien"

msgid "Added a new link"
msgstr "A ajouté un nouveau lien"

msgid "Edit Link"
msgstr "Modifier le lien"

msgid "Move Link"
msgstr "Déplacer le lien"

msgid "The link was deleted"
msgstr "Le lien a été supprimé"

#, python-format
msgid "Do you really want to delete the link \"${title}\"?"
msgstr "Voulez-vous vraiment supprimer le lien « ${title} » ?"

msgid "Topic"
msgstr "Rubrique"

msgid "New Topic"
msgstr "Nouveau sujet"

msgid "Added a new topic"
msgstr "A ajouté un nouveau sujet"

msgid "Edit Topic"
msgstr "Modifier le sujet"

msgid "Move Topic"
msgstr "Déplacer le sujet"

msgid "The topic was deleted"
msgstr "Le sujet a été supprimé"

msgid "Delete topic"
msgstr "Supprimer le sujet"

#, python-format
msgid "Do you really want to delete the topic \"${title}\"?"
msgstr "Voulez-vous vraiment supprimer le sujet « ${title} » ?"

msgid "News"
msgstr "Nouvelles"

msgid "Add News"
msgstr "Ajouter des nouvelles"

msgid "Added news"
msgstr "Nouvelles ajoutées"

msgid "Edit News"
msgstr "Modifier les nouvelles"

msgid "The news was deleted"
msgstr "Les nouvelles ont été supprimées"

msgid "Delete news"
msgstr "Supprimez les nouvelles"

#, python-format
msgid "Do you really want to delete the news \"${title}\"?"
msgstr "Voulez-vous vraiment supprimer les nouvelles « ${title} » ?"

msgid "Add iFrame"
msgstr "Ajouter une iFrame"

msgid "Added iFrame"
msgstr "Ajout d'une iFrame"

msgid "Edit iFrame"
msgstr "Modifier l'iFrame"

msgid "The iFrame was deleted"
msgstr "L'iFrame a été supprimée"

msgid "Delete iFrame"
msgstr "Supprimer l'iFrame"

#, python-format
msgid "Do you really want to delete the iFrame \"${title}\"?"
msgstr "Voulez-vous vraiment supprimer l'iFrame « ${title} » ?"

msgid "Copy"
msgstr "Copie"

msgid "A News cannot be pasted as Topic"
msgstr "Une nouvelle ne peut pas être collée comme un sujet"

msgid "A Topic cannot be pasted as News"
msgstr "Un sujet ne peut pas être collé comme une nouvelle"

msgid "Paste"
msgstr "Coller"

msgid "Please note that this page has subpages which will also be deleted!"
msgstr ""
"Veuillez noter que cette page contient des sous-pages qui seront également "
"supprimées !"

msgid "This page can't be deleted."
msgstr "Cette page ne peut pas être supprimée."

msgid ""
"This page has subpages. Only administrators can delete pages with subpages. "
"To delete this page, delete all subpages first or ask an administrator to do "
"it for you."
msgstr ""
"Cette page contient des sous-pages. Seuls les administrateurs peuvent "
"supprimer des pages avec des sous-pages. Pour supprimer cette page, "
"supprimez d'abord toutes les sous-pages, ou demandez à un administrateur de "
"le faire pour vous."

msgid "Source"
msgstr "Source"

msgid "Subject"
msgstr "Sujet"

msgid "Owner"
msgstr "Propriétaire"

msgid "Created"
msgstr "Créé"

msgid "Reaction Time"
msgstr "Temps de réaction"

msgid "Process Time"
msgstr "Temps de traitement"

msgid "Event Source"
msgstr "Source d'événement"

msgid "Payment"
msgstr "Paiement"

msgid "Total Amount"
msgstr "Montant total"

msgid ""
"The record behind this ticket was removed. The following information is a "
"snapshot kept for future reference."
msgstr ""
"Le dossier lié à ce ticket a été supprimé. L'information suivante est un "
"instantané conservé pour une référence future."

msgid "Summary"
msgstr "Sommaire"

msgid "No rules defined."
msgstr "Aucune règle définie."

msgid ""
"Api keys can be used to ensure you're not being rate limited. They are not "
"required to use the API."
msgstr ""
"Les clés API peuvent être utilisées pour s'assurer que vous n'êtes pas "
"limité en débit. Il n'est pas nécessaire d'utiliser l'API."

msgid "Application Keys"
msgstr "Clés d'application"

msgid "Key"
msgstr "Clé"

msgid "Last used"
msgstr "Dernière utilisation"

msgid "Add Key"
msgstr "Ajouter une clé"

msgid "State:"
msgstr "État :"

msgid "Owner:"
msgstr "Propriétaire :"

msgid "Kind:"
msgstr "Type :"

msgid "No directories defined yet."
msgstr "Aucun dossier défini pour l'instant."

msgid "No entries found."
msgstr "Aucune entrée trouvée."

msgid "Propose entry"
msgstr "Proposer une entrée"

msgid "Something missing? Propose a new entry."
msgstr "Il manque quelque chose ? Proposez une nouvelle entrée."

msgid "Actions"
msgstr "Actions"

msgid "Get notifications on new entries"
msgstr "Recevoir des notifications sur les nouvelles entrées"

msgid "External link"
msgstr "Lien externe"

msgid "More information"
msgstr "Plus de renseignements"

msgid "Change Request"
msgstr "Demande de modification"

msgid "Found an error? Propose a change to this entry."
msgstr ""
"Vous avez trouvé une erreur ? Proposez une modification à apporter à cette "
"entrée."

msgid ""
"Subscribers may always unsubscribe themselves through a link shown at the "
"bottom of the newsletter. If you unsubscribe them here, they will not be "
"notified."
msgstr ""
"Les abonnés peuvent toujours se désinscrire à travers un lien affiché au bas "
"du bulletin d'information. Si vous vous désabonnez ici, ils ne seront pas "
"informés. "

msgid "Unsubscribe"
msgstr "Se désabonner"

msgid "unsubscribe"
msgstr "se désabonner"

msgid ""
"Your edit requires a migration of existing entries. Please confirm the "
"following changes."
msgstr ""
"Votre modification requiert la migration d'entrées existantes. Veuillez "
"confirmer les changements suivants."

msgid ""
"Changes are detected using a heuristic. Therefore it is possible that your "
"changes were misdetected. If in doubt, press cancel and try to change the "
"directory in small increments."
msgstr ""
"Les changements sont détectés selon une technique heuristique. Il est donc "
"possible que vos changements soient mal détectés. Si vous avez un doute, "
"veuillez appuyer sur Annuler, et essayer de faire les changements dans le "
"dossier par petites incrémentations."

msgid "For additional safety you can also download a backup before continuing:"
msgstr ""
"Pour plus de sécurité, vous pouvez également télécharger une sauvegarde "
"avant de continuer :"

msgid "Download backup"
msgstr "Télécharger une sauvegarde"

msgid ""
"There was an error while migrating your directory! You can fix the displayed "
"entries in a separate window and then continue here."
msgstr ""
"Une erreur est survenue lors de la migration de votre dossier ! Vous pouvez "
"résoudre les problèmes concernant les entrées affichées dans une autre "
"fenêtre, puis continuer ici."

msgid "Added:"
msgstr "Ajouté :"

msgid "Removed:"
msgstr "Retiré :"

msgid "Renamed:"
msgstr "Renommé :"

msgid "Changed:"
msgstr "Changé :"

msgid "Confirm"
msgstr "Confirmer"

msgid "There was an error while importing your directory!"
msgstr "Une erreur est survenue lors de l'importation de votre dossier !"

msgid "Download Form"
msgstr "Télécharger le formulaire"

msgid "Embed iFrame"
msgstr "Intégrer l'iFrame"

msgid "You can copy the following code to embed this page as an iFrame:"
msgstr ""
"Vous pouvez copier le code suivant pour intégrer cette page en tant qu' "
"iFrame:"

msgid ""
"Please review your data and press \"Complete\" to finalize the process. If "
"there's anything you'd like to change, click on \"Edit\" to return to the "
"filled-out form."
msgstr ""
"Veuillez vérifier vos données et appuyez sur « Compléter » pour finaliser le "
"processus. S'il y a quelque chose que vous souhaitez modifier, cliquez sur "
"« Modifier » pour retourner sur le formulaire complété."

msgid ""
"The image shown in the list view is a square. To have your image shown fully "
"in the list view, you need to use a square image."
msgstr ""
"L'image affichée dans la liste est un carré. Pour que votre image s'affiche "
"entièrement dans la liste, vous devez utiliser une image carrée."

msgid "Complete"
msgstr "Complet"

msgid "Entries in export: ${count}"
msgstr "Entrées dans l'exportation: ${count}"

msgid "No exports available."
msgstr "Aucune exportation disponible."

msgid "Upload"
msgstr "Télécharger"

msgid "Just Uploaded"
msgstr "Mis en ligne à l'instant"

msgid "Extension"
msgstr "Extension"

msgid "Upload Date"
msgstr "Date de téléchargement"

msgid "All Files"
msgstr "Tous les fichiers"

msgid "No files uploaded yet"
msgstr "Aucun fichier téléchargé pour le moment"

msgid "All dates"
msgstr "Toutes les dates"

msgid ""
"By default we assume that you only want to select a single time slot and "
"room per day. If you want to select more than one time slot or room on a "
"given day, you may hold and press any one of your Shift, Alt or Ctrl keys "
"while clicking the time slots you want to reserve."
msgstr ""
"Par défaut, nous supposons que vous ne souhaitez sélectionner qu'un seul "
"créneau horaire et une seule salle par jour. Si vous souhaitez sélectionner "
"plus d'un créneau horaire ou d'une salle pour un jour donné, vous pouvez "
"maintenir enfoncée l'une des touches Shift, Alt ou Ctrl tout en cliquant sur "
"les créneaux horaires que vous souhaitez réserver."

msgid "Unavailable"
msgstr "Indisponible"

msgid "No dates found"
msgstr "Aucune date trouvée"

msgid "You are trying to open a page for which you are not authorized."
msgstr "Vous essayez d'ouvrir une page pour laquelle vous n'êtes pas autorisé."

msgid "Please follow this link to login with a different user."
msgstr ""
"Veuillez suivre ce lien pour vous connecter en tant qu'utilisateur différent."

msgid "Please follow this link to login."
msgstr "Veuillez suivre ce lien pour vous connecter."

msgid "No forms defined yet."
msgstr "Aucun formulaire défini pour le moment."

msgid ""
"To edit the image descriptions, click on one, enter your descrption and "
"press return. To abort press escape."
msgstr ""
"Pour modifier les descriptions d'image, cliquez sur une image, saisissez "
"votre description et appuyez sur retour. Pour interrompre, appuyez sur "
"sortir."

msgid "No images uploaded yet"
msgstr "Aucune image téléchargée pour le moment"

msgid "This album does not contain any images yet."
msgstr "Cet album ne contient pas encore d'images."

msgid "No photo albums defined yet."
msgstr "Aucun album photo défini pour le moment."

msgid "Skip navigation"
msgstr "Ignorez la navigation"

msgid "Straight to ..."
msgstr "Directement à ..."

msgid "Back to the homepage"
msgstr "Retour à la page d'accueil"

msgid "Search"
msgstr "Chercher"

msgid "The form contains errors. Please check the marked fields."
msgstr ""
"Le formulaire contient des erreurs. Prière de vérifier les champs entourés."

msgid "Copied to Clipboard!"
msgstr "Copié dans le presse-papiers!"

msgid "Total"
msgstr "Total"

msgid "Healthy"
msgstr "Santé"

msgid "Errors"
msgstr "Erreurs"

msgid "Duration [s]"
msgstr "Durée [s]"

msgid "Alternatives"
msgstr "Alternatives"

msgid "Don't have an account yet?"
msgstr "Vous n'avez pas encore de compte ?"

msgid "Register now"
msgstr "Inscrivez-vous maintenant"

msgid "Forgot your password?"
msgstr "Avez-vous oublié votre mot de passe ?"

msgid "Reset password"
msgstr "Réinitialisez le mot de passe"

msgid "You are here"
msgstr "Vous êtes ici"

msgid "Privacy Protection"
msgstr "Protection des données"

msgid "About"
msgstr "Impressum"

msgid "Partner"
msgstr "Partenaire"

msgid "more…"
msgstr "plus…"

msgid "Submit"
msgstr "Envoyer"

msgid "Selected Topics"
msgstr "Sujets sélectionnés"

msgid "Drop files to upload"
msgstr "Déposez des fichiers pour télécharger"

msgid "All news"
msgstr "Toutes les nouvelles"

msgid "This site is private but can also be seen by members"
msgstr "Ce site est privé mais peut également être vu par les membres"

msgid "This site is public but requires submitting an mTAN"
msgstr "Ce site est public mais nécessite la soumission d'un mTAN"

msgid "This site is secret and requires submitting an mTAN"
msgstr "Ce site est privé et nécessite la soumission d'un mTAN"

msgid "This site is not published."
msgstr "Cette page n'est pas publiée."

msgid "This site is not public."
msgstr "Ce site n'est pas public."

msgid "This site is not public but it can be seen by members."
msgstr "Ce site n'est pas public mais il peut être vu par les membres."

msgid ""
"This site contains no lead. Leads are used for lists and search results."
msgstr ""
"Cette rubrique ne contient pas d’introduction. Il est important de saisir un "
"texte comme introduction pour faciliter la recherche et les listes."

msgid "Links"
msgstr "Liens"

msgid "Item(s)"
msgstr "Article(s)"

msgid "Change request"
msgstr "Demande de modification"

msgid "New Entry"
msgstr "Nouvelle entrée"

msgid "Previous Page"
msgstr "Page précédente"

msgid "Next Page"
msgstr "Page suivante"

msgid ""
"Persons living outside the following zipcodes may only reserve this "
"allocation on the ${date}: ${zipcodes}"
msgstr ""
"Les personnes vivant en dehors des localités ayant les codes postaux "
"suivants ne peuvent réserver cette allocation que le ${date} : ${zipcodes}"

msgid "Quota"
msgstr "Quota"

msgid "Initiated"
msgstr "Initié"

msgid "Submitted"
msgstr "Soumis"

msgid "Withdrawn"
msgstr "Retiré"

msgid "List Preview"
msgstr "Aperçu de la liste"

msgid "Additional Information"
msgstr "Information additionnelle"

msgid "Location"
msgstr "Localisation"

msgid "Date and time"
msgstr "Date et heure"

msgid "Recurrence"
msgstr "Récurrence"

msgid "No events found."
msgstr "Aucun événement trouvé."

msgid "Past events"
msgstr "Événements passées"

msgid "Filter by date"
msgstr "Filtrer par date"

msgid "Administrator"
msgstr "Administrateur"

msgid "Administrators"
msgstr "Administrateurs"

msgid "Editors"
msgstr "Éditeurs"

msgid "Supporters"
msgstr "Supporteurs"

msgid "Members"
msgstr "Membres"

msgid "Close (Esc)"
msgstr "Fermer (Echap)"

msgid "Share"
msgstr "Partager"

msgid "Toggle fullscreen"
msgstr "Basculer en mode plein écran"

msgid "Zoom in/out"
msgstr "Zoom avant/arrière"

msgid ""
"This space holds images from your photo-albums. To show photos add a few "
"photos to an album and mark it as available for the homepage."
msgstr ""
"Cet emplacement contient des images de vos albums de photos. Pour afficher "
"des photos, ajoutez quelques photos à un album et marquez-les comme "
"disponibles pour la page d'accueil."

msgid "Has a digital seal"
msgstr "Possède un sceau digital"

msgid "${count} page"
msgstr "${count} page"

msgid "${count} pages"
msgstr "${count} pages"

msgid "Further occurrences:"
msgstr "Autres dates:"

msgid ""
"Your request will be processed shortly. To see the state of your process "
"your may return to this page at any time. All information on this page has "
"been sent to your e-mail address."
msgstr ""
"Votre demande va être traitée sous peu. Pour suivre l'état d'avancement, "
"vous pouvez revenir sur cette page à tout moment. Toutes les informations "
"présentes sur cette page ont été envoyées à votre adresse e-mail."

msgid ""
"Your request will be processed shortly. To see the state of your process "
"your may return to this page at any time."
msgstr ""
"Votre demande sera traitée sous peu. Pour connaître l'état d'avancement du "
"traitement de votre demande, vous pouvez revenir sur cette page à tout "
"moment."

msgid "Your request has been completed."
msgstr "Votre demande a été traitée."

msgid "Privacy"
msgstr "Confidentialité"

msgid "Send me my entered data by e-mail."
msgstr "M'envoyer mes données saisies par e-mail."

msgid "Pay Online Now"
msgstr "Payer en ligne maintenant"

msgid "Credit Card Fee"
msgstr "Frais de carte de crédit"

msgid "Pay Offline later"
msgstr "Payer hors ligne plus tard"

msgid "Show more"
msgstr "Afficher plus"

msgid "at ${time}"
msgstr "à ${time}"

msgid "Object"
msgstr "Objet"

msgid "Disbursed"
msgstr "Décaissé"

msgid "Digital seal"
msgstr "Sceau électronique"

msgid "Private"
msgstr "Privé"

msgid "Will be published on:"
msgstr "Sera publié sur :"

msgid "Publication date:"
msgstr "Date de publication :"

msgid "Reset"
msgstr "Réinitialiser"

msgid "Not a publication"
msgstr "Pas une publication"

msgid "Content"
msgstr "Contenu"

msgid "1 page"
msgstr "1 page"

msgid "Contains no readable text"
msgstr "Ne contient aucun texte lisible"

msgid "1 word"
msgstr "1 mot"

msgid "${count} words"
msgstr "${count} mots"

msgid "Do you really want to delete this file?"
msgstr "Voulez-vous vraiment supprimer ce fichier?"

msgid "Delete File"
msgstr "Supprimez le fichier"

msgid "Please provide the new name for the file"
msgstr "Veuillez fournir le nouveau nom du fichier "

msgid "Rename"
msgstr "Renommer"

msgid "Download"
msgstr "Télécharger"

msgid "Linked Pages"
msgstr "Pages reliées"

msgid "Links to ${filename}"
msgstr "Liens vers ${filename}"

msgid "Digital seal applied by ${signee} on ${date}"
msgstr "Sceau digital appliqué par ${signee} le ${date}"

msgid "Please enter your yubikey to apply a digital seal to this file"
msgstr ""
"Veuillez entrer votre yubikey pour appliquer un sceau digital à ce fichier"

msgid "Sign"
msgstr "Signer"

msgid ""
"Published documents with a digital seal can be discovered through the site-"
"search and in the list of documents with a digital seal. This action will be "
"logged and cannot be undone."
msgstr ""
"Documents publiés avec un sceau digital peuvent être trouvés grâce au moteur "
"de recherche sur le site et dans liste des documents avec un sceau digital. "
"Cette action sera enregistrée et ne pourra pas être annulée."

msgid "Without digital seal"
msgstr "Sans sceau digital"

msgid "Apply digital seal now"
msgstr "Appliquez le sceau digital maintenant"

msgid "You are not authorised to apply digital seals to documents"
msgstr ""
"Vous n'êtes pas autorisé à apposer des sceaux digitaux sur des documents"

msgid "Click to add a description"
msgstr "Cliquez pour ajouter une description"

msgid "Do you really want to delete the image?"
msgstr "Voulez-vous vraiment supprimer l'image ?"

msgid "Delete Image"
msgstr "Supprimez l'image"

msgid "${name} was provided with a digital seal on ${date}"
msgstr "${name} a été pourvu d'un sceau numérique le ${date}"

msgid "${name} is not in our database"
msgstr "${name} n'est pas dans notre base de données"

msgid "Accept"
msgstr "Accepter"

msgid "Close"
msgstr "Fermer"

msgid "Copy to clipboard"
msgstr "Copier dans le presse-papiers"

msgid "No submissions yet."
msgstr "Aucune soumission pour l'instant."

msgid "Number of participants"
msgstr "Nombre de participants"

msgid "Hello!"
msgstr "Bonjour"

msgid "Your e-mail address was just used to create an account on ${homepage}."
msgstr ""
"Votre adresse e-mail vient d'être utilisée pour créer un compte sur "
"${homepage}."

msgid "To activate your account, click confirm below:"
msgstr "Pour activer votre compte, cliquer sur confirmer ci-dessous :"

msgid "Confirm my account"
msgstr "Confirmer mon compte"

msgid ""
"If you believe this is an error, ignore this message and we'll never bother "
"you again."
msgstr ""
"Si vous pensez que c'est une erreur, ignorez ce message et nous ne vous "
"importunerons plus jamais."

msgid "Hello"
msgstr "Bonjour"

msgid ""
"You are receiving this mail because you subscribed to the following "
"newsletter:"
msgstr ""
"Vous recevez ce courriel parce que vous vous êtes abonné à la lettre "
"d'informations suivante:"

msgid "You subscribed to the following newsletter categories:"
msgstr ""
"Vous vous êtes abonné aux catégories de lettres d'information suivantes:"

msgid "Please click the following link to confirm your subscription:"
msgstr "Veuillez cliquer sur le lien suivant pour confirmer votre abonnement:"

msgid "Confirm subscription"
msgstr "Confirmer l'abonnement"

msgid "To update your subscription categories click here:"
msgstr "Pour mettre à jour vos catégories d'abonnement, cliquez ici:"

msgid "Update subscription"
msgstr "Mise à jour de l'abonnement"

msgid ""
"If you did not subscribe to this newsletter you can simply ignore this e-"
"mail."
msgstr ""
"Si vous ne vous êtes pas abonné à cette lettre d'informations, vous pouvez "
"tout simplement ignorer cet e-mail."

msgid "Click here to unsubscribe."
msgstr "Cliquer ici pour vous désabonner."

msgid ""
"You are receiving this mail because you subscribed to getting notifications "
"on new entries in the following directory:"
msgstr ""
"Vous recevez ce courriel parce que vous vous êtes abonné à recevoir des "
"notifications sur les nouvelles entrées dans le répertoire suivant:"

msgid ""
"If you did not subscribe to this notifications you can simply ignore this e-"
"mail."
msgstr ""
"Si vous ne vous êtes pas abonné à ces notifications, vous pouvez tout "
"simplement ignorer cet e-mail."

msgid "Good morning,"
msgstr "Bonjour,"

msgid "The following reservations are scheduled for today."
msgstr "Les réservations suivantes sont programmées pour aujourd'hui."

msgid "No reservations today."
msgstr "Aucune réservation aujourd'hui."

msgid "Have a great day!"
msgstr "Passez une bonne journée!"

msgid ""
"This is the daily reservation overview for ${organisation}. If you no longer "
"want to receive this e-mail please contact an administrator so they can "
"remove you from the recipients list."
msgstr ""
"Voici l'aperçu quotidien sur les réservations pour ${organisation}. Si vous "
"ne souhaitez plus recevoir ce courriel, veuillez contacter un administrateur "
"pour qu'il vous enlève de la liste des destinataires."

msgid "This is what happend on the ${org} website yesterday:"
msgstr "Voici ce qui s'est passé aujourd'hui sur le site web de ${org} :"

msgid "This is what happend on the ${org} website over the weekend:"
msgstr "Voici ce qui s'est passé ce week-end sur le site web de ${org} :"

msgid "tickets were opened."
msgstr "tickets ouverts."

msgid "ticket was opened."
msgstr "ticket ouvert."

msgid "tickets were accepted."
msgstr "tickets acceptés."

msgid "ticket was accepted."
msgstr "ticket accepté."

msgid "tickets were closed."
msgstr "tickets fermés."

msgid "ticket was closed."
msgstr "ticket fermé."

#. Default: open
#. Used in sentence: "There are currently ${currently_open} tickets ${open_n}
#. and"
msgid "open_n"
msgstr "ouverts"

#. Canonical text for ${open_n} is: "open"
msgid "There are currently ${currently_open} tickets ${open_n} and"
msgstr "Il y a actuellement ${currently_open} tickets ${open_n} et"

#. Default: open
#. Used in sentence: "There is currently 1 ticket ${open_1} and"
msgid "open_1"
msgstr "ouvert"

#. Canonical text for ${open_1} is: "open"
msgid "There is currently 1 ticket ${open_1} and"
msgstr "Il y a actuellement 1 ticket ${open_1} et"

#. Default: pending
#. Used in sentence: "tickets are ${pending_n}."
msgid "pending_n"
msgstr "attente"

#. Canonical text for ${pending_n} is: "pending"
msgid "tickets are ${pending_n}."
msgstr "tickets en ${pending_n}."

#. Default: pending
#. Used in sentence: "1 ticket is ${pending_1}."
msgid "pending_1"
msgstr "attente"

#. Canonical text for ${pending_1} is: "pending"
msgid "1 ticket is ${pending_1}."
msgstr "1 tickets en ${pending_1}."

msgid "Have a great week!"
msgstr "Bonne semaine !"

msgid ""
"This is the daily OneGov Cloud status e-mail. If you don't want to receive "
"this e-mail you may deactivate it by clicking on"
msgstr ""
"Ceci est le courriel quotidien de situation de OneGov Cloud. Si vous ne "
"souhaitez pas recevoir ce courriel, vous pouvez le désactiver en cliquant sur"

msgid ""
"Or you can receive it less frequently by changing the settings in your user "
"profile."
msgstr ""
"Vous pouvez également le recevoir moins fréquemment en modifiant les "
"paramètres de votre profil d'utilisateur."

msgid "Your directory submission has been adopted:"
msgstr "Votre proposition de répertoire a été adoptée :"

msgid "Check request status"
msgstr "Vérifier l'état de la demande"

msgid "Your change request has been applied:"
msgstr "Votre demande de modification a été effectuée :"

msgid "Your directory submission has unfortunately been rejected:"
msgstr "Votre proposition de répertoire a malheureusement été rejetée:"

msgid "The rejection of your directory application has been withdrawn:"
msgstr "Le refus de votre inscription à l'annuaire a été retiré:"

msgid "Your event has been accepted:"
msgstr "Votre événement a été accepté :"

msgid "Your event has unfortunately been rejected:"
msgstr "Votre événement a malheureusement été rejeté :"

msgid "New note in Ticket ${link}"
msgstr "Nouvelle note dans le billet ${link}"

msgid "${author} wrote"
msgstr "${author} a écrit"

msgid ""
"This is the notification for notes on reservations for ${request.app.org."
"title}. If you no longer want to receive this e-mail please contact an "
"administrator so they can remove you from the recipients list."
msgstr ""
"Il s'agit de la notification de notes sur les réservations pour ${request."
"app.org.title}. Si vous ne souhaitez plus recevoir cet e-mail, veuillez "
"contacter un administrateur afin qu'il puisse vous retirer de la liste des "
"destinataires."

msgid "This is what happend on the ${org} website over the past month:"
msgstr ""
"Voici ce qui s'est passé la semaine dernière sur le site web de ${org} :"

msgid ""
"This is the monthly OneGov Cloud status e-mail. If you don't want to receive "
"this e-mail you may deactivate it by clicking on"
msgstr ""
"Ceci est le courriel mensuel de situation de OneGov Cloud. Si vous ne "
"souhaitez pas recevoir ce courriel, vous pouvez le désactiver en cliquant sur"

msgid "Or by changing the settings in your user profile."
msgstr "Ou en changeant les réglages dans votre profil d'utilisateur."

msgid "A new entry has been added to the \"${directory}\" directory:"
msgstr "Une nouvelle entrée a été ajoutée au répertoire \"${directory}\" :"

msgid "Do you no longer wish to receive these notifications?"
msgstr "Ne souhaitez-vous plus recevoir ces notifications ?"

msgid "The following reservations have been accepted:"
msgstr "Les réservations suivantes ont été acceptées :"

msgid ""
"This is the notification for reservations for ${request.app.org.title}. If "
"you no longer want to receive this e-mail please contact an administrator so "
"they can remove you from the recipients list."
msgstr ""
"Ceci est la notification pour les réservations pour ${request.app.org."
"title}. Si vous ne souhaitez plus recevoir cet e-mail, veuillez contacter un "
"administrateur afin qu'il puisse vous supprimer de la liste des "
"destinataires."

msgid "An administrator just created a new account on ${org} for you."
msgstr ""
"Un administrateur vient de créer un nouveau compte sur ${org} pour vous."

msgid "Your username is ${email}."
msgstr "Votre nom d'utilisateur est ${email}."

msgid "Click on the following link to set your account password:"
msgstr ""
"Cliquer sur le lien suivant pour définir le mot de passe de votre compte :"

msgid "Set Account Password"
msgstr "Définir le mot de passe du compte"

msgid ""
"If the password link has expired, you can also request a new password here:"
msgstr ""
"Si le lien pour le mot de passe a expiré, vous pouvez également demander un "
"nouveau mot de passe ici :"

msgid "To use your account you need the Yubikey with the serial ${number}"
msgstr ""
"Pour utiliser votre compte, vous aurez besoin de la Yubikey avec le numéro "
"de série ${number}"

msgid ""
"You are receiving this e-mail because you signed up for the ${org} "
"newsletter."
msgstr ""
"Vous recevez ce courriel parce que vous vous êtes abonné à la lettre "
"d'informations de ${org}."

msgid "Click here to view web version."
msgstr "Cliquer ici pour voir la version internet."

msgid "You no longer wish to receive the newsletter?"
msgstr "Vous ne souhaitez plus recevoir la lettre d'informations ?"

msgid ""
"The user with the address ${address} just unsubscribed from the newsletter "
"subscriber list."
msgstr ""
"L'utilisateur dont l'adresse est ${address} vient de se désinscrire de la "
"liste des abonnés à la lettre d'information."

msgid "Click the following link to set a new password:"
msgstr "Cliquer sur le lien suivant pour définir un nouveau mot de passe :"

msgid "If you don't want to change your password, you can ignore this email."
msgstr ""
"Si vous ne souhaitez pas changer de mot de passe, vous pouvez ignorer cet e-"
"mail."

msgid "Your request has received a payment."
msgstr "Votre demande a reçu un paiement."

msgid "Your request was marked as unpaid."
msgstr "Votre demande a été marquée comme non payée."

msgid ""
"Your request's payment has been refunded. Note that it might take a few days "
"until your refunded amount is shown on your credit card bill."
msgstr ""
"Le paiement de votre demande a été remboursé. Notez qu'il peut se passer "
"quelques jours avant que le montant du remboursement ne figure sur votre "
"relevé de carte de crédit."

msgid "Amount:"
msgstr "Montant :"

msgid "Your registration for \"${title}\" has been confirmed."
msgstr "Votre inscription pour \"${title}\" a été confirmée."

msgid "Your registration for \"${title}\" has been denied."
msgstr "Votre inscription pour \"${title}\" a été refusée."

msgid "Your registration for \"${title}\" has been cancelled."
msgstr "Votre inscription pour \"${title}\" a été confirmée."

msgid "Registration"
msgstr "Inscription "

msgid "The ticket number is"
msgstr "Le numéro du ticket est"

msgid "The following reservations have been rejected:"
msgstr "Les réservations suivantes ont été rejetées :"

msgid ""
"This is a notification for the rejected reservations for ${organisation}. If "
"you no longer wish to receive these notifications, please contact an "
"administrator so they can remove you from the recipients list."
msgstr ""
"Il s'agit d'une notification concernant les réservations rejetées pour "
"${organisation}. Si vous ne souhaitez plus recevoir ces notifications, "
"veuillez contacter un administrateur afin qu'il vous retire de la liste des "
"destinataires."

msgid "The following reservations have unfortunately been cancelled:"
msgstr "Les réservations suivantes ont malheureusement été annulées :"

msgid "You have a new ticket"
msgstr "Vous avez un nouveau ticket"

msgid "A message has been sent regarding ${ref}:"
msgstr "Un message a été envoyé à propos de ${ref} :"

#. Canonical text for ${link} is: "visit the request status page"
#. Canonical text for ${link} is: "visit the request page"
msgid "Please ${link} to reply."
msgstr "Veuillez vous rendre sur ${link} pour répondre."

#. Used in sentence: "Please ${link} to reply."
msgid "visit the request status page"
msgstr "visitez la page de statut de la demande"

#. Used in sentence: "Please ${link} to reply."
msgid "visit the request page"
msgstr "visitez la page de la demande"

msgid "Your request has been closed."
msgstr "Votre demande a été complétée."

msgid "Your requests's timeline has been archived for future reference:"
msgstr ""
"L'historique de votre demande a été archivé pour des références futures :"

msgid "Request Timeline"
msgstr "Historique de la demande"

msgid "Thank you for your request."
msgstr "Merci pour votre requête."

msgid "Your request has been registered with the following reference:"
msgstr "Votre demande a été enregistrée avec la référence suivante :"

msgid ""
"We will send another e-mail once your ticket has been completed. In the "
"meantime you can check the status of your ticket at any time:"
msgstr ""
"Nous vous enverrons un autre e-mail dès que votre demande aura été traité. "
"Entre-temps, vous pouvez aller voir l'état de votre demande à tout moment :"

msgid "The following ticket has just been opened:"
msgstr "Le ticket suivant vient d'être ouvert:"

msgid "View the ticket"
msgstr "Voir le billet"

msgid "Your request has been reopened"
msgstr "Votre demande a été ré-ouverte"

msgid ""
"Your chat has been turned into a ticket. We will take care of your request "
"and get back to you as soon as new information is available."
msgstr ""
"Votre chat a été transformé en ticket. Nous nous occuperons de votre demande "
"et reviendrons vers vous dès que de nouvelles informations seront "
"disponibles."

msgid "Below you can see your chat conversation:"
msgstr "Ci-dessous, vous pouvez voir votre conversation de chat:"

msgid "This is what happend on the ${org} website over the past week:"
msgstr "Voici ce qui s'est passé le mois dernier sur le site web de ${org} :"

msgid ""
"This is the weekly OneGov Cloud status e-mail. If you don't want to receive "
"this e-mail you may deactivate it by clicking on"
msgstr ""
"Ceci est le courriel hebdomadaire de situation de OneGov Cloud. Si vous ne "
"souhaitez pas recevoir ce courriel, vous pouvez le désactiver en cliquant sur"

msgid "Directory entry adopted."
msgstr "L'entrée de répertoire a été adoptée."

msgid "Change request applied."
msgstr "Demande de modification effectuée."

msgid "Directory entry rejected."
msgstr "L'entrée de répertoire a été rejetée."

msgid "Directory change rejected."
msgstr "Changement de répertoire rejeté."

msgid "Entry rejection withdrawn."
msgstr "Retrait du rejet de l'entrée."

msgid "Change rejection withdrawn."
msgstr "Rejet du changement retiré."

msgid "Event edited."
msgstr "Événement édité"

#. Canonical text for ${event} is: "Event"
msgid "${event} published."
msgstr "${event} publié."

msgid "Event deleted."
msgstr "Événement effacé."

msgid "Event withdrawn."
msgstr "Événement retiré."

msgid "File signed."
msgstr "Fichier signé."

msgid "File with digital seal removed."
msgstr "Fichier avec cachet numérique supprimé."

msgid "${amount} marked as paid."
msgstr "${amount} marqué comme payé."

msgid "${amount} marked as unpaid."
msgstr "${amount} marqué comme non payé."

msgid "${amount} captured."
msgstr "${amount} capturé."

msgid "${amount} refunded."
msgstr "${amount} remboursé."

msgid "1 reservation accepted."
msgstr "1 réservation acceptée."

msgid "${count} reservations accepted."
msgstr "${count} réservations acceptées."

msgid "1 reservation rejected."
msgstr "1 réservation rejetée."

msgid "${count} reservations rejected."
msgstr "${count} réservations rejetées."

msgid "Registration confirmed."
msgstr "Inscription confirmée."

msgid "Registration denied."
msgstr "Inscription refusée."

msgid "Registration cancelled."
msgstr "Inscription annulée"

msgid "Ticket opened."
msgstr "Ticket ouvert."

msgid "Ticket accepted."
msgstr "Ticket accepté."

msgid "Ticket closed."
msgstr "Ticket fermé."

msgid "Ticket reopened."
msgstr "Ticket ré-ouvert."

msgid "Ticket assigned"
msgstr "Ticket attribué"

msgid "Ticket e-mails disabled."
msgstr "E-mails de tickets désactivés."

msgid "Ticket e-mails enabled."
msgstr "E-mails de tickets activés."

msgid "Payment amount changed."
msgstr "Modification du montant du paiement"

msgid "Ticket archived."
msgstr "Ticket a été archivé"

msgid "Ticket recovered from archive."
msgstr "Ticket récupéré dans les archives"

msgid "Warning secret content"
msgstr "Avertissement contenu secret"

msgid ""
"You selected 'secret' content for your newsletter. Secret content will not "
"be visible unless you enable it in"
msgstr ""
"Vous avez sélectionné un contenu 'secret' pour votre newsletter. Le contenu "
"secret ne sera pas visible à moins que vous ne l'activiez dans les"

msgid "newsletter settings"
msgstr "paramètres de la newsletter"

msgid "Warning private content"
msgstr "Attention contenu privé"

msgid ""
"You selected 'private' content for your newsletter. Private content cannot "
"be part of a newsletter."
msgstr ""
"Vous avez sélectionné un contenu 'privé' pour votre newsletter. Le contenu "
"privé ne peut pas faire partie d'une newsletter."

msgid ""
"The newsletter is disabled. You can only see this page because you are "
"logged in."
msgstr ""
"La newsletter est désactivée. Vous ne pouvez voir cette page que parce que "
"vous êtes connecté."

msgid "There are currently ${count} recipients registered."
msgstr "Il y a actuellement ${count} destinataires enregistrés."

msgid "To update your subscription, please use this ${Link}"
msgstr "Pour mettre à jour votre abonnement, veuillez utiliser ce ${Link}"

msgid "Archive"
msgstr "Archiver"

msgid "No newsletters yet."
msgstr "Pas encore de lettre d'informations."

msgid "Not yet sent."
msgstr "Pas encore envoyé."

msgid ""
"The user ${username} was created successfully. Please write down the user's "
"password, as it won't be shown to you again:"
msgstr ""
"Création de l'utilisateur ${username} réussie. Veuillez conserver ce mot de "
"passe d'utilisateur, car il ne vous sera plus montré à nouveau : "

msgid "Password:"
msgstr "Mot de passe :"

msgid ""
"The user ${username} was created successfully. An e-mail has been sent to "
"the user with login instructions."
msgstr ""
"Création de l'utilisateur ${username} réussie. Un e-mail a été envoyé à "
"l'utilisateur avec les instructions de connexion."

msgid "Back to usermanagement"
msgstr "Retour à la gestion des utilisateurs"

msgid ""
"Sorry, the page you are looking for could not be found. Try checking the URL "
"for errors or use the search box on the top."
msgstr ""
"Désolé, la page que vous cherchez n'a pu être trouvée. Essayez de vérifier "
"qu'il n'y a pas d'erreurs dans l'URL ou utilisez la fenêtre de recherche "
"située en haut."

msgid "Back"
msgstr "Retour"

msgid "Link to organizers page"
msgstr "Lien vers la page de l'organisateur"

msgid "Link to registration"
msgstr "Lien vers l'inscription"

msgid "Export this event"
msgstr "Exporter cet événement"

msgid "Export all occurrences of this event"
msgstr "Exporter toutes les occurrences de cet événement"

msgid "All occurrences of this event"
msgstr "Toutes les occurrences de cet événement"

msgid "Origin"
msgstr "Origine"

msgid "This is an imported event"
msgstr "Il s'agit d'un événement importé"

msgid "Search in Events"
msgstr "Rechercher dans les événements"

msgid "Tag"
msgstr "Étiquette"

msgid "Export these events"
msgstr "Exporter ces événements"

msgid "Submit your own event"
msgstr "Soumettez votre propre événement"

msgid "No payment providers defined."
msgstr "Aucun fournisseur de paiement n'a été défini."

msgid "Connected:"
msgstr "Connecté :"

msgid "Default:"
msgstr "Défaut :"

msgid "Enabled:"
msgstr "Activé :"

msgid "Fee:"
msgstr "Tarif :"

msgid "No payments yet."
msgstr "Pas de paiements pour le moment."

msgid ""
"The following requests have been submitted. To see the state of process you "
"may return to the invidual request's page at any time. All information on "
"this page has been sent to your e-mail address."
msgstr ""
"Les demandes suivantes ont été soumises. Pour voir l'état du processus, vous "
"pouvez revenir à tout moment sur la page de la demande individuelle. Toutes "
"les informations sur cette page ont été envoyées à votre adresse e-mail."

msgid "Request Reference"
msgstr "Référence"

msgid "No people added yet."
msgstr "Aucune personne n'a encore été ajoutée."

msgid "No people found for current filter selection."
msgstr "Aucune personne n'a été trouvée pour la sélection de filtre actuelle."

msgid "Select organisation"
msgstr "Sélectionner une organisation"

msgid "Select sub organisation"
msgstr "Sélectionner une sous-organisation"

msgid "Export a vCard of this person"
msgstr "Exporter une vCard de cette personne"

msgid "No publications"
msgstr "Aucune publication"

msgid "Years"
msgstr "Années"

msgid ""
"You can search through the content of all listed files by using the search "
"on the top right."
msgstr ""
"Vous pouvez chercher dans le contenu de tous les fichiers répertoriés en "
"utilisant la recherche en haut à droite."

msgid ""
"All files have a digital seal. The digital seal of a downloaded file can be "
"viewed in Adobe Acrobat Reader or by dragging an already downloaded file "
"into the field below:"
msgstr ""
"Tous les fichiers ont un sceau digital. Le sceau digital d'un fichier "
"téléchargé peut être visualisée dans Adobe Acrobat Reader ou en faisant "
"glisser un fichier déjà téléchargé dans le champ ci-dessous :"

msgid "Drop files to verify them"
msgstr "Déposez les fichiers pour les vérifier"

msgid "Sent Notifications"
msgstr "Notifications envoyées"

msgid "Sent At"
msgstr "Envoyé à"

msgid "Response Data"
msgstr "Response Data"

msgid "No notifications"
msgstr "Pas de notifications"

msgid "No subscribers yet"
msgstr "Pas encore d'abonnés"

msgid ""
"This recipient has delivery failures, including hard bounces, invalid email "
"addresses, spam complaints, manual deactivations, or being blocked. We "
"recommend unsubscribing it from the list."
msgstr ""
"Ce destinataire a des échecs de livraison, y compris des rebonds, des "
"adresses e-mail invalides, des plaintes pour spam, des désactivations "
"manuelles, ou est bloqué. Nous recommandons de le désinscrire de la liste."

msgid "submitted"
msgstr "soumis"

msgid "No dates found, please select dates in the calendar first"
msgstr "Aucune date trouvée, sélectionnez les dates dans le calendrier d'abord"

msgid "Go to calendar"
msgstr "Aller au calendrier"

msgid ""
"The following link can be used to subscribe to the reservations of this "
"calendar. It can be used by anyone that knows the link in multiple calendar "
"applications."
msgstr ""
"Le lien suivant peut être utilisé pour souscrire aux réservations de ce "
"calendrier. Il peut être utilisé par toute personne qui connaît le lien dans "
"plusieurs applications de calendrier."

msgid ""
"Note that we have no control over how often calendar applications update the "
"calendars they are subscribed to (if they update at all). Therefore the "
"information shown in the calendar may be wrong or out of date. Use it at "
"your own risk."
msgstr ""
"Notez que nous n'avons aucun contrôle sur la fréquence à laquelle les "
"applications de calendrier mettent à jour les calendriers auxquels elles "
"sont abonnées (si elles le font). Par conséquent, les informations affichées "
"dans le calendrier peuvent être incorrectes ou obsolètes. Utilisez-le à vos "
"risques et périls."

msgid "Reservations must be made at least one day in advance."
msgstr ""
"Les réservations doivent être effectuées au moins une journée à l'avance."

msgid "Reservations must be made at least one hour in advance."
msgstr ""
"Les réservations doivent être effectuées au moins une heure à l'avance."

msgid "Reservations must be made at least ${n} days in advance."
msgstr ""
"Les réservations doivent être effectuées au moins ${n} jours à l'avance."

msgid "Reservations must be made at least ${n} hours in advance."
msgstr ""
"Les réservations doivent être effectuées au moins ${n} heures à l'avance."

msgid "Select a free time span in the calendar below to create an allocation."
msgstr ""
"Sélectionnez un intervalle de temps libre dans le calendrier ci-dessous pour "
"créer une allocation."

msgid "Removes all unreserved allocations between the start and end date."
msgstr ""
"Supprime toutes les allocation non réservées entre la date de début et de "
"fin."

msgid "Reservation is pending approval"
msgstr "La réservation est en attente d'approbation"

msgid "(${num_pending} pending approval)"
msgstr "(${num_pending} en attente d'approbation)"

msgid "Utilised"
msgstr "Utilisé"

msgid "No recipients defined yet."
msgstr "Aucun destinataire défini pour le moment."

msgid ""
"Receives notifications for reservations of the day on the following days:"
msgstr ""
"Reçoit des notifications pour les réservations du jour les jours suivants:"

msgid "Receives notifications for internal notes on reservations."
msgstr "Reçoit des notifications pour les notes internes sur les réservations."

msgid "Receives notifications for rejected reservations."
msgstr "Reçoit des notifications pour les réservations rejetées."

msgid "Receives notifications for new reservations."
msgstr "Recevoir des notifications pour les nouvelles réservations."

msgid "Notifications for following Resources"
msgstr "Notifications pour les ressources suivantes"

msgid "No reservation resources defined yet."
msgstr "Aucune ressource de réservation n'est encore définie."

msgid ""
"Searching is currently unavailable due to technical difficulties. Please "
"excuse the inconvenience and try again later."
msgstr ""
"La recherche est actuellement indisponible en raison de difficultés "
"techniques. Veuillez excuser le dérangement et réessayer plus tard."

msgid "Your search returned no results."
msgstr "Votre recherche n'a donné aucun résultat."

msgid "Select the images that should be shown inside this album."
msgstr "Sélectionnez les images qui devraient être affichées dans cet album."

msgid "Confirm selection"
msgstr "Confirmer la sélection"

msgid "This newsletter has not been sent yet."
msgstr "Ce bulletin d'information n'a pas encore été envoyé."

msgid "First sent ${time_ago}."
msgstr " Envoyé pour la première fois ${time_ago}."

msgid "This newsletter was sent to ${n} subscribers."
msgstr "Ce bulletin d'information a été envoyé à ${n} abonnés."

msgid "All subscribers have already received this newsletter."
msgstr "Tous les abonnés ont déjà reçu ce bulletin d'information."

msgid "The newsletter is scheduled to be sent on ${time}"
msgstr "La newsletter est programmée pour être envoyée le ${time}"

msgid ""
"Check the email text. You can use the full news text instead of the leading "
"if you want. You will find this setting in the edit menu of the news item."
msgstr ""
"Vérifiez le texte du courriel. Vous pouvez utiliser le texte complet de la "
"nouvelle au lieu de l'entête si vous le souhaitez. Vous trouverez ce "
"paramètre dans le menu d'édition de la nouvelle."

msgid "Delivery"
msgstr "Envoi"

msgid "The newsletter was already sent to the following addresses:"
msgstr "Le bulletin d'information a déjà été envoyé aux adresses suivantes :"

msgid ""
"A signup link allows anyone to sign up with a specific role. Those signups "
"are limited by time and count but they still present a security risk. Be "
"sure to only share this link with people you trust."
msgstr ""
"Un lien d'inscription permet à quiconque de s'inscrire avec un rôle "
"spécifique. Ces inscriptions sont limitées dans le temps et par le compte, "
"mais elles présentent toujours un risque pour la sécurité. Assurez-vous de "
"ne partager ce lien qu'avec des personnes en qui vous avez confiance."

msgid ""
"Your signup link has been created as follows. Please copy it before "
"continuing, it won't be shown to you again:"
msgstr ""
"Votre lien d'inscription a été créé comme suit. Copiez-le avant de "
"continuer, il ne vous sera pas montré à nouveau :"

msgid ""
"Sort the items using drag and drop. The new positions are automatically "
"saved directly after moving."
msgstr ""
"Triez les éléments par glisser-déposer. Les nouvelles positions sont "
"automatiquement enregistrées directement après le déplacement."

msgid "Back to page"
msgstr "Retour à la page"

msgid "Fields"
msgstr "Champs"

msgid ""
"Thank you for filling out this survey. If there's anything you'd like to "
"change, click on the \"Edit\"-Button below."
msgstr ""
"Merci d'avoir rempli ce sondage. Si vous souhaitez apporter des "
"modifications, cliquez sur le bouton \"Modifier\" ci-dessous."

msgid "No surveys defined yet."
msgstr "Aucun sondage n'est encore défini."

msgid "No activities yet."
msgstr "Aucune activité pour le moment."

msgid "Ticket updates by e-mail"
msgstr "Mises à jour de tickets par e-mail"

msgid "Disable E-Mails"
msgstr "Désactiver les e-mails"

msgid ""
"No ticket updates via e-mail. An e-mail is still sent when a ticket is "
"assigned."
msgstr ""
"Aucune mise à jour de tickets par e-mail. Un e-mail continue d'être envoyé "
"lorsqu'un ticket est attribué."

msgid "Enable E-Mails"
msgstr "Activer les e-mails"

msgid "E-Mails can not be sent for tickets of imported events"
msgstr ""
"E-Mails ne peuvent pas être envoyés pour les tickets d'événements importés"

msgid "Send Message"
msgstr "Envoyer le message"

msgid "Messages cannot be sent when the ticket is closed"
msgstr "Les messages ne peuvent pas être envoyés lorsque le ticket est fermé"

msgid "Please reopen the ticket to send a message"
msgstr "Veuillez rouvrir le ticket pour envoyer un message."

msgid "Messages cannot be sent for imported events"
msgstr ""
"Messages ne peuvent pas être envoyés pour les tickets d'événements importés"

msgid "${count} received"
msgstr "${count} reçu(s)"

msgid "${count} sent"
msgstr "${count} envoyé(s)"

msgid "${count} note"
msgstr "${count} note"

msgid "${count} notes"
msgstr "${count} notes"

msgid ""
"You are editing a note created by someone else. By saving your changes you "
"will become the author of the whole note."
msgstr ""
"Vous modifiez une note créée par quelqu'un d'autre. En enregistrant vos "
"modifications, vous deviendrez l'auteur de l'intégralité de la note."

msgid ""
"Notes are private and only shown to logged-in members. URLs and e-mail "
"addresses are turned into links."
msgstr ""
"Les notes sont privées et ne s'affichent que pour les membres connectés. "
"Vous pouvez utiliser des liens/des adresses e-mail qui sont transformées en "
"liens cliquables."

msgid "Would you like to make corrections to the event?"
msgstr "Vous souhaitez apporter des corrections à l'événement ?"

msgid "Edit this event."
msgstr "Modifiez cet événement."

msgid "Forgot something or have a special request?"
msgstr "Vous avez oublié quelque chose ou avez une demande spéciale?"

msgid "Add a message to the ticket."
msgstr "Ajoutez un message a la demande."

msgid "New messages have been disabled because the ticket has been closed."
msgstr "Les nouveaux messages ont été désactivés car le ticket a été fermé."

msgid ""
"Enable notifications about new tickets. Only works when being logged in and "
"having the browser with the site open."
msgstr ""
"Activez les notifications sur les nouveaux tickets. Ne fonctionne que "
"lorsque l'on est connecté et que le navigateur avec le site est ouvert."

msgid "Archive all selected tickets?"
msgstr "Archiver tous les billets sélectionnés?"

msgid "Do archive"
msgstr "Archiver"

msgid "Archive selected"
msgstr "Archiver la sélection"

msgid ""
"You've reached this site because you are logged in. Visitors are "
"automatically redirected to the following link:"
msgstr ""
"Vous avez accédé à ce site parce que vous êtes connecté. Les visiteurs sont "
"automatiquement redirigés vers le lien suivant :"

msgid ""
"You are not automatically redirected so you have a chance to edit or delete "
"this link."
msgstr ""
"Vous n'êtes pas automatiquement redirigé afin que vous puissiez modifier ou "
"supprimer ce lien."

msgid "You have been successfully unsubscribed from all regular emails."
msgstr "Vous vous êtes bien désinscrit(e) de tous les e-mails normaux."

msgid "local"
msgstr "local"

msgid "No links found."
msgstr "Aucun lien trouvé."

msgid "Select an item to view it"
msgstr "Sélectionnez un élément pour le visualiser"

msgid "mTAN"
msgstr "mTAN"

msgid "Identicon"
msgstr "Identicon"

msgid "Not a valid color."
msgstr "Couleur non valide."

msgid "Not a valid choice"
msgstr "Choix invalide"

msgid "Admins"
msgstr "Admins"

#, python-format
msgid ""
"You can only reserve this allocation before ${date} if you live in the "
"following zipcodes: ${zipcodes}"
msgstr ""
"Vous ne pouvez réserver cette allocation avant le ${date} que si vous vivez "
"dans les localités ayant les codes postaux suivants : ${zipcodes}"

#, python-format
msgid "${percent}% Available"
msgstr "${percent}% disponible"

msgid "Available"
msgstr "Disponible"

#, python-format
msgid "${num} Available"
msgstr "${num} disponible"

msgid ""
"This allocation can't be deleted because there are existing reservations "
"associated with it."
msgstr ""
"Cette allocation ne peut pas être supprimée car il existe des réservations "
"existantes qui y sont associées."

msgid ""
"To delete this allocation, all existing reservations need to be cancelled "
"first."
msgstr ""
"Pour supprimer cette allocation, toutes les réservations existantes doivent "
"être annulées en premier."

msgid "A conflicting allocation exists for the requested time period."
msgstr "Une allocation contradictoire existe pour la période demandée."

msgid "A conflicting reservation exists for the requested time period."
msgstr "Une réservation contradictoire existe pour la période demandée."

msgid "An existing reservation would be affected by the requested change."
msgstr ""
"Une réservation existante serait affectée par la modification demandée."

msgid "A pending reservation would be affected by the requested change."
msgstr ""
"Une réservation en attente serait affectée par la modification demandée."

msgid "The requested period is no longer available."
msgstr "La période demandée n'est plus disponible."

msgid "No reservable slot found."
msgstr "Aucun créneau réservable disponible."

msgid "Reservations can't be made for more than 24 hours at a time."
msgstr "Les réservations ne peuvent être effectuées plus de 24 h à l'avance."

msgid "The given reservation paramters are invalid."
msgstr "Les paramètres de réservation donnés ne sont pas valides."

msgid "The given reservation token is invalid."
msgstr "Le jeton de réservation donné n'est pas valide."

msgid "The requested number of reservations is higher than allowed."
msgstr "Le nombre de réservations requis est supérieur à celui autorisé."

msgid "The requested quota is invalid (must be at least one)."
msgstr "Le quota requis est invalide (doit être au minimum un)."

msgid "The allocation does not have enough free spots."
msgstr "L'allocation ne dispose pas de suffisamment de places disponibles."

msgid "The resulting allocation would be invalid."
msgstr "L'allocation résultante ne serait pas valide."

msgid "No reservations to confirm."
msgstr "Aucune réservation pour confirmer."

msgid "The given timerange is longer than the existing allocation."
msgstr "L'intervalle de temps donné est plus long que l'allocation existante."

msgid "Reservation too short. A reservation must last at least 5 minutes."
msgstr ""
"Réservation trop courte. Une réservation doit durer au moins cinq minutes."

msgid "Stop"
msgstr "Arrêter"

#, python-format
msgid "Do you really want to stop \"${title}\"?"
msgstr "Voulez-vous vraiment arrêter \"${title}\" ?"

msgid "The rule will be removed without affecting existing allocations."
msgstr "La règle sera supprimée sans affecter les allocations existantes."

msgid "Stop rule"
msgstr "Arrêter la règle"

msgid ""
"All allocations created by the rule will be removed, if they haven't been "
"reserved yet."
msgstr ""
"Toutes les allocations créées par la règle seront supprimées si elles n'ont "
"pas encore été réservées."

msgid "Delete rule"
msgstr "Supprimer la règle"

msgid "No allocations to add"
msgstr "Aucune allocation à ajouter"

#, python-format
msgid "Successfully added ${n} allocations"
msgstr "${n} dotations ajoutées avec succès"

msgid "New allocation"
msgstr "Nouvelle allocation"

msgid "Your changes were saved"
msgstr "Vos modifications ont été enregistrées"

#, python-format
msgid "New rule active, ${n} allocations created"
msgstr "Nouvelle règle active, ${n} allocations créées"

msgid "New Rule"
msgstr "Nouvelle règle"

msgid ""
"Rules ensure that the allocations between start/end exist and that they are "
"extended beyond those dates at the given intervals. "
msgstr ""
"Les règles garantissent que les allocations entre le début et la fin "
"existent et qu'elles sont prolongées au-delà de ces dates à des intervalles "
"donnés."

#, python-format
msgid ""
"Rule updated. ${deleted} allocations removed, ${created} new allocations "
"created."
msgstr ""
"La règle a été mise à jour. ${deleted} allocations supprimées, ${created} "
"nouvelles allocations créées."

msgid "Rule not found"
msgstr "Règle non trouvée"

msgid "Edit Rule"
msgstr "Modifier la règle"

msgid "The rule was stopped"
msgstr "La règle a été arrêtée"

#, python-format
msgid "The rule was deleted, along with ${n} allocations"
msgstr "La règle a été supprimée, avec les allocations ${n}"

msgid "Topics A-Z"
msgstr "Sujets de A à Z"

msgid "Your userprofile is incomplete. Please update it before you continue."
msgstr ""
"Votre profil utilisateur est incomplet. Veuillez le mettre à jour avant de "
"continuer."

msgid "You have been logged in."
msgstr "Vous avez été connecté."

msgid "Wrong e-mail address, password or yubikey."
msgstr "Courrier électronique erroné, mot de passe ou Yubikey."

#, python-format
msgid "Login to ${org}"
msgstr "Se connecter à ${org}"

msgid "A user with this address already exists"
msgstr "Un utilisateur avec cette adresse existe déjà"

msgid "This signup link has expired"
msgstr "Ce lien d'inscription a expiré"

#, python-format
msgid "Your ${org} Registration"
msgstr "Votre inscription sur ${org}"

msgid ""
"Thank you for registering. Please follow the instructions on the activiation "
"e-mail sent to you. Please check your spam folder if you have not received "
"the email."
msgstr ""
"Merci de votre inscription. Suivez les instructions sur l'e-mail "
"d'activation qui vous a été envoyé. Si vous n'avez pas reçu cet e-mail, "
"veuillez vérifier votre dossier spam."

msgid "Account Registration"
msgstr "Enregistrement du compte"

msgid "Unknown user"
msgstr "Utilisateur inconnu"

msgid "Invalid activation token"
msgstr "Jeton d'activation non valide"

msgid "Your account has already been activated."
msgstr "Votre compte a déjà été activé."

msgid ""
"Your account has been activated. You may now log in with your credentials"
msgstr ""
"Votre compte a été activé. Vous pouvez maintenant vous connecter avec vos "
"informations d'identification."

msgid "You have been logged out."
msgstr "Vous avez été déconnecté."

msgid "Password reset"
msgstr "Réinitialisation de mot de passe"

#, python-format
msgid ""
"A password reset link has been sent to ${email}, provided an active account "
"exists for this email address."
msgstr ""
"Un lien de réinitialisation de mot de passe a été envoyé à ${number}, pour "
"peu qu'un compte actif existe pour cette adresse e-mail."

msgid "Password changed."
msgstr "Mot de passe modifié."

msgid "Wrong username or password reset link not valid any more."
msgstr ""
"Mauvais nom d'utilisateur ou lien de réinitialisation de mot de passe plus "
"valide."

msgid "Failed to continue login, please ensure cookies are allowed."
msgstr ""
"Échec de la poursuite de la connexion, veuillez vous assurer que les cookies "
"sont autorisés."

msgid "Invalid or expired mTAN provided."
msgstr "mTAN fourni non valide ou expiré."

msgid "Request mTAN"
msgstr "Demande mTAN"

msgid "Enter mTAN"
msgstr "Entrer mTAN"

msgid "Setup mTAN"
msgstr "Setup mTAN"

msgid "Invalid or expired TOTP provided."
msgstr "TOTP fourni non valide ou expiré."

msgid "Please enter the six digit code from your authenticator app"
msgstr ""
"Veuillez saisir le code à six chiffres de votre application "
"d'authentification"

msgid "Enter TOTP"
msgstr "Entrer TOTP"

msgid ""
"The requested resource is protected. To obtain time-limited access, please "
"enter your mobile phone number in the field below. You will receive an mTAN "
"via SMS, which will grant you access after correct entry."
msgstr ""
"La ressource demandée est protégée. Pour obtenir un accès limité dans le "
"temps, veuillez saisir votre numéro de téléphone portable dans le champ ci-"
"dessous. Vous recevrez un mTAN par SMS, qui vous donnera accès si vous le "
"saisissez correctement."

msgid "Successfully authenticated via mTAN."
msgstr "Authentification via mTAN réussie."

msgid "A link was added to the clipboard"
msgstr "Un lien a été ajouté au presse-papiers"

msgid "Administrative"
msgstr "Administratif"

#, python-format
msgid "The entry ${name} exists twice"
msgstr "L'entrée ${name} existe deux fois"

msgid "Added a new directory"
msgstr "Ajout d'un nouveau dossier"

msgid "New Directory"
msgstr "Nouveau dossier"

msgid ""
"The requested change cannot be performed, as it is incompatible with "
"existing entries"
msgstr ""
"Le changement requis ne peut être réalisé, car il est incompatible avec les "
"entrées existantes"

#, python-format
msgid "Syntax Error in line ${line}"
msgstr "Erreur de syntaxe sur la ligne ${line}"

msgid "Syntax error in form"
msgstr "Erreur de syntaxe dans le formulaire"

#, python-format
msgid "Syntax error in field ${field_name}"
msgstr "Erreur de syntaxe dans le champ ${field_name}"

#, python-format
msgid "Error: Duplicate label ${label}"
msgstr "Erreur: Duplication de l'étiquette ${label}"

msgid "The directory was deleted"
msgstr "Le dossier a été supprimé"

msgid ""
"Stable URLs are important. Here you can change the path to your site "
"independently from the title."
msgstr ""
"Les URLs stables sont importantes. Ici, vous pouvez modifier le chemin "
"d'accès à votre site, indépendamment du titre."

#, python-format
msgid "${org}: New Entry in \"${directory}\""
msgstr "${org} : Nouvelle entrée dans \"${directory}\""

msgid "Added a new directory entry"
msgstr "Ajout d'une nouvelle entrée dans le dossier"

msgid "New Directory Entry"
msgstr "Nouvelle entrée dans le dossier"

msgid "Submit a New Directory Entry"
msgstr "Proposer une nouvelle entrée de répertoire"

msgid "Continue"
msgstr "Continuer"

msgid "Propose a change"
msgstr "Proposer une modification"

msgid ""
"To request a change, edit the fields you would like to change, leaving the "
"other fields intact. Then submit your request."
msgstr ""
"Pour demander une modification, modifiez les champs auxquels vous souhaitez "
"apporter des changements, et laissez les autres tels quels. Puis envoyez "
"votre demande."

msgid "The entry was deleted"
msgstr "L'entrée a été supprimée"

msgid ""
"On the right side, you can filter the entries of this directory to export."
msgstr ""
"Sur le côté droit, vous pouvez filtrer les entrées du dossier pour les "
"exporter."

msgid "Exports all entries of this directory."
msgstr "Exporte toutes les entrées de ce dossier."

msgid ""
"The resulting zipfile contains the selected format as well as metadata and "
"images/files if the directory contains any."
msgstr ""
"Le fichier zip généré contient les formats sélectionnés ainsi que les "
"métadonnées et les images/fichiersdu dossier, s'il en contient."

#, python-format
msgid ""
"You have been redirect to this entry because it could not be exported due to "
"missing file ${name}. Please re-upload them and try again"
msgstr ""
"Vous avez été redirigé vers cette entrée car elle n'a pas pu être exportée "
"en raison de l'absence du fichier ${name}. Veuillez les retélécharger et "
"réessayer"

#, python-format
msgid "The column ${name} is missing"
msgstr "La colonne ${name} est manquante"

#, python-format
msgid "The file ${name} is missing"
msgstr "Le fichier ${name} est manquante"

msgid ""
"The given file is invalid, does it include a metadata.json with a data.xlsx, "
"data.csv, or data.json?"
msgstr ""
"Le fichier donné est invalide, inclut-il un metadata.json avec un data.xlsx, "
"data.csv, ou data.json ?"

#, python-format
msgid "Imported ${count} entries"
msgstr "${count} entrées importées"

msgid ""
"Updates the directory configuration and imports all entries given in the ZIP "
"file. The format is the same as produced by the export function. Note that "
"only 100 items are imported at a time. To import more items repeat the "
"import accordingly."
msgstr ""
"Met à jour la configuration du dossier et importe toutes les entrées données "
"dans le fichier Zip. Le format est le même que celui produit par la fonction "
"Exporter. Veuillez noter que seuls 10 éléments peuvent être importés à la "
"fois. Pour importer davantage d'éléments, veuillez faire plusieurs "
"importations."

msgid "New Recipient"
msgstr "Nouveau destinataire"

#, python-format
msgid ""
"Registration for notifications on new entries in the directory "
"\"${directory}\""
msgstr ""
"Inscription pour les notifications sur les nouvelles entrées dans le dossier "
"\"${directory}\""

#, python-format
msgid ""
"Success! We have sent a confirmation link to ${address}, if we didn't send "
"you one already."
msgstr ""
"C'est fait! Nous avons envoyé un lien de confirmation vers ${address}, si "
"nous ne vous en avions pas déjà envoyé un."

msgid "Notification for new entries"
msgstr "Notification pour les nouvelles entrées"

#, python-format
msgid "Do you really want to unsubscribe \"{}\"?"
msgstr "Voulez-vous vraiment vous désinscrire « {} » ?"

msgid "Recipients of new entry updates"
msgstr "Destinataires des mises à jour des nouvelles entrées"

#, python-format
msgid "the subscription for ${address} was successfully confirmed"
msgstr "l'abonnement pour ${address} a bien été confirmé"

#, python-format
msgid "the subscription for ${address} could not be confirmed, wrong token"
msgstr ""
"l'abonnement pour ${address} n'a pas pu être confirmé, mauvaise zone de texte"

#, python-format
msgid "${address} successfully unsubscribed"
msgstr "${address} désinscrit avec succès"

#, python-format
msgid "${address} could not be unsubscribed, wrong token"
msgstr "${address} n'a pas pu être désinscrite, mauvaise zone de texte"

msgid "A form with this name already exists"
msgstr "Un formulaire avec ce nom existe déjà"

msgid "Added a new form"
msgstr "A ajouté un nouveau formulaire"

msgid "New Document Form"
msgstr "Nouveau formulaire de document"

msgid "Edit Document Form"
msgstr "Modifier le formulaire de document"

msgid ""
"Notifications have already been sent for this news item. A new notification "
"will not be sent, even if the publication date is changed."
msgstr ""
"Notifications ont déjà été envoyées pour cette nouvelle. Une nouvelle "
"notification ne sera pas envoyée, même si la date de publication est "
"modifiée."

msgid "Moves the topic and all its sub topics to the given destination."
msgstr "Déplace le sujet et tous ses sous-sujets vers la destination donnée."

#, python-format
msgid "A total of ${number} subpages are affected."
msgstr "Au total, 5 sous-pages sont concernées."

#, python-format
msgid "${count} links will be replaced by this action."
msgstr "${count} liens seront remplacés par cette action."

msgid "The event submitter has not yet completed his submission"
msgstr "L'auteur de l'événement n'a pas encore terminé sa soumission."

msgid "This event has already been published"
msgstr "Cet événement a déjà été publié"

#, python-format
msgid "Successfully created the event '${title}'"
msgstr "L'événement '${title}' a été créé avec succès"

#, python-format
msgid "You have accepted the event ${title}"
msgstr "Vous avez accepté l'événement ${title}"

msgid "Your event was accepted"
msgstr "Votre événement a été accepté"

msgid "Submit an event"
msgstr "Soumettre un événement"

msgid ""
"Only events taking place inside the town or events related to town societies "
"are published. Events which are purely commercial are not published. There's "
"no right to be published and already published events may be removed from "
"the page without notification or reason."
msgstr ""
"Seuls les événements se déroulant au sein de la ville ou les événements liés "
"aux sociétés de la ville sont publiés. Les événements purement commerciaux "
"ne sont pas publiés. Il n'ont aucuns droits à être publiés et les événements "
"déjà publiés peuvent être supprimés de la page sans notification ni motif."

msgid "Add event"
msgstr "Ajouter un événement"

msgid "Your request has been registered"
msgstr "Yotre demande a été enregistrée."

msgid "New ticket"
msgstr "Nouveau billet"

msgid "Your request could not be accepted automatically!"
msgstr "Votre demande n'a pas pu être traitée automatiquement."

msgid "Thank you for your submission!"
msgstr "Merci pour votre contribution !"

msgid "Your event was rejected"
msgstr "Votre événement a été rejeté"

msgid "Access Denied"
msgstr "Accès refusé"

msgid "Not Found"
msgstr "Pas trouvé"

msgid "Added a new external link"
msgstr "A ajouté un nouveau lien externe"

msgid "New external link"
msgstr "Noveau lien externe"

msgid "Edit external link"
msgstr "Modifier le lien externe "

msgid "Manage Photo Albums"
msgstr "Gérer les albums photos"

msgid "This file type is not supported"
msgstr "Ce type de fichier n'est pas pris en charge"

msgid "The file name is too long"
msgstr "Le nom du fichier est trop long"

msgid "The file cannot be processed"
msgstr "Impossible de traiter le fichier"

msgid "Please submit your yubikey"
msgstr "Veuillez saisir votre yubikey"

msgid "Your account is not linked to a Yubikey"
msgstr "Votre compte n'est pas lié à un Yubikey."

msgid "The used Yubikey is not linked to your account"
msgstr "Le Yubikey utilisé n'est pas lié à votre compte."

msgid "This file already has a digital seal"
msgstr "Ce fichier a déjà un sceau digital."

msgid "Your Yubikey could not be validated"
msgstr "Votre Yubikey n'a pas pu être validé."

msgid "Edit external form"
msgstr "Modifier le formulaire externe"

msgid "The registration has ended"
msgstr "L'inscription est terminée"

msgid "The registration is closed"
msgstr "L'inscription est fermée"

#, python-format
msgid "The registration opens on ${day}, ${date}"
msgstr "L'inscription ouvre le ${day}, ${date}"

#, python-format
msgid "The registration closes on ${day}, ${date}"
msgstr "L'inscription s'achève le ${jour}, le ${date}"

#, python-format
msgid "There's a limit of ${count} attendees"
msgstr "Il y a une limite de ${count} participants"

msgid "There are no spots left"
msgstr "Il n'y a plus de places"

msgid "There is one spot left"
msgstr "Il reste une place"

#, python-format
msgid "There are ${count} spots left"
msgstr "Il reste ${count} places"

msgid "New Form"
msgstr "Nouveau formulaire"

msgid "Exports the submissions of the given date range."
msgstr "Exporte les contributions sur la période donnée."

msgid "New Registration Window"
msgstr "Nouvelle fenêtre d'inscription"

msgid "The registration window was added successfully"
msgstr "La fenêtre d'inscription a été ajoutée avec succès"

msgid ""
"Registration windows limit forms to a set number of submissions and a "
"specific time-range."
msgstr ""
"Les fenêtres d'inscription limitent les formulaires à un nombre déterminé de "
"soumissions à et une plage de temps spécifique."

msgid "General Message"
msgstr "Message général"

#, python-format
msgid "New e-mail: ${message}"
msgstr "Nouvel e-mail: ${message}"

#, python-format
msgid "Successfully sent ${count} emails"
msgstr "Envoi réussi de ${count} emails"

msgid "Send E-Mail to attendees"
msgstr "Envoyer un message aux participants"

msgid "Email attendees"
msgstr "E-Mail aux participants"

msgid "Cancel Registration Window"
msgstr "Annuler le fenêtre d'inscription"

msgid ""
"You really want to cancel all confirmed and deny all open submissions for "
"this registration window?"
msgstr ""
"Voulez-vous vraiment annuler toutes les inscriptions confirmées et refuser "
"toutes les inscriptions ouvertes?"

msgid ""
"Each attendee will receive a ticket email unless ticket messages are not "
"muted."
msgstr ""
"Chaque participant recevra un ticket email, sauf si les messages du ticket "
"ne sont pas mis en sourdine."

msgid "Do you really want to delete this registration window?"
msgstr "Voulez-vous vraiment supprimer cette fenêtre d'inscription?"

msgid "Existing submissions will be disassociated."
msgstr "Les soumissions existantes seront dissociées."

msgid "Delete registration window"
msgstr "Supprimer la fenêtre d'enregistrement"

msgid "This registration window can't be deleted."
msgstr "Ce fenêtre d'inscription ne peut être supprimé."

msgid ""
"There are confirmed or open submissions associated with it. Cancel the "
"registration window first."
msgstr ""
"Il y a des inscriptions confirmées ou ouvertes pour ce fenêtre "
"d'inscription. Annulez-le d'abord."

msgid "Edit Registration Window"
msgstr "Modifier la fenêtre d'inscription"

#, python-format
msgid "${count} submissions cancelled / denied over the ticket system"
msgstr ""
"${count} inscriptions sont été annulées / refusée via le system de ticket"

msgid "The registration window was deleted"
msgstr "La fenêtre d'inscription a été supprimée"

#, python-format
msgid ""
"The total amount for the currently entered data is ${total} but has to be at "
"least ${minimum}. Please adjust your inputs."
msgstr ""
"Le montant total pour les données actuellement saisies est de ${total} mais "
"doit être au moins ${minimum}. Veuillez ajuster vos entrées."

msgid "Registrations are no longer possible"
msgstr "Les inscriptions ne sont plus possibles"

msgid "Pay Online and Complete"
msgstr "Payer en ligne et compléter"

msgid "Your payment could not be processed"
msgstr "Votre paiement n'a pas pu être traité"

msgid "Your registration has been confirmed"
msgstr "Votre inscription a été confirmée"

msgid "The registration has been confirmed"
msgstr "L'inscription a été confirmée"

msgid ""
"The registration could not be confirmed because the maximum number of "
"participants has been reached"
msgstr ""
"L'inscription n'a pas pu être confirmée car le nombre maximum de "
"participants a été atteint."

msgid "Your registration has been denied"
msgstr "Votre inscription a été refusée"

msgid "The registration has been denied"
msgstr "L'inscription a été refusée"

msgid "The registration could not be denied"
msgstr "L'inscription n'a pu être refusée"

msgid "Your registration has been cancelled"
msgstr "Votre inscription a été annulée"

msgid "The registration has been cancelled"
msgstr "L'inscription a été annulée"

msgid "The registration could not be cancelled"
msgstr "L'inscription n'a pu été annulée"

msgid "Select"
msgstr "Sélectionner"

msgid "Select images"
msgstr "Sélectionner des images"

msgid "Added a new photo album"
msgstr "Nouvel album photo ajouté"

msgid "New Photo Album"
msgstr "Nouvel album photo"

#, python-format
msgid "Welcome to the ${org} Newsletter"
msgstr "Bienvenue sur la lettre d'information ${org}"

#, python-format
msgid ""
"Success! We have added ${address} to the list of recipients. Subscribed "
"categories are ${subscribed}."
msgstr ""
"Succès! Nous avons ajouté ${address} à la liste des destinataires. Les "
"catégories abonnées sont ${subscribed}."

#, python-format
msgid "Success! We have added ${address} to the list of recipients."
msgstr "Succès! Nous avons ajouté ${address} à la liste des destinataires."

#, python-format
msgid ""
"Success! We have sent a confirmation link to ${address}, if we didn't send "
"you one already. Your subscribed categories are ${subscribed}."
msgstr ""
"C'est fait! Nous avons envoyé un lien de confirmation vers ${address}, si "
"nous ne vous en avions pas déjà envoyé un. Vos catégories abonnées sont "
"${subscribed}."

# python-format
#, python-format
msgid "Success! We have updated your subscribed categories to ${subscribed}."
msgstr "Succès! Nous avons mis à jour vos catégories abonnées à ${subscribed}."

msgid "Update your newsletter subscription categories:"
msgstr "Mettre à jour vos catégories d'abonnement à la lettre d'information :"

msgid "Update"
msgstr "Mettre à jour"

msgid "Sign up to our newsletter to always stay up to date:"
msgstr ""
"Inscrivez-vous à notre lettre d'information pour rester toujours à jour :"

msgid "Sign up"
msgstr "S'inscrire"

msgid "Update Newsletter Subscription"
msgstr "Mettre à jour l'abonnement à la lettre d'information"

msgid "A newsletter with this name already exists"
msgstr "Il existe déjà une lettre d'information avec ce nom"

msgid "Added a new newsletter"
msgstr "Nouvelle lettre d'information ajoutée"

msgid "New Newsletter"
msgstr "Nouvelle lettre d'information"

msgid "Edit Newsletter"
msgstr "Éditer la lettre d'information"

msgid "The newsletter was deleted"
msgstr "La newsletter a été supprimée."

#, python-format
msgid "Sent \"${title}\" to ${n} recipients"
msgstr "\"${title}\" envoyé à ${n} destinataires"

#, python-format
msgid "Scheduled \"${title}\" to be sent on ${date}"
msgstr "Programmé l'envoi de \"${title}\" le ${date}"

#, python-format
msgid "Sent \"${title}\" to ${recipient}"
msgstr "Envoyé \"${title}\" à ${recipient}"

msgid "Sends a test newsletter to the given address"
msgstr "Envoi d'une newsletter de test à l'adresse indiquée"

msgid "Newsletter Recipients"
msgstr "Lettre d'information Recipients"

msgid "Newsletter recipient Export"
msgstr "Exportation des destinataires de la lettre d'information"

msgid "Exports all newsletter recipients."
msgstr "Exporte tous les destinataires de la newsletter."

#, python-format
msgid "Import completed with errors: ${results}"
msgstr "Importation terminée avec des erreurs : ${results}"

#, python-format
msgid "Import preview: ${result}"
msgstr "Aperçu de l'importation : ${result}"

#, python-format
msgid "Import completed: ${result}"
msgstr "Importation terminée : ${result}"

msgid "The same format as the export (XLSX) can be used for the import."
msgstr ""
"Le même format que l'exportation (XLSX) peut être utilisé pour l'importation."

msgid "Today"
msgstr "Aujourd’hui"

msgid "Tomorrow"
msgstr "Demain"

msgid "This weekend"
msgstr "Ce week-end"

msgid "This week"
msgstr "Cette semaine"

msgid "Event Export"
msgstr "Exporter un événement"

msgid "Exports all future events."
msgstr "Exporte tous les événements futurs."

#, python-format
msgid "The following line(s) contain invalid data: ${lines}"
msgstr ""
"La ou les lignes suivantes contiennent des données invalides : ${lines}"

#, python-format
msgid "${count} events will be imported"
msgstr "${count} événements seront importés"

#, python-format
msgid "${count} events imported"
msgstr "${count} événements ont été importés"

msgid "Move"
msgstr "Déplacer"

msgid "Your payment has been received"
msgstr "Votre paiement a été reçu"

msgid "Your payment has been withdrawn"
msgstr "Votre paiement a été retiré"

msgid "Your payment has been refunded"
msgstr "Votre paiement a été remboursé"

msgid "The ticket was marked as paid"
msgstr "Le ticket a été marqué comme payé"

msgid "The ticket was marked as unpaid"
msgstr "Le ticket a été marqué comme non payé"

msgid "The payment was captured"
msgstr "Le paiement a été saisi"

msgid "The payment was refunded"
msgstr "Le paiement a été remboursé"

msgid "The payment is already captured but is still processing"
msgstr "Le paiement a déjà été saisi mais est encore en cours de traitement"

msgid "Could not refund the payment"
msgstr "Impossible de rembourser le paiement"

msgid "Could not capture the payment"
msgstr "Le paiement n'a pas pu être saisi"

msgid "As default"
msgstr "Par défaut"

msgid "Should this provider really be the new default?"
msgstr ""
"Ce prestataire devrait-il vraiment être le nouveau prestataire par défaut ?"

msgid "All future payments will be redirected."
msgstr "Tous les futurs paiement seront redirigés."

msgid "Make Default"
msgstr "Définir par défaut"

msgid "Enable"
msgstr "Activer"

msgid "Should this provider really be enabled?"
msgstr "Ce prestataire doit-il vraiment être activé ?"

msgid "Disable"
msgstr "Désactiver"

msgid "Should this provider really be disabled?"
msgstr "Ce prestataire doit-il vraiment être désactivé ?"

msgid "Do you really want to delete this provider?"
msgstr "Voulez-vous vraiment supprimer ce prestataire ?"

msgid "Your Stripe account was connected successfully."
msgstr "Votre compte Stripe a été connecté avec succès."

msgid "Your Stripe account could not be connected."
msgstr "Votre compte Stripe n'a pas pu être connecté."

msgid "Changed the default payment provider."
msgstr "Le prestataire de paiement par défaut a été modifié."

msgid "Provider enabled."
msgstr "Prestataire activé."

msgid "Provider disabled."
msgstr "Prestataire désactivé."

msgid "The payment provider was deleted."
msgstr "Le prestataire de paiement a été supprimé."

msgid "Successfully synchronised payments"
msgstr "Les paiements ont été synchronisés avec succès"

msgid "Merchant Name"
msgstr "Nom du marchand"

msgid "UPP Username"
msgstr "UPP Username"

msgid "UPP Password"
msgstr "UPP Password"

msgid "Webhook Signing Key"
msgstr "Clé de signature du webhook"

msgid "Charge fees to customer"
msgstr "Facturer le client"

msgid "Use sandbox environment (for testing)"
msgstr "Utiliser l'environnement sandbox (pour les tests)"

msgid "Customer Name"
msgstr "Nom du client"

msgid "Customer ID"
msgstr "ID du client"

msgid "Terminal ID"
msgstr "ID du terminal"

msgid "API Username"
msgstr "Nom d'utilisateur API"

msgid "API Password"
msgstr "Mot de passe API"

msgid "Datatrans has been added"
msgstr "Datatrans a été ajouté"

msgid "Add Datatrans"
msgstr "Ajouter Datatrans"

msgid "Worldline Saferpay has been added"
msgstr "Worldline Saferpay a été ajouté"

msgid "Add Worldline Saferpay"
msgstr "Ajouter Worldline Saferpay"

msgid "Added a new person"
msgstr "Nouvelle personne ajoutée"

msgid "New person"
msgstr "Nouvelle personne"

msgid "January"
msgstr "Janvier"

msgid "Feburary"
msgstr "Février"

msgid "March"
msgstr "Mars"

msgid "April"
msgstr "Avril"

msgid "May"
msgstr "Mai"

msgid "June"
msgstr "Juin"

msgid "July"
msgstr "Juillet"

msgid "August"
msgstr "Août"

msgid "September"
msgstr "Septembre"

msgid "October"
msgstr "Octobre"

msgid "November"
msgstr "Novembre"

msgid "December"
msgstr "Décembre"

msgid "Push Notifications"
msgstr "Notifications push"

msgid ""
"The selected time does not exist on this date due to the switch from "
"standard time to daylight saving time."
msgstr ""
"L'heure sélectionnée n'existe pas à cette date en raison du passage de "
"l'heure normale à l'heure d'été."

msgid "hour"
msgstr "heure"

msgid "hours"
msgstr "heures"

msgid "day"
msgstr "jour"

msgid "days"
msgstr "jours"

#, python-format
msgid "Reservations must be made ${n} ${unit} in advance"
msgstr "Les réservations doivent être effectuées ${n} ${unit} à l'avance"

msgid "This date lies in the past"
msgstr "Cette date est passée"

msgid "Reserve"
msgstr "Réserver"

#, python-format
msgid "New dates for ${title}"
msgstr "Nouvelles dates pour ${title}"

msgid "Confirm your reservation"
msgstr "Confirmer votre réservation"

msgid "Thank you for your reservation!"
msgstr "Merci pour votre réservation !"

#, python-format
msgid ""
"Your reservation for ${room} has been submitted. Please continue with your "
"reservation for ${next_room}."
msgstr ""
"Votre réservation pour ${room} a été soumise. Veuillez poursuivre votre "
"réservation pour ${next_room}."

msgid "Your reservations were accepted"
msgstr "Vos réservations ont été acceptées"

#, python-format
msgid "${org} New Reservation(s)"
msgstr "${org} Nouvelle(s) réservation(s)"

msgid "The reservations were accepted"
msgstr "Les réservations ont été acceptées"

msgid "The reservations have already been accepted"
msgstr "Les réservations ont déjà été acceptées"

msgid "The submitter email is not available"
msgstr "L'adresse e-mail de l'expéditeur n'est pas disponible"

msgid "Accept all reservation with message"
msgstr "Accepter toutes les réservations avec le message"

#, python-format
msgid ""
"The following message will be sent to ${address} and it will be recorded for "
"future reference."
msgstr ""
"Le message suivant sera envoyé à ${adresse} et sera enregistré pour des "
"références futures."

msgid ""
"The payment associated with this reservation needs to be refunded before the "
"reservation can be rejected"
msgstr ""
"Le paiement associé à cette réservation doit être remboursé avant qu'elle "
"puisse être rejetée"

msgid "The following reservations were rejected"
msgstr "Les réservations suivantes ont été rejetées"

#, python-format
msgid "${org} Rejected Reservation"
msgstr "${org} Réservation rejetée"

msgid "The reservations were rejected"
msgstr "Les réservations ont été rejetées"

msgid "The reservation was rejected"
msgstr "La réservation a été rejetée"

msgid "Reject all reservations with message"
msgstr "Refuser toutes les réservations avec le message"

msgid "Added a new daypass"
msgstr "Nouvel abonnement à la journée ajouté"

msgid "New daypass"
msgstr "Nouvel abonnement à la journée"

msgid "Added a new room"
msgstr "Nouvelle salle ajoutée"

msgid "New room"
msgstr "Nouvelle salle"

msgid "Added a new item"
msgstr "Nouveau article ajouté"

msgid "New Item"
msgstr "Nouveau article"

msgid "Edit resource"
msgstr "Modifier la ressource"

#, python-format
msgid "Successfully removed ${count} unused allocations"
msgstr "${count} affectations inutilisées ont été supprimées avec succès"

msgid "Exports the reservations of the given date range."
msgstr "Exporte les réservations de la période donnée."

msgid "No reservations found for the given date range."
msgstr "Aucune réservation n'a été trouvée pour la période donnée."

msgid "Exports the reservations of all resources in a given date range."
msgstr "Exporte toutes les réservations dans une plage de dates donnée"

#, python-format
msgid "Do you really want to delete \"${name}\"?"
msgstr "Voulez-vous vraiment supprimer « ${name} » ?"

msgid "Delete Recipient"
msgstr "Destinataire supprimé"

msgid "Added a new recipient"
msgstr "Nouveau destinataire ajouté"

msgid "Edit Recipient"
msgstr "Éditer le destinataire"

#, python-format
msgid "Search through ${count} indexed documents"
msgstr "Chercher parmi ${count} documents indexés"

#, python-format
msgid "${count} Results"
msgstr "${count} résultats"

msgid "Search Unavailable"
msgstr "Recherche non disponible"

msgid "Favicon"
msgstr "Favicon"

msgid "Header"
msgstr "En-tête"

msgid "Footer"
msgstr "Bas de page"

msgid "Modules"
msgstr "Modules"

msgid "Analytics"
msgstr "Analytics"

msgid "Holidays"
msgstr "Jours fériés / Vacances scolaires"

msgid "No holidays defined"
msgstr "Aucun jour férié défini"

msgid "Link Migration"
msgstr "Migration des liens"

msgid "Migrate"
msgstr "Migrer"

#, python-format
msgid "Migrated ${number} links"
msgstr "${number} liens migrés"

#, python-format
msgid "Total of ${number} links found."
msgstr "Total de ${number} liens trouvés"

#, python-format
msgid ""
"Migrates links from the given domain to the current domain \"${domain}\"."
msgstr ""
"Fait migrer les liens du domaine donné vers le domaine actuel \"${domain}\"."

msgid "OneGov API"
msgstr "API OneGov"

msgid "Do you really want to delete this API key?"
msgstr "Voulez-vous vraiment supprimer cette clé API ?"

msgid "This action cannot be undone."
msgstr "Cette action ne peut pas être annulée."

msgid "ApiKey deleted."
msgstr "Clé API supprimée."

msgid "Data Retention Policy"
msgstr "Politique de Conservation des Données"

msgid ""
"Proceed with caution. Tickets and the data they contain may be irrevocable "
"deleted."
msgstr ""
"Procédez avec prudence. Les billets et les données qu'ils contiennent "
"peuvent être irrévocablement supprimés."

msgid "Value Added Tax"
msgstr "Taxe sur la valeur ajoutée"

msgid "Chat"
msgstr "Chat"

#, python-format
msgid "You have successfully unsubscribed from the newsletter at ${address}"
msgstr ""
"Vous vous êtes désabonné avec succès de la lettre d'information à ${address}."

msgid "Unsubscription from newsletter"
msgstr "Se désabonner de la lettre d'information"

msgid "A survey with this name already exists"
msgstr "Une enquête avec ce nom existe déjà"

msgid "Added a new survey"
msgstr "Ajout d'une nouvelle enquête"

msgid "New Survey"
msgstr "Nouvelle enquête"

msgid "Please choose a submission window"
msgstr "Veuillez choisir une fenêtre de soumission"

msgid ""
"This field cannot be edited because there are submissions associated with "
"this survey. If you want to edit the definition please delete all "
"submissions."
msgstr ""
"Ce champ ne peut pas être modifié car il y a des soumissions associées à "
"cette enquête. Si vous souhaitez modifier la définition, veuillez supprimer "
"toutes les soumissions."

msgid "Delete Submissions"
msgstr "Supprimer les soumissions"

msgid "Do you really want to delete all submissions?"
msgstr "Voulez-vous vraiment supprimer toutes les soumissions ?"

msgid "All submissions associated with this survey will be deleted."
msgstr "Toutes les soumissions associées à cette enquête seront supprimées."

msgid "Delete submissions"
msgstr "Supprimer les soumissions"

msgid "Exports the submissions of the survey."
msgstr "Exporte les soumissions de l'enquête."

msgid "The survey timeframe has ended"
msgstr "La période de l'enquête est terminée"

#, python-format
msgid "The survey timeframe opens on ${day}, ${date}"
msgstr "La période d'enquête s'ouvre le ${day}, ${date}"

#, python-format
msgid "The survey timeframe closes on ${day}, ${date}"
msgstr "La période d'enquête se termine le ${day}, ${date}"

msgid "New Submission Window"
msgstr "Nouvelle fenêtre de soumission"

msgid "Submissions windows limit survey submissions to a specific time-range."
msgstr ""
"Merci d'avoir rempli ce sondage. Si vous souhaitez apporter des "
"modifications, cliquez sur \"Modifier\" ci-dessous."

msgid "Edit Submission Window"
msgstr "Modifier la fenêtre de soumission"

msgid "The submission window and all associated submissions were deleted"
msgstr "La fenêtre de soumission et toutes les soumissions associées ont été "

msgid "Added a new text module"
msgstr "Ajout d'un nouveau module de texte"

msgid "New text module"
msgstr "Nouveau module de texte"

msgid "Edit text module"
msgstr "Modifier le module de texte"

msgid "The text module was deleted"
msgstr "Le module de texte a été supprimé"

msgid "This ticket is not deletable."
msgstr "Ce ticket n'est pas supprimable."

msgid "Ticket successfully deleted"
msgstr "Ticket supprimé avec succès."

msgid ""
"Do you really want to delete this ticket? All data associated with this "
"ticket will be deleted. This cannot be undone."
msgstr ""
"Voulez-vous vraiment supprimer ce ticket ? Toutes les données associées à ce "
"ticket seront supprimées. Cette opération ne peut être annulée."

msgid "Mark as paid"
msgstr "Marquer comme payé"

msgid "Mark as unpaid"
msgstr "Marquer comme non payé"

msgid "Capture Payment"
msgstr "Capturer le paiement"

msgid "Do you really want capture the payment?"
msgstr "Voulez-vous vraiment capturer le paiement ?"

msgid ""
"This usually happens automatically, so there is no reason not do capture the "
"payment."
msgstr ""
"Cela arrive généralement automatiquement, il n'y a donc aucune raison de ne "
"pas capturer le paiement."

msgid "Capture payment"
msgstr "Capturer le paiement"

msgid "Refund Payment"
msgstr "Rembourser le paiement"

#, python-format
msgid "Do you really want to refund ${amount}?"
msgstr "Voulez-vous vraiment rembourser ${amount} ?"

#, python-format
msgid "Refund ${amount}"
msgstr "Rembourser ${amount}"

msgid "Your ticket has a new message"
msgstr "Votre ticket a un nouveau message"

#, python-format
msgid "${org} New Note in Reservation for ${resource_title}"
msgstr "${org} Nouvelle note dans la réservation pour ${resource_title}"

msgid "Your note was added"
msgstr "Votre note a été ajoutée"

msgid "The note was deleted"
msgstr "La note a été supprimée"

msgid "Edit Note"
msgstr "Éditer la note"

msgid "The ticket cannot be accepted because it's not open"
msgstr "Le ticket ne peut pas être accepté car il n'est pas ouvert"

#, python-format
msgid "You have accepted ticket ${number}"
msgstr "Vous avez accepté ${number} ticket(s)"

msgid "The ticket cannot be closed because it's not pending"
msgstr "Le ticket ne peut pas être clôturé car il est en attente"

#, python-format
msgid "You have closed ticket ${number}"
msgstr "Vous avez clôturé ${number} ticket(s)"

msgid "The ticket cannot be re-opened because it's not closed"
msgstr "Le ticket ne peut pas être réouvert car il n'est pas clôturé"

#, python-format
msgid "You have reopened ticket ${number}"
msgstr "Vous avez réouvert ${number} ticket(s)"

msgid "Your ticket has been reopened"
msgstr "Votre ticket a été ré-ouvert"

#, python-format
msgid "You have disabled e-mails for ticket ${number}"
msgstr "Vous avez désactivé les e-mails pour le ticket ${number}"

#, python-format
msgid "You have enabled e-mails for ticket ${number}"
msgstr "Vous avez activé les e-mails pour le ticket ${number}"

msgid "The ticket cannot be archived because it's not closed"
msgstr "Le ticket ne peut pas être archivé car il n'est pas clôturé"

#, python-format
msgid "You archived ticket ${number}"
msgstr "Vous avez archivé le ticket avec le numéro ${number}"

msgid ""
"The ticket cannot be recovered from the archive because it's not archived"
msgstr ""
"Le ticket ne peut pas être récupéré à partir de l'archive car il n'est pas "
"archivé"

#, python-format
msgid "You recovered ticket ${number} from the archive"
msgstr "Vous avez récupéré le ticket avec le numéro ${number} de l'archive"

msgid "The ticket has already been closed"
msgstr "Le ticket a déjà été fermé"

msgid "Your message has been sent"
msgstr "Votre message a été envoyé"

msgid "Zip archive created successfully"
msgstr "L'archive Zip a été créée avec succès"

msgid "Your request has been submitted"
msgstr "Votre demande a été envoyée"

msgid "Your request is currently pending"
msgstr "Votre demande est actuellement en attente"

msgid "Your request has been processed"
msgstr "Votre demande a été traitée"

msgid "Request Status"
msgstr "Status Demand"

msgid "The request has already been closed"
msgstr "Votre demand a déjà été clòturée. "

msgid "Your message has been received"
msgstr "Votre message a été reçu"

msgid ""
"Could not find valid credentials. You can set them in Gever API Settings."
msgstr ""
"Impossible de trouver des informations d'identification valides. Vous pouvez "
"les définir dans les paramètres de L'API Gever."

msgid "Encountered an error while uploading to Gever."
msgstr "Une erreur s'est produite lors du téléchargement sur Gever."

#, python-format
msgid ""
"Encountered an error while uploading to Gever. Response status code is "
"${status}."
msgstr ""
"Une erreur s'est produite lors du téléchargement sur Gever. Le code d'état "
"de la réponse est ${status}."

msgid "Successfully uploaded the PDF of this ticket to Gever"
msgstr "Le PDF de ce billet a été téléchargé avec succès vers Gever."

msgid "My"
msgstr "Mes"

msgid "All Tickets"
msgstr "Tous les tickets"

msgid "All Users"
msgstr "Tous les utilisateurs"

#, python-format
msgid "${success_count} tickets deleted, ${error_count} are not deletable"
msgstr ""
"${success_count} tickets supprimés, ${error_count} ne sont pas complètement "
"supprimables, les données y ont été rendues méconnaissables."

#, python-format
msgid "${success_count} tickets deleted."
msgstr "${success_count} tickets supprimés."

msgid "Submitted Requests"
msgstr "Demandes soumises"

msgid "Added a new user group"
msgstr "Un nouveau groupe d'utilisateurs a été ajouté"

msgid "New user group"
msgstr "Nouveau groupe d'utilisateurs"

msgid "Edit user group"
msgstr "Modifier le groupe d'utilisateurs"

msgid "User Management"
msgstr "Gestion des utilisateurs"

msgid "New Signup Link"
msgstr "Nouveau lien d'inscription"

msgid "New User"
msgstr "Nouvel utilisateur"

msgid "A user with this e-mail address already exists"
msgstr "Il existe déjà un utilisateur possédant cette adresse e-mail"

msgid "An account was created for you"
msgstr "Un compte a été créé pour vous"

msgid "The user was created successfully"
<<<<<<< HEAD
msgstr "L'utilisateur a bien été créé"

#~ msgid ""
#~ "Users can only be in one group. If they already belong to another group "
#~ "and get added here, they will automatically get removed from the other "
#~ "group."
#~ msgstr ""
#~ "Les utilisateurs ne peuvent faire partie que d'un seul groupe. S'ils "
#~ "appartiennent déjà à un autre groupe et sont ajoutés ici, ils seront "
#~ "automatiquement retirés de l'autre groupe. "

#~ msgid "Terminaux ID"
#~ msgstr "ID du terminal"
=======
msgstr "L'utilisateur a bien été créé"
>>>>>>> 5ac460a4
<|MERGE_RESOLUTION|>--- conflicted
+++ resolved
@@ -2,11 +2,7 @@
 msgid ""
 msgstr ""
 "Project-Id-Version: PACKAGE 1.0\n"
-<<<<<<< HEAD
-"POT-Creation-Date: 2025-03-10 13:54+0100\n"
-=======
 "POT-Creation-Date: 2025-03-11 16:35+0100\n"
->>>>>>> 5ac460a4
 "PO-Revision-Date: 2022-03-15 10:50+0100\n"
 "Last-Translator: Marc Sommerhalder <marc.sommerhalder@seantis.ch>\n"
 "Language-Team: French\n"
@@ -6546,20 +6542,4 @@
 msgstr "Un compte a été créé pour vous"
 
 msgid "The user was created successfully"
-<<<<<<< HEAD
-msgstr "L'utilisateur a bien été créé"
-
-#~ msgid ""
-#~ "Users can only be in one group. If they already belong to another group "
-#~ "and get added here, they will automatically get removed from the other "
-#~ "group."
-#~ msgstr ""
-#~ "Les utilisateurs ne peuvent faire partie que d'un seul groupe. S'ils "
-#~ "appartiennent déjà à un autre groupe et sont ajoutés ici, ils seront "
-#~ "automatiquement retirés de l'autre groupe. "
-
-#~ msgid "Terminaux ID"
-#~ msgstr "ID du terminal"
-=======
-msgstr "L'utilisateur a bien été créé"
->>>>>>> 5ac460a4
+msgstr "L'utilisateur a bien été créé"