from functools import cached_property
from onegov.core.templates import render_macro
from onegov.directory import Directory, DirectoryEntry
from onegov.event import EventCollection
from onegov.form import FormSubmissionCollection
from onegov.org import _
from onegov.org.layout import DefaultLayout, EventLayout
from onegov.chat import Message
from onegov.core.elements import Link, LinkGroup, Confirm, Intercooler
from onegov.org.views.utils import show_tags, show_filters
from onegov.reservation import Allocation, Resource, Reservation
from onegov.ticket import Ticket, Handler, handlers
from onegov.search.utils import extract_hashtags
from purl import URL
from sqlalchemy.orm import object_session


class TicketDeletionMixin:

    @property
    def ticket_deletable(self):
        return self.deleted and self.ticket.state == 'archived'

    def prepare_delete_ticket(self):
        """The handler knows best what to do when a ticket is called for
        deletion. """
        assert self.ticket_deletable
        pass


def ticket_submitter(ticket):
    handler = ticket.handler
    mail = handler.deleted and ticket.snapshot.get('email') or handler.email
    # case of EventSubmissionHandler for imported events
    if handler.data.get('source'):
        mail = handler.data.get('user', mail)
    return mail


class OrgTicketMixin:
    """ Adds additional methods to the ticket, needed by the organisations
    implementation of it. Strictly limited to things that
    do not belong into onegov.ticket.

    """

    def reference(self, request):
        """ Returns the reference which should be used wherever we talk about
        a ticket, but do not show it (say in an e-mail subject).

        This reference should not be changed so it stays consistent.

        If you want, you can override the content of the reference group,
        shown in brackets (see :meth:`reference_group`).

        """
        return f'{self.number} / {self.reference_group(request)}'

    def reference_group(self, request):
        return request.translate(self.group)

    @cached_property
    def extra_localized_text(self):

        # extracts of attachments are currently not searchable - if they were
        # we would add this here - probably in a raw SQL query that
        # concatenates all the text
        #
        # for now I've decided against it as it would lower the hit-rate
        # for notes (which should be very easy to find), just to be able
        # to search through files which are mostly going to be irrelevant
        # for what the user wants to find
        #
        # if the user wants to have a ticket findable through the file content
        # we should advise them to enter a meaningful note with the file
        # instead.
        #
        q = object_session(self).query(Message)
        q = q.filter_by(channel_id=self.number)
        q = q.filter(Message.type.in_(('ticket_note', 'ticket_chat')))
        q = q.with_entities(Message.text)

        return ' '.join(n.text for n in q if n.text)

    @property
    def es_tags(self):
        if self.extra_localized_text:
            return [
                tag.lstrip('#') for tag in extract_hashtags(
                    self.extra_localized_text
                )
            ]


class FormSubmissionTicket(OrgTicketMixin, Ticket):
    __mapper_args__ = {'polymorphic_identity': 'FRM'}  # type:ignore
    es_type_name = 'submission_tickets'


class ReservationTicket(OrgTicketMixin, Ticket):
    __mapper_args__ = {'polymorphic_identity': 'RSV'}  # type:ignore
    es_type_name = 'reservation_tickets'


class EventSubmissionTicket(OrgTicketMixin, Ticket):
    __mapper_args__ = {'polymorphic_identity': 'EVN'}  # type:ignore
    es_type_name = 'event_tickets'

    def reference_group(self, request):
        return self.title

    def unguessable_edit_link(self, request):
        if (
            self.handler
            and self.handler.ticket
            and self.handler.ticket.state in ('open', 'pending')
            and self.handler.event
            and self.handler.event.state == 'submitted'
            and self.handler.event.meta
            and 'token' in self.handler.event.meta
        ):
            return request.link(
                self.handler.event,
                name='edit',
                query_params={'token': self.handler.event.meta['token']}
            )


class DirectoryEntryTicket(OrgTicketMixin, Ticket):
    __mapper_args__ = {'polymorphic_identity': 'DIR'}  # type:ignore
    es_type_name = 'directory_tickets'


@handlers.registered_handler('FRM')
class FormSubmissionHandler(Handler, TicketDeletionMixin):

    handler_title = _("Form Submissions")
    code_title = _("Forms")

    @cached_property
    def collection(self):
        return FormSubmissionCollection(self.session)

    @cached_property
    def submission(self):
        return self.collection.by_id(self.id)

    @cached_property
    def form(self):
        return self.submission.form_class(data=self.submission.data)

    @property
    def deleted(self):
        return self.submission is None

    @property
    def email(self):
        return self.submission.email if self.submission is not None else ''

    @property
    def title(self):
        return self.submission.title if self.submission is not None else ''

    @property
    def subtitle(self):
        return None

    @property
    def group(self):
        return (
            self.submission.form.title if self.submission is not None else ''
        )

    @property
    def payment(self):
        return self.submission and self.submission.payment

    @property
    def extra_data(self):
        return self.submission and [
            v for v in self.submission.data.values()
            if isinstance(v, str)
        ]

    @property
    def undecided(self):
        if self.deleted:
            return False

        # submissions without registration window do not present a decision
        if not self.submission.registration_window:
            return False

        if self.submission.claimed is None:
            return True

        return False

    def prepare_delete_ticket(self):
        if self.submission:
            for file in self.submission.files:
                self.session.delete(file)
            self.session.delete(self.submission)

    @property
    def ticket_deletable(self):
        """Todo: Finalize implementing ticket deletion """
        if self.deleted:
            return True
        return False
        #  ...for later when deletion will be available
        if not self.ticket.state == 'archived':
            return False
        if self.payment:
            # For now we do not handle this case since payment might be
            # needed for exports
            return False
        if self.undecided:
            return False
        return True

    def get_summary(self, request):
        layout = DefaultLayout(self.submission, request)
        if self.submission is not None:
            return render_macro(layout.macros['display_form'], request, {
                'form': self.form,
                'layout': layout
            })
        return None

    def get_links(self, request):
        layout = DefaultLayout(self.submission, request)

        links = []
        extra = []

        # there's a decision to be made about the registration
        window = (self.submission.registration_window
                  if self.submission is not None else None)

        if window:
            if self.submission.spots and self.submission.claimed is None:
                confirmation_traits = [
                    Intercooler(
                        request_method='POST',
                        redirect_after=request.url
                    )
                ]

                next_in_queue = window.next_submission

                if next_in_queue and next_in_queue is not self.submission:
                    confirmation_traits.append(Confirm(
                        _(
                            "This is not the oldest undecided submission of "
                            "this registration window. Do you really want to "
                            "confirm this submission?"
                        ),
                        _(
                            "By confirming this submission, you will prefer "
                            "this over a submission that came in earlier."
                        ),
                        _(
                            "Confirm registration"
                        ),
                        _(
                            "Cancel"
                        )
                    ))

                links.append(
                    Link(
                        text=_("Confirm registration"),
                        url=request.return_here(
                            layout.csrf_protected_url(
                                request.link(
                                    self.submission, 'confirm-registration')
                            )
                        ),
                        attrs={'class': 'accept-link'},
                        traits=confirmation_traits
                    )
                )
                extra.append(
                    Link(
                        text=_("Deny registration"),
                        url=request.return_here(
                            layout.csrf_protected_url(
                                request.link(
                                    self.submission, 'deny-registration')
                            )
                        ),
                        attrs={'class': 'delete-link'},
                        traits=(
                            Intercooler(
                                request_method='POST',
                                redirect_after=request.url
                            ),
                        )
                    )
                )

            # a registration was accepted before, we can issue an uninvite
            if self.submission.spots and self.submission.claimed:
                links.append(
                    Link(
                        text=_("Cancel registration"),
                        url=request.return_here(
                            layout.csrf_protected_url(
                                request.link(
                                    self.submission, 'cancel-registration')
                            )
                        ),
                        attrs={'class': 'delete-link'},
                        traits=(
                            Intercooler(
                                request_method='POST',
                                redirect_after=request.url
                            ),
                        )
                    )
                )
            extra.append(
                Link(
                    text=_("Registration Window"),
                    url=request.link(window),
                    attrs={'class': 'edit-link'}
                )
            )

        if self.submission is not None:
            edit_link = URL(request.link(self.submission))
            edit_link = edit_link.query_param('edit', '').as_string()

            (links if not links else extra).append(
                Link(
                    text=_('Edit submission'),
                    url=request.return_here(edit_link),
                    attrs={'class': 'edit-link'}
                )
            )

        if extra:
            links.append(LinkGroup(
                _("Advanced"),
                links=extra,
                right_side=False
            ))

        return links


@handlers.registered_handler('RSV')
class ReservationHandler(Handler, TicketDeletionMixin):

    handler_title = _("Reservations")
    code_title = _("Reservations")

    @cached_property
    def resource(self):
        if self.deleted:
            return None
        query = self.session.query(Resource)
        query = query.filter(Resource.id == self.reservations[0].resource)

        return query.one()

    @cached_property
    def reservations(self):
        # libres allows for multiple reservations with a single request (token)
        # for now we don't really have that case in onegov.org, but we
        # try to be aware of it as much as possible
        query = self.session.query(Reservation)
        query = query.filter(Reservation.token == self.id)
        query = query.order_by(Reservation.start)

        return tuple(query)

    @cached_property
    def submission(self):
        return FormSubmissionCollection(self.session).by_id(self.id)

    @property
    def payment(self):
        return self.reservations and self.reservations[0].payment

    @property
    def deleted(self):
        return False if self.reservations else True

    @property
    def extra_data(self):
        return self.submission and [
            v for v in self.submission.data.values()
            if isinstance(v, str)
        ]

    @property
    def email(self):
        # the e-mail is the same over all reservations
        if self.deleted:
            return self.ticket.snapshot.get('email')
        return self.reservations[0].email

    @property
    def undecided(self):
        # if there is no reservation with an 'accept' marker, the user
        # has not yet made a decision
        if self.deleted:
            return False

        for r in self.reservations:
            if r.data and r.data.get('accepted'):
                return False

        return True

    @property
    def title(self):
        parts = []

        for ix, reservation in enumerate(self.reservations):
            parts.append(self.get_reservation_title(reservation))

            if ix == 4:
                parts.append('…')
                break

        return ', '.join(parts)

    def get_reservation_title(self, reservation):
        return self.resource.reservation_title(reservation)

    @property
    def subtitle(self):
        if self.submission:
            return ', '.join(
                p for p in (self.email, self.submission.title) if p)
        elif self.reservations:
            return self.email
        else:
            return None

    @property
    def group(self):
        return self.resource.title if self.resource else None

    @classmethod
    def handle_extra_parameters(cls, session, query, extra_parameters):
        if 'allocation_id' in extra_parameters:
            allocations = session.query(Allocation.group)
            allocations = allocations.filter(
                Allocation.id == int(extra_parameters['allocation_id']))

            tokens = session.query(Reservation.token)
            tokens = tokens.filter(
                Reservation.target.in_(allocations.subquery()))

            handler_ids = tuple(t[0].hex for t in tokens)

            if handler_ids:
                query = query.filter(Ticket.handler_id.in_(handler_ids))
            else:
                query = query.filter(False)

        return query

    def get_summary(self, request):
        layout = DefaultLayout(self.resource, request)

        parts = []
        parts.append(
            render_macro(layout.macros['reservations'], request, {
                'reservations': self.reservations,
                'layout': layout
            })
        )

        if self.submission:
            form = self.submission.form_class(data=self.submission.data)

            parts.append(
                render_macro(layout.macros['display_form'], request, {
                    'form': form,
                    'layout': layout
                })
            )

        return ''.join(parts)

    def get_links(self, request):

        if self.deleted:
            return []

        links = []

        accepted = tuple(
            r.data and r.data.get('accepted') or False
            for r in self.reservations
        )

        if not all(accepted):
            links.append(
                Link(
                    text=_("Accept all reservations"),
                    url=request.return_here(
                        request.link(self.reservations[0], 'accept')
                    ),
                    attrs={'class': 'accept-link'}
                )
            )

        advanced_links = []

        if self.submission:
            link = URL(request.link(self.submission))
            link = link.query_param('edit', '')
            link = link.query_param('title', request.translate(
                _("Details about the reservation")))
            link = request.return_here(link.as_string())

            advanced_links.append(
                Link(
                    text=_('Edit details'),
                    url=link,
                    attrs={'class': ('edit-link', 'border')}
                )
            )

        if not all(accepted):
            advanced_links.append(
                Link(
                    text=_("Accept all with message"),
                    url=request.return_here(
                        request.link(self.reservations[0],
                                     'accept-with-message')
                    ),
                    attrs={'class': 'accept-link'}
                )
            )

        advanced_links.append(Link(
            text=_("Reject all"),
            url=request.return_here(
                request.link(self.reservations[0], 'reject')
            ),
            attrs={'class': 'delete-link'},
            traits=(
                Confirm(
                    _("Do you really want to reject all reservations?"),
                    _("Rejecting these reservations can't be undone."),
                    _("Reject reservations"),
                    _("Cancel")
                ),
                Intercooler(
                    request_method='GET',
                    redirect_after=request.url
                )
            )
        ))

        advanced_links.append(Link(
            text=_("Reject all with message"),
            url=request.return_here(
                request.link(self.reservations[0], 'reject-with-message')
            ),
            attrs={'class': 'delete-link'},
        ))

        for reservation in self.reservations:
            link = URL(request.link(reservation, 'reject'))
            link = link.query_param('reservation-id', reservation.id)
            link = request.return_here(link.as_string())

            title = self.get_reservation_title(reservation)
            advanced_links.append(Link(
                text=_("Reject ${title}", mapping={'title': title}),
                url=link,
                attrs={'class': 'delete-link'},
                traits=(
                    Confirm(
                        _("Do you really want to reject this reservation?"),
                        _("Rejecting ${title} can't be undone.", mapping={
                            'title': title
                        }),
                        _("Reject reservation"),
                        _("Cancel")
                    ),
                    Intercooler(
                        request_method='GET',
                        redirect_after=request.url
                    )
                )
            ))

        links.append(LinkGroup(
            _("Advanced"),
            links=advanced_links,
            right_side=False
        ))

        return links


@handlers.registered_handler('EVN')
class EventSubmissionHandler(Handler, TicketDeletionMixin):

    handler_title = _("Events")
    code_title = _("Events")

    @cached_property
    def collection(self):
        return EventCollection(self.session)

    @cached_property
    def event(self):
        return self.collection.by_id(self.id)

    @property
    def deleted(self):
        return self.event is None

    @cached_property
    def source(self):
        # values stored only when importing with cli
        return self.data.get('source')

    @cached_property
    def import_user(self):
        # values stored only when importing with cli
        return self.data.get('user')

    @cached_property
    def email(self):
        return self.event and self.event.meta.get('submitter_email')

    @property
    def title(self):
        return self.event.title

    @property
    def subtitle(self):
        if self.deleted:
            return None

        parts = (
            self.event.meta.get('submitter_email'),
            '{:%d.%m.%Y %H:%M}'.format(self.event.localized_start)
        )

        return ', '.join(p for p in parts if p)

    @property
    def extra_data(self):
        return [
            self.event.description,
            self.event.title,
            self.event.location
        ]

    @property
    def undecided(self):
        return self.event and self.event.state == 'submitted'

    @cached_property
    def group(self):
        return _("Event")

    def get_summary(self, request):
        layout = EventLayout(self.event, request)
        filter_type = request.app.org.event_filter_type
        return render_macro(layout.macros['display_event'], request, {
            'event': self.event,
            'layout': layout,
<<<<<<< HEAD
            'show_tags': filter_type in ['tags', 'tags_and_filters'],
            'show_filters': filter_type in ['filters', 'tags_and_filters'],
=======
            'show_tags': show_tags(request),
            'show_filters': show_filters(request),
>>>>>>> 9af70443
        })

    def get_links(self, request):

        links = []
        layout = EventLayout(self.event, request)

        if self.event and self.event.state == 'submitted':
            links.append(Link(
                text=_("Accept event"),
                url=request.return_here(request.link(self.event, 'publish')),
                attrs={'class': 'accept-link'},
            ))
        if not self.event:
            return links

        advanced_links = [
            Link(
                text=_('Edit event'),
                url=request.return_here(request.link(self.event, 'edit')),
                attrs={'class': ('edit-link', 'border')}
            )]

        if not self.event.source:
            advanced_links.append(
                Link(
                    text=_("Reject event"),
                    url=layout.csrf_protected_url(
                        request.link(self.event)),
                    attrs={'class': ('delete-link')},
                    traits=(
                        Confirm(
                            _("Do you really want to reject this event?"),
                            _("Rejecting this event can't be undone."),
                            _("Reject event"),
                            _("Cancel")
                        ),
                        Intercooler(
                            request_method='DELETE',
                            redirect_after=request.link(self.ticket)
                        )
                    )
                )
            )

        elif self.event.state in ('published', 'submitted'):
            advanced_links.append(
                Link(
                    text=_("Withdraw event"),
                    url=layout.csrf_protected_url(request.link(
                        self.event, name='withdraw')),
                    attrs={'class': ('delete-link')},
                    traits=(
                        Confirm(
                            _("Do you really want to withdraw this event?"),
                            _("You can re-publish an imported event later."),
                            _("Withdraw event"),
                            _("Cancel")
                        ),
                        Intercooler(
                            request_method='POST',
                            redirect_after=request.link(self.ticket)
                        )
                    )
                )
            )

        elif self.event.state == 'withdrawn':
            advanced_links.append(
                Link(
                    text=_("Re-publish event"),
                    url=request.return_here(
                        request.link(self.event, 'publish')),
                    attrs={'class': 'accept-link'}
                )
            )

        links.append(LinkGroup(_("Advanced"), links=advanced_links,
                               right_side=False))

        return links


@handlers.registered_handler('DIR')
class DirectoryEntryHandler(Handler, TicketDeletionMixin):

    handler_title = _("Directory Entry Submissions")
    code_title = _("Directory Entry Submissions")

    @cached_property
    def collection(self):
        return FormSubmissionCollection(self.session)

    @cached_property
    def submission(self):
        return self.collection.by_id(self.id)

    @cached_property
    def form(self):
        return self.submission.form_class(data=self.submission.data) if \
            self.submission is not None else None

    @cached_property
    def directory(self):
        if self.submission:
            directory_id = self.submission.meta['directory']
        else:
            directory_id = self.ticket.handler_data['directory']

        return self.session.query(Directory).filter_by(id=directory_id).first()

    @cached_property
    def entry(self):
        if self.submission:
            id = self.submission.meta.get('directory_entry')
        else:
            id = self.ticket.handler_data.get('directory_entry')

        return self.session.query(DirectoryEntry).filter_by(id=id).first()

    @property
    def deleted(self):
        if not self.directory:
            return True

        if self.kind == 'change-request':
            if self.submission:
                data = self.submission.meta
            else:
                data = self.ticket.handler_data

            entry = self.session.query(DirectoryEntry)\
                .filter_by(id=data['directory_entry'])\
                .first()

            if not entry:
                return True

        if self.state == 'adopted':
            name = self.ticket.handler_data.get('entry_name')
            return not self.directory.entry_with_name_exists(name)

        return False

    @property
    def email(self):
        return self.submission.email if self.submission is not None else ''

    @property
    def submitter_name(self):
        return self.deleted and self.ticket.snapshot.get('submitter_name') \
            or self.submission.submitter_name

    @property
    def submitter_phone(self):
        return self.deleted and self.ticket.snapshot.get('submitter_phone') \
            or self.submission.submitter_phone

    @property
    def submitter_address(self):
        return self.deleted and self.ticket.snapshot.get('submitter_address') \
            or self.submission.submitter_address

    @property
    def title(self):
        return self.submission.title if self.submission is not None else ''

    @property
    def subtitle(self):
        return None

    @property
    def group(self):
        return self.directory.title

    @property
    def payment(self):
        return self.submission and self.submission.payment

    @property
    def state(self):
        return self.ticket.handler_data.get('state')

    @property
    def extra_data(self):
        return self.submission and [
            v for v in self.submission.data.values()
            if isinstance(v, str)
        ]

    @property
    def undecided(self):
        if not self.directory or self.deleted:
            return False

        return self.state is None

    @property
    def kind(self):
        if self.submission:
            data = self.submission.meta
        else:
            data = self.ticket.handler_data

        if 'change-request' in data.get('extensions', ()):
            return 'change-request'
        else:
            return 'new-entry'

    def get_summary(self, request):
        layout = DefaultLayout(self.submission, request)

        # XXX this is a poor man's request.get_form
        self.form.request = request
        self.form.model = self.submission

        macro = layout.macros['directory_entry_submission']

        return render_macro(macro, request, {
            'form': self.form,
            'layout': layout,
            'handler': self,
        })

    def get_links(self, request):

        links = []

        if not self.directory or self.deleted:
            return links

        if self.state is None:
            links.append(
                Link(
                    text=_("Adopt"),
                    url=request.link(
                        self.directory.submission_action(
                            'adopt', self.submission.id
                        )
                    ),
                    attrs={'class': 'accept-link'},
                    traits=(
                        Intercooler(
                            request_method='POST',
                            redirect_after=request.url
                        ),
                    )
                )
            )

        if self.state == 'adopted':
            links.append(
                Link(
                    text=_("View directory entry"),
                    url=request.class_link(DirectoryEntry, {
                        'directory_name': self.directory.name,
                        'name': self.ticket.handler_data['entry_name']
                    }),
                    attrs={'class': 'view-link'},
                )
            )

        advanced_links = []

        if self.state is None:
            link = URL(request.link(self.submission))
            link = link.query_param('edit', '')
            link = link.query_param('title', request.translate(
                _("Edit details")))
            link = request.return_here(link.as_string())

            advanced_links.append(
                Link(
                    text=_('Edit details'),
                    url=link,
                    attrs={'class': ('edit-link', 'border')}
                )
            )

            advanced_links.append(Link(
                text=_("Reject"),
                url=request.link(
                    self.directory.submission_action(
                        'reject', self.submission.id
                    )
                ),
                attrs={'class': 'delete-link'},
                traits=(
                    Confirm(
                        _("Do you really want to reject this entry?"),
                        _("This cannot be undone."),
                        _("Reject entry"),
                        _("Cancel")
                    ),
                    Intercooler(
                        request_method='POST',
                        redirect_after=request.url
                    )
                )
            ))

        links.append(LinkGroup(
            _("Advanced"),
            links=advanced_links,
            right_side=False
        ))

        return links<|MERGE_RESOLUTION|>--- conflicted
+++ resolved
@@ -669,17 +669,11 @@
 
     def get_summary(self, request):
         layout = EventLayout(self.event, request)
-        filter_type = request.app.org.event_filter_type
         return render_macro(layout.macros['display_event'], request, {
             'event': self.event,
             'layout': layout,
-<<<<<<< HEAD
-            'show_tags': filter_type in ['tags', 'tags_and_filters'],
-            'show_filters': filter_type in ['filters', 'tags_and_filters'],
-=======
             'show_tags': show_tags(request),
             'show_filters': show_filters(request),
->>>>>>> 9af70443
         })
 
     def get_links(self, request):
