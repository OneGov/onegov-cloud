from __future__ import annotations

from functools import cached_property
from markupsafe import Markup
<<<<<<< HEAD

=======
from onegov.chat import Message, MessageCollection
>>>>>>> c0be3d5b
from onegov.chat.collections import ChatCollection
from onegov.core.elements import Link, LinkGroup, Confirm, Intercooler, Trait
from onegov.core.templates import render_macro
from onegov.directory import Directory, DirectoryEntry
from onegov.event import EventCollection
from onegov.form import FormSubmissionCollection
from onegov.org import _
from onegov.org.layout import DefaultLayout, EventLayout
from onegov.org.views.utils import show_tags, show_filters
from onegov.org.utils import (
    currency_for_submission,
    invoice_items_for_submission
)
from onegov.pay import ManualPayment
from onegov.reservation import Allocation, Resource, Reservation
from onegov.ticket import handlers, Handler, Ticket, TicketInvoice
from onegov.ticket.collection import TicketCollection, ArchivedTicketCollection
from onegov.search.utils import extract_hashtags
from operator import attrgetter
from purl import URL
from sedate import utcnow
from sqlalchemy import and_, desc, func, or_, text
from sqlalchemy.orm import object_session, undefer
from uuid import uuid4


from typing import Any, Literal, TYPE_CHECKING
if TYPE_CHECKING:
    from datetime import datetime
    from onegov.chat.models import Chat
    from onegov.core.request import CoreRequest
    from onegov.event import Event
    from onegov.form import Form, FormSubmission
    from onegov.org.request import OrgRequest
    from onegov.pay import InvoiceItem, InvoiceItemMeta, Payment
    from onegov.ticket.handler import _Q
    from onegov.ticket.collection import ExtendedTicketState
    from sqlalchemy import Column
    from sqlalchemy.orm import Query, Session
    from typing import TypeAlias
    from uuid import UUID

    DateRange: TypeAlias = tuple[datetime, datetime]


def ticket_submitter(ticket: Ticket) -> str | None:
    handler = ticket.handler
    mail = handler.deleted and ticket.snapshot.get('email') or handler.email
    # case of EventSubmissionHandler for imported events
    if handler.data.get('source'):
        mail = handler.data.get('user', mail)
    return mail


def submission_invoice_items(
    self: FormSubmissionHandler | DirectoryEntryHandler,
    request: CoreRequest
) -> list[InvoiceItemMeta]:
    return invoice_items_for_submission(
        request,
        self.form,  # type: ignore[arg-type]
        self.submission
    ) if self.submission else []


def refresh_submission_invoice_items(
    self: FormSubmissionHandler | DirectoryEntryHandler,
    request: CoreRequest
) -> None:
    payment = self.payment
    invoice = self.ticket.invoice
    new_item_metas = self.invoice_items(request)
    if not new_item_metas:
        # delete the invoice and payment (if it exists)
        if invoice is not None:
            for item in invoice.items:
                item.payments = []
                request.session.delete(item)
            self.ticket.invoice = None
            request.session.delete(invoice)

        if payment is not None:
            if self.submission is not None:
                self.submission.payment = None
            request.session.delete(payment)

        return

    if invoice is None:
        # create a new invoice
        invoice = TicketInvoice(id=uuid4())
        request.session.add(invoice)
        self.ticket.invoice = invoice

    old_items = sorted(invoice.items, key=attrgetter('group'))
    new_items: list[InvoiceItem] = []
    unused: set[InvoiceItem] = set(old_items)
    for meta in new_item_metas:
        existing: InvoiceItem | None = None
        for item in old_items:
            if item.group != meta.group:
                continue

            if meta.group == 'form':
                assert meta.extra is not None
                assert meta.extra['submission_id'] == item.submission_id
                if meta.family == item.family:
                    existing = item
                    break
            elif meta.group == 'submission':
                if item.group == 'submission':
                    existing = item
                    break
            else:
                raise AssertionError('unreachable')

        if existing is None:
            new_item = meta.add_to_invoice(invoice)
            if payment is not None:
                new_item.payments.append(payment)
                # FIXME: If we allow paid payments we need to do
                #        more here
            new_items.append(new_item)
            continue

        # update the existing item if necessary
        meta.refresh_item(existing)

        unused.discard(existing)
        new_items.append(existing)

    for existing in unused:
        # keep manually added items
        if existing.group == 'manual':
            new_items.append(existing)
            continue

        # clear out any links to payments before deleting
        existing.payments = []
        request.session.delete(existing)

    invoice.items = new_items  # type: ignore[assignment]
    request.session.flush()

    # FIXME: If we allow paid or online payments, then we need to do
    #        something different here
    total = invoice.total_amount
    if payment is None:
        if total > 0:
            # we need to create a new manual payment
            # and link it to the submission and invoice items
            assert self.submission
            payment = ManualPayment(
                amount=invoice.total_amount,
                currency=currency_for_submission(
                    self.form,  # type: ignore[arg-type]
                    self.submission
                )
            )
            self.submission.payment = payment
            for item in invoice.items:
                item.payments.append(payment)
            invoice.sync(capture=False)
            self.ticket.payment = payment
    elif total <= 0:
        # we need to delete the payment
        # TODO: We may allow deleting non-manual payments in the future
        #       but for now we assert we didn't delete a non-open
        #       non-manual payment
        assert payment.source == 'manual' and payment.state == 'open'
        if self.submission:
            self.submission.payment = None
        for item in invoice.items:
            item.payments.remove(payment)
        self.ticket.payment = None
        self.ticket.payment_id = None
        request.session.delete(payment)
    elif total != payment.amount:
        # we need to update the payment
        # TODO: We may allow changing non-manual payments in the future
        #       but for now we assert we didn't change a non-open
        #       non-manual payment
        assert payment.source == 'manual' and payment.state == 'open'
        payment.amount = total
    request.session.flush()


def change_submission_email(
    submission: FormSubmission | None,
    email: str
) -> None:

    if submission is None:
        return

    submission.email = email
    name = submission.get_email_field_name()
    if name is not None:
        submission.data[name] = email


class OrgTicketMixin:
    """ Adds additional methods to the ticket, needed by the organisations
    implementation of it. Strictly limited to things that
    do not belong into onegov.ticket.

    """

    if TYPE_CHECKING:
        number: Column[str]
        group: Column[str]

    def reference(self, request: OrgRequest) -> str:
        """ Returns the reference which should be used wherever we talk about
        a ticket, but do not show it (say in an e-mail subject).

        This reference should not be changed so it stays consistent.

        If you want, you can override the content of the reference group,
        shown in brackets (see :meth:`reference_group`).

        """
        return f'{self.number} / {self.reference_group(request)}'

    def reference_group(self, request: OrgRequest) -> str:
        return request.translate(self.group)

    @cached_property
    def extra_localized_text(self) -> str:

        # extracts of attachments are currently not searchable - if they were
        # we would add this here - probably in a raw SQL query that
        # concatenates all the text
        #
        # for now I've decided against it as it would lower the hit-rate
        # for notes (which should be very easy to find), just to be able
        # to search through files which are mostly going to be irrelevant
        # for what the user wants to find
        #
        # if the user wants to have a ticket findable through the file content
        # we should advise them to enter a meaningful note with the file
        # instead.
        #
        q = object_session(self).query(Message)
        q = q.filter_by(channel_id=self.number)
        q = q.filter(Message.type.in_(('ticket_note', 'ticket_chat')))
        q = q.with_entities(Message.text)

        return ' '.join(n.text for n in q if n.text)

    @property
    def es_tags(self) -> list[str] | None:
        if self.extra_localized_text:
            return [
                tag.lstrip('#') for tag in extract_hashtags(
                    self.extra_localized_text
                )
            ]
        return None


class FormSubmissionTicket(OrgTicketMixin, Ticket):
    __mapper_args__ = {'polymorphic_identity': 'FRM'}  # type:ignore
    es_type_name = 'submission_tickets'

    if TYPE_CHECKING:
        handler: FormSubmissionHandler


class ReservationTicket(OrgTicketMixin, Ticket):
    __mapper_args__ = {'polymorphic_identity': 'RSV'}  # type:ignore
    es_type_name = 'reservation_tickets'

    if TYPE_CHECKING:
        handler: ReservationHandler


class EventSubmissionTicket(OrgTicketMixin, Ticket):
    __mapper_args__ = {'polymorphic_identity': 'EVN'}  # type:ignore
    es_type_name = 'event_tickets'

    if TYPE_CHECKING:
        handler: EventSubmissionHandler

    def reference_group(self, request: OrgRequest) -> str:
        return self.title

    def unguessable_edit_link(self, request: OrgRequest) -> str | None:
        if (
            self.handler
            and self.handler.ticket
            and self.handler.ticket.state in ('open', 'pending')
            and self.handler.event
            and self.handler.event.state == 'submitted'
            and self.handler.event.meta
            and 'token' in self.handler.event.meta
        ):
            return request.link(
                self.handler.event,
                name='edit',
                query_params={'token': self.handler.event.meta['token']}
            )
        return None


class DirectoryEntryTicket(OrgTicketMixin, Ticket):
    __mapper_args__ = {'polymorphic_identity': 'DIR'}  # type:ignore
    es_type_name = 'directory_tickets'

    if TYPE_CHECKING:
        handler: DirectoryEntryHandler


@handlers.registered_handler('FRM')
class FormSubmissionHandler(Handler):

    id: UUID

    handler_title = _('Form Submissions')
    code_title = _('Forms')
    invoice_items = submission_invoice_items
    refresh_invoice_items = refresh_submission_invoice_items

    @cached_property
    def collection(self) -> FormSubmissionCollection:
        return FormSubmissionCollection(self.session)

    @cached_property
    def submission(self) -> FormSubmission | None:
        return self.collection.by_id(self.id)

    @cached_property
    def form(self) -> Form:
        assert self.submission is not None
        return self.submission.form_class(data=self.submission.data)

    @property
    def deleted(self) -> bool:
        return self.submission is None

    # FIXME: We should be a little bit more careful about data from
    #        properties that can be None
    @property
    def email(self) -> str:
        return (
            self.submission.email or ''
            if self.submission is not None
            else self.ticket.snapshot.get('email', '')
        )

    @property
    def email_changeable(self) -> bool:
        return True

    def change_email(self, email: str) -> None:
        if self.deleted:
            self.ticket.snapshot['email'] = email
        else:
            change_submission_email(self.submission, email)
        self.ticket.ticket_email = email

    @property
    def title(self) -> str:
        return (
            self.submission.title or ''
            if self.submission is not None else ''
        )

    @property
    def subtitle(self) -> None:
        return None

    @property
    def group(self) -> str:
        return (
            self.submission.form.title  # type:ignore[union-attr]
            if self.submission is not None else ''
        )

    @property
    def payment(self) -> Payment | None:
        return self.submission.payment if self.submission is not None else None

    # FIXME: This should probably be cached on the ticket/submission
    #        so it can't change throughout the ticket's lifespan
    #        however this VAT stuff will probably still change quite
    #        a bit, so for now this simple solution should be fine.
    @property
    def show_vat(self) -> bool:
        return (
            getattr(self.submission.form, 'show_vat', False)
            if self.submission is not None else False
        )

    @property
    def extra_data(self) -> list[str]:
        return [
            v for v in self.submission.data.values()
            if isinstance(v, str)
        ] if self.submission is not None else []

    @property
    def undecided(self) -> bool:
        if self.deleted:
            return False

        assert self.submission is not None

        # submissions without registration window do not present a decision
        if not self.submission.registration_window:
            return False

        if self.submission.claimed is None:
            return True

        return False

    @property
    def reply_to(self) -> str | None:
        if self.submission and self.submission.form:
            return self.submission.form.reply_to
        return self.ticket.snapshot.get('reply_to')

    def get_summary(
        self,
        request: OrgRequest  # type:ignore[override]
    ) -> Markup:

        layout = DefaultLayout(self.submission, request)
        if self.submission is not None:
            return render_macro(layout.macros['display_form'], request, {
                'form': self.form,
                'layout': layout,
                'price': self.submission.payment,
                'show_vat': self.show_vat,
            })
        return Markup('')

    def get_links(  # type:ignore[override]
        self,
        request: OrgRequest  # type:ignore[override]
    ) -> list[Link | LinkGroup]:

        links: list[Link | LinkGroup] = []
        extra: list[Link] = []

        # there's a decision to be made about the registration
        window = (self.submission.registration_window
                  if self.submission is not None else None)

        if window:
            assert self.submission is not None
            if self.submission.spots and self.submission.claimed is None:
                confirmation_traits: list[Trait] = [
                    Intercooler(
                        request_method='POST',
                        redirect_after=request.url
                    )
                ]

                next_in_queue = window.next_submission

                if next_in_queue and next_in_queue is not self.submission:
                    confirmation_traits.append(Confirm(
                        _(
                            'This is not the oldest undecided submission of '
                            'this registration window. Do you really want to '
                            'confirm this submission?'
                        ),
                        _(
                            'By confirming this submission, you will prefer '
                            'this over a submission that came in earlier.'
                        ),
                        _(
                            'Confirm registration'
                        ),
                        _(
                            'Cancel'
                        )
                    ))

                links.append(
                    Link(
                        text=_('Confirm registration'),
                        url=request.csrf_protected_url(
                            request.link(self.ticket, 'confirm-registration')
                        ),
                        attrs={'class': 'accept-link'},
                        traits=confirmation_traits
                    )
                )
                extra.append(
                    Link(
                        text=_('Deny registration'),
                        url=request.csrf_protected_url(
                            request.link(self.ticket, 'deny-registration')
                        ),
                        attrs={'class': 'delete-link'},
                        traits=(
                            Intercooler(
                                request_method='POST',
                                redirect_after=request.url
                            ),
                        )
                    )
                )

            # a registration was accepted before, we can issue an uninvite
            if self.submission.spots and self.submission.claimed:
                links.append(
                    Link(
                        text=_('Cancel registration'),
                        url=request.csrf_protected_url(
                            request.link(self.ticket, 'cancel-registration')
                        ),
                        attrs={'class': 'delete-link'},
                        traits=(
                            Intercooler(
                                request_method='POST',
                                redirect_after=request.url
                            ),
                        )
                    )
                )
            extra.append(
                Link(
                    text=_('Registration Window'),
                    url=request.link(self.ticket, 'window'),
                    attrs={'class': 'edit-link'}
                )
            )

        if self.submission is not None:
            url_obj = URL(request.link(self.ticket, 'submission'))
            edit_url = url_obj.query_param('edit', '').as_string()

            (links if not links else extra).append(
                Link(
                    text=_('Edit submission'),
                    url=edit_url,
                    attrs={'class': 'edit-link'}
                )
            )

        if extra:
            links.append(LinkGroup(
                _('Advanced'),
                links=extra,
                right_side=False
            ))

        return links


@handlers.registered_handler('RSV')
class ReservationHandler(Handler):

    id: UUID

    handler_title = _('Reservations')
    code_title = _('Reservations')

    @cached_property
    def resource(self) -> Resource | None:
        if self.deleted:
            return None
        query = self.session.query(Resource)
        query = query.filter(Resource.id == self.reservations[0].resource)

        return query.one()

    def reservations_query(self) -> Query[Reservation]:
        # libres allows for multiple reservations with a single request (token)
        # for now we don't really have that case in onegov.org, but we
        # try to be aware of it as much as possible
        query = self.session.query(Reservation)
        query = query.filter(Reservation.token == self.id)
        query = query.order_by(Reservation.start)
        return query

    @cached_property
    def reservations(self) -> tuple[Reservation, ...]:
        return tuple(
            self.reservations_query()
            .options(undefer(Reservation.data))
        )

    @cached_property
    def has_future_reservation(self) -> bool:
        exists = self.reservations_query().filter(
            Reservation.start > func.now()
        ).exists()

        return self.session.query(exists).scalar()

    @cached_property
    def most_future_reservation(self) -> Reservation | None:
        return (
            self.session.query(Reservation)
            .order_by(desc(Reservation.start))
            .first()
        )

    @cached_property
    def submission(self) -> FormSubmission | None:
        return FormSubmissionCollection(self.session).by_id(self.id)

    @property
    def payment(self) -> Payment | None:
        return self.reservations and self.reservations[0].payment or None

    @property
    def deleted(self) -> bool:
        return not self.reservations

    def invoice_items(self, request: CoreRequest) -> list[InvoiceItemMeta]:
        if self.submission:
            form = request.get_form(
                self.submission.form_class,
                data=self.submission.data
            )
            item_extra = {'submission_id': self.submission.id}
            extras = form.invoice_items(extra=item_extra)
            discounts = form.discount_items(extra=item_extra)
        else:
            extras = []
            discounts = []

        return self.resource.invoice_items_for_reservation(
            self.reservations,
            extras,
            discounts,
            reduced_amount_label=request.translate(_('Discount'))
        ) if self.resource else []

    def refresh_invoice_items(self, request: CoreRequest) -> None:
        payment = self.payment
        invoice = self.ticket.invoice
        new_item_metas = self.invoice_items(request)
        if not new_item_metas:
            # delete the invoice and payment (if it exists)
            if invoice is not None:
                for item in invoice.items:
                    item.payments = []
                    request.session.delete(item)
                self.ticket.invoice = None
                request.session.delete(invoice)

            if payment is not None:
                for reservation in self.reservations:
                    reservation.payment = None
                request.session.delete(payment)

            return

        if invoice is None:
            # create a new invoice
            invoice = TicketInvoice(id=uuid4())
            request.session.add(invoice)
            self.ticket.invoice = invoice

        old_items = sorted(invoice.items, key=attrgetter('group'))
        new_items: list[InvoiceItem] = []
        unused: set[InvoiceItem] = set(old_items)
        for meta in new_item_metas:
            existing: InvoiceItem | None = None
            for item in old_items:
                if item.group != meta.group:
                    continue

                if meta.group == 'reservation':
                    assert meta.extra is not None
                    if meta.extra['reservation_id'] == item.reservation_id:
                        existing = item
                        break
                elif meta.group == 'form':
                    assert meta.extra is not None
                    assert item.submission_id is not None
                    assert meta.extra['submission_id'] == item.submission_id
                    if meta.family == item.family:
                        existing = item
                        break
                elif meta.group == 'reduced_amount':
                    existing = item
                    break
                else:
                    raise AssertionError('unreachable')

            if existing is None:
                new_item = meta.add_to_invoice(invoice)
                if payment is not None:
                    new_item.payments.append(payment)
                    # FIXME: If we allow paid payments we need to do
                    #        more here
                new_items.append(new_item)
                continue

            # update the existing item if necessary
            meta.refresh_item(existing)

            unused.discard(existing)
            new_items.append(existing)

        for existing in unused:
            # keep manually added items
            if existing.group == 'manual':
                new_items.append(existing)
                continue

            # clear out any links to payments before deleting
            existing.payments = []
            request.session.delete(existing)

        invoice.items = new_items  # type: ignore[assignment]
        request.session.flush()

        # FIXME: If we allow paid or online payments, then we need to do
        #        something different here
        total = invoice.total_amount
        if payment is None:
            if total > 0:
                # we need to create a new manual payment
                # and link it to the reservations and invoice items
                assert self.resource is not None
                payment = ManualPayment(
                    amount=invoice.total_amount,
                    currency=self.resource.currency or 'CHF'
                )
                for reservation in self.reservations:
                    reservation.payment = payment
                for item in invoice.items:
                    item.payments.append(payment)
                invoice.sync(capture=False)
                self.ticket.payment = payment
        elif total <= 0:
            # we need to delete the payment
            # TODO: We may allow deleting non-manual payments in the future
            #       but for now we assert we didn't delete a non-open
            #       non-manual payment
            assert payment.source == 'manual' and payment.state == 'open'
            for reservation in self.reservations:
                reservation.payment = None
            for item in invoice.items:
                item.payments.remove(payment)
            self.ticket.payment = None
            self.ticket.payment_id = None
            request.session.delete(payment)
        elif total != payment.amount:
            # we need to update the payment
            # TODO: We may allow changing non-manual payments in the future
            #       but for now we assert we didn't change a non-open
            #       non-manual payment
            assert payment.source == 'manual' and payment.state == 'open'
            payment.amount = total
        request.session.flush()

    @property
    def extra_data(self) -> list[str]:
        return self.submission and [
            v for v in self.submission.data.values()
            if isinstance(v, str)
        ] or []

    @property
    def email(self) -> str:
        # the e-mail is the same over all reservations
        if self.deleted:
            return self.ticket.snapshot.get('email', '')
        return self.reservations[0].email

    @property
    def email_changeable(self) -> bool:
        return True

    def change_email(self, email: str) -> None:
        if self.deleted:
            self.ticket.snapshot['email'] = email
        else:
            for reservation in self.reservations:
                reservation.email = email
            change_submission_email(self.submission, email)
        self.ticket.ticket_email = email

    @property
    def undecided(self) -> bool:
        # if there is no reservation with an 'accept' marker, the user
        # has not yet made a decision
        if self.deleted:
            return False

        for r in self.reservations:
            if r.data and r.data.get('accepted'):
                return False

        return True

    @property
    def reply_to(self) -> str | None:
        if self.deleted:
            return self.ticket.snapshot.get('reply_to')

        assert self.resource is not None
        return self.resource.reply_to

    def prepare_delete_ticket(self) -> None:
        for reservation in self.reservations or ():
            self.session.delete(reservation)

    @cached_property
    def ticket_deletable(self) -> bool:
        return not self.has_future_reservation and super().ticket_deletable

    @property
    def title(self) -> str:
        parts = []

        for ix, reservation in enumerate(self.reservations):
            parts.append(self.get_reservation_title(reservation))

            if ix == 4:
                parts.append('…')
                break

        return ', '.join(parts)

    def get_reservation_title(self, reservation: Reservation) -> str:
        assert self.resource and hasattr(self.resource, 'reservation_title')
        return self.resource.reservation_title(reservation)

    @property
    def subtitle(self) -> str | None:
        if self.submission:
            return ', '.join(
                p for p in (self.email, self.submission.title) if p)
        elif self.reservations:
            return self.email
        else:
            return None

    @property
    def group(self) -> str | None:
        return self.resource.title if self.resource else None

    @classmethod
    def handle_extra_parameters(
        cls,
        session: Session,
        query: _Q,
        extra_parameters: dict[str, Any]
    ) -> _Q:

        if 'allocation_id' in extra_parameters:
            allocations = session.query(Allocation.group)
            allocations = allocations.filter(
                Allocation.id == int(extra_parameters['allocation_id']))

            tokens = session.query(Reservation.token)
            tokens = tokens.filter(
                Reservation.target.in_(allocations.subquery()))

            handler_ids = tuple(t[0].hex for t in tokens)

            if handler_ids:
                query = query.filter(Ticket.handler_id.in_(handler_ids))
            else:
                query = query.filter(False)

        return query

    def get_summary(
        self,
        request: OrgRequest  # type:ignore[override]
    ) -> Markup:

        layout = DefaultLayout(self.resource, request)

        is_manager = request.is_manager_for_model(self.ticket)
        parts = []
        parts.append(
            render_macro(layout.macros['reservations'], request, {
                'reservations': self.reservations,
                'get_links': self.get_reservation_links
                if is_manager and self.ticket.state == 'pending' else None,
                'get_occupancy_url': self.get_occupancy_url,
                'layout': layout
            })
        )

        # render key code
        if key_code := self.data.get('key_code'):
            parts.append(Markup(
                '<dl class="field-display">'
                '<dt>{}</dt><dd>{}</dd>'
                '</dl>'
            ).format(
                request.translate(_('Key Code')),
                key_code
            ))

        # render internal tag meta data
        if is_manager and self.ticket.tag_meta:
            parts.append(
                Markup('').join(
                    Markup(
                        '<dl class="field-display">'
                        '<dt>{}</dt><dd>{}</dd>'
                        '</dl>'
                    ).format(key, value)
                    for key, value in self.ticket.tag_meta.items()
                )
            )

        if self.submission:
            form = self.submission.form_class(data=self.submission.data)

            parts.append(
                render_macro(layout.macros['display_form'], request, {
                    'form': form,
                    'layout': layout
                })
            )

        return Markup('').join(parts)

    def get_changes(
        self,
        request: OrgRequest
    ) -> dict[DateRange, DateRange | None]:
        """ Returns a compressed set of changes of reservations.

        If a reservation is moved multiple times and then rejected, then
        this will only contain the rejection (orginal start/end -> None).

        If there is a chain of time adjustments, only the orginal and
        current start/end will be included.
        """

        messages = MessageCollection(
            request.session,
            type=('reservation', 'reservation_adjusted'),
            channel_id=self.ticket.number
        )
        changes: dict[DateRange, DateRange | None] = {}
        # maps current start/end to its original start/end
        origin: dict[DateRange, DateRange] = {}
        for message in messages.query():
            if message.type == 'reservation':
                if message.meta['change'] != 'rejected':
                    continue

                for reservation in message.meta['reservations']:
                    # for old messages we can't reconstruct the change
                    # so we just return an empty changelog
                    if not isinstance(reservation, dict):
                        return {}

                    key = reservation['start'], reservation['end']
                    key = origin.pop(key, key)
                    changes[key] = None
            else:
                assert message.type == 'reservation_adjusted'
                key = message.meta['old_start'], message.meta['old_end']
                current = message.meta['new_start'], message.meta['new_end']
                # if we have been moved previously map back to the origin
                key = origin.pop(key, key)
                origin[current] = key
                if key == current:
                    # if we changed a reservation back to its original
                    # state, then we remove it from the changes,
                    changes.pop(key, None)
                else:
                    changes[key] = current

        return changes

    def get_reservation_links(
        self,
        reservation: Reservation,
        request: OrgRequest
    ) -> list[Link]:

        links: list[Link] = []

        url_obj = URL(request.link(self.ticket, 'reject-reservation'))
        url_obj = url_obj.query_param(
            'reservation-id', str(reservation.id))
        url = url_obj.as_string()

        title = self.get_reservation_title(reservation)
        links.append(Link(
            text=_('Reject'),
            url=url,
            attrs={'class': 'delete-link'},
            traits=(
                Confirm(
                    _('Do you really want to reject this reservation?'),
                    _("Rejecting ${title} can't be undone.", mapping={
                        'title': title
                    }),
                    _('Reject reservation'),
                    _('Cancel')
                ),
                Intercooler(
                    request_method='GET',
                    redirect_after=request.url
                )
            )
        ))

        if reservation.is_adjustable:
            url_obj = URL(request.link(self.ticket, 'adjust-reservation'))
            url_obj = url_obj.query_param(
                'reservation-id', str(reservation.id))
            url = url_obj.as_string()
            links.append(Link(
                text=_('Adjust'),
                url=url,
                attrs={'class': 'edit-link'}
            ))

        return links

    def get_occupancy_url(
        self,
        reservation: Reservation,
        request: OrgRequest
    ) -> str | None:

        if self.deleted:
            return None

        if not request.is_manager_for_model(self.ticket):
            return None

        assert self.resource is not None
        return request.class_link(
            Resource,
            {
                'name': self.resource.name,
                'date': reservation.display_start(),
                'view': 'timeGridDay'
            },
            name='occupancy'
        )

    def get_links(  # type:ignore[override]
        self,
        request: OrgRequest  # type:ignore[override]
    ) -> list[Link | LinkGroup]:

        if self.deleted:
            return []

        links: list[Link | LinkGroup] = []

        accepted = tuple(
            r.data and r.data.get('accepted') or False
            for r in self.reservations
        )

        if not all(accepted):
            links.append(
                Link(
                    text=_('Accept all reservations'),
                    url=request.link(self.ticket, 'accept-reservation'),
                    attrs={'class': 'accept-link'}
                )
            )

        advanced_links = []

        if self.reservations:
            advanced_links.append(Link(
                text=_('Send reservation summary'),
                url=request.link(self.ticket, 'send-reservation-summary'),
                attrs={'class': ('envelope', 'border')},
                traits=(
                    Confirm(
                        _('Do you really want to send a reservation summary?'),
                        _(
                            'This will always be sent via e-mail, even when '
                            'ticket updates have been disabled. Make sure to '
                            'only use this to inform customers, when '
                            'significant changes have been made to the '
                            'reservations, they need to be aware of.'
                        ),
                        _('Send'),
                        _('Cancel')
                    ),
                    Intercooler(
                        request_method='GET',
                        redirect_after=request.url
                    )
                )
            ))

        if self.submission:
            url_obj = URL(request.link(self.ticket, 'submission'))
            url_obj = url_obj.query_param('edit', '')
            url_obj = url_obj.query_param('title', request.translate(
                _('Details about the reservation')))
            url = url_obj.as_string()

            advanced_links.append(
                Link(
                    text=_('Edit details'),
                    url=url,
                    attrs={'class': ('edit-link', 'border')}
                )
            )

        now = utcnow()
        if getattr(self.resource, 'kaba_components', None) and any(
            True
            for reservation in self.reservations
            if reservation.display_start() > now
        ):
            advanced_links.append(
                Link(
                    text=_('Edit key code'),
                    url=request.link(self.ticket, 'edit-kaba'),
                    attrs={'class': ('edit-link', 'border')}
                )
            )

        if not all(accepted):
            advanced_links.append(
                Link(
                    text=_('Accept all with message'),
                    url=request.link(
                        self.ticket, 'accept-reservation-with-message'),
                    attrs={'class': 'accept-link'}
                )
            )

        advanced_links.append(Link(
            text=_('Reject all'),
            url=request.link(self.ticket, 'reject-reservation'),
            attrs={'class': 'delete-link'},
            traits=(
                Confirm(
                    _('Do you really want to reject all reservations?'),
                    _("Rejecting these reservations can't be undone."),
                    _('Reject reservations'),
                    _('Cancel')
                ),
                Intercooler(
                    request_method='GET',
                    redirect_after=request.url
                )
            )
        ))

        advanced_links.append(Link(
            text=_('Reject all with message'),
            url=request.link(self.ticket, 'reject-reservation-with-message'),
            attrs={'class': ('delete-link', 'border')},
        ))

        advanced_links.append(Link(
            text=_('Add reservation'),
            url=request.link(self.ticket, 'add-reservation'),
            attrs={'class': 'new-reservation'}
        ))

        links.append(LinkGroup(
            _('Advanced'),
            links=advanced_links,
            right_side=False
        ))

        return links


@handlers.registered_handler('EVN')
class EventSubmissionHandler(Handler):

    id: UUID
    handler_title = _('Events')
    code_title = _('Events')

    @cached_property
    def collection(self) -> EventCollection:
        return EventCollection(self.session)

    @cached_property
    def event(self) -> Event | None:
        return self.collection.by_id(self.id)

    @property
    def deleted(self) -> bool:
        return self.event is None

    @cached_property
    def source(self) -> str | None:
        # values stored only when importing with cli
        return self.data.get('source')

    @cached_property
    def import_user(self) -> str | None:
        # values stored only when importing with cli
        return self.data.get('user')

    @cached_property
    def email(self) -> str | None:
        if self.event is None:
            return self.ticket.snapshot.get('email')
        return self.event.meta.get('submitter_email')

    @property
    def email_changeable(self) -> bool:
        return True

    def change_email(self, email: str) -> None:
        if self.event is None:
            self.ticket.snapshot['email'] = email
        else:
            self.event.meta['submitter_email'] = email
        self.ticket.ticket_email = email

    @property
    def title(self) -> str:
        return self.event.title if self.event else ''

    @property
    def subtitle(self) -> str | None:
        if self.deleted:
            return None

        assert self.event is not None
        parts = (
            self.event.meta.get('submitter_email'),
            '{:%d.%m.%Y %H:%M}'.format(self.event.localized_start)
        )

        return ', '.join(p for p in parts if p)

    @property
    def extra_data(self) -> list[str]:
        assert self.event is not None
        return [
            self.event.description or '',
            self.event.title,
            self.event.location or ''
        ]

    @property
    def undecided(self) -> bool:
        return self.event and self.event.state == 'submitted' or False

    @property
    def ticket_deletable(self) -> bool:
        # We don't want to delete the event. So we will redact the ticket
        # instead.
        return False

    @cached_property
    def group(self) -> str:
        return _('Event')

    def get_summary(
        self,
        request: OrgRequest  # type:ignore[override]
    ) -> Markup:
        assert self.event is not None
        layout = EventLayout(self.event, request)
        return render_macro(layout.macros['display_event'], request, {
            'event': self.event,
            'layout': layout,
            'show_tags': show_tags(request),
            'show_filters': show_filters(request),
        })

    def get_links(  # type:ignore[override]
        self,
        request: OrgRequest  # type:ignore[override]
    ) -> list[Link | LinkGroup]:

        if not self.event:
            return []

        links: list[Link | LinkGroup] = []

        if self.event.state == 'submitted':
            links.append(Link(
                text=_('Accept event'),
                url=request.link(self.ticket, 'publish-event'),
                attrs={'class': 'accept-link'},
            ))

        advanced_links = [
            Link(
                text=_('Edit event'),
                url=request.link(self.ticket, 'edit-event'),
                attrs={'class': ('edit-link', 'border')}
            )]

        if not self.event.source:
            advanced_links.append(
                Link(
                    text=_('Reject event'),
                    url=request.csrf_protected_url(
                        request.link(self.ticket, 'delete-event')),
                    attrs={'class': ('delete-link')},
                    traits=(
                        Confirm(
                            _('Do you really want to reject this event?'),
                            _("Rejecting this event can't be undone."),
                            _('Reject event'),
                            _('Cancel')
                        ),
                        Intercooler(
                            request_method='DELETE',
                            redirect_after=request.link(self.ticket)
                        )
                    )
                )
            )

        elif self.event.state in ('published', 'submitted'):
            advanced_links.append(
                Link(
                    text=_('Withdraw event'),
                    url=request.csrf_protected_url(
                        request.link(self.ticket, name='withdraw-event')),
                    attrs={'class': ('delete-link')},
                    traits=(
                        Confirm(
                            _('Do you really want to withdraw this event?'),
                            _('You can re-publish an imported event later.'),
                            _('Withdraw event'),
                            _('Cancel')
                        ),
                        Intercooler(
                            request_method='POST',
                            redirect_after=request.link(self.ticket)
                        )
                    )
                )
            )

        elif self.event.state == 'withdrawn':
            advanced_links.append(
                Link(
                    text=_('Re-publish event'),
                    url=request.link(self.ticket, 'publish-event'),
                    attrs={'class': 'accept-link'}
                )
            )

        links.append(LinkGroup(_('Advanced'), links=advanced_links,
                               right_side=False))

        return links


@handlers.registered_handler('DIR')
class DirectoryEntryHandler(Handler):

    id: UUID

    handler_title = _('Directory Entry Submissions')
    code_title = _('Directory Entry Submissions')
    invoice_items = submission_invoice_items
    refresh_invoice_items = refresh_submission_invoice_items

    @cached_property
    def collection(self) -> FormSubmissionCollection:
        return FormSubmissionCollection(self.session)

    @cached_property
    def submission(self) -> FormSubmission | None:
        return self.collection.by_id(self.id)

    @cached_property
    def form(self) -> Form | None:
        return (
            self.submission.form_class(data=self.submission.data)
            if self.submission is not None else None
        )

    # FIXME: This should probably query ExtendedDirectory, since we rely
    #        on a method that only exists on ExtendedDirectory
    @cached_property
    def directory(self) -> Directory | None:
        if self.submission:
            directory_id = self.submission.meta['directory']
        else:
            directory_id = self.ticket.handler_data['directory']

        return self.session.query(Directory).filter_by(id=directory_id).first()

    @cached_property
    def entry(self) -> DirectoryEntry | None:
        if self.submission:
            id = self.submission.meta.get('directory_entry')
        else:
            id = self.ticket.handler_data.get('directory_entry')

        return self.session.query(DirectoryEntry).filter_by(id=id).first()

    @property
    def deleted(self) -> bool:
        if not self.directory:
            return True

        if self.kind == 'change-request':
            if self.submission:
                data = self.submission.meta
            else:
                data = self.ticket.handler_data

            entry = (
                self.session.query(DirectoryEntry)
                .filter_by(id=data['directory_entry'])
                .first()
            )

            if not entry:
                return True

        if self.state == 'adopted':
            name = self.ticket.handler_data.get('entry_name')
            if name is None:
                return True
            return not self.directory.entry_with_name_exists(name)

        return False

    @property
    def email(self) -> str:
        return (
            # we don't allow directory entry submissions without an email
            self.submission.email  # type:ignore[return-value]
            if self.submission is not None
            else self.ticket.snapshot.get('email')
        )

    @property
    def email_changeable(self) -> bool:
        return True

    def change_email(self, email: str) -> None:
        if self.submission is None:
            self.ticket.snapshot['email'] = email
        else:
            change_submission_email(self.submission, email)
        self.ticket.ticket_email = email

    @property
    def submitter_name(self) -> str | None:
        submitter_name: str | None = (
            self.ticket.snapshot.get('submitter_name')
            if self.deleted else None
        )
        if submitter_name is None and self.submission is not None:
            submitter_name = self.submission.submitter_name
        return submitter_name

    @property
    def submitter_phone(self) -> str | None:
        submitter_phone: str | None = (
            self.ticket.snapshot.get('submitter_phone')
            if self.deleted else None
        )
        if submitter_phone is None and self.submission is not None:
            submitter_phone = self.submission.submitter_phone
        return submitter_phone

    @property
    def submitter_address(self) -> str | None:
        submitter_address: str | None = (
            self.ticket.snapshot.get('submitter_address')
            if self.deleted else None
        )
        if submitter_address is None and self.submission is not None:
            submitter_address = self.submission.submitter_address
        return submitter_address

    @property
    def title(self) -> str:
        return (
            self.submission.title or ''
            if self.submission is not None else ''
        )

    @property
    def subtitle(self) -> None:
        return None

    @property
    def group(self) -> str:
        if self.directory:
            return self.directory.title
        elif self.ticket.group:
            return self.ticket.group
        return '-'

    @property
    def payment(self) -> Payment | None:
        return self.submission.payment if self.submission else None

    @property
    def state(self) -> str | None:
        return self.ticket.handler_data.get('state')

    @property
    def extra_data(self) -> list[str]:
        return self.submission and [
            v for v in self.submission.data.values()
            if isinstance(v, str)
        ] or []

    @property
    def undecided(self) -> bool:
        if not self.directory or self.deleted:
            return False

        return self.state is None

    @property
    def kind(self) -> str:
        if self.submission:
            data = self.submission.meta
        else:
            data = self.ticket.handler_data

        if 'change-request' in data.get('extensions', ()):
            return 'change-request'
        else:
            return 'new-entry'

    def get_summary(
        self,
        request: OrgRequest  # type:ignore[override]
    ) -> Markup:

        assert self.form is not None
        layout = DefaultLayout(self.submission, request)

        # XXX this is a poor man's request.get_form
        self.form.request = request
        self.form.model = self.submission

        macro = layout.macros['directory_entry_submission']

        return render_macro(macro, request, {
            'form': self.form,
            'layout': layout,
            'handler': self,
        })

    def get_links(  # type:ignore[override]
        self,
        request: OrgRequest  # type:ignore[override]
    ) -> list[Link | LinkGroup]:

        links: list[Link | LinkGroup] = []

        if not self.directory or self.deleted:
            return links

        if self.state is None:
            assert self.submission is not None
            assert hasattr(self.directory, 'submission_action')
            links.append(
                Link(
                    text=_('Adopt'),
                    url=request.link(
                        self.directory.submission_action(
                            'adopt', self.submission.id
                        )
                    ),
                    attrs={'class': 'accept-link'},
                    traits=(
                        Intercooler(
                            request_method='POST',
                            redirect_after=request.url
                        ),
                    )
                )
            )

        if self.state == 'adopted':
            # FIXME: A supporter may not have permission to view the entry
            links.append(
                Link(
                    text=_('View directory entry'),
                    url=request.class_link(DirectoryEntry, {
                        'directory_name': self.directory.name,
                        'name': self.ticket.handler_data['entry_name']
                    }),
                    attrs={'class': 'view-link'},
                )
            )

        advanced_links = []

        if self.state == 'rejected':
            assert self.submission is not None
            assert hasattr(self.directory, 'submission_action')
            type = 'change' if (
                   'change-request' in self.submission.extensions) else 'entry'
            text = _('Withdraw rejection')
            if type == 'entry':
                tooltip = _('This directory entry has been rejected. Do you '
                            'want to withdraw the rejection?')
            else:
                tooltip = _('This directory change has been rejected. Do you '
                            'want to withdraw the rejection?')
            advanced_links.append(
                Link(
                    text=text,
                    url=request.link(
                        self.directory.submission_action(
                            'withdraw_rejection', self.submission.id,
                        )
                    ),
                    attrs={'class': 'undo-link', 'title': tooltip},
                    traits=(
                        Intercooler(
                            request_method='POST',
                            redirect_after=request.url
                        ),
                    ),
                )
            )

        if self.state is None:
            url_obj = URL(request.link(self.ticket, 'submission'))
            url_obj = url_obj.query_param('edit', '')
            url_obj = url_obj.query_param('title', request.translate(
                _('Edit details')))
            url = url_obj.as_string()

            advanced_links.append(
                Link(
                    text=_('Edit details'),
                    url=url,
                    attrs={'class': ('edit-link', 'border')}
                )
            )

            assert self.submission is not None
            assert hasattr(self.directory, 'submission_action')
            if 'change-request' in self.submission.extensions:
                text = _('Reject change request')
                url = request.link(
                    self.directory.submission_action(
                        'reject', self.submission.id
                    )
                )
                traits = Confirm(
                    _('Do you really want to reject this change?'), None,
                    _('Reject change'),
                    _('Cancel')
                )
            else:
                text = _('Reject entry')
                url = request.link(
                    self.directory.submission_action(
                        'reject', self.submission.id
                    )
                )
                traits = Confirm(
                    _('Do you really want to reject this entry?'),
                    None,
                    _('Reject entry'),
                    _('Cancel')
                )
            advanced_links.append(Link(
                text=text,
                url=url,
                attrs={'class': 'delete-link'},
                traits=(
                    traits,
                    Intercooler(
                        request_method='POST',
                        redirect_after=request.url
                    )
                )
            ))

        links.append(LinkGroup(
            _('Advanced'),
            links=advanced_links,
            right_side=False
        ))

        return links


class ChatTicket(OrgTicketMixin, Ticket):
    __mapper_args__ = {'polymorphic_identity': 'CHT'}  # type:ignore
    es_type_name = 'chat_tickets'

    def reference_group(self, request: OrgRequest) -> str:
        return self.handler.title


@handlers.registered_handler('CHT')
class ChatHandler(Handler):

    handler_title = _('Chats')
    code_title = _('Chats')

    @cached_property
    def collection(self) -> ChatCollection:
        return ChatCollection(self.session)

    @cached_property
    def chat(self) -> Chat | None:
        return self.collection.by_id(self.id)

    @property
    def deleted(self) -> bool:
        return self.chat is None

    @property
    def title(self) -> str:
        if self.chat is not None:
            return f'Chat - {self.chat.customer_name}'
        else:
            return ''

    @property
    def subtitle(self) -> None:
        return None

    @property
    def group(self) -> str | None:
        return self.chat.topic if self.chat is not None else None

    @property
    def email(self) -> str:
        return self.chat.email if self.chat is not None else ''

    def get_summary(
        self,
        request: OrgRequest  # type: ignore[override]
    ) -> Markup:

        layout = DefaultLayout(self.collection, request)
        if self.chat is not None:
            return render_macro(layout.macros['display_chat'], request, {
                'chat': self.chat,
                'layout': layout
            })
        return Markup('')

    def get_links(  # type: ignore[override]
        self,
        request: OrgRequest  # type: ignore[override]
    ) -> list[Link | LinkGroup]:
        return []


def apply_ticket_permissions(
    query: _Q,
    filtered_handler: str,
    request: OrgRequest | None,
) -> _Q:
    if request is None or request.is_manager:
        return query

    permissions = request.app.ticket_permissions
    if not permissions:
        # no permission downgrades occur
        return query

    groupids: frozenset[str]
    groupids = getattr(request.identity, 'groupids', frozenset())
    inclusions: dict[str, set[str]] = {}
    exclusions: dict[str, set[str]] = {}
    for handler, groups in permissions.items():
        if None in groups and groupids.isdisjoint(groups[None]):
            # we only have access to the specific groups we were added to
            # any other ticket in this handler is excluded, if we end up
            # with an empty set here that means that we don't have access
            # to this handler at all
            inclusions[handler] = {
                group
                for group, allowed_ids in groups.items()
                if group is not None
                if not groupids.isdisjoint(allowed_ids)
            }
        else:
            # in every other case we have access to all groups, except for
            # the ones that were exclusively assigned to someone else
            excluded = {
                group
                for group, allowed_ids in groups.items()
                if group is not None
                if groupids.isdisjoint(allowed_ids)
            }
            if excluded:
                exclusions[handler] = excluded

    if not inclusions and not exclusions:
        return query

    if filtered_handler != 'ALL':
        # we only need to emit a simple condition, so let's special case
        # so we produce less work for the query compiler/optimizer
        included_groups = inclusions.get(filtered_handler)
        excluded_groups = exclusions.get(filtered_handler)
        if included_groups is None:
            if excluded_groups is None:
                # no filter necessary
                return query
            return query.filter(Ticket.group.notin_(excluded_groups))
        elif not included_groups:
            # we don't have access to anything for this handler
            return query.filter(text('1=0'))
        return query.filter(Ticket.group.in_(included_groups))

    filtered_handlers = inclusions.keys() | exclusions.keys()
    assert filtered_handlers
    conditions = []
    for handler in filtered_handlers:
        included_groups = inclusions.get(handler)
        excluded_groups = exclusions.get(handler)
        if included_groups is None:
            assert excluded_groups is not None
            conditions.append(and_(
                Ticket.handler_code == handler,
                Ticket.group.notin_(excluded_groups)
            ))
        elif included_groups:
            conditions.append(and_(
                Ticket.handler_code == handler,
                Ticket.group.in_(included_groups)
            ))
        # NOTE: The case of an empty included_groups is handled
        #       by the final filter in the or_, since it excludes
        #       any handler codes we have filters for.

    return query.filter(or_(
        *conditions,
        Ticket.handler_code.notin_(filtered_handlers)
    ))


class FilteredTicketCollection(TicketCollection):

    def __init__(
        self,
        session: Session,
        page: int = 0,
        state: ExtendedTicketState = 'open',
        handler: str = 'ALL',
        group: str | None = None,
        owner: str = '*',
        submitter: str = '*',
        extra_parameters: dict[str, Any] | None = None,
        # NOTE: This is pretty fragile since the `for_X` methods will
        #       not preserve the request, so if we rely on that being
        #       the case anywhere we manually need to set the request
        #       afterwards, but the alternative seems even worse, so
        #       we'll allow it for now...
        request: OrgRequest | None = None,
    ) -> None:
        super().__init__(
            session,
            page=page,
            state=state,
            handler=handler,
            group=group,
            owner=owner,
            submitter=submitter,
            extra_parameters=extra_parameters,
        )
        self.request = request

    def subset(self) -> Query[Ticket]:
        return apply_ticket_permissions(
            super().subset(),
            self.handler,
            self.request
        )

    def groups_by_handler_code(self) -> Query[tuple[str, list[str]]]:
        return apply_ticket_permissions(
            super().groups_by_handler_code(),
            'ALL',
            self.request
        )


class FilteredArchivedTicketCollection(ArchivedTicketCollection):

    def __init__(
        self,
        session: Session,
        page: int = 0,
        state: Literal['archived'] = 'archived',
        handler: str = 'ALL',
        group: str | None = None,
        owner: str = '*',
        submitter: str = '*',
        extra_parameters: dict[str, Any] | None = None,
        # NOTE: This is pretty fragile since the `for_X` methods will
        #       not preserve the request, so if we rely on that being
        #       the case anywhere we manually need to set the request
        #       afterwards, but the alternative seems even worse, so
        #       we'll allow it for now...
        request: OrgRequest | None = None,
    ) -> None:
        super().__init__(
            session,
            page=page,
            state='archived',
            handler=handler,
            group=group,
            owner=owner,
            submitter=submitter,
            extra_parameters=extra_parameters,
        )
        self.request = request

    def subset(self) -> Query[Ticket]:
        return apply_ticket_permissions(
            super().subset(),
            self.handler,
            self.request
        )

    def groups_by_handler_code(self) -> Query[tuple[str, list[str]]]:
        return apply_ticket_permissions(
            super().groups_by_handler_code(),
            'ALL',
            self.request
        )<|MERGE_RESOLUTION|>--- conflicted
+++ resolved
@@ -2,11 +2,7 @@
 
 from functools import cached_property
 from markupsafe import Markup
-<<<<<<< HEAD
-
-=======
 from onegov.chat import Message, MessageCollection
->>>>>>> c0be3d5b
 from onegov.chat.collections import ChatCollection
 from onegov.core.elements import Link, LinkGroup, Confirm, Intercooler, Trait
 from onegov.core.templates import render_macro
