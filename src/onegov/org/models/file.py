--- conflicted
+++ resolved
@@ -27,13 +27,8 @@
 if TYPE_CHECKING:
     from collections.abc import Callable, Iterable, Iterator
     from sqlalchemy.orm import Query, Session
-<<<<<<< HEAD
     from sqlalchemy.sql import Select, ClauseElement
-    from typing_extensions import Self
-=======
-    from sqlalchemy.sql import Select
     from typing import Self
->>>>>>> bdc57ede
 
     _T = TypeVar('_T')
     _RowT = TypeVar('_RowT')
