import re

import json
from collections import OrderedDict

from onegov.core.orm.mixins import (
    content_property, dict_property, meta_property, UTCPublicationMixin)
from onegov.core.utils import normalize_for_url, to_html_ul
from onegov.form.utils import remove_empty_links
from onegov.file import File, FileCollection
from onegov.form import FieldDependency, WTFormsClassBuilder
from onegov.gis import CoordinatesMixin
from onegov.org import _
from onegov.org.forms import ResourceForm
from onegov.org.forms.extensions import CoordinatesFormExtension
from onegov.org.forms.extensions import PublicationFormExtension
from onegov.org.forms.fields import UploadOrSelectExistingMultipleFilesField
from onegov.org.observer import observes
from onegov.people import Person, PersonCollection
from onegov.reservation import Resource
from sqlalchemy import inspect
from sqlalchemy.ext.declarative import declared_attr
from sqlalchemy.orm import object_session
from urlextract import URLExtract
from wtforms.fields import BooleanField
from wtforms.fields import RadioField
from wtforms.fields import StringField
from wtforms.fields import TextAreaField
from wtforms.validators import ValidationError


from typing import Any, ClassVar, TypeVar, TYPE_CHECKING
if TYPE_CHECKING:
    from collections.abc import Iterable, Iterator, Sequence
    from datetime import datetime
    from onegov.form.types import _FormT
    from onegov.org.models import GeneralFile  # noqa: F401
    from onegov.org.request import OrgRequest
    from sqlalchemy import Column
    from sqlalchemy.orm import relationship
    from typing import type_check_only, Protocol
    from wtforms import Field

    class SupportsExtendForm(Protocol):
        def extend_form(
            self,
            form_class: type[_FormT],
            request: OrgRequest
        ) -> type[_FormT]: ...

    _ExtendedWithPersonLinkT = TypeVar(
        '_ExtendedWithPersonLinkT',
        bound='PersonLinkExtension'
    )


class ContentExtension:
    """ Extends classes based on :class:`onegov.core.orm.mixins.ContentMixin`
    with custom data that is stored in either 'meta' or 'content'.

    """

    if TYPE_CHECKING:
        # forward declare content attributes
        meta: Column[dict[str, Any]]
        content: Column[dict[str, Any]]

    @property
    def content_extensions(self) -> 'Iterator[type[ContentExtension]]':
        """ Returns all base classes of the current class which themselves have
        ``ContentExtension`` as baseclass.

        """
        for cls in self.__class__.__bases__:
            if ContentExtension in cls.__bases__:
                yield cls

    def with_content_extensions(
        self,
        form_class: type['_FormT'],
        request: 'OrgRequest',
        extensions: 'Iterable[type[SupportsExtendForm]] | None' = None
    ) -> type['_FormT']:
        """ Takes the given form and request and extends the form with
        all content extensions in the order in which they occur in the base
        class list.

        In other words, extends the forms with all used extension-fields.

        """

        disabled_extensions = request.app.settings.org.disabled_extensions
        for extension in extensions or self.content_extensions:
            if extension.__name__ not in disabled_extensions:
                form_class = extension.extend_form(self, form_class, request)

        return form_class

    def extend_form(
        self,
        form_class: type['_FormT'],
        request: 'OrgRequest'
    ) -> type['_FormT']:
        """ Must be implemented by each ContentExtension. Takes the form
        class without extension and adds the required fields to it.

        """
        raise NotImplementedError


class AccessExtension(ContentExtension):
    """ Extends any class that has a meta dictionary field with the ability to
    set one of the following access levels:

    * 'public' - The default, the model is listed and accessible.
    * 'private' - Neither listed nor accessible, except administrators
                  and editors.
    * 'member' - Neither listed nor accessible except administrators, editors
                  and members.
    * 'secret' - Not listed, but available for anyone that knows the URL.
    * 'mtan' - The model is listed but only accessible once an mTAN has been
               sent to the person and entered correctly.
    * 'secret_mtan' - Not listed and only accessible once an mTAN has been
                      sent to the person and entered correctly.

    see :func:`onegov.core.security.rules.has_permission_not_logged_in`

    """

    access: dict_property[str] = meta_property(default='public')

    def extend_form(
        self,
        form_class: type['_FormT'],
        request: 'OrgRequest'
    ) -> type['_FormT']:

        access_choices = [
            ('public', _("Public")),
            ('secret', _("Through URL only (not listed)")),
            ('private', _("Only by privileged users")),
            ('member', _("Only by privileged users and members")),
        ]

        if request.app.can_deliver_sms:
            # allowing mtan restricted models makes only sense
            # if we can deliver SMS
            access_choices.append(('mtan', _(
                "Only by privileged users or after submitting a mTAN"
            )))
            access_choices.append(('secret_mtan', _(
                "Through URL only after submitting a mTAN (not listed)"
            )))

        fields: dict[str, 'Field'] = {
            'access': RadioField(
                label=_("Access"),
                choices=access_choices,
                default='public',
                fieldset=_("Security")
            )
        }

        # FIXME: This is a bit janky, but since this field depends
        #        on this form extension field, there's unfortunately
        #        not a better place for it...
        if issubclass(form_class, ResourceForm):
            fields['occupancy_is_visible_to_members'] = BooleanField(
                label=_("Members may view occupancy"),
                description=_(
                    "The occupancy view shows the e-mail addresses "
                    "submitted with the reservations, so we only "
                    "recommend enabling this for internal resources "
                    "unless all members are sworn to uphold data privacy."
                ),
                default=None,
                depends_on=('access', '!private'),
                fieldset=_("Security")
            )

        return type('AccessForm', (form_class, ), fields)


class CoordinatesExtension(ContentExtension, CoordinatesMixin):
    """ Extends any class that has a data dictionary field with the ability
    to add coordinates to it.

    """

    def extend_form(
        self,
        form_class: type['_FormT'],
        request: 'OrgRequest'
    ) -> type['_FormT']:
        return CoordinatesFormExtension(form_class).create()


class VisibleOnHomepageExtension(ContentExtension):
    """ Extends any class that has a meta dictionary field with the ability to
    a boolean indicating if the page should be shown on the homepage or not.

    """

    is_visible_on_homepage: dict_property[bool | None] = meta_property()

    def extend_form(
        self,
        form_class: type['_FormT'],
        request: 'OrgRequest'
    ) -> type['_FormT']:

        # do not show on root pages
        if self.parent_id is None:  # type:ignore[attr-defined]
            return form_class

        class VisibleOnHomepageForm(form_class):  # type:ignore
            # pass label by keyword to give the News model access
            is_visible_on_homepage = BooleanField(
                label=_("Visible on homepage"),
                fieldset=_("Visibility"))

        return VisibleOnHomepageForm


class ContactExtension(ContentExtension):
    """ Extends any class that has a content dictionary field with a simple
    contacts field.

    """

    contact: dict_property[str | None] = content_property()

    # FIXME: This setter assumes the value can't be None, which it can
    @contact.setter  # type:ignore[no-redef]
    def contact(self, value: str | None) -> None:
        assert value is not None
        self.content['contact'] = value
        self.content['contact_html'] = to_html_ul(
            value, convert_dashes=True, with_title=True)

    @property
    def contact_html(self) -> str | None:
        return self.content.get('contact_html')

    def extend_form(
        self,
        form_class: type['_FormT'],
        request: 'OrgRequest'
    ) -> type['_FormT']:

        class ContactPageForm(form_class):  # type:ignore
            contact = TextAreaField(
                label=_("Address"),
                fieldset=_("Contact"),
                render_kw={'rows': 5},
                description=_("- '-' will be converted to a bulleted list\n"
                              "- Urls will be transformed into links\n"
                              "- Emails and phone numbers as well")
            )

        return ContactPageForm


class ContactHiddenOnPageExtension(ContentExtension):
    """ Extends any class that has a content dictionary field with a simple
    contacts field.

    """

    hide_contact: dict_property[bool] = meta_property(default=False)

    def extend_form(
        self,
        form_class: type['_FormT'],
        request: 'OrgRequest'
    ) -> type['_FormT']:

        class ContactHiddenOnPageForm(form_class):  # type:ignore
            hide_contact = BooleanField(
                label=_("Hide contact info in sidebar"),
                fieldset=_("Contact"))

        return ContactHiddenOnPageForm


class PeopleShownOnMainPageExtension(ContentExtension):
    """ Extends any class that has a content dictionary field with a simple
    contacts field where people will be shown on bottom of main page.

    Note: Feature limited to org and town6
    """

    show_people_on_main_page: dict_property[bool] = (
        meta_property(default=False))

    def extend_form(
            self,
            form_class: type['_FormT'],
            request: 'OrgRequest'
    ) -> type['_FormT']:

        class PeopleShownOnMainPageForm(form_class):  # type:ignore
            show_people_on_main_page = BooleanField(
                label=_("Show people on bottom of main page (instead of "
                        "sidebar)"),
                fieldset=_("People"))

        from onegov.org.request import OrgRequest
        # not using isinstance as e.g. FeriennetRequest inherits from
        # OrgRequest
        if type(request) is OrgRequest:
            return PeopleShownOnMainPageForm

        return form_class


class NewsletterExtension(ContentExtension):
    text_in_newsletter: dict_property[bool] = content_property(default=False)

    def extend_form(
        self,
        form_class: type['_FormT'],
        request: 'OrgRequest'
    ) -> type['_FormT']:

        class NewsletterSettingsForm(form_class):  # type:ignore
            text_in_newsletter = BooleanField(
                label=_('Use text instead of lead in the newsletter'),
                fieldset=_('Newsletter'),
                default=False
            )
        return NewsletterSettingsForm


if TYPE_CHECKING:
    @type_check_only
    class PersonWithFunction(Person):
        context_specific_function: str
        display_function_in_person_directory: bool


class PersonLinkExtension(ContentExtension):
    """ Extends any class that has a content dictionary field with the ability
    to reference people from :class:`onegov.people.PersonCollection`.

    """

    western_name_order: dict_property[bool] = content_property(default=False)

    @property
    def people(self) -> list['PersonWithFunction'] | None:
        """ Returns the people linked to this content or None.

        The context specific function is temporarily stored on the
        ``context_specific_function`` attribute on each object in the
        resulting list.
        Similarly, to indicate if we want to show a particular function in the
        page of a person, ``display_function_in_person_directory`` is
        temporarily stored on each object of the resulting list.

        """

        if not self.content.get('people'):
            return None

        people = OrderedDict(self.content['people'])

        query = PersonCollection(object_session(self)).query()
        query = query.filter(Person.id.in_(people.keys()))

        result = []

        person: 'PersonWithFunction'
        for person in query.all():  # type:ignore[assignment]
            function, show_function = people[person.id.hex]
            person.context_specific_function = function
            person.display_function_in_person_directory = show_function
            result.append(person)

        order = list(people.keys())
        result.sort(key=lambda p: order.index(p.id.hex))

        return result

    def get_selectable_people(self, request: 'OrgRequest') -> list[Person]:
        """ Returns a list of people which may be linked. """

        query = PersonCollection(request.session).query()
        query = query.order_by(Person.last_name, Person.first_name)

        return query.all()

    def get_person_function_by_id(self, id: str) -> tuple[str, bool]:
        for _id, (function, show_func) in self.content.get('people', []):
            if id == _id:
                return function, show_func
        raise KeyError(id)

    def move_person(
        self,
        subject: str,
        target: str,
        direction: str
    ) -> None:
        """ Moves the subject below or above the target.

        :subject:
            The key of the person to be moved.

        :target:
            The key of the person above or below which the subject is moved.

        :direction:
            The direction relative to the target. Either 'above' or 'below'.

        """
        assert direction in ('above', 'below')
        assert subject != target
        assert self.content.get('people')

        def new_order() -> 'Iterator[tuple[str, tuple[str, bool]]]':
            subject_function, show_subject_function = (
                self.get_person_function_by_id(subject))
            target_function, show_target_function = (
                self.get_person_function_by_id(target))

            for person, (function, show_function) in self.content['people']:

                if person == subject:
                    continue

                if person == target and direction == 'above':
                    yield subject, (subject_function, show_subject_function)
                    yield target, (target_function, show_target_function)
                    continue

                if person == target and direction == 'below':
                    yield target, (target_function, show_target_function)
                    yield subject, (subject_function, show_subject_function)
                    continue

                yield person, (function, show_function)

        self.content['people'] = list(new_order())

    def extend_form(
        self: '_ExtendedWithPersonLinkT',
        form_class: type['_FormT'],
        request: 'OrgRequest'
    ) -> type['_FormT']:

        # XXX this is kind of implicitly set by the builder
        fieldset_id = 'people'
        fieldset_label = _("People")

        class PeoplePageForm(form_class):  # type:ignore

            def get_people_fields(
                self,
                with_function: bool
            ) -> 'Iterator[tuple[str, Field]]':

                for field_id, field in self._fields.items():
                    if field_id.startswith(fieldset_id):
                        if with_function or not field_id.endswith('_function'):
                            yield field_id, field

            def get_people_and_function(
                self,
                selected_only: bool = True
            ) -> 'Iterator[tuple[str, tuple[str, bool]]]':

                fields = self.get_people_fields(with_function=False)

                for field_id, field in fields:
                    if not selected_only or field.data is True:
                        person_id = field.id
                        function = self._fields[field_id + '_function'].data
                        show_function = self._fields[field_id + '_is_visible'
                                                     + '_function'].data

                        yield person_id, (function, show_function)

            def is_ordered_people(
                self,
                existing_people: list[tuple[str, Any]]
            ) -> bool:
                """ Returns True if the current list of people is ordered
                from A to Z.

                """
                if not existing_people:
                    return True

                ordered_people = OrderedDict(self.get_people_and_function(
                    selected_only=False
                ))

                existing_people_keys = [
                    key for key, value in existing_people
                    if key in ordered_people
                ]

                sorted_existing_people_keys = sorted(
                    existing_people_keys,
                    key=list(ordered_people.keys()).index
                )

                return existing_people_keys == sorted_existing_people_keys

            def populate_obj(
                self,
                obj: '_ExtendedWithPersonLinkT',
                *args: Any,
                **kwargs: Any
            ) -> None:
                # XXX this no longer be necessary once the person links
                # have been turned into a field, see #74
                super().populate_obj(obj, *args, **kwargs)
                self.update_model(obj)

            def process_obj(self, obj: '_ExtendedWithPersonLinkT') -> None:
                # XXX this no longer be necessary once the person links
                # have been turned into a field, see #74
                super().process_obj(obj)
                self.apply_model(obj)

            def update_model(self, model: '_ExtendedWithPersonLinkT') -> None:
                if 'western_ordered' in self._fields:
                    model.western_name_order = self._fields[
                        'western_ordered'].data

                previous_people = model.content.get('people', [])

                if self.is_ordered_people(previous_people):
                    # if the people are ordered a-z, we take the ordering from
                    # get_people_and_function, which comes by A-Z already
                    model.content['people'] = list(
                        self.get_people_and_function()
                    )
                else:
                    # if the people are not ordered we keep the order of the
                    # existing list and add the new people at the end
                    existing = set()
                    selected = {
                        key: (func, show_fun) for key, (func, show_fun)
                        in self.get_people_and_function()
                    }

                    old_people_d = {}
                    new_people = []

                    for id, function in previous_people:
                        if id in selected.keys():
                            existing.add(id)
                            old_people_d[id] = selected[id]

                    old_people = list(old_people_d.items())

                    for id, (func, show_fun) in self.get_people_and_function():
                        if id not in existing:
                            new_people.append((id, (func, show_fun)))

                    model.content['people'] = old_people + new_people

            def apply_model(self, model: '_ExtendedWithPersonLinkT') -> None:
                if 'western_ordered' in self._fields:
                    self._fields['western_ordered'].data = (
                        model.western_name_order)

                fields = self.get_people_fields(with_function=False)
                people = dict(model.content.get('people', []))

                for field_id, field in fields:
                    person_id = field.id
                    if person_id in people:
                        self._fields[field_id].data = True
                        function, show_function = people[person_id]
                        self._fields[field_id + '_function'].data = function
                        self._fields[
                            field_id + '_is_visible' + '_function'
                        ].data = show_function

        builder = WTFormsClassBuilder(PeoplePageForm)
        builder.set_current_fieldset(fieldset_label)

        selectable_people = self.get_selectable_people(request)
        if selectable_people:
            builder.add_field(
                field_class=BooleanField,
                field_id='western_ordered',
                label=_("Use Western ordered names"),
                description=_("For instance Franz Müller instead of Müller "
                              "Franz"),
                required=False,
                default=self.western_name_order,
            )
        for person in selectable_people:
            field_id = fieldset_id + '_' + person.id.hex
            name = f'{person.first_name} {person.last_name}' if (
                self.western_name_order) else person.title
            builder.add_field(
                field_class=BooleanField,
                field_id=field_id,
                label=name,
                required=False,
                id=person.id.hex,
            )
            builder.add_field(
                field_class=StringField,
                field_id=field_id + '_function',
                label=request.translate(_("Function")),
                required=False,
                dependency=FieldDependency(field_id, 'y'),
                default=getattr(person, 'function', None),
                render_kw={'class_': 'indent-context-specific-function'}
            )
            builder.add_field(
                field_class=BooleanField,
                field_id=field_id + '_is_visible_function',
                label=request.translate(
                    _(
                        "List this function in the page of ${name}",
                        mapping={'name': name},
                    )
                ),
                required=False,
                dependency=FieldDependency(field_id, 'y'),
                default=True if getattr(person, 'function', None) else False,
                render_kw={'class_': 'indent-context-specific-function'},
            )

        return builder.form_class


class ResourceValidationExtension(ContentExtension):

    def extend_form(
        self,
        form_class: type['_FormT'],
        request: 'OrgRequest'
    ) -> type['_FormT']:

        class WithResourceValidation(form_class):  # type:ignore

            def validate_title(self, field: 'Field') -> None:
                existing = (
                    self.request.session.query(Resource).
                    filter_by(name=normalize_for_url(field.data)).first()
                )
                if existing and not self.model == existing:
                    raise ValidationError(
                        _("A resource with this name already exists")
                    )

        return WithResourceValidation


class PublicationExtension(ContentExtension):

    def extend_form(
        self,
        form_class: type['_FormT'],
        request: 'OrgRequest'
    ) -> type['_FormT']:
        return PublicationFormExtension(form_class).create()


class HoneyPotExtension(ContentExtension):

    honeypot = meta_property(default=True)

    def extend_form(
        self,
        form_class: type['_FormT'],
        request: 'OrgRequest'
    ) -> type['_FormT']:

        class HoneyPotForm(form_class):  # type:ignore

            honeypot = BooleanField(
                label=_('Enable honey pot'),
                default=True,
                fieldset=_('Spam protection')
            )

        return HoneyPotForm


class ImageExtension(ContentExtension):

    page_image = meta_property()
    show_preview_image = meta_property(default=True)
    show_page_image = meta_property(default=True)

    def extend_form(
        self,
        form_class: type['_FormT'],
        request: 'OrgRequest'
    ) -> type['_FormT']:

        class PageImageForm(form_class):  # type:ignore
            # pass label by keyword to give the News model access
            page_image = StringField(
                label=_("Image"),
                render_kw={'class_': 'image-url'}
            )

            show_preview_image = BooleanField(
                label=_('Show image on preview on the parent page'),
                default=True,
            )

            show_page_image = BooleanField(
                label=_('Show image on page'),
                default=True,
            )

            position_choices = [
                ('in_content', _("As first element of the content")),
                ('header', _("As a full width header")),
            ]

        return PageImageForm


# FIXME: This is a bit of a hack because we don't have easy access to the
#        current request inside @observes methods, so we just assume any
#        urls that end with /storage/[0-9a-f]{64} are links to *our* files
FILE_URL_RE = re.compile(r'/storage/([0-9a-f]{64})$')


def _files_observer(
    self: 'GeneralFileLinkExtension',
    files: list[File],
    meta: set[str],
    publication_start: 'datetime | None' = None,
    publication_end: 'datetime | None' = None
) -> None:
    # mainly we want to observe changes to the linked files
    # but when the publication or access changes we may need
    # to change the access we propagated to the linked files
    # so we're observing those attributes too

    key = str(self.id)

    # remove ourselves if the link has been deleted
    state = inspect(self)
    for file in state.attrs.files.history.deleted:
        if key in file.meta.get('linked_accesses', ()):
            del file.linked_accesses[key]

    # we could try to determine which accesses if any need to
    # be updated using the SQLAlchemy inspect API, but it's
    # probably faster to just update all the files.
    published = getattr(self, 'published', True)
    current_access = self.access if published else 'private'
    for file in files:
        if file.meta.get('linked_accesses', {}).get(key) != current_access:
            # only trigger a DB update when necessary
            file.meta.setdefault('linked_accesses', {})[key] = current_access


def _content_file_link_observer(
    self: 'GeneralFileLinkExtension',
    content: set[str]
) -> None:
    # we don't automatically unlink files removed from the text to keep
    # things simple, otherwise we would also have to parse the text
    # prior to the change and compare the list of file ids to figure
    # out which ones have been removed, and even then it's not obvious
    # that the file was intended to be removed from the listing on the
    # side of the page, it's better to make that step explicit
    changed = self.content_fields_containing_links_to_files.intersection(
        content or ()
    )
    if not changed:
        return

    extractor = URLExtract()
    file_ids = [
        match.group(1)
        for changed_name in changed
        if (text := self.content.get(changed_name))
        for url in extractor.find_urls(text, only_unique=True)
        if (match := FILE_URL_RE.search(url))
    ]
    if not file_ids:
        return

    # HACK: On insert the id may have not been generated yet, so we need
    #       to generate it now, this assumes that the default argument
    #       provided is a single callable without a context argument
    if self.id is None:
        # for now we assume all of our default callables don't require
        # the execution context
        self.id = type(self).id.default.arg(None)

    key = str(self.id)
    session = object_session(self)
    collection = FileCollection['GeneralFile'](session, type='general')
    files = collection.query().filter(File.id.in_(file_ids))
    published = getattr(self, 'published', True)
    current_access = self.access if published else 'private'
    for file in files:
        # we may do this redundantly for some files if both observers
        # trigger, but it's easier to take the hit than to try to
        # figure out whether or not both observers triggered and in
        # which order
        if file.meta.get('linked_accesses', {}).get(key) != current_access:
            # only trigger a DB update when necessary
            file.meta.setdefault('linked_accesses', {})[key] = current_access

        # link any files that haven't already been linked
        if file not in self.files:
            self.files.append(file)


class GeneralFileLinkExtension(ContentExtension):
    """ Extends any class that has a files relationship to reference files from
    :class:`onegov.org.models.file.GeneralFileCollection`.

    Additionally any files linked within the object's content will be added to
    the explicit list of linked files and access is propagated from the owner
    of the link to the file.
    """

    content_fields_containing_links_to_files: ClassVar[set[str]] = {'text'}

    show_file_links_in_sidebar: dict_property[bool] = (
        meta_property(default=True))

    if TYPE_CHECKING:
        # forward declare required attributes
        id: Any
        files: relationship[list[File]]
        access: dict_property[str]

        def files_observer(
            self,
            files: list[File],
            meta: set[str],
            publication_start: datetime | None,
            publication_end: datetime | None
        ) -> None: ...

        def content_file_link_observer(self, content: set[str]) -> None: ...
    else:
        # in order for observes to trigger we need to use declared_attr
        @declared_attr
        def files_observer(cls):
            if issubclass(cls, UTCPublicationMixin):
                return observes(
                    'files', 'meta', 'publication_start', 'publication_end'
                )(_files_observer)

            # we can't observe the publication if it doesn't exist
            return observes('files', 'meta')(_files_observer)

        @declared_attr
        def content_file_link_observer(cls):
            return observes('content')(_content_file_link_observer)

    def extend_form(
        self,
        form_class: type['_FormT'],
        request: 'OrgRequest'
    ) -> type['_FormT']:

        class GeneralFileForm(form_class):  # type:ignore
            files = UploadOrSelectExistingMultipleFilesField(
                label=_("Documents"),
                fieldset=_("Documents")
            )

<<<<<<< HEAD
=======
            def populate_obj(self, obj: 'GeneralFileLinkExtension',
                             *args: Any, **kwargs: Any) -> None:
                super().populate_obj(obj, *args, **kwargs)

                for field_name in obj.content_fields_containing_links_to_files:
                    if field_name in self:
                        if self[field_name].data == self[
                            field_name
                        ].object_data:
                            continue

                        if (
                            (text := obj.content.get(field_name))
                            and (cleaned_text := remove_empty_links(
                                text)) != text
                        ):
                            obj.content[field_name] = cleaned_text

        return GeneralFileForm


class FileLinksShownInSidebar(ContentExtension):
    """ Extends any class that has a content dictionary field with a file
    link list with the option to show/not show the file links in the sidebar.
    """

    show_file_links_in_sidebar: dict_property[bool] = (
        meta_property(default=True))

    def extend_form(
        self,
        form_class: type['_FormT'],
        request: 'OrgRequest'
    ) -> type['_FormT']:

        class FileLinksShownInSidebarForm(form_class):  # type:ignore
>>>>>>> e02233f3
            show_file_links_in_sidebar = BooleanField(
                label=_("Show file links in sidebar"),
                fieldset=_("Documents"),
                description=_(
                    "Files linked in text and uploaded files are no "
                    "longer displayed in the sidebar if this option is "
                    "deselected."
                )
            )

        return GeneralFileForm


class SidebarLinksExtension(ContentExtension):

    sidepanel_links = content_property()

    def extend_form(
        self,
        form_class: type['_FormT'],
        request: 'OrgRequest'
    ) -> type['_FormT']:

        class SidebarLinksForm(form_class):  # type:ignore

            sidepanel_links = StringField(
                label=_("Sidebar links"),
                fieldset=_("Sidebar links"),
                render_kw={'class_': 'many many-links'}
            )

            if TYPE_CHECKING:
                link_errors: dict[int, str]
            else:
                def __init__(self, *args, **kwargs) -> None:
                    super().__init__(*args, **kwargs)
                    self.link_errors = {}

            def on_request(self) -> None:
                if not self.sidepanel_links.data:
                    self.sidepanel_links.data = self.links_to_json(None)

            def process_obj(self, obj: 'SidebarLinksExtension') -> None:
                super().process_obj(obj)
                self.apply_model(obj)
                if not obj.sidepanel_links:
                    self.sidepanel_links.data = self.links_to_json(None)
                else:
                    self.sidepanel_links.data = self.links_to_json(
                        obj.sidepanel_links
                    )

            def populate_obj(
                self,
                obj: 'SidebarLinksExtension',
                *args: Any, **kwargs: Any
            ) -> None:
                super().populate_obj(obj, *args, **kwargs)
                obj.sidepanel_links = self.json_to_links(
                    self.sidepanel_links.data) or None

            def validate_sidepanel_links(self, field: StringField) -> None:
                for text, url in self.json_to_links(self.sidepanel_links.data):
                    if text and not url:
                        raise ValidationError(
                            _('Please add an url to each link'))
                    if url and not re.match(r'^(http://|https://|/)', url):
                        raise ValidationError(
                            _('Your URLs must start with http://,'
                              ' https:// or /'
                              ' (for internal links)')
                        )

            def json_to_links(
                self,
                text: str | None = None
            ) -> list[tuple[str | None, str | None]]:
                result = []

                for value in json.loads(text or '{}').get('values', []):
                    if value['link'] or value['text']:
                        result.append((value['text'], value['link']))

                return result

            def links_to_json(
                self,
                links: 'Sequence[tuple[str | None, str | None]] | None'
            ) -> str:
                sidepanel_links = links or []

                return json.dumps({
                    'labels': {
                        'text': self.request.translate(_("Text")),
                        'link': self.request.translate(_("URL")),
                        'add': self.request.translate(_("Add")),
                        'remove': self.request.translate(_("Remove")),
                    },
                    'values': [
                        {
                            'text': l[0],
                            'link': l[1],
                            'error': self.link_errors.get(ix, '')
                        } for ix, l in enumerate(sidepanel_links)
                    ]
                })

        return SidebarLinksForm<|MERGE_RESOLUTION|>--- conflicted
+++ resolved
@@ -873,45 +873,6 @@
                 fieldset=_("Documents")
             )
 
-<<<<<<< HEAD
-=======
-            def populate_obj(self, obj: 'GeneralFileLinkExtension',
-                             *args: Any, **kwargs: Any) -> None:
-                super().populate_obj(obj, *args, **kwargs)
-
-                for field_name in obj.content_fields_containing_links_to_files:
-                    if field_name in self:
-                        if self[field_name].data == self[
-                            field_name
-                        ].object_data:
-                            continue
-
-                        if (
-                            (text := obj.content.get(field_name))
-                            and (cleaned_text := remove_empty_links(
-                                text)) != text
-                        ):
-                            obj.content[field_name] = cleaned_text
-
-        return GeneralFileForm
-
-
-class FileLinksShownInSidebar(ContentExtension):
-    """ Extends any class that has a content dictionary field with a file
-    link list with the option to show/not show the file links in the sidebar.
-    """
-
-    show_file_links_in_sidebar: dict_property[bool] = (
-        meta_property(default=True))
-
-    def extend_form(
-        self,
-        form_class: type['_FormT'],
-        request: 'OrgRequest'
-    ) -> type['_FormT']:
-
-        class FileLinksShownInSidebarForm(form_class):  # type:ignore
->>>>>>> e02233f3
             show_file_links_in_sidebar = BooleanField(
                 label=_("Show file links in sidebar"),
                 fieldset=_("Documents"),
