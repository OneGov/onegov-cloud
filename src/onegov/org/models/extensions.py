import re

import json
from collections import OrderedDict

from onegov.core.orm.mixins import (
    content_property, dict_property, meta_property, UTCPublicationMixin)
from onegov.core.utils import normalize_for_url, to_html_ul
from onegov.file import File, FileCollection
from onegov.form import FieldDependency, WTFormsClassBuilder
from onegov.gis import CoordinatesMixin
from onegov.org import _
from onegov.org.forms import ResourceForm
from onegov.org.forms.extensions import CoordinatesFormExtension
from onegov.org.forms.extensions import PublicationFormExtension
from onegov.org.forms.fields import UploadOrSelectExistingMultipleFilesField
from onegov.org.observer import observes
from onegov.people import Person, PersonCollection
from onegov.reservation import Resource
from sqlalchemy import inspect
from sqlalchemy.ext.declarative import declared_attr
from sqlalchemy.orm import object_session
from urlextract import URLExtract
from wtforms.fields import BooleanField
from wtforms.fields import RadioField
from wtforms.fields import StringField
from wtforms.fields import TextAreaField
from wtforms.validators import ValidationError


from typing import Any, ClassVar, TypeVar, TYPE_CHECKING
if TYPE_CHECKING:
    from collections.abc import Iterable, Iterator, Sequence
    from datetime import datetime
    from onegov.form.types import _FormT
    from onegov.org.models import GeneralFile  # noqa: F401
    from onegov.org.request import OrgRequest
    from sqlalchemy import Column
    from sqlalchemy.orm import relationship
    from typing import type_check_only, Protocol
    from wtforms import Field

    class SupportsExtendForm(Protocol):
        def extend_form(
            self,
            form_class: type[_FormT],
            request: OrgRequest
        ) -> type[_FormT]: ...

    _ExtendedWithPersonLinkT = TypeVar(
        '_ExtendedWithPersonLinkT',
        bound='PersonLinkExtension'
    )


class ContentExtension:
    """ Extends classes based on :class:`onegov.core.orm.mixins.ContentMixin`
    with custom data that is stored in either 'meta' or 'content'.

    """

    if TYPE_CHECKING:
        # forward declare content attributes
        meta: Column[dict[str, Any]]
        content: Column[dict[str, Any]]

    @property
    def content_extensions(self) -> 'Iterator[type[ContentExtension]]':
        """ Returns all base classes of the current class which themselves have
        ``ContentExtension`` as baseclass.

        """
        for cls in self.__class__.__bases__:
            if ContentExtension in cls.__bases__:
                yield cls

    def with_content_extensions(
        self,
        form_class: type['_FormT'],
        request: 'OrgRequest',
        extensions: 'Iterable[type[SupportsExtendForm]] | None' = None
    ) -> type['_FormT']:
        """ Takes the given form and request and extends the form with
        all content extensions in the order in which they occur in the base
        class list.

        In other words, extends the forms with all used extension-fields.

        """

        disabled_extensions = request.app.settings.org.disabled_extensions
        for extension in extensions or self.content_extensions:
            if extension.__name__ not in disabled_extensions:
                form_class = extension.extend_form(self, form_class, request)

        return form_class

    def extend_form(
        self,
        form_class: type['_FormT'],
        request: 'OrgRequest'
    ) -> type['_FormT']:
        """ Must be implemented by each ContentExtension. Takes the form
        class without extension and adds the required fields to it.

        """
        raise NotImplementedError


class AccessExtension(ContentExtension):
    """ Extends any class that has a meta dictionary field with the ability to
    set one of the following access levels:

    * 'public' - The default, the model is listed and accessible.
    * 'private' - Neither listed nor accessible, except administrators
                  and editors.
    * 'member' - Neither listed nor accessible except administrators, editors
                  and members.
    * 'secret' - Not listed, but available for anyone that knows the URL.
    * 'mtan' - The model is listed but only accessible once an mTAN has been
               sent to the person and entered correctly.
    * 'secret_mtan' - Not listed and only accessible once an mTAN has been
                      sent to the person and entered correctly.

    see :func:`onegov.core.security.rules.has_permission_not_logged_in`

    """

    access: dict_property[str] = meta_property(default='public')

    def extend_form(
        self,
        form_class: type['_FormT'],
        request: 'OrgRequest'
    ) -> type['_FormT']:

        access_choices = [
            ('public', _("Public")),
            ('secret', _("Through URL only (not listed)")),
            ('private', _("Only by privileged users")),
            ('member', _("Only by privileged users and members")),
        ]

        if request.app.can_deliver_sms:
            # allowing mtan restricted models makes only sense
            # if we can deliver SMS
            access_choices.append(('mtan', _(
                "Only by privileged users or after submitting a mTAN"
            )))
            access_choices.append(('secret_mtan', _(
                "Through URL only after submitting a mTAN (not listed)"
            )))

        fields: dict[str, 'Field'] = {
            'access': RadioField(
                label=_("Access"),
                choices=access_choices,
                default='public',
                fieldset=_("Security")
            )
        }

        # FIXME: This is a bit janky, but since this field depends
        #        on this form extension field, there's unfortunately
        #        not a better place for it...
        if issubclass(form_class, ResourceForm):
            fields['occupancy_is_visible_to_members'] = BooleanField(
                label=_("Members may view occupancy"),
                description=_(
                    "The occupancy view shows the e-mail addresses "
                    "submitted with the reservations, so we only "
                    "recommend enabling this for internal resources "
                    "unless all members are sworn to uphold data privacy."
                ),
                default=None,
                depends_on=('access', '!private'),
                fieldset=_("Security")
            )

        return type('AccessForm', (form_class, ), fields)


class CoordinatesExtension(ContentExtension, CoordinatesMixin):
    """ Extends any class that has a data dictionary field with the ability
    to add coordinates to it.

    """

    def extend_form(
        self,
        form_class: type['_FormT'],
        request: 'OrgRequest'
    ) -> type['_FormT']:
        return CoordinatesFormExtension(form_class).create()


class VisibleOnHomepageExtension(ContentExtension):
    """ Extends any class that has a meta dictionary field with the ability to
    a boolean indicating if the page should be shown on the homepage or not.

    """

    is_visible_on_homepage: dict_property[bool | None] = meta_property()

    def extend_form(
        self,
        form_class: type['_FormT'],
        request: 'OrgRequest'
    ) -> type['_FormT']:

        # do not show on root pages
        if self.parent_id is None:  # type:ignore[attr-defined]
            return form_class

        class VisibleOnHomepageForm(form_class):  # type:ignore
            # pass label by keyword to give the News model access
            is_visible_on_homepage = BooleanField(
                label=_("Visible on homepage"),
                fieldset=_("Visibility"))

        return VisibleOnHomepageForm


class ContactExtension(ContentExtension):
    """ Extends any class that has a content dictionary field with a simple
    contacts field.

    """

    contact: dict_property[str | None] = content_property()

    # FIXME: This setter assumes the value can't be None, which it can
    @contact.setter  # type:ignore[no-redef]
    def contact(self, value: str | None) -> None:
        assert value is not None
        self.content['contact'] = value
        self.content['contact_html'] = to_html_ul(
            value, convert_dashes=True, with_title=True)

    @property
    def contact_html(self) -> str | None:
        return self.content.get('contact_html')

    def extend_form(
        self,
        form_class: type['_FormT'],
        request: 'OrgRequest'
    ) -> type['_FormT']:

        class ContactPageForm(form_class):  # type:ignore
            contact = TextAreaField(
                label=_("Address"),
                fieldset=_("Contact"),
                render_kw={'rows': 5},
                description=_("- '-' will be converted to a bulleted list\n"
                              "- Urls will be transformed into links\n"
                              "- Emails and phone numbers as well")
            )

        return ContactPageForm


class ContactHiddenOnPageExtension(ContentExtension):
    """ Extends any class that has a content dictionary field with a simple
    contacts field.

    """

    hide_contact: dict_property[bool] = meta_property(default=False)

    def extend_form(
        self,
        form_class: type['_FormT'],
        request: 'OrgRequest'
    ) -> type['_FormT']:

        class ContactHiddenOnPageForm(form_class):  # type:ignore
            hide_contact = BooleanField(
                label=_("Hide contact info in sidebar"),
                fieldset=_("Contact"))

        return ContactHiddenOnPageForm


class PeopleShownOnMainPageExtension(ContentExtension):
    """ Extends any class that has a content dictionary field with a simple
    contacts field where people will be shown on bottom of main page.

    Note: Feature limited to org and town6
    """

    show_people_on_main_page: dict_property[bool] = (
        meta_property(default=False))

    def extend_form(
            self,
            form_class: type['_FormT'],
            request: 'OrgRequest'
    ) -> type['_FormT']:

        class PeopleShownOnMainPageForm(form_class):  # type:ignore
            show_people_on_main_page = BooleanField(
                label=_("Show people on bottom of main page (instead of "
                        "sidebar)"),
                fieldset=_("People"))

        from onegov.org.request import OrgRequest
        # not using isinstance as e.g. FeriennetRequest inherits from
        # OrgRequest
        if type(request) is OrgRequest:
            return PeopleShownOnMainPageForm

        return form_class


class NewsletterExtension(ContentExtension):
    text_in_newsletter: dict_property[bool] = content_property(default=False)

    def extend_form(
        self,
        form_class: type['_FormT'],
        request: 'OrgRequest'
    ) -> type['_FormT']:

        class NewsletterSettingsForm(form_class):  # type:ignore
            text_in_newsletter = BooleanField(
                label=_('Use text instead of lead in the newsletter'),
                fieldset=_('Newsletter'),
                default=False
            )
        return NewsletterSettingsForm


if TYPE_CHECKING:
    @type_check_only
    class PersonWithFunction(Person):
        context_specific_function: str
        display_function_in_person_directory: bool


class PersonLinkExtension(ContentExtension):
    """ Extends any class that has a content dictionary field with the ability
    to reference people from :class:`onegov.people.PersonCollection`.

    """

    western_name_order: dict_property[bool] = content_property(default=False)

    @property
    def people(self) -> list['PersonWithFunction'] | None:
        """ Returns the people linked to this content or None.

        The context specific function is temporarily stored on the
        ``context_specific_function`` attribute on each object in the
        resulting list.
        Similarly, to indicate if we want to show a particular function in the
        page of a person, ``display_function_in_person_directory`` is
        temporarily stored on each object of the resulting list.

        """

        if not self.content.get('people'):
            return None

        people = OrderedDict(self.content['people'])

        query = PersonCollection(object_session(self)).query()
        query = query.filter(Person.id.in_(people.keys()))

        result = []

        person: 'PersonWithFunction'
        for person in query.all():  # type:ignore[assignment]
            function, show_function = people[person.id.hex]
            person.context_specific_function = function
            person.display_function_in_person_directory = show_function
            result.append(person)

        order = list(people.keys())
        result.sort(key=lambda p: order.index(p.id.hex))

        return result

    def get_selectable_people(self, request: 'OrgRequest') -> list[Person]:
        """ Returns a list of people which may be linked. """

        query = PersonCollection(request.session).query()
        query = query.order_by(Person.last_name, Person.first_name)

        return query.all()

    def get_person_function_by_id(self, id: str) -> tuple[str, bool]:
        for _id, (function, show_func) in self.content.get('people', []):
            if id == _id:
                return function, show_func
        raise KeyError(id)

    def move_person(
        self,
        subject: str,
        target: str,
        direction: str
    ) -> None:
        """ Moves the subject below or above the target.

        :subject:
            The key of the person to be moved.

        :target:
            The key of the person above or below which the subject is moved.

        :direction:
            The direction relative to the target. Either 'above' or 'below'.

        """
        assert direction in ('above', 'below')
        assert subject != target
        assert self.content.get('people')

        def new_order() -> 'Iterator[tuple[str, tuple[str, bool]]]':
            subject_function, show_subject_function = (
                self.get_person_function_by_id(subject))
            target_function, show_target_function = (
                self.get_person_function_by_id(target))

            for person, (function, show_function) in self.content['people']:

                if person == subject:
                    continue

                if person == target and direction == 'above':
                    yield subject, (subject_function, show_subject_function)
                    yield target, (target_function, show_target_function)
                    continue

                if person == target and direction == 'below':
                    yield target, (target_function, show_target_function)
                    yield subject, (subject_function, show_subject_function)
                    continue

                yield person, (function, show_function)

        self.content['people'] = list(new_order())

    def extend_form(
        self: '_ExtendedWithPersonLinkT',
        form_class: type['_FormT'],
        request: 'OrgRequest'
    ) -> type['_FormT']:

        # XXX this is kind of implicitly set by the builder
        fieldset_id = 'people'
        fieldset_label = _("People")

        class PeoplePageForm(form_class):  # type:ignore

            def get_people_fields(
                self,
                with_function: bool
            ) -> 'Iterator[tuple[str, Field]]':

                for field_id, field in self._fields.items():
                    if field_id.startswith(fieldset_id):
                        if with_function or not field_id.endswith('_function'):
                            yield field_id, field

            def get_people_and_function(
                self,
                selected_only: bool = True
            ) -> 'Iterator[tuple[str, tuple[str, bool]]]':

                fields = self.get_people_fields(with_function=False)

                for field_id, field in fields:
                    if not selected_only or field.data is True:
                        person_id = field.id
                        function = self._fields[field_id + '_function'].data
                        show_function = self._fields[field_id + '_is_visible'
                                                     + '_function'].data

                        yield person_id, (function, show_function)

            def is_ordered_people(
                self,
                existing_people: list[tuple[str, Any]]
            ) -> bool:
                """ Returns True if the current list of people is ordered
                from A to Z.

                """
                if not existing_people:
                    return True

                ordered_people = OrderedDict(self.get_people_and_function(
                    selected_only=False
                ))

                existing_people_keys = [
                    key for key, value in existing_people
                    if key in ordered_people
                ]

                sorted_existing_people_keys = sorted(
                    existing_people_keys,
                    key=list(ordered_people.keys()).index
                )

                return existing_people_keys == sorted_existing_people_keys

            def populate_obj(
                self,
                obj: '_ExtendedWithPersonLinkT',
                *args: Any,
                **kwargs: Any
            ) -> None:
                # XXX this no longer be necessary once the person links
                # have been turned into a field, see #74
                super().populate_obj(obj, *args, **kwargs)
                self.update_model(obj)

            def process_obj(self, obj: '_ExtendedWithPersonLinkT') -> None:
                # XXX this no longer be necessary once the person links
                # have been turned into a field, see #74
                super().process_obj(obj)
                self.apply_model(obj)

            def update_model(self, model: '_ExtendedWithPersonLinkT') -> None:
                if 'western_ordered' in self._fields:
                    model.western_name_order = self._fields[
                        'western_ordered'].data

                previous_people = model.content.get('people', [])

                if self.is_ordered_people(previous_people):
                    # if the people are ordered a-z, we take the ordering from
                    # get_people_and_function, which comes by A-Z already
                    model.content['people'] = list(
                        self.get_people_and_function()
                    )
                else:
                    # if the people are not ordered we keep the order of the
                    # existing list and add the new people at the end
                    existing = set()
                    selected = {
                        key: (func, show_fun) for key, (func, show_fun)
                        in self.get_people_and_function()
                    }

                    old_people_d = {}
                    new_people = []

                    for id, function in previous_people:
                        if id in selected.keys():
                            existing.add(id)
                            old_people_d[id] = selected[id]

                    old_people = list(old_people_d.items())

                    for id, (func, show_fun) in self.get_people_and_function():
                        if id not in existing:
                            new_people.append((id, (func, show_fun)))

                    model.content['people'] = old_people + new_people

            def apply_model(self, model: '_ExtendedWithPersonLinkT') -> None:
                if 'western_ordered' in self._fields:
                    self._fields['western_ordered'].data = (
                        model.western_name_order)

                fields = self.get_people_fields(with_function=False)
                people = dict(model.content.get('people', []))

                for field_id, field in fields:
                    person_id = field.id
                    if person_id in people:
                        self._fields[field_id].data = True
                        function, show_function = people[person_id]
                        self._fields[field_id + '_function'].data = function
                        self._fields[
                            field_id + '_is_visible' + '_function'
                        ].data = show_function

        builder = WTFormsClassBuilder(PeoplePageForm)
        builder.set_current_fieldset(fieldset_label)

        selectable_people = self.get_selectable_people(request)
        if selectable_people:
            builder.add_field(
                field_class=BooleanField,
                field_id='western_ordered',
                label=_("Use Western ordered names"),
                description=_("For instance Franz Müller instead of Müller "
                              "Franz"),
                required=False,
                default=self.western_name_order,
            )
        for person in selectable_people:
            field_id = fieldset_id + '_' + person.id.hex
            name = f'{person.first_name} {person.last_name}' if (
                self.western_name_order) else person.title
            builder.add_field(
                field_class=BooleanField,
                field_id=field_id,
                label=name,
                required=False,
                id=person.id.hex,
            )
            builder.add_field(
                field_class=StringField,
                field_id=field_id + '_function',
                label=request.translate(_("Function")),
                required=False,
                dependency=FieldDependency(field_id, 'y'),
                default=getattr(person, 'function', None),
                render_kw={'class_': 'indent-context-specific-function'}
            )
            builder.add_field(
                field_class=BooleanField,
                field_id=field_id + '_is_visible_function',
                label=request.translate(
                    _(
                        "List this function in the page of ${name}",
                        mapping={'name': name},
                    )
                ),
                required=False,
                dependency=FieldDependency(field_id, 'y'),
                default=True if getattr(person, 'function', None) else False,
                render_kw={'class_': 'indent-context-specific-function'},
            )

        return builder.form_class


class ResourceValidationExtension(ContentExtension):

    def extend_form(
        self,
        form_class: type['_FormT'],
        request: 'OrgRequest'
    ) -> type['_FormT']:

        class WithResourceValidation(form_class):  # type:ignore

            def validate_title(self, field: 'Field') -> None:
                existing = (
                    self.request.session.query(Resource).
                    filter_by(name=normalize_for_url(field.data)).first()
                )
                if existing and not self.model == existing:
                    raise ValidationError(
                        _("A resource with this name already exists")
                    )

        return WithResourceValidation


class PublicationExtension(ContentExtension):

    def extend_form(
        self,
        form_class: type['_FormT'],
        request: 'OrgRequest'
    ) -> type['_FormT']:
        return PublicationFormExtension(form_class).create()


class HoneyPotExtension(ContentExtension):

    honeypot = meta_property(default=True)

    def extend_form(
        self,
        form_class: type['_FormT'],
        request: 'OrgRequest'
    ) -> type['_FormT']:

        class HoneyPotForm(form_class):  # type:ignore

            honeypot = BooleanField(
                label=_('Enable honey pot'),
                default=True,
                fieldset=_('Spam protection')
            )

        return HoneyPotForm


class ImageExtension(ContentExtension):

    page_image = meta_property()
    show_preview_image = meta_property(default=True)
    show_page_image = meta_property(default=True)

    def extend_form(
        self,
        form_class: type['_FormT'],
        request: 'OrgRequest'
    ) -> type['_FormT']:

        class PageImageForm(form_class):  # type:ignore
            # pass label by keyword to give the News model access
            page_image = StringField(
                label=_("Image"),
                render_kw={'class_': 'image-url'}
            )

            show_preview_image = BooleanField(
                label=_('Show image on preview on the parent page'),
                default=True,
            )

            show_page_image = BooleanField(
                label=_('Show image on page'),
                default=True,
            )

            position_choices = [
                ('in_content', _("As first element of the content")),
                ('header', _("As a full width header")),
            ]

        return PageImageForm


# FIXME: This is a bit of a hack because we don't have easy access to the
#        current request inside @observes methods, so we just assume any
#        urls that end with /storage/[0-9a-f]{64} are links to *our* files
FILE_URL_RE = re.compile(r'/storage/([0-9a-f]{64})$')


def _files_observer(
    self: 'GeneralFileLinkExtension',
    files: list[File],
    meta: set[str],
    publication_start: 'datetime | None' = None,
    publication_end: 'datetime | None' = None
) -> None:
    # mainly we want to observe changes to the linked files
    # but when the publication or access changes we may need
    # to change the access we propagated to the linked files
    # so we're observing those attributes too

    key = str(self.id)

    # remove ourselves if the link has been deleted
    state = inspect(self)
    for file in state.attrs.files.history.deleted:
        if key in file.meta.get('linked_accesses', ()):
            del file.linked_accesses[key]

    # we could try to determine which accesses if any need to
    # be updated using the SQLAlchemy inspect API, but it's
    # probably faster to just update all the files.
    published = getattr(self, 'published', True)
    current_access = self.access if published else 'private'
    for file in files:
        if file.meta.get('linked_accesses', {}).get(key) != current_access:
            # only trigger a DB update when necessary
            file.meta.setdefault('linked_accesses', {})[key] = current_access


def _content_file_link_observer(
    self: 'GeneralFileLinkExtension',
    content: set[str]
) -> None:
    # we don't automatically unlink files removed from the text to keep
    # things simple, otherwise we would also have to parse the text
    # prior to the change and compare the list of file ids to figure
    # out which ones have been removed, and even then it's not obvious
    # that the file was intended to be removed from the listing on the
    # side of the page, it's better to make that step explicit
    changed = self.content_fields_containing_links_to_files.intersection(
        content or ()
    )
    if not changed:
        return

    extractor = URLExtract()
    file_ids = [
        match.group(1)
        for changed_name in changed
        if (text := self.content.get(changed_name))
        for url in extractor.find_urls(text, only_unique=True)
        if (match := FILE_URL_RE.search(url))
    ]
    if not file_ids:
        return

    # HACK: On insert the id may have not been generated yet, so we need
    #       to generate it now, this assumes that the default argument
    #       provided is a single callable without a context argument
    if self.id is None:
        # for now we assume all of our default callables don't require
        # the execution context
        self.id = type(self).id.default.arg(None)

    key = str(self.id)
    session = object_session(self)
    collection = FileCollection['GeneralFile'](session, type='general')
    files = collection.query().filter(File.id.in_(file_ids))
    published = getattr(self, 'published', True)
    current_access = self.access if published else 'private'
    for file in files:
        # we may do this redundantly for some files if both observers
        # trigger, but it's easier to take the hit than to try to
        # figure out whether or not both observers triggered and in
        # which order
        if file.meta.get('linked_accesses', {}).get(key) != current_access:
            # only trigger a DB update when necessary
            file.meta.setdefault('linked_accesses', {})[key] = current_access

        # link any files that haven't already been linked
        if file not in self.files:
            self.files.append(file)


class GeneralFileLinkExtension(ContentExtension):
    """ Extends any class that has a files relationship to reference files from
    :class:`onegov.org.models.file.GeneralFileCollection`.

    Additionally any files linked within the object's content will be added to
    the explicit list of linked files and access is propagated from the owner
    of the link to the file.
    """

    content_fields_containing_links_to_files: ClassVar[set[str]] = {'text'}

    if TYPE_CHECKING:
        # forward declare required attributes
        id: Any
        files: relationship[list[File]]
        access: dict_property[str]

        def files_observer(
            self,
            files: list[File],
            meta: set[str],
            publication_start: datetime | None,
            publication_end: datetime | None
        ) -> None: ...

        def content_file_link_observer(self, content: set[str]) -> None: ...
    else:
        # in order for observes to trigger we need to use declared_attr
        @declared_attr
        def files_observer(cls):
            if issubclass(cls, UTCPublicationMixin):
                return observes(
                    'files', 'meta', 'publication_start', 'publication_end'
                )(_files_observer)

            # we can't observe the publication if it doesn't exist
            return observes('files', 'meta')(_files_observer)

        @declared_attr
        def content_file_link_observer(cls):
            return observes('content')(_content_file_link_observer)

    def extend_form(
        self,
        form_class: type['_FormT'],
        request: 'OrgRequest'
    ) -> type['_FormT']:

        class GeneralFileForm(form_class):  # type:ignore
            files = UploadOrSelectExistingMultipleFilesField(
                label=_("Documents"),
                fieldset=_("Documents")
            )

        return GeneralFileForm


<<<<<<< HEAD
class SidebarLinksExtension(ContentExtension):

    sidepanel_links = content_property()
=======
class FileLinksShownInSidebar(ContentExtension):
    """ Extends any class that has a content dictionary field with a file
    link list with the option to show/not show the file links in the sidebar.
    """

    show_file_links_in_sidebar: dict_property[bool] = (
        meta_property(default=True))
>>>>>>> c181f4f8

    def extend_form(
        self,
        form_class: type['_FormT'],
        request: 'OrgRequest'
    ) -> type['_FormT']:

<<<<<<< HEAD
        class SidebarLinksForm(form_class):  # type:ignore

            sidepanel_links = StringField(
                label=_("Sidebar links"),
                fieldset=_("Sidebar links"),
                render_kw={'class_': 'many many-links'}
            )

            if TYPE_CHECKING:
                link_errors: dict[int, str]
            else:
                def __init__(self, *args, **kwargs) -> None:
                    super().__init__(*args, **kwargs)
                    self.link_errors = {}

            def on_request(self) -> None:
                if not self.sidepanel_links.data:
                    self.sidepanel_links.data = self.links_to_json(None)

            def process_obj(self, obj: 'SidebarLinksExtension') -> None:
                super().process_obj(obj)
                self.apply_model(obj)
                if not obj.sidepanel_links:
                    self.sidepanel_links.data = self.links_to_json(None)
                else:
                    self.sidepanel_links.data = self.links_to_json(
                        obj.sidepanel_links
                    )

            def populate_obj(
                self,
                obj: 'SidebarLinksExtension',
                *args: Any, **kwargs: Any
            ) -> None:
                super().populate_obj(obj, *args, **kwargs)
                obj.sidepanel_links = self.json_to_links(
                    self.sidepanel_links.data) or None

            def validate_sidepanel_links(self, field: StringField) -> None:
                for text, url in self.json_to_links(self.sidepanel_links.data):
                    if text and not url:
                        raise ValidationError(
                            _('Please add an url to each link'))
                    if url and not re.match(r'^(http://|https://|/)', url):
                        raise ValidationError(
                            _('Your URLs must start with http://,'
                              ' https:// or /'
                              ' (for internal links)')
                        )

            def json_to_links(
                self,
                text: str | None = None
            ) -> list[tuple[str | None, str | None]]:
                result = []

                for value in json.loads(text or '{}').get('values', []):
                    if value['link'] or value['text']:
                        result.append((value['text'], value['link']))

                return result

            def links_to_json(
                self,
                links: 'Sequence[tuple[str | None, str | None]] | None'
            ) -> str:
                sidepanel_links = links or []

                return json.dumps({
                    'labels': {
                        'text': self.request.translate(_("Text")),
                        'link': self.request.translate(_("URL")),
                        'add': self.request.translate(_("Add")),
                        'remove': self.request.translate(_("Remove")),
                    },
                    'values': [
                        {
                            'text': l[0],
                            'link': l[1],
                            'error': self.link_errors.get(ix, '')
                        } for ix, l in enumerate(sidepanel_links)
                    ]
                })

        return SidebarLinksForm
=======
        class FileLinksShownInSidebarForm(form_class):  # type:ignore
            show_file_links_in_sidebar = BooleanField(
                label=_("Show file links in sidebar"),
                fieldset=_("Documents"),
                description=_(
                    "Files linked in text and uploaded files are no "
                    "longer displayed in the sidebar if this option is "
                    "deselected."
                )
            )

        return FileLinksShownInSidebarForm
>>>>>>> c181f4f8
<|MERGE_RESOLUTION|>--- conflicted
+++ resolved
@@ -872,11 +872,6 @@
         return GeneralFileForm
 
 
-<<<<<<< HEAD
-class SidebarLinksExtension(ContentExtension):
-
-    sidepanel_links = content_property()
-=======
 class FileLinksShownInSidebar(ContentExtension):
     """ Extends any class that has a content dictionary field with a file
     link list with the option to show/not show the file links in the sidebar.
@@ -884,15 +879,37 @@
 
     show_file_links_in_sidebar: dict_property[bool] = (
         meta_property(default=True))
->>>>>>> c181f4f8
-
-    def extend_form(
-        self,
-        form_class: type['_FormT'],
-        request: 'OrgRequest'
-    ) -> type['_FormT']:
-
-<<<<<<< HEAD
+
+    def extend_form(
+        self,
+        form_class: type['_FormT'],
+        request: 'OrgRequest'
+    ) -> type['_FormT']:
+
+        class FileLinksShownInSidebarForm(form_class):  # type:ignore
+            show_file_links_in_sidebar = BooleanField(
+                label=_("Show file links in sidebar"),
+                fieldset=_("Documents"),
+                description=_(
+                    "Files linked in text and uploaded files are no "
+                    "longer displayed in the sidebar if this option is "
+                    "deselected."
+                )
+            )
+
+        return FileLinksShownInSidebarForm
+
+
+class SidebarLinksExtension(ContentExtension):
+
+    sidepanel_links = content_property()
+
+    def extend_form(
+        self,
+        form_class: type['_FormT'],
+        request: 'OrgRequest'
+    ) -> type['_FormT']:
+
         class SidebarLinksForm(form_class):  # type:ignore
 
             sidepanel_links = StringField(
@@ -977,18 +994,4 @@
                     ]
                 })
 
-        return SidebarLinksForm
-=======
-        class FileLinksShownInSidebarForm(form_class):  # type:ignore
-            show_file_links_in_sidebar = BooleanField(
-                label=_("Show file links in sidebar"),
-                fieldset=_("Documents"),
-                description=_(
-                    "Files linked in text and uploaded files are no "
-                    "longer displayed in the sidebar if this option is "
-                    "deselected."
-                )
-            )
-
-        return FileLinksShownInSidebarForm
->>>>>>> c181f4f8
+        return SidebarLinksForm