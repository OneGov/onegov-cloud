from __future__ import annotations

import uuid
from functools import cached_property

from sqlalchemy import func
from sqlalchemy.ext.hybrid import hybrid_property
from sedate import utcnow

from onegov.core.collection import GenericCollection
from onegov.core.orm import Base
from onegov.core.orm.mixins import ContentMixin
from onegov.core.orm.types import UUID, MarkupText, UTCDateTime
from onegov.file import MultiAssociatedFiles
from onegov.org import _
from onegov.org.models.extensions import AccessExtension
from onegov.org.models.extensions import GeneralFileLinkExtension
from onegov.search import ORMSearchable
from sqlalchemy import Column, Text, ForeignKey
from sqlalchemy.orm import RelationshipProperty, relationship

from typing import TYPE_CHECKING, Self
if TYPE_CHECKING:
    import uuid
    from datetime import datetime
    from markupsafe import Markup

    from sqlalchemy.orm import Query
    from sqlalchemy.orm import Session

    from onegov.org.models import PoliticalBusiness
    from onegov.org.models import MeetingItem


class Meeting(
<<<<<<< HEAD
    AccessExtension,  # required??
=======
    AccessExtension,
>>>>>>> d2b375cc
    MultiAssociatedFiles,
    Base,
    ContentMixin,
    GeneralFileLinkExtension,
    ORMSearchable,
):

    __tablename__ = 'par_meetings'

    type: Column[str] = Column(
        Text,
        nullable=False,
        default=lambda: 'generic'
    )

    __mapper_args__ = {
        'polymorphic_on': type,
        'polymorphic_identity': 'generic',
    }

    es_public = True
    es_properties = {'title_text': {'type': 'text'}}

    @property
    def es_suggestion(self) -> str:
        return self.title

    @property
    def title_text(self) -> str:
        return f'{self.title} ({self.start_datetime})'

    #: Internal ID
    id: Column[uuid.UUID] = Column(
        UUID,  # type:ignore[arg-type]
        primary_key=True,
        default=uuid.uuid4,
    )

    #: The title of the meeting
    title: Column[str] = Column(Text, nullable=False)

    #: date and time of the meeting start
    start_datetime: Column[datetime | None]
    start_datetime = Column(UTCDateTime, nullable=True)

    #: date and time of the meeting end
    end_datetime: Column[datetime | None]
    end_datetime = Column(UTCDateTime, nullable=True)

    #: location address of meeting
    address: Column[Markup] = Column(MarkupText, nullable=False)

    description: Column[Markup | None] = Column(MarkupText, nullable=True)

    #: political business id
    political_business_id: Column[uuid.UUID | None] = Column(
        UUID,  # type:ignore[arg-type]
        ForeignKey('par_political_businesses.id'),
    )

    #: list of political businesses, "Traktanden"
    political_businesses: RelationshipProperty[PoliticalBusiness] = (
        relationship(
            'PoliticalBusiness',
            back_populates='meetings',
            order_by='PoliticalBusiness.number',
            primaryjoin='Meeting.political_business_id == '
            'PoliticalBusiness.id',
        )
    )

    #: The meeting items
    meeting_items: relationship[list[MeetingItem]]
    meeting_items = relationship(
        'MeetingItem',
        cascade='all, delete-orphan',
        back_populates='meeting',
        order_by='desc(MeetingItem.number)'
    )

    @hybrid_property
    def past(self):
        return self.start_datetime < utcnow() if self.start_datetime else False

    @past.expression  # type:ignore[no-redef]
    def past(cls):
        return cls.start_datetime < func.now()

    def __repr__(self) -> str:
        return f'<Meeting {self.title}, {self.start_datetime}>'


class MeetingCollection(GenericCollection[Meeting]):

    def __init__(
        self,
        session: Session,
        past: bool | None = None
    ) -> None:
        super().__init__(session)
        self.past = past

    @cached_property
    def title(self) -> str:
        return _('Meeting')

    @property
    def model_class(self) -> type[Meeting]:
        return Meeting

    def query(self) -> Query[Meeting]:
        query = super().query()

        Meeting = self.model_class  # noqa: N806
        if self.past is not None:
            if self.past:
                query = query.filter(Meeting.start_datetime < utcnow())
                query = query.order_by(Meeting.start_datetime.desc())
            else:
                query = query.filter(Meeting.start_datetime >= utcnow())
                query = query.order_by(Meeting.start_datetime.asc())

        return query

    def for_filter(self, past: bool | None = None) -> Self:
        return self.__class__(self.session, past=past)<|MERGE_RESOLUTION|>--- conflicted
+++ resolved
@@ -33,11 +33,7 @@
 
 
 class Meeting(
-<<<<<<< HEAD
-    AccessExtension,  # required??
-=======
     AccessExtension,
->>>>>>> d2b375cc
     MultiAssociatedFiles,
     Base,
     ContentMixin,
