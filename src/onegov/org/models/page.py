from datetime import datetime

from sqlalchemy.ext.hybrid import hybrid_property

from onegov.core.orm.mixins import (
    content_property, dict_markup_property, dict_property, meta_property)
from onegov.form import Form, move_fields
from onegov.org import _
from onegov.org.forms import LinkForm, PageForm, IframeForm
from onegov.org.models.atoz import AtoZ
from onegov.org.models.extensions import (
    InheritableContactExtension, ContactHiddenOnPageExtension,
    PeopleShownOnMainPageExtension, ImageExtension,
    NewsletterExtension, PublicationExtension, DeletableContentExtension
)
from onegov.org.models.extensions import AccessExtension
from onegov.org.models.extensions import CoordinatesExtension
from onegov.org.models.extensions import GeneralFileLinkExtension
from onegov.org.models.extensions import PersonLinkExtension
from onegov.org.models.extensions import VisibleOnHomepageExtension
from onegov.org.models.extensions import SidebarLinksExtension
from onegov.org.models.traitinfo import TraitInfo
from onegov.org.observer import observes
from onegov.page import Page
from onegov.search import SearchableContent
from sedate import replace_timezone
from sqlalchemy import desc, func, or_, and_
from sqlalchemy.dialects.postgresql import array, JSON
from sqlalchemy.orm import undefer, object_session


from typing import Any, TYPE_CHECKING
if TYPE_CHECKING:
<<<<<<< HEAD
    from onegov.org.request import OrgRequest
    from sqlalchemy.sql import ClauseElement
    from sqlalchemy.orm import Query
=======
    from onegov.org.request import OrgRequest, PageMeta
    from sqlalchemy.orm import Query, Session
>>>>>>> bdc57ede


class Topic(Page, TraitInfo, SearchableContent, AccessExtension,
            PublicationExtension, VisibleOnHomepageExtension,
            InheritableContactExtension, ContactHiddenOnPageExtension,
            PeopleShownOnMainPageExtension, PersonLinkExtension,
            CoordinatesExtension, ImageExtension,
            GeneralFileLinkExtension, SidebarLinksExtension):

    __mapper_args__ = {'polymorphic_identity': 'topic'}

    es_type_name = 'topics'

    lead: dict_property[str | None] = content_property()
    text = dict_markup_property('content')
    url: dict_property[str | None] = content_property()
    as_card: dict_property[str | None] = content_property()
    height: dict_property[str | None] = content_property()

    # Show the lead on topics page
    lead_when_child: dict_property[bool] = content_property(default=True)

    @property
    def es_skip(self) -> bool:
        return self.meta.get('trait') == 'link'  # do not index links

    @hybrid_property
    def es_public(self) -> bool:
        return self.access == 'public' and self.published

    @es_public.expression  # type:ignore[no-redef]
    def es_public(cls) -> 'ClauseElement':
        retval = and_(
            cls.meta['access'] == 'public',
            cls.published == True
        )
        return retval

    @property
    def deletable(self) -> bool:
        """ Returns true if this page may be deleted. """
        return True

    @property
    def editable(self) -> bool:
        return True

    @property
    def url_changeable(self) -> bool:
        """Open for all topics, even root ones."""
        return True

    @property
    def paste_target(self) -> 'Topic | News':
        if self.trait == 'link':
            return self.parent or self  # type:ignore[return-value]

        if self.trait == 'page':
            return self

        raise NotImplementedError

    @property
    def allowed_subtraits(self) -> tuple[str, ...]:
        if self.trait == 'link':
            return ()

        if self.trait == 'page':
            return ('page', 'link', 'iframe')

        if self.trait == 'iframe':
            return ()

        raise NotImplementedError

    def is_supported_trait(self, trait: str) -> bool:
        return trait in {'link', 'page', 'iframe'}

    def get_form_class(
        self,
        trait: str,
        action: str,
        request: 'OrgRequest'
    ) -> type[LinkForm | PageForm | IframeForm]:

        if trait == 'link':
            return self.with_content_extensions(LinkForm, request, extensions=[
                AccessExtension,
                VisibleOnHomepageExtension
            ])

        if trait == 'page':
            return move_fields(
                form_class=self.with_content_extensions(PageForm, request),
                fields=(
                    'page_image',
                    'show_preview_image',
                    'show_page_image'
                ),
                after='title'
            )

        if trait == 'iframe':
            return self.with_content_extensions(
                IframeForm, request, extensions=[
                    AccessExtension,
                    VisibleOnHomepageExtension
                ])

        raise NotImplementedError


class News(Page, TraitInfo, SearchableContent, NewsletterExtension,
           AccessExtension, PublicationExtension, VisibleOnHomepageExtension,
           InheritableContactExtension, ContactHiddenOnPageExtension,
           PeopleShownOnMainPageExtension, PersonLinkExtension,
           CoordinatesExtension, ImageExtension, GeneralFileLinkExtension,
           DeletableContentExtension):

    __mapper_args__ = {'polymorphic_identity': 'news'}

    es_type_name = 'news'

    lead: dict_property[str | None] = content_property()
    text = dict_markup_property('content')
    url: dict_property[str | None] = content_property()

    filter_years: list[int] = []
    filter_tags: list[str] = []

    hashtags: dict_property[list[str]] = meta_property(default=list)

    @hybrid_property
    def es_public(self) -> bool:
        return self.access == 'public' and self.published

    @es_public.expression  # type:ignore[no-redef]
    def es_public(cls) -> 'ClauseElement':
        return and_(
            cls.access == 'public',
            cls.published == True
        )

    @observes('content')
    def content_observer(self, content: dict[str, Any]) -> None:
        self.hashtags = self.es_tags or []

    @property
    def absorb(self) -> str:  # type:ignore[override]
        return ''.join(self.path.split('/', 1)[1:])

    @property
    def deletable(self) -> bool:
        return self.parent_id is not None

    @property
    def editable(self) -> bool:
        return True

    @property
    def url_changeable(self) -> bool:
        """Open for all topics, even root ones."""
        return self.parent_id is not None

    @property
    def paste_target(self) -> 'Topic | News':
        if self.parent:
            return self.parent  # type:ignore[return-value]
        else:
            return self

    @property
    def allowed_subtraits(self) -> tuple[str, ...]:
        # only allow one level of news
        if self.parent is None:
            return ('news', )
        else:
            return ()

    def is_supported_trait(self, trait: str) -> bool:
        return trait in {'news'}

    def get_root_page_form_class(self, request: 'OrgRequest') -> type[Form]:
        return self.with_content_extensions(
            Form, request, extensions=(
                InheritableContactExtension, ContactHiddenOnPageExtension,
                PersonLinkExtension, AccessExtension
            )
        )

    def get_form_class(
        self,
        trait: str,
        action: str,
        request: 'OrgRequest'
    ) -> type[Form | PageForm]:

        if trait == 'news':
            if not self.parent and action == 'edit':
                return self.get_root_page_form_class(request)
            form_class = self.with_content_extensions(PageForm, request)

            if hasattr(form_class, 'is_visible_on_homepage'):
                # clarify the intent of this particular flag on the news, as
                # the effect is not entirely the same (news may be shown on the
                # homepage anyway)
                form_class.is_visible_on_homepage.kwargs['label'] = _(
                    'Always visible on homepage')

            form_class = move_fields(
                form_class=form_class,
                fields=(
                    'page_image',
                    'show_preview_image',
                    'show_page_image'
                ),
                after='title'
            )

            return form_class

        raise NotImplementedError

    def for_year(self, year: int) -> 'News':
        years_ = set(self.filter_years)
        years = list(years_ - {year} if year in years_ else years_ | {year})
        return News(  # type:ignore[misc]
            id=self.id,
            title=self.title,
            name=self.name,
            filter_years=sorted(years),
            filter_tags=sorted(self.filter_tags)
        )

    def for_tag(self, tag: str) -> 'News':
        tags_ = set(self.filter_tags)
        tags = list(tags_ - {tag} if tag in tags_ else tags_ | {tag})
        return News(  # type:ignore[misc]
            id=self.id,
            title=self.title,
            name=self.name,
            filter_years=sorted(self.filter_years),
            filter_tags=sorted(tags)
        )

    @classmethod
    def news_query_for(
        cls,
        self: 'News | PageMeta',
        limit: int | None = 2,
        published_only: bool = True,
        session: 'Session | None' = None,
    ) -> 'Query[News]':

        if session is None:
            session = object_session(self)

        news = session.query(News)
        if isinstance(self, News):
            # avoid a redundant relationship load when we can
            news = news.filter(Page.parent == self)
        else:
            news = news.filter(Page.parent_id == self.id)

        if published_only:
            news = news.filter(
                News.publication_started == True,
                News.publication_ended == False
            )

        year_filters = []
        for year in getattr(self, 'filter_years', ()):
            start = replace_timezone(datetime(year, 1, 1), 'UTC')
            year_filters.append(
                and_(
                    News.published_or_created >= start,
                    News.published_or_created < start.replace(year=year + 1)
                )
            )
        if year_filters:
            news = news.filter(or_(*year_filters))

        if filter_tags := getattr(self, 'filter_tags', None):
            news = news.filter(
                News.meta['hashtags'].has_any(array(filter_tags))
            )

        news = news.order_by(desc(News.published_or_created))
        news = news.options(undefer('created'))
        news = news.options(undefer('content'))
        news = news.limit(limit)

        sticky = func.json_extract_path_text(
            func.cast(News.meta, JSON), 'is_visible_on_homepage') == 'true'

        sticky_news = news.limit(None)
        sticky_news = sticky_news.filter(sticky)

        return news.union(sticky_news).order_by(
            desc(News.published_or_created))

    def news_query(
        self,
        limit: int | None = 2,
        published_only: bool = True
    ) -> 'Query[News]':

        return self.news_query_for(self, limit, published_only)

    @property
    def all_years(self) -> list[int]:
        query = object_session(self).query(News)
        query = query.with_entities(
            func.date_part('year', Page.published_or_created))
        query = query.group_by(
            func.date_part('year', Page.published_or_created))
        query = query.filter(Page.parent == self)
        return sorted((int(year) for year, in query), reverse=True)

    @property
    def all_tags(self) -> list[str]:
        query = object_session(self).query(News.meta['hashtags'])
        query = query.filter(Page.parent == self)
        all_hashtags = set()
        for hashtags, in query:
            all_hashtags.update(hashtags)
        return sorted(all_hashtags)


class AtoZPages(AtoZ[Topic]):

    def get_title(self, item: Topic) -> str:
        return item.title

    def get_items(self) -> list[Topic]:

        # XXX implement correct collation support on the database level
        topics = self.request.session.query(Topic).all()
        topics = sorted(topics, key=self.sortkey)

        if self.request.is_manager:
            return [topic for topic in topics if topic.trait == 'page']
        else:
            return [
                topic for topic in topics if topic.trait == 'page'
                and topic.access == 'public'
            ]<|MERGE_RESOLUTION|>--- conflicted
+++ resolved
@@ -31,14 +31,9 @@
 
 from typing import Any, TYPE_CHECKING
 if TYPE_CHECKING:
-<<<<<<< HEAD
-    from onegov.org.request import OrgRequest
     from sqlalchemy.sql import ClauseElement
-    from sqlalchemy.orm import Query
-=======
     from onegov.org.request import OrgRequest, PageMeta
     from sqlalchemy.orm import Query, Session
->>>>>>> bdc57ede
 
 
 class Topic(Page, TraitInfo, SearchableContent, AccessExtension,
