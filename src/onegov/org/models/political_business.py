--- conflicted
+++ resolved
@@ -31,16 +31,7 @@
 
     PoliticalBusinessType: TypeAlias = Literal[
         'inquiry',  # Anfrage
-<<<<<<< HEAD
         'report and proposal',  # Bericht und Antrag
-=======
-        'proposal',  # Antrag
-        'mandate',  # Auftrag
-        'report',  # Bericht
-        'report and proposal',  # Bericht und Antrag
-        'decision',  # Beschluss
-        'message',  # Botschaft
->>>>>>> 1412fcec
         'urgent interpellation',  # Dringliche Interpellation
         'invitation',  # Einladung
         'interpellation',  # Interpellation
