from __future__ import annotations

from attr import attrs
from itertools import groupby


from typing import Literal, TYPE_CHECKING

if TYPE_CHECKING:
    from collections.abc import Iterator
    from onegov.org.request import OrgRequest


class Dashboard:

    def __init__(self, request: OrgRequest) -> None:
        self.request = request

    @property
    def is_available(self) -> bool:
        """ Returns true if there are `Boardlet`s to display. """

        return self.request.app.config.boardlets_registry and True or False

    def boardlets(self) -> list[tuple[Boardlet, ...]]:
        """ Returns the boardlets, grouped/ordered by their order tuple. """

        instances = []

        for name, data in (
                self.request.app.config.boardlets_registry.items()):
            instances.append(data['cls'](
                name=name,
                order=data['order'],
                icon=data['icon'],
                request=self.request
            ))

        instances.sort(key=lambda i: i.order)
        boardlets = []

        for group, items in groupby(instances, key=lambda i: i.order[0]):
            boardlets.append(tuple(items))

        return boardlets


class Boardlet:
    """ Base class used by all boardlets.

    Use as follows::

        from onegov.app import App

        @App.boardlet(name='foo', order=(1, 1), icon='')
        class MyBoardlet(Boardlet):
            pass

    """

    def __init__(
        self,
        name: str,
        order: tuple[int, int],
        icon: str,
        request: OrgRequest
    ) -> None:
        self.name = name
        self.order = order
        self.icon = icon or ''
        self.request = request

    @property
    def title(self) -> str:
        """ Returns the title of the boardlet, which is meant to be something
        meaningful, like the most important metric used in the boardlet.

        """
        raise NotImplementedError()

    @property
    def facts(self) -> Iterator[BoardletFact]:
        """ Yields facts. (:class:`BoardletFact` instances)"""

        raise NotImplementedError()

    @property
    def is_available(self) -> bool:
        """ Returns true if the boardlet is active/has data. """
        return True

    @property
    def state(self) -> Literal['success', 'warning', 'failure']:
        """ Yields one of three states:

        * 'success'
        * 'warning'
        * 'failure'

        """
        return 'success'


@attrs(auto_attribs=True)
class BoardletFact:
    """ A single boardlet fact. """

    # the text of the fact (not including the metric)
    text: str

<<<<<<< HEAD
    number: int | float | str | None = None

=======
    # the metric of the fact
    number: int | float | str | None = None

    # link to be displayed as tuple of link, link text
    link: tuple[str, str] | None = None

    # the font awesome (fa-*) icon to use, if any
>>>>>>> cfa9246b
    icon: str | None = None

    # visibility icon right behind text/link
    visibility_icon: str | None = None

    # title of the icon (hover text)
    icon_title: str | None = None

    css_class: str | None = None<|MERGE_RESOLUTION|>--- conflicted
+++ resolved
@@ -108,10 +108,6 @@
     # the text of the fact (not including the metric)
     text: str
 
-<<<<<<< HEAD
-    number: int | float | str | None = None
-
-=======
     # the metric of the fact
     number: int | float | str | None = None
 
@@ -119,7 +115,6 @@
     link: tuple[str, str] | None = None
 
     # the font awesome (fa-*) icon to use, if any
->>>>>>> cfa9246b
     icon: str | None = None
 
     # visibility icon right behind text/link
