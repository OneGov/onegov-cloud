from __future__ import annotations

from attr import attrs
from itertools import groupby
from operator import attrgetter


<<<<<<< HEAD
from typing import Literal, TYPE_CHECKING

=======
from typing import ClassVar, Literal, TYPE_CHECKING
>>>>>>> 93a5f520
if TYPE_CHECKING:
    from collections.abc import Iterator
    from onegov.org.directives import BoardletConfig
    from onegov.org.request import OrgRequest


class Dashboard:

    kind: ClassVar[Literal['user', 'citizen']] = 'user'

    def __init__(self, request: OrgRequest) -> None:
        self.request = request

    @property
    def boardlet_configs(self) -> dict[str, BoardletConfig]:
        """ Returns the appropriate set of `BoardletConfig` for our kind. """

        return self.request.app.config.boardlets_registry[self.kind]

    @property
    def is_available(self) -> bool:
        """ Returns true if there are `Boardlet`s to display. """

        return self.boardlet_configs and True or False

    def boardlets(self) -> list[tuple[Boardlet, ...]]:
        """ Returns the boardlets, grouped/ordered by their order tuple. """

        instances = sorted((
            data['cls'](
                name=name,
                order=data['order'],
                icon=data['icon'],
                request=self.request
            )
            for name, data in self.boardlet_configs.items()
        ), key=attrgetter('order'))

        return [
            tuple(items)
            for _, items in groupby(instances, key=lambda i: i.order[0])
        ]


class CitizenDashboard(Dashboard):

    kind = 'citizen'


class Boardlet:
    """ Base class used by all boardlets.

    Use as follows::

        from onegov.app import App

        @App.boardlet(name='foo', order=(1, 1), icon='')
        class MyBoardlet(Boardlet):
            pass

    """

    def __init__(
        self,
        name: str,
        order: tuple[int, int],
        icon: str,
        request: OrgRequest
    ) -> None:
        self.name = name
        self.order = order
        self.icon = icon or ''
        self.request = request

    @property
    def title(self) -> str:
        """ Returns the title of the boardlet, which is meant to be something
        meaningful, like the most important metric used in the boardlet.

        """
        raise NotImplementedError()

    @property
    def url(self) -> str | None:
        """ Returns an url the title of the boardlet should link to.
        """
        return None

    @property
    def facts(self) -> Iterator[BoardletFact]:
        """ Yields facts. (:class:`BoardletFact` instances)"""

        raise NotImplementedError()

    @property
    def is_available(self) -> bool:
        """ Returns true if the boardlet is active/has data. """
        return True

    @property
    def state(self) -> Literal['success', 'warning', 'failure']:
        """ Yields one of three states:

        * 'success'
        * 'warning'
        * 'failure'

        """
        return 'success'


@attrs(auto_attribs=True)
class BoardletFact:
    """ A single boardlet fact. """

    # the text of the fact (not including the metric)
    text: str

    # the metric of the fact
    number: int | float | str | None = None

    # link to be displayed as tuple of link, link text
    link: tuple[str, str] | None = None

    # the font awesome (fa-*) icon to use, if any
    icon: str | None = None

    # visibility icon right behind text/link
    visibility_icon: str | None = None

    # title of the icon (hover text)
    icon_title: str | None = None

    css_class: str | None = None<|MERGE_RESOLUTION|>--- conflicted
+++ resolved
@@ -5,12 +5,7 @@
 from operator import attrgetter
 
 
-<<<<<<< HEAD
-from typing import Literal, TYPE_CHECKING
-
-=======
 from typing import ClassVar, Literal, TYPE_CHECKING
->>>>>>> 93a5f520
 if TYPE_CHECKING:
     from collections.abc import Iterator
     from onegov.org.directives import BoardletConfig
