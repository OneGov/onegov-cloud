""" Provides commands used to initialize org websites. """
from __future__ import annotations

import json
import click
import html
import isodate
import re
import shutil
import sys
import textwrap

from bs4 import BeautifulSoup
from collections import defaultdict
from datetime import date, datetime, timedelta
from io import BytesIO

from openpyxl import load_workbook
import yaml
from onegov.core.orm.utils import QueryChain
from libres.modules.errors import (InvalidEmailAddress, AlreadyReservedError,
                                   TimerangeTooLong)
from onegov.chat import MessageCollection
from onegov.core.cli import command_group, pass_group_context, abort
from onegov.core.crypto import random_token
from onegov.core.utils import Bunch
from onegov.directory import DirectoryEntry
from onegov.directory.models.directory import DirectoryFile
from onegov.event import Event, Occurrence, EventCollection
from onegov.event.collections.events import EventImportItem
from onegov.file import File
from onegov.form import FormCollection, FormDefinition
from onegov.org import log
from onegov.org.formats import DigirezDB
from onegov.org.forms.event import TAGS
from onegov.org.management import LinkMigration
from onegov.org.models.page import Page
from onegov.org.models import ExtendedDirectory
from onegov.org.models import Organisation, TicketNote, TicketMessage
from onegov.org.models.resource import Resource
from onegov.reservation import ResourceCollection
from onegov.ticket import TicketCollection
from onegov.town6.upgrade import migrate_homepage_structure_for_town6
from onegov.town6.upgrade import migrate_theme_options
from onegov.user.models import TAN
from onegov.user import UserCollection, User
from operator import add as add_op
from pathlib import Path
from sqlalchemy import func, and_, or_
from sqlalchemy.dialects.postgresql import array
from uuid import uuid4


from typing import IO, Any, TYPE_CHECKING, TypedDict
if TYPE_CHECKING:
    from collections.abc import Callable, Iterator, Sequence
    from depot.fields.upload import UploadedFile
    from onegov.core.cli.core import GroupContext
    from onegov.core.csv import DefaultRow
    from onegov.core.upgrade import UpgradeContext
    from onegov.org.app import OrgApp
    from onegov.org.request import OrgRequest
    from onegov.ticket import Ticket
    from sqlalchemy.orm import Query, Session
    from translationstring import TranslationString
    from uuid import UUID


cli = command_group()


@cli.command(context_settings={'creates_path': True})
@click.argument('name')
@click.option(
    '--locale',
    default='de_CH',
    type=click.Choice(['de_CH', 'fr_CH', 'it_CH'])
)
@pass_group_context
def add(
    group_context: GroupContext,
    name: str,
    locale: str
) -> Callable[[OrgRequest, OrgApp], None]:
    """ Adds an org with the given name to the database. For example:

    .. code-block:: bash

        onegov-org --select '/onegov_org/evilcorp' add "Evilcorp"

    """

    def add_org(request: OrgRequest, app: OrgApp) -> None:

        if app.session().query(Organisation).first():
            abort('{} already contains an organisation'.format(
                group_context.selector))

        app.settings.org.create_new_organisation(app, name, locale=locale)

        click.echo('{} was created successfully'.format(name))

    return add_org


@cli.command(name='import-digirez', context_settings={'singular': True})
@click.argument('accessdb', type=click.Path(exists=True, resolve_path=True))
@click.option('--min-date', default=None,
              help="Min date in the form '2016-12-31'")
@click.option('--ignore-booking-conflicts', default=False, is_flag=True,
              help='Ignore booking conflicts (TESTING ONlY)')
def import_digirez(
    accessdb: str,
    min_date: str,
    ignore_booking_conflicts: bool
) -> Callable[[OrgRequest, OrgApp], None]:
    """ Imports a Digirez reservation database into onegov.org.

    Example:
    .. code-block:: bash

        onegov-org --select '/orgs/govikon' import-digirez room_booking.mdb

    """

    if not shutil.which('mdb-export'):
        abort("Could not find 'mdb-export', please install mdbtools!")

    min_date_ = min_date and isodate.parse_date(min_date) or date.today()
    min_dt = datetime(min_date_.year, min_date_.month, min_date_.day)

    db = DigirezDB(accessdb)
    db.open()

    # XXX this is currently specific to what Gemeinde Rüti has, we could put
    # this into an external file however.
    form_definition = textwrap.dedent("""
        Name *= ___
        Telefon =___
        Zweck *= ___
        Einrichtungen =
            [ ] Konzertbestuhlung
            [ ] Bankettbestuhlung
            [ ] Flipchart
            [ ] Hellraumprojektor
            [ ] Kinoleinwand (Saal)
            [ ] Mobile Leinwand
            [ ] Lautsprecheranlage
            [ ] Podestelemente
            [ ] Flügel (Saal)
            [ ] Getränke
            [ ] Küche (Saal)
            [ ] Office (Keller)
        Bemerkungen = ...
    """)

    floor_hours = {
        'Amthaus': (8, 24),
        'Löwen': (0, 24),
        'Gemeinschaftszentrum': (8, 24)
    }

    title_map = {
        'Jugend- raum': 'Jugendraum',
        'Spielgruppen- Raum': 'Spielgruppenraum',
        'Vereins- raum': 'Vereinsraum'
    }

    def get_formdata(
        member: DefaultRow,
        booking: DefaultRow
    ) -> dict[str, Any]:

        einrichtungen = []

        if booking.kbest == '1':
            einrichtungen.append('Konzertbestuhlung')

        if booking.bbest == '1':
            einrichtungen.append('Bankettbestuhlung')

        if booking.flip == '1':
            einrichtungen.append('Flipchart')

        if booking.ohproj == '1':
            einrichtungen.append('Hellraumprojektor')

        if booking.klw == '1':
            einrichtungen.append('Kinoleinwand (Saal)')

        if booking.mlw == '1':
            einrichtungen.append('Mobile Leinwand')

        if booking.lspr == '1':
            einrichtungen.append('Lautsprecheranlage')

        if booking.pod == '1':
            einrichtungen.append('Podestelemente')

        if booking.flg == '1':
            einrichtungen.append('Flügel (Saal)')

        if booking.getr == '1':
            einrichtungen.append('Getränke')

        if booking.getr == '1':
            einrichtungen.append('Küche (Saal)')

        if booking.ofk == '1':
            einrichtungen.append('Office (Keller)')

        return {
            'name': booking.anspname or (
                f'{member.member_last_name} {member.member_first_name}'),
            'telefon': booking.ansptel or member.member_phone,
            'zweck': booking.title,
            'bemerkungen': booking.description,
            'einrichtungen': einrichtungen
        }

    def unescape_dictionary(d: dict[str, Any]) -> dict[str, Any]:
        for key, value in d.items():
            if isinstance(value, str):
                d[key] = html.unescape(value)
            if isinstance(value, dict):
                d[key] = unescape_dictionary(value)
            if isinstance(value, list):
                d[key] = [html.unescape(v) for v in value]

        return d

    email_fixes = (
        (re.compile(r'2da-capo-rueti.ch$'), '@da-capo.rueti.ch'),
        (re.compile(r'@mzol$'), '@mzol.ch'),
        (re.compile(r'^jo$'), 'info@rueti.ch'),
        (re.compile(r'@pro-vitalis$'), '@pro-vitalis.ch')
    )

    def run_import(request: OrgRequest, app: OrgApp) -> None:

        # create all resources first, fails if at least one exists already
        click.echo('Creating resources')

        resources = ResourceCollection(app.libres_context)
        floors = {f.id: f.floor_name for f in db.records.floors}
        resources_by_room = {}

        for room in db.records.room:
            resource = resources.add(
                title=title_map.get(room.room_name, room.room_name),
                timezone='Europe/Zurich',
                type='room',
                group=floors[room.floor_id],
                definition=form_definition,
                meta={'access': 'private'}
            )

            resources_by_room[room.id] = resource

        # gather all information needed to create the allocations/reservations
        relevant_bookings = (
            b for b in db.records.room_booking
            if isodate.parse_datetime(b.hour_end) > min_dt
        )

        # group by room id in addition to the multi_id, as digirez supports
        # reservations which span multiple rooms
        reservations = defaultdict(list)

        for booking in relevant_bookings:
            group = f'{booking.room_id}-{booking.multi_id}'
            reservations[group].append(booking)

        # get the max_date per resource
        max_dates = {}

        for reservation_group in reservations:
            resource_id = resources_by_room[reservation_group.split('-')[0]].id

            if resource_id not in max_dates:
                max_dates[resource_id] = min_dt

            for booking in reservations[reservation_group]:
                date = isodate.parse_datetime(booking.hour_end)

                if max_dates[resource_id] < date:
                    max_dates[resource_id] = date

        # get the user associated with the migration (the first admin)
        users = UserCollection(app.session())
        user = users.query().filter(User.role == 'admin').first()

        if not user:
            abort('No admin user found')

        # get the member mails
        members = {}

        for member in db.records.members:
            members[member.member_id] = member

        # create an allocation for all days between min/max date
        click.echo('Creating allocations')

        for resource in resources_by_room.values():

            # true if the resource does not have any bookings
            if resource.id not in max_dates:
                continue

            assert resource.group is not None
            start_hour, end_hour = floor_hours[resource.group]
            days = (max_dates[resource.id].date() - min_dt.date()).days

            first_day_start = datetime(
                min_dt.year, min_dt.month, min_dt.day,
                start_hour
            )

            first_day_end = datetime(
                min_dt.year, min_dt.month, min_dt.day,
                end_hour - 1, 59, 59, 999999
            )

            whole_day = (start_hour, end_hour) == (0, 24)

            for day in range(days + 1):
                start = first_day_start + timedelta(days=day)
                end = first_day_end + timedelta(days=day)

                resource.scheduler.allocate(
                    dates=(start, end),
                    partly_available=True,
                    whole_day=whole_day,
                )

        # create the reservations
        click.echo('Creating reservations')

        booking_conflicts = 0

        for reservation_group, bookings in reservations.items():
            resource = resources_by_room[reservation_group.split('-')[0]]
            scheduler = resource.scheduler
            found_conflict = False

            session_id = uuid4()

            for booking in bookings:
                assert bookings[0].anspmail == booking.anspmail
                assert bookings[0].member_id == booking.member_id
                assert bookings[0].anspname == booking.anspname
                assert bookings[0].ansptel == booking.ansptel
                assert bookings[0].title == booking.title
                assert bookings[0].description == booking.description

                email = booking.anspmail
                email = email or members[booking.member_id].member_email

                for expression, replacement in email_fixes:
                    email = expression.sub(replacement, email)

                try:
                    token_uuid = scheduler.reserve(
                        email=email,
                        dates=(
                            isodate.parse_datetime(booking.hour_start),
                            isodate.parse_datetime(booking.hour_end)
                        ),
                        session_id=session_id,
                        single_token_per_session=True,
                        data={'accepted': True}  # accepted through ticket
                    )
                    token = token_uuid.hex
                except InvalidEmailAddress:
                    abort(f'{email} is an invalid e-mail address')
                except AlreadyReservedError:
                    booking_conflicts += 1
                    found_conflict = True

                    click.echo(
                        f'Booking conflict in {resource.title} '
                        f'at {booking.hour_start}'
                    )

            if found_conflict:
                continue

            assert resource.form_class is not None
            forms = FormCollection(app.session())
            form_data = get_formdata(members[booking.member_id], booking)
            form_data = unescape_dictionary(form_data)
            form = resource.form_class(data=form_data)

            if not form.validate():
                abort(f'{form_data} failed the form check with {form.errors}')

            submission = forms.submissions.add_external(
                form=form,
                state='pending',
                id=token_uuid
            )

            scheduler.queries.confirm_reservations_for_session(session_id)
            scheduler.approve_reservations(token_uuid)

            forms.submissions.complete_submission(submission)

            with forms.session.no_autoflush:
                ticket = TicketCollection(request.session).open_ticket(
                    handler_code='RSV', handler_id=token
                )
                ticket.accept_ticket(user)
                ticket.close_ticket()

        if not ignore_booking_conflicts and booking_conflicts:
            abort(
                f'There were {booking_conflicts} booking conflicts, aborting'
            )

    return run_import


@cli.command(context_settings={'default_selector': '*'})
@click.option('--dry-run', default=False, is_flag=True,
              help='Do not write any changes into the database.')
@pass_group_context
def fix_tags(
    group_context: GroupContext,
    dry_run: bool
) -> Callable[[OrgRequest, OrgApp], None]:

    def fixes_german_tags_in_db(request: OrgRequest, app: OrgApp) -> None:
        session = request.session

        de_transl = app.translations.get('de_CH')
        assert de_transl is not None

        defined_tags = list(TAGS)
        defined_tag_ids = [str(s) for s in defined_tags]

        def translate(text: TranslationString) -> str:
            return text.interpolate(de_transl.gettext(text))

        form_de_to_en = {translate(text): str(text) for text in defined_tags}

        predefined = {
            'Theater / Tanz': ('Dancing', 'Theater'),
            'Cultur': ('Culture',),
            'Vortrag / Lesung': ('Talk', 'Reading')
        }

        msg_log = []

        def replace_with_predefined(
            tags: list[str]
        ) -> list[str]:

            new_tags = tags.copy()
            for t in tags:
                predef = predefined.get(t)
                if predef:
                    new_tags.remove(t)
                    new_tags.extend(predef)
                    if dry_run:
                        msg_log.append(
                            f'{t} -> {", ". join(predef)}')
            return new_tags

        undefined_msg_ids = set()

        def handle_occurrence_tags(occurrence: Event | Occurrence) -> None:
            tags = occurrence.tags.copy()
            tags = replace_with_predefined(tags)
            for tag in occurrence.tags:
                if tag in predefined:
                    continue
                if tag not in defined_tag_ids:
                    if tag in form_de_to_en:
                        tags.remove(tag)
                        tags.append(form_de_to_en[tag])
                        msg_log.append(
                            f'{tag} -> {form_de_to_en[tag]}')
                    else:
                        undefined_msg_ids.add(tag)
            if tags != occurrence.tags:
                if not dry_run:
                    occurrence.tags = tags

        for event_ in session.query(Event):
            handle_occurrence_tags(event_)

        for occurrence in session.query(Occurrence):
            handle_occurrence_tags(occurrence)

        if dry_run:
            click.echo('\n'.join(set(msg_log)))

        assert not undefined_msg_ids, (
            f'Define {", ".join(undefined_msg_ids)}'
            f' in org/forms/event.py'
        )

    return fixes_german_tags_in_db


def close_ticket(ticket: Ticket, user: User, request: OrgRequest) -> None:
    if ticket.state == 'open':
        ticket.accept_ticket(user)
        TicketMessage.create(
            ticket,
            request,
            'opened'
        )

    TicketMessage.create(
        ticket,
        request,
        'closed'
    )
    ticket.close_ticket()


@cli.command('fetch')
@pass_group_context
@click.option('--source', multiple=True)
@click.option('--tag', multiple=True)
@click.option('--location', multiple=True)
@click.option('--create-tickets', is_flag=True, default=False)
@click.option('--state-transfers', multiple=True,
              help='Usage: local:remote, e.g. published:withdrawn')
@click.option('--published-only', is_flag=True, default=False,
              help='Only add event is they are published on remote')
@click.option('--delete-orphaned-tickets', is_flag=True)
def fetch(
    group_context: GroupContext,
    source: Sequence[str],
    tag: Sequence[str],
    location: Sequence[str],
    create_tickets: bool,
    state_transfers: Sequence[str],
    published_only: bool,
    delete_orphaned_tickets: bool
) -> Callable[[OrgRequest, OrgApp], None]:
    r""" Fetches events from other instances.

    Only fetches events from the same namespace which have not been imported
    themselves.

    Example
    .. code-block:: bash

        onegov-org --select '/veranstaltungen/zug' fetch \
            --source menzingen --source steinhausen \
            --tag Sport --tag Konzert \
            --location Zug

    Additional parameters:

    - ``--state-transfers published:withdrawn``

        Will update the local event.state from published to withdrawn
        automatically. If there are any tickets associated with the event,
        the will be closed automatically.

    - ``--pusblished-only``

        When passing the remote items to the EventCollection, only add
        events if they are published.

    - ``--delete-orphaned-tickets``

        Delete Tickets, TicketNotes and TicketMessasges if an
        event gets deleted automatically.

    The following example will close tickets automatically for
    submitted and published events that were withdrawn on the remote.

    .. code-block:: bash
        onegov-event --select '/veranstaltungen/zug' fetch \
            --source menzingen --source steinhausen \
            --published-only \
            --create-tickets \
            --state-transfers published:withdrawn \
            --state-transfers submitted:withdrawm

    """

    def vector_add(a: Sequence[int], b: Sequence[int]) -> list[int]:
        return list(map(add_op, a, b))

    if not len(source):
        abort('Provide at least one source')

    valid_state_transfers = {}
    valid_choices = ('initiated', 'submitted', 'published', 'withdrawn')
    if len(state_transfers):
        for string in state_transfers:
            local, remote = string.split(':')
            assert local, remote
            assert local in valid_choices
            assert remote in valid_choices
            valid_state_transfers[local] = remote

    def _fetch(request: OrgRequest, app: OrgApp) -> None:

        def event_file(reference: UploadedFile) -> BytesIO:
            # XXX use a proper depot manager for this
            assert app.depot_storage_path is not None
            path = Path(app.depot_storage_path) / reference['path'] / 'file'
            with open(path):
                content = BytesIO(path.open('rb').read())
            return content

        try:
            result = [0, 0, 0]

            for key in source:
                remote_schema = f'{app.namespace}-{key}'
                local_schema = app.session_manager.current_schema
                assert local_schema is not None
                assert remote_schema in app.session_manager.list_schemas()

                app.session_manager.set_current_schema(remote_schema)
                remote_session = app.session_manager.session()
                assert remote_session.info['schema'] == remote_schema

                query = remote_session.query(Event)
                query = query.filter(
                    or_(
                        Event.meta['source'].astext.is_(None),
                        Event.meta['source'].astext == ''
                    )
                )
                if tag:
                    query = query.filter(
                        Event._tags.has_any(array(tag))  # type:ignore
                    )
                if location:
                    query = query.filter(
                        or_(*(
                            Event.location.op('~')(f'\\y{term}\\y')
                            for term in location
                        ))
                    )

                def remote_events(
                    query: Query[Event] = query,
                    key: str = key
                ) -> Iterator[EventImportItem]:

                    for event_ in query:
                        event_._es_skip = True
                        yield EventImportItem(
                            event=Event(  # type:ignore[misc]
                                state=event_.state,
                                title=event_.title,
                                start=event_.start,
                                end=event_.end,
                                timezone=event_.timezone,
                                recurrence=event_.recurrence,
                                content=event_.content,
                                location=event_.location,
                                tags=event_.tags,
                                source=f'fetch-{key}-{event_.name}',
                                coordinates=event_.coordinates,
                                organizer=event_.organizer,
                                organizer_email=event_.organizer_email,
                                organizer_phone=event_.organizer_phone,
                                price=event_.price,
                            ),
                            image=(
                                event_file(event_.image.reference)
                                if event_.image else None
                            ),
                            image_filename=(
                                event_.image.name
                                if event_.image else None
                            ),
                            pdf=(
                                event_file(event_.pdf.reference)
                                if event_.pdf else None
                            ),
                            pdf_filename=(
                                event_.pdf.name
                                if event_.pdf else None
                            )
                        )

                # be sure to switch back to the local schema, lest we
                # accidentally update things on the remote
                app.session_manager.set_current_schema(local_schema)
                local_session = app.session_manager.session()
                local_events = EventCollection(local_session)

                # the responsible user is the first admin that was added
                local_admin = (
                    local_session.query(User)
                    .filter_by(role='admin')
                    .order_by(User.created).first()
                )

                if create_tickets and not local_admin:
                    abort('Can not create tickets, no admin is registered')

                def ticket_for_event(
                    event_id: UUID,
                    local_session: Session = local_session
                ) -> Ticket | None:
                    return TicketCollection(local_session).by_handler_id(
                        event_id.hex)

                added, updated, purged = local_events.from_import(
                    remote_events(),
                    to_purge=[f'fetch-{key}'],
                    publish_immediately=False,
                    valid_state_transfers=valid_state_transfers,
                    published_only=published_only
                )

                for event_ in added:
                    event_.submit()
                    if not create_tickets:
                        event_.publish()
                        continue

                    assert local_admin is not None
                    with local_session.no_autoflush:
                        tickets = TicketCollection(local_session)
                        new_ticket = tickets.open_ticket(
                            handler_code='EVN', handler_id=event_.id.hex,
                            source=event_.meta['source'],
                            user=local_admin.username
                        )
                        new_ticket.muted = True
                        TicketNote.create(new_ticket, request, (
                            f'Importiert von Instanz {key}'

                        ), owner=local_admin.username)

                helper_request: OrgRequest = Bunch(  # type:ignore
                    current_username=local_admin and local_admin.username,
                    session=local_session)

                for event_id in purged:
                    ticket = ticket_for_event(event_id)
                    if ticket:
                        if not delete_orphaned_tickets:
                            if local_admin is None:
                                abort(
                                    'Can not close orphaned ticket, '
                                    'no admin is registered'
                                )
                            close_ticket(ticket, local_admin, helper_request)
                        else:
                            messages = MessageCollection(
                                local_session,
                                channel_id=ticket.number
                            )
                            for msg in messages.query():
                                local_session.delete(msg)
                            local_session.delete(ticket)

                result = vector_add(
                    result,
                    (len(added), len(updated), len(purged))
                )

            click.secho(
                f'Events successfully fetched '
                f'({result[0]} added, {result[1]} updated, '
                f'{result[2]} deleted)',
                fg='green'
            )

        except Exception:
            log.exception('Error fetching events')
            raise

    return _fetch


@cli.command('fix-directory-files')
@pass_group_context
def fix_directory_files(
    group_context: GroupContext
) -> Callable[[OrgRequest, OrgApp], None]:
    """
    Not sure of this doubles the files, but actually the file
    reference remains, so it shouldn't

    This command will become obsolete as soon as the type of files in
    submissions are set correctly with type 'directory'.

    """
    def execute(request: OrgRequest, app: OrgApp) -> None:
        count = 0
        for entry in request.session.query(DirectoryEntry).all():
            for field in entry.directory.file_fields:
                field_data = entry.content['values'][field.id]
                if field_data and field_data.get('data', '').startswith('@'):
                    file_id = field_data['data'].lstrip('@')
                    file = request.session.query(File).filter_by(
                        id=file_id).first()
                    if file and file.type != 'directory':
                        new = DirectoryFile(  # type:ignore[misc]
                            id=random_token(),
                            name=file.name,
                            note=file.note,
                            reference=file.reference
                        )
                        entry.files.append(new)
                        entry.content['values'][field.id][
                            'data'] = f'@{new.id}'
                        entry.content.changed()  # type:ignore[attr-defined]
                        count += 1
        if count:
            click.secho(
                f'{app.schema} - {count} files adapted with type `directory`',
                fg='green'
            )
    return execute


@cli.command('migrate-town', context_settings={'singular': True})
@pass_group_context
def migrate_town(
    group_context: GroupContext
) -> Callable[[OrgRequest, OrgApp], None]:
    """ Migrates the database from an old town to the new town like in the
    upgrades.

    """

    def migrate_to_new_town(request: OrgRequest, app: OrgApp) -> None:
        context: UpgradeContext = Bunch(session=app.session())  # type:ignore
        migrate_theme_options(context)
        migrate_homepage_structure_for_town6(context)

    return migrate_to_new_town


@cli.command('migrate-links', context_settings={'singular': True})
@pass_group_context
@click.argument('old-uri')
@click.option('--dry-run', is_flag=True, default=False)
def migrate_links_cli(
    group_context: GroupContext,
    old_uri: str,
    dry_run: bool
) -> Callable[[OrgRequest, OrgApp], None]:
    """ Migrates url's in pages. Supports domains and full urls. Most of
    the urls are located in meta and content fields.
    """

    if '.' not in old_uri:
        click.secho('Domain must contain a dot')
        sys.exit(1)

    def execute(request: OrgRequest, app: OrgApp) -> None:
        if old_uri.startswith('http'):
            new_uri = request.host_url
        else:
            new_uri = request.domain
        migration = LinkMigration(request, old_uri=old_uri, new_uri=new_uri)
        total, grouped_count = migration.migrate_site_collection(
            test=dry_run
        )

        if total:
            click.secho(f'Total replaced: {total}')
            click.secho('Replaced links by group:')
            for group, counts in grouped_count.items():
                for field, count in counts.items():
                    if count:
                        click.secho(f'{group}.{field}: {count}')
        else:
            click.secho('Nothing found')

    return execute


@cli.command(context_settings={'default_selector': '*'})
@pass_group_context
def migrate_publications(
    group_context: GroupContext,
    dry_run: bool
) -> Callable[[OrgRequest, OrgApp], None]:
    """ Marks signed files for publication. """

    def mark_as_published(request: OrgRequest, app: OrgApp) -> None:
        session = request.session
        files = session.query(File).filter_by(signed=True).all()
        for file in files:
            file.publication = True
        if files:
            click.echo(
                f'{session.info["schema"]}: '
                f'Marked {len(files)} signed files for publication'
            )

    return mark_as_published


@cli.command(name='delete-invisible-links')
def delete_invisible_links() -> Callable[[OrgRequest, OrgApp], None]:
    """ Deletes all the data associated with a period, including:

    Example:
    .. code-block:: bash

        onegov-org --select /foo/bar delete-invisible-links

    """

    def delete_invisible_links(request: OrgRequest, app: OrgApp) -> None:
        session = request.session
        query = QueryChain(
            (session.query(Page),
             session.query(Resource),
             session.query(ExtendedDirectory),
             session.query(FormDefinition))
        )  # type:ignore
        models = query.all()

        click.echo(click.style(
            {session.info['schema']},
            fg='yellow'
        ))

        invisible_links = []
        for page in models:
            # Find links with no text, only br tags and/or whitespaces
            for field in page.content_fields_containing_links_to_files:
                if not page.content.get(field):
                    continue
                soup = BeautifulSoup(page.content.get(field), 'html.parser')
                for link in soup.find_all('a'):
                    if not any(
                        tag.name != 'br' and (
                            tag.name or not tag.isspace()
                        ) for tag in link.contents
                    ):
                        invisible_links.append(link)
                        if all(tag.name == 'br' for tag in link.contents):
                            link.replace_with(
                                BeautifulSoup('<br/>', 'html.parser')
                            )
                        else:
                            link.decompose()

                # Save the modified HTML back to page.text
                if page.content[field] != str(soup):
                    page.content[field] = str(soup)

        click.echo(
            click.style(
                f'{session.info["schema"]}: '
                f'Deleted {len(invisible_links)} invisible links',
                fg='yellow'
            )
        )

    return delete_invisible_links


<<<<<<< HEAD
@cli.command(name='get-resources-and-forms')
@click.argument('option_file', type=click.File('rb'))
def get_resources_and_forms(
    option_file: IO[bytes]
) -> Callable[[OrgRequest, OrgApp], None]:
    """ Get the resources and forms from the option file. """

    def print_resources_and_forms(request: OrgRequest, app: OrgApp) -> None:
        book = load_workbook(option_file)
        sheet = book['Reservationen']

        class OptionDict(TypedDict):
            options: set[str]
            type: str

        resources: dict[str, dict[str, OptionDict]] = {}
        for index, row in enumerate(sheet.rows):
            if index <= 3:
                continue
            for i, cell in enumerate(row):
                value = str(cell.value)
                if i == 0:
                    resource_name = value
                    if resource_name not in resources:
                        resources[resource_name] = {}
                if i == 13:  # Option name
                    option = value
                    if resources[resource_name].get(option) is None:
                        resources[resource_name][option] = {
                            'type': 'text',
                            'options': set()
                        }
                if i == 14:  # Option answer
                    answer = value
                    resources[resource_name][option]['options'].add(answer)
                if i == 15:  # Option price
                    if int(value) > 0:
                        resources[resource_name][option]['options'].remove(
                            answer)
                        answer = answer.replace(' (', ', ').replace(
                            ')', '') + f' ({value} CHF)'
                        resources[resource_name][option]['options'].add(
                            answer)
                        resources[resource_name][option]['type'] = 'radio'

        for resource in resources.keys():
            click.secho(resource, fg='blue')
            for option in resources[resource]:
                if resources[resource][option]['type'] == 'text':
                    click.secho(f'{option} = ___', fg='cyan')
                else:
                    click.secho(f'{option} =', fg='cyan')
                    for answer in resources[resource][option]['options']:
                        click.echo(f'    ( ) {answer}',)

    return print_resources_and_forms


@cli.command(name='import-reservations', context_settings={'singular': True})
@click.argument('reservation_file', type=click.File('rb'))
@click.argument('option_file', type=click.File('rb'))
@click.argument('mapping_yaml', type=click.File('rb'))
@click.option('--dry-run', is_flag=True, default=False)
def import_reservations(
    reservation_file: IO[bytes],
    option_file: IO[bytes],
    mapping_yaml: IO[bytes],
    dry_run: bool
) -> Callable[[OrgRequest, OrgApp], None]:
    """ Imports reservations from a Excel file (needs to be .xlsx).
    Creates no resources or allocations, so the availabilty periods need to
    be set in the resource settings.
    """

    def import_reservations(request: OrgRequest, app: OrgApp) -> None:

        class Reservation(TypedDict):
            general: dict[str, Any]
            fields: dict[str, Any]
            dates: list[Any]

        yaml_file = mapping_yaml.read()
        yaml_dict = yaml.safe_load(yaml_file)
        shared_fields = yaml_dict.get('shared_fields', {})
        resource_options = yaml_dict.get('resource_options', {})

        book = load_workbook(reservation_file)
        sheet = book['Reservationsdaten']

        book_options = load_workbook(option_file)
        sheet_options = book_options['Reservationen']

        reservations: dict[
            str, dict[str, Reservation]] = {}
        count = 0
        last_reservation_id = ''
        for index, row in enumerate(sheet.rows):
            if index <= 3:  # Skip the first 3 rows, they are headers
                continue

            reservation: Reservation = {
                'general': {},
                'fields': {},
                'dates': []
            }
            row_empty: bool = True
            id = ''
            resource_name = ''

            for i, cell in enumerate(row):
                value = cell.value
                if i == 0:
                    if value is None:
                        continue
                    row_empty = False
                    resource_name = str(value)
                elif i == 3:
                    id = str(value)
                    if last_reservation_id == id:
                        reservation = reservations[resource_name][id]
                elif i == 6 or i == 8:
                    reservation['dates'].append(value)
                elif i == 22:
                    if value is None:
                        value = 'info@seantis.ch'
                    reservation['general']['email'] = value
                elif i in shared_fields:
                    value = str(value or '-')
                    key = shared_fields[i]
                    if reservation['fields'].get(key) is None:
                        reservation['fields'][key] = value
                    elif value not in reservation['fields'][key]:
                        if i == 17 or i == 18:
                            reservation['fields'][key] += f' {value}'
                        else:
                            reservation['fields'][key] += f', {value}'

            if not row_empty:
                # Check if the dates spread across multiple days
                start = reservation['dates'][-2]
                end = reservation['dates'][-1]
                if start.day != end.day:
                    days = (end - start).days + 1
                    for day in range(days):
                        reservation['dates'].insert(
                            -1, start + timedelta(days=day)
                        ) if day != 0 else None
                        end_of_day = datetime.combine(
                            start, end.time()
                        )
                        reservation['dates'].insert(
                            -1, end_of_day + timedelta(days=day)
                        ) if day != days - 1 else None
                count += 1
                if resource_name not in reservations:
                    reservations[resource_name] = {}

                if id not in reservations[resource_name] and (
                    id != last_reservation_id
                ):
                    reservations[resource_name][id] = reservation
                last_reservation_id = id or ''

        options_count = 0
        options_not_found = set()
        for index, row in enumerate(sheet_options.rows):
            row_empty = True
            if index <= 3:
                continue
            for i, cell in enumerate(row):
                value = cell.value
                if value is None:
                    continue
                row_empty = False
                options_count += 1
                if i == 0:
                    resource_name = str(value)
                elif i == 2:
                    id = str(value)
                elif resource_name in reservations:
                    if id in reservations[resource_name]:
                        if i == 13:  # Option name
                            key = resource_options[resource_name][
                                'options'].get(value)
                            if key is None:
                                options_not_found.add(
                                    f'{resource_name}: {value}')
                        if i == 14:  # Option answer
                            if key is not None:
                                reservation = reservations[resource_name][id]
                                if reservation['fields'].get(key) is None:
                                    reservation['fields'][key] = value
        for option in options_not_found:
            click.secho(f'Option not found in the mapping file: {option}',
                        fg='yellow')

        if dry_run:
            res_show = json.dumps(reservations, indent=4, default=str)
            click.secho(f'Reservations: {res_show}', fg='green')

        # Create reservations
        if not dry_run:
            resources = ResourceCollection(app.libres_context)
            for resource_name in reservations.keys():

                real_resource_name = resource_options[resource_name]['name']
                resource = resources.by_name(real_resource_name.lower())

                if not resource:
                    click.echo(
                        f'Resource {resource} not found in the database'
                    )
                    continue

                click.echo(
                    f'Importing reservations for {resource.title}'
                )
                scheduler = resource.scheduler

                for id, reservation in reservations[resource_name].items():
                    found_conflict = False
                    session_id = uuid4()
                    for n in range(int(len(reservation['dates'])/2)):
                        email = reservation['general'].get('email')
                        start = reservation['dates'][n*2]
                        end = reservation['dates'][n*2+1]

                        try:
                            token_uuid = scheduler.reserve(
                                email=str(email),
                                dates=(start, end),
                                session_id=session_id,
                                single_token_per_session=True,
                                data={'accepted': True}
                            )
                            token = token_uuid.hex
                        except InvalidEmailAddress:
                            abort(f'{email} is an invalid e-mail address')
                        except AlreadyReservedError:
                            found_conflict = True
                            click.secho(
                                f'Booking conflict in {resource.title} '
                                f'at {start}', fg='red')
                        except TimerangeTooLong:
                            found_conflict = True
                            click.secho(
                                f'Timerange too long in {resource.title} '
                                f'at {start} - {end}', fg='red')
                            rules = resource.content['rules']
                            relevant_rules = []
                            for rule in rules:
                                rule = rule['options']
                                if rule['start'] <= start.date(
                                ) and rule['end'] >= end.date(
                                ) and start.weekday(
                                ) not in rule['except_for'] and start.time(
                                ) <= rule['start_time'] and end.time(
                                ) >= rule['end_time']:
                                    relevant_rules.append(rule)
                            for i, rule in enumerate(relevant_rules):
                                start = datetime.combine(
                                    start.date(), rule['start_time'])
                                end = datetime.combine(
                                    end.date(), rule['end_time'])
                                token_uuid = scheduler.reserve(
                                    email=str(email),
                                    dates=(start, end),
                                    session_id=session_id,
                                    single_token_per_session=True,
                                    data={'accepted': True}
                                )
                                token = token_uuid.hex
                            if not relevant_rules:
                                click.secho(
                                    f'No rules found for {resource.title} '
                                    f'at {start}', fg='red')

                    if found_conflict:
                        continue

                    assert resource.form_class is not None
                    forms = FormCollection(app.session())

                    form_data = {}
                    for key, value in reservation['fields'].items():
                        form_data[key] = str(value)

                    form = resource.form_class(data=form_data)

                    if not form.validate():
                        abort(f'{form_data} failed the form check'
                            f' with {form.errors}')

                    submission = forms.submissions.add_external(
                        form=form,
                        state='pending',
                        id=token_uuid
                    )

                    scheduler.queries.confirm_reservations_for_session(
                        session_id)
                    scheduler.approve_reservations(token_uuid)

                    forms.submissions.complete_submission(submission)

                    users = UserCollection(app.session())
                    user = users.query().filter(
                        User.username == 'info@seantis.ch').first()

                    if not user:
                        abort('info@seantis.ch not found in users')

                    with forms.session.no_autoflush:
                        ticket = TicketCollection(request.session).open_ticket(
                            handler_code='RSV', handler_id=token
                        )
                        ticket.accept_ticket(user)
                        ticket.close_ticket()

                    click.secho(f'Sucessfully imported reservation {id}',
                                fg='green')

    return import_reservations
=======
@cli.command(context_settings={'default_selector': '*'})
@click.argument('year', type=click.IntRange(1900, date.today().year))
@click.argument('month', type=click.IntRange(1, 12))
@pass_group_context
def mtan_statistics(
    group_context: GroupContext,
    year: int,
    month: int,
) -> Callable[[OrgRequest, OrgApp], None]:
    """ Generate mTAN SMS statistics for the given year and month. """

    if date(year, month, 1) >= date.today().replace(day=1):
        abort('Year and month needs to be fully in the past')

    def mtan_statistics(request: OrgRequest, app: OrgApp) -> None:
        mtan_count: int = request.session.query(
            func.count(TAN.id)
        ).filter(and_(
            func.extract('year', TAN.created) == year,
            func.extract('month', TAN.created) == month,
            TAN.meta['mobile_number'].isnot(None)
        )).scalar()
        if mtan_count:
            org_name = app.org.name if hasattr(app, 'org') else None
            title = f'{org_name} ({app.schema})' if org_name else app.schema
            click.echo(
                f'{title}: '
                f'Sent {mtan_count} mTAN SMS'
            )

    return mtan_statistics
>>>>>>> 997583b2
<|MERGE_RESOLUTION|>--- conflicted
+++ resolved
@@ -964,7 +964,6 @@
     return delete_invisible_links
 
 
-<<<<<<< HEAD
 @cli.command(name='get-resources-and-forms')
 @click.argument('option_file', type=click.File('rb'))
 def get_resources_and_forms(
@@ -1288,7 +1287,8 @@
                                 fg='green')
 
     return import_reservations
-=======
+
+
 @cli.command(context_settings={'default_selector': '*'})
 @click.argument('year', type=click.IntRange(1900, date.today().year))
 @click.argument('month', type=click.IntRange(1, 12))
@@ -1319,5 +1319,4 @@
                 f'Sent {mtan_count} mTAN SMS'
             )
 
-    return mtan_statistics
->>>>>>> 997583b2
+    return mtan_statistics