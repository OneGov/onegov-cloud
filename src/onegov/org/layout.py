--- conflicted
+++ resolved
@@ -2654,28 +2654,6 @@
 
     @cached_property
     def editbar_links(self) -> list[Link | LinkGroup] | None:
-<<<<<<< HEAD
-=======
-        update_subs_group = LinkGroup(
-            title=_('Edit'),
-            links=[
-                Link(
-                    text=_('Newsletter Subscription'),
-                    url=self.request.link(
-                        NewsletterCollection(self.app.session()),
-                        name='update'),
-                    attrs={'class': 'edit-link'},
-                )
-            ],
-            attributes={'class': 'edit-link'}
-        )
-
-        if not self.request.is_manager:
-            return [
-                update_subs_group
-            ]
->>>>>>> 1e22e919
-
         if self.is_collection:
             return [
                 Link(
