import babel.dates
import re

from babel import Locale
from datetime import date, datetime, time, timedelta
from dateutil import rrule
from dateutil.rrule import rrulestr
from decimal import Decimal
from functools import cached_property
from markupsafe import Markup
from onegov.chat import TextModuleCollection
from onegov.core.crypto import RANDOM_TOKEN_LENGTH
from onegov.core.custom import json
from onegov.core.elements import Block, Confirm, Intercooler
from onegov.core.elements import Link, LinkGroup
from onegov.org.elements import QrCodeLink
from onegov.core.i18n import SiteLocale
from onegov.core.layout import ChameleonLayout
from onegov.core.static import StaticFile
from onegov.core.utils import linkify, paragraphify
from onegov.directory import DirectoryCollection
from onegov.event import OccurrenceCollection
from onegov.file import File
from onegov.form import FormCollection, as_internal_id
from onegov.newsletter import NewsletterCollection, RecipientCollection
from onegov.org import _
from onegov.org import utils
from onegov.org.exports.base import OrgExport
from onegov.org.models import ExportCollection, Editor
from onegov.org.models import GeneralFileCollection
from onegov.org.models import ImageFile
from onegov.org.models import ImageFileCollection
from onegov.org.models import ImageSetCollection
from onegov.org.models import News
from onegov.org.models import PageMove
from onegov.org.models import PersonMove
from onegov.org.models import PublicationCollection
from onegov.org.models import ResourceRecipientCollection
from onegov.org.models import Search
from onegov.org.models import SiteCollection
from onegov.org.models.directory import ExtendedDirectoryEntryCollection
from onegov.org.models.extensions import PersonLinkExtension
from onegov.org.models.external_link import ExternalLinkCollection
from onegov.org.models.form import submission_deletable
from onegov.org.open_graph import OpenGraphMixin
from onegov.org.theme.org_theme import user_options
from onegov.org.utils import IMG_URLS
from onegov.pay import PaymentCollection, PaymentProviderCollection
from onegov.people import PersonCollection
from onegov.qrcode import QrCode
from onegov.reservation import ResourceCollection
from onegov.ticket import TicketCollection
from onegov.ticket.collection import ArchivedTicketsCollection
from onegov.user import Auth, UserCollection, UserGroupCollection
from onegov.user.utils import password_reset_url
from sedate import to_timezone
from translationstring import TranslationString


from typing import overload, Any, TYPE_CHECKING
if TYPE_CHECKING:
    from chameleon import PageTemplateFile
    from collections.abc import Callable, Iterable, Iterator, Sequence
    from onegov.core.elements import Trait
    from onegov.core.orm.abstract import AdjacencyList
    from onegov.core.security.permissions import Intent
    from onegov.core.templates import MacrosLookup
    from onegov.directory import DirectoryEntryCollection
    from onegov.event import Event, Occurrence
    from onegov.form import FormDefinition, FormSubmission
    from onegov.org.models import (
        ExtendedDirectory, ExtendedDirectoryEntry, ImageSet, Organisation)
    from onegov.org.app import OrgApp
    from onegov.org.request import OrgRequest
    from onegov.page import Page
    from onegov.reservation import Resource
    from onegov.ticket import Ticket
    from onegov.user import User, UserGroup
    from sedate.types import TzInfoOrName
    from typing import TypeVar
    from webob import Response
    from wtforms import Field

    _T = TypeVar('_T')


capitalised_name = re.compile(r'[A-Z]{1}[a-z]+')


class Layout(ChameleonLayout, OpenGraphMixin):
    """ Contains methods to render a page inheriting from layout.pt.

    All pages inheriting from layout.pt rely on this class being present
    as 'layout' variable::

     @OrgApp.html(model=Example, template='example.pt', permission=Public)
        def view_example(self, request):
            return { 'layout': DefaultLayout(self, request) }

    It is meant to be extended for different parts of the site. For example,
    the :class:`DefaultLayout` includes the top navigation defined by
    onegov.page.

    It's possible though to have a different part of the website use a
    completely different top navigation. For that, a new Layout class
    inheriting from this one should be added.

    """

    app: 'OrgApp'
    request: 'OrgRequest'

    date_long_without_year_format = 'E d. MMMM'
    datetime_long_without_year_format = 'E d. MMMM HH:mm'
    datetime_short_format = 'E d.MM.Y HH:mm'
    event_format = 'EEEE, d. MMMM YYYY'
    event_short_format = 'EE d. MMMM YYYY'
    isodate_format = 'y-M-d'

    def has_model_permission(self, permission: type['Intent'] | None) -> bool:
        return self.request.has_permission(self.model, permission)

    @property
    def name(self) -> str:
        """ Takes the class name of the layout and generates a name which
        can be used as a class. """

        return '-'.join(
            token.lower() for token in capitalised_name.findall(
                self.__class__.__name__
            )
        )

    @property
    def org(self) -> 'Organisation':
        """ An alias for self.request.app.org. """
        return self.request.app.org

    @property
    def primary_color(self) -> str:
        return (self.org.theme_options or {}).get(
            'primary-color', user_options['primary-color'])

    @cached_property
    def favicon_apple_touch_url(self) -> str | None:
        return self.app.org.favicon_apple_touch_url

    @cached_property
    def favicon_pinned_tab_safari_url(self) -> str | None:
        return self.app.org.favicon_pinned_tab_safari_url

    @cached_property
    def favicon_win_url(self) -> str | None:
        return self.app.org.favicon_win_url

    @cached_property
    def favicon_mac_url(self) -> str | None:
        return self.app.org.favicon_mac_url

    @cached_property
    def default_map_view(self) -> dict[str, Any]:
        return self.org.default_map_view or {
            'lon': 8.30576869173879,
            'lat': 47.05183585,
            'zoom': 12
        }

    @cached_property
    def svg(self) -> 'PageTemplateFile':
        return self.template_loader['svg.pt']

    @cached_property
    def font_awesome_path(self) -> str:
        return self.request.link(StaticFile(
            'font-awesome/css/font-awesome.min.css',
            version=self.app.version
        ))

    @cached_property
    def sentry_init_path(self) -> str:
        static_file = StaticFile.from_application(
            self.app, 'sentry/js/sentry-init.js'
        )
        return self.request.link(static_file)

    def static_file_path(self, path: str) -> str:
        return self.request.link(StaticFile(path, version=self.app.version))

    def with_hashtags(self, text: str | None) -> str | None:
        if not text:
            return text

        # FIXME: utils.hashtag_elements should return Markup
        return Markup(  # noqa: MS001
            utils.hashtag_elements(self.request, text)
        )

    @cached_property
    def page_id(self) -> str:
        """ Returns the unique page id of the rendered page. Used to have
        a useful id in the body element for CSS/JS.

        """
        page_id = self.request.path_info
        assert page_id is not None
        page_id = page_id.lstrip('/')
        page_id = page_id.replace('/', '-')
        page_id = page_id.replace('+', '')
        page_id = page_id.rstrip('-')

        return 'page-' + (page_id or 'root')

    @cached_property
    def body_classes(self) -> 'Iterator[str]':
        """ Yields a list of body classes used on the body. """

        if self.request.is_logged_in:
            yield 'is-logged-in'
            yield 'role-{}'.format(self.request.current_role)
        else:
            yield 'is-logged-out'

        yield self.name

    @cached_property
    def top_navigation(self) -> 'Sequence[Link] | None':
        """ Returns a list of :class:`onegov.org.elements.Link` objects.
        Those links are used for the top navigation.

        If nothing is returned, no top navigation is displayed.

        """
        return None

    @cached_property
    def breadcrumbs(self) -> 'Sequence[Link] | None':
        """ Returns a list of :class:`onegov.org.elements.Link` objects.
        Those links are used for the breadcrumbs.

        If nothing is returned, no top breadcrumbs are displayed.

        """
        return None

    @cached_property
    def sidebar_links(self) -> 'Sequence[Link | LinkGroup] | None':
        """ A list of links shown in the sidebar, used for navigation. """
        return None

    @cached_property
    def editbar_links(self) -> 'Sequence[Link | LinkGroup] | None':
        """ A of :class:`onegov.org.elements.LinkGroup` classes. Each of them
        will be shown in the top editbar, with the group title being the
        dropdown title.
        """
        return None

    @cached_property
    def locales(self) -> list[tuple[str, str]]:
        to = self.request.url

        def get_name(locale: str) -> str:
            language_name = Locale.parse(locale).get_language_name()
            if language_name is None:
                # fallback to just the locale name
                return locale
            return language_name.capitalize()

        def get_link(locale: str) -> str:
            return SiteLocale(locale).link(self.request, to)

        return [
            (get_name(locale), get_link(locale))
            for locale in sorted(self.app.locales)
        ]

    @cached_property
    def file_upload_url(self) -> str:
        """ Returns the url to the file upload action. """
        url = self.request.link(
            GeneralFileCollection(self.request.session), name='upload'
        )
        return self.csrf_protected_url(url)

    @cached_property
    def file_upload_json_url(self) -> str:
        """ Adds the json url for file uploads. """
        url = self.request.link(
            GeneralFileCollection(self.request.session), name='upload.json'
        )
        return self.csrf_protected_url(url)

    @cached_property
    def file_list_url(self) -> str:
        """ Adds the json url for file lists. """
        return self.request.link(
            GeneralFileCollection(self.request.session), name='json'
        )

    @cached_property
    def image_upload_url(self) -> str:
        """ Returns the url to the image upload action. """
        url = self.request.link(
            ImageFileCollection(self.request.session), name='upload'
        )
        return self.csrf_protected_url(url)

    @cached_property
    def image_upload_json_url(self) -> str:
        """ Adds the json url for image uploads. """
        url = self.request.link(
            ImageFileCollection(self.request.session), name='upload.json'
        )
        return self.csrf_protected_url(url)

    @cached_property
    def image_list_url(self) -> str:
        """ Adds the json url for image lists. """
        return self.request.link(
            ImageFileCollection(self.request.session), name='json'
        )

    @cached_property
    def sitecollection_url(self) -> str:
        """ Adds the json url for internal links lists. """
        return self.request.link(SiteCollection(self.request.session))

    @cached_property
    def homepage_url(self) -> str:
        """ Returns the url to the main page. """
        return self.request.link(self.app.org)

    @cached_property
    def search_url(self) -> str:
        """ Returns the url to the search page. """
        return self.request.class_link(Search)

    @cached_property
    def suggestions_url(self) -> str:
        """ Returns the url to the suggestions json view. """
        return self.request.class_link(Search, name='suggest')

    @cached_property
    def events_url(self) -> str:
        return self.request.link(
            OccurrenceCollection(self.request.session)
        )

    @cached_property
    def directories_url(self) -> str:
        return self.request.link(
            DirectoryCollection(self.request.session)
        )

    @cached_property
    def news_url(self) -> str:
        return self.request.class_link(News, {'absorb': ''})

    @cached_property
    def newsletter_url(self) -> str:
        return self.request.class_link(NewsletterCollection)

    def login_to_url(self, to: str | None, skip: bool = False) -> str:
        auth = Auth.from_request(self.request, to=to, skip=skip)
        return self.request.link(auth, 'login')

    def login_from_path(self) -> str:
        auth = Auth.from_request_path(self.request)
        return self.request.link(auth, name='login')

    def export_formatter(self, format: str) -> 'Callable[[object], Any]':
        """ Returns a formatter function which takes a value and returns
        the value ready for export.

        """

        def is_daterange_list(
            value: object,
            datetype: type[object] | tuple[type[object], ...]
        ) -> bool:
            if isinstance(value, (list, tuple)):
                return all(is_daterange(v, datetype) for v in value)

            return False

        def is_daterange(
            value: object,
            datetype: type[object] | tuple[type[object], ...]
        ) -> bool:

            if isinstance(value, (list, tuple)):
                if len(value) == 2:
                    if all(isinstance(v, datetype) for v in value):
                        return True

            return False

        def default(value: object) -> Any:
            if isinstance(value, Decimal):
                return float(value)
            if isinstance(value, (date, datetime)):
                return value.isoformat()
            if isinstance(value, time):
                return f'{value.hour}:{value.minute}'
            # FIXME: Why not isinstance(value, TranslationString)?
            if hasattr(value, 'domain'):
                return self.request.translator(value)  # type:ignore[arg-type]
            if isinstance(value, str):
                return "\n".join(value.splitlines())  # normalize newlines
            if isinstance(value, (list, tuple)):
                return tuple(formatter(v) for v in value)

            return value

        if format in ('xlsx', 'csv'):
            # FIXME: For some reason TypeGuard wasn't working so I changed
            #        value from object to Any
            def formatter(value: Any) -> Any:
                if is_daterange_list(value, (date, datetime)):
                    return '\n'.join(formatter(v) for v in value)
                if is_daterange(value, datetime):
                    return ' - '.join(
                        self.format_date(v, 'datetime') for v in value)
                if is_daterange(value, date):
                    return ' - '.join(
                        self.format_date(v, 'date') for v in value)
                if isinstance(value, datetime):
                    return self.format_date(value, 'datetime')
                if isinstance(value, date):
                    return self.format_date(value, 'date')
                if isinstance(value, (list, tuple)):
                    return '\n'.join(formatter(v) for v in value)
                if isinstance(value, bool):
                    value = value and _("Yes") or _("No")
                if isinstance(value, dict):
                    return value and json.dumps(value) or None
                return default(value)
        else:
            formatter = default

        return formatter

    def thumbnail_url(self, url: str | None) -> str | None:
        """ Takes the given url and returns the thumbnail url for it.

        Uses some rough heuristic to determine if a url is actually served
        by onegov.file or not. May possibly fail.

        """
        if not url or '/storage/' not in url:
            return url

        image_id = url.split('/storage/')[-1]

        # image file ids are generated from the random_token function
        if len(image_id) == RANDOM_TOKEN_LENGTH:
            return self.request.class_link(
                ImageFile, {'id': image_id}, name='thumbnail')
        else:
            return url

    @property
    def custom_links(self) -> list[tuple[str, str]]:
        links: dict[int, dict[str, Any]] = {}

        def split_entry(name: str) -> tuple[int, str]:
            num_, key = name.replace('custom_link_', '').split('_')
            return int(num_), key

        for entry, value in self.org.meta.items():
            if entry.startswith('custom_link'):
                num, key = split_entry(entry)
                link = links.setdefault(num, {})
                link[key] = value

        return [
            (v['name'], v['url']) for k, v in sorted(
                links.items(), key=lambda item: item[0])
            if v['name'] and v['url']
        ]

    def include_editor(self) -> None:
        self.request.include('redactor')
        self.request.include('editor')

    def include_code_editor(self) -> None:
        self.request.include('code_editor')

    def file_data_download_link(
        self,
        file_data: dict[str, Any] | None
    ) -> str | None:

        if file_data is None:
            return None

        if (ref := file_data.get('data', '')).startswith('@'):
            return self.request.class_link(File, {
                'id': ref.lstrip('@')
            })
        return None

    def file_data_file(
        self,
        file_data: dict[str, Any] | None
    ) -> File | None:

        if file_data is None:
            return None

        if (ref := file_data.get('data', '')).startswith('@'):
            return self.request.session.query(File).filter_by(
                id=ref.lstrip('@')).first()
        return None

    def field_download_link(
        self,
        field: 'Field'
    ) -> list[str | None] | str | None:

        if field.type == 'UploadField':
            return self.file_data_download_link(field.data)
        elif field.type == 'UploadMultipleField':
            return [
                self.file_data_download_link(file_data)
                for file_data in (field.data or [])
            ]
        return None

    def field_file(self, field: 'Field') -> list[File | None] | File | None:
        if field.type == 'UploadField':
            return self.file_data_file(field.data)
        elif field.type == 'UploadMultipleField':
            return [
                self.file_data_file(file_data)
                for file_data in (field.data or [])
            ]
        return None

    @cached_property
    def move_person_url_template(self) -> str:
        assert isinstance(self.model, PersonLinkExtension)

        implementation = PersonMove.get_implementation(self.model)
        move = implementation.for_url_template(self.model)  # type:ignore

        return self.csrf_protected_url(self.request.link(move))

    def get_user_color(self, username: str) -> str:
        return utils.get_user_color(username)

    def get_user_title(self, username: str) -> str:
        user = UserCollection(self.request.session).by_username(username)
        return user and user.title or username

    def to_timezone(
        self,
        date: datetime,
        timezone: 'TzInfoOrName'
    ) -> datetime:
        return to_timezone(date, timezone)

    def format_time_range(
        self,
        start: datetime | time,
        end: datetime | time
    ) -> str:

        time_range = utils.render_time_range(start, end)

        if time_range in ('00:00 - 24:00', '00:00 - 23:59'):
            return self.request.translate(_("all day"))

        return time_range

    def format_date_range(
        self,
        start: date | datetime,
        end: date | datetime
    ) -> str:

        if start == end:
            return self.format_date(start, 'date')
        else:
            return ' - '.join((
                self.format_date(start, 'date'),
                self.format_date(end, 'date')
            ))

    def format_datetime_range(
        self,
        start: datetime,
        end: datetime,
        with_year: bool = False
    ) -> str:

        if start.date() == end.date():
            show_single_day = True
        elif (end - start) <= timedelta(hours=23) and end.time() < time(6, 0):
            show_single_day = True
        else:
            show_single_day = False

        if show_single_day:
            fmt: str = with_year and 'date_long' or 'date_long_without_year'

            return (
                f'{self.format_date(start, fmt)} '
                f'{self.format_time_range(start, end)}'
            )
        else:
            fmt = with_year and 'datetime_long' or 'datetime_long_without_year'

            return (
                f'{self.format_date(start, fmt)} - '
                f'{self.format_date(end, fmt)}'
            )

    def format_timedelta(self, delta: timedelta) -> str:
        return babel.dates.format_timedelta(
            delta=delta,
            locale=self.request.locale
        )

    def format_seconds(self, seconds: float) -> str:
        return self.format_timedelta(timedelta(seconds=seconds))

    def password_reset_url(self, user: 'User | None') -> str | None:
        if not user:
            return None

        return password_reset_url(
            user,
            self.request,
            self.request.class_link(Auth, name='reset-password')
        )

    @overload
    def linkify(self, text: None) -> None: ...
    @overload
    def linkify(self, text: str) -> str: ...

    def linkify(self, text: str | None) -> str | None:
        if isinstance(text, TranslationString):
            # translate the text before applying linkify if it's a
            # translation string
            text = self.request.translate(text)
        # FIXME: linkify should return Markup, so then this replace
        #        needs to use Markup('<br>') as well
        return linkify(text).replace('\n', '<br>') if text else text

    def linkify_field(self, field: 'Field', rendered: Markup) -> Markup:
        include = ('TextAreaField', 'StringField', 'EmailField', 'URLField')
        if field.render_kw:
            if field.render_kw.get('data-editor') == 'markdown':
                return rendered
            # HtmlField
            if field.render_kw.get('class_') == 'editor':
                return rendered
        if field.type in include:
            # FIXME: Get rid of this conversion back and forth between Markup
            #        and str, but for now we only wanted to ensure rendered
            #        fields always return Markup, so we don't have to change
            #        as many places
            return Markup(  # noqa: MS001
                self.linkify(str(rendered).replace('<br>', '\n'))
            )
        return rendered

    @property
    def file_link_target(self) -> str | None:
        """ Use with tal:attributes='target layout.file_link_target' """
        return '_blank' if self.org.open_files_target_blank else None

    # so we can create Markup in layouts
    # FIXME: We added Markup to the globals in our templates, so we
    #        can get rid of this, we just have to replace instances
    #        of layout.Markup with Markup
    Markup = Markup

    file_extension_fa_icon_mapping = {
        'pdf': 'fa-file-pdf',
        'jpg': 'fa-file-image',
        'jpeg': 'fa-file-image',
        'png': 'fa-file-image',
        'img': 'fa-file-image',
        'ico': 'fa-file-image',
        'svg': 'fa-file-image',
        'bmp': 'fa-file-image',
        'gif': 'fa-file-image',
        'tiff': 'fa-file-image',
        'ogg': 'fa-file-music',
        'wav': 'fa-file-music',
        'mpa': 'fa-file-music',
        'mp3': 'fa-file-music',
        'avi': 'fa-file-video',
        'mp4': 'fa-file-video',
        'mpg': 'fa-file-video',
        'mpeg': 'fa-file-video',
        'mov': 'fa-file-video',
        'vid': 'fa-file-video',
        'webm': 'fa-file-video',
        'zip': 'fa-file-zip',
        '7z': 'fa-file-zip',
        'rar': 'fa-file-zip',
        'pkg': 'fa-file-zip',
        'tar.gz': 'fa-file-zip',
        'txt': 'fa-file-alt',
        'log': 'fa-file-alt',
        'csv': 'fas fa-file-csv',  # hack: csv icon is a pro-icon
        'xls': 'fa-file-excel',
        'xlsx': 'fa-file-excel',
        'xlsm': 'fa-file-excel',
        'ods': 'fa-file-excel',
        'odt': 'fa-file-word',
        'doc': 'fa-file-word',
        'docx': 'fa-file-word',
        'pptx': 'fa-file-powerpoint',
    }

    def get_fa_file_icon(self, filename: str) -> str:
        """
        Returns the font awesome file icon name for the given file
        according its extension.

        NOTE: Currently, org and town6 are using different font awesome
        versions, hence this only works for town6.
        """
        default_icon = 'fa-file'
        if '.' not in filename:
            return default_icon

        ext = filename.split('.')[1].lower()
        return self.file_extension_fa_icon_mapping.get(ext, default_icon)


class DefaultLayoutMixin:
    if TYPE_CHECKING:
        # forward declare required attributes
        model: Any
        request: OrgRequest

    def hide_from_robots(self) -> None:
        """ Returns a X-Robots-Tag:noindex header on secret pages.

        This is probably not where you would expect this to happen, but it
        ensures that this works on all pages without having to jump through
        hoops.

        """
        if not hasattr(self.model, 'access'):
            return

        if self.model.access not in ('secret', 'secret_mtan'):
            return

        @self.request.after
        def respond_with_no_index(response: 'Response') -> None:
            response.headers['X-Robots-Tag'] = 'noindex'


class DefaultLayout(Layout, DefaultLayoutMixin):  # type:ignore[misc]
    """ The default layout meant for the public facing parts of the site. """

    def __init__(self, model: Any, request: 'OrgRequest') -> None:
        super().__init__(model, request)

        # always include the common js files
        self.request.include('common')
        self.request.include('chosen')

        # always include the map components
        self.request.include(self.org.geo_provider)

        if self.request.is_manager:
            self.request.include('sortable')
            self.request.include('websockets')
            self.custom_body_attributes['data-websocket-endpoint'] = (
                self.app.websockets_client_url(request))
            self.custom_body_attributes['data-websocket-schema'] = (
                self.app.schema)
            self.custom_body_attributes['data-websocket-channel'] = (
                self.app.websockets_private_channel)

        if self.org.open_files_target_blank:
            self.request.include('all_blank')

        self.hide_from_robots()

    def show_label(self, field: 'Field') -> bool:
        return True

    @cached_property
    def breadcrumbs(self) -> 'Sequence[Link] | None':
        """ Returns the breadcrumbs for the current page. """
        return [Link(_("Homepage"), self.homepage_url)]

    def exclude_invisible(self, items: 'Iterable[_T]') -> 'Sequence[_T]':
        items = self.request.exclude_invisible(items)
        if not self.request.is_manager:
            return tuple(i for i in items if getattr(i, 'published', True))
        return items

    @cached_property
    def root_pages(self) -> 'Sequence[Page]':
        return self.exclude_invisible(self.app.root_pages)

    @cached_property
    def top_navigation(self) -> 'Sequence[Link] | None':
        return tuple(
            Link(r.title, self.request.link(r)) for r in self.root_pages
        )

    @cached_property
    def qr_endpoint(self) -> str:
        return self.request.class_link(QrCode)


class DefaultMailLayoutMixin:
    if TYPE_CHECKING:
        # forward declare required attributes
        request: OrgRequest
        @property
        def org(self) -> Organisation: ...

    def unsubscribe_link(self, username: str) -> str:
        return '{}?token={}'.format(
            self.request.link(self.org, name='unsubscribe'),
            self.request.new_url_safe_token(
                data={'user': username},
                salt='unsubscribe'
            )
        )

    def paragraphify(self, text: str) -> str:
        return paragraphify(text)


class DefaultMailLayout(Layout, DefaultMailLayoutMixin):  # type:ignore[misc]
    """ A special layout for creating HTML E-Mails. """

    @cached_property
    def base(self) -> 'PageTemplateFile':
        return self.template_loader['mail_layout.pt']

    @cached_property
    def macros(self) -> 'MacrosLookup':
        return self.template_loader.mail_macros

    @cached_property
    def contact_html(self) -> str:
        """ Returns the contacts html, but instead of breaking it into multiple
        lines (like on the site footer), this version puts it all on one line.

        """

        lines = (l.strip() for l in self.org.meta['contact'].splitlines())
        lines = (l for l in lines if l)

        return linkify(', '.join(lines))


class AdjacencyListMixin:
    """ Provides layouts for models inheriting from
        :class:`onegov.core.orm.abstract.AdjacencyList`
    """

    if TYPE_CHECKING:
        model: AdjacencyList
        request: OrgRequest
        def csrf_protected_url(self, url: str) -> str: ...
        @property
        def homepage_url(self) -> str: ...

    @cached_property
    def sortable_url_template(self) -> str:
        return self.csrf_protected_url(
            self.request.link(PageMove.for_url_template())
        )

    def get_breadcrumbs(self, item: 'AdjacencyList') -> 'Iterator[Link]':
        """ Yields the breadcrumbs for the given adjacency list item. """
        yield Link(_("Homepage"), self.homepage_url)

        if item:
            for ancestor in item.ancestors:
                yield Link(ancestor.title, self.request.link(ancestor))

            yield Link(item.title, self.request.link(item))

    def get_sidebar(
        self,
        type: str | None = None
    ) -> 'Iterator[Link | LinkGroup]':
        """ Yields the sidebar for the given adjacency list item. """
        query = self.model.siblings.filter(self.model.__class__.type == type)

        def filter(
            items: 'Iterable[AdjacencyList]'
        ) -> 'Sequence[AdjacencyList]':

            items = self.request.exclude_invisible(items)
            if not self.request.is_manager:
                return tuple(i for i in items if getattr(i, 'published', True))
            return items

        items = filter(query.all())

        for item in items:
            if item != self.model:
                yield Link(item.title, self.request.link(item), model=item)
            else:
                children = (
                    Link(c.title, self.request.link(c), model=c) for c
                    in filter(self.model.children)
                )

                yield LinkGroup(
                    title=item.title,
                    links=tuple(children),
                    model=item
                )


class AdjacencyListLayout(DefaultLayout, AdjacencyListMixin):  # type:ignore
    pass


class SettingsLayout(DefaultLayout):
    def __init__(
        self,
        model: Any,
        request: 'OrgRequest',
        setting: str | None = None
    ) -> None:
        super().__init__(model, request)

        self.include_editor()
        self.include_code_editor()
        self.request.include('tags-input')

        self.setting = setting

    @cached_property
    def breadcrumbs(self) -> list[Link]:
        bc = [
            Link(_("Homepage"), self.homepage_url),
            Link(_("Settings"), self.request.link(self.org, 'settings'))
        ]

        if self.setting:
            bc.append(Link(_(self.setting), '#'))

        return bc


class PageLayout(AdjacencyListLayout):

    @cached_property
    def og_image_source(self) -> str | None:
        if not self.model.text:
            return super().og_image_source
        for url in IMG_URLS.findall(self.model.text) or []:
            if self.is_internal(url):
                return url
        return super().og_image_source

    @cached_property
    def breadcrumbs(self) -> 'Sequence[Link]':
        return tuple(self.get_breadcrumbs(self.model))

    @cached_property
    def sidebar_links(self) -> 'Sequence[Link | LinkGroup]':
        return tuple(self.get_sidebar(type='topic'))


class NewsLayout(AdjacencyListLayout):

    @cached_property
    def og_image_source(self) -> str | None:
        if not self.model.text:
            return super().og_image_source
        for url in IMG_URLS.findall(self.model.text) or []:
            if self.is_internal(url):
                return url
        return super().og_image_source

    @cached_property
    def breadcrumbs(self) -> 'Sequence[Link]':
        return tuple(self.get_breadcrumbs(self.model))


class EditorLayout(AdjacencyListLayout):

    def __init__(self, model: Any, request: 'OrgRequest', site_title: str):
        super().__init__(model, request)
        self.site_title = site_title
        self.include_editor()

    @cached_property
    def breadcrumbs(self) -> list[Link]:
        links = list(self.get_breadcrumbs(self.model.page))
        links.append(Link(self.site_title, url='#'))

        return links


class FormEditorLayout(DefaultLayout):

    def __init__(self, model: Any, request: 'OrgRequest') -> None:
        super().__init__(model, request)
        self.include_editor()
        self.include_code_editor()


class FormSubmissionLayout(DefaultLayout):

    model: 'FormSubmission | FormDefinition'

    def __init__(
        self,
        model: 'FormSubmission | FormDefinition',
        request: 'OrgRequest',
        title: str | None = None
    ) -> None:

        super().__init__(model, request)
        self.include_code_editor()
        self.title = title or self.form.title

    @cached_property
    def form(self) -> 'FormDefinition':
        if hasattr(self.model, 'form'):
            return self.model.form  # type:ignore[return-value]
        else:
            return self.model

    @cached_property
    def breadcrumbs(self) -> list[Link]:
        collection = FormCollection(self.request.session)

        return [
            Link(_("Homepage"), self.homepage_url),
            Link(_("Forms"), self.request.link(collection)),
            Link(self.title, self.request.link(self.model))
        ]

    @cached_property
    def can_delete_form(self) -> bool:
        return all(
            submission_deletable(submission, self.request.session)
            for submission in self.form.submissions
        )

    @cached_property
    def editbar_links(self) -> list[Link | LinkGroup] | None:

        if not self.request.is_manager:
            return None

        # only show the edit bar links if the site is the base of the form
        # -> if the user already entered some form data remove the edit bar
        # because it makes it seem like it's there to edit the submission,
        # not the actual form
        if hasattr(self.model, 'form'):
            return None

        collection = FormCollection(self.request.session)

        edit_link = Link(
            text=_("Edit"),
            url=self.request.link(self.form, name='edit'),
            attrs={'class': 'edit-link'}
        )

        qr_link = QrCodeLink(
            text=_("QR"),
            url=self.request.link(self.model),
            attrs={'class': 'qr-code-link'}
        )

        if not self.can_delete_form:
            delete_link = Link(
                text=_("Delete"),
                attrs={'class': 'delete-link'},
                traits=(
                    Block(
                        _("This form can't be deleted."),
                        _(
                            "There are submissions associated with the form. "
                            "Those need to be removed first."
                        ),
                        _("Cancel")
                    )
                )
            )

        else:
            delete_link = Link(
                text=_("Delete"),
                url=self.csrf_protected_url(
                    self.request.link(self.form)
                ),
                attrs={'class': 'delete-link'},
                traits=(
                    Confirm(
                        _("Do you really want to delete this form?"),
                        _("This cannot be undone."),
                        _("Delete form"),
                        _("Cancel")
                    ),
                    Intercooler(
                        request_method='DELETE',
                        redirect_after=self.request.link(collection)
                    )
                )
            )

        export_link = Link(
            text=_("Export"),
            url=self.request.link(self.form, name='export'),
            attrs={'class': 'export-link'}
        )

        change_url_link = Link(
            text=_("Change URL"),
            url=self.request.link(self.form, name='change-url'),
            attrs={'class': 'internal-url'}
        )

        registration_windows_link = LinkGroup(
            title=_("Registration Windows"),
            links=[
                Link(
                    text=_("Add"),
                    url=self.request.link(
                        self.model, 'new-registration-window'
                    ),
                    attrs={'class': 'new-registration-window'}
                ),
                *(
                    Link(
                        text=self.format_date_range(w.start, w.end),
                        url=self.request.link(w),
                        attrs={'class': 'view-link'}
                    ) for w in self.form.registration_windows
                )
            ]
        )

        return [
            edit_link,
            delete_link,
            export_link,
            change_url_link,
            registration_windows_link,
            qr_link
        ]


class FormCollectionLayout(DefaultLayout):

    @cached_property
    def breadcrumbs(self) -> list[Link]:
        return [
            Link(_("Homepage"), self.homepage_url),
            Link(_("Forms"), '#')
        ]

    @property
    def external_forms(self) -> ExternalLinkCollection:
        return ExternalLinkCollection(self.request.session)

    @cached_property
    def editbar_links(self) -> list[Link | LinkGroup] | None:
        if self.request.is_manager:
            return [
                LinkGroup(
                    title=_("Add"),
                    links=[
                        Link(
                            text=_("Form"),
                            url=self.request.link(
                                self.model,
                                name='new'
                            ),
                            attrs={'class': 'new-form'}
                        ),
                        Link(
                            text=_("External form"),
                            url=self.request.link(
                                self.external_forms,
                                query_params={
                                    'title': self.request.translate(
                                        _("New external form")),
                                    'type': 'form'
                                },
                                name='new'
                            ),
                            attrs={'class': 'new-form'}
                        )
                    ]
                ),
            ]
        return None


class PersonCollectionLayout(DefaultLayout):

    @cached_property
    def breadcrumbs(self) -> list[Link]:
        return [
            Link(_("Homepage"), self.homepage_url),
            Link(_("People"), '#')
        ]

    @cached_property
    def editbar_links(self) -> list[Link | LinkGroup] | None:
        if self.request.is_manager:
            return [
                LinkGroup(
                    title=_("Add"),
                    links=[
                        Link(
                            text=_("Person"),
                            url=self.request.link(
                                self.model,
                                name='new'
                            ),
                            attrs={'class': 'new-person'}
                        )
                    ]
                ),
            ]
        return None


class PersonLayout(DefaultLayout):

    @cached_property
    def collection(self) -> PersonCollection:
        return PersonCollection(self.request.session)

    @cached_property
    def breadcrumbs(self) -> list[Link]:
        return [
            Link(_("Homepage"), self.homepage_url),
            Link(_("People"), self.request.link(self.collection)),
            Link(_(self.model.title), self.request.link(self.model))
        ]

    @cached_property
    def editbar_links(self) -> list[Link | LinkGroup] | None:
        if self.request.is_manager:
            return [
                Link(
                    text=_("Edit"),
                    url=self.request.link(self.model, 'edit'),
                    attrs={'class': 'edit-link'}
                ),
                Link(
                    text=_("Delete"),
                    url=self.csrf_protected_url(
                        self.request.link(self.model)
                    ),
                    attrs={'class': 'delete-link'},
                    traits=(
                        Confirm(
                            _("Do you really want to delete this person?"),
                            _("This cannot be undone."),
                            _("Delete person"),
                            _("Cancel")
                        ),
                        Intercooler(
                            request_method='DELETE',
                            redirect_after=self.request.link(self.collection)
                        )
                    )
                )
            ]
        return None


class TicketsLayout(DefaultLayout):

    @cached_property
    def breadcrumbs(self) -> list[Link]:
        return [
            Link(_("Homepage"), self.homepage_url),
            Link(_("Tickets"), '#')
        ]


class ArchivedTicketsLayout(DefaultLayout):

    @cached_property
    def breadcrumbs(self) -> list[Link]:
        return [
            Link(_("Homepage"), self.homepage_url),
            Link(_("Tickets"), '#')
        ]

    @cached_property
    def editbar_links(self) -> list[Link | LinkGroup]:
        links: list[Link | LinkGroup] = []
        if self.request.is_admin:
            text = self.request.translate(_("Delete archived tickets"))
            links.append(
                Link(
                    text=text,
                    url=self.csrf_protected_url(self.request.link(self.model,
                                                                  'delete')),
                    traits=(
                        Confirm(
                            _("Do you really want to delete all archived "
                              "tickets?"),
                            _("This cannot be undone."),
                            _("Delete archived tickets"),
                            _("Cancel"),
                        ),
                        Intercooler(
                            request_method='DELETE',
                            redirect_after=self.request.class_link(
                                ArchivedTicketsCollection, {'handler': 'ALL'}
                            ),
                        ),
                    ),
                    attrs={'class': 'delete-link'},
                )

            )
        return links


class TicketLayout(DefaultLayout):

    model: 'Ticket'

    def __init__(self, model: 'Ticket', request: 'OrgRequest') -> None:
        super().__init__(model, request)
        self.request.include('timeline')

    @cached_property
    def collection(self) -> TicketCollection:
        return TicketCollection(self.request.session)

    @cached_property
    def breadcrumbs(self) -> list[Link]:
        return [
            Link(_("Homepage"), self.homepage_url),
            Link(_("Tickets"), self.request.link(self.collection)),
            Link(self.model.number, '#')
        ]

    @cached_property
    def editbar_links(self) -> list[Link | LinkGroup] | None:
        if self.request.is_manager:

            links: list[Link | LinkGroup]

            # only show the model related links when the ticket is pending
            if self.model.state == 'pending':
                # FIXME: This is a weird discrepancy where we unsafely change
                #        the API for Handler.get_links inside onegov.org, not
                #        sure what to do about this. We should probably move
                #        onegov.org.elements.Link* to onegov.core.elements and
                #        consistently use that
                links = self.model.handler.get_links(  # type:ignore
                    self.request
                )
                assert len(links) <= 3, """
                    Models are limited to three model-specific links. Usually
                    a primary single link and a link group containing the
                    other links.
                """
            else:
                links = []

            if self.model.state == 'open':
                links.append(Link(
                    text=_("Accept ticket"),
                    url=self.request.link(self.model, 'accept'),
                    attrs={'class': ('ticket-button', 'ticket-accept')}
                ))

            elif self.model.state == 'pending':
                traits: 'Sequence[Trait]' = ()

                if self.model.handler.undecided:
                    traits = (
                        Block(
                            _("This ticket can't be closed."),
                            _(
                                "This ticket requires a decision, but no "
                                "decision has been made yet."
                            ),
                            _("Cancel")
                        ),
                    )

                links.append(Link(
                    text=_("Close ticket"),
                    url=self.request.link(self.model, 'close'),
                    attrs={'class': ('ticket-button', 'ticket-close')},
                    traits=traits
                ))

            elif self.model.state == 'closed':
                links.append(Link(
                    text=_("Reopen ticket"),
                    url=self.request.link(self.model, 'reopen'),
                    attrs={'class': ('ticket-button', 'ticket-reopen')}
                ))
                links.append(Link(
                    text=_("Archive ticket"),
                    url=self.request.link(self.model, 'archive'),
                    attrs={'class': ('ticket-button', 'ticket-archive')})
                )
            elif self.model.state == 'archived':
                links.append(Link(
                    text=_('Recover from archive'),
                    url=self.request.link(self.model, 'unarchive'),
                    attrs={'class': ('ticket-button', 'ticket-reopen')}
                ))
                links.append(Link(
                    text=_("Delete Ticket"),
                    url=self.csrf_protected_url(
                        self.request.link(self.model, 'delete')
                    ),
                    attrs={'class': ('ticket-button', 'ticket-delete')},
                ))

            if self.model.state != 'closed':
                links.append(Link(
                    text=_("Assign ticket"),
                    url=self.request.link(self.model, 'assign'),
                    attrs={'class': ('ticket-button', 'ticket-assign')},
                ))

            # ticket notes are always enabled
            links.append(
                Link(
                    text=_("New Note"),
                    url=self.request.link(self.model, 'note'),
                    attrs={'class': 'new-note'}
                )
            )
            links.append(
                Link(
                    text=_("PDF"),
                    url=self.request.link(self.model, 'pdf'),
                    attrs={'class': 'ticket-pdf'}
                )
            )
            if self.has_submission_files:
                links.append(
                    Link(
                        text=_("Download files"),
                        url=self.request.link(self.model, 'files'),
                        attrs={'class': 'ticket-files'}
                    )
                )

            return links
        return None

    @cached_property
    def has_submission_files(self) -> bool:
        submission = getattr(self.model.handler, 'submission', None)
        return submission is not None and bool(submission.files)


class TicketNoteLayout(DefaultLayout):

    ticket: 'Ticket'

    def __init__(
        self,
        # FIXME: What's actually safe to pass here? I assume this
        #        needs to be ticket, if ticket is set to None and
        #        otherwise it can be whatever it wants
        model: Any,
        request: 'OrgRequest',
        title: str,
        ticket: 'Ticket | None' = None
    ) -> None:

        super().__init__(model, request)
        self.title = title
        self.ticket = ticket or model

    @cached_property
    def breadcrumbs(self) -> list[Link]:
        return [
            Link(_("Homepage"), self.homepage_url),
            Link(_("Tickets"), self.request.link(
                TicketCollection(self.request.session)
            )),
            Link(self.ticket.number, self.request.link(self.ticket)),
            Link(self.title, '#')
        ]


# FIXME: Something about this layout is really broken, since it clearly
#        expects a Ticket as the first argument, but we sometimes pass
#        it a Reservation instead, also we never seem to be using internal
#        breadcrumbs, which are broken, because they were using a non-existant
#        ticket attribute, much akin to TicketNoteLayout
class TicketChatMessageLayout(DefaultLayout):

    def __init__(
        self,
        model: 'Ticket',
        request: 'OrgRequest',
        internal: bool = False
    ) -> None:

        super().__init__(model, request)
        self.internal = internal

    @cached_property
    def breadcrumbs(self) -> list[Link]:
        return (
            self.internal_breadcrumbs
            if self.internal
            else self.public_breadcrumbs
        )

    @property
    def internal_breadcrumbs(self) -> list[Link]:
        return [
            Link(_("Homepage"), self.homepage_url),
            Link(_("Tickets"), self.request.link(
                TicketCollection(self.request.session)
            )),
            Link(self.model.number, self.request.link(self.model)),
            Link(_("New Message"), '#')
        ]

    @property
    def public_breadcrumbs(self) -> list[Link]:
        return [
            Link(_("Homepage"), self.homepage_url),
            Link(_("Ticket Status"), self.request.link(self.model, 'status')),
            Link(_("New Message"), '#')
        ]


class TextModulesLayout(DefaultLayout):

    @cached_property
    def breadcrumbs(self) -> list[Link]:
        return [
            Link(_("Homepage"), self.homepage_url),
            Link(_("Text modules"), '#')
        ]

    @cached_property
    def editbar_links(self) -> list[Link | LinkGroup] | None:
        if self.request.is_manager:
            return [
                LinkGroup(
                    title=_("Add"),
                    links=[
                        Link(
                            text=_("Text module"),
                            url=self.request.link(
                                self.model,
                                name='add'
                            ),
                            attrs={'class': 'new-text-module'}
                        )
                    ]
                ),
            ]
        return None


class TextModuleLayout(DefaultLayout):

    @cached_property
    def collection(self) -> TextModuleCollection:
        return TextModuleCollection(self.request.session)

    @cached_property
    def breadcrumbs(self) -> list[Link]:
        return [
            Link(_('Homepage'), self.homepage_url),
            Link(_('Text modules'), self.request.link(self.collection)),
            Link(self.model.name, self.request.link(self.model))
        ]

    @cached_property
    def editbar_links(self) -> list[Link | LinkGroup] | None:
        if self.request.is_manager:
            return [
                Link(
                    text=_("Edit"),
                    url=self.request.link(self.model, 'edit'),
                    attrs={'class': 'edit-link'}
                ),
                Link(
                    text=_("Delete"),
                    url=self.csrf_protected_url(
                        self.request.link(self.model)
                    ),
                    attrs={'class': 'delete-link'},
                    traits=(
                        Confirm(
                            _(
                                "Do you really want to delete this text "
                                "module?"
                            ),
                            _("This cannot be undone."),
                            _("Delete text module"),
                            _("Cancel")
                        ),
                        Intercooler(
                            request_method='DELETE',
                            redirect_after=self.request.link(self.collection)
                        )
                    )
                )
            ]
        return None


class ResourcesLayout(DefaultLayout):

    @cached_property
    def breadcrumbs(self) -> list[Link]:
        return [
            Link(_("Homepage"), self.homepage_url),
            Link(_("Reservations"), self.request.link(self.model))
        ]

    @property
    def external_resources(self) -> ExternalLinkCollection:
        return ExternalLinkCollection(self.request.session)

    @property
    def resources_url(self) -> str:
        return self.request.class_link(ResourceCollection)

    @cached_property
    def editbar_links(self) -> list[Link | LinkGroup] | None:
        if self.request.is_manager:
            return [
                Link(
                    text=_("Recipients"),
                    url=self.request.class_link(ResourceRecipientCollection),
                    attrs={'class': 'manage-recipients'}
                ),
                LinkGroup(
                    title=_("Add"),
                    links=[
                        Link(
                            text=_("Room"),
                            url=self.request.link(
                                self.model,
                                name='new-room'
                            ),
                            attrs={'class': 'new-room'}
                        ),
                        Link(
                            text=_("Daypass"),
                            url=self.request.link(
                                self.model,
                                name='new-daypass'
                            ),
                            attrs={'class': 'new-daypass'}
                        ),
                        Link(
                            text=_("Resource Item"),
                            url=self.request.link(
                                self.model,
                                name='new-daily-item'
                            ),
                            attrs={'class': 'new-daily-item'}
                        ),
                        Link(
                            text=_("External resource link"),
                            url=self.request.link(
                                self.external_resources,
                                query_params={
                                    'to': self.resources_url,
                                    'title': self.request.translate(
                                        _("New external resource")),
                                    'type': 'resource'
                                },
                                name='new'
                            ),
                            attrs={'class': 'new-resource-link'}
                        )
                    ]
                ),
                Link(
                    text=_("Export All"),
                    url=self.request.link(self.model, name="export-all"),
                ),
            ]
        return None


class FindYourSpotLayout(DefaultLayout):

    @cached_property
    def breadcrumbs(self) -> list[Link]:
        return [
            Link(
                _("Homepage"), self.homepage_url
            ),
            Link(
                _("Reservations"), self.request.class_link(ResourceCollection)
            ),
            Link(
                _("Find Your Spot"), self.request.link(self.model)
            )
        ]


class ResourceRecipientsLayout(DefaultLayout):

    @cached_property
    def breadcrumbs(self) -> list[Link]:
        return [
            Link(
                _("Homepage"), self.homepage_url
            ),
            Link(
                _("Reservations"), self.request.class_link(ResourceCollection)
            ),
            Link(
                _("Notifications"), self.request.link(self.model)
            )
        ]

    @cached_property
    def editbar_links(self) -> list[Link | LinkGroup] | None:
        if self.request.is_manager:
            return [
                LinkGroup(
                    title=_("Add"),
                    links=[
                        Link(
                            text=_("E-Mail Recipient"),
                            url=self.request.link(
                                self.model,
                                name='new-recipient'
                            ),
                            attrs={'class': 'new-recipient'}
                        ),
                    ]
                ),
            ]
        return None


class ResourceRecipientsFormLayout(DefaultLayout):

    def __init__(self, model: Any, request: 'OrgRequest', title: str) -> None:
        super().__init__(model, request)
        self.title = title

    @cached_property
    def breadcrumbs(self) -> list[Link]:
        return [
            Link(
                _("Homepage"), self.homepage_url
            ),
            Link(
                _("Reservations"), self.request.class_link(ResourceCollection)
            ),
            Link(
                _("Notifications"), self.request.class_link(
                    ResourceRecipientCollection
                )
            ),
            Link(self.title, '#')
        ]


class ResourceLayout(DefaultLayout):

    model: 'Resource'

    def __init__(self, model: 'Resource', request: 'OrgRequest') -> None:
        super().__init__(model, request)

        self.request.include('fullcalendar')

    @cached_property
    def collection(self) -> ResourceCollection:
        return ResourceCollection(self.request.app.libres_context)

    @cached_property
    def breadcrumbs(self) -> list[Link]:
        return [
            Link(_("Homepage"), self.homepage_url),
            Link(_("Reservations"), self.request.link(self.collection)),
            Link(_(self.model.title), self.request.link(self.model))
        ]

    @cached_property
    def editbar_links(self) -> list[Link | LinkGroup] | None:
        if self.request.is_manager:
            # FIXME: Should deletable be part of the base Resource class?
            if getattr(self.model, 'deletable', False):
                delete_link = Link(
                    text=_("Delete"),
                    url=self.csrf_protected_url(
                        self.request.link(self.model)
                    ),
                    attrs={'class': 'delete-link'},
                    traits=(
                        Confirm(
                            _("Do you really want to delete this resource?"),
                            _("This cannot be undone."),
                            _("Delete resource"),
                            _("Cancel")
                        ),
                        Intercooler(
                            request_method='DELETE',
                            redirect_after=self.request.link(self.collection)
                        )
                    )
                )

            else:
                delete_link = Link(
                    text=_("Delete"),
                    attrs={'class': 'delete-link'},
                    traits=(
                        Block(
                            _("This resource can't be deleted."),
                            _(
                                "There are existing reservations associated "
                                "with this resource"
                            ),
                            _("Cancel")
                        )
                    )
                )
            return [
                Link(
                    text=_("Edit"),
                    url=self.request.link(self.model, 'edit'),
                    attrs={'class': 'edit-link'}
                ),
                delete_link,
                Link(
                    text=_("Clean up"),
                    url=self.request.link(self.model, 'cleanup'),
                    attrs={'class': ('cleanup-link', 'calendar-dependent')}
                ),
                Link(
                    text=_("Occupancy"),
                    url=self.request.link(self.model, 'occupancy'),
                    attrs={'class': ('occupancy-link', 'calendar-dependent')}
                ),
                Link(
                    text=_("Export"),
                    url=self.request.link(self.model, 'export'),
                    attrs={'class': ('export-link', 'calendar-dependent')}
                ),
                Link(
                    text=_("Subscribe"),
                    url=self.request.link(self.model, 'subscribe'),
                    attrs={'class': 'subscribe-link'}
                ),
                Link(
                    text=_("Rules"),
                    url=self.request.link(self.model, 'rules'),
                    attrs={'class': 'rule-link'}
                )
            ]
        elif self.request.has_role('member'):
            if getattr(self.model, 'occupancy_is_visible_to_members', False):
                return [
                    Link(
                        text=_("Occupancy"),
                        url=self.request.link(self.model, 'occupancy'),
                        attrs={
                            'class': ('occupancy-link', 'calendar-dependent')}
                    )
                ]
        return None


class ReservationLayout(ResourceLayout):
    editbar_links = None


class AllocationRulesLayout(ResourceLayout):

    @cached_property
    def breadcrumbs(self) -> list[Link]:
        return [
            Link(_("Homepage"), self.homepage_url),
            Link(_("Reservations"), self.request.link(self.collection)),
            Link(_(self.model.title), self.request.link(self.model)),
            Link(_("Rules"), '#')
        ]

    @cached_property
    def editbar_links(self) -> list[Link | LinkGroup]:
        return [
            LinkGroup(
                title=_("Add"),
                links=[
                    Link(
                        text=_("Rule"),
                        url=self.request.link(
                            self.model,
                            name='new-rule'
                        ),
                        attrs={'class': 'new-link'}
                    )
                ]
            ),
        ]


class AllocationEditFormLayout(DefaultLayout):
    """ Same as the resource layout, but with different editbar links, because
    there's not really an allocation view, but there are allocation forms.

    """

    @cached_property
    def collection(self) -> ResourceCollection:
        return ResourceCollection(self.request.app.libres_context)

    @cached_property
    def breadcrumbs(self) -> list[Link]:
        return [
            Link(_("Homepage"), self.homepage_url),
            Link(_("Reservations"), self.request.link(self.collection)),
            Link(_("Edit allocation"), '#')
        ]

    @cached_property
    def editbar_links(self) -> list[Link | LinkGroup]:
        def links() -> 'Iterator[Link | LinkGroup]':
            if not self.request.is_manager:
                return

            if self.model.availability == 100.0:
                yield Link(
                    _("Delete"),
                    self.csrf_protected_url(
                        self.request.link(self.model)
                    ),
                    attrs={'class': 'delete-link'},
                    traits=(
                        Confirm(
                            _("Do you really want to delete this allocation?"),
                            _("This cannot be undone."),
                            _("Delete allocation"),
                            _("Cancel")
                        ),
                        Intercooler(
                            request_method='DELETE',
                            redirect_after=self.request.link(self.collection)
                        )
                    )
                )
            else:
                yield Link(
                    text=_("Delete"),
                    attrs={'class': 'delete-link'},
                    traits=(
                        Block(
                            _("This resource can't be deleted."),
                            _(
                                "There are existing reservations associated "
                                "with this resource"
                            ),
                            _("Cancel")
                        )
                    )
                )
        return list(links())


class EventBaseLayout(DefaultLayout):

    def format_recurrence(self, recurrence: str | None) -> str:
        """ Returns a human readable version of an RRULE used by us. """

        WEEKDAYS = (_("Mo"), _("Tu"), _("We"), _("Th"), _("Fr"), _("Sa"),
                    _("Su"))

        if recurrence:
            rule = rrulestr(recurrence)

            # FIXME: Implement this without relying on internal attributes
            if getattr(rule, '_freq', None) == rrule.WEEKLY:
                return _(
                    "Every ${days} until ${end}",
                    mapping={
                        'days': ', '.join((
                            self.request.translate(WEEKDAYS[day])
                            for day in rule._byweekday  # type:ignore
                        )),
                        'end': rule._until.date(  # type:ignore
                        ).strftime('%d.%m.%Y')
                    }
                )

        return ''

    def event_deletable(self, event: 'Event') -> bool:
        tickets = TicketCollection(self.app.session())
        ticket = tickets.by_handler_id(event.id.hex)
        return False if ticket else True


class OccurrencesLayout(EventBaseLayout):

    @property
    def og_description(self) -> str:
        return self.request.translate(_("Events"))

    @cached_property
    def breadcrumbs(self) -> list[Link]:
        return [
            Link(_("Homepage"), self.homepage_url),
            Link(_("Events"), self.request.link(self.model))
        ]

    @cached_property
    def editbar_links(self) -> list[Link | LinkGroup]:
        def links() -> 'Iterator[Link | LinkGroup]':
            if (self.request.is_admin and self.request.app.org.
                    event_filter_type in ['filters', 'tags_and_filters']):
                yield Link(
                    text=_("Configure"),
                    url=self.request.link(self.model, '+edit'),
                    attrs={'class': 'edit-link'}
                )

            if self.request.is_manager:
                yield Link(
                    text=_("Import"),
                    url=self.request.link(self.model, 'import'),
                    attrs={'class': 'import-link'}
                )

                yield Link(
                    text=_("Export"),
                    url=self.request.link(self.model, 'export'),
                    attrs={'class': 'export-link'}
                )

        return list(links())


class OccurrenceLayout(EventBaseLayout):

    model: 'Occurrence'

    def __init__(self, model: 'Occurrence', request: 'OrgRequest') -> None:
        super().__init__(model, request)
        self.request.include('monthly-view')

    @cached_property
    def collection(self) -> OccurrenceCollection:
        return OccurrenceCollection(self.request.session)

    @property
    def og_description(self) -> str | None:
        return self.model.event.description

    @cached_property
    def og_image(self) -> File | None:
        return self.model.event.image or super().og_image

    @cached_property
    def breadcrumbs(self) -> list[Link]:
        return [
            Link(_("Homepage"), self.homepage_url),
            Link(_("Events"), self.request.link(self.collection)),
            Link(self.model.title, self.request.link(self.model))
        ]

    @cached_property
    def editbar_links(self) -> list[Link | LinkGroup] | None:
        if self.request.is_manager:
            if self.model.event.source:
                return [
                    Link(
                        text=_("Edit"),
                        attrs={'class': 'edit-link'},
                        traits=(
                            Block(
                                _("This event can't be edited."),
                                _("Imported events can not be edited."),
                                _("Cancel")
                            )
                        )
                    ),
                    Link(
                        text=_("Delete"),
                        url=self.csrf_protected_url(
                            self.request.link(self.model.event, 'withdraw'),
                        ),
                        attrs={'class': 'delete-link'},
                        traits=(
                            Confirm(
                                _("Do you really want to delete this event?"),
                                _("This cannot be undone."),
                                _("Delete event"),
                                _("Cancel")
                            ),
                            Intercooler(
                                request_method='POST',
                                redirect_after=self.events_url
                            ),
                        )
                    )
                ]

            edit_link = Link(
                text=_("Edit"),
                url=self.request.return_here(
                    self.request.link(self.model.event, 'edit')
                ),
                attrs={'class': 'edit-link'}
            )

            if self.event_deletable(self.model.event):
                delete_link = Link(
                    text=_("Delete"),
                    url=self.csrf_protected_url(
                        self.request.link(self.model.event)
                    ),
                    attrs={'class': 'delete-link'},
                    traits=(
                        Confirm(
                            _("Do you really want to delete this event?"),
                            _("This cannot be undone."),
                            _("Delete event"),
                            _("Cancel")
                        ),
                        Intercooler(
                            request_method='DELETE',
                            redirect_after=self.events_url
                        )
                    )
                )
            else:
                delete_link = Link(
                    text=_("Delete"),
                    attrs={'class': 'delete-link'},
                    traits=(
                        Block(
                            _("This event can't be deleted."),
                            _(
                                "To remove this event, go to the ticket "
                                "and reject it."
                            ),
                            _("Cancel")
                        )
                    )
                )

            return [edit_link, delete_link]
        return None


class EventLayout(EventBaseLayout):

    model: 'Event'

    if TYPE_CHECKING:
        def __init__(self, model: 'Event', request: 'OrgRequest') -> None: ...

    @cached_property
    def breadcrumbs(self) -> list[Link]:
        return [
            Link(_("Homepage"), self.homepage_url),
            Link(_("Events"), self.events_url),
            Link(self.model.title, self.request.link(self.model)),
        ]

    @cached_property
    def editbar_links(self) -> list[Link | LinkGroup] | None:
        if not self.request.is_manager:
            return None

        links: list[Link | LinkGroup] = []
        if self.model.source:
            links = [
                Link(
                    text=_("Edit"),
                    attrs={'class': 'edit-link'},
                    traits=(
                        Block(
                            _("This event can't be edited."),
                            _("Imported events can not be edited."),
                            _("Cancel")
                        )
                    )
                )]
        if self.model.source and self.model.state == 'published':
            links.append(
                Link(
                    text=_("Withdraw event"),
                    url=self.csrf_protected_url(
                        self.request.link(self.model, 'withdraw'),
                    ),
                    attrs={'class': 'delete-link'},
                    traits=(
                        Confirm(
                            _("Do you really want to withdraw this event?"),
                            _("You can re-publish an imported event later."),
                            _("Withdraw event"),
                            _("Cancel")
                        ),
                        Intercooler(
                            request_method='POST',
                            redirect_after=self.events_url
                        ),
                    )
                )
            )
        if self.model.source and self.model.state == 'withdrawn':
            links.append(
                Link(
                    text=_("Re-publish event"),
                    url=self.request.return_here(
                        self.request.link(self.model, 'publish')),
                    attrs={'class': 'accept-link'}
                )
            )
        if self.model.source:
            return links

        edit_link = Link(
            text=_("Edit"),
            url=self.request.link(self.model, 'edit'),
            attrs={'class': 'edit-link'}
        )
        if self.event_deletable(self.model):
            delete_link = Link(
                text=_("Delete"),
                url=self.csrf_protected_url(
                    self.request.link(self.model)
                ),
                attrs={'class': 'delete-link'},
                traits=(
                    Confirm(
                        _("Do you really want to delete this event?"),
                        _("This cannot be undone."),
                        _("Delete event"),
                        _("Cancel")
                    ),
                    Intercooler(
                        request_method='DELETE',
                        redirect_after=self.events_url
                    )
                )
            )
        else:
            delete_link = Link(
                text=_("Delete"),
                attrs={'class': 'delete-link'},
                traits=(
                    Block(
                        _("This event can't be deleted."),
                        _(
                            "To remove this event, go to the ticket "
                            "and reject it."
                        ),
                        _("Cancel")
                    )
                )
            )

        return [edit_link, delete_link]


class NewsletterLayout(DefaultLayout):

    @cached_property
    def collection(self) -> NewsletterCollection:
        return NewsletterCollection(self.app.session())

    @cached_property
    def recipients(self) -> RecipientCollection:
        return RecipientCollection(self.app.session())

    @cached_property
    def is_collection(self) -> bool:
        return isinstance(self.model, NewsletterCollection)

    @cached_property
    def breadcrumbs(self) -> list[Link]:

        if self.is_collection and self.view_name == 'new':
            return [
                Link(_("Homepage"), self.homepage_url),
                Link(_("Newsletter"), self.request.link(self.collection)),
                Link(_("New"), '#')
            ]
        elif self.is_collection:
            return [
                Link(_("Homepage"), self.homepage_url),
                Link(_("Newsletter"), '#')
            ]
        else:
            return [
                Link(_("Homepage"), self.homepage_url),
                Link(_("Newsletter"), self.request.link(self.collection)),
                Link(self.model.title, '#')
            ]

    @cached_property
    def editbar_links(self) -> list[Link | LinkGroup] | None:
        if not self.request.is_manager:
            return None

        if self.is_collection:
            return [
                Link(
                    text=_("Subscribers"),
                    url=self.request.link(self.recipients),
                    attrs={'class': 'manage-subscribers'}
                ),
                LinkGroup(
                    title=_("Add"),
                    links=[
                        Link(
                            text=_("Newsletter"),
                            url=self.request.link(
                                NewsletterCollection(self.app.session()),
                                name='new'
                            ),
                            attrs={'class': 'new-newsletter'}
                        ),
                    ]
                ),
            ]
        else:
            return [
                Link(
                    text=_("Send"),
                    url=self.request.link(self.model, 'send'),
                    attrs={'class': 'send-link'}
                ),
                Link(
                    text=_("Test"),
                    url=self.request.link(self.model, 'test'),
                    attrs={'class': 'test-link'}
                ),
                Link(
                    text=_("Edit"),
                    url=self.request.link(self.model, 'edit'),
                    attrs={'class': 'edit-link'}
                ),
                Link(
                    text=_("Delete"),
                    url=self.csrf_protected_url(
                        self.request.link(self.model)
                    ),
                    attrs={'class': 'delete-link'},
                    traits=(
                        Confirm(
                            _('Do you really want to delete "{}"?'.format(
                                self.model.title
                            )),
                            _("This cannot be undone."),
                            _("Delete newsletter"),
                            _("Cancel")
                        ),
                        Intercooler(
                            request_method='DELETE',
                            redirect_after=self.request.link(self.collection)
                        )
                    )
                )
            ]


class RecipientLayout(DefaultLayout):

    @cached_property
    def breadcrumbs(self) -> list[Link]:
        return [
            Link(_("Homepage"), self.homepage_url),
            Link(_("Newsletter"), self.request.link(
                NewsletterCollection(self.app.session())
            )),
            Link(_("Subscribers"), '#')
        ]

    @cached_property
    def editbar_links(self) -> list[Link | LinkGroup] | None:
        if self.request.is_manager:
            return [
                Link(
                    text=_("Import"),
                    url=self.request.link(self.model,
                                          'import-newsletter-recipients'),
                    attrs={'class': 'import-link'},
                ),
                Link(
                    text=_("Export"),
                    url=self.request.link(self.model,
                                          'export-newsletter-recipients'),
                    attrs={'class': 'export-link'},
                ),
            ]
        return None


class ImageSetCollectionLayout(DefaultLayout):

    @cached_property
    def breadcrumbs(self) -> list[Link]:
        return [
            Link(_("Homepage"), self.homepage_url),
            Link(_("Photo Albums"), self.request.link(self.model))
        ]

    @cached_property
    def editbar_links(self) -> list[Link | LinkGroup] | None:
        if self.request.is_manager:
            return [
                Link(
                    text=_("Manage images"),
                    url=self.request.link(
                        ImageFileCollection(self.request.session)
                    ),
                    attrs={'class': 'upload'}
                ),
                LinkGroup(
                    title=_("Add"),
                    links=[
                        Link(
                            text=_("Photo Album"),
                            url=self.request.link(
                                self.model,
                                name='new'
                            ),
                            attrs={'class': 'new-photo-album'}
                        )
                    ]
                ),
            ]
        return None


class ImageSetLayout(DefaultLayout):

    model: 'ImageSet'

    def __init__(self, model: 'ImageSet', request: 'OrgRequest') -> None:
        super().__init__(model, request)
        self.request.include('photoswipe')

    @property
    def collection(self) -> ImageSetCollection:
        return ImageSetCollection(self.request.session)

    @cached_property
    def breadcrumbs(self) -> list[Link]:
        return [
            Link(_("Homepage"), self.homepage_url),
            Link(_("Photo Albums"), self.request.link(self.collection)),
            Link(self.model.title, self.request.link(self.model))
        ]

    @cached_property
    def editbar_links(self) -> list[Link | LinkGroup] | None:
        if self.request.is_manager:
            return [
                Link(
                    text=_("Choose images"),
                    url=self.request.link(self.model, 'select'),
                    attrs={'class': 'select'}
                ),
                Link(
                    text=_("Edit"),
                    url=self.request.link(
                        self.model,
                        name='edit'
                    ),
                    attrs={'class': 'edit-link'}
                ),
                Link(
                    text=_("Delete"),
                    url=self.csrf_protected_url(
                        self.request.link(self.model)
                    ),
                    attrs={'class': 'delete-link'},
                    traits=(
                        Confirm(
                            _('Do you really want to delete "{}"?'.format(
                                self.model.title
                            )),
                            _("This cannot be undone."),
                            _("Delete photo album"),
                            _("Cancel")
                        ),
                        Intercooler(
                            request_method='DELETE',
                            redirect_after=self.request.link(self.collection)
                        )
                    )
                )
            ]
        return None


class UserManagementLayout(DefaultLayout):

    @cached_property
    def breadcrumbs(self) -> list[Link]:
        return [
            Link(_("Homepage"), self.homepage_url),
            Link(_("Usermanagement"), self.request.class_link(UserCollection))
        ]

    @cached_property
    def editbar_links(self) -> list[Link | LinkGroup]:
        links: list[Link | LinkGroup] = []

        if self.request.is_manager:

            if self.app.enable_user_registration:
                links.append(
                    Link(
                        text=_("Create Signup Link"),
                        url=self.request.class_link(
                            UserCollection,
                            name='signup-link'
                        ),
                        attrs={'class': 'new-link'}
                    )
                )

            links.append(
                LinkGroup(
                    title=_("Add"),
                    links=(
                        Link(
                            text=_("User"),
                            url=self.request.class_link(
                                UserCollection, name='new'
                            ),
                            attrs={'class': 'new-user'}
                        ),
                    )
                )
            )

        return links


class UserLayout(DefaultLayout):

    if TYPE_CHECKING:
        model: User
        def __init__(self, model: User, request: OrgRequest) -> None: ...

    @cached_property
    def breadcrumbs(self) -> list[Link]:
        return [
            Link(_("Homepage"), self.homepage_url),
            Link(_("Usermanagement"), self.request.class_link(UserCollection)),
            Link(self.model.title, self.request.link(self.model))
        ]

    @cached_property
    def editbar_links(self) -> list[Link | LinkGroup] | None:
        if self.request.is_admin and not self.model.source:
            return [
                Link(
                    text=_("Edit"),
                    url=self.request.link(self.model, 'edit'),
                    attrs={'class': 'edit-link'}
                ),
            ]
        return None


class UserGroupCollectionLayout(DefaultLayout):

    @cached_property
    def breadcrumbs(self) -> list[Link]:
        return [
            Link(_('Homepage'), self.homepage_url),
            Link(_('User groups'), self.request.link(self.model))
        ]

    @cached_property
    def editbar_links(self) -> list[Link | LinkGroup] | None:
        if self.request.is_admin:
            return [
                LinkGroup(
                    title=_('Add'),
                    links=[
                        Link(
                            text=_('User group'),
                            url=self.request.link(
                                self.model,
                                name='new'
                            ),
                            attrs={'class': 'new-user'}
                        )
                    ]
                ),
            ]
        return None


class UserGroupLayout(DefaultLayout):

    if TYPE_CHECKING:
        model: UserGroup
        def __init__(self, model: UserGroup, request: OrgRequest) -> None: ...

    @cached_property
    def collection(self) -> UserGroupCollection['UserGroup']:
        return UserGroupCollection(self.request.session)

    @cached_property
    def breadcrumbs(self) -> list[Link]:
        return [
            Link(_('Homepage'), self.homepage_url),
            Link(_('User groups'), self.request.link(self.collection)),
            Link(self.model.name, self.request.link(self.model))
        ]

    @cached_property
    def editbar_links(self) -> list[Link | LinkGroup] | None:
        if self.request.is_admin:
            return [
                Link(
                    text=_("Edit"),
                    url=self.request.link(self.model, 'edit'),
                    attrs={'class': 'edit-link'}
                ),
                Link(
                    text=_("Delete"),
                    url=self.csrf_protected_url(
                        self.request.link(self.model)
                    ),
                    attrs={'class': 'delete-link'},
                    traits=(
                        Confirm(
                            _("Do you really want to delete this user group?"),
                            _("This cannot be undone."),
                            _("Delete user group"),
                            _("Cancel")
                        ),
                        Intercooler(
                            request_method='DELETE',
                            redirect_after=self.request.link(self.collection)
                        )
                    )
                )
            ]
        return None


class ExportCollectionLayout(DefaultLayout):

    @cached_property
    def breadcrumbs(self) -> list[Link]:
        return [
            Link(_("Homepage"), self.homepage_url),
            Link(_("Exports"), self.request.class_link(ExportCollection))
        ]


class PaymentProviderLayout(DefaultLayout):

    @cached_property
    def breadcrumbs(self) -> list[Link]:
        return [
            Link(_("Homepage"), self.homepage_url),
            Link(_("Payment Providers"), self.request.class_link(
                PaymentProviderCollection
            ))
        ]

    @cached_property
    def editbar_links(self) -> list[Link | LinkGroup] | None:
        if self.request.is_admin:
            return [
                Link(
                    text=_("Payments"),
                    url=self.request.class_link(PaymentCollection),
                    attrs={'class': 'payments'}
                ),
                LinkGroup(
                    title=_("Add"),
                    links=(
                        Link(
                            text=_("Stripe Connect"),
                            url=self.request.class_link(
                                PaymentProviderCollection,
                                name='stripe-connect-oauth'
                            ),
                            attrs={'class': 'new-stripe-connect'}
                        ),
                    )
                )
            ]
        return None


class PaymentCollectionLayout(DefaultLayout):

    @cached_property
    def breadcrumbs(self) -> list[Link]:
        return [
            Link(_("Homepage"), self.homepage_url),
            Link(_("Payments"), self.request.class_link(
                PaymentProviderCollection
            ))
        ]

    @cached_property
    def editbar_links(self) -> list[Link | LinkGroup]:
        links: list[Link | LinkGroup] = []

        if self.app.payment_providers_enabled:
            if self.request.is_admin:
                links.append(
                    Link(
                        text=_("Payment Provider"),
                        url=self.request.class_link(PaymentProviderCollection),
                        attrs={'class': 'payment-provider'}
                    )
                )

            links.append(
                Link(
                    text=_("Synchronise"),
                    url=self.request.class_link(
                        PaymentProviderCollection, name='sync'
                    ),
                    attrs={'class': 'sync'}
                )
            )

            links.append(
                Link(
                    text=_("Export"),
                    url=self.request.class_link(OrgExport, {'id': 'payments'}),
                    attrs={'class': 'export-link'}
                )
            )

        return links


class MessageCollectionLayout(DefaultLayout):
    def __init__(self, model: Any, request: 'OrgRequest') -> None:
        super().__init__(model, request)
        self.request.include('timeline')

    @cached_property
    def breadcrumbs(self) -> list[Link]:
        return [
            Link(_("Homepage"), self.homepage_url),
            Link(_("Timeline"), '#')
        ]


class DirectoryCollectionLayout(DefaultLayout):

    def __init__(
        self,
        model: 'DirectoryCollection[Any] | DirectoryEntryCollection[Any]',
        request: 'OrgRequest'
    ) -> None:

        super().__init__(model, request)
        self.include_editor()
        self.include_code_editor()
        self.request.include('iconwidget')

    @property
    def og_description(self) -> str:
        return self.request.translate(_("Directories"))

    @cached_property
    def breadcrumbs(self) -> list[Link]:
        return [
            Link(_("Homepage"), self.homepage_url),
            Link(_("Directories"), '#')
        ]

    @cached_property
    def editbar_links(self) -> list[Link | LinkGroup] | None:
        if self.request.is_admin:
            return [
                LinkGroup(
                    title=_("Add"),
                    links=[
                        Link(
                            text=_("Directory"),
                            url=self.request.link(
                                self.model,
                                name='+new'
                            ),
                            attrs={'class': 'new-directory'}
                        )
                    ]
                ),
            ]
        return None


class DirectoryEntryBaseLayout(DefaultLayout):

    model: 'ExtendedDirectoryEntry | ExtendedDirectoryEntryCollection'

    def __init__(
        self,
        model: 'ExtendedDirectoryEntry | ExtendedDirectoryEntryCollection',
        request: 'OrgRequest'
    ) -> None:

        super().__init__(model, request)
        self.request.include('photoswipe')
        if self.directory.marker_color:
            self.custom_body_attributes['data-default-marker-color'] = (
                self.directory.marker_color)

        if self.directory.marker_icon:
            self.custom_body_attributes['data-default-marker-icon'] = (
                self.directory.marker_icon.encode('unicode-escape')[2:])

    @property
    def directory(self) -> 'ExtendedDirectory':
        return self.model.directory

    @cached_property
    def thumbnail_field_id(self) -> str | None:
        if thumbnail := self.directory.configuration.thumbnail:
            return as_internal_id(thumbnail)
        return None

    def thumbnail_file_id(self, entry: 'ExtendedDirectoryEntry') -> str | None:
        thumbnail = self.thumbnail_field_id
        if not thumbnail:
            return None
        return (entry.values.get(thumbnail) or {}).get('data', '').lstrip('@')

    def thumbnail_link(self, entry: 'ExtendedDirectoryEntry') -> str | None:
        file_id = self.thumbnail_file_id(entry)
        return self.request.class_link(
            File, {'id': file_id}, name='thumbnail'
        ) if file_id else None

    def thumbnail_file(self, entry: 'ExtendedDirectoryEntry') -> File | None:
        file_id = self.thumbnail_file_id(entry)
        if not file_id:
            return None
        return self.request.session.query(File).filter_by(id=file_id).first()


class DirectoryEntryCollectionLayout(DirectoryEntryBaseLayout):

<<<<<<< HEAD
    def __init__(self, *args, **kwargs):
        super().__init__(*args, **kwargs)
=======
    model: ExtendedDirectoryEntryCollection

    def __init__(
        self,
        model: ExtendedDirectoryEntryCollection,
        request: 'OrgRequest'
    ) -> None:

        super().__init__(model, request)

>>>>>>> e1cac2ba
        if self.directory.numbering == 'standard':
            self.custom_body_attributes['data-default-marker-icon'] = 'numbers'
        elif self.directory.numbering == 'custom':
            self.custom_body_attributes['data-default-marker-icon'] = 'custom'

    @cached_property
    def breadcrumbs(self) -> list[Link]:
        return [
            Link(_("Homepage"), self.homepage_url),
            Link(_("Directories"), self.request.class_link(
                DirectoryCollection
            )),
            Link(_(self.model.directory.title), self.request.class_link(
                ExtendedDirectoryEntryCollection, {
                    'directory_name': self.model.directory_name
                }
            ))
        ]

    @cached_property
    def editbar_links(self) -> list[Link | LinkGroup]:

        export_link = Link(
            text=_("Export"),
            url=self.request.link(self.model, name='+export'),
            attrs={'class': 'export-link'}
        )

        def links() -> 'Iterator[Link | LinkGroup]':
            qr_link = None
            if self.request.is_admin:
                yield Link(
                    text=_("Configure"),
                    url=self.request.link(self.model, '+edit'),
                    attrs={'class': 'edit-link'}
                )

            if self.request.is_manager:
                yield export_link

                yield Link(
                    text=_("Import"),
                    url=self.request.class_link(
                        ExtendedDirectoryEntryCollection, {
                            'directory_name': self.model.directory_name
                        }, name='+import'
                    ),
                    attrs={'class': 'import-link'}
                )

                qr_link = QrCodeLink(
                    text=_("QR"),
                    url=self.request.link(self.model),
                    attrs={'class': 'qr-code-link'}
                )

            if self.request.is_admin:
                yield Link(
                    text=_("Delete"),
                    url=self.csrf_protected_url(
                        self.request.link(self.model)
                    ),
                    attrs={'class': 'delete-link'},
                    traits=(
                        Confirm(
                            _(
                                'Do you really want to delete "${title}"?',
                                mapping={
                                    'title': self.model.directory.title
                                }
                            ),
                            _("All entries will be deleted as well!"),
                            _("Delete directory"),
                            _("Cancel")
                        ),
                        Intercooler(
                            request_method='DELETE',
                            redirect_after=self.request.class_link(
                                DirectoryCollection
                            )
                        )
                    )
                )
                yield Link(
                    text=self.request.translate(_("Change URL")),
                    url=self.request.link(
                        self.model.directory,
                        'change-url'),
                    attrs={'class': 'internal-link'},
                )

            if self.request.is_manager:
                yield LinkGroup(
                    title=_("Add"),
                    links=[
                        Link(
                            text=_("Entry"),
                            url=self.request.link(
                                self.model,
                                name='+new'
                            ),
                            attrs={'class': 'new-directory-entry'}
                        )
                    ]
                )

            if not self.request.is_logged_in:
                yield export_link

            if qr_link:
                yield qr_link
        return list(links())

    def get_pub_link(
        self,
        text: str,
        filter: str | None = None,
        toggle_active: bool = True
    ) -> Link:

        filter_data = {}
        classes = []
        if filter:
            filter_data[filter] = True
            if toggle_active and filter in self.request.params:
                classes.append('active')

        return Link(
            text=text,
            url=self.request.class_link(
                ExtendedDirectoryEntryCollection,
                {**filter_data, 'directory_name': self.directory.name}
            ),
            attrs={'class': classes}
        )

    @property
    def publication_filters(self) -> dict[str, str]:
        if not self.request.is_logged_in:
            return {}
        if self.request.is_manager:
            return {
                'published_only': _("Published"),
                'upcoming_only': _("Upcoming"),
                'past_only': _("Past"),
            }
        return {
            'published_only': _("Published"),
            'past_only': _("Past"),
        }

    @property
    def publication_filter_title(self) -> str:
        default_title = self.request.translate(_("Publication"))
        for filter in self.publication_filters:
            if filter in self.request.params:
                applied_title = self.request.translate(
                    self.publication_filters[filter])
                return f'{default_title}: {applied_title}'
        return f'{default_title}: {self.request.translate(_("Choose filter"))}'

    @property
    def publication_links(self) -> 'Iterator[Link]':
        return (
            self.get_pub_link(text, filter_kw)
            for filter_kw, text in self.publication_filters.items()
        )


class DirectoryEntryLayout(DirectoryEntryBaseLayout):
    if TYPE_CHECKING:
        model: ExtendedDirectoryEntry

        def __init__(
            self,
            model: ExtendedDirectoryEntry,
            request: OrgRequest
        ) -> None: ...

    def show_label(self, field: 'Field') -> bool:
        return field.id not in self.model.hidden_label_fields

    @cached_property
    def og_image(self) -> File | None:
        return self.thumbnail_file(self.model) or super().og_image

    @property
    def og_description(self) -> str | None:
        return self.directory.lead

    @property
    def thumbnail_field_ids(self) -> list[str]:
        return [
            as_internal_id(e) for e in getattr(
                self.model.directory.configuration,
                'show_as_thumbnails', []) or []
        ]

    def field_download_link(
        self,
        field: 'Field'
    ) -> list[str | None] | str | None:

        url = super().field_download_link(field)
        if field.id in self.thumbnail_field_ids:
            if isinstance(url, list):
                return [self.thumbnail_url(u) for u in url]
            return self.thumbnail_url(url)
        return url

    @cached_property
    def breadcrumbs(self) -> list[Link]:
        return [
            Link(_("Homepage"), self.homepage_url),
            Link(_("Directories"), self.request.class_link(
                DirectoryCollection
            )),
            Link(_(self.model.directory.title), self.request.class_link(
                ExtendedDirectoryEntryCollection, {
                    'directory_name': self.model.directory.name
                }
            )),
            Link(_(self.model.title), self.request.link(self.model))
        ]

    @overload
    def linkify(self, text: None) -> None: ...
    @overload
    def linkify(self, text: str) -> str: ...

    def linkify(self, text: str | None) -> str | None:
        linkified = super().linkify(text)
        return linkified.replace('\\n', '<br>') if linkified else linkified

    @cached_property
    def editbar_links(self) -> list[Link | LinkGroup] | None:
        if self.request.is_manager:
            return [
                Link(
                    text=_("Edit"),
                    url=self.request.link(self.model, '+edit'),
                    attrs={'class': 'edit-link'}
                ),
                Link(
                    text=_("Delete"),
                    url=self.csrf_protected_url(
                        self.request.link(self.model)
                    ),
                    attrs={'class': 'delete-link'},
                    traits=(
                        Confirm(
                            _(
                                'Do you really want to delete "${title}"?',
                                mapping={
                                    'title': self.model.title
                                }
                            ),
                            _("This cannot be undone."),
                            _("Delete entry"),
                            _("Cancel")
                        ),
                        Intercooler(
                            request_method='DELETE',
                            redirect_after=self.request.link(
                                ExtendedDirectoryEntryCollection(
                                    self.directory)
                            )
                        )
                    )
                ),
                QrCodeLink(
                    text=_("QR"),
                    url=self.request.link(self.model),
                    attrs={'class': 'qr-code-link'}
                )
            ]
        return None


class PublicationLayout(DefaultLayout):

    def __init__(self, model: Any, request: 'OrgRequest') -> None:
        super().__init__(model, request)
        self.request.include('filedigest')

    @cached_property
    def breadcrumbs(self) -> list[Link]:
        return [
            Link(_("Homepage"), self.homepage_url),
            Link(_("Publications"), self.request.class_link(
                PublicationCollection
            ))
        ]


class DashboardLayout(DefaultLayout):

    @cached_property
    def breadcrumbs(self) -> list[Link]:
        return [
            Link(_("Homepage"), self.homepage_url),
            Link(_("Dashboard"), '#')
        ]


class GeneralFileCollectionLayout(DefaultLayout):
    def __init__(self, model: Any, request: 'OrgRequest') -> None:
        request.include('common')
        request.include('upload')
        request.include('prompt')
        super().__init__(model, request)


class ImageFileCollectionLayout(DefaultLayout):

    def __init__(self, model: Any, request: 'OrgRequest') -> None:
        request.include('common')
        request.include('upload')
        request.include('editalttext')
        super().__init__(model, request)


class ExternalLinkLayout(DefaultLayout):

    @property
    def editbar_links(self) -> list[Link | LinkGroup] | None:
        if not self.request.is_manager:
            return None

        return [
            Link(
                _("Delete"),
                self.csrf_protected_url(self.request.link(self.model)),
                traits=(
                    Confirm(
                        _("Do you really want to delete this external link?"),
                        _("This cannot be undone."),
                        _("Delete external link"),
                        _("Cancel")
                    ),
                    Intercooler(
                        request_method='DELETE',
                        redirect_after=self.request.class_link(
                            ExternalLinkCollection.target(self.model)
                        )
                    )
                ),
                attrs={'class': ('ticket-delete',)}
            )
        ]


class HomepageLayout(DefaultLayout):

    @property
    def editbar_links(self) -> list[Link | LinkGroup] | None:
        if self.request.is_manager:
            return [
                Link(
                    _("Edit"),
                    self.request.link(self.model, 'homepage-settings'),
                    attrs={'class': ('edit-link')}
                ),
                Link(
                    _("Sort"),
                    self.request.link(self.model, 'sort'),
                    attrs={'class': ('sort-link')}
                ),
                Link(
                    _("Add"),
                    self.request.link(Editor('new-root', self.model, 'page')),
                    attrs={'class': ('new-page')},
                    classes=(
                        'new-page',
                        'show-new-content-placeholder'
                    ),
                ),
            ]
        return None

    @cached_property
    def sortable_url_template(self) -> str:
        return self.csrf_protected_url(
            self.request.link(PageMove.for_url_template())
        )<|MERGE_RESOLUTION|>--- conflicted
+++ resolved
@@ -2868,21 +2868,13 @@
 
 class DirectoryEntryCollectionLayout(DirectoryEntryBaseLayout):
 
-<<<<<<< HEAD
-    def __init__(self, *args, **kwargs):
-        super().__init__(*args, **kwargs)
-=======
-    model: ExtendedDirectoryEntryCollection
-
     def __init__(
         self,
         model: ExtendedDirectoryEntryCollection,
         request: 'OrgRequest'
     ) -> None:
-
         super().__init__(model, request)
 
->>>>>>> e1cac2ba
         if self.directory.numbering == 'standard':
             self.custom_body_attributes['data-default-marker-icon'] = 'numbers'
         elif self.directory.numbering == 'custom':
