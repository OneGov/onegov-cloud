import babel.dates
import re

from babel import Locale
from chameleon.utils import Markup
from cached_property import cached_property
from datetime import date, datetime, time, timedelta
from dateutil import rrule
from dateutil.rrule import rrulestr
from decimal import Decimal
from onegov.chat import TextModuleCollection
from onegov.core.crypto import RANDOM_TOKEN_LENGTH
from onegov.core.custom import json
from onegov.core.elements import Block, Confirm, Intercooler
from onegov.core.elements import Link, LinkGroup
from onegov.org.elements import QrCodeLink
from onegov.core.i18n import SiteLocale
from onegov.core.layout import ChameleonLayout
from onegov.core.static import StaticFile
from onegov.core.utils import linkify, paragraphify
from onegov.directory import DirectoryCollection
from onegov.event import OccurrenceCollection
from onegov.file import File
from onegov.form import FormCollection, as_internal_id
from onegov.newsletter import NewsletterCollection, RecipientCollection
from onegov.org import _
from onegov.org import utils
from onegov.org.exports.base import OrgExport
from onegov.org.models import ExportCollection, Editor
from onegov.org.models import GeneralFileCollection
from onegov.org.models import ImageFile
from onegov.org.models import ImageFileCollection
from onegov.org.models import ImageSetCollection
from onegov.org.models import News
from onegov.org.models import PageMove
from onegov.org.models import PersonMove
from onegov.org.models import PublicationCollection
from onegov.org.models import ResourceRecipientCollection
from onegov.org.models import Search
from onegov.org.models import SiteCollection
from onegov.org.models.directory import ExtendedDirectoryEntryCollection
from onegov.org.models.extensions import PersonLinkExtension
from onegov.org.models.external_link import ExternalLinkCollection
from onegov.org.models.form import submission_deletable
from onegov.org.open_graph import OpenGraphMixin
from onegov.org.theme.org_theme import user_options
from onegov.org.utils import IMG_URLS
from onegov.pay import PaymentCollection, PaymentProviderCollection
from onegov.people import PersonCollection
from onegov.qrcode import QrCode
from onegov.reservation import ResourceCollection
from onegov.ticket import TicketCollection
from onegov.user import Auth, UserCollection, UserGroupCollection
from onegov.user.utils import password_reset_url
from sedate import to_timezone
from translationstring import TranslationString

capitalised_name = re.compile(r'[A-Z]{1}[a-z]+')


class Layout(ChameleonLayout, OpenGraphMixin):
    """ Contains methods to render a page inheriting from layout.pt.

    All pages inheriting from layout.pt rely on this class being present
    as 'layout' variable::

     @OrgApp.html(model=Example, template='example.pt', permission=Public)
        def view_example(self, request):
            return { 'layout': DefaultLayout(self, request) }

    It is meant to be extended for different parts of the site. For example,
    the :class:`DefaultLayout` includes the top navigation defined by
    onegov.page.

    It's possible though to have a different part of the website use a
    completely different top navigation. For that, a new Layout class
    inheriting from this one should be added.

    """

    date_long_without_year_format = 'E d. MMMM'
    datetime_long_without_year_format = 'E d. MMMM HH:mm'
    datetime_short_format = 'E d.MM.Y HH:mm'
    event_format = 'EEEE, d. MMMM YYYY'
    event_short_format = 'EE d. MMMM YYYY'
    isodate_format = 'y-M-d'

    def __init__(self, *args, **kwargs):
        # overrides body attributes set in the layout template
        self.custom_body_attributes = {}

        super().__init__(*args, **kwargs)

    def has_model_permission(self, permission):
        return self.request.has_permission(self.model, permission)

    @property
    def name(self):
        """ Takes the class name of the layout and generates a name which
        can be used as a class. """

        return '-'.join(
            token.lower() for token in capitalised_name.findall(
                self.__class__.__name__
            )
        )

    @property
    def org(self):
        """ An alias for self.request.app.org. """
        return self.request.app.org

    @property
    def primary_color(self):
        return self.org.theme_options.get(
            'primary-color', user_options['primary-color'])

    @cached_property
    def favicon_apple_touch_url(self):
        return self.app.org.favicon_apple_touch_url

    @cached_property
    def favicon_pinned_tab_safari_url(self):
        return self.app.org.favicon_pinned_tab_safari_url

    @cached_property
    def favicon_win_url(self):
        return self.app.org.favicon_win_url

    @cached_property
    def favicon_mac_url(self):
        return self.app.org.favicon_mac_url

    @cached_property
    def default_map_view(self):
        return self.org.default_map_view or {
            'lon': 8.30576869173879,
            'lat': 47.05183585,
            'zoom': 12
        }

    @cached_property
    def svg(self):
        return self.template_loader['svg.pt']

    @cached_property
    def font_awesome_path(self):
        return self.request.link(StaticFile(
            'font-awesome/css/font-awesome.min.css',
            version=self.app.version
        ))

    def static_file_path(self, path):
        return self.request.link(StaticFile(path, version=self.app.version))

    def with_hashtags(self, text):
        if not text:
            return text

        return Markup(utils.hashtag_elements(self.request, text))

    @cached_property
    def page_id(self):
        """ Returns the unique page id of the rendered page. Used to have
        a useful id in the body element for CSS/JS.

        """
        page_id = self.request.path_info
        page_id = page_id.lstrip('/')
        page_id = page_id.replace('/', '-')
        page_id = page_id.replace('+', '')
        page_id = page_id.rstrip('-')

        return 'page-' + (page_id or 'root')

    @cached_property
    def body_classes(self):
        """ Yields a list of body classes used on the body. """

        if self.request.is_logged_in:
            yield 'is-logged-in'
            yield 'role-{}'.format(self.request.current_role)
        else:
            yield 'is-logged-out'

        yield self.name

    @cached_property
    def top_navigation(self):
        """ Returns a list of :class:`onegov.org.elements.Link` objects.
        Those links are used for the top navigation.

        If nothing is returned, no top navigation is displayed.

        """
        return None

    @cached_property
    def breadcrumbs(self):
        """ Returns a list of :class:`onegov.org.elements.Link` objects.
        Those links are used for the breadcrumbs.

        If nothing is returned, no top breadcrumbs are displayed.

        """
        return None

    @cached_property
    def sidebar_links(self):
        """ A list of links shown in the sidebar, used for navigation. """
        return None

    @cached_property
    def editbar_links(self):
        """ A of :class:`onegov.org.elements.LinkGroup` classes. Each of them
        will be shown in the top editbar, with the group title being the
        dropdown title.
        """
        return None

    @cached_property
    def locales(self):
        to = self.request.url

        def get_name(locale):
            return Locale.parse(locale).get_language_name().capitalize()

        def get_link(locale):
            return SiteLocale(locale).link(self.request, to)

        return [
            (get_name(locale), get_link(locale))
            for locale in sorted(self.app.locales)
        ]

    @cached_property
    def file_upload_url(self):
        """ Returns the url to the file upload action. """
        url = self.request.link(GeneralFileCollection(self.app), name='upload')
        return self.csrf_protected_url(url)

    @cached_property
    def file_upload_json_url(self):
        """ Adds the json url for file uploads. """
        url = self.request.link(
            GeneralFileCollection(self.app), name='upload.json'
        )
        return self.csrf_protected_url(url)

    @cached_property
    def file_list_url(self):
        """ Adds the json url for file lists. """
        return self.request.link(GeneralFileCollection(self.app), name='json')

    @cached_property
    def image_upload_url(self):
        """ Returns the url to the image upload action. """
        url = self.request.link(ImageFileCollection(self.app), name='upload')
        return self.csrf_protected_url(url)

    @cached_property
    def image_upload_json_url(self):
        """ Adds the json url for image uploads. """
        url = self.request.link(
            ImageFileCollection(self.app), name='upload.json'
        )
        return self.csrf_protected_url(url)

    @cached_property
    def image_list_url(self):
        """ Adds the json url for image lists. """
        return self.request.link(ImageFileCollection(self.app), name='json')

    @cached_property
    def sitecollection_url(self):
        """ Adds the json url for internal links lists. """
        return self.request.link(SiteCollection(self.app.session()))

    @cached_property
    def homepage_url(self):
        """ Returns the url to the main page. """
        return self.request.link(self.app.org)

    @cached_property
    def search_url(self):
        """ Returns the url to the search page. """
        return self.request.link(Search(self.request, None, None))

    @cached_property
    def suggestions_url(self):
        """ Returns the url to the suggestions json view. """
        return self.request.link(Search(self.request, None, None), 'suggest')

    @cached_property
    def events_url(self):
        return self.request.link(
            OccurrenceCollection(self.request.session)
        )

    @cached_property
    def directories_url(self):
        return self.request.link(
            DirectoryCollection(self.request.session)
        )

    @cached_property
    def news_url(self):
        return self.request.class_link(News, {'absorb': ''})

    @cached_property
    def newsletter_url(self):
        return self.request.class_link(NewsletterCollection)

    def login_to_url(self, to, skip=False):
        auth = Auth.from_request(self.request, to=to, skip=skip)
        return self.request.link(auth, 'login')

    def login_from_path(self):
        auth = Auth.from_request_path(self.request)
        return self.request.link(auth, name='login')

    def export_formatter(self, format):
        """ Returns a formatter function which takes a value and returns
        the value ready for export.

        """

        def is_daterange_list(value, datetype):
            if isinstance(value, (list, tuple)):
                return all(is_daterange(v, datetype) for v in value)

            return False

        def is_daterange(value, datetype):
            if isinstance(value, (list, tuple)):
                if len(value) == 2:
                    if all(isinstance(v, datetype) for v in value):
                        return True

            return False

        def default(value):
            if isinstance(value, Decimal):
                return float(value)
            if isinstance(value, (date, datetime)):
                return value.isoformat()
            if isinstance(value, time):
                return f'{value.hour}:{value.minute}'
            if hasattr(value, 'domain'):
                return self.request.translator(value)
            if isinstance(value, str):
                return "\n".join(value.splitlines())  # normalize newlines
            if isinstance(value, (list, tuple)):
                return tuple(formatter(v) for v in value)

            return value

        if format in ('xlsx', 'csv'):
            def formatter(value):
                if is_daterange_list(value, (date, datetime)):
                    return '\n'.join(formatter(v) for v in value)
                if is_daterange(value, datetime):
                    return ' - '.join(
                        self.format_date(v, 'datetime') for v in value)
                if is_daterange(value, date):
                    return ' - '.join(
                        self.format_date(v, 'date') for v in value)
                if isinstance(value, datetime):
                    return self.format_date(value, 'datetime')
                if isinstance(value, date):
                    return self.format_date(value, 'date')
                if isinstance(value, (list, tuple)):
                    return '\n'.join(formatter(v) for v in value)
                if isinstance(value, bool):
                    value = value and _("Yes") or _("No")
                if isinstance(value, dict):
                    return value and json.dumps(value) or None
                return default(value)
        else:
            formatter = default

        return formatter

    def thumbnail_url(self, url):
        """ Takes the given url and returns the thumbnail url for it.

        Uses some rough heuristic to determine if a url is actually served
        by onegov.file or not. May possibly fail.

        """
        if not url or '/storage/' not in url:
            return url

        image_id = url.split('/storage/')[-1]

        # image file ids are generated from the random_token function
        if len(image_id) == RANDOM_TOKEN_LENGTH:
            return self.request.class_link(
                ImageFile, {'id': image_id}, name='thumbnail')
        else:
            return url

    @property
    def custom_links(self):
        links = {}

        def split_entry(name):
            num_, key = name.replace('custom_link_', '').split('_')
            return int(num_), key

        for entry, value in self.org.meta.items():
            if entry.startswith('custom_link'):
                num, key = split_entry(entry)
                link = links.setdefault(num, {})
                link[key] = value

        return [
            (v['name'], v['url']) for k, v in sorted(
                links.items(), key=lambda item: item[0])
            if v['name'] and v['url']
        ]

    def include_editor(self):
        self.request.include('redactor')
        self.request.include('editor')

    def include_code_editor(self):
        self.request.include('code_editor')

    def file_data_download_link(self, file_data):
        if file_data is None:
            return None

        if (ref := file_data.get('data', '')).startswith('@'):
            return self.request.class_link(File, {
                'id': ref.lstrip('@')
            })

    def file_data_file(self, file_data):
        if file_data is None:
            return None

        if (ref := file_data.get('data', '')).startswith('@'):
            return self.request.session.query(File).filter_by(
                id=ref.lstrip('@')).first()

    def field_download_link(self, field):
        if field.type == 'UploadField':
            return self.file_data_download_link(field.data)
        elif field.type == 'UploadMultipleField':
            return [
                self.file_data_download_link(file_data)
                for file_data in (field.data or [])
            ]

    def field_file(self, field):
        if field.type == 'UploadField':
            return self.file_data_file(field.data)
        elif field.type == 'UploadMultipleField':
            return [
                self.file_data_file(file_data)
                for file_data in (field.data or [])
            ]

    @cached_property
    def move_person_url_template(self):
        assert isinstance(self.model, PersonLinkExtension)

        implementation = PersonMove.get_implementation(self.model)
        move = implementation.for_url_template(self.model)

        return self.csrf_protected_url(self.request.link(move))

    def get_user_color(self, username):
        return utils.get_user_color(username)

    def get_user_title(self, username):
        user = UserCollection(self.request.session).by_username(username)
        return user and user.title or username

    def to_timezone(self, date, timezone):
        return to_timezone(date, timezone)

    def format_time_range(self, start, end):
        time_range = utils.render_time_range(start, end)

        if time_range in ('00:00 - 24:00', '00:00 - 23:59'):
            return self.request.translate(_("all day"))

        return time_range

    def format_date_range(self, start, end):
        if start == end:
            return self.format_date(start, 'date')
        else:
            return ' - '.join((
                self.format_date(start, 'date'),
                self.format_date(end, 'date')
            ))

    def format_datetime_range(self, start, end, with_year=False):

        if start.date() == end.date():
            show_single_day = True
        elif (end - start) <= timedelta(hours=23) and end.time() < time(6, 0):
            show_single_day = True
        else:
            show_single_day = False

        if show_single_day:
            fmt = with_year and 'date_long' or 'date_long_without_year'

            return ' '.join((
                self.format_date(start, fmt),
                self.format_time_range(start, end)
            ))
        else:
            fmt = with_year and 'datetime_long' or 'datetime_long_without_year'

            return ' - '.join((
                self.format_date(start, fmt),
                self.format_date(end, fmt)
            ))

    def format_timedelta(self, delta):
        return babel.dates.format_timedelta(
            delta=delta,
            locale=self.request.locale
        )

    def format_seconds(self, seconds):
        return self.format_timedelta(timedelta(seconds=seconds))

    def password_reset_url(self, user):
        if not user:
            return

        return password_reset_url(
            user,
            self.request,
            self.request.class_link(Auth, name='reset-password')
        )

    def linkify(self, text):
        if isinstance(text, TranslationString):
            # translate the text before applying linkify if it's a
            # translation string
            text = self.request.translate(text)
        return linkify(text).replace('\n', '<br>') if text else text

    def linkify_field(self, field, rendered):
        include = ('TextAreaField', 'StringField', 'EmailField', 'URLField')
        if field.render_kw:
            if field.render_kw.get('data-editor') == 'markdown':
                return rendered
            # HtmlField
            if field.render_kw.get('class_') == 'editor':
                return rendered
        if field.type in include:
            return self.linkify(rendered.replace('<br>', '\n'))
        return rendered

    @property
    def file_link_target(self):
        """ Use with tal:attributes='target layout.file_link_target' """
        return '_blank' if self.org.open_files_target_blank else None


class DefaultLayoutMixin:
    def hide_from_robots(self):
        """ Returns a X-Robots-Tag:noindex header on secret pages.

        This is probably not where you would expect this to happen, but it
        ensures that this works on all pages without having to jump through
        hoops.

        """
        if not hasattr(self.model, 'access'):
            return

        if self.model.access != 'secret':
            return

        @self.request.after
        def respond_with_no_index(response):
            response.headers['X-Robots-Tag'] = 'noindex'


class DefaultLayout(Layout, DefaultLayoutMixin):
    """ The default layout meant for the public facing parts of the site. """

    def __init__(self, model, request):
        super().__init__(model, request)

        # always include the common js files
        self.request.include('common')
        self.request.include('chosen')

        # always include the map components
        self.request.include(self.org.geo_provider)

        if self.request.is_manager:
            self.request.include('sortable')
            self.request.include('websockets')
            self.custom_body_attributes['data-websocket-endpoint'] = \
                self.app.websockets_client_url(request)
            self.custom_body_attributes['data-websocket-schema'] = \
                self.app.schema
            self.custom_body_attributes['data-websocket-channel'] = \
                self.app.websockets_private_channel

        if self.org.open_files_target_blank:
            self.request.include('all_blank')

        self.hide_from_robots()

    def show_label(self, field):
        return True

    @cached_property
    def breadcrumbs(self):
        """ Returns the breadcrumbs for the current page. """
        return [Link(_("Homepage"), self.homepage_url)]

    def exclude_invisible(self, items):
        items = self.request.exclude_invisible(items)
        if not self.request.is_manager:
            return tuple(i for i in items if i.published)
        return items

    @cached_property
    def root_pages(self):
        return self.exclude_invisible(self.app.root_pages)

    @cached_property
    def top_navigation(self):
        return tuple(
            Link(r.title, self.request.link(r)) for r in self.root_pages
        )

    @cached_property
    def qr_endpoint(self):
        return self.request.class_link(QrCode)


class DefaultMailLayoutMixin:
    def unsubscribe_link(self, username):
        return '{}?token={}'.format(
            self.request.link(self.org, name='unsubscribe'),
            self.request.new_url_safe_token(
                data={'user': username},
                salt='unsubscribe'
            )
        )

    def paragraphify(self, text):
        return paragraphify(text)


class DefaultMailLayout(Layout, DefaultMailLayoutMixin):
    """ A special layout for creating HTML E-Mails. """

    @cached_property
    def base(self):
        return self.template_loader['mail_layout.pt']

    @cached_property
    def macros(self):
        return self.template_loader.mail_macros

    @cached_property
    def contact_html(self):
        """ Returns the contacts html, but instead of breaking it into multiple
        lines (like on the site footer), this version puts it all on one line.

        """

        lines = (l.strip() for l in self.org.meta['contact'].splitlines())
        lines = (l for l in lines if l)

        return linkify(', '.join(lines))


class AdjacencyListMixin:
    """ Provides layouts for models inheriting from
        :class:`onegov.core.orm.abstract.AdjacencyList`
    """

    @cached_property
    def sortable_url_template(self):
        return self.csrf_protected_url(
            self.request.link(PageMove.for_url_template())
        )

    def get_breadcrumbs(self, item):
        """ Yields the breadcrumbs for the given adjacency list item. """
        yield Link(_("Homepage"), self.homepage_url)

        if item:
            for ancestor in item.ancestors:
                yield Link(ancestor.title, self.request.link(ancestor))

            yield Link(item.title, self.request.link(item))

    def get_sidebar(self, type=None):
        """ Yields the sidebar for the given adjacency list item. """
        query = self.model.siblings.filter(self.model.__class__.type == type)

        def filter(items):
            items = self.request.exclude_invisible(items)
            if not self.request.is_manager:
                return tuple(i for i in items if i.published)
            return items

        items = filter(query.all())

        for item in items:
            if item != self.model:
                yield Link(item.title, self.request.link(item), model=item)
            else:
                children = (
                    Link(c.title, self.request.link(c), model=c) for c
                    in filter(self.model.children)
                )

                yield LinkGroup(
                    title=item.title,
                    links=tuple(children),
                    model=item
                )


class AdjacencyListLayout(DefaultLayout, AdjacencyListMixin):
    pass


class SettingsLayout(DefaultLayout):
    def __init__(self, model, request, setting=None):
        super().__init__(model, request)

        self.include_editor()
        self.include_code_editor()
        self.request.include('tags-input')

        self.setting = setting

    @cached_property
    def breadcrumbs(self):
        bc = [
            Link(_("Homepage"), self.homepage_url),
            Link(_("Settings"), self.request.link(self.org, 'settings'))
        ]

        if self.setting:
            bc.append(Link(_(self.setting), '#'))

        return bc


class PageLayout(AdjacencyListLayout):

    @cached_property
    def og_image_source(self):
        if not self.model.text:
            return super().og_image_source
        for url in IMG_URLS.findall(self.model.text) or []:
            if self.is_internal(url):
                return url
        return super().og_image_source

    @cached_property
    def breadcrumbs(self):
        return tuple(self.get_breadcrumbs(self.model))

    @cached_property
    def sidebar_links(self):
        return tuple(self.get_sidebar(type='topic'))


class NewsLayout(AdjacencyListLayout):

    @cached_property
    def og_image_source(self):
        if not self.model.text:
            return super().og_image_source
        for url in IMG_URLS.findall(self.model.text) or []:
            if self.is_internal(url):
                return url
        return super().og_image_source

    @cached_property
    def breadcrumbs(self):
        return tuple(self.get_breadcrumbs(self.model))


class EditorLayout(AdjacencyListLayout):

    def __init__(self, model, request, site_title):
        super().__init__(model, request)
        self.site_title = site_title
        self.include_editor()

    @cached_property
    def breadcrumbs(self):
        links = list(self.get_breadcrumbs(self.model.page))
        links.append(Link(self.site_title, url='#'))

        return links


class FormEditorLayout(DefaultLayout):

    def __init__(self, model, request):
        super().__init__(model, request)
        self.include_editor()
        self.include_code_editor()


class FormSubmissionLayout(DefaultLayout):

    def __init__(self, model, request, title=None):
        super().__init__(model, request)
        self.include_code_editor()
        self.title = title or self.form.title

    @cached_property
    def form(self):
        if hasattr(self.model, 'form'):
            return self.model.form
        else:
            return self.model

    @cached_property
    def breadcrumbs(self):
        collection = FormCollection(self.request.session)

        return [
            Link(_("Homepage"), self.homepage_url),
            Link(_("Forms"), self.request.link(collection)),
            Link(self.title, self.request.link(self.model))
        ]

    @cached_property
    def can_delete_form(self):
        return all(
            submission_deletable(submission, self.request.session)
            for submission in self.form.submissions
        )

    @cached_property
    def editbar_links(self):

        if not self.request.is_manager:
            return

        # only show the edit bar links if the site is the base of the form
        # -> if the user already entered some form data remove the edit bar
        # because it makes it seem like it's there to edit the submission,
        # not the actual form
        if hasattr(self.model, 'form'):
            return

        collection = FormCollection(self.request.session)

        edit_link = Link(
            text=_("Edit"),
            url=self.request.link(self.form, name='edit'),
            attrs={'class': 'edit-link'}
        )

        qr_link = QrCodeLink(
            text=_("QR"),
            url=self.request.link(self.model),
            attrs={'class': 'qr-code-link'}
        )

        if not self.can_delete_form:
            delete_link = Link(
                text=_("Delete"),
                attrs={'class': 'delete-link'},
                traits=(
                    Block(
                        _("This form can't be deleted."),
                        _(
                            "There are submissions associated with the form. "
                            "Those need to be removed first."
                        ),
                        _("Cancel")
                    )
                )
            )

        else:
            delete_link = Link(
                text=_("Delete"),
                url=self.csrf_protected_url(
                    self.request.link(self.form)
                ),
                attrs={'class': 'delete-link'},
                traits=(
                    Confirm(
                        _("Do you really want to delete this form?"),
                        _("This cannot be undone."),
                        _("Delete form"),
                        _("Cancel")
                    ),
                    Intercooler(
                        request_method='DELETE',
                        redirect_after=self.request.link(collection)
                    )
                )
            )

        export_link = Link(
            text=_("Export"),
            url=self.request.link(self.form, name='export'),
            attrs={'class': 'export-link'}
        )

        change_url_link = Link(
            text=_("Change URL"),
            url=self.request.link(self.form, name='change-url'),
            attrs={'class': 'internal-url'}
        )

        registration_windows_link = LinkGroup(
            title=_("Registration Windows"),
            links=[
                Link(
                    text=_("Add"),
                    url=self.request.link(
                        self.model, 'new-registration-window'
                    ),
                    attrs={'class': 'new-registration-window'}
                ),
                *(
                    Link(
                        text=self.format_date_range(w.start, w.end),
                        url=self.request.link(w),
                        attrs={'class': 'view-link'}
                    ) for w in self.form.registration_windows
                )
            ]
        )

        return [
            edit_link,
            delete_link,
            export_link,
            change_url_link,
            registration_windows_link,
            qr_link
        ]


class FormCollectionLayout(DefaultLayout):

    @cached_property
    def breadcrumbs(self):
        return [
            Link(_("Homepage"), self.homepage_url),
            Link(_("Forms"), '#')
        ]

    @property
    def external_forms(self):
        return ExternalLinkCollection(self.request.session)

    @cached_property
    def editbar_links(self):
        if self.request.is_manager:
            return [
                LinkGroup(
                    title=_("Add"),
                    links=[
                        Link(
                            text=_("Form"),
                            url=self.request.link(
                                self.model,
                                name='new'
                            ),
                            attrs={'class': 'new-form'}
                        ),
                        Link(
                            text=_("External form"),
                            url=self.request.link(
                                self.external_forms,
                                query_params={
                                    'title': self.request.translate(
                                        _("New external form")),
                                    'type': 'form'
                                },
                                name='new'
                            ),
                            attrs={'class': 'new-form'}
                        )
                    ]
                ),
            ]


class PersonCollectionLayout(DefaultLayout):

    @cached_property
    def breadcrumbs(self):
        return [
            Link(_("Homepage"), self.homepage_url),
            Link(_("People"), '#')
        ]

    @cached_property
    def editbar_links(self):
        if self.request.is_manager:
            return [
                LinkGroup(
                    title=_("Add"),
                    links=[
                        Link(
                            text=_("Person"),
                            url=self.request.link(
                                self.model,
                                name='new'
                            ),
                            attrs={'class': 'new-person'}
                        )
                    ]
                ),
            ]


class PersonLayout(DefaultLayout):

    @cached_property
    def collection(self):
        return PersonCollection(self.request.session)

    @cached_property
    def breadcrumbs(self):
        return [
            Link(_("Homepage"), self.homepage_url),
            Link(_("People"), self.request.link(self.collection)),
            Link(_(self.model.title), self.request.link(self.model))
        ]

    @cached_property
    def editbar_links(self):
        if self.request.is_manager:
            return [
                Link(
                    text=_("Edit"),
                    url=self.request.link(self.model, 'edit'),
                    attrs={'class': 'edit-link'}
                ),
                Link(
                    text=_("Delete"),
                    url=self.csrf_protected_url(
                        self.request.link(self.model)
                    ),
                    attrs={'class': 'delete-link'},
                    traits=(
                        Confirm(
                            _("Do you really want to delete this person?"),
                            _("This cannot be undone."),
                            _("Delete person"),
                            _("Cancel")
                        ),
                        Intercooler(
                            request_method='DELETE',
                            redirect_after=self.request.link(self.collection)
                        )
                    )
                )
            ]


class TicketsLayout(DefaultLayout):

    @cached_property
    def breadcrumbs(self):
        return [
            Link(_("Homepage"), self.homepage_url),
            Link(_("Tickets"), '#')
        ]


class TicketLayout(DefaultLayout):

    def __init__(self, model, request):
        super().__init__(model, request)
        self.request.include('timeline')

    @cached_property
    def collection(self):
        return TicketCollection(self.request.session)

    @cached_property
    def breadcrumbs(self):
        return [
            Link(_("Homepage"), self.homepage_url),
            Link(_("Tickets"), self.request.link(self.collection)),
            Link(self.model.number, '#')
        ]

    @cached_property
    def editbar_links(self):
        if self.request.is_manager:

            # only show the model related links when the ticket is pending
            if self.model.state == 'pending':
                links = self.model.handler.get_links(self.request)
                assert len(links) <= 2, """
                    Models are limited to two model-specific links. Usually
                    a primary single link and a link group containing the
                    other links.
                """
            else:
                links = []

            if self.model.state == 'open':
                links.append(Link(
                    text=_("Accept ticket"),
                    url=self.request.link(self.model, 'accept'),
                    attrs={'class': ('ticket-button', 'ticket-accept')}
                ))

            elif self.model.state == 'pending':
                traits = ()

                if self.model.handler.undecided:
                    traits = (
                        Block(
                            _("This ticket can't be closed."),
                            _(
                                "This ticket requires a decision, but no "
                                "decision has been made yet."
                            ),
                            _("Cancel")
                        ),
                    )

                links.append(Link(
                    text=_("Close ticket"),
                    url=self.request.link(self.model, 'close'),
                    attrs={'class': ('ticket-button', 'ticket-close')},
                    traits=traits
                ))

            elif self.model.state == 'closed':
                links.append(Link(
                    text=_("Reopen ticket"),
                    url=self.request.link(self.model, 'reopen'),
                    attrs={'class': ('ticket-button', 'ticket-reopen')}
                ))
                links.append(Link(
                    text=_("Archive ticket"),
                    url=self.request.link(self.model, 'archive'),
                    attrs={'class': ('ticket-button', 'ticket-archive')})
                )
            elif self.model.state == 'archived':
                links.append(Link(
                    text=_('Recover from archive'),
                    url=self.request.link(self.model, 'unarchive'),
                    attrs={'class': ('ticket-button', 'ticket-reopen')}
                ))

            if self.model.state != 'closed':
                links.append(Link(
                    text=_("Assign ticket"),
                    url=self.request.link(self.model, 'assign'),
                    attrs={'class': ('ticket-button', 'ticket-assign')},
                ))

            # ticket notes are always enabled
            links.append(
                Link(
                    text=_("New Note"),
                    url=self.request.link(self.model, 'note'),
                    attrs={'class': 'new-note'}
                )
            )
            links.append(
                Link(
                    text=_("PDF"),
                    url=self.request.link(self.model, 'pdf'),
                    attrs={'class': 'ticket-pdf'}
                )
            )

            return links


class TicketNoteLayout(DefaultLayout):

    def __init__(self, model, request, title, ticket=None):
        super().__init__(model, request)
        self.title = title
        self.ticket = ticket or model

    @cached_property
    def breadcrumbs(self):
        return [
            Link(_("Homepage"), self.homepage_url),
            Link(_("Tickets"), self.request.link(
                TicketCollection(self.request.session)
            )),
            Link(self.ticket.number, self.request.link(self.ticket)),
            Link(self.title, '#')
        ]


class TicketChatMessageLayout(DefaultLayout):

    def __init__(self, model, request, internal=False):
        super().__init__(model, request)
        self.internal = internal

    @cached_property
    def breadcrumbs(self):
        return self.internal\
            and self.internal_breadcrumbs\
            or self.public_breadcrumbs

    @property
    def internal_breadcrumbs(self):
        return [
            Link(_("Homepage"), self.homepage_url),
            Link(_("Tickets"), self.request.link(
                TicketCollection(self.request.session)
            )),
            Link(self.ticket.number, self.request.link(self.ticket)),
            Link(_("New Message"), '#')
        ]

    @property
    def public_breadcrumbs(self):
        return [
            Link(_("Homepage"), self.homepage_url),
            Link(_("Ticket Status"), self.request.link(self.model, 'status')),
            Link(_("New Message"), '#')
        ]


class TextModulesLayout(DefaultLayout):

    @cached_property
    def breadcrumbs(self):
        return [
            Link(_("Homepage"), self.homepage_url),
            Link(_("Text modules"), '#')
        ]

    @cached_property
    def editbar_links(self):
        if self.request.is_manager:
            return [
                LinkGroup(
                    title=_("Add"),
                    links=[
                        Link(
                            text=_("Text module"),
                            url=self.request.link(
                                self.model,
                                name='add'
                            ),
                            attrs={'class': 'new-text-module'}
                        )
                    ]
                ),
            ]


class TextModuleLayout(DefaultLayout):

    @cached_property
    def collection(self):
        return TextModuleCollection(self.request.session)

    @cached_property
    def breadcrumbs(self):
        return [
            Link(_('Homepage'), self.homepage_url),
            Link(_('Text modules'), self.request.link(self.collection)),
            Link(self.model.name, self.request.link(self.model))
        ]

    @cached_property
    def editbar_links(self):
        if self.request.is_manager:
            return [
                Link(
                    text=_("Edit"),
                    url=self.request.link(self.model, 'edit'),
                    attrs={'class': 'edit-link'}
                ),
                Link(
                    text=_("Delete"),
                    url=self.csrf_protected_url(
                        self.request.link(self.model)
                    ),
                    attrs={'class': 'delete-link'},
                    traits=(
                        Confirm(
                            _(
                                "Do you really want to delete this text "
                                "module?"
                            ),
                            _("This cannot be undone."),
                            _("Delete text module"),
                            _("Cancel")
                        ),
                        Intercooler(
                            request_method='DELETE',
                            redirect_after=self.request.link(self.collection)
                        )
                    )
                )
            ]


class ResourcesLayout(DefaultLayout):

    @cached_property
    def breadcrumbs(self):
        return [
            Link(_("Homepage"), self.homepage_url),
            Link(_("Reservations"), self.request.link(self.model))
        ]

    @property
    def external_resources(self):
        return ExternalLinkCollection(self.request.session)

    @property
    def resources_url(self):
        return self.request.class_link(ResourceCollection)

    @cached_property
    def editbar_links(self):
        if self.request.is_manager:
            return [
                Link(
                    text=_("Recipients"),
                    url=self.request.class_link(ResourceRecipientCollection),
                    attrs={'class': 'manage-recipients'}
                ),
                LinkGroup(
                    title=_("Add"),
                    links=[
                        Link(
                            text=_("Room"),
                            url=self.request.link(
                                self.model,
                                name='new-room'
                            ),
                            attrs={'class': 'new-room'}
                        ),
                        Link(
                            text=_("Daypass"),
                            url=self.request.link(
                                self.model,
                                name='new-daypass'
                            ),
                            attrs={'class': 'new-daypass'}
                        ),
                        Link(
                            text=_("Resource Item"),
                            url=self.request.link(
                                self.model,
                                name='new-daily-item'
                            ),
                            attrs={'class': 'new-daily-item'}
                        ),
                        Link(
                            text=_("External resource link"),
                            url=self.request.link(
                                self.external_resources,
                                query_params={
                                    'to': self.resources_url,
                                    'title': self.request.translate(
                                        _("New external resource")),
                                    'type': 'resource'
                                },
                                name='new'
                            ),
                            attrs={'class': 'new-resource-link'}
                        )
                    ]
                ),
                Link(
                    text=_("Export All"),
                    url=self.request.link(self.model, name="export-all"),
                ),
            ]


class FindYourSpotLayout(DefaultLayout):

    @cached_property
    def breadcrumbs(self):
        return [
            Link(
                _("Homepage"), self.homepage_url
            ),
            Link(
                _("Reservations"), self.request.class_link(ResourceCollection)
            ),
            Link(
                _("Find Your Spot"), self.request.link(self.model)
            )
        ]


class ResourceRecipientsLayout(DefaultLayout):

    @cached_property
    def breadcrumbs(self):
        return [
            Link(
                _("Homepage"), self.homepage_url
            ),
            Link(
                _("Reservations"), self.request.class_link(ResourceCollection)
            ),
            Link(
                _("Notifications"), self.request.link(self.model)
            )
        ]

    @cached_property
    def editbar_links(self):
        if self.request.is_manager:
            return [
                LinkGroup(
                    title=_("Add"),
                    links=[
                        Link(
                            text=_("E-Mail Recipient"),
                            url=self.request.link(
                                self.model,
                                name='new-recipient'
                            ),
                            attrs={'class': 'new-recipient'}
                        ),
                    ]
                ),
            ]


class ResourceRecipientsFormLayout(DefaultLayout):

    def __init__(self, model, request, title):
        super().__init__(model, request)
        self.title = title

    @cached_property
    def breadcrumbs(self):
        return [
            Link(
                _("Homepage"), self.homepage_url
            ),
            Link(
                _("Reservations"), self.request.class_link(ResourceCollection)
            ),
            Link(
                _("Notifications"), self.request.class_link(
                    ResourceRecipientCollection
                )
            ),
            Link(self.title, '#')
        ]


class ResourceLayout(DefaultLayout):

    def __init__(self, model, request):
        super().__init__(model, request)

        self.request.include('fullcalendar')

    @cached_property
    def collection(self):
        return ResourceCollection(self.request.app.libres_context)

    @cached_property
    def breadcrumbs(self):
        return [
            Link(_("Homepage"), self.homepage_url),
            Link(_("Reservations"), self.request.link(self.collection)),
            Link(_(self.model.title), self.request.link(self.model))
        ]

    @cached_property
    def editbar_links(self):
        if self.request.is_manager:
            if self.model.deletable:
                delete_link = Link(
                    text=_("Delete"),
                    url=self.csrf_protected_url(
                        self.request.link(self.model)
                    ),
                    attrs={'class': 'delete-link'},
                    traits=(
                        Confirm(
                            _("Do you really want to delete this resource?"),
                            _("This cannot be undone."),
                            _("Delete resource"),
                            _("Cancel")
                        ),
                        Intercooler(
                            request_method='DELETE',
                            redirect_after=self.request.link(self.collection)
                        )
                    )
                )

            else:
                delete_link = Link(
                    text=_("Delete"),
                    attrs={'class': 'delete-link'},
                    traits=(
                        Block(
                            _("This resource can't be deleted."),
                            _(
                                "There are existing reservations associated "
                                "with this resource"
                            ),
                            _("Cancel")
                        )
                    )
                )
            return [
                Link(
                    text=_("Edit"),
                    url=self.request.link(self.model, 'edit'),
                    attrs={'class': 'edit-link'}
                ),
                delete_link,
                Link(
                    text=_("Clean up"),
                    url=self.request.link(self.model, 'cleanup'),
                    attrs={'class': ('cleanup-link', 'calendar-dependent')}
                ),
                Link(
                    text=_("Occupancy"),
                    url=self.request.link(self.model, 'occupancy'),
                    attrs={'class': ('occupancy-link', 'calendar-dependent')}
                ),
                Link(
                    text=_("Export"),
                    url=self.request.link(self.model, 'export'),
                    attrs={'class': ('export-link', 'calendar-dependent')}
                ),
                Link(
                    text=_("Subscribe"),
                    url=self.request.link(self.model, 'subscribe'),
                    attrs={'class': 'subscribe-link'}
                ),
                Link(
                    text=_("Rules"),
                    url=self.request.link(self.model, 'rules'),
                    attrs={'class': 'rule-link'}
                )
            ]
        elif self.request.has_role('member'):
            if self.model.occupancy_is_visible_to_members:
                return [
                    Link(
                        text=_("Occupancy"),
                        url=self.request.link(self.model, 'occupancy'),
                        attrs={
                            'class': ('occupancy-link', 'calendar-dependent')}
                    )
                ]


class ReservationLayout(ResourceLayout):
    editbar_links = None


class AllocationRulesLayout(ResourceLayout):

    @cached_property
    def breadcrumbs(self):
        return [
            Link(_("Homepage"), self.homepage_url),
            Link(_("Reservations"), self.request.link(self.collection)),
            Link(_(self.model.title), self.request.link(self.model)),
            Link(_("Rules"), '#')
        ]

    @cached_property
    def editbar_links(self):
        return [
            LinkGroup(
                title=_("Add"),
                links=[
                    Link(
                        text=_("Rule"),
                        url=self.request.link(
                            self.model,
                            name='new-rule'
                        ),
                        attrs={'class': 'new-link'}
                    )
                ]
            ),
        ]


class AllocationEditFormLayout(DefaultLayout):
    """ Same as the resource layout, but with different editbar links, because
    there's not really an allocation view, but there are allocation forms.

    """

    @cached_property
    def collection(self):
        return ResourceCollection(self.request.app.libres_context)

    @cached_property
    def breadcrumbs(self):
        return [
            Link(_("Homepage"), self.homepage_url),
            Link(_("Reservations"), self.request.link(self.collection)),
            Link(_("Edit allocation"), '#')
        ]

    @cached_property
    def editbar_links(self):
        if self.request.is_manager:
            if self.model.availability == 100.0:
                yield Link(
                    _("Delete"),
                    self.csrf_protected_url(
                        self.request.link(self.model)
                    ),
                    attrs={'class': 'delete-link'},
                    traits=(
                        Confirm(
                            _("Do you really want to delete this allocation?"),
                            _("This cannot be undone."),
                            _("Delete allocation"),
                            _("Cancel")
                        ),
                        Intercooler(
                            request_method='DELETE',
                            redirect_after=self.request.link(self.collection)
                        )
                    )
                )
            else:
                yield Link(
                    text=_("Delete"),
                    attrs={'class': 'delete-link'},
                    traits=(
                        Block(
                            _("This resource can't be deleted."),
                            _(
                                "There are existing reservations associated "
                                "with this resource"
                            ),
                            _("Cancel")
                        )
                    )
                )


class EventBaseLayout(DefaultLayout):

    def format_recurrence(self, recurrence):
        """ Returns a human readable version of an RRULE used by us. """

        WEEKDAYS = (_("Mo"), _("Tu"), _("We"), _("Th"), _("Fr"), _("Sa"),
                    _("Su"))

        if recurrence:
            rule = rrulestr(recurrence)

            if getattr(rule, '_freq', None) == rrule.WEEKLY:
                return _(
                    "Every ${days} until ${end}",
                    mapping={
                        'days': ', '.join((
                            self.request.translate(WEEKDAYS[day])
                            for day in rule._byweekday
                        )),
                        'end': rule._until.date().strftime('%d.%m.%Y')
                    }
                )

        return ''

    def event_deletable(self, event):
        tickets = TicketCollection(self.app.session())
        ticket = tickets.by_handler_id(event.id.hex)
        return False if ticket else True


class OccurrencesLayout(EventBaseLayout):

    @property
    def og_description(self):
        return self.request.translate(_("Events"))

    @cached_property
    def breadcrumbs(self):
        return [
            Link(_("Homepage"), self.homepage_url),
            Link(_("Events"), self.request.link(self.model))
        ]

    @cached_property
    def editbar_links(self):
        if self.request.is_manager:
            return [
                Link(
                    text=_("Import"),
                    url=self.request.link(self.model, 'import'),
                    attrs={'class': 'import-link'}
                ),
                Link(
                    text=_("Export"),
                    url=self.request.link(self.model, 'export'),
                    attrs={'class': 'export-link'}
                )
            ]


class OccurrenceLayout(EventBaseLayout):

    def __init__(self, model, request):
        super().__init__(model, request)
        self.request.include('monthly-view')

    @cached_property
    def collection(self):
        return OccurrenceCollection(self.request.session)

    @property
    def og_description(self):
        return self.model.event.description

    @cached_property
    def og_image(self):
        return self.model.event.image or super().og_image

    @cached_property
    def breadcrumbs(self):
        return [
            Link(_("Homepage"), self.homepage_url),
            Link(_("Events"), self.request.link(self.collection)),
            Link(self.model.title, self.request.link(self.model))
        ]

    @cached_property
    def editbar_links(self):
        if self.request.is_manager:
            if self.model.event.source:
                return [
                    Link(
                        text=_("Edit"),
                        attrs={'class': 'edit-link'},
                        traits=(
                            Block(
                                _("This event can't be edited."),
                                _("Imported events can not be edited."),
                                _("Cancel")
                            )
                        )
                    ),
                    Link(
                        text=_("Delete"),
                        url=self.csrf_protected_url(
                            self.request.link(self.model.event, 'withdraw'),
                        ),
                        attrs={'class': 'delete-link'},
                        traits=(
                            Confirm(
                                _("Do you really want to delete this event?"),
                                _("This cannot be undone."),
                                _("Delete event"),
                                _("Cancel")
                            ),
                            Intercooler(
                                request_method='POST',
                                redirect_after=self.events_url
                            ),
                        )
                    )
                ]

            edit_link = Link(
                text=_("Edit"),
                url=self.request.return_here(
                    self.request.link(self.model.event, 'edit')
                ),
                attrs={'class': 'edit-link'}
            )

            if self.event_deletable(self.model.event):
                delete_link = Link(
                    text=_("Delete"),
                    url=self.csrf_protected_url(
                        self.request.link(self.model.event)
                    ),
                    attrs={'class': 'delete-link'},
                    traits=(
                        Confirm(
                            _("Do you really want to delete this event?"),
                            _("This cannot be undone."),
                            _("Delete event"),
                            _("Cancel")
                        ),
                        Intercooler(
                            request_method='DELETE',
                            redirect_after=self.events_url
                        )
                    )
                )
            else:
                delete_link = Link(
                    text=_("Delete"),
                    attrs={'class': 'delete-link'},
                    traits=(
                        Block(
                            _("This event can't be deleted."),
                            _(
                                "To remove this event, go to the ticket "
                                "and reject it."
                            ),
                            _("Cancel")
                        )
                    )
                )

            return [edit_link, delete_link]


class EventLayout(EventBaseLayout):

    @cached_property
    def breadcrumbs(self):
        return [
            Link(_("Homepage"), self.homepage_url),
            Link(_("Events"), self.events_url),
            Link(self.model.title, self.request.link(self.model)),
        ]

    @cached_property
    def editbar_links(self):
        if not self.request.is_manager:
            return

        links = []
        if self.model.source:
            links = [
                Link(
                    text=_("Edit"),
                    attrs={'class': 'edit-link'},
                    traits=(
                        Block(
                            _("This event can't be edited."),
                            _("Imported events can not be edited."),
                            _("Cancel")
                        )
                    )
                )]
        if self.model.source and self.model.state == 'published':
            links.append(
                Link(
                    text=_("Withdraw event"),
                    url=self.csrf_protected_url(
                        self.request.link(self.model, 'withdraw'),
                    ),
                    attrs={'class': 'delete-link'},
                    traits=(
                        Confirm(
                            _("Do you really want to withdraw this event?"),
                            _("You can re-publish an imported event later."),
                            _("Withdraw event"),
                            _("Cancel")
                        ),
                        Intercooler(
                            request_method='POST',
                            redirect_after=self.events_url
                        ),
                    )
                )
            )
        if self.model.source and self.model.state == 'withdrawn':
            links.append(
                Link(
                    text=_("Re-publish event"),
                    url=self.request.return_here(
                        self.request.link(self.model, 'publish')),
                    attrs={'class': 'accept-link'}
                )
            )
        if self.model.source:
            return links

        edit_link = Link(
            text=_("Edit"),
            url=self.request.link(self.model, 'edit'),
            attrs={'class': 'edit-link'}
        )
        if self.event_deletable(self.model):
            delete_link = Link(
                text=_("Delete"),
                url=self.csrf_protected_url(
                    self.request.link(self.model)
                ),
                attrs={'class': 'delete-link'},
                traits=(
                    Confirm(
                        _("Do you really want to delete this event?"),
                        _("This cannot be undone."),
                        _("Delete event"),
                        _("Cancel")
                    ),
                    Intercooler(
                        request_method='DELETE',
                        redirect_after=self.events_url
                    )
                )
            )
        else:
            delete_link = Link(
                text=_("Delete"),
                attrs={'class': 'delete-link'},
                traits=(
                    Block(
                        _("This event can't be deleted."),
                        _(
                            "To remove this event, go to the ticket "
                            "and reject it."
                        ),
                        _("Cancel")
                    )
                )
            )

        return [edit_link, delete_link]


class NewsletterLayout(DefaultLayout):

    @cached_property
    def collection(self):
        return NewsletterCollection(self.app.session())

    @cached_property
    def recipients(self):
        return RecipientCollection(self.app.session())

    @cached_property
    def is_collection(self):
        return isinstance(self.model, NewsletterCollection)

    @cached_property
    def breadcrumbs(self):

        if self.is_collection and self.view_name == 'new':
            return [
                Link(_("Homepage"), self.homepage_url),
                Link(_("Newsletter"), self.request.link(self.collection)),
                Link(_("New"), '#')
            ]
        elif self.is_collection:
            return [
                Link(_("Homepage"), self.homepage_url),
                Link(_("Newsletter"), '#')
            ]
        else:
            return [
                Link(_("Homepage"), self.homepage_url),
                Link(_("Newsletter"), self.request.link(self.collection)),
                Link(self.model.title, '#')
            ]

    @cached_property
    def editbar_links(self):
        if not self.request.is_manager:
            return

        if self.is_collection:
            return [
                Link(
                    text=_("Subscribers"),
                    url=self.request.link(self.recipients),
                    attrs={'class': 'manage-subscribers'}
                ),
                LinkGroup(
                    title=_("Add"),
                    links=[
                        Link(
                            text=_("Newsletter"),
                            url=self.request.link(
                                NewsletterCollection(self.app.session()),
                                name='new'
                            ),
                            attrs={'class': 'new-newsletter'}
                        ),
                    ]
                ),
            ]
        else:
            return [
                Link(
                    text=_("Send"),
                    url=self.request.link(self.model, 'send'),
                    attrs={'class': 'send-link'}
                ),
                Link(
                    text=_("Test"),
                    url=self.request.link(self.model, 'test'),
                    attrs={'class': 'test-link'}
                ),
                Link(
                    text=_("Edit"),
                    url=self.request.link(self.model, 'edit'),
                    attrs={'class': 'edit-link'}
                ),
                Link(
                    text=_("Delete"),
                    url=self.csrf_protected_url(
                        self.request.link(self.model)
                    ),
                    attrs={'class': 'delete-link'},
                    traits=(
                        Confirm(
                            _('Do you really want to delete "{}"?'.format(
                                self.model.title
                            )),
                            _("This cannot be undone."),
                            _("Delete newsletter"),
                            _("Cancel")
                        ),
                        Intercooler(
                            request_method='DELETE',
                            redirect_after=self.request.link(self.collection)
                        )
                    )
                )
            ]


class RecipientLayout(DefaultLayout):

    @cached_property
    def breadcrumbs(self):
        return [
            Link(_("Homepage"), self.homepage_url),
            Link(_("Newsletter"), self.request.link(
                NewsletterCollection(self.app.session())
            )),
            Link(_("Subscribers"), '#')
        ]


class ImageSetCollectionLayout(DefaultLayout):

    @cached_property
    def breadcrumbs(self):
        return [
            Link(_("Homepage"), self.homepage_url),
            Link(_("Photo Albums"), self.request.link(self.model))
        ]

    @cached_property
    def editbar_links(self):
        if self.request.is_manager:
            return [
                Link(
                    text=_("Manage images"),
                    url=self.request.link(ImageFileCollection(self.app)),
                    attrs={'class': 'upload'}
                ),
                LinkGroup(
                    title=_("Add"),
                    links=[
                        Link(
                            text=_("Photo Album"),
                            url=self.request.link(
                                self.model,
                                name='new'
                            ),
                            attrs={'class': 'new-photo-album'}
                        )
                    ]
                ),
            ]


class ImageSetLayout(DefaultLayout):

    def __init__(self, model, request):
        super().__init__(model, request)
        self.request.include('photoswipe')

    @property
    def collection(self):
        return ImageSetCollection(self.request.session)

    @cached_property
    def breadcrumbs(self):
        return [
            Link(_("Homepage"), self.homepage_url),
            Link(_("Photo Albums"), self.request.link(self.collection)),
            Link(self.model.title, self.request.link(self.model))
        ]

    @cached_property
    def editbar_links(self):
        if self.request.is_manager:
            return [
                Link(
                    text=_("Choose images"),
                    url=self.request.link(self.model, 'select'),
                    attrs={'class': 'select'}
                ),
                Link(
                    text=_("Edit"),
                    url=self.request.link(
                        self.model,
                        name='edit'
                    ),
                    attrs={'class': 'edit-link'}
                ),
                Link(
                    text=_("Delete"),
                    url=self.csrf_protected_url(
                        self.request.link(self.model)
                    ),
                    attrs={'class': 'delete-link'},
                    traits=(
                        Confirm(
                            _('Do you really want to delete "{}"?'.format(
                                self.model.title
                            )),
                            _("This cannot be undone."),
                            _("Delete photo album"),
                            _("Cancel")
                        ),
                        Intercooler(
                            request_method='DELETE',
                            redirect_after=self.request.link(self.collection)
                        )
                    )
                )
            ]


class UserManagementLayout(DefaultLayout):

    @cached_property
    def breadcrumbs(self):
        return [
            Link(_("Homepage"), self.homepage_url),
            Link(_("Usermanagement"), self.request.class_link(UserCollection))
        ]

    @cached_property
    def editbar_links(self):
        if self.request.is_manager:
            links = []

            if self.app.enable_user_registration:
                links.append(
                    Link(
                        text=_("Create Signup Link"),
                        url=self.request.class_link(
                            UserCollection,
                            name='signup-link'
                        ),
                        attrs={'class': 'new-link'}
                    )
                )

            links.append(
                LinkGroup(
                    title=_("Add"),
                    links=(
                        Link(
                            text=_("User"),
                            url=self.request.class_link(
                                UserCollection, name='new'
                            ),
                            attrs={'class': 'new-user'}
                        ),
                    )
                )
            )

        return links


class UserLayout(DefaultLayout):

    @cached_property
    def breadcrumbs(self):
        return [
            Link(_("Homepage"), self.homepage_url),
            Link(_("Usermanagement"), self.request.class_link(UserCollection)),
            Link(self.model.title, self.request.link(self.model))
        ]

    @cached_property
    def editbar_links(self):
        if self.request.is_admin and not self.model.source:
            return [
                Link(
                    text=_("Edit"),
                    url=self.request.link(self.model, 'edit'),
                    attrs={'class': 'edit-link'}
                ),
            ]


class UserGroupCollectionLayout(DefaultLayout):

    @cached_property
    def breadcrumbs(self):
        return [
            Link(_('Homepage'), self.homepage_url),
            Link(_('User groups'), self.request.link(self.model))
        ]

    @cached_property
    def editbar_links(self):
        if self.request.is_admin:
            return [
                LinkGroup(
                    title=_('Add'),
                    links=[
                        Link(
                            text=_('User group'),
                            url=self.request.link(
                                self.model,
                                name='new'
                            ),
                            attrs={'class': 'new-user'}
                        )
                    ]
                ),
            ]


class UserGroupLayout(DefaultLayout):

    @cached_property
    def collection(self):
        return UserGroupCollection(self.request.session)

    @cached_property
    def breadcrumbs(self):
        return [
            Link(_('Homepage'), self.homepage_url),
            Link(_('User groups'), self.request.link(self.collection)),
            Link(self.model.name, self.request.link(self.model))
        ]

    @cached_property
    def editbar_links(self):
        if self.request.is_admin:
            return [
                Link(
                    text=_("Edit"),
                    url=self.request.link(self.model, 'edit'),
                    attrs={'class': 'edit-link'}
                ),
                Link(
                    text=_("Delete"),
                    url=self.csrf_protected_url(
                        self.request.link(self.model)
                    ),
                    attrs={'class': 'delete-link'},
                    traits=(
                        Confirm(
                            _("Do you really want to delete this user group?"),
                            _("This cannot be undone."),
                            _("Delete user group"),
                            _("Cancel")
                        ),
                        Intercooler(
                            request_method='DELETE',
                            redirect_after=self.request.link(self.collection)
                        )
                    )
                )
            ]


class ExportCollectionLayout(DefaultLayout):

    @cached_property
    def breadcrumbs(self):
        return [
            Link(_("Homepage"), self.homepage_url),
            Link(_("Exports"), self.request.class_link(ExportCollection))
        ]


class PaymentProviderLayout(DefaultLayout):

    @cached_property
    def breadcrumbs(self):
        return [
            Link(_("Homepage"), self.homepage_url),
            Link(_("Payment Providers"), self.request.class_link(
                PaymentProviderCollection
            ))
        ]

    @cached_property
    def editbar_links(self):
        if self.request.is_admin:
            return [
                Link(
                    text=_("Payments"),
                    url=self.request.class_link(PaymentCollection),
                    attrs={'class': 'payments'}
                ),
                LinkGroup(
                    title=_("Add"),
                    links=(
                        Link(
                            text=_("Stripe Connect"),
                            url=self.request.class_link(
                                PaymentProviderCollection,
                                name='stripe-connect-oauth'
                            ),
                            attrs={'class': 'new-stripe-connect'}
                        ),
                    )
                )
            ]


class PaymentCollectionLayout(DefaultLayout):

    @cached_property
    def breadcrumbs(self):
        return [
            Link(_("Homepage"), self.homepage_url),
            Link(_("Payments"), self.request.class_link(
                PaymentProviderCollection
            ))
        ]

    @cached_property
    def editbar_links(self):
        links = []

        if self.app.payment_providers_enabled:
            if self.request.is_admin:
                links.append(
                    Link(
                        text=_("Payment Provider"),
                        url=self.request.class_link(PaymentProviderCollection),
                        attrs={'class': 'payment-provider'}
                    )
                )

            links.append(
                Link(
                    text=_("Synchronise"),
                    url=self.request.class_link(
                        PaymentProviderCollection, name='sync'
                    ),
                    attrs={'class': 'sync'}
                )
            )

            links.append(
                Link(
                    text=_("Export"),
                    url=self.request.class_link(OrgExport, {'id': 'payments'}),
                    attrs={'class': 'export-link'}
                )
            )

        return links


class MessageCollectionLayout(DefaultLayout):
    def __init__(self, model, request):
        super().__init__(model, request)
        self.request.include('timeline')

    @cached_property
    def breadcrumbs(self):
        return [
            Link(_("Homepage"), self.homepage_url),
            Link(_("Timeline"), '#')
        ]


class DirectoryCollectionLayout(DefaultLayout):

    def __init__(self, model, request):
        super().__init__(model, request)
        self.include_editor()
        self.include_code_editor()
        self.request.include('iconwidget')

    @property
    def og_description(self):
        return self.request.translate(_("Directories"))

    @cached_property
    def breadcrumbs(self):
        return [
            Link(_("Homepage"), self.homepage_url),
            Link(_("Directories"), '#')
        ]

    @cached_property
    def editbar_links(self):
        if self.request.is_admin:
            return [
                LinkGroup(
                    title=_("Add"),
                    links=[
                        Link(
                            text=_("Directory"),
                            url=self.request.link(
                                self.model,
                                name='+new'
                            ),
                            attrs={'class': 'new-directory'}
                        )
                    ]
                ),
            ]


class DirectoryEntryBaseLayout(DefaultLayout):

    def __init__(self, *args, **kwargs):
        super().__init__(*args, **kwargs)
        self.request.include('photoswipe')
        if self.directory.marker_color:
            self.custom_body_attributes['data-default-marker-color'] \
                = self.directory.marker_color

        if self.directory.marker_icon:
            self.custom_body_attributes['data-default-marker-icon'] \
                = self.directory.marker_icon.encode('unicode-escape')[2:]

    @property
    def directory(self):
        return self.model.directory

    def show_label(self, field):
        return field.id not in self.model.hidden_label_fields

    @cached_property
    def thumbnail_field_id(self):
        if self.directory.configuration.thumbnail:
            return as_internal_id(self.directory.configuration.thumbnail)

    def thumbnail_file_id(self, entry):
        thumbnail = self.thumbnail_field_id
        if not thumbnail:
            return
        return (entry.values.get(thumbnail) or {}).get('data', '').lstrip('@')

    def thumbnail_link(self, entry):
        file_id = self.thumbnail_file_id(entry)
        return file_id and self.request.class_link(
            File, {'id': file_id}, name='thumbnail')

    def thumbnail_file(self, entry):
        file_id = self.thumbnail_file_id(entry)
        if not file_id:
            return
        return self.request.session.query(File).filter_by(id=file_id).first()


class DirectoryEntryCollectionLayout(DirectoryEntryBaseLayout):

    def __init__(self, *args, **kwargs):
        super().__init__(*args, **kwargs)

        if self.directory.numbering == 'standard':
            self.custom_body_attributes['data-default-marker-icon'] = 'numbers'
        elif self.directory.numbering == 'custom':
            self.custom_body_attributes['data-default-marker-icon'] = 'custom'

    @cached_property
    def breadcrumbs(self):
        return [
            Link(_("Homepage"), self.homepage_url),
            Link(_("Directories"), self.request.class_link(
                DirectoryCollection
            )),
            Link(_(self.model.directory.title), self.request.class_link(
                ExtendedDirectoryEntryCollection, {
                    'directory_name': self.model.directory_name
                }
            ))
        ]

    @cached_property
    def editbar_links(self):

        export_link = Link(
            text=_("Export"),
            url=self.request.link(self.model, name='+export'),
            attrs={'class': 'export-link'}
        )

        def links():

            if self.request.is_admin:
                yield Link(
                    text=_("Configure"),
                    url=self.request.link(self.model, '+edit'),
                    attrs={'class': 'edit-link'}
                )

            if self.request.is_manager:
                yield export_link

                yield Link(
                    text=_("Import"),
                    url=self.request.class_link(
                        ExtendedDirectoryEntryCollection, {
                            'directory_name': self.model.directory_name
                        }, name='+import'
                    ),
                    attrs={'class': 'import-link'}
                )

            if self.request.is_admin:
                yield Link(
                    text=_("Delete"),
                    url=self.csrf_protected_url(
                        self.request.link(self.model)
                    ),
                    attrs={'class': 'delete-link'},
                    traits=(
                        Confirm(
                            _(
                                'Do you really want to delete "${title}"?',
                                mapping={
                                    'title': self.model.directory.title
                                }
                            ),
                            _("All entries will be deleted as well!"),
                            _("Delete directory"),
                            _("Cancel")
                        ),
                        Intercooler(
                            request_method='DELETE',
                            redirect_after=self.request.class_link(
                                DirectoryCollection
                            )
                        )
                    )
                )

            if self.request.is_manager:
                yield LinkGroup(
                    title=_("Add"),
                    links=[
                        Link(
                            text=_("Entry"),
                            url=self.request.link(
                                self.model,
                                name='+new'
                            ),
                            attrs={'class': 'new-directory-entry'}
                        )
                    ]
                )

            if not self.request.is_logged_in:
                yield export_link

        return list(links())

    def get_pub_link(self, text, filter=None, toggle_active=True):
        filter_data = {}
        classes = []
        if filter:
            filter_data[filter] = True
            if toggle_active and filter in self.request.params:
                classes.append('active')

        return Link(
            text=text,
            url=self.request.class_link(
                ExtendedDirectoryEntryCollection,
                {**filter_data, 'directory_name': self.directory.name}
            ),
            attrs={'class': classes}
        )

    @property
    def publication_filters(self):
        if not self.request.is_logged_in:
            return {}
        if self.request.is_manager:
            return dict(
                published_only=_('Published'),
                upcoming_only=_("Upcoming"),
                past_only=_("Past"),
            )
        return dict(
            published_only=_('Published'),
            past_only=_("Past"),
        )

    @property
    def publication_filter_title(self):
        default_title = self.request.translate(_("Publication"))
        for filter in self.publication_filters:
            if filter in self.request.params:
                applied_title = self.request.translate(
                    self.publication_filters[filter])
                return f'{default_title}: {applied_title}'
        return f'{default_title}: {self.request.translate(_("Choose filter"))}'

    @property
    def publication_links(self):
        return (
            self.get_pub_link(text, filter_kw)
            for filter_kw, text in self.publication_filters.items()
        )


class DirectoryEntryLayout(DirectoryEntryBaseLayout):

    @cached_property
    def og_image(self):
        return self.thumbnail_file(self.model) or super().og_image

    @property
    def og_description(self):
        return self.directory.lead

    @property
    def thumbnail_field_ids(self):
        return [
            as_internal_id(e) for e in getattr(
                self.model.directory.configuration,
                'show_as_thumbnails', []) or []
        ]

    def field_download_link(self, field):
        url = super().field_download_link(field)
        if field.id in self.thumbnail_field_ids:
            return self.thumbnail_url(url)
        return url

    @cached_property
    def breadcrumbs(self):
        return [
            Link(_("Homepage"), self.homepage_url),
            Link(_("Directories"), self.request.class_link(
                DirectoryCollection
            )),
            Link(_(self.model.directory.title), self.request.class_link(
                ExtendedDirectoryEntryCollection, {
                    'directory_name': self.model.directory.name
                }
            )),
            Link(_(self.model.title), self.request.link(self.model))
        ]

    @cached_property
    def editbar_links(self):
        if self.request.is_manager:
            return [
                Link(
                    text=_("Edit"),
                    url=self.request.link(self.model, '+edit'),
                    attrs={'class': 'edit-link'}
                ),
                Link(
                    text=_("Delete"),
                    url=self.csrf_protected_url(
                        self.request.link(self.model)
                    ),
                    attrs={'class': 'delete-link'},
                    traits=(
                        Confirm(
                            _(
                                'Do you really want to delete "${title}"?',
                                mapping={
                                    'title': self.model.title
                                }
                            ),
                            _("This cannot be undone."),
                            _("Delete entry"),
                            _("Cancel")
                        ),
                        Intercooler(
                            request_method='DELETE',
                            redirect_after=self.request.link(
                                ExtendedDirectoryEntryCollection(
                                    self.model.directory)
                            )
                        )
                    )
                )
            ]


class PublicationLayout(DefaultLayout):

    def __init__(self, *args, **kwargs):
        super().__init__(*args, **kwargs)
        self.request.include('filedigest')

    @cached_property
    def breadcrumbs(self):
        return [
            Link(_("Homepage"), self.homepage_url),
            Link(_("Publications"), self.request.class_link(
                PublicationCollection
            ))
        ]


class DashboardLayout(DefaultLayout):

    @cached_property
    def breadcrumbs(self):
        return [
            Link(_("Homepage"), self.homepage_url),
            Link(_("Dashboard"), '#')
        ]


class GeneralFileCollectionLayout(DefaultLayout):
    def __init__(self, model, request):
        request.include('common')
        request.include('upload')
        request.include('prompt')
        super().__init__(model, request)


class ImageFileCollectionLayout(DefaultLayout):

    def __init__(self, model, request):
        request.include('common')
        request.include('upload')
        request.include('editalttext')
        super().__init__(model, request)


class ExternalLinkLayout(DefaultLayout):

    @property
    def editbar_links(self):
        return [
            Link(
                _("Delete"),
                self.csrf_protected_url(self.request.link(self.model)),
                traits=(
                    Confirm(
                        _("Do you really want to delete this external link?"),
                        _("This cannot be undone."),
                        _("Delete external link"),
                        _("Cancel")
                    ),
                    Intercooler(
                        request_method='DELETE',
                        redirect_after=self.request.class_link(
                            ExternalLinkCollection.target(self.model)
                        )
                    )
                ),
                attrs={'class': ('ticket-delete',)}
            )
        ]


class HomepageLayout(DefaultLayout):

    @property
    def editbar_links(self):
        if self.request.is_manager:
            return [
                Link(
                    _("Edit"),
                    self.request.link(self.model, 'homepage-settings'),
                    attrs={'class': ('edit-link')}
                ),
                Link(
                    _("Sort"),
                    self.request.link(self.model, 'sort'),
                    attrs={'class': ('sort-link')}
                ),
<<<<<<< HEAD
=======
                Link(
                    _("Add"),
                    self.request.link(Editor('new-root', self.model, 'page')),
                    attrs={'class': ('new-page')},
                    classes=(
                        'new-page',
                        'show-new-content-placeholder'
                    ),
                ),
>>>>>>> ee79665d
            ]

    @cached_property
    def sortable_url_template(self):
        return self.csrf_protected_url(
            self.request.link(PageMove.for_url_template())
        )<|MERGE_RESOLUTION|>--- conflicted
+++ resolved
@@ -2795,8 +2795,6 @@
                     self.request.link(self.model, 'sort'),
                     attrs={'class': ('sort-link')}
                 ),
-<<<<<<< HEAD
-=======
                 Link(
                     _("Add"),
                     self.request.link(Editor('new-root', self.model, 'page')),
@@ -2806,7 +2804,6 @@
                         'show-new-content-placeholder'
                     ),
                 ),
->>>>>>> ee79665d
             ]
 
     @cached_property
