import babel.dates
import re

from babel import Locale
from chameleon.utils import Markup
from cached_property import cached_property
from datetime import date, datetime, time, timedelta
from dateutil import rrule
from dateutil.rrule import rrulestr
from decimal import Decimal
from onegov.core.crypto import RANDOM_TOKEN_LENGTH
from onegov.core.custom import json
from onegov.core.elements import Block, Confirm, Intercooler
from onegov.core.elements import Link, LinkGroup
from onegov.core.i18n import SiteLocale
from onegov.core.static import StaticFile
from onegov.core.utils import linkify, paragraphify
from onegov.directory import DirectoryCollection
from onegov.event import OccurrenceCollection
from onegov.file import File
from onegov.form import FormCollection, as_internal_id
from onegov.foundation6.integration import FoundationLayout
from onegov.newsletter import NewsletterCollection, RecipientCollection
from onegov.org import _
from onegov.org import utils
from onegov.org.models import ExportCollection
from onegov.org.models import GeneralFileCollection
from onegov.org.models import ImageFile
from onegov.org.models import ImageFileCollection
from onegov.org.models import ImageSetCollection
from onegov.org.models import News
from onegov.org.models import PageMove
from onegov.org.models import PersonMove
from onegov.org.models import PublicationCollection
from onegov.org.models import ResourceRecipientCollection
from onegov.org.models import Search
from onegov.org.models import SiteCollection
from onegov.org.models.directory import ExtendedDirectoryEntryCollection
from onegov.org.models.extensions import PersonLinkExtension
from onegov.org.theme.org_theme import user_options
from onegov.pay import PaymentCollection, PaymentProviderCollection
from onegov.people import PersonCollection
from onegov.reservation import ResourceCollection
from onegov.ticket import TicketCollection
from onegov.user import Auth, UserCollection
from onegov.user.utils import password_reset_url
from sedate import to_timezone


capitalised_name = re.compile(r'[A-Z]{1}[a-z]+')


class Layout(FoundationLayout):
    """ Contains methods to render a page inheriting from layout.pt.

    All pages inheriting from layout.pt rely on this class being present
    as 'layout' variable::

     @OrgApp.html(model=Example, template='example.pt', permission=Public)
        def view_example(self, request):
            return { 'layout': DefaultLayout(self, request) }

    It is meant to be extended for different parts of the site. For example,
    the :class:`DefaultLayout` includes the top navigation defined by
    onegov.page.

    It's possible though to have a different part of the website use a
    completely different top navigation. For that, a new Layout class
    inheriting from this one should be added.

    """

    date_long_without_year_format = 'E d. MMMM'
    datetime_long_without_year_format = 'E d. MMMM HH:mm'
    event_format = 'EEEE, d. MMMM YYYY'
    isodate_format = 'y-M-d'

    def __init__(self, *args, **kwargs):
        # overrides body attributes set in the layout template
        self.custom_body_attributes = {}

        super().__init__(*args, **kwargs)

    def has_model_permission(self, permission):
        return self.request.has_permission(self.model, permission)

    @property
    def name(self):
        """ Takes the class name of the layout and generates a name which
        can be used as a class. """

        return '-'.join(
            token.lower() for token in capitalised_name.findall(
                self.__class__.__name__
            )
        )

    @property
    def org(self):
        """ An alias for self.request.app.org. """
        return self.request.app.org

    @property
    def primary_color(self):
        return self.org.theme_options.get(
            'primary-color-ui', user_options['primary-color-ui'])

    @cached_property
    def favicon_apple_touch_url(self):
        return self.app.org.favicon_apple_touch_url

    @cached_property
    def favicon_pinned_tab_safari_url(self):
        return self.app.org.favicon_pinned_tab_safari_url

    @cached_property
    def favicon_win_url(self):
        return self.app.org.favicon_win_url

    @cached_property
    def favicon_mac_url(self):
        return self.app.org.favicon_mac_url

    @cached_property
    def default_map_view(self):
        return self.org.default_map_view or {
            'lon': 8.30576869173879,
            'lat': 47.05183585,
            'zoom': 12
        }

    @cached_property
    def svg(self):
        return self.template_loader['svg.pt']

    @cached_property
    def font_awesome_path(self):
        return self.request.link(StaticFile(
            'font-awesome5/css/all.min.css',
            version=self.app.version
        ))

    def static_file_path(self, path):
        return self.request.link(StaticFile(path, version=self.app.version))

    def with_hashtags(self, text):
        if not text:
            return text

        return Markup(utils.hashtag_elements(self.request, text))

    @cached_property
    def page_id(self):
        """ Returns the unique page id of the rendered page. Used to have
        a useful id in the body element for CSS/JS.

        """
        page_id = self.request.path_info
        page_id = page_id.lstrip('/')
        page_id = page_id.replace('/', '-')
        page_id = page_id.replace('+', '')
        page_id = page_id.rstrip('-')

        return 'page-' + (page_id or 'root')

    @cached_property
    def body_classes(self):
        """ Yields a list of body classes used on the body. """

        if self.request.is_logged_in:
            yield 'is-logged-in'
            yield 'role-{}'.format(self.request.current_role)
        else:
            yield 'is-logged-out'

        yield self.name

    @cached_property
    def top_navigation(self):
        """ Returns a list of :class:`onegov.org.elements.Link` objects.
        Those links are used for the top navigation.

        If nothing is returned, no top navigation is displayed.

        """
        return None

    @cached_property
    def breadcrumbs(self):
        """ Returns a list of :class:`onegov.org.elements.Link` objects.
        Those links are used for the breadcrumbs.

        If nothing is returned, no top breadcrumbs are displayed.

        """
        return None

    @cached_property
    def sidebar_links(self):
        """ A list of links shown in the sidebar, used for navigation. """
        return None

    @cached_property
    def editbar_links(self):
        """ A of :class:`onegov.org.elements.LinkGroup` classes. Each of them
        will be shown in the top editbar, with the group title being the
        dropdown title.
        """
        return None

    @cached_property
    def locales(self):
        to = self.request.url

        def get_name(locale):
            return Locale.parse(locale).get_language_name().capitalize()

        def get_link(locale):
            return self.request.link(SiteLocale(locale, to))

        return [
            (get_name(locale), get_link(locale))
            for locale in sorted(self.app.locales)
        ]

    @cached_property
    def file_upload_url(self):
        """ Returns the url to the file upload action. """
        url = self.request.link(GeneralFileCollection(self.app), name='upload')
        return self.csrf_protected_url(url)

    @cached_property
    def file_upload_json_url(self):
        """ Adds the json url for file uploads. """
        url = self.request.link(
            GeneralFileCollection(self.app), name='upload.json'
        )
        return self.csrf_protected_url(url)

    @cached_property
    def file_list_url(self):
        """ Adds the json url for file lists. """
        return self.request.link(GeneralFileCollection(self.app), name='json')

    @cached_property
    def image_upload_url(self):
        """ Returns the url to the image upload action. """
        url = self.request.link(ImageFileCollection(self.app), name='upload')
        return self.csrf_protected_url(url)

    @cached_property
    def image_upload_json_url(self):
        """ Adds the json url for image uploads. """
        url = self.request.link(
            ImageFileCollection(self.app), name='upload.json'
        )
        return self.csrf_protected_url(url)

    @cached_property
    def image_list_url(self):
        """ Adds the json url for image lists. """
        return self.request.link(ImageFileCollection(self.app), name='json')

    @cached_property
    def sitecollection_url(self):
        """ Adds the json url for internal links lists. """
        return self.request.link(SiteCollection(self.app.session()))

    @cached_property
    def homepage_url(self):
        """ Returns the url to the main page. """
        return self.request.link(self.app.org)

    @cached_property
    def search_url(self):
        """ Returns the url to the search page. """
        return self.request.link(Search(self.request, None, None))

    @cached_property
    def suggestions_url(self):
        """ Returns the url to the suggestions json view. """
        return self.request.link(Search(self.request, None, None), 'suggest')

    @cached_property
    def events_url(self):
        return self.request.link(
            OccurrenceCollection(self.request.session)
        )

    @cached_property
    def news_url(self):
        return self.request.class_link(News, {'absorb': ''})

    @cached_property
    def newsletter_url(self):
        return self.request.class_link(NewsletterCollection)

    def login_to_url(self, to, skip=False):
        auth = Auth.from_request(self.request, to=to, skip=skip)
        return self.request.link(auth, 'login')

    def export_formatter(self, format):
        """ Returns a formatter function which takes a value and returns
        the value ready for export.

        """

        def is_daterange_list(value, datetype):
            if isinstance(value, (list, tuple)):
                return all(is_daterange(v, datetype) for v in value)

            return False

        def is_daterange(value, datetype):
            if isinstance(value, (list, tuple)):
                if len(value) == 2:
                    if all(isinstance(v, datetype) for v in value):
                        return True

            return False

        def default(value):
            if isinstance(value, Decimal):
                return float(value)
            if isinstance(value, (date, datetime)):
                return value.isoformat()
            if isinstance(value, time):
                return f'{value.hour}:{value.minute}'
            if hasattr(value, 'domain'):
                return self.request.translator(value)
            if isinstance(value, str):
                return "\n".join(value.splitlines())  # normalize newlines
            if isinstance(value, (list, tuple)):
                return tuple(formatter(v) for v in value)

            return value

        if format in ('xlsx', 'csv'):
            def formatter(value):
                if is_daterange_list(value, (date, datetime)):
                    return '\n'.join(formatter(v) for v in value)
                if is_daterange(value, datetime):
                    return ' - '.join(
                        self.format_date(v, 'datetime') for v in value)
                if is_daterange(value, date):
                    return ' - '.join(
                        self.format_date(v, 'date') for v in value)
                if isinstance(value, datetime):
                    return self.format_date(value, 'datetime')
                if isinstance(value, date):
                    return self.format_date(value, 'date')
                if isinstance(value, (list, tuple)):
                    return '\n'.join(formatter(v) for v in value)
                if isinstance(value, bool):
                    value = value and _("Yes") or _("No")
                if isinstance(value, dict):
                    return value and json.dumps(value) or None
                return default(value)
        else:
            formatter = default

        return formatter

    def thumbnail_url(self, url):
        """ Takes the given url and returns the thumbnail url for it.

        Uses some rough heuristic to determine if a url is actually served
        by onegov.file or not. May possibly fail.

        """
        if not url or '/storage/' not in url:
            return url

        image_id = url.split('/storage/')[-1]

        # image file ids are generated from the random_token function
        if len(image_id) == RANDOM_TOKEN_LENGTH:
            return self.request.class_link(
                ImageFile, {'id': image_id}, name='thumbnail')
        else:
            return url

    @property
    def custom_links(self):
        links = {}

        def split_entry(name):
            num_, key = name.replace('custom_link_', '').split('_')
            return int(num_), key

        for entry, value in self.org.meta.items():
            if entry.startswith('custom_link'):
                num, key = split_entry(entry)
                link = links.setdefault(num, {})
                link[key] = value

        return [
            (v['name'], v['url']) for k, v in sorted(
                links.items(), key=lambda item: item[0])
            if v['name'] and v['url']
        ]

    def include_editor(self):
        self.request.include('redactor')
        self.request.include('editor')

    def include_code_editor(self):
        self.request.include('code_editor')

    def field_download_link(self, field):
        if not field.type == 'UploadField':
            return None

        if field.data.get('data', '').startswith('@'):
            return self.request.class_link(File, {
                'id': field.data['data'].lstrip('@')
            })

    def field_file(self, field):
        if not field.type == 'UploadField':
            return None
        if field.data.get('data', '').startswith('@'):
            return self.request.session.query(File).filter_by(
                id=field.data['data'].lstrip('@')).first()

    @cached_property
    def move_person_url_template(self):
        assert isinstance(self.model, PersonLinkExtension)

        implementation = PersonMove.get_implementation(self.model)
        move = implementation.for_url_template(self.model)

        return self.csrf_protected_url(self.request.link(move))

    def get_user_color(self, username):
        return utils.get_user_color(username)

    def get_user_title(self, username):
        user = UserCollection(self.request.session).by_username(username)
        return user and user.title or username

    def to_timezone(self, date, timezone):
        return to_timezone(date, timezone)

    def format_time_range(self, start, end):
        time_range = utils.render_time_range(start, end)

        if time_range in ('00:00 - 24:00', '00:00 - 23:59'):
            return self.request.translate(_("all day"))

        return time_range

    def format_date_range(self, start, end):
        if start == end:
            return self.format_date(start, 'date')
        else:
            return ' - '.join((
                self.format_date(start, 'date'),
                self.format_date(end, 'date')
            ))

    def format_datetime_range(self, start, end, with_year=False):

        if start.date() == end.date():
            show_single_day = True
        elif (end - start) <= timedelta(hours=23) and end.time() < time(6, 0):
            show_single_day = True
        else:
            show_single_day = False

        if show_single_day:
            fmt = with_year and 'date_long' or 'date_long_without_year'

            return ' '.join((
                self.format_date(start, fmt),
                self.format_time_range(start, end)
            ))
        else:
            fmt = with_year and 'datetime_long' or 'datetime_long_without_year'

            return ' - '.join((
                self.format_date(start, fmt),
                self.format_date(end, fmt)
            ))

    def format_timedelta(self, delta):
        return babel.dates.format_timedelta(
            delta=delta,
            locale=self.request.locale
        )

    def format_seconds(self, seconds):
        return self.format_timedelta(timedelta(seconds=seconds))

    def password_reset_url(self, user):
        if not user:
            return

        return password_reset_url(
            user,
            self.request,
            self.request.class_link(Auth, name='reset-password')
        )

<<<<<<< HEAD
    @cached_property
    def drilldown_back(self):
        back = self.request.translate(_("back"))
        return '<li class="js-drilldown-back">' \
               f'<a class="new-back">{back}</a></li>'
=======
    def linkify(self, text):
        return linkify(text).replace('\n', '<br>') if text else text

    def linkify_field(self, field, rendered):
        include = ('TextAreaField', 'StringField', 'EmailField', 'URLField')
        if field.render_kw:
            if field.render_kw.get('data-editor') == 'markdown':
                return rendered
            # HtmlField
            if field.render_kw.get('class_') == 'editor':
                return rendered
        if field.type in include:
            return self.linkify(rendered.replace('<br>', '\n'))
        return rendered

    @property
    def file_link_target(self):
        """ Use with tal:attributes='target layout.file_link_target' """
        return self.org.open_files_target_blank and '_blank' or None
>>>>>>> 4827a537


class DefaultLayout(Layout):
    """ The default layout meant for the public facing parts of the site. """

    def __init__(self, model, request):
        super().__init__(model, request)

        # always include the common js files
        self.request.include('common')
        self.request.include('chosen')

        # always include the map components
        self.request.include(self.org.geo_provider)

        if self.request.is_manager:
            self.request.include('sortable')

        self.hide_from_robots()

    def hide_from_robots(self):
        """ Returns a X-Robots-Tag:noindex header on secret pages.

        This is probably not where you would expect this to happen, but it
        ensures that this works on all pages without having to jump through
        hoops.

        """
        if not hasattr(self.model, 'access'):
            return

        if self.model.access != 'secret':
            return

        @self.request.after
        def respond_with_no_index(response):
            response.headers['X-Robots-Tag'] = 'noindex'

    @cached_property
    def breadcrumbs(self):
        """ Returns the breadcrumbs for the current page. """
        return [Link(_("Homepage"), self.homepage_url)]

    @property
    def on_homepage(self):
        return self.request.url == self.homepage_url

    @cached_property
    def root_pages(self):
        return self.request.exclude_invisible(self.app.root_pages)

    @cached_property
    def top_navigation(self):
        return tuple(
            (Link(r.title, self.request.link(r)), tuple(
                Link(c.title, self.request.link(c))
                for c in self.request.exclude_invisible(r.children)
            )) for r in self.root_pages
        )

    def show_label(self, field):
        return True


class DefaultMailLayout(Layout):
    """ A special layout for creating HTML E-Mails. """

    @cached_property
    def base(self):
        return self.template_loader['mail_layout.pt']

    @cached_property
    def macros(self):
        return self.template_loader.mail_macros

    @cached_property
    def contact_html(self):
        """ Returns the contacts html, but instead of breaking it into multiple
        lines (like on the site footer), this version puts it all on one line.

        """

        lines = (l.strip() for l in self.org.meta['contact'].splitlines())
        lines = (l for l in lines if l)

        return linkify(', '.join(lines))

    def unsubscribe_link(self, username):
        return '{}?token={}'.format(
            self.request.link(self.org, name='unsubscribe'),
            self.request.new_url_safe_token(
                data={'user': username},
                salt='unsubscribe'
            )
        )

    def paragraphify(self, text):
        return paragraphify(text)


class AdjacencyListMixin:
    """ Provides layouts for for models inheriting from
        :class:`onegov.core.orm.abstract.AdjacencyList`
    """

    @cached_property
    def sortable_url_template(self):
        return self.csrf_protected_url(
            self.request.link(PageMove.for_url_template())
        )

    def get_breadcrumbs(self, item):
        """ Yields the breadcrumbs for the given adjacency list item. """

        yield Link(_("Homepage"), self.homepage_url)

        for ancestor in item.ancestors:
            yield Link(ancestor.title, self.request.link(ancestor))

        yield Link(item.title, self.request.link(item))

    def get_sidebar(self, type=None):
        """ Yields the sidebar for the given adjacency list item. """
        query = self.model.siblings.filter(self.model.__class__.type == type)
        items = self.request.exclude_invisible(query.all())

        for item in items:
            if item != self.model:
                yield Link(item.title, self.request.link(item), model=item)
            else:
                children = (
                    Link(c.title, self.request.link(c), model=c) for c
                    in self.request.exclude_invisible(self.model.children)
                )

                yield LinkGroup(
                    title=item.title,
                    links=tuple(children),
                    model=item
                )


class AdjacencyListLayout(DefaultLayout, AdjacencyListMixin):
    pass


class SettingsLayout(DefaultLayout):
    def __init__(self, model, request, setting=None):
        super().__init__(model, request)

        self.include_editor()
        self.include_code_editor()
        self.request.include('tags-input')

        self.setting = setting

    @cached_property
    def breadcrumbs(self):
        bc = [
            Link(_("Homepage"), self.homepage_url),
            Link(_("Settings"), self.request.link(self.org, 'settings'))
        ]

        if self.setting:
            bc.append(Link(_(self.setting), '#'))

        return bc


class PageLayout(AdjacencyListLayout):

    @cached_property
    def breadcrumbs(self):
        return tuple(self.get_breadcrumbs(self.model))

    @cached_property
    def sidebar_links(self):
        # Todo: Rename this and remove the sidebars in templates
        return tuple(self.get_sidebar(type='topic'))


class NewsLayout(AdjacencyListLayout):

    @cached_property
    def breadcrumbs(self):
        return tuple(self.get_breadcrumbs(self.model))


class EditorLayout(AdjacencyListLayout):

    def __init__(self, model, request, site_title):
        super().__init__(model, request)
        self.site_title = site_title
        self.include_editor()

    @cached_property
    def breadcrumbs(self):
        links = list(self.get_breadcrumbs(self.model.page))
        links.append(Link(self.site_title, url='#'))

        return links


class FormEditorLayout(DefaultLayout):

    def __init__(self, model, request):
        super().__init__(model, request)
        self.include_editor()
        self.include_code_editor()


class FormSubmissionLayout(DefaultLayout):

    def __init__(self, model, request, title=None):
        super().__init__(model, request)
        self.include_code_editor()
        self.title = title or self.form.title

    @cached_property
    def form(self):
        if hasattr(self.model, 'form'):
            return self.model.form
        else:
            return self.model

    @cached_property
    def breadcrumbs(self):
        collection = FormCollection(self.request.session)

        return [
            Link(_("Homepage"), self.homepage_url),
            Link(_("Forms"), self.request.link(collection)),
            Link(self.title, self.request.link(self.model))
        ]

    @cached_property
    def editbar_links(self):

        if not self.request.is_manager:
            return

        # only show the edit bar links if the site is the base of the form
        # -> if the user already entered some form data remove the edit bar
        # because it makes it seem like it's there to edit the submission,
        # not the actual form
        if hasattr(self.model, 'form'):
            return

        collection = FormCollection(self.request.session)

        edit_link = Link(
            text=_("Edit"),
            url=self.request.link(self.form, name='edit'),
            attrs={'class': 'edit-link'}
        )

        if self.form.has_submissions(with_state='complete'):
            delete_link = Link(
                text=_("Delete"),
                attrs={'class': 'delete-link'},
                traits=(
                    Block(
                        _("This form can't be deleted."),
                        _(
                            "There are submissions associated with the form. "
                            "Those need to be removed first."
                        ),
                        _("Cancel")
                    )
                )
            )

        else:
            delete_link = Link(
                text=_("Delete"),
                url=self.csrf_protected_url(
                    self.request.link(self.form)
                ),
                attrs={'class': 'delete-link'},
                traits=(
                    Confirm(
                        _("Do you really want to delete this form?"),
                        _("This cannot be undone."),
                        _("Delete form"),
                        _("Cancel")
                    ),
                    Intercooler(
                        request_method='DELETE',
                        redirect_after=self.request.link(collection)
                    )
                )
            )

        export_link = Link(
            text=_("Export"),
            url=self.request.link(self.form, name='export'),
            attrs={'class': 'export-link'}
        )

        registration_windows_link = LinkGroup(
            title=_("Registration Windows"),
            links=[
                Link(
                    text=_("Add"),
                    url=self.request.link(
                        self.model, 'new-registration-window'
                    ),
                    attrs={'class': 'new-registration-window'}
                ),
                *(
                    Link(
                        text=self.format_date_range(w.start, w.end),
                        url=self.request.link(w),
                        attrs={'class': 'view-link'}
                    ) for w in self.form.registration_windows
                )
            ]
        )

        return [edit_link, delete_link, export_link, registration_windows_link]


class FormCollectionLayout(DefaultLayout):

    @cached_property
    def breadcrumbs(self):
        return [
            Link(_("Homepage"), self.homepage_url),
            Link(_("Forms"), '#')
        ]

    @cached_property
    def editbar_links(self):
        if self.request.is_manager:
            return [
                LinkGroup(
                    title=_("Add"),
                    links=[
                        Link(
                            text=_("Form"),
                            url=self.request.link(
                                self.model,
                                name='new'
                            ),
                            attrs={'class': 'new-form'}
                        )
                    ]
                ),
            ]


class PersonCollectionLayout(DefaultLayout):

    @cached_property
    def breadcrumbs(self):
        return [
            Link(_("Homepage"), self.homepage_url),
            Link(_("People"), '#')
        ]

    @cached_property
    def editbar_links(self):
        if self.request.is_manager:
            return [
                LinkGroup(
                    title=_("Add"),
                    links=[
                        Link(
                            text=_("Person"),
                            url=self.request.link(
                                self.model,
                                name='new'
                            ),
                            attrs={'class': 'new-person'}
                        )
                    ]
                ),
            ]


class PersonLayout(DefaultLayout):

    @cached_property
    def collection(self):
        return PersonCollection(self.request.session)

    @cached_property
    def breadcrumbs(self):
        return [
            Link(_("Homepage"), self.homepage_url),
            Link(_("People"), self.request.link(self.collection)),
            Link(_(self.model.title), self.request.link(self.model))
        ]

    @cached_property
    def editbar_links(self):
        if self.request.is_manager:
            return [
                Link(
                    text=_("Edit"),
                    url=self.request.link(self.model, 'edit'),
                    attrs={'class': 'edit-link'}
                ),
                Link(
                    text=_("Delete"),
                    url=self.csrf_protected_url(
                        self.request.link(self.model)
                    ),
                    attrs={'class': 'delete-link'},
                    traits=(
                        Confirm(
                            _("Do you really want to delete this person?"),
                            _("This cannot be undone."),
                            _("Delete person"),
                            _("Cancel")
                        ),
                        Intercooler(
                            request_method='DELETE',
                            redirect_after=self.request.link(self.collection)
                        )
                    )
                )
            ]


class TicketsLayout(DefaultLayout):

    @cached_property
    def breadcrumbs(self):
        return [
            Link(_("Homepage"), self.homepage_url),
            Link(_("Tickets"), '#')
        ]


class TicketLayout(DefaultLayout):

    def __init__(self, model, request):
        super().__init__(model, request)
        self.request.include('timeline')

    @cached_property
    def collection(self):
        return TicketCollection(self.request.session)

    @cached_property
    def breadcrumbs(self):
        return [
            Link(_("Homepage"), self.homepage_url),
            Link(_("Tickets"), self.request.link(self.collection)),
            Link(self.model.number, '#')
        ]

    @cached_property
    def editbar_links(self):
        if self.request.is_manager:

            # only show the model related links when the ticket is pending
            if self.model.state == 'pending':
                links = self.model.handler.get_links(self.request)
                assert len(links) <= 2, """
                    Models are limited to two model-specific links. Usually
                    a primary single link and a link group containing the
                    other links.
                """
            else:
                links = []

            if self.model.state == 'open':
                links.append(Link(
                    text=_("Accept ticket"),
                    url=self.request.link(self.model, 'accept'),
                    attrs={'class': ('ticket-button', 'ticket-accept')}
                ))

            elif self.model.state == 'pending':
                traits = ()

                if self.model.handler.undecided:
                    traits = (
                        Confirm(
                            _("Do you really want to close this ticket?"),
                            _(
                                "This ticket requires a decision, but no "
                                "decision has been made yet."
                            ),
                            _("Close ticket"),
                            _("Cancel")
                        ),
                    )

                links.append(Link(
                    text=_("Close ticket"),
                    url=self.request.link(self.model, 'close'),
                    attrs={'class': ('ticket-button', 'ticket-close')},
                    traits=traits
                ))

            elif self.model.state == 'closed':
                links.append(Link(
                    text=_("Reopen ticket"),
                    url=self.request.link(self.model, 'reopen'),
                    attrs={'class': ('ticket-button', 'ticket-reopen')}
                ))

            # ticket notes are always enabled
            links.append(
                Link(
                    text=_("New Note"),
                    url=self.request.link(self.model, 'note'),
                    attrs={'class': 'new-note'}
                )
            )
            links.append(
                Link(
                    text=_("PDF"),
                    url=self.request.link(self.model, 'pdf'),
                    attrs={'class': 'ticket-pdf'}
                )
            )

            return links


class TicketNoteLayout(DefaultLayout):

    def __init__(self, model, request, title, ticket=None):
        super().__init__(model, request)
        self.title = title
        self.ticket = ticket or model

    @cached_property
    def breadcrumbs(self):
        return [
            Link(_("Homepage"), self.homepage_url),
            Link(_("Tickets"), self.request.link(
                TicketCollection(self.request.session)
            )),
            Link(self.ticket.number, self.request.link(self.ticket)),
            Link(self.title, '#')
        ]


class TicketChatMessageLayout(DefaultLayout):

    def __init__(self, model, request, internal=False):
        super().__init__(model, request)
        self.internal = internal

    @cached_property
    def breadcrumbs(self):
        return self.internal\
            and self.internal_breadcrumbs\
            or self.public_breadcrumbs

    @property
    def internal_breadcrumbs(self):
        return [
            Link(_("Homepage"), self.homepage_url),
            Link(_("Tickets"), self.request.link(
                TicketCollection(self.request.session)
            )),
            Link(self.ticket.number, self.request.link(self.ticket)),
            Link(_("New Message"), '#')
        ]

    @property
    def public_breadcrumbs(self):
        return [
            Link(_("Homepage"), self.homepage_url),
            Link(_("Ticket Status"), self.request.link(self.model, 'status')),
            Link(_("New Message"), '#')
        ]


class ResourcesLayout(DefaultLayout):

    @cached_property
    def breadcrumbs(self):
        return [
            Link(_("Homepage"), self.homepage_url),
            Link(_("Reservations"), self.request.link(self.model))
        ]

    @cached_property
    def editbar_links(self):
        if self.request.is_manager:
            return [
                Link(
                    text=_("Recipients"),
                    url=self.request.class_link(ResourceRecipientCollection),
                    attrs={'class': 'manage-recipients'}
                ),
                LinkGroup(
                    title=_("Add"),
                    links=[
                        Link(
                            text=_("Room"),
                            url=self.request.link(
                                self.model,
                                name='new-room'
                            ),
                            attrs={'class': 'new-room'}
                        ),
                        Link(
                            text=_("Daypass"),
                            url=self.request.link(
                                self.model,
                                name='new-daypass'
                            ),
                            attrs={'class': 'new-daypass'}
                        )
                    ]
                ),
            ]


class ResourceRecipientsLayout(DefaultLayout):

    @cached_property
    def breadcrumbs(self):
        return [
            Link(
                _("Homepage"), self.homepage_url
            ),
            Link(
                _("Reservations"), self.request.class_link(ResourceCollection)
            ),
            Link(
                _("Notifications"), self.request.link(self.model)
            )
        ]

    @cached_property
    def editbar_links(self):
        if self.request.is_manager:
            return [
                LinkGroup(
                    title=_("Add"),
                    links=[
                        Link(
                            text=_("E-Mail Recipient"),
                            url=self.request.link(
                                self.model,
                                name='new-recipient'
                            ),
                            attrs={'class': 'new-recipient'}
                        ),
                    ]
                ),
            ]


class ResourceRecipientsFormLayout(DefaultLayout):

    def __init__(self, model, request, title):
        super().__init__(model, request)
        self.title = title

    @cached_property
    def breadcrumbs(self):
        return [
            Link(
                _("Homepage"), self.homepage_url
            ),
            Link(
                _("Reservations"), self.request.class_link(ResourceCollection)
            ),
            Link(
                _("Notifications"), self.request.class_link(
                    ResourceRecipientCollection
                )
            ),
            Link(self.title, '#')
        ]


class ResourceLayout(DefaultLayout):

    def __init__(self, model, request):
        super().__init__(model, request)

        self.request.include('fullcalendar')

    @cached_property
    def collection(self):
        return ResourceCollection(self.request.app.libres_context)

    @cached_property
    def breadcrumbs(self):
        return [
            Link(_("Homepage"), self.homepage_url),
            Link(_("Reservations"), self.request.link(self.collection)),
            Link(_(self.model.title), self.request.link(self.model))
        ]

    @cached_property
    def editbar_links(self):
        if self.request.is_manager:
            if self.model.deletable:
                delete_link = Link(
                    text=_("Delete"),
                    url=self.csrf_protected_url(
                        self.request.link(self.model)
                    ),
                    attrs={'class': 'delete-link'},
                    traits=(
                        Confirm(
                            _("Do you really want to delete this resource?"),
                            _("This cannot be undone."),
                            _("Delete resource"),
                            _("Cancel")
                        ),
                        Intercooler(
                            request_method='DELETE',
                            redirect_after=self.request.link(self.collection)
                        )
                    )
                )

            else:
                delete_link = Link(
                    text=_("Delete"),
                    attrs={'class': 'delete-link'},
                    traits=(
                        Block(
                            _("This resource can't be deleted."),
                            _(
                                "There are existing reservations associated "
                                "with this resource"
                            ),
                            _("Cancel")
                        )
                    )
                )
            return [
                Link(
                    text=_("Edit"),
                    url=self.request.link(self.model, 'edit'),
                    attrs={'class': 'edit-link'}
                ),
                delete_link,
                Link(
                    text=_("Clean up"),
                    url=self.request.link(self.model, 'cleanup'),
                    attrs={'class': ('cleanup-link', 'calendar-dependent')}
                ),
                Link(
                    text=_("Occupancy"),
                    url=self.request.link(self.model, 'occupancy'),
                    attrs={'class': ('occupancy-link', 'calendar-dependent')}
                ),
                Link(
                    text=_("Export"),
                    url=self.request.link(self.model, 'export'),
                    attrs={'class': ('export-link', 'calendar-dependent')}
                ),
                Link(
                    text=_("Subscribe"),
                    url=self.request.link(self.model, 'subscribe'),
                    attrs={'class': 'subscribe-link'}
                ),
                Link(
                    text=_("Rules"),
                    url=self.request.link(self.model, 'rules'),
                    attrs={'class': 'rule-link'}
                )
            ]


class ReservationLayout(ResourceLayout):
    editbar_links = None


class AllocationRulesLayout(ResourceLayout):

    @cached_property
    def breadcrumbs(self):
        return [
            Link(_("Homepage"), self.homepage_url),
            Link(_("Reservations"), self.request.link(self.collection)),
            Link(_(self.model.title), self.request.link(self.model)),
            Link(_("Rules"), '#')
        ]

    @cached_property
    def editbar_links(self):
        return [
            LinkGroup(
                title=_("Add"),
                links=[
                    Link(
                        text=_("Rule"),
                        url=self.request.link(
                            self.model,
                            name='new-rule'
                        ),
                        attrs={'class': 'new-link'}
                    )
                ]
            ),
        ]


class AllocationEditFormLayout(DefaultLayout):
    """ Same as the resource layout, but with different editbar links, because
    there's not really an allocation view, but there are allocation forms.

    """

    @cached_property
    def collection(self):
        return ResourceCollection(self.request.app.libres_context)

    @cached_property
    def breadcrumbs(self):
        return [
            Link(_("Homepage"), self.homepage_url),
            Link(_("Reservations"), self.request.link(self.collection)),
            Link(_("Edit allocation"), '#')
        ]

    @cached_property
    def editbar_links(self):
        if self.request.is_manager:
            if self.model.availability == 100.0:
                yield Link(
                    _("Delete"),
                    self.csrf_protected_url(
                        self.request.link(self.model)
                    ),
                    attrs={'class': 'delete-link'},
                    traits=(
                        Confirm(
                            _("Do you really want to delete this allocation?"),
                            _("This cannot be undone."),
                            _("Delete allocation"),
                            _("Cancel")
                        ),
                        Intercooler(
                            request_method='DELETE',
                            redirect_after=self.request.link(self.collection)
                        )
                    )
                )
            else:
                yield Link(
                    text=_("Delete"),
                    attrs={'class': 'delete-link'},
                    traits=(
                        Block(
                            _("This resource can't be deleted."),
                            _(
                                "There are existing reservations associated "
                                "with this resource"
                            ),
                            _("Cancel")
                        )
                    )
                )


class EventBaseLayout(DefaultLayout):

    def format_recurrence(self, recurrence):
        """ Returns a human readable version of an RRULE used by us. """

        WEEKDAYS = (_("Mo"), _("Tu"), _("We"), _("Th"), _("Fr"), _("Sa"),
                    _("Su"))

        if recurrence:
            rule = rrulestr(recurrence)

            if getattr(rule, '_freq', None) == rrule.WEEKLY:
                return _(
                    "Every ${days} until ${end}",
                    mapping={
                        'days': ', '.join((
                            self.request.translate(WEEKDAYS[day])
                            for day in rule._byweekday
                        )),
                        'end': rule._until.date().strftime('%d.%m.%Y')
                    }
                )

        return ''

    def event_deletable(self, event):
        tickets = TicketCollection(self.app.session())
        ticket = tickets.by_handler_id(event.id.hex)
        return False if ticket else True


class OccurrencesLayout(EventBaseLayout):

    @cached_property
    def breadcrumbs(self):
        return [
            Link(_("Homepage"), self.homepage_url),
            Link(_("Events"), self.request.link(self.model))
        ]

    @cached_property
    def editbar_links(self):
        if self.request.is_manager:
            return (
                Link(
                    text=_("Export"),
                    url=self.request.link(self.model, 'export'),
                    attrs={'class': 'export-link'}
                ),
            )


class OccurrenceLayout(EventBaseLayout):

    def __init__(self, model, request):
        super().__init__(model, request)
        self.request.include('monthly-view')

    @cached_property
    def collection(self):
        return OccurrenceCollection(self.request.session)

    @cached_property
    def breadcrumbs(self):
        return [
            Link(_("Homepage"), self.homepage_url),
            Link(_("Events"), self.request.link(self.collection)),
            Link(self.model.title, self.request.link(self.model))
        ]

    @cached_property
    def editbar_links(self):
        if self.request.is_manager:
            if self.model.event.source:
                return [
                    Link(
                        text=_("Edit"),
                        attrs={'class': 'edit-link'},
                        traits=(
                            Block(
                                _("This event can't be editet."),
                                _("Imported events can not be editet."),
                                _("Cancel")
                            )
                        )
                    ),
                    Link(
                        text=_("Delete"),
                        url=self.csrf_protected_url(
                            self.request.link(self.model.event, 'withdraw'),
                        ),
                        attrs={'class': 'delete-link'},
                        traits=(
                            Confirm(
                                _("Do you really want to delete this event?"),
                                _("This cannot be undone."),
                                _("Delete event"),
                                _("Cancel")
                            ),
                            Intercooler(
                                request_method='POST',
                                redirect_after=self.events_url
                            ),
                        )
                    )
                ]

            edit_link = Link(
                text=_("Edit"),
                url=self.request.return_here(
                    self.request.link(self.model.event, 'edit')
                ),
                attrs={'class': 'edit-link'}
            )

            if self.event_deletable(self.model.event):
                delete_link = Link(
                    text=_("Delete"),
                    url=self.csrf_protected_url(
                        self.request.link(self.model.event)
                    ),
                    attrs={'class': 'delete-link'},
                    traits=(
                        Confirm(
                            _("Do you really want to delete this event?"),
                            _("This cannot be undone."),
                            _("Delete event"),
                            _("Cancel")
                        ),
                        Intercooler(
                            request_method='DELETE',
                            redirect_after=self.events_url
                        )
                    )
                )
            else:
                delete_link = Link(
                    text=_("Delete"),
                    attrs={'class': 'delete-link'},
                    traits=(
                        Block(
                            _("This event can't be deleted."),
                            _(
                                "To remove this event, go to the ticket "
                                "and reject it."
                            ),
                            _("Cancel")
                        )
                    )
                )

            return [edit_link, delete_link]


class EventLayout(EventBaseLayout):

    @cached_property
    def breadcrumbs(self):
        return [
            Link(_("Homepage"), self.homepage_url),
            Link(_("Events"), self.events_url),
            Link(self.model.title, self.request.link(self.model)),
        ]

    @cached_property
    def editbar_links(self):
        imported_editable = self.request.is_manager and self.model.source
        links = []
        if imported_editable:
            links = [
                Link(
                    text=_("Edit"),
                    attrs={'class': 'edit-link'},
                    traits=(
                        Block(
                            _("This event can't be editet."),
                            _("Imported events can not be editet."),
                            _("Cancel")
                        )
                    )
                )]
        if imported_editable and self.model.state == 'published':
            links.append(
                Link(
                    text=_("Withdraw event"),
                    url=self.csrf_protected_url(
                        self.request.link(self.model, 'withdraw'),
                    ),
                    attrs={'class': 'delete-link'},
                    traits=(
                        Confirm(
                            _("Do you really want to withdraw this event?"),
                            _("You can re-publish an imported event later."),
                            _("Withdraw event"),
                            _("Cancel")
                        ),
                        Intercooler(
                            request_method='POST',
                            redirect_after=self.events_url
                        ),
                    )
                )
            )
        if imported_editable and self.model.state == 'withdrawn':
            links.append(
                Link(
                    text=_("Re-publish event"),
                    url=self.request.return_here(
                        self.request.link(self.model, 'publish')),
                    attrs={'class': 'accept-link'}
                )
            )
        if imported_editable:
            return links

        edit_link = Link(
            text=_("Edit"),
            url=self.request.link(self.model, 'edit'),
            attrs={'class': 'edit-link'}
        )
        if self.event_deletable(self.model):
            delete_link = Link(
                text=_("Delete"),
                url=self.csrf_protected_url(
                    self.request.link(self.model)
                ),
                attrs={'class': 'delete-link'},
                traits=(
                    Confirm(
                        _("Do you really want to delete this event?"),
                        _("This cannot be undone."),
                        _("Delete event"),
                        _("Cancel")
                    ),
                    Intercooler(
                        request_method='DELETE',
                        redirect_after=self.events_url
                    )
                )
            )
        else:
            delete_link = Link(
                text=_("Delete"),
                attrs={'class': 'delete-link'},
                traits=(
                    Block(
                        _("This event can't be deleted."),
                        _(
                            "To remove this event, go to the ticket "
                            "and reject it."
                        ),
                        _("Cancel")
                    )
                )
            )

        return [edit_link, delete_link]


class NewsletterLayout(DefaultLayout):

    @cached_property
    def collection(self):
        return NewsletterCollection(self.app.session())

    @cached_property
    def recipients(self):
        return RecipientCollection(self.app.session())

    @cached_property
    def is_collection(self):
        return isinstance(self.model, NewsletterCollection)

    @cached_property
    def breadcrumbs(self):

        if self.is_collection and self.view_name == 'new':
            return [
                Link(_("Homepage"), self.homepage_url),
                Link(_("Newsletter"), self.request.link(self.collection)),
                Link(_("New"), '#')
            ]
        elif self.is_collection:
            return [
                Link(_("Homepage"), self.homepage_url),
                Link(_("Newsletter"), '#')
            ]
        else:
            return [
                Link(_("Homepage"), self.homepage_url),
                Link(_("Newsletter"), self.request.link(self.collection)),
                Link(self.model.title, '#')
            ]

    @cached_property
    def editbar_links(self):
        if not self.request.is_manager:
            return

        if self.is_collection:
            return [
                Link(
                    text=_("Subscribers"),
                    url=self.request.link(self.recipients),
                    attrs={'class': 'manage-subscribers'}
                ),
                LinkGroup(
                    title=_("Add"),
                    links=[
                        Link(
                            text=_("Newsletter"),
                            url=self.request.link(
                                NewsletterCollection(self.app.session()),
                                name='new'
                            ),
                            attrs={'class': 'new-newsletter'}
                        ),
                    ]
                ),
            ]
        else:
            return [
                Link(
                    text=_("Send"),
                    url=self.request.link(self.model, 'send'),
                    attrs={'class': 'send-link'}
                ),
                Link(
                    text=_("Test"),
                    url=self.request.link(self.model, 'test'),
                    attrs={'class': 'test-link'}
                ),
                Link(
                    text=_("Edit"),
                    url=self.request.link(self.model, 'edit'),
                    attrs={'class': 'edit-link'}
                ),
                Link(
                    text=_("Delete"),
                    url=self.csrf_protected_url(
                        self.request.link(self.model)
                    ),
                    attrs={'class': 'delete-link'},
                    traits=(
                        Confirm(
                            _('Do you really want to delete "{}"?'.format(
                                self.model.title
                            )),
                            _("This cannot be undone."),
                            _("Delete newsletter"),
                            _("Cancel")
                        ),
                        Intercooler(
                            request_method='DELETE',
                            redirect_after=self.request.link(self.collection)
                        )
                    )
                )
            ]


class RecipientLayout(DefaultLayout):

    @cached_property
    def breadcrumbs(self):
        return [
            Link(_("Homepage"), self.homepage_url),
            Link(_("Newsletter"), self.request.link(
                NewsletterCollection(self.app.session())
            )),
            Link(_("Subscribers"), '#')
        ]


class ImageSetCollectionLayout(DefaultLayout):

    @cached_property
    def breadcrumbs(self):
        return [
            Link(_("Homepage"), self.homepage_url),
            Link(_("Photo Albums"), self.request.link(self.model))
        ]

    @cached_property
    def editbar_links(self):
        if self.request.is_manager:
            return [
                Link(
                    text=_("Manage images"),
                    url=self.request.link(ImageFileCollection(self.app)),
                    attrs={'class': 'upload'}
                ),
                LinkGroup(
                    title=_("Add"),
                    links=[
                        Link(
                            text=_("Photo Album"),
                            url=self.request.link(
                                self.model,
                                name='new'
                            ),
                            attrs={'class': 'new-photo-album'}
                        )
                    ]
                ),
            ]


class ImageSetLayout(DefaultLayout):

    def __init__(self, model, request):
        super().__init__(model, request)
        self.request.include('photoswipe')

    @property
    def collection(self):
        return ImageSetCollection(self.request.session)

    @cached_property
    def breadcrumbs(self):
        return [
            Link(_("Homepage"), self.homepage_url),
            Link(_("Photo Albums"), self.request.link(self.collection)),
            Link(self.model.title, self.request.link(self.model))
        ]

    @cached_property
    def editbar_links(self):
        if self.request.is_manager:
            return [
                Link(
                    text=_("Choose images"),
                    url=self.request.link(self.model, 'select'),
                    attrs={'class': 'select'}
                ),
                Link(
                    text=_("Edit"),
                    url=self.request.link(
                        self.model,
                        name='edit'
                    ),
                    attrs={'class': 'edit-link'}
                ),
                Link(
                    text=_("Delete"),
                    url=self.csrf_protected_url(
                        self.request.link(self.model)
                    ),
                    attrs={'class': 'delete-link'},
                    traits=(
                        Confirm(
                            _('Do you really want to delete "{}"?'.format(
                                self.model.title
                            )),
                            _("This cannot be undone."),
                            _("Delete photo album"),
                            _("Cancel")
                        ),
                        Intercooler(
                            request_method='DELETE',
                            redirect_after=self.request.link(self.collection)
                        )
                    )
                )
            ]


class UserManagementLayout(DefaultLayout):

    @cached_property
    def breadcrumbs(self):
        return [
            Link(_("Homepage"), self.homepage_url),
            Link(_("Usermanagement"), self.request.class_link(UserCollection))
        ]

    @cached_property
    def editbar_links(self):
        if self.request.is_manager:
            links = []

            if self.app.enable_user_registration:
                links.append(
                    Link(
                        text=_("Create Signup Link"),
                        url=self.request.class_link(
                            UserCollection,
                            name='signup-link'
                        ),
                        attrs={'class': 'new-link'}
                    )
                )

            links.append(
                LinkGroup(
                    title=_("Add"),
                    links=(
                        Link(
                            text=_("User"),
                            url=self.request.class_link(
                                UserCollection, name='new'
                            ),
                            attrs={'class': 'new-user'}
                        ),
                    )
                )
            )

        return links


class UserLayout(DefaultLayout):

    @cached_property
    def breadcrumbs(self):
        return [
            Link(_("Homepage"), self.homepage_url),
            Link(_("Usermanagement"), self.request.class_link(UserCollection)),
            Link(self.model.title, self.request.link(self.model))
        ]

    @cached_property
    def editbar_links(self):
        if self.request.is_admin and not self.model.source:
            return [
                Link(
                    text=_("Edit"),
                    url=self.request.link(self.model, 'edit'),
                    attrs={'class': 'edit-link'}
                ),
            ]


class ExportCollectionLayout(DefaultLayout):

    @cached_property
    def breadcrumbs(self):
        return [
            Link(_("Homepage"), self.homepage_url),
            Link(_("Exports"), self.request.class_link(ExportCollection))
        ]


class PaymentProviderLayout(DefaultLayout):

    @cached_property
    def breadcrumbs(self):
        return [
            Link(_("Homepage"), self.homepage_url),
            Link(_("Payment Providers"), self.request.class_link(
                PaymentProviderCollection
            ))
        ]

    @cached_property
    def editbar_links(self):
        if self.request.is_admin:
            return [
                Link(
                    text=_("Payments"),
                    url=self.request.class_link(PaymentCollection),
                    attrs={'class': 'payments'}
                ),
                LinkGroup(
                    title=_("Add"),
                    links=(
                        Link(
                            text=_("Stripe Connect"),
                            url=self.request.class_link(
                                PaymentProviderCollection,
                                name='stripe-connect-oauth'
                            ),
                            attrs={'class': 'new-stripe-connect'}
                        ),
                    )
                )
            ]


class PaymentCollectionLayout(DefaultLayout):

    @cached_property
    def breadcrumbs(self):
        return [
            Link(_("Homepage"), self.homepage_url),
            Link(_("Payments"), self.request.class_link(
                PaymentProviderCollection
            ))
        ]

    @cached_property
    def editbar_links(self):
        links = []

        if self.app.payment_providers_enabled:
            if self.request.is_admin:
                links.append(
                    Link(
                        text=_("Payment Provider"),
                        url=self.request.class_link(PaymentProviderCollection),
                        attrs={'class': 'payment-provider'}
                    )
                )

            links.append(
                Link(
                    text=_("Synchronise"),
                    url=self.request.class_link(
                        PaymentProviderCollection, name='sync'
                    ),
                    attrs={'class': 'sync'}
                )
            )

            links.append(
                Link(
                    text=_("Export"),
                    url=self.request.link(self.model, 'export'),
                    attrs={'class': 'export-link'}
                )
            )

        return links


class MessageCollectionLayout(DefaultLayout):
    def __init__(self, model, request):
        super().__init__(model, request)
        self.request.include('timeline')

    @cached_property
    def breadcrumbs(self):
        return [
            Link(_("Homepage"), self.homepage_url),
            Link(_("Timeline"), '#')
        ]


class DirectoryCollectionLayout(DefaultLayout):

    def __init__(self, model, request):
        super().__init__(model, request)
        self.include_editor()
        self.include_code_editor()
        self.request.include('iconwidget')

    @cached_property
    def breadcrumbs(self):
        return [
            Link(_("Homepage"), self.homepage_url),
            Link(_("Directories"), '#')
        ]

    @cached_property
    def editbar_links(self):
        if self.request.is_admin:
            return [
                LinkGroup(
                    title=_("Add"),
                    links=[
                        Link(
                            text=_("Directory"),
                            url=self.request.link(
                                self.model,
                                name='+new'
                            ),
                            attrs={'class': 'new-directory'}
                        )
                    ]
                ),
            ]


class DirectoryEntryBaseLayout(DefaultLayout):

    def __init__(self, *args, **kwargs):
        super().__init__(*args, **kwargs)
        self.request.include('photoswipe')
        if self.directory.marker_color:
            self.custom_body_attributes['data-default-marker-color']\
                = self.directory.marker_color

        if self.directory.marker_icon:
            self.custom_body_attributes['data-default-marker-icon']\
                = self.directory.marker_icon.encode('unicode-escape')[2:]

    @property
    def directory(self):
        return self.model.directory

    def show_label(self, field):
        return field.id not in self.model.hidden_label_fields


class DirectoryEntryCollectionLayout(DirectoryEntryBaseLayout):

    @cached_property
    def breadcrumbs(self):
        return [
            Link(_("Homepage"), self.homepage_url),
            Link(_("Directories"), self.request.class_link(
                DirectoryCollection
            )),
            Link(_(self.model.directory.title), self.request.class_link(
                ExtendedDirectoryEntryCollection, {
                    'directory_name': self.model.directory_name
                }
            ))
        ]

    @cached_property
    def editbar_links(self):

        export_link = Link(
            text=_("Export"),
            url=self.request.class_link(
                ExtendedDirectoryEntryCollection, {
                    'directory_name': self.model.directory_name
                }, name='+export'
            ),
            attrs={'class': 'export-link'}
        )

        def links():

            if self.request.is_admin:
                yield Link(
                    text=_("Configure"),
                    url=self.request.link(self.model, '+edit'),
                    attrs={'class': 'edit-link'}
                )

            if self.request.is_manager:
                yield export_link

                yield Link(
                    text=_("Import"),
                    url=self.request.class_link(
                        ExtendedDirectoryEntryCollection, {
                            'directory_name': self.model.directory_name
                        }, name='+import'
                    ),
                    attrs={'class': 'import-link'}
                )

            if self.request.is_admin:
                yield Link(
                    text=_("Delete"),
                    url=self.csrf_protected_url(
                        self.request.link(self.model)
                    ),
                    attrs={'class': 'delete-link'},
                    traits=(
                        Confirm(
                            _(
                                'Do you really want to delete "${title}"?',
                                mapping={
                                    'title': self.model.directory.title
                                }
                            ),
                            _("All entries will be deleted as well!"),
                            _("Delete directory"),
                            _("Cancel")
                        ),
                        Intercooler(
                            request_method='DELETE',
                            redirect_after=self.request.class_link(
                                DirectoryCollection
                            )
                        )
                    )
                )

            if self.request.is_manager:
                yield LinkGroup(
                    title=_("Add"),
                    links=[
                        Link(
                            text=_("Entry"),
                            url=self.request.link(
                                self.model,
                                name='+new'
                            ),
                            attrs={'class': 'new-directory-entry'}
                        )
                    ]
                )

            if not self.request.is_logged_in:
                yield export_link

        return list(links())

    def get_pub_link(self, text, filter=None, toggle_active=True):
        filter_data = {}
        classes = []
        if filter:
            filter_data[filter] = True
            if toggle_active and filter in self.request.params:
                classes.append('active')

        return Link(
            text=text,
            url=self.request.class_link(
                ExtendedDirectoryEntryCollection,
                {**filter_data, 'directory_name': self.directory.name}
            ),
            attrs={'class': classes}
        )

    @property
    def publication_filters(self):
        if not self.request.is_logged_in:
            return {}
        if self.request.is_manager:
            return dict(
                published_only=_('Published'),
                upcoming_only=_("Upcoming"),
                past_only=_("Past"),
            )
        return dict(
            published_only=_('Published'),
            past_only=_("Past"),
        )

    @property
    def publication_filter_title(self):
        default_title = self.request.translate(_("Publication"))
        for filter in self.publication_filters:
            if filter in self.request.params:
                applied_title = self.request.translate(
                    self.publication_filters[filter])
                return f'{default_title}: {applied_title}'
        return f'{default_title}: {self.request.translate(_("Choose filter"))}'

    @property
    def publication_links(self):
        return (
            self.get_pub_link(text, filter_kw)
            for filter_kw, text in self.publication_filters.items()
        )


class DirectoryEntryLayout(DirectoryEntryBaseLayout):

    @property
    def thumbnail_field_ids(self):
        return [
            as_internal_id(e) for e in getattr(
                self.model.directory.configuration,
                'show_as_thumbnails', []) or []
        ]

    def field_download_link(self, field):
        url = super().field_download_link(field)
        if field.id in self.thumbnail_field_ids:
            return self.thumbnail_url(url)
        return url

    @cached_property
    def breadcrumbs(self):
        return [
            Link(_("Homepage"), self.homepage_url),
            Link(_("Directories"), self.request.class_link(
                DirectoryCollection
            )),
            Link(_(self.model.directory.title), self.request.class_link(
                ExtendedDirectoryEntryCollection, {
                    'directory_name': self.model.directory.name
                }
            )),
            Link(_(self.model.title), self.request.link(self.model))
        ]

    @cached_property
    def editbar_links(self):
        if self.request.is_manager:
            return [
                Link(
                    text=_("Edit"),
                    url=self.request.link(self.model, '+edit'),
                    attrs={'class': 'edit-link'}
                ),
                Link(
                    text=_("Delete"),
                    url=self.csrf_protected_url(
                        self.request.link(self.model)
                    ),
                    attrs={'class': 'delete-link'},
                    traits=(
                        Confirm(
                            _(
                                'Do you really want to delete "${title}"?',
                                mapping={
                                    'title': self.model.title
                                }
                            ),
                            _("This cannot be undone."),
                            _("Delete entry"),
                            _("Cancel")
                        ),
                        Intercooler(
                            request_method='DELETE',
                            redirect_after=self.request.link(
                                ExtendedDirectoryEntryCollection(
                                    self.model.directory)
                            )
                        )
                    )
                )
            ]

    def include_code_editor(self):
        super().include_code_editor()
        self.request.include('form-length-counter')


class PublicationLayout(DefaultLayout):

    def __init__(self, *args, **kwargs):
        super().__init__(*args, **kwargs)
        self.request.include('filedigest')

    @cached_property
    def breadcrumbs(self):
        return [
            Link(_("Homepage"), self.homepage_url),
            Link(_("Publications"), self.request.class_link(
                PublicationCollection
            ))
        ]


class DashboardLayout(DefaultLayout):

    @cached_property
    def breadcrumbs(self):
        return [
            Link(_("Homepage"), self.homepage_url),
            Link(_("Dashboard"), '#')
        ]<|MERGE_RESOLUTION|>--- conflicted
+++ resolved
@@ -502,13 +502,6 @@
             self.request.class_link(Auth, name='reset-password')
         )
 
-<<<<<<< HEAD
-    @cached_property
-    def drilldown_back(self):
-        back = self.request.translate(_("back"))
-        return '<li class="js-drilldown-back">' \
-               f'<a class="new-back">{back}</a></li>'
-=======
     def linkify(self, text):
         return linkify(text).replace('\n', '<br>') if text else text
 
@@ -528,7 +521,12 @@
     def file_link_target(self):
         """ Use with tal:attributes='target layout.file_link_target' """
         return self.org.open_files_target_blank and '_blank' or None
->>>>>>> 4827a537
+
+    @cached_property
+    def drilldown_back(self):
+        back = self.request.translate(_("back"))
+        return '<li class="js-drilldown-back">' \
+               f'<a class="new-back">{back}</a></li>'
 
 
 class DefaultLayout(Layout):
