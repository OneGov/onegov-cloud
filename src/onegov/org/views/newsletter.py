--- conflicted
+++ resolved
@@ -201,8 +201,6 @@
 
     layout = layout or NewsletterLayout(self, request)
 
-    filter_type = request.app.org.event_filter_type
-
     return {
         'layout': layout,
         'newsletter': self,
@@ -214,13 +212,8 @@
         'link': link,
         'name_without_extension': name_without_extension,
         'get_lead': get_lead,
-<<<<<<< HEAD
-        'show_tags': filter_type in ['tags', 'tags_and_filters'],
-        'show_filters': filter_type in ['filters', 'tags_and_filters'],
-=======
         'show_tags': show_tags(request),
         'show_filters': show_filters(request),
->>>>>>> 9af70443
     }
 
 
