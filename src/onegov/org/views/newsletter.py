--- conflicted
+++ resolved
@@ -212,25 +212,6 @@
                 })
             )
 
-<<<<<<< HEAD
-            confirm_mail = render_template('mail_confirm.pt', request, {
-                'layout': mail_layout or DefaultMailLayout(self, request),
-                'newsletters': self,
-                'subscription': recipient.subscription,
-                'title': title,
-                'unsubscribe': unsubscribe
-            })
-
-            request.app.send_marketing_email(
-                subject=title,
-                receivers=(recipient.address,),
-                content=confirm_mail,
-                headers={
-                    'List-Unsubscribe': f'<{unsubscribe}>',
-                    'List-Unsubscribe-Post': 'List-Unsubscribe=One-Click'
-                },
-            )
-=======
             if request.is_manager:
                 # auto confirm user
                 recipient.confirmed = True
@@ -258,7 +239,6 @@
                         'List-Unsubscribe-Post': 'List-Unsubscribe=One-Click'
                     },
                 )
->>>>>>> efb181f9
 
                 request.success(_((
                     "Success! We have sent a confirmation link to "
