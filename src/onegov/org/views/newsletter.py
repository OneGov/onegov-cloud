--- conflicted
+++ resolved
@@ -192,12 +192,8 @@
 ) -> 'RenderData | Response':
 
     layout = layout or NewsletterLayout(self, request)
-<<<<<<< HEAD
-    title = title or _("Newsletter")
+    title = title or _('Newsletter')
     update_link = request.link(self, 'update') if not update else None
-=======
-    title = title or _('Newsletter')
->>>>>>> 1e22e919
 
     if not (request.is_manager or request.app.org.show_newsletter):
         raise HTTPNotFound()
