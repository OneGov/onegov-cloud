""" Implements the adding/editing/removing of pages. """

import morepath
from webob.exc import HTTPForbidden

from onegov.core.security import Private
from onegov.org import _, OrgApp
<<<<<<< HEAD
from onegov.org.forms.page import MovePageForm, PageUrlForm
from onegov.org.layout import EditorLayout, PageLayout
=======
from onegov.org.forms.page import PageUrlForm, PageForm
from onegov.org.layout import EditorLayout
>>>>>>> ee79665d
from onegov.org.management import PageNameChange
from onegov.org.models import Clipboard, Editor
from onegov.page import PageCollection


def get_form_class(editor, request):

    src = Clipboard.from_session(request).get_object()

    if src and editor.action == 'paste':
        if src and src.trait in editor.page.allowed_subtraits:
            return editor.page.get_form_class(
                src.trait, editor.action, request)
    if editor.action == 'change-url':
        return PageUrlForm
<<<<<<< HEAD
    if editor.action == 'move':
        return MovePageForm
=======
    if editor.action == 'new-root':
        # this is the case when adding a new 'root' page (parent = None)
        return PageForm
>>>>>>> ee79665d
    return editor.page.get_form_class(editor.trait, editor.action, request)


@OrgApp.form(model=Editor, template='form.pt', permission=Private,
             form=get_form_class)
def handle_page_form(self, request, form, layout=None):
    if self.action == 'new':
        return handle_new_page(self, request, form, layout=layout)
    if self.action == 'new-root':
        return handle_new_root_page(self, request, form, layout=layout)
    elif self.action == 'edit':
        return handle_edit_page(self, request, form, layout=layout)
    elif self.action == 'change-url':
        return handle_change_page_url(self, request, form, layout=layout)
    elif self.action == 'paste':
        clipboard = Clipboard.from_session(request)
        src = clipboard.get_object()
        clipboard.clear()
        return handle_new_page(self, request, form, src, layout)
    elif self.action == 'sort':
        return morepath.redirect(request.link(self, 'sort'))
    elif self.action == 'move':
        return handle_move_page(self, request, form, layout=layout)
    else:
        raise NotImplementedError


def handle_new_page(self, request, form, src=None, layout=None):
    site_title = self.page.trait_messages[self.trait]['new_page_title']

    if layout:
        layout.site_title = site_title

    if form.submitted(request):
        pages = PageCollection(request.session)
        page = pages.add(
            parent=self.page,
            title=form.title.data,
            type=self.page.type,
            meta={'trait': self.trait}
        )
        form.populate_obj(page)

        request.success(page.trait_messages[page.trait]['new_page_added'])
        return morepath.redirect(request.link(page))

    if src:
        form.process(obj=src)

    return {
        'layout': layout or EditorLayout(self, request, site_title),
        'title': site_title,
        'form': form,
        'form_width': 'large'
    }


def handle_new_root_page(self, request, form, layout=None):
    site_title = _("New Topic")

    if layout:
        layout.site_title = site_title

    if form.submitted(request):
        pages = PageCollection(request.session)
        page = pages.add(
            parent=None,  # root page
            title=form.title.data,
            type='topic',
            meta={'trait': 'page'},
        )
        form.populate_obj(page)

        request.success(_("Added a new topic"))
        return morepath.redirect(request.link(page))

    if not request.POST:
        form.process(obj=self.page)

    return {
        'layout': layout or EditorLayout(self, request, site_title),
        'title': site_title,
        'form': form,
        'form_width': 'large'
    }


def handle_edit_page(self, request, form, layout=None):
    site_title = self.page.trait_messages[self.trait]['edit_page_title']

    layout = layout or EditorLayout(self, request, site_title)
    layout.site_title = site_title

    if self.page.deletable and self.page.trait == "link":
        edit_links = self.page.get_edit_links(request)
        layout.editbar_links = filter(
            lambda link: link.text == _("Delete"), edit_links
        )

    if form.submitted(request):
        form.populate_obj(self.page)
        request.success(_("Your changes were saved"))

        return morepath.redirect(request.link(self.page))
    elif not request.POST:
        form.process(obj=self.page)

    return {
        'layout': layout,
        'title': site_title,
        'form': form,
        'form_width': 'large'
    }


def handle_move_page(self, request, form, layout=None):
    layout = layout or PageLayout(self.page, request)
    layout.site_title = self.page.trait_messages[self.trait]['move_page_title']

    if form.submitted(request):
        form.update_model(self.page)
        request.success(_("Your changes were saved"))

        return morepath.redirect(request.link(self.page))

    return {
        'layout': layout,
        'title': layout.site_title,
        'helptext': _("Moves the topic and all its sub topics to the "
                      "given destination."),
        'form': form,
    }


def handle_change_page_url(self, request, form, layout=None):
    if not request.is_admin:
        return HTTPForbidden()

    subpage_count = 0

    def count_page(page):
        nonlocal subpage_count
        subpage_count += 1
        for child in page.children:
            count_page(child)

    for child in self.page.children:
        count_page(child)

    messages = [
        _('Stable URLs are important. Here you can change the '
          'path to your site independently from the title.'),
        _('A total of ${number} subpages are affected.',
          mapping={'number': subpage_count})
    ]

    if form.submitted(request):
        migration = PageNameChange.from_form(self.page, form)
        link_count = migration.execute(test=form.test.data)
        if not form.test.data:
            request.app.cache.delete(
                f'{request.app.application_id}.root_pages'
            )
            request.success(_("Your changes were saved"))

            @request.after
            def must_revalidate(response):
                response.headers.add('cache-control', 'must-revalidate')
                response.headers.add('cache-control', 'max-age=0, public')
                response.headers['expires'] = '0'

            return morepath.redirect(request.link(self.page))

        messages.append(
            _('${count} links will be replaced by this action.',
              mapping={'count': link_count}))

    elif not request.POST:
        form.process(obj=self.page)

    site_title = _('Change URL')

    return {
        'layout': layout or EditorLayout(self, request, site_title),
        'form': form,
        'title': site_title,
        'callout': " ".join(request.translate(m) for m in messages)
    }


@OrgApp.html(
    model=Editor,
    template='sort.pt',
    name='sort',
    permission=Private
)
def view_topics_sort(self, request, layout=None):
    layout = layout or EditorLayout(self, request, 'sort')

    return {
        'title': _("Sort"),
        'layout': layout,
        'page': self.page,
        'pages': self.page.children
    }<|MERGE_RESOLUTION|>--- conflicted
+++ resolved
@@ -5,13 +5,8 @@
 
 from onegov.core.security import Private
 from onegov.org import _, OrgApp
-<<<<<<< HEAD
-from onegov.org.forms.page import MovePageForm, PageUrlForm
+from onegov.org.forms.page import MovePageForm, PageUrlForm, PageForm
 from onegov.org.layout import EditorLayout, PageLayout
-=======
-from onegov.org.forms.page import PageUrlForm, PageForm
-from onegov.org.layout import EditorLayout
->>>>>>> ee79665d
 from onegov.org.management import PageNameChange
 from onegov.org.models import Clipboard, Editor
 from onegov.page import PageCollection
@@ -27,14 +22,11 @@
                 src.trait, editor.action, request)
     if editor.action == 'change-url':
         return PageUrlForm
-<<<<<<< HEAD
     if editor.action == 'move':
         return MovePageForm
-=======
     if editor.action == 'new-root':
         # this is the case when adding a new 'root' page (parent = None)
         return PageForm
->>>>>>> ee79665d
     return editor.page.get_form_class(editor.trait, editor.action, request)
 
 
