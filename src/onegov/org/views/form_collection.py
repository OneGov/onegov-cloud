""" Lists the custom forms. """

import collections
<<<<<<< HEAD
from onegov.core.security import Public, Private
=======
from markupsafe import Markup
from onegov.core.security import Public
>>>>>>> b7b06246
from onegov.form import FormCollection, FormDefinition
from onegov.form.collection import SurveyCollection
from onegov.form.models.definition import SurveyDefinition
from onegov.org import _, OrgApp
from onegov.org.layout import FormCollectionLayout, SurveyCollectionLayout
from onegov.org.models.external_link import (
    ExternalLinkCollection, ExternalLink)
from onegov.org.views.form_definition import get_hints
from onegov.org.utils import group_by_column


from typing import cast, TYPE_CHECKING
if TYPE_CHECKING:
    from _typeshed import SupportsRichComparison
    from collections.abc import Callable
    from onegov.core.types import RenderData
    from onegov.org.request import OrgRequest
    from typing_extensions import TypeAlias

    SortKey: TypeAlias = Callable[
        [FormDefinition | ExternalLink],
        SupportsRichComparison
    ]


def combine_grouped(
    items: dict[str, list[FormDefinition]],
    external_links: dict[str, list[ExternalLink]],
    sort: 'SortKey | None' = None
) -> dict[str, list[FormDefinition | ExternalLink]]:

    # NOTE: This is not safe, we are destroying the original items
    #       being passed in, but this is more memory efficient, and
    #       we don't reuse the original dictionaries
    result = cast(
        'dict[str, list[FormDefinition | ExternalLink]]',
        items
    )
    for key, values in external_links.items():
        if key not in items:
            result[key] = values  # type:ignore[assignment]
        else:
            result[key].extend(values)
            if sort:
                result[key].sort(key=sort)
    return collections.OrderedDict(sorted(result.items()))


@OrgApp.html(model=FormCollection, template='forms.pt', permission=Public)
def view_form_collection(
    self: FormCollection,
    request: 'OrgRequest',
    layout: FormCollectionLayout | None = None
) -> 'RenderData':

    forms = group_by_column(
        request=request,
        query=self.definitions.query(),
        group_column=FormDefinition.group,
        sort_column=FormDefinition.order
    )

    ext_forms = group_by_column(
        request,
        query=ExternalLinkCollection.for_model(
            request.session, FormCollection
        ).query(),
        group_column=ExternalLink.group,
        sort_column=ExternalLink.order
    )

    layout = layout or FormCollectionLayout(self, request)

    def link_func(model: FormDefinition | ExternalLink) -> str:
        if isinstance(model, ExternalLink):
            return model.url
        return request.link(model)

    def edit_link(model: FormDefinition | ExternalLink) -> str | None:
        if isinstance(model, ExternalLink) and request.is_manager:
            title = request.translate(_("Edit external form"))
            to = request.class_link(FormCollection)
            return request.link(
                model,
                query_params={'title': title, 'to': to},
                name='edit'
            )
        return None

    def lead_func(model: FormDefinition | ExternalLink) -> str:
        lead = model.meta.get('lead')
        if not lead:
            lead = ''
        lead = layout.linkify(lead)
        return lead

    # FIXME: Should the hint function be able to deal with ExternalLink?
    def hint(model: FormDefinition) -> str:
        hints = dict(get_hints(layout, model.current_registration_window))
        if hints:
            if 'stop' in hints:
                hint = Markup(
                    '<div class="hint-stop">{}</div>'
                ).format(request.translate(hints["stop"]))
            else:
                if 'date' in hints:
                    hint = Markup(
                        '<div class="hint-date">{}</div>'
                    ).format(request.translate(hints["date"]))
                if 'count' in hints:
                    hint += Markup(
                        '<div class="hint-count">{}</div>'
                    ).format(request.translate(hints["count"]))
        return hint

    return {
        'layout': layout,
        'title': _("Forms"),
        'forms': combine_grouped(forms, ext_forms, sort=lambda x: x.order),
        'link_func': link_func,
        'edit_link': edit_link,
        'lead_func': lead_func,
        'hint': hint,
    }


@OrgApp.html(model=SurveyCollection, template='surveys.pt', permission=Private)
def view_survey_collection(
    self: SurveyCollection,
    request: 'OrgRequest',
    layout: SurveyCollectionLayout | None = None
) -> 'RenderData':

    surveys = group_by_column(
        request=request,
        query=self.definitions.query(),
        group_column=SurveyDefinition.group,
        sort_column=SurveyDefinition.order
    )

    layout = layout or SurveyCollectionLayout(self, request)

    def link_func(model: SurveyDefinition) -> str:
        return request.link(model)

    def lead_func(model: SurveyDefinition) -> str:
        lead = model.meta.get('lead')
        if not lead:
            lead = ''
        lead = layout.linkify(lead)
        return lead

    return {
        'layout': layout,
        'title': _("Surveys"),
        'surveys': surveys,
    }<|MERGE_RESOLUTION|>--- conflicted
+++ resolved
@@ -1,12 +1,8 @@
 """ Lists the custom forms. """
 
 import collections
-<<<<<<< HEAD
+from markupsafe import Markup
 from onegov.core.security import Public, Private
-=======
-from markupsafe import Markup
-from onegov.core.security import Public
->>>>>>> b7b06246
 from onegov.form import FormCollection, FormDefinition
 from onegov.form.collection import SurveyCollection
 from onegov.form.models.definition import SurveyDefinition
