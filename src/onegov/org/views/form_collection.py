--- conflicted
+++ resolved
@@ -59,7 +59,6 @@
                 name='edit'
             )
 
-<<<<<<< HEAD
     def external_link(model):
         if isinstance(model, ExternalLink):
             title = request.translate(_("Edit external form"))
@@ -69,7 +68,7 @@
                 query_params={'title': title, 'to': to},
                 name='edit'
             )
-=======
+
     def lead_func(model):
         lead = model.meta.get('lead')
         if not lead:
@@ -86,7 +85,7 @@
                     lead += f'<br/>{request.translate(hints["count"])}'
 
         return lead
->>>>>>> 73a250e5
+
 
     return {
         'layout': layout,
@@ -94,9 +93,6 @@
         'forms': combine_grouped(forms, ext_forms, sort=lambda x: x.order),
         'link_func': link_func,
         'edit_link': edit_link,
-<<<<<<< HEAD
-        'external_link': external_link
-=======
-        'lead_func': lead_func,
->>>>>>> 73a250e5
+        'external_link': external_link,
+        'lead_func': lead_func
     }