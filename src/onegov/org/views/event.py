""" The onegov org collection of images uploaded to the site. """
import morepath

from morepath.request import Response
from onegov.core.crypto import random_token
from onegov.core.security import Private, Public
from onegov.event import Event, EventCollection, OccurrenceCollection
from onegov.form import merge_forms, parse_form
from onegov.org import _, OrgApp
from onegov.org.cli import close_ticket
from onegov.org.elements import Link
from onegov.org.forms import EventForm
from onegov.org.layout import EventLayout
from onegov.org.mail import send_ticket_mail
from onegov.org.models import TicketMessage, EventMessage
from onegov.org.models.extensions import AccessExtension
from onegov.org.views.utils import show_tags, show_filters
from onegov.ticket import TicketCollection
from sedate import utcnow
from uuid import uuid4
from webob import exc


def get_session_id(request):
    if not request.browser_session.has('event_session_id'):
        request.browser_session.event_session_id = uuid4()

    return str(request.browser_session.event_session_id)


def assert_anonymous_access_only_temporary(request, event):
    """ Raises exceptions if the current user is anonymous and no longer
    should be given access to the event.

    Anonymous user should be able to access when creating a new event, but not
    anymore after that (i.e. when intiated and submitted). This is done by
    checking the browser session and/or a secret token in the URL.

    """
    if request.is_manager:
        return

    if event.state not in ('initiated', 'submitted'):
        raise exc.HTTPForbidden()

    if not event.meta:
        raise exc.HTTPForbidden()

    session_id = get_session_id(request)
    if session_id in event.meta.get('session_ids', []):
        return

    token = event.meta.get('token')
    if token and token == request.params.get('token'):
        event.meta.setdefault('session_ids', [])
        event.meta['session_ids'].append(session_id)
        return

    raise exc.HTTPForbidden()


def event_form(model, request, form=None):
    if request.is_manager:
        # unlike typical extended models, the property of this is defined
        # on the event model, while we are only using the form extension part
        # here
        if request.app.org.event_filter_type in ['filters',
                                                 'tags_and_filters']:
            # merge event filter form
            if request.app.org.event_filter_definition:
                form = merge_forms(form or EventForm, parse_form(
                    request.app.org.event_filter_definition))

        if request.app.org.event_filter_type == 'filters':
            # prevent showing tags
            form.tags = None
        return AccessExtension().extend_form(form or EventForm, request)

    return form or EventForm


@OrgApp.view(
    model=Event,
    name='publish',
    permission=Private
)
def publish_event(self, request):
    """ Publish an event. """

    if self.state == 'initiated':
        request.warning(
            _('The event submitter has not yet completed his submission'))
        return request.redirect(request.link(self))
    if self.state == 'published':
        request.warning(
            _('This event has already been published'))
        return request.redirect(request.link(self))

    if self.meta and 'session_ids' in self.meta:
        del self.meta['session_ids']
    if self.meta and 'token' in self.meta:
        del self.meta['token']

    self.publish()

    ticket = TicketCollection(request.session).by_handler_id(self.id.hex)

    if not ticket:
        request.success(_("Successfully created the event '${title}'",
                        mapping={'title': self.title}))
        return request.redirect(request.link(
            OccurrenceCollection(request.session)
        ))

    request.success(_("You have accepted the event ${title}", mapping={
        'title': self.title
    }))

    if not self.source:
        # prevent sending emails for imported events when published via ticket
        send_ticket_mail(
            request=request,
            template='mail_event_accepted.pt',
            subject=_("Your event was accepted"),
            receivers=(self.meta['submitter_email'], ),
            ticket=ticket,
            content={
                'model': self,
                'ticket': ticket
            }
        )

    EventMessage.create(self, ticket, request, 'published')

    return request.redirect(request.link(self))


@OrgApp.form(
    model=OccurrenceCollection,
    name='new',
    template='form.pt',
    form=event_form,
    permission=Public
)
def handle_new_event(self, request, form, layout=None):
    """ Add a new event.

    The event is created and the user is redirected to a view where he can
    review his submission and submit it finally.

    """

    self.title = _("Submit an event")

    terms = _(
        "Only events taking place inside the town or events related to "
        "town societies are published. Events which are purely commercial are "
        "not published. There's no right to be published and already "
        "published events may be removed from the page without notification "
        "or reason."
    )

    if request.app.custom_event_form_lead is not None:
        terms = request.app.custom_event_form_lead

    if form.submitted(request):
        event = EventCollection(self.session).add(
            title=form.title.data,
            start=form.start,
            end=form.end,
            timezone=form.timezone,
        )
        event.meta.update({
            'session_ids': [get_session_id(request)],
            'token': random_token()
        })
        form.populate_obj(event)

        return morepath.redirect(request.link(event))

    layout = layout or EventLayout(self, request)
    layout.editbar_links = []

    filter_type = request.app.org.event_filter_type

    return {
        'layout': layout,
        'title': self.title,
        'form': form,
        'form_width': 'large',
        'lead': terms,
        'button_text': _('Continue'),
<<<<<<< HEAD
        'show_tags': filter_type in ['tags', 'tags_and_filters'],
        'show_filters': filter_type in ['filters', 'tags_and_filters'],
=======
        'show_tags': show_tags(request),
        'show_filters': show_filters(request),
>>>>>>> 9af70443
    }


@OrgApp.form(
    model=OccurrenceCollection,
    name='enter-event',
    template='form.pt',
    form=event_form,
    permission=Private
)
def handle_new_event_without_workflow(self, request, form, layout=None):
    """ Create and submit a new event.

        The event is created and ticket workflow is skipped by setting
        the state to 'submitted'.

    """

    self.title = _("Add event")

    if form.submitted(request):
        event = EventCollection(self.session).add(
            title=form.title.data,
            start=form.start,
            end=form.end,
            timezone=form.timezone,
        )
        event.meta.update({
            'session_ids': [get_session_id(request)],
            'token': random_token()
        })
        event.state = 'submitted'
        form.populate_obj(event)
        return morepath.redirect((request.link(event, 'publish')))

    layout = layout or EventLayout(self, request)
    layout.editbar_links = []
    layout.hide_steps = True

    filter_type = request.app.org.event_filter_type

    return {
        'layout': layout,
        'title': self.title,
        'form': form,
        'form_width': 'large',
        'lead': '',
        'button_text': _('Submit'),
<<<<<<< HEAD
        'show_tags': filter_type in ['tags', 'tags_and_filters'],
        'show_filters': filter_type in ['filters', 'tags_and_filters'],
=======
        'show_tags': show_tags(request),
        'show_filters': show_filters(request),
>>>>>>> 9af70443
    }


@OrgApp.html(
    model=Event,
    template='event.pt',
    permission=Public,
    request_method='GET'
)
@OrgApp.html(
    model=Event,
    template='event.pt',
    permission=Public,
    request_method='POST'
)
def view_event(self, request, layout=None):
    """ View an event.

    If the event is not already submitted, the submit form is displayed.

    A logged-in user can view all events and might edit them, an anonymous user
    will be redirected.
    """
    assert_anonymous_access_only_temporary(request, self)

    session = request.session
    ticket = TicketCollection(session).by_handler_id(self.id.hex)

    if 'complete' in request.POST:
        if self.state == 'initiated':
            self.submit()

            if not ticket:
                with session.no_autoflush:
                    ticket = TicketCollection(session).open_ticket(
                        handler_code='EVN', handler_id=self.id.hex
                    )
                    TicketMessage.create(ticket, request, 'opened')

                send_ticket_mail(
                    request=request,
                    template='mail_ticket_opened.pt',
                    subject=_("Your request has been registered"),
                    receivers=(self.meta['submitter_email'],),
                    ticket=ticket,
                )
                if request.email_for_new_tickets:
                    send_ticket_mail(
                        request=request,
                        template='mail_ticket_opened_info.pt',
                        subject=_("New ticket"),
                        ticket=ticket,
                        receivers=(request.email_for_new_tickets, ),
                        content={
                            'model': ticket
                        }
                    )

                request.app.send_websocket(
                    channel=request.app.websockets_private_channel,
                    message={
                        'event': 'browser-notification',
                        'title': request.translate(_('New ticket')),
                        'created': ticket.created.isoformat()
                    }
                )

                if request.auto_accept(ticket):
                    try:
                        ticket.accept_ticket(request.auto_accept_user)
                        request.view(self, name='publish')
                    except Exception:
                        request.warning(_("Your request could not be "
                                          "accepted automatically!"))
                    else:
                        close_ticket(ticket, request.auto_accept_user, request)

        request.success(_("Thank you for your submission!"))

        return morepath.redirect(request.link(ticket, 'status'))

    filter_type = request.app.org.event_filter_type

    return {
        'completable': self.state in ('initiated', 'submitted'),
        'edit_url': request.link(self, 'edit'),
        'event': self,
        'layout': layout or EventLayout(self, request),
        'ticket': ticket,
        'title': self.title,
<<<<<<< HEAD
        'show_tags': filter_type in ['tags', 'tags_and_filters'],
        'show_filters': filter_type in ['filters', 'tags_and_filters'],
=======
        'show_tags': show_tags(request),
        'show_filters': show_filters(request),
>>>>>>> 9af70443
    }


@OrgApp.form(
    model=Event,
    name='edit',
    template='form.pt',
    permission=Public,
    form=event_form
)
def handle_edit_event(self, request, form, layout=None):
    """ Edit an event.

    An anonymous user might edit an initiated event, a logged in user can also
    edit all events.

    """

    assert_anonymous_access_only_temporary(request, self)

    if form.submitted(request):
        form.populate_obj(self)

        ticket = TicketCollection(request.session).by_handler_id(self.id.hex)
        if ticket:
            EventMessage.create(self, ticket, request, 'changed')
        request.success(_("Your changes were saved"))
        return request.redirect(request.link(self))

    form.process(obj=self)

    layout = layout or EventLayout(self, request)
    layout.breadcrumbs.append(Link(_("Edit"), '#'))
    layout.editbar_links = []

    return {
        'layout': layout,
        'title': self.title,
        'form': form,
        'form_width': 'large'
    }


@OrgApp.view(
    model=Event,
    name='withdraw',
    request_method='POST',
    permission=Private
)
def handle_withdraw_event(self, request):
    """ Withdraws an (imported) event. """

    request.assert_valid_csrf_token()

    if not self.source:
        raise exc.HTTPForbidden()

    self.withdraw()
    tickets = TicketCollection(request.session)
    ticket = tickets.by_handler_id(self.id.hex)
    if ticket:
        EventMessage.create(self, ticket, request, 'withdrawn')


@OrgApp.view(
    model=Event,
    request_method='DELETE',
    permission=Private
)
def handle_delete_event(self, request):
    """ Delete an event. """

    request.assert_valid_csrf_token()

    # Create a snapshot of the ticket to keep the useful information.
    tickets = TicketCollection(request.session)
    ticket = tickets.by_handler_id(self.id.hex)

    if ticket:
        ticket.create_snapshot(request)

        send_ticket_mail(
            request=request,
            template='mail_event_rejected.pt',
            subject=_("Your event was rejected"),
            receivers=(self.meta['submitter_email'], ),
            ticket=ticket,
            content={
                'model': self,
                'ticket': ticket
            }
        )

        EventMessage.create(self, ticket, request, 'deleted')

    EventCollection(request.session).delete(self)


@OrgApp.view(
    model=Event,
    name='ical',
    permission=Public
)
def ical_export_event(self, request):
    """ Returns the event with all occurrences as ics. """

    try:
        url = request.link(self.occurrences[0])
    except IndexError:
        url = EventLayout(self, request).events_url

    return Response(
        self.as_ical(url=url),
        content_type='text/calendar',
        content_disposition='inline; filename=calendar.ics'
    )


@OrgApp.view(
    model=Event,
    name='latest',
    permission=Public
)
def view_latest_event(self, request):
    """ Redirects to the latest occurrence of an event that is, either the
    next future event or the last event in the past if there are no more
    future events.

    """

    now = utcnow()

    for occurrence in self.occurrences:
        if now < occurrence.start:
            return morepath.redirect(request.link(occurrence))

    return morepath.redirect(request.link(occurrence))<|MERGE_RESOLUTION|>--- conflicted
+++ resolved
@@ -181,8 +181,6 @@
     layout = layout or EventLayout(self, request)
     layout.editbar_links = []
 
-    filter_type = request.app.org.event_filter_type
-
     return {
         'layout': layout,
         'title': self.title,
@@ -190,13 +188,8 @@
         'form_width': 'large',
         'lead': terms,
         'button_text': _('Continue'),
-<<<<<<< HEAD
-        'show_tags': filter_type in ['tags', 'tags_and_filters'],
-        'show_filters': filter_type in ['filters', 'tags_and_filters'],
-=======
         'show_tags': show_tags(request),
         'show_filters': show_filters(request),
->>>>>>> 9af70443
     }
 
 
@@ -236,8 +229,6 @@
     layout.editbar_links = []
     layout.hide_steps = True
 
-    filter_type = request.app.org.event_filter_type
-
     return {
         'layout': layout,
         'title': self.title,
@@ -245,13 +236,8 @@
         'form_width': 'large',
         'lead': '',
         'button_text': _('Submit'),
-<<<<<<< HEAD
-        'show_tags': filter_type in ['tags', 'tags_and_filters'],
-        'show_filters': filter_type in ['filters', 'tags_and_filters'],
-=======
         'show_tags': show_tags(request),
         'show_filters': show_filters(request),
->>>>>>> 9af70443
     }
 
 
@@ -333,8 +319,6 @@
 
         return morepath.redirect(request.link(ticket, 'status'))
 
-    filter_type = request.app.org.event_filter_type
-
     return {
         'completable': self.state in ('initiated', 'submitted'),
         'edit_url': request.link(self, 'edit'),
@@ -342,13 +326,8 @@
         'layout': layout or EventLayout(self, request),
         'ticket': ticket,
         'title': self.title,
-<<<<<<< HEAD
-        'show_tags': filter_type in ['tags', 'tags_and_filters'],
-        'show_filters': filter_type in ['filters', 'tags_and_filters'],
-=======
         'show_tags': show_tags(request),
         'show_filters': show_filters(request),
->>>>>>> 9af70443
     }
 
 
