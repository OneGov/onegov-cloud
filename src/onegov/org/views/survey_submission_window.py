--- conflicted
+++ resolved
@@ -113,11 +113,7 @@
 
     layout.editbar_links = [
         Link(
-<<<<<<< HEAD
-            text=_("Export"),
-=======
             text=_('Export'),
->>>>>>> 29b45cba
             url=append_query_param(
                 request.link(self.survey, name='export'),
                 'submission_window_id', self.id.hex),
