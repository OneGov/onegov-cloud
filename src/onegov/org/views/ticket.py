import morepath

from datetime import date
from morepath import Response
from onegov.chat import MessageCollection
from onegov.core.custom import json
from onegov.core.elements import Link, Intercooler, Confirm
from onegov.core.html import html_to_text
from onegov.core.orm import as_selectable
from onegov.core.security import Public, Private, Secret
from onegov.core.templates import render_template
from onegov.core.utils import normalize_for_url
import zipfile
from io import BytesIO
from onegov.form import Form
from onegov.gever.encrypt import decrypt_symmetric
from onegov.org import _, OrgApp
from onegov.org.constants import TICKET_STATES
from onegov.org.forms import InternalTicketChatMessageForm
from onegov.org.forms import TicketAssignmentForm
from onegov.org.forms import TicketChatMessageForm
from onegov.org.forms import TicketNoteForm
from onegov.org.layout import FindYourSpotLayout, DefaultMailLayout,\
    ArchivedTicketsLayout
from onegov.org.layout import TicketChatMessageLayout
from onegov.org.layout import TicketNoteLayout
from onegov.org.layout import TicketsLayout
from onegov.org.layout import TicketLayout
from onegov.org.mail import send_ticket_mail
from onegov.org.models import TicketChatMessage, TicketMessage, TicketNote,\
    Organisation, ResourceRecipient, ResourceRecipientCollection
from onegov.org.models.resource import FindYourSpotCollection
from onegov.org.models.ticket import ticket_submitter
from onegov.org.pdf.ticket import TicketPdf
from onegov.org.views.message import view_messages_feed
from onegov.org.views.utils import show_tags, show_filters
from onegov.ticket import handlers as ticket_handlers
from onegov.ticket import Ticket, TicketCollection
from onegov.ticket.collection import ArchivedTicketsCollection
from onegov.ticket.errors import InvalidStateChange
from onegov.gever.gever_client import GeverClientCAS
from onegov.user import User, UserCollection
from sqlalchemy import select
from webob import exc
from urllib.parse import urlsplit


from typing import TYPE_CHECKING
if TYPE_CHECKING:
<<<<<<< HEAD
    from onegov.core.request import CoreRequest
    from sqlalchemy.orm import Query
=======
    from onegov.org.request import OrgRequest
>>>>>>> 4398f3fd


@OrgApp.html(model=Ticket, template='ticket.pt', permission=Private)
def view_ticket(self, request, layout=None):

    handler = self.handler

    if handler.deleted:
        summary = self.snapshot.get('summary')
    else:
        # XXX this is very to do here, much harder when the ticket is updated
        # because there's no good link to the ticket at that point - so when
        # viewing the ticket we commit the sin of possibly changing data in a
        # GET request.
        handler.refresh()
        summary = handler.get_summary(request)

    if handler.payment:
        handler.payment.sync()

    messages = MessageCollection(
        request.session,
        channel_id=self.number
    )

    stmt = as_selectable("""
        SELECT
            channel_id,    -- Text
            SUM(
                CASE WHEN type = 'ticket_note' THEN
                    1 ELSE 0 END
            ) AS notes,    -- Integer

            SUM(CASE WHEN type = 'ticket_chat' THEN
                    CASE WHEN meta->>'origin' = 'internal' THEN 1
                    ELSE 0
                END ELSE 0 END
            ) AS internal, -- Integer

            SUM(CASE WHEN type = 'ticket_chat' THEN
                    CASE WHEN meta->>'origin' = 'external' THEN 1
                    ELSE 0
                END ELSE 0 END
            ) AS external  -- Integer

        FROM messages
        WHERE type IN ('ticket_note', 'ticket_chat')
        GROUP BY channel_id
    """)

    counts = request.session.execute(
        select(stmt.c).where(stmt.c.channel_id == self.number)).first()

    # if we have a payment, show the payment button
    layout = layout or TicketLayout(self, request)
    payment_button = None
    payment = handler.payment
    edit_amount_url = None

    if payment and payment.source == 'manual':
        payment_button = manual_payment_button(payment, layout)
        if request.is_manager and not payment.paid:
            edit_amount_url = layout.csrf_protected_url(
                request.link(payment, name='change-net-amount')
            )

    if payment and payment.source == 'stripe_connect':
        payment_button = stripe_payment_button(payment, layout)

    return {
        'title': self.number,
        'layout': layout,
        'ticket': self,
        'summary': summary,
        'deleted': handler.deleted,
        'handler': handler,
        'event_source': handler.data.get('source'),
        'submitter': ticket_submitter(self),
        'submitter_name': handler.submitter_name,
        'submitter_address': handler.submitter_address,
        'submitter_phone': handler.submitter_phone,
        'payment_button': payment_button,
        'counts': counts,
        'feed_data': json.dumps(
            view_messages_feed(messages, request)
        ),
        'edit_amount_url': edit_amount_url,
        'show_tags': show_tags(request),
        'show_filters': show_filters(request),
    }


@OrgApp.form(model=Ticket, permission=Secret, template='form.pt',
             name='delete', form=Form)
def delete_ticket(self, request, form, layout=None):
    """ Deleting a ticket means getting rid of all the data associated with it
    """

    layout = layout or TicketLayout(self, request)
    layout.breadcrumbs.append(Link(_("Delete Ticket"), '#'))
    layout.editbar_links = None

    if not self.handler.ticket_deletable:
        return {
            'layout': layout,
            'title': _("Delete Ticket"),
            'callout': _("This ticket is not deletable."),
            'form': None
        }

    if form.submitted(request):

        delete_messages_from_ticket(request, self.number)

        self.handler.prepare_delete_ticket()

        request.session.delete(self)
        request.success(_("Ticket successfully deleted"))
        return morepath.redirect(
            request.link(TicketCollection(request.session))
        )

    return {
        'layout': layout,
        'title': _("Delete Ticket"),
        'callout': _(
            "Do you really want to delete this ticket? All data associated "
            "with this ticket will be deleted. This cannot be undone."
        ),
        'form': form
    }


def manual_payment_button(payment, layout):
    if payment.state == 'open':
        return Link(
            text=_("Mark as paid"),
            url=layout.csrf_protected_url(
                layout.request.link(payment, 'mark-as-paid'),
            ),
            attrs={'class': 'mark-as-paid button small secondary'},
            traits=(
                Intercooler(
                    request_method='POST',
                    redirect_after=layout.request.url,
                ),
            )
        )

    return Link(
        text=_("Mark as unpaid"),
        url=layout.csrf_protected_url(
            layout.request.link(payment, 'mark-as-unpaid'),
        ),
        attrs={'class': 'mark-as-unpaid button small secondary'},
        traits=(
            Intercooler(
                request_method='POST',
                redirect_after=layout.request.url,
            ),
        )
    )


def stripe_payment_button(payment, layout):
    if payment.state == 'open':
        return Link(
            text=_("Capture Payment"),
            url=layout.csrf_protected_url(
                layout.request.link(payment, 'capture')
            ),
            attrs={'class': 'payment-capture button small secondary'},
            traits=(
                Confirm(
                    _("Do you really want capture the payment?"),
                    _(
                        "This usually happens automatically, so there is "
                        "no reason not do capture the payment."
                    ),
                    _("Capture payment"),
                    _("Cancel")
                ),
                Intercooler(
                    request_method='POST',
                    redirect_after=layout.request.url
                ),
            )
        )

    if payment.state == 'paid':
        amount = '{:02f} {}'.format(payment.amount, payment.currency)

        return Link(
            text=_("Refund Payment"),
            url=layout.csrf_protected_url(
                layout.request.link(payment, 'refund')
            ),
            attrs={'class': 'payment-refund button small secondary'},
            traits=(
                Confirm(
                    _("Do you really want to refund ${amount}?", mapping={
                        'amount': amount
                    }),
                    _("This cannot be undone."),
                    _("Refund ${amount}", mapping={
                        'amount': amount
                    }),
                    _("Cancel")
                ),
                Intercooler(
                    request_method='POST',
                    redirect_after=layout.request.url
                )
            )
        )


def send_email_if_enabled(ticket, request, template, subject):
    email = ticket.snapshot.get('email') or ticket.handler.email
    if not email:
        return True
    send_ticket_mail(
        request=request,
        template=template,
        subject=subject,
        receivers=(email, ),
        ticket=ticket
    )


def last_internal_message(session, ticket_number):
    messages = MessageCollection(
        session,
        type='ticket_chat',
        channel_id=ticket_number,
        load='newer-first'
    )

    return messages.query()\
        .filter(TicketChatMessage.meta['origin'].astext == 'internal')\
        .first()


def send_chat_message_email_if_enabled(ticket, request, message, origin):
    assert origin in ('internal', 'external')

    messages = MessageCollection(
        request.session,
        channel_id=ticket.number,
        type='ticket_chat')

    if origin == 'internal':

        # if the messages is sent to the outside, we always send an e-mail
        receivers = (ticket.snapshot.get('email') or ticket.handler.email, )
        reply_to = request.current_username

    else:
        # if the message is sent to the inside, we check the setting on the
        # last message sent to the outside in this ticket - if none exists,
        # we do not notify
        last_internal = last_internal_message(request.session, ticket.number)

        receivers = None
        always_notify = request.app.org.ticket_always_notify

        if last_internal:
            if last_internal.meta.get('notify') or always_notify:
                receivers = (last_internal.owner,)
        elif always_notify and ticket.user:
            receivers = (ticket.user.username,)

        if not receivers:
            return

        reply_to = None  # default reply-to given by the application

    # we show the previous messages by going back until we find a message
    # that is not from the same author as the new message (this should usually
    # be the next message, but might include multiple, if someone sent a bunch
    # of messages in succession without getting a reply)
    #
    # note that the resulting thread has to be reversed for the mail template
    def thread():
        messages.older_than = message.id
        messages.load = 'newer-first'

        for m in messages.query():
            yield m

            if m.owner != message.owner:
                break

    send_ticket_mail(
        request=request,
        template='mail_ticket_chat_message.pt',
        subject=_("Your ticket has a new message"),
        content={
            'model': ticket,
            'message': message,
            'thread': tuple(reversed(list(thread()))),
        },
        ticket=ticket,
        receivers=receivers,
        reply_to=reply_to,
        force=True
    )


def send_new_note_notification(
    request: 'OrgRequest',
    form: TicketNoteForm,
    note: TicketNote,
    template: str
) -> None:
    """
    Sends an E-mail notification to all resource recipients that have been
    configured to receive notifications for new (ticket) notes.
    """

    ticket = note.ticket
    handler = ticket.handler

    if not getattr(handler, 'resource', None) or not handler.reservations:
        return

    def recipients_with_have_registered_for_mail():
        q = ResourceRecipientCollection(request.session).query()
        q = q.filter(ResourceRecipient.medium == 'email')
        q = q.order_by(None).order_by(ResourceRecipient.address)
        q = q.with_entities(ResourceRecipient.address,
                            ResourceRecipient.content)
        for r in q:
            if handler.reservations[0].resource.hex in r.content[
                'resources'
            ] and r.content.get('internal_notes', False):
                yield r.address

    title = (
        request.translate(
            _(
                "${org} New Note in Reservation for ${resource_title}",
                mapping={
                    'org': request.app.org.title,
                    'resource_title': handler.resource.title,
                },
            )
        ),
    )
    content = render_template(
        template,
        request,
        {
            'layout': DefaultMailLayout(object(), request),
            'title': title,
            'form': form,
            'model': ticket,
            'resource': handler.resource,
            'show_submission': True,
            'reservations': handler.reservations,
            'message': note,
            'ticket_reference': ticket.reference(request),
        },
    )
    plaintext = html_to_text(content)

    def email_iter():
        for recipient_addr in recipients_with_have_registered_for_mail():

            yield request.app.prepare_email(
                receivers=(recipient_addr,),
                subject=title,
                content=content,
                plaintext=plaintext,
                category='transactional',
                attachments=(),
            )

    request.app.send_transactional_email_batch(email_iter())


@OrgApp.form(
    model=Ticket, name='note', permission=Private,
    template='ticket_note_form.pt', form=TicketNoteForm
)
def handle_new_note(self, request, form, layout=None):

    if form.submitted(request):
        message = form.text.data,
        note = TicketNote.create(self, request, message, form.file.create())
        request.success(_("Your note was added"))

        if note.text and note.text[0]:
            send_new_note_notification(
                request,
                form,
                note,
                'mail_internal_notes_notification.pt',
            )

        return request.redirect(request.link(self))

    return {
        'title': _("New Note"),
        'layout': layout or TicketNoteLayout(self, request, _("New Note")),
        'form': form,
        'hint': 'default'
    }


@OrgApp.view(model=TicketNote, permission=Private)
def view_ticket_note(self, request):
    return request.redirect(request.link(self.ticket))


@OrgApp.view(model=TicketNote, permission=Private, request_method='DELETE')
def delete_ticket_note(self, request):
    request.assert_valid_csrf_token()

    # force a change of the ticket to make sure that it gets reindexed
    self.ticket.force_update()

    request.session.delete(self)
    request.success(_("The note was deleted"))


@OrgApp.form(
    model=TicketNote, name='edit', permission=Private,
    template='ticket_note_form.pt', form=TicketNoteForm
)
def handle_edit_note(self, request, form, layout=None):
    if form.submitted(request):
        form.populate_obj(self)
        self.owner = request.current_username

        # force a change of the ticket to make sure that it gets reindexed
        self.ticket.force_update()

        request.success(_("Your changes were saved"))
        return request.redirect(request.link(self.ticket))

    elif not request.POST:
        form.process(obj=self)

    layout = layout or TicketNoteLayout(self.ticket, request, _("New Note"))
    return {
        'title': _("Edit Note"),
        'layout': layout,
        'form': form,
        'hint': self.owner != request.current_username and 'owner'
    }


@OrgApp.view(model=Ticket, name='accept', permission=Private)
def accept_ticket(self, request):
    user = UserCollection(request.session).by_username(
        request.identity.userid)

    was_pending = self.state == 'open'

    try:
        self.accept_ticket(user)
    except InvalidStateChange:
        request.alert(_("The ticket cannot be accepted because it's not open"))
    else:
        if was_pending:
            TicketMessage.create(self, request, 'accepted')
            request.success(_("You have accepted ticket ${number}", mapping={
                'number': self.number
            }))

    return morepath.redirect(request.link(self))


@OrgApp.view(model=Ticket, name='close', permission=Private)
def close_ticket(self, request):

    was_pending = self.state == 'pending'

    try:
        self.close_ticket()
    except InvalidStateChange:
        request.alert(
            _("The ticket cannot be closed because it's not pending")
        )
    else:
        if was_pending:
            TicketMessage.create(self, request, 'closed')
            request.success(_("You have closed ticket ${number}", mapping={
                'number': self.number
            }))

            email_missing = send_email_if_enabled(
                ticket=self,
                request=request,
                template='mail_ticket_closed.pt',
                subject=_("Your request has been closed.")
            )
            if email_missing:
                request.alert(_("The submitter email is not available"))

    return morepath.redirect(
        request.link(TicketCollection(request.session)))


@OrgApp.view(model=Ticket, name='reopen', permission=Private)
def reopen_ticket(self, request):
    user = UserCollection(request.session).by_username(
        request.identity.userid)

    was_closed = self.state == 'closed'

    try:
        self.reopen_ticket(user)
    except InvalidStateChange:
        request.alert(
            _("The ticket cannot be re-opened because it's not closed")
        )
    else:
        if was_closed:
            TicketMessage.create(self, request, 'reopened')
            request.success(_("You have reopened ticket ${number}", mapping={
                'number': self.number
            }))

            if request.email_for_new_tickets:
                send_ticket_mail(
                    request=request,
                    template='mail_ticket_opened_info.pt',
                    subject=_("New ticket"),
                    ticket=self,
                    receivers=(request.email_for_new_tickets, ),
                    content={
                        'model': self
                    }
                )

            email_missing = send_email_if_enabled(
                ticket=self,
                request=request,
                template='mail_ticket_reopened.pt',
                subject=_("Your ticket has been reopened")
            )
            if email_missing:
                request.alert(_("The submitter email is not available"))

    return morepath.redirect(request.link(self))


@OrgApp.view(model=Ticket, name='mute', permission=Private)
def mute_ticket(self, request):
    self.muted = True

    TicketMessage.create(self, request, 'muted')
    request.success(
        _("You have disabled e-mails for ticket ${number}", mapping={
            'number': self.number
        }))

    return morepath.redirect(request.link(self))


@OrgApp.view(model=Ticket, name='unmute', permission=Private)
def unmute_ticket(self, request):
    self.muted = False

    TicketMessage.create(self, request, 'unmuted')
    request.success(
        _("You have enabled e-mails for ticket ${number}", mapping={
            'number': self.number
        }))

    return morepath.redirect(request.link(self))


@OrgApp.view(model=Ticket, name='archive', permission=Private)
def archive_ticket(self, request):

    try:
        self.archive_ticket()
    except InvalidStateChange:
        request.alert(
            _("The ticket cannot be archived because it's not closed"))
    else:
        TicketMessage.create(self, request, 'archived')
        request.success(_("You archived ticket ${number}", mapping={
            'number': self.number
        }))

    return morepath.redirect(request.link(self))


@OrgApp.view(model=Ticket, name='unarchive', permission=Private)
def unarchive_ticket(self, request):
    user = UserCollection(request.session).by_username(
        request.identity.userid)

    try:
        self.unarchive_ticket(user)
    except InvalidStateChange:
        request.alert(
            _(
                "The ticket cannot be recovered from the archive because it's "
                "not archived"
            ))
    else:
        TicketMessage.create(self, request, 'unarchived')
        request.success(
            _("You recovered ticket ${number} from the archive", mapping={
              'number': self.number
              }))

    return morepath.redirect(request.link(self))


@OrgApp.form(model=Ticket, name='assign', permission=Private,
             form=TicketAssignmentForm, template='form.pt')
def assign_ticket(self, request, form, layout=None):
    if form.submitted(request):
        TicketMessage.create(
            self, request, 'assigned',
            old_owner=self.user.username if self.user else '',
            new_owner=form.username
        )
        send_ticket_mail(
            request=request,
            template='mail_ticket_assigned.pt',
            subject=_("You have a new ticket"),
            receivers=(form.username, ),
            ticket=self,
        )
        self.user_id = form.user.data
        request.success(_("Ticket assigned"))
        return morepath.redirect(request.link(self))

    return {
        'title': _("Assign ticket"),
        'layout': layout or TicketLayout(self, request),
        'form': form,
    }


@OrgApp.form(model=Ticket, name='message-to-submitter', permission=Private,
             form=InternalTicketChatMessageForm, template='form.pt')
def message_to_submitter(self, request, form, layout=None):
    recipient = self.snapshot.get('email') or self.handler.email

    if not recipient:
        request.alert(_("The submitter email is not available"))
        return request.redirect(request.link(self))

    if form.submitted(request):
        if self.state == 'closed':
            request.alert(_("The ticket has already been closed"))
        else:
            message = TicketChatMessage.create(
                self, request,
                text=form.text.data,
                owner=request.current_username,
                recipient=recipient,
                notify=form.notify.data,
                origin='internal')

            send_chat_message_email_if_enabled(
                self, request, message, origin='internal')

            request.success(_("Your message has been sent"))
            return morepath.redirect(request.link(self))
    elif not request.POST:
        # show the same notification setting as was selected with the
        # last internal message - otherwise default to False
        last_internal = last_internal_message(request.session, self.number)

        if last_internal:
            form.notify.data = last_internal.meta.get('notify', False)
        else:
            form.notify.data = False

    return {
        'title': _("New Message"),
        'layout': layout or TicketChatMessageLayout(self, request),
        'form': form,
        'helptext': _(
            "The following message will be sent to ${address} and it will be "
            "recorded for future reference.", mapping={
                'address': recipient
            }
        )
    }


@OrgApp.view(model=Ticket, name='pdf', permission=Private)
def view_ticket_pdf(self, request):
    """ View the generated PDF. """

    content = TicketPdf.from_ticket(request, self)

    return Response(
        content.read(),
        content_type='application/pdf',
        content_disposition='inline; filename={}_{}.pdf'.format(
            normalize_for_url(self.number),
            date.today().strftime('%Y%m%d')
        )
    )


@OrgApp.view(model=Ticket, name='files', permission=Private)
def view_ticket_files(self, request):
    """ Download the files associated with the ticket as zip. """

    form_submission = getattr(self.handler, 'submission', None)

    if form_submission is None:
        return request.redirect(request.link(self))

    buffer = BytesIO()
    not_existing = []
    with zipfile.ZipFile(buffer, 'w', zipfile.ZIP_DEFLATED) as zipf:
        for f in form_submission.files:
            try:
                zipf.writestr(f.name, f.reference.file.read())
            except IOError:
                not_existing.append(f.name)

        pdf = TicketPdf.from_ticket(request, self)
        pdf_filename = '{}_{}.pdf'.format(normalize_for_url(self.number),
                                          date.today().strftime('%Y%m%d'))
        zipf.writestr(pdf_filename, pdf.read())

    if not_existing:
        count = len(not_existing)
        request.alert(_(f"{count} file(s) not found:"
                        f" {', '.join(not_existing)}"))
    else:
        request.info(_("Zip archive created successfully"))

    buffer.seek(0)

    return Response(
        buffer.read(),
        content_type='application/zip',
        content_disposition='inline; filename=ticket-{}_{}.zip'.format(
            normalize_for_url(self.number),
            date.today().strftime('%Y%m%d')
        )
    )


@OrgApp.form(model=Ticket, name='status', template='ticket_status.pt',
             permission=Public, form=TicketChatMessageForm)
def view_ticket_status(self, request, form, layout=None):

    title = ''
    if self.state == 'open':
        title = _("Your request has been submitted")
    elif self.state == 'pending':
        title = _("Your request is currently pending")
    elif self.state == 'closed' or self.state == 'archived':
        title = _("Your request has been processed")

    if request.is_logged_in:
        status_text = _("Ticket Status")
        closed_text = _("The ticket has already been closed")
    else:
        # We adjust the wording for users that do not know what a ticket is
        status_text = _("Request Status")
        closed_text = _("The request has already been closed")

    layout = layout or TicketChatMessageLayout(self, request)
    layout.breadcrumbs = [
        Link(_("Homepage"), layout.homepage_url),
        Link(status_text, '#')
    ]

    if form.submitted(request):

        if self.state == 'closed':
            request.alert(closed_text)
        else:
            message = TicketChatMessage.create(
                self, request,
                text=form.text.data,
                owner=self.handler.email,
                origin='external')

            send_chat_message_email_if_enabled(
                self, request, message, origin='external')

            request.success(_("Your message has been received"))
            return morepath.redirect(request.link(self, 'status'))

    messages = MessageCollection(
        request.session,
        channel_id=self.number,
        type=request.app.settings.org.public_ticket_messages
    )

    pick_up_hint = None
    if getattr(self.handler, 'resource', None):
        pick_up_hint = self.handler.resource.pick_up
    if getattr(self.handler, 'submission', None):
        if getattr(self.handler.submission, 'form', None):
            pick_up_hint = self.handler.submission.form.pick_up

    return {
        'title': title,
        'layout': layout,
        'ticket': self,
        'feed_data': messages and json.dumps(
            view_messages_feed(messages, request)
        ) or None,
        'form': form,
        'pick_up_hint': pick_up_hint
    }


@OrgApp.view(model=Ticket, name='send-to-gever', permission=Private)
def view_send_to_gever(self, request):
    query = request.session.query(Organisation)
    org = query.first()
    username = org.gever_username
    password = org.gever_password
    endpoint = org.gever_endpoint

    if not (username and password and endpoint):
        request.alert(_("Could not find valid credentials. You can set them "
                        "in Gever API Settings."))
        return morepath.redirect(request.link(self))

    key = request.app.hashed_identity_key
    password_dec = decrypt_symmetric(password.encode('utf-8'), key)

    pdf = TicketPdf.from_ticket(request, self)
    filename = '{}_{}.pdf'.format(
        normalize_for_url(self.number),
        date.today().strftime('%Y%m%d')
    )

    base_url = "{0.scheme}://{0.netloc}/".format(urlsplit(endpoint))
    client = GeverClientCAS(username, password_dec, service_url=base_url)
    try:
        resp = client.upload_file(pdf.read(), filename, endpoint)
    except (KeyError, ValueError):
        msg = _("Encountered an error while uploading to Gever.")
        request.alert(msg)
        return morepath.redirect(request.link(self))

    # server will respond with status 204 after a successful upload.
    if not (resp.status_code == 204 and "Location" in resp.headers.keys()):
        msg = _("Encountered an error while uploading to Gever. Response "
                "status code is ${status}.", mapping={
                    "status": resp.status_code})
        request.alert(msg)
        return morepath.redirect(request.link(self))

    TicketMessage.create(
        self,
        request,
        "uploaded"
    )
    request.success(_("Successfully uploaded the PDF of this ticket to Gever"))
    return morepath.redirect(request.link(self))


def get_filters(self, request):
    yield Link(
        text=_("My"),
        url=request.link(
            self.for_state('unfinished').for_owner(request.current_user.id)
        ),
        active=self.state == 'unfinished',
        attrs={'class': 'ticket-filter-my'}
    )
    for id, text in TICKET_STATES.items():
        if id != 'archived':
            yield Link(
                text=text,
                url=request.link(self.for_state(id).for_owner(None)),
                active=self.state == id,
                attrs={'class': 'ticket-filter-' + id}
            )


def get_groups(self, request, groups, handler):
    base = self.for_handler(handler)

    for group in groups[handler]:
        yield Link(
            text=group,
            url=request.link(base.for_group(group)),
            active=self.handler == handler and self.group == group,
            attrs={'class': ' '.join(
                (handler + '-sub-link', 'ticket-group-filter')
            )}
        )


def get_handlers(self, request, groups):

    handlers = []

    for key, handler in ticket_handlers.registry.items():
        if key in groups:
            handlers.append(
                (key, request.translate(handler.handler_title)))

    handlers.sort(key=lambda item: item[1])
    handlers.insert(0, ('ALL', _("All Tickets")))

    for id, text in handlers:
        grouplinks = id != 'ALL' and tuple(
            get_groups(self, request, groups, id))
        parent = grouplinks and len(grouplinks) > 1
        classes = parent and (id + '-link', 'is-parent') or (id + '-link',)

        yield Link(
            text=text,
            url=request.link(self.for_handler(id).for_group(None)),
            active=self.handler == id and self.group is None,
            attrs={'class': ' '.join(classes)}
        )

        if parent:
            yield from grouplinks


def get_owners(self, request):

    users = UserCollection(request.session)
    users = users.by_roles(*request.app.settings.org.ticket_manager_roles)
    users = users.order_by(User.title)

    yield Link(
        text=_("All Users"),
        url=request.link(self.for_owner('*')),
        active=self.owner == '*'
    )

    for user in users:
        yield Link(
            text=user.title,
            url=request.link(self.for_owner(user.id)),
            active=self.owner == user.id.hex,
            model=user
        )


def groups_by_handler_code(session):
    query = as_selectable("""
            SELECT
                handler_code,                         -- Text
                ARRAY_AGG(DISTINCT "group") AS groups -- ARRAY(Text)
            FROM tickets GROUP BY handler_code
        """)

    groups = {
        r.handler_code: r.groups
        for r in session.execute(select(query.c))
    }
    for handler in groups:
        groups[handler].sort(key=lambda g: normalize_for_url(g))

    return groups


@OrgApp.html(model=TicketCollection, template='tickets.pt',
             permission=Private)
def view_tickets(self, request, layout=None):
    groups = groups_by_handler_code(request.session)
    handlers = tuple(get_handlers(self, request, groups))
    owners = tuple(get_owners(self, request))
    filters = tuple(get_filters(self, request))
    handler = next((h for h in handlers if h.active), None)
    owner = next((o for o in owners if o.active), None)
    layout = layout or TicketsLayout(self, request)

    def archive_link(ticket):
        return layout.csrf_protected_url(request.link(ticket, name='archive'))

    return {
        'title': _("Tickets"),
        'layout': layout,
        'tickets': self.batch,
        'filters': filters,
        'handlers': handlers,
        'owners': owners,
        'tickets_state': self.state,
        'archive_tickets': self.state == 'closed',
        'has_handler_filter': self.handler != 'ALL',
        'has_owner_filter': self.owner != '*',
        'handler': handler,
        'owner': owner,
        'action_link': archive_link
    }


@OrgApp.html(model=ArchivedTicketsCollection, template='archived_tickets.pt',
             permission=Private)
def view_archived_tickets(self, request, layout=None):
    groups = groups_by_handler_code(request.session)
    handlers = tuple(get_handlers(self, request, groups))
    owners = tuple(get_owners(self, request))
    handler = next((h for h in handlers if h.active), None)
    owner = next((o for o in owners if o.active), None)
    layout = layout or ArchivedTicketsLayout(self, request)

    def action_link(ticket):
        return ''

    return {
        'title': _("Archived Tickets"),
        'layout': layout,
        'tickets': self.batch,
        'filters': [],
        'handlers': handlers,
        'owners': owners,
        'tickets_state': self.state,
        'archive_tickets': False,
        'has_handler_filter': self.handler != 'ALL',
        'has_owner_filter': self.owner != '*',
        'handler': handler,
        'owner': owner,
        'action_link': action_link
    }


@OrgApp.html(model=ArchivedTicketsCollection, name='delete',
             request_method='DELETE', permission=Secret)
def view_delete_all_archived_tickets(self, request):
    tickets = self.query().filter_by(state='archived')

    errors, ok = delete_tickets_and_related_data(request, tickets)
    if errors:
        msg = request.translate(_(
            "${success_count} tickets deleted, "
            "${error_count} are not deletable",
            mapping={'success_count': len(ok), 'error_count': len(errors)},
        ))
        request.message(msg, 'warning')
    else:
        msg = request.translate(_(
            "${success_count} tickets deleted.",
            mapping={'success_count': len(ok)}
        ))
        request.message(msg, 'success')


def delete_tickets_and_related_data(
    request: 'CoreRequest', tickets: 'Query[Ticket]'
) -> tuple[list['Ticket'], list['Ticket']]:

    not_deletable, successfully_deleted = [], []

    for ticket in tickets:
        if not ticket.handler.ticket_deletable:
            not_deletable.append(ticket)

            ticket.redact_data()
            continue

        ticket.handler.prepare_delete_ticket()
        delete_messages_from_ticket(request, ticket.number)

        if submission := getattr(ticket.handler, 'submission', None):
            # cascade delete should take care of the ticket's files
            request.session.delete(submission)

        request.session.delete(ticket)
        successfully_deleted.append(ticket)

    return not_deletable, successfully_deleted


def delete_messages_from_ticket(request: 'CoreRequest', number: str):
    messages = MessageCollection(
        request.session, channel_id=number
    )
    for message in messages.query():
        messages.delete(message)


@OrgApp.html(model=FindYourSpotCollection, name='tickets',
             template='pending_tickets.pt', permission=Public)
def view_pending_tickets(self, request, layout=None):
    pending = request.browser_session.get('reservation_tickets', {})
    ticket_ids = pending.get(self.group or '', [])
    if not ticket_ids:
        raise exc.HTTPForbidden()

    query = request.session.query(Ticket)
    query = query.filter(Ticket.id.in_(ticket_ids))
    tickets = query.all()

    return {
        'title': _("Submitted Requests"),
        'layout': layout or FindYourSpotLayout(self, request),
        'tickets': tickets,
    }<|MERGE_RESOLUTION|>--- conflicted
+++ resolved
@@ -47,12 +47,9 @@
 
 from typing import TYPE_CHECKING
 if TYPE_CHECKING:
-<<<<<<< HEAD
     from onegov.core.request import CoreRequest
     from sqlalchemy.orm import Query
-=======
     from onegov.org.request import OrgRequest
->>>>>>> 4398f3fd
 
 
 @OrgApp.html(model=Ticket, template='ticket.pt', permission=Private)
@@ -1103,7 +1100,7 @@
 
 def delete_tickets_and_related_data(
     request: 'CoreRequest', tickets: 'Query[Ticket]'
-) -> tuple[list['Ticket'], list['Ticket']]:
+) -> tuple[list[Ticket], list[Ticket]]:
 
     not_deletable, successfully_deleted = [], []
 
