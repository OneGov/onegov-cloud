<div metal:use-macro="layout.base" i18n:domain="onegov.org">
    <tal:b metal:fill-slot="title">
        ${title}
    </tal:b>
    <tal:b metal:fill-slot="content">

        <p tal:condition="not:recipients" i18n:translate>No recipients defined yet.</p>

        <ul tal:condition="recipients" class="dense recipients">
            <li tal:repeat="recipient recipients" id="${recipient.id.hex}">
                <h2>${recipient.name} - <a href="mailto:${recipient.address}">${recipient.address}</a></h2>
                <ul class="fa-ul">
                    <li tal:condition="recipient.daily_reservations">
                        <span class="fa-li"><i class="fas fa-envelope"></i></span> <tal:b i18n:translate="">Receives notifications for reservations of the day on the following days:</tal:b><br/>
                        <tal:b repeat="day recipient.send_on">
                            <tal:b switch="day">
                                <tal:b case="string:MO" i18n:translate>Mo</tal:b>
                                <tal:b case="string:TU" i18n:translate>Tu</tal:b>
                                <tal:b case="string:WE" i18n:translate>We</tal:b>
                                <tal:b case="string:TH" i18n:translate>Th</tal:b>
                                <tal:b case="string:FR" i18n:translate>Fr</tal:b>
                                <tal:b case="string:SA" i18n:translate>Sa</tal:b>
                                <tal:b case="string:SU" i18n:translate>Su</tal:b>
                            </tal:b>
                            <tal:b condition="not: repeat.day.end">, </tal:b>
                        </tal:b>
                    </li>

                    <li tal:condition="recipient.new_reservations">
<<<<<<< HEAD
                        <span class="fa-li"><i class="fas fa-envelope"></i></span> <tal:b i18n:translate="">Receives notifications for new reservations.</tal:b
=======
                        <span class="fa-li"><i class="fas fa-envelope"></i></span> <tal:b i18n:translate="">Receives notifications for new reservations.</tal:b>
>>>>>>> 65185cec
                    </li>
                </ul>
                <b i18n:translate="" style="margin-bottom: 0;">Notifications for following Resources</b>
                <ul>
<<<<<<< HEAD
                    <li tal:repeat="resource recipient.resources">${resources[resource]}</li>
=======
                    <tal:b tal:repeat="resource recipient.resources">
                        <li tal:condition="resource in resources">
                            ${resources[resource]}
                        </li>
                    </tal:b>
>>>>>>> 65185cec
                </ul>
                <p class="text-links">
                    <tal:b repeat="link recipient_links(recipient)" replace="structure link(layout)" />
                </p>
            </li>
        </ul>
    </tal:b>
</div><|MERGE_RESOLUTION|>--- conflicted
+++ resolved
@@ -27,24 +27,16 @@
                     </li>
 
                     <li tal:condition="recipient.new_reservations">
-<<<<<<< HEAD
-                        <span class="fa-li"><i class="fas fa-envelope"></i></span> <tal:b i18n:translate="">Receives notifications for new reservations.</tal:b
-=======
                         <span class="fa-li"><i class="fas fa-envelope"></i></span> <tal:b i18n:translate="">Receives notifications for new reservations.</tal:b>
->>>>>>> 65185cec
                     </li>
                 </ul>
                 <b i18n:translate="" style="margin-bottom: 0;">Notifications for following Resources</b>
                 <ul>
-<<<<<<< HEAD
-                    <li tal:repeat="resource recipient.resources">${resources[resource]}</li>
-=======
                     <tal:b tal:repeat="resource recipient.resources">
                         <li tal:condition="resource in resources">
                             ${resources[resource]}
                         </li>
                     </tal:b>
->>>>>>> 65185cec
                 </ul>
                 <p class="text-links">
                     <tal:b repeat="link recipient_links(recipient)" replace="structure link(layout)" />
