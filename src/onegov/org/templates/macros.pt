--- conflicted
+++ resolved
@@ -972,12 +972,7 @@
 
         <tal:b condition="event.organizer_phone">
             <dt i18n:translate>Organizer phone number</dt>
-<<<<<<< HEAD
-            <dd><a href="mailto:${event.organizer_phone}" tal:content="event.organizer_phone" />
-=======
-            <dd><a href="${event.organizer_phone}" tal:content="event.organizer_phone" />
->>>>>>> c52430d8
-            </dd>
+            <dd><a href="${event.organizer_phone}" tal:content="event.organizer_phone" /></dd>
         </tal:b>
 
         <tal:b condition="event.tags">
