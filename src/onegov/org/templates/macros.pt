--- conflicted
+++ resolved
@@ -102,14 +102,9 @@
                        facebook layout.org.meta.facebook_url|nothing;
                        twitter layout.org.meta.twitter_url|nothing;
                        instagram layout.org.meta.instagram_url|nothing;
-<<<<<<< HEAD
-                       youtube layout.org.meta.youtube_url|nothing;">
-        <div class="grid-x footer-columns" tal:condition="any((
-=======
                        youtube layout.org.meta.youtube_url|nothing;
                        custom_links layout.custom_links|nothing;">
-        <div class="row footer-columns" tal:condition="any((
->>>>>>> 4827a537
+        <div class="grid-x footer-columns" tal:condition="any((
             contact,
             contact_url,
             opening_hours,
@@ -120,7 +115,6 @@
             youtube,
             custom_links
         ))">
-<<<<<<< HEAD
             <div class="small-12 medium-4 cell">
                 <metal:b use-macro="layout.macros['footer_contact']" />
             </div>
@@ -130,17 +124,6 @@
             </div>
 
             <div class="small-12 medium-4 cell">
-=======
-            <div class="small-12 columns medium-${request.app.org.footer_left_width}">
-                <metal:b use-macro="layout.macros['footer_contact']" />
-            </div>
-
-            <div class="small-12 columns medium-${request.app.org.footer_center_width}">
-                <metal:b use-macro="layout.macros['footer_opening_hours']" />
-            </div>
-
-            <div class="small-12 columns medium-${request.app.org.footer_right_width}">
->>>>>>> 4827a537
                 <metal:b use-macro="layout.macros['footer_social_media']" />
                 <metal:b use-macro="layout.macros['footer_custom_links']" />
             </div>
@@ -149,7 +132,7 @@
 </metal:footer_columns>
 
 <metal:footer_custom_links define-macro="footer_custom_links">
-    <tal:b>
+    <tal:b define="custom_links layout.custom_links">
         <tal:b tal:condition="custom_links" tal:repeat="link custom_links">
             <h5 class="custom-links"><a href="${link[1]}">${link[0]}</a></h5>
         </tal:b>
@@ -355,7 +338,7 @@
     </tal:b>
 </metal:fields>
 
-<metal:homepage-tiles define-macro="homepage-tile-card">
+<metal:homepage-tiles define-macro="homepage-tile-card" i18n:domain="onegov.org">
     <div class="card" id="homepage-tile-${item.number}" data-equalizer-watch>
         <div class="card-divider">
             <h5>${item.page.text}</h5>
@@ -513,13 +496,8 @@
             </div>
         </tal:b>
         <tal:b condition="people or contact or coordinates or show_side_panel">
-<<<<<<< HEAD
             <div class="small-12 medium-8 cell page-content-main">
-                <span class="page-lead" tal:condition="lead" tal:content="lead" />
-=======
-            <div class="small-12 medium-8 columns page-content-main">
                 <span class="page-lead" tal:condition="lead" tal:content="structure lead" />
->>>>>>> 4827a537
                 <div metal:define-slot="after-lead"></div>
 
                 <div class="page-text" tal:condition="text" tal:content="structure text" />
@@ -1565,7 +1543,6 @@
 </metal:group_by_column>
 
 <metal:file_details define-macro="file-details" i18n:domain="onegov.org">
-<<<<<<< HEAD
     <div class="file-details">
         <a class="file-preview" href="${request.link(file)}" tal:condition="extension == 'pdf'">
             <img class="pdf-preview" src="${request.link(file, name='medium')}">
@@ -1590,39 +1567,6 @@
                         <g id="Page">
                             <mask id="mask-3" fill="white">
                                 <use xlink:href="#path-2"></use>
-=======
-    <div class="row">
-        <div class="columns small-4">
-            <a class="file-preview" href="${request.link(file)}" tal:condition="extension == 'pdf'" tal:attributes="target layout.file_link_target">
-                <img class="pdf-preview" src="${request.link(file, name='medium')}">
-            </a>
-            <a class="file-preview" href="${request.link(file)}" tal:condition="extension != 'pdf'" tal:attributes="target layout.file_link_target">
-                <svg width="204px" height="261px" viewBox="0 0 204 261" version="1.1" xmlns="http://www.w3.org/2000/svg" xmlns:xlink="http://www.w3.org/1999/xlink" style="position:relative; left: -6px;">
-                    <defs>
-                        <filter x="-7.8%" y="-5.9%" width="120.0%" height="115.3%" filterUnits="objectBoundingBox" id="filter-1">
-                            <feOffset dx="4" dy="4" in="SourceAlpha" result="shadowOffsetOuter1"></feOffset>
-                            <feGaussianBlur stdDeviation="5" in="shadowOffsetOuter1" result="shadowBlurOuter1"></feGaussianBlur>
-                            <feColorMatrix values="0 0 0 0 0.392156863   0 0 0 0 0.392156863   0 0 0 0 0.392156863  0 0 0 0.4 0" type="matrix" in="shadowBlurOuter1" result="shadowMatrixOuter1"></feColorMatrix>
-                            <feMerge>
-                                <feMergeNode in="shadowMatrixOuter1"></feMergeNode>
-                                <feMergeNode in="SourceGraphic"></feMergeNode>
-                            </feMerge>
-                        </filter>
-                        <path d="M180,55.8004032 L180,233.892177 C180,235.962291 178.328034,237.640449 176.26556,237.640449 L3.73443983,237.640449 C1.67196566,237.640449 0,235.962291 0,233.892177 L0,3.74827207 C0,1.67815857 1.67196566,0 3.73443983,0 L124.368614,7.10542736e-15 C127.027185,1.13396268e-14 129.576325,1.05864997 131.452741,2.94201554 L177.084127,48.7424188 C178.9515,50.6167086 180,53.1546434 180,55.8004032 Z" id="path-2"></path>
-                        <path d="M180,55.8004032 L180,233.892177 C180,235.962291 178.328034,237.640449 176.26556,237.640449 L3.73443983,237.640449 C1.67196566,237.640449 0,235.962291 0,233.892177 L0,3.74827207 C0,1.67815857 1.67196566,0 3.73443983,0 L124.368614,7.10542736e-15 C127.027185,1.13396268e-14 129.576325,1.05864997 131.452741,2.94201554 L177.084127,48.7424188 C178.9515,50.6167086 180,53.1546434 180,55.8004032 Z" id="path-4"></path>
-                    </defs>
-                    <g id="Artboard" stroke="none" stroke-width="1" fill="none" fill-rule="evenodd">
-                        <g id="Group" filter="url(#filter-1)" transform="translate(7.000000, 7.000000)">
-                            <g id="Page">
-                                <mask id="mask-3" fill="white">
-                                    <use xlink:href="#path-2"></use>
-                                </mask>
-                                <use id="Mask" stroke="#DDDDDD" stroke-width="2" fill="#F7F8F8" fill-rule="nonzero" xlink:href="#path-2"></use>
-                                <rect id="Corner" fill="#DDDDDD" mask="url(#mask-3)" x="127.717842" y="-3.74827207" width="56.0165975" height="56.2240811" rx="4"></rect>
-                            </g>
-                            <mask id="mask-5" fill="white">
-                                <use xlink:href="#path-4"></use>
->>>>>>> 4827a537
                             </mask>
                             <use id="Mask" stroke="#DDDDDD" stroke-width="2" fill="#F7F8F8" fill-rule="nonzero" xlink:href="#path-2"></use>
                             <rect id="Corner" fill="#DDDDDD" mask="url(#mask-3)" x="127.717842" y="-3.74827207" width="56.0165975" height="56.2240811" rx="4"></rect>
@@ -1650,27 +1594,6 @@
             </div>
         </tal:b>
 
-<<<<<<< HEAD
-        <h3 i18n:translate>Publication</h3>
-        <div class="publication" tal:define="
-            post_url layout.csrf_protected_url(request.link(file, name='update-publish-date'));
-            publish_date file.publish_date and layout.to_timezone(file.publish_date, layout.timezone);
-        ">
-            <div tal:condition="file.published" class="file-status-tag">
-                <a ic-post-to="${layout.csrf_protected_url(request.link(file, name='unpublish'))}"
-                   ic-on-success="Intercooler.triggerRequest($(elt).closest('[ic-get-from]'))"
-                   class="is-published">
-                    <i class="far fa-fw fa-check-circle" aria-hidden="true"></i> <span i18n:translate>Public</span>
-                </a>
-            </div>
-            <div tal:condition="not:file.published" class="file-status-tag">
-                <a ic-post-to="${layout.csrf_protected_url(request.link(file, name='publish'))}"
-                   ic-on-success="Intercooler.triggerRequest($(elt).closest('[ic-get-from]'))"
-                   class="is-not-published">
-                    <i class="far fa-fw fa-eye-slash" aria-hidden="true"></i> <span i18n:translate>Private</span>
-                </a>
-            </div>
-=======
             <h3 i18n:translate tal:condition="not: hide_publication|False">Publication</h3>
             <div class="publication" tal:define="
                 post_url layout.csrf_protected_url(request.link(file, name='update-publish-date'));
@@ -1680,17 +1603,16 @@
                     <a ic-post-to="${layout.csrf_protected_url(request.link(file, name='unpublish'))}"
                        ic-on-success="Intercooler.triggerRequest($(elt).closest('[ic-get-from]'))"
                        class="is-published">
-                        <i class="fa fa-fw fa-check-circle" aria-hidden="true"></i> <span i18n:translate>Public</span>
+                        <i class="far fa-fw fa-check-circle" aria-hidden="true"></i> <span i18n:translate>Public</span>
                     </a>
                 </div>
                 <div tal:condition="not:file.published" class="file-status-tag">
                     <a ic-post-to="${layout.csrf_protected_url(request.link(file, name='publish'))}"
                        ic-on-success="Intercooler.triggerRequest($(elt).closest('[ic-get-from]'))"
                        class="is-not-published">
-                        <i class="fa fa-fw fa-eye-slash" aria-hidden="true"></i> <span i18n:translate>Private</span>
+                        <i class="far fa-fw fa-eye-slash" aria-hidden="true"></i> <span i18n:translate>Private</span>
                     </a>
                 </div>
->>>>>>> 4827a537
 
             <div class="publication-settings ${publish_date and 'publication-date-set' or 'publication-date-not-set'}" tal:condition="not:file.published">
                 <form method="POST">
@@ -1897,13 +1819,8 @@
 </metal:file_info>
 
 <metal:uploaded_image define-macro="uploaded_image" i18n:domain="onegov.org">
-<<<<<<< HEAD
     <div id="image-${index}" class="image-container">
         <a href="${image.url}" tal:condition="image" class="editable-alt" data-note-update-url="${image.extra}">
-=======
-    <li id="image-${index}" class="image-box">
-        <a href="${image.url}" tal:attributes="target layout.file_link_target" tal:condition="image" class="editable-alt" data-note-update-url="${image.extra}">
->>>>>>> 4827a537
             <img tal:condition="image.alt" data-src="${image.src}" class="lazyload static-alt" alt="${image.alt}" width="${image.width}" height="${image.height}" />
             <img tal:condition="not:image.alt" data-src="${image.src}" class="lazyload missing-alt static-alt" alt="Click to add a description" i18n:attributes="alt" width="${image.width}" height="${image.height}"/>
         </a>
