from __future__ import annotations

import datetime
import json
import re
import yaml

from functools import cached_property
from lxml import etree

from onegov.core.widgets import transform_structure
from onegov.core.widgets import XML_LINE_OFFSET
from onegov.form import Form
from onegov.form.fields import (ChosenSelectField, URLPanelField,
                                ChosenSelectMultipleEmailField)
from onegov.form.fields import ColorField
from onegov.form.fields import CssField
from onegov.form.fields import MarkupField
from onegov.form.fields import MultiCheckboxField
from onegov.form.fields import PreviewField
from onegov.form.fields import TagsField
from onegov.form.validators import StrictOptional
from onegov.gever.encrypt import encrypt_symmetric, decrypt_symmetric
from onegov.gis import CoordinatesField
from onegov.org import _

from onegov.org.forms.fields import (
    HtmlField,
    UploadOrSelectExistingMultipleFilesField,
)
from onegov.org.forms.user import AVAILABLE_ROLES
from onegov.org.forms.util import TIMESPANS
from onegov.org.theme import user_options
from onegov.ticket import handlers
from onegov.ticket import TicketPermission
from onegov.user import User
from purl import URL
from wtforms.fields import BooleanField
from wtforms.fields import EmailField
from wtforms.fields import FloatField
from wtforms.fields import IntegerField
from wtforms.fields import PasswordField
from wtforms.fields import RadioField
from wtforms.fields import StringField
from wtforms.fields import TextAreaField
from wtforms.fields import URLField
from wtforms.validators import InputRequired
from wtforms.validators import NumberRange
from wtforms.validators import Optional
from wtforms.validators import URL as UrlRequired
from wtforms.validators import ValidationError


from typing import Any, TYPE_CHECKING
if TYPE_CHECKING:
    from collections.abc import Sequence
    from onegov.org.models import Organisation
    from onegov.org.request import OrgRequest
    from onegov.org.theme import OrgTheme
    from webob import Response
    from wtforms import Field
    from wtforms.fields.choices import _Choice


ERROR_LINE_RE = re.compile(r'line ([0-9]+)')


class GeneralSettingsForm(Form):
    """ Defines the settings form for onegov org. """

    if TYPE_CHECKING:
        request: OrgRequest

    name = StringField(
        label=_('Name'),
        validators=[InputRequired()])

    logo_url = StringField(
        label=_('Logo'),
        description=_('URL pointing to the logo'),
        render_kw={'class_': 'image-url'})

    square_logo_url = StringField(
        label=_('Logo (Square)'),
        description=_('URL pointing to the logo'),
        render_kw={'class_': 'image-url'})

    reply_to = EmailField(
        _('E-Mail Reply Address (Reply-To)'), [InputRequired()],
        description=_('Replies to automated e-mails go to this address.'))

    primary_color = ColorField(
        label=_('Primary Color'))

    font_family_sans_serif = ChosenSelectField(
        label=_('Default Font Family'),
        choices=[],
        validators=[InputRequired()]
    )

    locales = RadioField(
        label=_('Languages'),
        choices=(
            ('de_CH', _('German')),
            ('fr_CH', _('French')),
            ('it_CH', _('Italian'))
        ),
        validators=[InputRequired()]
    )

    custom_css = CssField(
        label=_('Additional CSS'),
        render_kw={'rows': 8},
    )

    standard_image = StringField(
        description=_(
            'Will be used if an image is needed, but none has been set'),
        fieldset=_('Images'),
        label=_('Standard Image'),
        render_kw={'class_': 'image-url'}
    )

    @property
    def theme_options(self) -> dict[str, Any]:
        options = self.model.theme_options

        if self.primary_color.data is None:
            options['primary-color'] = user_options['primary-color']
        else:
            options['primary-color'] = self.primary_color.data
        font_family = self.font_family_sans_serif.data
        if font_family not in self.theme.font_families.values():
            options['font-family-sans-serif'] = self.default_font_family
        else:
            options['font-family-sans-serif'] = font_family

        # override the options using the default values if no value was given
        for key in options:
            if not options[key]:
                options[key] = user_options[key]

        return options

    @theme_options.setter
    def theme_options(self, options: dict[str, Any]) -> None:
        self.primary_color.data = options.get('primary-color')
        self.font_family_sans_serif.data = options.get(
            'font-family-sans-serif') or self.default_font_family

    @cached_property
    def theme(self) -> OrgTheme:
        return self.request.app.settings.core.theme

    @property
    def default_font_family(self) -> str | None:
        return self.theme.default_options.get('font-family-sans-serif')

    def populate_obj(self, model: Organisation) -> None:  # type:ignore
        super().populate_obj(model)
        model.theme_options = self.theme_options
        model.custom_css = self.custom_css.data or ''

    def process_obj(self, model: Organisation) -> None:  # type:ignore
        super().process_obj(model)
        self.theme_options = model.theme_options or {}
        self.custom_css.data = model.custom_css or ''

    def populate_font_families(self) -> None:
        self.font_family_sans_serif.choices = [
            (value, label) for label, value in self.theme.font_families.items()
        ]

    def on_request(self) -> None:
        self.populate_font_families()

        @self.request.after
        def clear_locale(response: Response) -> None:
            response.delete_cookie('locale')


class FooterSettingsForm(Form):

    footer_left_width = IntegerField(
        label=_('Column width left side'),
        fieldset=_('Footer Division'),
        default=3,
        validators=[InputRequired()]
    )

    footer_center_width = IntegerField(
        label=_('Column width for the center'),
        fieldset=_('Footer Division'),
        default=5,
        validators=[InputRequired()]
    )

    footer_right_width = IntegerField(
        label=_('Column width right side'),
        fieldset=_('Footer Division'),
        default=4,
        validators=[InputRequired()]
    )

    contact = TextAreaField(
        label=_('Contact'),
        description=_('The address and phone number of the municipality'),
        render_kw={'rows': 8},
        fieldset=_('Information'))

    contact_url = URLField(
        label=_('Contact Link'),
        description=_('URL pointing to a contact page'),
        fieldset=_('Information'),
        render_kw={'class_': 'internal-url'},
        validators=[UrlRequired(), Optional()]
    )

    opening_hours = TextAreaField(
        label=_('Opening Hours'),
        description=_('The opening hours of the municipality'),
        render_kw={'rows': 8},
        fieldset=_('Information'))

    opening_hours_url = URLField(
        label=_('Opening Hours Link'),
        description=_('URL pointing to an opening hours page'),
        fieldset=_('Information'),
        render_kw={'class_': 'internal-url'},
        validators=[UrlRequired(), Optional()]
    )

    hide_onegov_footer = BooleanField(
        label=_('Hide OneGov Cloud information'),
        description=_(
            'This includes the link to the marketing page, and the link '
            'to the privacy policy.'
        ),
        fieldset=_('Information')
    )

    facebook_url = URLField(
        label=_('Facebook'),
        description=_('URL pointing to the Facebook site'),
        fieldset=_('Social Media'),
        validators=[UrlRequired(), Optional()]
    )

    twitter_url = URLField(
        label=_('Twitter'),
        description=_('URL pointing to the Twitter site'),
        fieldset=_('Social Media'),
        validators=[UrlRequired(), Optional()]
    )

    youtube_url = URLField(
        label=_('YouTube'),
        description=_('URL pointing to the YouTube site'),
        fieldset=_('Social Media'),
        validators=[UrlRequired(), Optional()]
    )

    instagram_url = URLField(
        label=_('Instagram'),
        description=_('URL pointing to the Instagram site'),
        fieldset=_('Social Media'),
        validators=[UrlRequired(), Optional()]
    )

    linkedin_url = URLField(
        label=_('Linkedin'),
        description=_('URL pointing to the LinkedIn site'),
        fieldset=_('Social Media'),
        validators=[UrlRequired(), Optional()]
    )

    tiktok_url = URLField(
        label=_('TikTok'),
        description=_('URL pointing to the TikTok site'),
        fieldset=_('Social Media'),
        validators=[UrlRequired(), Optional()]
    )

    custom_link_1_name = StringField(
        label=_('Name'),
        description='Name of the Label',
        fieldset=_('Custom Link 1')
    )

    custom_link_1_url = URLField(
        label=_('URL'),
        description=_('URL to internal/external site'),
        fieldset=_('Custom Link 1'),
        validators=[UrlRequired(), Optional()]
    )

    custom_link_2_name = StringField(
        label=_('Name'),
        description='Name of the Label',
        fieldset=_('Custom Link 2')
    )

    custom_link_2_url = URLField(
        label=_('URL'),
        description=_('URL to internal/external site'),
        fieldset=_('Custom Link 2'),
        validators=[UrlRequired(), Optional()]
    )

    custom_link_3_name = StringField(
        label=_('Name'),
        description='Name of the Label',
        fieldset=_('Custom Link 3')
    )

    custom_link_3_url = URLField(
        label=_('URL'),
        description=_('URL to internal/external site'),
        fieldset=_('Custom Link 3'),
        validators=[UrlRequired(), Optional()]
    )

    partner_1_name = StringField(
        label=_('Name'),
        description=_('Name of the partner'),
        fieldset=_('First Partner'))

    partner_1_img = StringField(
        label=_('Image'),
        description=_('Logo of the partner'),
        render_kw={'class_': 'image-url'},
        fieldset=_('First Partner'))

    partner_1_url = URLField(
        label=_('Website'),
        description=_("The partner's website"),
        fieldset=_('First Partner'),
        validators=[UrlRequired(), Optional()]
    )

    partner_2_name = StringField(
        label=_('Name'),
        description=_('Name of the partner'),
        fieldset=_('Second Partner'))

    partner_2_img = StringField(
        label=_('Image'),
        description=_('Logo of the partner'),
        render_kw={'class_': 'image-url'},
        fieldset=_('Second Partner'))

    partner_2_url = URLField(
        label=_('Website'),
        description=_("The partner's website"),
        fieldset=_('Second Partner'),
        validators=[UrlRequired(), Optional()]
    )

    partner_3_name = StringField(
        label=_('Name'),
        description=_('Name of the partner'),
        fieldset=_('Third Partner'))

    partner_3_img = StringField(
        label=_('Image'),
        description=_('Logo of the partner'),
        render_kw={'class_': 'image-url'},
        fieldset=_('Third Partner'))

    partner_3_url = URLField(
        label=_('Website'),
        description=_("The partner's website"),
        fieldset=_('Third Partner'),
        validators=[UrlRequired(), Optional()]
    )

    partner_4_name = StringField(
        label=_('Name'),
        description=_('Name of the partner'),
        fieldset=_('Fourth Partner'))

    partner_4_img = StringField(
        label=_('Image'),
        description=_('Logo of the partner'),
        render_kw={'class_': 'image-url'},
        fieldset=_('Fourth Partner'))

    partner_4_url = URLField(
        label=_('Website'),
        description=_("The partner's website"),
        fieldset=_('Fourth Partner'),
        validators=[UrlRequired(), Optional()]
    )

    def ensure_correct_footer_column_width(self) -> bool | None:

        for col in ('left', 'center', 'right'):
            if getattr(self, f'footer_{col}_width').data <= 0:
                field = getattr(self, f'footer_{col}_width')
                field.errors.append(
                    _('The width of the column must be greater than 0')
                )
                return False

        assert self.footer_left_width.data is not None
        assert self.footer_center_width.data is not None
        assert self.footer_right_width.data is not None
        summed_cols = sum([
            self.footer_left_width.data,
            self.footer_center_width.data,
            self.footer_right_width.data
        ])

        if summed_cols != 12:
            for col in ('left', 'center', 'right'):
                field = getattr(self, f'footer_{col}_width')
                field.errors.append(
                    _('The sum of all the footer columns must be equal to 12')
                )
            return False
        return None


class SocialMediaSettingsForm(Form):
    og_logo_default = StringField(
        label=_('Image'),
        description=_('Default social media preview image for rich link '
                      'previews. Optimal size is 1200:630 px.'),
        fieldset='OpenGraph',
        render_kw={'class_': 'image-url'}
    )


class FaviconSettingsForm(Form):

    favicon_win_url = StringField(
        label=_('Icon 16x16 PNG (Windows)'),
        description=_('URL pointing to the icon'),
        render_kw={'class_': 'image-url'},
    )

    favicon_mac_url = StringField(
        label=_('Icon 32x32 PNG (Mac)'),
        description=_('URL pointing to the icon'),
        render_kw={'class_': 'image-url'},
    )

    favicon_apple_touch_url = StringField(
        label=_('Icon 57x57 PNG (iPhone, iPod, iPad)'),
        description=_('URL pointing to the icon'),
        render_kw={'class_': 'image-url'},
    )

    favicon_pinned_tab_safari_url = StringField(
        label=_('Icon SVG 20x20 (Safari)'),
        description=_('URL pointing to the icon'),
        render_kw={'class_': 'image-url'},
    )


class LinksSettingsForm(Form):
    disable_page_refs = BooleanField(
        label=_('Disable page references'),
        description=_(
            "Disable showing the copy link '#' for the site reference. "
            "The references themselves will still work. "
            "Those references are only showed for logged in users.")
    )

    open_files_target_blank = BooleanField(
        label=_('Open files in separate window')
    )


class HeaderSettingsForm(Form):

    announcement = StringField(
        label=_('Announcement'),
        fieldset=_('Announcement'),
    )

    announcement_url = StringField(
        label=_('Announcement URL'),
        fieldset=_('Announcement'),
    )

    announcement_bg_color = ColorField(
        label=_('Announcement bg color'),
        fieldset=_('Announcement')
    )

    announcement_font_color = ColorField(
        label=_('Announcement font color'),
        fieldset=_('Announcement')
    )

    announcement_is_private = BooleanField(
        label=_('Only show Announcement for logged-in users'),
        fieldset=_('Announcement')
    )

    header_links = StringField(
        label=_('Header links'),
        fieldset=_('Header links'),
        render_kw={'class_': 'many many-links'}
    )

    left_header_name = StringField(
        label=_('Text'),
        description=_(''),
        fieldset=_('Text header left side')
    )

    left_header_url = URLField(
        label=_('URL'),
        description=_('Optional'),
        fieldset=_('Text header left side'),
        validators=[UrlRequired(), Optional()]
    )

    left_header_color = ColorField(
        label=_('Font color'),
        fieldset=_('Text header left side')
    )

    left_header_rem = FloatField(
        label=_('Relative font size'),
        fieldset=_('Text header left side'),
        validators=[
            NumberRange(0.5, 7)
        ],
        default=1
    )

    header_additions_fixed = BooleanField(
        label=_(
            'Keep header links and/or header text fixed to top on scrolling'),
        fieldset=_('Header fixation')
    )

    @property
    def header_options(self) -> dict[str, Any]:
        return {
            'header_links': self.json_to_links(self.header_links.data) or None,
            'left_header_name': self.left_header_name.data or None,
            'left_header_url': self.left_header_url.data or None,
            'left_header_color': self.left_header_color.data,
            'left_header_rem': self.left_header_rem.data,
            'announcement': self.announcement.data,
            'announcement_url': self.announcement_url.data,
            'announcement_bg_color': self.announcement_bg_color.data,
            'announcement_font_color':
            self.announcement_font_color.data,
            'announcement_is_private': self.announcement_is_private.data,
            'header_additions_fixed': self.header_additions_fixed.data
        }

    @header_options.setter
    def header_options(self, options: dict[str, Any]) -> None:
        if not options.get('header_links'):
            self.header_links.data = self.links_to_json(None)
        else:
            self.header_links.data = self.links_to_json(
                options.get('header_links')
            )

        self.left_header_name.data = options.get('left_header_name')
        self.left_header_url.data = options.get('left_header_url')
        self.left_header_color.data = options.get(
            'left_header_color', '#000000'
        )
        self.left_header_rem.data = options.get('left_header_rem', 1)
        self.announcement.data = options.get('announcement', '')
        self.announcement_url.data = options.get('announcement_url', '')
        self.announcement_bg_color.data = options.get(
            'announcement_bg_color', '#FBBC05')
        self.announcement_font_color.data = options.get(
            'announcement_font_color', '#000000')
        self.announcement_is_private.data = options.get(
            'announcement_is_private', '')
        self.header_additions_fixed.data = options.get(
            'header_additions_fixed', '')

    if TYPE_CHECKING:
        link_errors: dict[int, str]
    else:
        def __init__(self, *args, **kwargs) -> None:
            super().__init__(*args, **kwargs)
            self.link_errors = {}

    def populate_obj(self, model: Organisation) -> None:  # type:ignore
        super().populate_obj(model)
        model.header_options = self.header_options

    def process_obj(self, model: Organisation) -> None:  # type:ignore
        super().process_obj(model)
        self.header_options = model.header_options or {}

    def validate_header_links(self, field: StringField) -> None:
        for text, url in self.json_to_links(self.header_links.data):
            if text and not url:
                raise ValidationError(_('Please add an url to each link'))
            if url and not re.match(r'^(http://|https://|/)', url):
                raise ValidationError(
                    _('Your URLs must start with http://,'
                        ' https:// or / (for internal links)')
                )

    def json_to_links(
        self,
        text: str | None = None
    ) -> list[tuple[str | None, str | None]]:

        if not text:
            return []

        return [
            (value['text'], link)
            for value in json.loads(text).get('values', [])
            if (link := value['link']) or value['text']
        ]

    def links_to_json(
        self,
        header_links: Sequence[tuple[str | None, str | None]] | None = None
    ) -> str:
        header_links = header_links or []

        return json.dumps({
            'labels': {
                'text': self.request.translate(_('Text')),
                'link': self.request.translate(_('URL')),
                'add': self.request.translate(_('Add')),
                'remove': self.request.translate(_('Remove')),
            },
            'values': [
                {
                    'text': l[0],
                    'link': l[1],
                    'error': self.link_errors.get(ix, '')
                } for ix, l in enumerate(header_links)
            ]
        })


class HomepageSettingsForm(Form):

    homepage_cover = HtmlField(
        label=_('Homepage Cover'),
        render_kw={'rows': 10})

    homepage_structure = TextAreaField(
        fieldset=_('Structure'),
        label=_('Homepage Structure (for advanced users only)'),
        description=_('The structure of the homepage'),
        render_kw={'rows': 32, 'data-editor': 'xml'})

    # see homepage.py
    redirect_homepage_to = RadioField(
        label=_('Homepage redirect'),
        default='no',
        choices=[
            ('no', _('No')),
            ('directories', _('Yes, to directories')),
            ('events', _('Yes, to events')),
            ('forms', _('Yes, to forms')),
            ('publications', _('Yes, to publications')),
            ('reservations', _('Yes, to reservations')),
            ('path', _('Yes, to a non-listed path')),
        ])

    redirect_path = StringField(
        label=_('Path'),
        validators=[InputRequired()],
        depends_on=('redirect_homepage_to', 'path'))

    def validate_redirect_path(self, field: StringField) -> None:
        if not field.data:
            return

        url = URL(field.data)

        if url.scheme() or url.host():
            raise ValidationError(
                _('Please enter a path without schema or host'))

    def validate_homepage_structure(self, field: TextAreaField) -> None:
        if field.data:
            try:
                registry = self.request.app.config.homepage_widget_registry
                widgets = registry.values()
                transform_structure(widgets, field.data)
            except etree.XMLSyntaxError as exception:
                correct_line = exception.position[0] - XML_LINE_OFFSET

                correct_msg = 'line {}'.format(correct_line)
                correct_msg = ERROR_LINE_RE.sub(correct_msg, exception.msg)

                field.render_kw = field.render_kw or {}
                field.render_kw['data-highlight-line'] = correct_line

                raise ValidationError(correct_msg) from exception


class ModuleSettingsForm(Form):

    hidden_people_fields = MultiCheckboxField(
        label=_('Hide these fields for non-logged-in users'),
        fieldset=_('People'),
        choices=[
            ('salutation', _('Salutation')),
            ('academic_title', _('Academic Title')),
            ('born', _('Born')),
            ('profession', _('Profession')),
            ('political_party', _('Political Party')),
            ('parliamentary_group', _('Parliamentary Group')),
            ('email', _('E-Mail')),
            ('phone', _('Phone')),
            ('phone_direct', _('Direct Phone Number or Mobile')),
            ('organisation', _('Organisation')),
            ('website', _('Website')),
            ('website_2', _('Website 2')),
            ('location_address', _('Location address')),
            ('location_code_city', _('Location Code and City')),
            ('postal_address', _('Postal address')),
            ('postal_code_city', _('Postal Code and City')),
            ('notes', _('Notes')),
            ('external_user_id', _('External ID'))
        ])

    mtan_session_duration_seconds = IntegerField(
        label=_('Duration of mTAN session'),
        description=_('Specify in number of seconds'),
        fieldset=_('mTAN Access'),
        validators=[Optional()]
    )

    mtan_access_window_requests = IntegerField(
        label=_(
            'Prevent further accesses to protected resources '
            'after this many have been accessed'
        ),
        description=_('Leave empty to disable limiting requests'),
        fieldset=_('mTAN Access'),
        validators=[Optional()]
    )

    mtan_access_window_seconds = IntegerField(
        label=_(
            'Prevent further accesses to protected resources '
            'in this time frame'
        ),
        description=_('Specify in number of seconds'),
        fieldset=_('mTAN Access'),
        validators=[Optional()]
    )


class MapSettingsForm(Form):

    default_map_view = CoordinatesField(
        label=_('The default map view. This should show the whole town'),
        render_kw={
            'data-map-type': 'crosshair'
        })

    geo_provider = RadioField(
        label=_('Geo provider'),
        default='geo-mapbox',
        choices=[
            ('geo-admin', _('Swisstopo (Default)')),
            ('geo-admin-aerial', _('Swisstopo Aerial')),
            ('geo-mapbox', 'Mapbox'),
            ('geo-vermessungsamt-winterthur', 'Vermessungsamt Winterthur'),
            ('geo-zugmap-basisplan', 'ZugMap Basisplan Farbig'),
            ('geo-zugmap-orthofoto', 'ZugMap Orthofoto'),
            ('geo-bs', 'Geoportal Basel-Stadt'),
        ])


class AnalyticsSettingsForm(Form):

    analytics_code = MarkupField(
        label=_('Analytics Code'),
        description=_('JavaScript for web statistics support'),
        render_kw={'rows': 10, 'data-editor': 'html'})

    # Points the user to the analytics url e.g. matomo or plausible
    analytics_url = URLPanelField(
        label=_('Analytics URL'),
        description=_('URL pointing to the analytics page'),
        render_kw={'readonly': True},
        validators=[UrlRequired(), Optional()],
        text='',
        kind='panel',
        hide_label=False
    )

    def derive_analytics_url(self) -> str:
        analytics_code = self.analytics_code.data or ''

        if 'analytics.seantis.ch' in analytics_code:
            data_domain = analytics_code.split(
                'data-domain="', 1)[1].split('"', 1)[0]
            return f'https://analytics.seantis.ch/{data_domain}'
        elif 'matomo' in analytics_code:
            return 'https://stats.seantis.ch'
        else:
            return ''

    def populate_obj(self, model: Organisation) -> None:  # type:ignore
        super().populate_obj(model)

    def process_obj(self, model: Organisation) -> None:  # type:ignore
        super().process_obj(model)
        self.analytics_url.text = self.derive_analytics_url()


class HolidaySettingsForm(Form):

    cantonal_holidays = MultiCheckboxField(
        label=_('Cantonal holidays'),
        choices=[
            ('AG', _('Aargau')),
            ('AR', _('Appenzell Ausserrhoden')),
            ('AI', _('Appenzell Innerrhoden')),
            ('BL', _('Basel-Landschaft')),
            ('BS', _('Basel-Stadt')),
            ('BE', _('Berne')),
            ('FR', _('Fribourg')),
            ('GE', _('Geneva')),
            ('GL', _('Glarus')),
            ('GR', _('Grisons')),
            ('JU', _('Jura')),
            ('LU', _('Lucerne')),
            ('NE', _('Neuchâtel')),
            ('NW', _('Nidwalden')),
            ('OW', _('Obwalden')),
            ('SH', _('Schaffhausen')),
            ('SZ', _('Schwyz')),
            ('SO', _('Solothurn')),
            ('SG', _('St. Gallen')),
            ('TG', _('Thurgau')),
            ('TI', _('Ticino')),
            ('UR', _('Uri')),
            ('VS', _('Valais')),
            ('VD', _('Vaud')),
            ('ZG', _('Zug')),
            ('ZH', _('Zürich')),
        ])

    other_holidays = TextAreaField(
        label=_('Other holidays'),
        description=('31.10 - Halloween'),
        render_kw={'rows': 10})

    preview = PreviewField(
        label=_('Preview'),
        fields=('cantonal_holidays', 'other_holidays'),
        events=('change', 'click', 'enter'),
        url=lambda meta: meta.request.link(
            meta.request.app.org,
            name='holiday-settings-preview'
        ))

    school_holidays = TextAreaField(
        label=_('School holidays'),
        description=('12.03.2022 - 21.03.2022'),
        render_kw={'rows': 10})

    def validate_other_holidays(self, field: TextAreaField) -> None:
        if not field.data:
            return

        for line in field.data.splitlines():

            if not line.strip():
                continue

            if line.count('-') < 1:
                raise ValidationError(_('Format: Day.Month - Description'))
            if line.count('-') > 1:
                raise ValidationError(_('Please enter one date per line'))

            date, _description = line.split('-', 1)

            if date.count('.') < 1:
                raise ValidationError(_('Format: Day.Month - Description'))
            if date.count('.') > 1:
                raise ValidationError(_('Please enter only day and month'))

    def parse_date(self, date: str) -> datetime.date:
        day, month, year = date.split('.', 2)
        try:
            return datetime.date(int(year), int(month), int(day))
        except (ValueError, TypeError) as exception:
            raise ValidationError(_(
                '${date} is not a valid date',
                mapping={'date': date}
            )) from exception

    def validate_school_holidays(self, field: TextAreaField) -> None:
        if not field.data:
            return

        for line in field.data.splitlines():

            if not line.strip():
                continue

            if line.count('-') < 1:
                raise ValidationError(
                    _('Format: Day.Month.Year - Day.Month.Year')
                )
            if line.count('-') > 1:
                raise ValidationError(_('Please enter one date pair per line'))

            start, end = line.split('-', 1)
            if start.count('.') != 2:
                raise ValidationError(
                    _('Format: Day.Month.Year - Day.Month.Year')
                )
            if end.count('.') != 2:
                raise ValidationError(
                    _('Format: Day.Month.Year - Day.Month.Year')
                )

            start_date = self.parse_date(start)
            end_date = self.parse_date(end)
            if end_date <= start_date:
                raise ValidationError(
                    _('End date needs to be after start date')
                )

    # FIXME: Use TypedDict?
    @property
    def holiday_settings(self) -> dict[str, Any]:

        def parse_other_holidays_line(line: str) -> tuple[int, int, str]:
            date, desc = line.strip().split('-', 1)
            day, month = date.split('.')

            return int(month), int(day), desc.strip()

        def parse_school_holidays_line(
            line: str
        ) -> tuple[int, int, int, int, int, int]:

            start, end = line.strip().split('-', 1)
            start_day, start_month, start_year = start.split('.', 2)
            end_day, end_month, end_year = end.split('.', 2)

            return (
                int(start_year), int(start_month), int(start_day),
                int(end_year), int(end_month), int(end_day)
            )

        return {
            'cantons': self.cantonal_holidays.data,
            'school': (
                parse_school_holidays_line(l)
                for l in (self.school_holidays.data or '').splitlines()
                if l.strip()
            ),
            'other': (
                parse_other_holidays_line(l)
                for l in (self.other_holidays.data or '').splitlines()
                if l.strip()
            )
        }

    @holiday_settings.setter
    def holiday_settings(self, data: dict[str, Any]) -> None:
        data = data or {}

        def format_other(d: tuple[int, int, str]) -> str:
            return f'{d[1]:02d}.{d[0]:02d} - {d[2]}'

        def format_school(d: tuple[int, int, int, int, int, int]) -> str:
            return (
                f'{d[2]:02d}.{d[1]:02d}.{d[0]:04d} - '
                f'{d[5]:02d}.{d[4]:02d}.{d[3]:04d}'
            )

        self.cantonal_holidays.data = data.get(
            'cantons', ())

        self.other_holidays.data = '\n'.join(
            format_other(d) for d in data.get('other', ()))

        self.school_holidays.data = '\n'.join(
            format_school(d) for d in data.get('school', ()))

    def populate_obj(self, model: Organisation) -> None:  # type:ignore
        model.holiday_settings = self.holiday_settings

    def process_obj(self, model: Organisation) -> None:  # type:ignore
        self.holiday_settings = model.holiday_settings


class OrgTicketSettingsForm(Form):

    email_for_new_tickets = StringField(
        label=_('Email adress for notifications '
                'about newly opened tickets'),
        description=('info@example.ch')
    )

    ticket_auto_accept_style = RadioField(
        label=_('Accept request and close ticket automatically based on:'),
        choices=(
            ('category', _('Ticket category')),
            ('role', _('User role')),
        ),
        default='category'
    )

    ticket_auto_accepts = MultiCheckboxField(
        label=_('Accept request and close ticket automatically '
                'for these ticket categories'),
        description=_("If auto-accepting is not possible, the ticket will be "
                      "in state pending. Also note, that after the ticket is "
                      "closed, the submitter can't send any messages."),
        choices=[],
        depends_on=('ticket_auto_accept_style', 'category')
    )

    ticket_auto_accept_roles = MultiCheckboxField(
        label=_('Accept request and close ticket automatically '
                'for these user roles'),
        description=_("If auto-accepting is not possible, the ticket will be "
                      "in state pending. Also note, that after the ticket is "
                      "closed, the submitter can't send any messages."),
        choices=AVAILABLE_ROLES,
        depends_on=('ticket_auto_accept_style', 'role')
    )

    auto_closing_user = ChosenSelectField(
        label=_('User used to auto-accept tickets'),
        choices=[]
    )

    tickets_skip_opening_email = MultiCheckboxField(
        label=_('Block email confirmation when '
                'this ticket category is opened'),
        choices=[],
        description=_('This is enabled by default for tickets that get '
                      'accepted automatically')
    )

    tickets_skip_closing_email = MultiCheckboxField(
        label=_('Block email confirmation when '
                'this ticket category is closed'),
        choices=[],
        description=_('This is enabled by default for tickets that get '
                      'accepted automatically')
    )

    mute_all_tickets = BooleanField(
        label=_('Mute all tickets')
    )

    ticket_always_notify = BooleanField(
        label=_('Always send email notification '
                'if a new ticket message is sent'),
        default=True
    )

    permissions = MultiCheckboxField(
        label=_('Categories restricted by user group settings'),
        choices=[],
        render_kw={'disabled': True}
    )

    def ensure_not_muted_and_auto_accept(self) -> bool | None:
        if (
            self.mute_all_tickets.data is True
            and self.ticket_auto_accepts.data
        ):
            assert isinstance(self.mute_all_tickets.errors, list)
            self.mute_all_tickets.errors.append(
                _('Mute tickets individually if the auto-accept feature is '
                  'enabled.')
            )
            return False
        return None

    def code_title(self, code: str) -> str:
        """ Renders a better translation for handler_codes.
        Note that the registry of handler_codes is global and not all handlers
        might are used in this app. The translations give a hint whether the
        handler is used/defined in the app using this form.
        A better translation is only then possible.
        """
        trs = getattr(handlers.registry[code], 'code_title', None)
        if not trs:
            return code
        translated = self.request.translate(trs)
        if str(trs) == translated:
            # Code not used by app
            return code
        return f'{code} - {translated}'

    def on_request(self) -> None:

        choices: list[_Choice] = [
            (key, self.code_title(key)) for key in handlers.registry.keys()
        ]
        auto_accept_choices = ('RSV', 'FRM')
        self.ticket_auto_accepts.choices = [
            (key, self.code_title(key)) for key in auto_accept_choices
        ]
        self.tickets_skip_opening_email.choices = choices
        self.tickets_skip_closing_email.choices = choices

        permissions: list[_Choice] = sorted((
            (
                p.id.hex,
                ': '.join(x for x in (p.handler_code, p.group) if x)
            )
            for p in self.request.session.query(TicketPermission)
        ), key=lambda x: x[1])

        if not permissions:
            self.delete_field('permissions')
        else:
            self.permissions.choices = permissions
            self.permissions.default = [p[0] for p in permissions]

        user_q = self.request.session.query(User).filter_by(role='admin')
        user_q = user_q.order_by(User.created.desc())
        self.auto_closing_user.choices = [
            (u.username, u.title) for u in user_q
        ]


class NewsletterSettingsForm(Form):

    show_newsletter = BooleanField(
        label=_('Enable newsletter'),
        default=False
    )

    secret_content_allowed = BooleanField(
        label=_('Allow secret content in newsletter'),
        default=False
    )

    newsletter_categories = TextAreaField(
        label=_('Newsletter categories'),
        description=_(
            'Example for newsletter topics with subtopics in yaml format. '
            'Note: Deeper structures are not supported.'
            '\n'
            '```\n'
            'Organisation:\n'
            '  - Topic 1:\n'
            '    - Subtopic 1.1\n'
            '    - Subtopic 1.2\n'
            '  - Topic 2\n'
            '  - Topic 3:\n'
            '    - Subtopic 3.1\n'
            '```'
        ),
        render_kw={
            'rows': 16,
        },
    )

    notify_on_unsubscription = ChosenSelectMultipleEmailField(
        label=_('Notify on newsletter unsubscription'),
        description=_('Send an email notification to the following users '
                      'when a recipient unsubscribes from the newsletter'),
        validators=[StrictOptional()],
        choices=[]
    )

    def ensure_categories(self) -> bool | None:
        assert isinstance(self.newsletter_categories.errors, list)

        if self.newsletter_categories.data:
            try:
                data = yaml.safe_load(self.newsletter_categories.data)
            except yaml.YAMLError:
                self.newsletter_categories.errors.append(
                    _('Invalid YAML format. Please refer to the example.')
                )
                return False

            if data:
                if not isinstance(data, dict):
                    self.newsletter_categories.errors.append(
                        _('Invalid format. Please define an organisation name '
                          'with topics and subtopics according the example.')
                    )
                    return False
                for items in data.values():
                    if not isinstance(items, list):
                        self.newsletter_categories.errors.append(
                            _('Invalid format. Please define topics and '
                              'subtopics according to the example.')
                        )
                        return False
                    for item in items:
                        if not isinstance(item, (dict, str)):
                            self.newsletter_categories.errors.append(
                                _('Invalid format. Please define topics and '
                                  'subtopics according to the example.')
                            )
                            return False

                        if isinstance(item, dict):
                            for topic, sub_topic in item.items():
                                if not isinstance(sub_topic, list):
                                    self.newsletter_categories.errors.append(
                                        _(f'Invalid format. Please define '
                                          f"subtopic(s) for '{topic}' "
                                          f"or remove the ':'.")
                                    )
                                    return False
                                if not all(isinstance(sub, str)
                                           for sub in sub_topic):
                                    self.newsletter_categories.errors.append(
                                        _('Invalid format. Only topics '
                                          'and subtopics are allowed - no '
                                          'deeper structures supported.')
                                    )
                                    return False

        return None

    def populate_obj(self, model: Organisation) -> None:  # type:ignore
        super().populate_obj(model)

        yaml_data = self.newsletter_categories.data
        data = yaml.safe_load(yaml_data) if yaml_data else {}
        model.newsletter_categories = data

        model.notify_on_unsubscription = self.notify_on_unsubscription.data

    def process_obj(self, model: Organisation) -> None:  # type:ignore
        super().process_obj(model)

        categories = model.newsletter_categories or {}
        if not categories:
            self.newsletter_categories.data = ''
            return

        yaml_data = yaml.safe_dump(categories, default_flow_style=False)
        self.newsletter_categories.data = yaml_data

        if model.notify_on_unsubscription:
            self.notify_on_unsubscription.data = model.notify_on_unsubscription

    def on_request(self) -> None:
        users = self.request.session.query(User).filter(
            User.role.in_(['admin', 'editor']))
        users = users.order_by(User.username.desc())
        self.notify_on_unsubscription.choices = [
            (u.username) for u in users if '@' in u.username
        ]


class LinkMigrationForm(Form):

    old_domain = StringField(
        label=_('Old domain'),
        description='govikon.onegovcloud.ch',
        validators=[InputRequired()]
    )

    test = BooleanField(
        label=_('Test migration'),
        description=_('Compares links to the current domain'),
        default=True
    )

    def ensure_correct_domain(self) -> bool | None:
        if self.old_domain.data:
            errors = []
            if self.old_domain.data.startswith('http'):
                errors.append(
                    _('Use a domain name without http(s)')
                )
            if '.' not in self.old_domain.data:
                errors.append(_('Domain must contain a dot'))

            if errors:
                self.old_domain.errors = errors
                return False
        return None


class LinkHealthCheckForm(Form):

    scope = RadioField(
        label=_('Choose which links to check'),
        choices=(
            ('external', _('External links only')),
            ('internal', _('Internal links only')),
        ),
        default='external'
    )


def validate_https(form: Form, field: Field) -> None:
    if not field.data.startswith('https'):
        raise ValidationError(_("Link must start with 'https'"))


class GeverSettingsForm(Form):

    if TYPE_CHECKING:
        request: OrgRequest

    gever_username = StringField(
        _('Username'),
        [InputRequired()],
        description=_('Username for the associated Gever account'),
    )

    gever_password = PasswordField(
        _('Password'),
        [InputRequired()],
        description=_('Password for the associated Gever account'),
    )

    gever_endpoint = URLField(
        _('Gever API Endpoint where the documents are uploaded.'),
        [InputRequired(), UrlRequired(), validate_https],
        description=_('Website address including https://'),
    )

    def populate_obj(self, model: Organisation) -> None:  # type:ignore
        super().populate_obj(model)
        key_base64 = self.request.app.hashed_identity_key
        try:
            assert self.gever_password.data is not None
            encrypted = encrypt_symmetric(self.gever_password.data, key_base64)
            encrypted_str = encrypted.decode('utf-8')
            model.gever_username = self.gever_username.data or ''
            model.gever_password = encrypted_str or ''
        except Exception:
            model.gever_username = ''
            model.gever_password = ''  # nosec: B105

    def process_obj(self, model: Organisation) -> None:  # type:ignore
        super().process_obj(model)

        self.gever_username.data = model.gever_username or ''
        self.gever_password.data = model.gever_password or ''


class OneGovApiSettingsForm(Form):
    """Provides a form to generate API keys (UUID'S) for the OneGov API."""

    name = StringField(
        label=_('Name'),
        default=_('API Key'),
        validators=[InputRequired()],
    )

    read_only = BooleanField(
        label=_('Read only'),
        default=True,
    )


class EventSettingsForm(Form):

    submit_events_visible = BooleanField(
        label=_('Submit your event'),
        description=_('Enables website visitors to submit their own events'),
        default=True
    )

    delete_past_events = BooleanField(
        label=_('Delete events in the past'),
        description=_('Events are automatically deleted once they have '
                      'occurred'),
        default=False
    )

    event_locations = TagsField(
        label=_('Values of the location filter'),
    )

    event_filter_type = RadioField(
        label=_("Choose the filter type for events (default is 'Tags')"),
        choices=(
            ('tags', _('A predefined set of tags')),
            ('filters', _('Manually configurable filters')),
            ('tags_and_filters', _('Both, predefined tags as well as '
                                   'configurable filters')),
        ),
        default='tags'
    )

    event_files = UploadOrSelectExistingMultipleFilesField(
        label=_('Documents'),
        fieldset=_('General event documents')
    )


class DataRetentionPolicyForm(Form):

    auto_archive_timespan = RadioField(
        label=_('Duration from opening a ticket to its automatic archival'),
        validators=[InputRequired()],
        default=0,
        coerce=int,
        choices=TIMESPANS
    )

    auto_delete_timespan = RadioField(
        label=_('Duration from archived state until deleted automatically'),
        validators=[InputRequired()],
        default=0,
        coerce=int,
        choices=TIMESPANS
    )


<<<<<<< HEAD
class VATSettingsForm(Form):

    vat_rate = FloatField(
        label=_('VAT Rate'),
        description=_('The VAT rate in percent'),
        validators=[InputRequired(), NumberRange(0, 100)]
    )
=======
class FirebaseSettingsForm(Form):
    """Allows to setup sending firebase notifications for News with
    hashtags. Used with PublicationFormExtension .

    """

    if TYPE_CHECKING:
        request: OrgRequest

    firebase_adminsdk_credential = TextAreaField(
        _('Firebase adminsdk credentials (JSON)'),
        [InputRequired()],
        render_kw={
            'rows': 32,
            'data-editor': 'json'
        },
    )

    # Defines the mapping of firebase topics to hashtags (News)
    # https://firebase.google.com/docs/cloud-messaging/send-message#python_3
    selectable_push_notification_options = StringField(
        label=_('Topics'),
        description=_(
            'Allows to setup sending firebase notifications for '
            'News with hashtags. Below we define the Mapping. Topic ID is '
            'an external name we can freely choose. Topic Name is a '
            'the name of the hashtag.'
        ),
        fieldset=_('Defining a list of Topics from Hashtags'),
        render_kw={
            'class_': 'many many-firebasetopics',
        },
    )

    if TYPE_CHECKING:
        hashtag_errors: dict[int, str]
    else:

        def __init__(self, *args, **kwargs) -> None:
            super().__init__(*args, **kwargs)
            self.hashtag_errors = {}

    def populate_obj(self, model: Organisation) -> None:  # type:ignore
        super().populate_obj(model)
        key_base64 = self.request.app.hashed_identity_key
        try:
            assert self.firebase_adminsdk_credential.data is not None
            encrypted = encrypt_symmetric(
                self.firebase_adminsdk_credential.data, key_base64
            )
            encrypted_str = encrypted.decode('utf-8')
            model.firebase_adminsdk_credential = encrypted_str or ''
        except Exception:
            model.firebase_adminsdk_credential = ''  # nosec: B105

        # Save selectable_push_notification_options to the model
        model.selectable_push_notification_options = (
            self.json_to_links(self.selectable_push_notification_options.data)
            or []
        )

    def validate_firebase_adminsdk_credential(
        self, field: TextAreaField
    ) -> None:
        expected_keys = {
            'auth_provider_x509_cert_url',
            'auth_uri',
            'client_email',
            'client_id',
            'client_x509_cert_url',
            'private_key',
            'private_key_id',
            'project_id',
            'token_uri',
            'type',
            'universe_domain',
        }
        # Basic sanity checks on the json
        try:
            data = json.loads(field.data)  # type:ignore[arg-type]
            if not isinstance(data, dict):
                raise ValidationError(
                    _(
                        'Invalid Firebase credentials format '
                        '- must be a JSON object'
                    )
                )
            missing_keys = [key for key in expected_keys if key not in data]
            if missing_keys:
                error_message = _(
                    'Missing required keys in Firebase credentials: {0}'
                ).format(', '.join(missing_keys))
                raise ValidationError(error_message)
        except json.JSONDecodeError as err:
            raise ValidationError(
                _('Invalid JSON format in Firebase credentials')
            ) from err
        except Exception as e:
            raise ValidationError(
                _('Error validating Firebase credentials: {0}').format(str(e))
            ) from e

    def process_obj(self, model: Organisation) -> None:  # type:ignore
        super().process_obj(model)

        key_base64 = self.request.app.hashed_identity_key
        if model.firebase_adminsdk_credential:
            self.firebase_adminsdk_credential.data = decrypt_symmetric(
                model.firebase_adminsdk_credential.encode('utf-8'), key_base64
            )

        if (
            not hasattr(model, 'selectable_push_notification_options')
            or not model.selectable_push_notification_options
        ):
            self.selectable_push_notification_options.data = self.tags_to_json(
               []
            )
        else:
            self.selectable_push_notification_options.data = self.tags_to_json(
                model.selectable_push_notification_options
            )

    def on_request(self) -> None:
        # Initialize the field if it's empty
        if not self.selectable_push_notification_options.data:
            self.selectable_push_notification_options.data = (
                self.tags_to_json([])
            )

    def choices_for_news_specific_firebase_topics(self) -> list[list[str]]:
        from onegov.org.models import News
        session = self.request.session
        query = session.query(News.meta['hashtags'])
        hashtag_set = set()
        for (hashtags,) in query:
            hashtag_set.update(hashtags)
        all_hashtags = sorted(hashtag_set)

        # The first topic is just the schema, includes all News
        choices_for_topics = []
        for hashtag in all_hashtags:
            normalized_hashtag = hashtag.lower().replace(' ', '_')
            hashtag_id = (
                self.request.app.schema + '_' + normalized_hashtag
            )
            pair = [hashtag_id, hashtag]
            choices_for_topics.append(pair)
        return choices_for_topics

    def json_to_links(
        self,
        text: str | None = None
    ) -> list[list[str]]:
        if not text:
            return []
        return [
            [value['text'], link]
            for value in json.loads(text).get('values', [])
            if (link := value['link']) or value['text']
        ]

    def tags_to_json(self, tags: list[list[str]]) -> str:
        if not tags:
            # set default topic News (which is all)
            app_id = self.request.app.schema
            id_and_hashtag_pairs = [[app_id, 'News']]
        else:
            id_and_hashtag_pairs = tags

            # Check if the default pair exists, if not add it
            app_id = self.request.app.schema
            if not any(pair[0] == app_id for pair in id_and_hashtag_pairs):
                id_and_hashtag_pairs.insert(
                    0, [app_id, 'News']
                )

        choices = self.choices_for_news_specific_firebase_topics()
        text_options = [value for value, __ in choices]
        link_options = [label for __, label in choices]

        return json.dumps(
            {
                'labels': {
                    'text': self.request.translate(_('Topic ID')),
                    'link': self.request.translate(_('Topic')),
                    'add': self.request.translate(_('Add')),
                    'remove': self.request.translate(_('Remove')),
                },
                'placeholders': {
                    'text': self.request.translate(_('Topic ID')),
                    'link': self.request.translate(_('Topic')),
                },
                # Include options directly in the JSON structure
                'textOptions': text_options,
                'linkOptions': link_options,
                'values': [
                    {
                        'text': l[0],
                        'link': l[1],
                        'error': self.hashtag_errors.get(ix, '')
                    } for ix, l in enumerate(id_and_hashtag_pairs)
                ]
            }
        )
>>>>>>> 1ddb434b
<|MERGE_RESOLUTION|>--- conflicted
+++ resolved
@@ -1421,15 +1421,6 @@
     )
 
 
-<<<<<<< HEAD
-class VATSettingsForm(Form):
-
-    vat_rate = FloatField(
-        label=_('VAT Rate'),
-        description=_('The VAT rate in percent'),
-        validators=[InputRequired(), NumberRange(0, 100)]
-    )
-=======
 class FirebaseSettingsForm(Form):
     """Allows to setup sending firebase notifications for News with
     hashtags. Used with PublicationFormExtension .
@@ -1635,4 +1626,12 @@
                 ]
             }
         )
->>>>>>> 1ddb434b
+
+
+class VATSettingsForm(Form):
+
+    vat_rate = FloatField(
+        label=_('VAT Rate'),
+        description=_('The VAT rate in percent'),
+        validators=[InputRequired(), NumberRange(0, 100)]
+    )