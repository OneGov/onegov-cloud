--- conflicted
+++ resolved
@@ -466,12 +466,8 @@
     left_header_url = URLField(
         label=_("URL"),
         description=_("Optional"),
-<<<<<<< HEAD
-        fieldset=_("Text header left side")
-=======
         fieldset=_("Text header left side"),
         validators=[UrlRequired(), Optional()]
->>>>>>> 578170b7
     )
 
     left_header_color = ColorField(
