from __future__ import annotations

import datetime
import json
import re
import yaml

from functools import cached_property

from cryptography.fernet import InvalidToken
from lxml import etree

from onegov.core.widgets import transform_structure
from onegov.core.widgets import XML_LINE_OFFSET
from onegov.form import Form
from onegov.form.fields import (ChosenSelectField, URLPanelField,
                                ChosenSelectMultipleEmailField)
from onegov.form.fields import ColorField
from onegov.form.fields import CssField
from onegov.form.fields import MarkupField
from onegov.form.fields import MultiCheckboxField
from onegov.form.fields import PreviewField
from onegov.form.fields import TagsField
from onegov.form.fields import URLField
from onegov.form.validators import StrictOptional
from onegov.gever.encrypt import encrypt_symmetric, decrypt_symmetric
from onegov.gis import CoordinatesField
from onegov.org import _

from onegov.org.forms.fields import (
    HtmlField,
    UploadOrSelectExistingMultipleFilesField,
)
from onegov.org.forms.user import AVAILABLE_ROLES
from onegov.org.forms.util import TIMESPANS
from onegov.org.theme import user_options
from onegov.ticket import handlers
from onegov.ticket import TicketPermission
from onegov.user import User
from purl import URL
from wtforms.fields import BooleanField
from wtforms.fields import EmailField
from wtforms.fields import FloatField
from wtforms.fields import IntegerField
from wtforms.fields import PasswordField
from wtforms.fields import RadioField
from wtforms.fields import StringField
from wtforms.fields import TextAreaField
from wtforms.validators import InputRequired
from wtforms.validators import NumberRange
from wtforms.validators import Optional
from wtforms.validators import URL as URLValidator
from wtforms.validators import ValidationError


from typing import Any, TYPE_CHECKING
if TYPE_CHECKING:
    from collections.abc import Sequence
    from onegov.org.models import Organisation
    from onegov.org.request import OrgRequest
    from onegov.org.theme import OrgTheme
    from webob import Response
    from wtforms import Field
    from wtforms.fields.choices import _Choice


ERROR_LINE_RE = re.compile(r'line ([0-9]+)')


class GeneralSettingsForm(Form):
    """ Defines the settings form for onegov org. """

    if TYPE_CHECKING:
        request: OrgRequest

    name = StringField(
        label=_('Name'),
        validators=[InputRequired()])

    logo_url = StringField(
        label=_('Logo'),
        description=_('URL pointing to the logo'),
        render_kw={'class_': 'image-url'})

    square_logo_url = StringField(
        label=_('Logo (Square)'),
        description=_('URL pointing to the logo'),
        render_kw={'class_': 'image-url'})

    reply_to = EmailField(
        _('E-Mail Reply Address (Reply-To)'), [InputRequired()],
        description=_('Replies to automated e-mails go to this address.'))

    primary_color = ColorField(
        label=_('Primary Color'))

    font_family_sans_serif = ChosenSelectField(
        label=_('Default Font Family'),
        choices=[],
        validators=[InputRequired()]
    )

    locales = RadioField(
        label=_('Languages'),
        choices=(
            ('de_CH', _('German')),
            ('fr_CH', _('French')),
            ('it_CH', _('Italian'))
        ),
        validators=[InputRequired()]
    )

    custom_css = CssField(
        label=_('Additional CSS'),
        render_kw={'rows': 8},
    )

    standard_image = StringField(
        description=_(
            'Will be used if an image is needed, but none has been set'),
        fieldset=_('Images'),
        label=_('Standard Image'),
        render_kw={'class_': 'image-url'}
    )

    @property
    def theme_options(self) -> dict[str, Any]:
        options = self.model.theme_options

        if self.primary_color.data is None:
            options['primary-color'] = user_options['primary-color']
        else:
            options['primary-color'] = self.primary_color.data
        font_family = self.font_family_sans_serif.data
        if font_family not in self.theme.font_families.values():
            options['font-family-sans-serif'] = self.default_font_family
        else:
            options['font-family-sans-serif'] = font_family

        # override the options using the default values if no value was given
        for key in options:
            if not options[key]:
                options[key] = user_options[key]

        return options

    @theme_options.setter
    def theme_options(self, options: dict[str, Any]) -> None:
        self.primary_color.data = options.get('primary-color')
        self.font_family_sans_serif.data = options.get(
            'font-family-sans-serif') or self.default_font_family

    @cached_property
    def theme(self) -> OrgTheme:
        return self.request.app.settings.core.theme

    @property
    def default_font_family(self) -> str | None:
        return self.theme.default_options.get('font-family-sans-serif')

    def populate_obj(self, model: Organisation) -> None:  # type:ignore
        super().populate_obj(model)
        model.theme_options = self.theme_options
        model.custom_css = self.custom_css.data or ''

    def process_obj(self, model: Organisation) -> None:  # type:ignore
        super().process_obj(model)
        self.theme_options = model.theme_options or {}
        self.custom_css.data = model.custom_css or ''

    def populate_font_families(self) -> None:
        self.font_family_sans_serif.choices = [
            (value, label) for label, value in self.theme.font_families.items()
        ]

    def on_request(self) -> None:
        self.populate_font_families()

        @self.request.after
        def clear_locale(response: Response) -> None:
            response.delete_cookie('locale')


class FooterSettingsForm(Form):

    footer_left_width = IntegerField(
        label=_('Column width left side'),
        fieldset=_('Footer Division'),
        default=3,
        validators=[InputRequired()]
    )

    footer_center_width = IntegerField(
        label=_('Column width for the center'),
        fieldset=_('Footer Division'),
        default=5,
        validators=[InputRequired()]
    )

    footer_right_width = IntegerField(
        label=_('Column width right side'),
        fieldset=_('Footer Division'),
        default=4,
        validators=[InputRequired()]
    )

    contact = TextAreaField(
        label=_('Contact'),
        description=_('The address and phone number of the municipality'),
        render_kw={'rows': 8},
        fieldset=_('Information'))

    contact_url = URLField(
        label=_('Contact Link'),
        description=_('URL pointing to a contact page'),
        fieldset=_('Information'),
        render_kw={'class_': 'internal-url'},
        validators=[Optional()]
    )

    opening_hours = TextAreaField(
        label=_('Opening Hours'),
        description=_('The opening hours of the municipality'),
        render_kw={'rows': 8},
        fieldset=_('Information'))

    opening_hours_url = URLField(
        label=_('Opening Hours Link'),
        description=_('URL pointing to an opening hours page'),
        fieldset=_('Information'),
        render_kw={'class_': 'internal-url'},
        validators=[Optional()]
    )

    hide_onegov_footer = BooleanField(
        label=_('Hide OneGov Cloud information'),
        description=_(
            'This includes the link to the marketing page, and the link '
            'to the privacy policy.'
        ),
        fieldset=_('Information')
    )

    facebook_url = URLField(
        label=_('Facebook'),
        description=_('URL pointing to the Facebook site'),
        fieldset=_('Social Media'),
        validators=[Optional()]
    )

    twitter_url = URLField(
        label=_('Twitter'),
        description=_('URL pointing to the Twitter site'),
        fieldset=_('Social Media'),
        validators=[Optional()]
    )

    youtube_url = URLField(
        label=_('YouTube'),
        description=_('URL pointing to the YouTube site'),
        fieldset=_('Social Media'),
        validators=[Optional()]
    )

    instagram_url = URLField(
        label=_('Instagram'),
        description=_('URL pointing to the Instagram site'),
        fieldset=_('Social Media'),
        validators=[Optional()]
    )

    linkedin_url = URLField(
        label=_('Linkedin'),
        description=_('URL pointing to the LinkedIn site'),
        fieldset=_('Social Media'),
        validators=[Optional()]
    )

    tiktok_url = URLField(
        label=_('TikTok'),
        description=_('URL pointing to the TikTok site'),
        fieldset=_('Social Media'),
        validators=[Optional()]
    )

    custom_link_1_name = StringField(
        label=_('Name'),
        description='Name of the Label',
        fieldset=_('Custom Link 1')
    )

    custom_link_1_url = URLField(
        label=_('URL'),
        description=_('URL to internal/external site'),
        fieldset=_('Custom Link 1'),
        validators=[Optional()]
    )

    custom_link_2_name = StringField(
        label=_('Name'),
        description='Name of the Label',
        fieldset=_('Custom Link 2')
    )

    custom_link_2_url = URLField(
        label=_('URL'),
        description=_('URL to internal/external site'),
        fieldset=_('Custom Link 2'),
        validators=[Optional()]
    )

    custom_link_3_name = StringField(
        label=_('Name'),
        description='Name of the Label',
        fieldset=_('Custom Link 3')
    )

    custom_link_3_url = URLField(
        label=_('URL'),
        description=_('URL to internal/external site'),
        fieldset=_('Custom Link 3'),
        validators=[Optional()]
    )

    partner_1_name = StringField(
        label=_('Name'),
        description=_('Name of the partner'),
        fieldset=_('First Partner'))

    partner_1_img = StringField(
        label=_('Image'),
        description=_('Logo of the partner'),
        render_kw={'class_': 'image-url'},
        fieldset=_('First Partner'))

    partner_1_url = URLField(
        label=_('Website'),
        description=_("The partner's website"),
        fieldset=_('First Partner'),
        validators=[Optional()]
    )

    partner_2_name = StringField(
        label=_('Name'),
        description=_('Name of the partner'),
        fieldset=_('Second Partner'))

    partner_2_img = StringField(
        label=_('Image'),
        description=_('Logo of the partner'),
        render_kw={'class_': 'image-url'},
        fieldset=_('Second Partner'))

    partner_2_url = URLField(
        label=_('Website'),
        description=_("The partner's website"),
        fieldset=_('Second Partner'),
        validators=[Optional()]
    )

    partner_3_name = StringField(
        label=_('Name'),
        description=_('Name of the partner'),
        fieldset=_('Third Partner'))

    partner_3_img = StringField(
        label=_('Image'),
        description=_('Logo of the partner'),
        render_kw={'class_': 'image-url'},
        fieldset=_('Third Partner'))

    partner_3_url = URLField(
        label=_('Website'),
        description=_("The partner's website"),
        fieldset=_('Third Partner'),
        validators=[Optional()]
    )

    partner_4_name = StringField(
        label=_('Name'),
        description=_('Name of the partner'),
        fieldset=_('Fourth Partner'))

    partner_4_img = StringField(
        label=_('Image'),
        description=_('Logo of the partner'),
        render_kw={'class_': 'image-url'},
        fieldset=_('Fourth Partner'))

    partner_4_url = URLField(
        label=_('Website'),
        description=_("The partner's website"),
        fieldset=_('Fourth Partner'),
        validators=[Optional()]
    )

    def ensure_correct_footer_column_width(self) -> bool | None:

        for col in ('left', 'center', 'right'):
            if getattr(self, f'footer_{col}_width').data <= 0:
                field = getattr(self, f'footer_{col}_width')
                field.errors.append(
                    _('The width of the column must be greater than 0')
                )
                return False

        assert self.footer_left_width.data is not None
        assert self.footer_center_width.data is not None
        assert self.footer_right_width.data is not None
        summed_cols = sum([
            self.footer_left_width.data,
            self.footer_center_width.data,
            self.footer_right_width.data
        ])

        if summed_cols != 12:
            for col in ('left', 'center', 'right'):
                field = getattr(self, f'footer_{col}_width')
                field.errors.append(
                    _('The sum of all the footer columns must be equal to 12')
                )
            return False
        return None


class SocialMediaSettingsForm(Form):
    og_logo_default = StringField(
        label=_('Image'),
        description=_('Default social media preview image for rich link '
                      'previews. Optimal size is 1200:630 px.'),
        fieldset='OpenGraph',
        render_kw={'class_': 'image-url'}
    )


class FaviconSettingsForm(Form):

    favicon_win_url = StringField(
        label=_('Icon 16x16 PNG (Windows)'),
        description=_('URL pointing to the icon'),
        render_kw={'class_': 'image-url'},
    )

    favicon_mac_url = StringField(
        label=_('Icon 32x32 PNG (Mac)'),
        description=_('URL pointing to the icon'),
        render_kw={'class_': 'image-url'},
    )

    favicon_apple_touch_url = StringField(
        label=_('Icon 57x57 PNG (iPhone, iPod, iPad)'),
        description=_('URL pointing to the icon'),
        render_kw={'class_': 'image-url'},
    )

    favicon_pinned_tab_safari_url = StringField(
        label=_('Icon SVG 20x20 (Safari)'),
        description=_('URL pointing to the icon'),
        render_kw={'class_': 'image-url'},
    )


class LinksSettingsForm(Form):
    disable_page_refs = BooleanField(
        label=_('Disable page references'),
        description=_(
            "Disable showing the copy link '#' for the site reference. "
            "The references themselves will still work. "
            "Those references are only showed for logged in users.")
    )

    open_files_target_blank = BooleanField(
        label=_('Open files in separate window')
    )


class HeaderSettingsForm(Form):

    announcement = StringField(
        label=_('Announcement'),
        fieldset=_('Announcement'),
    )

    announcement_url = StringField(
        label=_('Announcement URL'),
        fieldset=_('Announcement'),
    )

    announcement_bg_color = ColorField(
        label=_('Announcement bg color'),
        fieldset=_('Announcement')
    )

    announcement_font_color = ColorField(
        label=_('Announcement font color'),
        fieldset=_('Announcement')
    )

    announcement_is_private = BooleanField(
        label=_('Only show Announcement for logged-in users'),
        fieldset=_('Announcement')
    )

    header_links = StringField(
        label=_('Header links'),
        fieldset=_('Header links'),
        render_kw={'class_': 'many many-links'}
    )

    left_header_name = StringField(
        label=_('Text'),
        description=_(''),
        fieldset=_('Text header left side')
    )

    left_header_url = URLField(
        label=_('URL'),
        description=_('Optional'),
        fieldset=_('Text header left side'),
        validators=[Optional()]
    )

    left_header_color = ColorField(
        label=_('Font color'),
        fieldset=_('Text header left side')
    )

    left_header_rem = FloatField(
        label=_('Relative font size'),
        fieldset=_('Text header left side'),
        validators=[
            NumberRange(0.5, 7)
        ],
        default=1
    )

    header_additions_fixed = BooleanField(
        label=_(
            'Keep header links and/or header text fixed to top on scrolling'),
        fieldset=_('Header fixation')
    )

    @property
    def header_options(self) -> dict[str, Any]:
        return {
            'header_links': self.json_to_links(self.header_links.data) or None,
            'left_header_name': self.left_header_name.data or None,
            'left_header_url': self.left_header_url.data or None,
            'left_header_color': self.left_header_color.data,
            'left_header_rem': self.left_header_rem.data,
            'announcement': self.announcement.data,
            'announcement_url': self.announcement_url.data,
            'announcement_bg_color': self.announcement_bg_color.data,
            'announcement_font_color':
            self.announcement_font_color.data,
            'announcement_is_private': self.announcement_is_private.data,
            'header_additions_fixed': self.header_additions_fixed.data
        }

    @header_options.setter
    def header_options(self, options: dict[str, Any]) -> None:
        if not options.get('header_links'):
            self.header_links.data = self.links_to_json(None)
        else:
            self.header_links.data = self.links_to_json(
                options.get('header_links')
            )

        self.left_header_name.data = options.get('left_header_name')
        self.left_header_url.data = options.get('left_header_url')
        self.left_header_color.data = options.get(
            'left_header_color', '#000000'
        )
        self.left_header_rem.data = options.get('left_header_rem', 1)
        self.announcement.data = options.get('announcement', '')
        self.announcement_url.data = options.get('announcement_url', '')
        self.announcement_bg_color.data = options.get(
            'announcement_bg_color', '#FBBC05')
        self.announcement_font_color.data = options.get(
            'announcement_font_color', '#000000')
        self.announcement_is_private.data = options.get(
            'announcement_is_private', '')
        self.header_additions_fixed.data = options.get(
            'header_additions_fixed', '')

    if TYPE_CHECKING:
        link_errors: dict[int, str]
    else:
        def __init__(self, *args, **kwargs) -> None:
            super().__init__(*args, **kwargs)
            self.link_errors = {}

    def populate_obj(self, model: Organisation) -> None:  # type:ignore
        super().populate_obj(model)
        model.header_options = self.header_options

    def process_obj(self, model: Organisation) -> None:  # type:ignore
        super().process_obj(model)
        self.header_options = model.header_options or {}

    def validate_header_links(self, field: StringField) -> None:
        for text, url in self.json_to_links(self.header_links.data):
            if text and not url:
                raise ValidationError(_('Please add an url to each link'))
            if url and not re.match(r'^(http://|https://|/)', url):
                raise ValidationError(
                    _('Your URLs must start with http://,'
                        ' https:// or / (for internal links)')
                )

    def json_to_links(
        self,
        text: str | None = None
    ) -> list[tuple[str | None, str | None]]:

        if not text:
            return []

        return [
            (value['text'], link)
            for value in json.loads(text).get('values', [])
            if (link := value['link']) or value['text']
        ]

    def links_to_json(
        self,
        header_links: Sequence[tuple[str | None, str | None]] | None = None
    ) -> str:
        header_links = header_links or []

        return json.dumps({
            'labels': {
                'text': self.request.translate(_('Text')),
                'link': self.request.translate(_('URL')),
                'add': self.request.translate(_('Add')),
                'remove': self.request.translate(_('Remove')),
            },
            'values': [
                {
                    'text': l[0],
                    'link': l[1],
                    'error': self.link_errors.get(ix, '')
                } for ix, l in enumerate(header_links)
            ]
        })


class HomepageSettingsForm(Form):

    homepage_cover = HtmlField(
        label=_('Homepage Cover'),
        render_kw={'rows': 10})

    homepage_structure = TextAreaField(
        fieldset=_('Structure'),
        label=_('Homepage Structure (for advanced users only)'),
        description=_('The structure of the homepage'),
        render_kw={'rows': 32, 'data-editor': 'xml'})

    # see homepage.py
    redirect_homepage_to = RadioField(
        label=_('Homepage redirect'),
        default='no',
        choices=[
            ('no', _('No')),
            ('directories', _('Yes, to directories')),
            ('events', _('Yes, to events')),
            ('forms', _('Yes, to forms')),
            ('publications', _('Yes, to publications')),
            ('reservations', _('Yes, to reservations')),
            ('path', _('Yes, to a non-listed path')),
        ])

    redirect_path = StringField(
        label=_('Path'),
        validators=[InputRequired()],
        depends_on=('redirect_homepage_to', 'path'))

    def validate_redirect_path(self, field: StringField) -> None:
        if not field.data:
            return

        url = URL(field.data)

        if url.scheme() or url.host():
            raise ValidationError(
                _('Please enter a path without schema or host'))

    def validate_homepage_structure(self, field: TextAreaField) -> None:
        if field.data:
            try:
                registry = self.request.app.config.homepage_widget_registry
                widgets = registry.values()
                transform_structure(widgets, field.data)
            except etree.XMLSyntaxError as exception:
                correct_line = exception.position[0] - XML_LINE_OFFSET

                correct_msg = 'line {}'.format(correct_line)
                correct_msg = ERROR_LINE_RE.sub(correct_msg, exception.msg)

                field.render_kw = field.render_kw or {}
                field.render_kw['data-highlight-line'] = correct_line

                raise ValidationError(correct_msg) from exception


class ModuleSettingsForm(Form):

    mtan_session_duration_seconds = IntegerField(
        label=_('Duration of mTAN session'),
        description=_('Specify in number of seconds'),
        fieldset=_('mTAN Access'),
        validators=[Optional()]
    )

    mtan_access_window_requests = IntegerField(
        label=_(
            'Prevent further accesses to protected resources '
            'after this many have been accessed'
        ),
        description=_('Leave empty to disable limiting requests'),
        fieldset=_('mTAN Access'),
        validators=[Optional()]
    )

    mtan_access_window_seconds = IntegerField(
        label=_(
            'Prevent further accesses to protected resources '
            'in this time frame'
        ),
        description=_('Specify in number of seconds'),
        fieldset=_('mTAN Access'),
        validators=[Optional()]
    )


class MapSettingsForm(Form):

    default_map_view = CoordinatesField(
        label=_('The default map view. This should show the whole town'),
        render_kw={
            'data-map-type': 'crosshair'
        })

    geo_provider = RadioField(
        label=_('Geo provider'),
        default='geo-mapbox',
        choices=[
            ('geo-admin', _('Swisstopo (Default)')),
            ('geo-admin-aerial', _('Swisstopo Aerial')),
            ('geo-mapbox', 'Mapbox'),
            ('geo-vermessungsamt-winterthur', 'Vermessungsamt Winterthur'),
            ('geo-zugmap-basisplan', 'ZugMap Basisplan Farbig'),
            ('geo-zugmap-orthofoto', 'ZugMap Orthofoto'),
            ('geo-bs', 'Geoportal Basel-Stadt'),
        ])


class AnalyticsSettingsForm(Form):

    analytics_code = MarkupField(
        label=_('Analytics Code'),
        description=_('JavaScript for web statistics support'),
        render_kw={'rows': 10, 'data-editor': 'html'})

    # Points the user to the analytics url e.g. matomo or plausible
    analytics_url = URLPanelField(
        label=_('Analytics URL'),
        description=_('URL pointing to the analytics page'),
        render_kw={'readonly': True},
        validators=[Optional()],
        text='',
        kind='panel',
        hide_label=False
    )

    def derive_analytics_url(self) -> str:
        analytics_code = self.analytics_code.data or ''

        if 'analytics.seantis.ch' in analytics_code:
            data_domain = analytics_code.split(
                'data-domain="', 1)[1].split('"', 1)[0]
            return f'https://analytics.seantis.ch/{data_domain}'
        elif 'matomo' in analytics_code:
            return 'https://stats.seantis.ch'
        else:
            return ''

    def populate_obj(self, model: Organisation) -> None:  # type:ignore
        super().populate_obj(model)

    def process_obj(self, model: Organisation) -> None:  # type:ignore
        super().process_obj(model)
        self.analytics_url.text = self.derive_analytics_url()


class HolidaySettingsForm(Form):

    cantonal_holidays = MultiCheckboxField(
        label=_('Cantonal holidays'),
        choices=[
            ('AG', _('Aargau')),
            ('AR', _('Appenzell Ausserrhoden')),
            ('AI', _('Appenzell Innerrhoden')),
            ('BL', _('Basel-Landschaft')),
            ('BS', _('Basel-Stadt')),
            ('BE', _('Berne')),
            ('FR', _('Fribourg')),
            ('GE', _('Geneva')),
            ('GL', _('Glarus')),
            ('GR', _('Grisons')),
            ('JU', _('Jura')),
            ('LU', _('Lucerne')),
            ('NE', _('Neuchâtel')),
            ('NW', _('Nidwalden')),
            ('OW', _('Obwalden')),
            ('SH', _('Schaffhausen')),
            ('SZ', _('Schwyz')),
            ('SO', _('Solothurn')),
            ('SG', _('St. Gallen')),
            ('TG', _('Thurgau')),
            ('TI', _('Ticino')),
            ('UR', _('Uri')),
            ('VS', _('Valais')),
            ('VD', _('Vaud')),
            ('ZG', _('Zug')),
            ('ZH', _('Zürich')),
        ])

    other_holidays = TextAreaField(
        label=_('Other holidays'),
        description=('31.10 - Halloween'),
        render_kw={'rows': 10})

    preview = PreviewField(
        label=_('Preview'),
        fields=('cantonal_holidays', 'other_holidays'),
        events=('change', 'click', 'enter'),
        url=lambda meta: meta.request.link(
            meta.request.app.org,
            name='holiday-settings-preview'
        ))

    school_holidays = TextAreaField(
        label=_('School holidays'),
        description=('12.03.2022 - 21.03.2022'),
        render_kw={'rows': 10})

    def validate_other_holidays(self, field: TextAreaField) -> None:
        if not field.data:
            return

        for line in field.data.splitlines():

            if not line.strip():
                continue

            if line.count('-') < 1:
                raise ValidationError(_('Format: Day.Month - Description'))
            if line.count('-') > 1:
                raise ValidationError(_('Please enter one date per line'))

            date, _description = line.split('-', 1)

            if date.count('.') < 1:
                raise ValidationError(_('Format: Day.Month - Description'))
            if date.count('.') > 1:
                raise ValidationError(_('Please enter only day and month'))

    def parse_date(self, date: str) -> datetime.date:
        day, month, year = date.split('.', 2)
        try:
            return datetime.date(int(year), int(month), int(day))
        except (ValueError, TypeError) as exception:
            raise ValidationError(_(
                '${date} is not a valid date',
                mapping={'date': date}
            )) from exception

    def validate_school_holidays(self, field: TextAreaField) -> None:
        if not field.data:
            return

        for line in field.data.splitlines():

            if not line.strip():
                continue

            if line.count('-') < 1:
                raise ValidationError(
                    _('Format: Day.Month.Year - Day.Month.Year')
                )
            if line.count('-') > 1:
                raise ValidationError(_('Please enter one date pair per line'))

            start, end = line.split('-', 1)
            if start.count('.') != 2:
                raise ValidationError(
                    _('Format: Day.Month.Year - Day.Month.Year')
                )
            if end.count('.') != 2:
                raise ValidationError(
                    _('Format: Day.Month.Year - Day.Month.Year')
                )

            start_date = self.parse_date(start)
            end_date = self.parse_date(end)
            if end_date <= start_date:
                raise ValidationError(
                    _('End date needs to be after start date')
                )

    # FIXME: Use TypedDict?
    @property
    def holiday_settings(self) -> dict[str, Any]:

        def parse_other_holidays_line(line: str) -> tuple[int, int, str]:
            date, desc = line.strip().split('-', 1)
            day, month = date.split('.')

            return int(month), int(day), desc.strip()

        def parse_school_holidays_line(
            line: str
        ) -> tuple[int, int, int, int, int, int]:

            start, end = line.strip().split('-', 1)
            start_day, start_month, start_year = start.split('.', 2)
            end_day, end_month, end_year = end.split('.', 2)

            return (
                int(start_year), int(start_month), int(start_day),
                int(end_year), int(end_month), int(end_day)
            )

        return {
            'cantons': self.cantonal_holidays.data,
            'school': (
                parse_school_holidays_line(l)
                for l in (self.school_holidays.data or '').splitlines()
                if l.strip()
            ),
            'other': (
                parse_other_holidays_line(l)
                for l in (self.other_holidays.data or '').splitlines()
                if l.strip()
            )
        }

    @holiday_settings.setter
    def holiday_settings(self, data: dict[str, Any]) -> None:
        data = data or {}

        def format_other(d: tuple[int, int, str]) -> str:
            return f'{d[1]:02d}.{d[0]:02d} - {d[2]}'

        def format_school(d: tuple[int, int, int, int, int, int]) -> str:
            return (
                f'{d[2]:02d}.{d[1]:02d}.{d[0]:04d} - '
                f'{d[5]:02d}.{d[4]:02d}.{d[3]:04d}'
            )

        self.cantonal_holidays.data = data.get(
            'cantons', ())

        self.other_holidays.data = '\n'.join(
            format_other(d) for d in data.get('other', ()))

        self.school_holidays.data = '\n'.join(
            format_school(d) for d in data.get('school', ()))

    def populate_obj(self, model: Organisation) -> None:  # type:ignore
        model.holiday_settings = self.holiday_settings

    def process_obj(self, model: Organisation) -> None:  # type:ignore
        self.holiday_settings = model.holiday_settings


class OrgTicketSettingsForm(Form):

<<<<<<< HEAD
    email_for_new_tickets = StringField(
        label=_('Email address for notifications '
                'about newly opened tickets'),
        description=('info@example.ch')
=======
    hide_personal_email = BooleanField(
        label=_('Hide personal email addresses'),
        description=_('Hide personal email addresses in the ticket system'),
        fieldset=_('General')
    )

    general_email = EmailField(
        label=_('General email address'),
        description=_('Email address that is displayed instead of the '
                      'personal email address'),
        depends_on=('hide_personal_email', 'y'),
        validators=[InputRequired()],
        fieldset=_('General')
>>>>>>> 650f3060
    )

    ticket_auto_accept_style = RadioField(
        label=_('Accept request and close ticket automatically based on:'),
        choices=(
            ('category', _('Ticket category')),
            ('role', _('User role')),
        ),
        fieldset=_('Auto-accept and auto-close'),
        default='category'
    )

    ticket_auto_accepts = MultiCheckboxField(
        label=_('Accept request and close ticket automatically '
                'for these ticket categories'),
        description=_("If auto-accepting is not possible, the ticket will be "
                      "in state pending. Also note, that after the ticket is "
                      "closed, the submitter can't send any messages."),
        choices=[],
        fieldset=_('Auto-accept and auto-close'),
        depends_on=('ticket_auto_accept_style', 'category')
    )

    ticket_auto_accept_roles = MultiCheckboxField(
        label=_('Accept request and close ticket automatically '
                'for these user roles'),
        description=_("If auto-accepting is not possible, the ticket will be "
                      "in state pending. Also note, that after the ticket is "
                      "closed, the submitter can't send any messages."),
        choices=AVAILABLE_ROLES,
        fieldset=_('Auto-accept and auto-close'),
        depends_on=('ticket_auto_accept_style', 'role')
    )

    auto_closing_user = ChosenSelectField(
        label=_('User used to auto-accept tickets'),
        choices=[],
        fieldset=_('Auto-accept and auto-close'),
    )

    email_for_new_tickets = StringField(
        label=_('Email address for notifications '
                'about newly opened tickets'),
        fieldset=_('Notifications'),
        description=('info@example.ch')
    )

    tickets_skip_opening_email = MultiCheckboxField(
        label=_('Block email confirmation when '
                'this ticket category is opened'),
        choices=[],
        description=_('This is enabled by default for tickets that get '
                      'accepted automatically'),
        fieldset=_('Notifications'),
    )

    tickets_skip_closing_email = MultiCheckboxField(
        label=_('Block email confirmation when '
                'this ticket category is closed'),
        choices=[],
        description=_('This is enabled by default for tickets that get '
                      'accepted automatically'),
        fieldset=_('Notifications'),
    )

    mute_all_tickets = BooleanField(
        label=_('Mute all tickets'),
        fieldset=_('Notifications'),

    )

    ticket_always_notify = BooleanField(
        label=_('Always send email notification '
                'if a new ticket message is sent'),
        default=True,
        fieldset=_('Notifications'),
    )

    permissions = MultiCheckboxField(
        label=_('Categories restricted by user group settings'),
        choices=[],
        render_kw={'disabled': True}
    )

    def ensure_not_muted_and_auto_accept(self) -> bool | None:
        if (
            self.mute_all_tickets.data is True
            and self.ticket_auto_accepts.data
        ):
            assert isinstance(self.mute_all_tickets.errors, list)
            self.mute_all_tickets.errors.append(
                _('Mute tickets individually if the auto-accept feature is '
                  'enabled.')
            )
            return False
        return None

    def code_title(self, code: str) -> str:
        """ Renders a better translation for handler_codes.
        Note that the registry of handler_codes is global and not all handlers
        might are used in this app. The translations give a hint whether the
        handler is used/defined in the app using this form.
        A better translation is only then possible.
        """
        trs = getattr(handlers.registry[code], 'code_title', None)
        if not trs:
            return code
        translated = self.request.translate(trs)
        if str(trs) == translated:
            # Code not used by app
            return code
        return f'{code} - {translated}'

    def on_request(self) -> None:

        choices: list[_Choice] = [
            (key, self.code_title(key)) for key in handlers.registry.keys()
        ]
        auto_accept_choices = ('RSV', 'FRM')
        self.ticket_auto_accepts.choices = [
            (key, self.code_title(key)) for key in auto_accept_choices
        ]
        self.tickets_skip_opening_email.choices = choices
        self.tickets_skip_closing_email.choices = choices

        permissions: list[_Choice] = sorted((
            (
                p.id.hex,
                ': '.join(x for x in (p.handler_code, p.group) if x)
            )
            for p in self.request.session.query(
                TicketPermission.id,
                TicketPermission.handler_code,
                TicketPermission.group
            ).filter(TicketPermission.exclusive.is_(True))
        ), key=lambda x: x[1])

        if not permissions:
            self.delete_field('permissions')
        else:
            self.permissions.choices = permissions
            self.permissions.default = [p[0] for p in permissions]

        user_q = self.request.session.query(User).filter_by(role='admin')
        user_q = user_q.order_by(User.created.desc())
        self.auto_closing_user.choices = [
            (u.username, u.title) for u in user_q
        ]


class NewsletterSettingsForm(Form):

    show_newsletter = BooleanField(
        label=_('Enable newsletter'),
        default=False
    )

    secret_content_allowed = BooleanField(
        label=_('Allow secret content in newsletter'),
        default=False
    )

    newsletter_categories = TextAreaField(
        label=_('Newsletter categories'),
        description=_(
            'Example for newsletter topics with subtopics in yaml format. '
            'Note: Deeper structures are not supported.\n'
            '```\n'
            '- Topic 1\n'
            '- Topic 2:\n'
            '  - Subtopic 2.1\n'
            '- Topic 3:\n'
            '  - Subtopic 3.1\n'
            '  - Subtopic 3.2\n'
            '```'
        ),
        render_kw={
            'rows': 16,
        },
    )

    notify_on_unsubscription = ChosenSelectMultipleEmailField(
        label=_('Notify on newsletter unsubscription'),
        description=_('Send an email notification to the following users '
                      'when a recipient unsubscribes from the newsletter'),
        validators=[StrictOptional()],
        choices=[]
    )

    enable_automatic_newsletters = BooleanField(
        label=_('Enable automatic daily newsletters'),
        description=_('Automatically creates a daily newsletter containing '
        'all new news items since the last sending time. It will only send a '
        'newsletter if there is at least one new news item. Only subscribers '
        'who subscribed to the daily newsletter will receive it, independent '
        'of their selected categories if there are any.'),
        fieldset=_('Automatic newsletters'),
        default=False
    )

    newsletter_times = TagsField(
        label=_('Newsletter sending times (24h format)'),
        fieldset=_('Automatic newsletters'),
        validators=[InputRequired()],
        description=_(
            'Specify times for sending newsletters. e.g., 8, 12, 18.'
            ),
        depends_on=('enable_automatic_newsletters', 'y'),
    )

    def ensure_categories(self) -> bool | None:
        assert isinstance(self.newsletter_categories.errors, list)

        if self.newsletter_categories.data:
            try:
                data = yaml.safe_load(self.newsletter_categories.data)
            except yaml.YAMLError:
                self.newsletter_categories.errors.append(
                    _('Invalid YAML format. Please refer to the example.')
                )
                return False

            if data:
                if not isinstance(data, list):
                    self.newsletter_categories.errors.append(
                        _('Invalid format. Please define topics and '
                          'subtopics according to the example.')
                    )
                    return False
                for item in data:
                    if not isinstance(item, (str, dict)):
                        self.newsletter_categories.errors.append(
                            _('Invalid format. Please define topics and '
                              'subtopics according to the example.')
                        )
                        return False

                    if isinstance(item, str):
                        continue

                    for topic, sub_topic in item.items():
                        if not isinstance(sub_topic, list):
                            self.newsletter_categories.errors.append(
                                _(f'Invalid format. Please define '
                                  f"subtopic(s) for '{topic}' "
                                  f"or remove the ':'.")
                            )
                            return False

                        if not all(isinstance(sub, str) for sub in sub_topic):
                            self.newsletter_categories.errors.append(
                                _('Invalid format. Only topics '
                                  'and subtopics are allowed - no '
                                  'deeper structures supported.')
                            )
                            return False

        return None

    def ensure_valid_times(self) -> bool | None:
        assert isinstance(self.newsletter_times.errors, list)

        if self.enable_automatic_newsletters.data:
            if not self.newsletter_times.data:
                self.newsletter_times.errors.append(
                    _('Please specify at least one time.')
                )
                return False

            for time in self.newsletter_times.data:
                try:
                    time_int = int(time)
                    if time_int < 0 or time_int > 24:
                        self.newsletter_times.errors.append(
                            _('Invalid time format. Please use a value '
                              'between 0 and 24.')
                        )
                        return False
                except ValueError:
                    self.newsletter_times.errors.append(
                        _('Invalid time format. Please use 24h format.')
                    )
                    return False

        return None

    def populate_obj(self, model: Organisation) -> None:  # type:ignore
        super().populate_obj(model)

        yaml_data = self.newsletter_categories.data
        data = yaml.safe_load(yaml_data) if yaml_data else []
        model.newsletter_categories = data
        if isinstance(self.newsletter_times.data, list):
            times = self.newsletter_times.data
            times.sort(key=int)
            model.newsletter_times = times

        model.notify_on_unsubscription = self.notify_on_unsubscription.data

    def process_obj(self, model: Organisation) -> None:  # type:ignore
        super().process_obj(model)

        categories = model.newsletter_categories or []
        if not categories:
            self.newsletter_categories.data = ''
            return

        yaml_data = yaml.safe_dump(
            categories,
            default_flow_style=False,
            allow_unicode=True
        )
        self.newsletter_categories.data = yaml_data

        if model.notify_on_unsubscription:
            self.notify_on_unsubscription.data = model.notify_on_unsubscription

    def on_request(self) -> None:
        users = self.request.session.query(User).filter(
            User.role.in_(['admin', 'editor']))
        users = users.order_by(User.username.desc())
        self.notify_on_unsubscription.choices = [
            (u.username) for u in users if '@' in u.username
        ]


class LinkMigrationForm(Form):

    old_domain = StringField(
        label=_('Old domain'),
        description='govikon.onegovcloud.ch',
        validators=[InputRequired()]
    )

    test = BooleanField(
        label=_('Test migration'),
        description=_('Compares links to the current domain'),
        default=True
    )

    def ensure_correct_domain(self) -> bool | None:
        if self.old_domain.data:
            errors = []
            if self.old_domain.data.startswith('http'):
                errors.append(
                    _('Use a domain name without http(s)')
                )
            if '.' not in self.old_domain.data:
                errors.append(_('Domain must contain a dot'))

            if errors:
                self.old_domain.errors = errors
                return False
        return None


class LinkHealthCheckForm(Form):

    scope = RadioField(
        label=_('Choose which links to check'),
        choices=(
            ('external', _('External links only')),
            ('internal', _('Internal links only')),
        ),
        default='external'
    )


def validate_https(form: Form, field: Field) -> None:
    if not field.data.startswith('https'):
        raise ValidationError(_("Link must start with 'https'"))


class GeverSettingsForm(Form):

    if TYPE_CHECKING:
        request: OrgRequest

    gever_username = StringField(
        _('Username'),
        [InputRequired()],
        description=_('Username for the associated Gever account'),
    )

    gever_password = PasswordField(
        _('Password'),
        [InputRequired()],
        description=_('Password for the associated Gever account'),
    )

    gever_endpoint = URLField(
        _('Gever API Endpoint where the documents are uploaded.'),
        [InputRequired(), URLValidator(), validate_https],
        description=_('Website address including https://'),
    )

    def populate_obj(self, model: Organisation) -> None:  # type:ignore
        super().populate_obj(model)
        key_base64 = self.request.app.hashed_identity_key
        try:
            assert self.gever_password.data is not None
            encrypted = encrypt_symmetric(self.gever_password.data, key_base64)
            encrypted_str = encrypted.decode('utf-8')
            model.gever_username = self.gever_username.data or ''
            model.gever_password = encrypted_str or ''
        except Exception:
            model.gever_username = ''
            model.gever_password = ''  # nosec: B105

    def process_obj(self, model: Organisation) -> None:  # type:ignore
        super().process_obj(model)

        self.gever_username.data = model.gever_username or ''
        self.gever_password.data = model.gever_password or ''


class OneGovApiSettingsForm(Form):
    """Provides a form to generate API keys (UUID'S) for the OneGov API."""

    name = StringField(
        label=_('Name'),
        default=_('API Key'),
        validators=[InputRequired()],
    )

    read_only = BooleanField(
        label=_('Read only'),
        default=True,
    )


class EventSettingsForm(Form):

    submit_events_visible = BooleanField(
        label=_('Submit your event'),
        description=_('Enables website visitors to submit their own events'),
        default=True
    )

    delete_past_events = BooleanField(
        label=_('Delete events in the past'),
        description=_('Events are automatically deleted once they have '
                      'occurred'),
        default=False
    )

    event_locations = TagsField(
        label=_('Values of the location filter'),
    )

    event_filter_type = RadioField(
        label=_("Choose the filter type for events (default is 'Tags')"),
        choices=(
            ('tags', _('A predefined set of tags')),
            ('filters', _('Manually configurable filters')),
            ('tags_and_filters', _('Both, predefined tags as well as '
                                   'configurable filters')),
        ),
        default='tags'
    )

    event_files = UploadOrSelectExistingMultipleFilesField(
        label=_('Documents'),
        fieldset=_('General event documents')
    )


class DataRetentionPolicyForm(Form):

    auto_archive_timespan = RadioField(
        label=_('Duration from opening a ticket to its automatic archival'),
        validators=[InputRequired()],
        default=0,
        coerce=int,
        choices=TIMESPANS
    )

    auto_delete_timespan = RadioField(
        label=_('Duration from archived state until deleted automatically'),
        validators=[InputRequired()],
        default=0,
        coerce=int,
        choices=TIMESPANS
    )


class FirebaseSettingsForm(Form):
    """Allows to setup sending firebase notifications for News with
    hashtags. Used with PublicationFormExtension .

    """

    if TYPE_CHECKING:
        request: OrgRequest

    firebase_adminsdk_credential = TextAreaField(
        _('Firebase adminsdk credentials (JSON)'),
        [Optional()],
        render_kw={
            'rows': 32,
            'data-editor': 'json'
        },
    )

    selectable_push_notification_options = StringField(
        label=_('Topics'),
        fieldset=_('Defines the firebase topic id'),
        render_kw={
            'class_': 'many many-firebasetopics',
        },
    )

    if TYPE_CHECKING:
        hashtag_errors: dict[int, str]
    else:

        def __init__(self, *args, **kwargs) -> None:
            super().__init__(*args, **kwargs)
            self.hashtag_errors = {}

    def populate_obj(self, model: Organisation) -> None:  # type:ignore
        super().populate_obj(model)
        key_base64 = self.request.app.hashed_identity_key

        try:
            assert self.firebase_adminsdk_credential.data is not None
            encrypted = encrypt_symmetric(
                self.firebase_adminsdk_credential.data, key_base64
            )
            encrypted_str = encrypted.decode('utf-8')
            model.firebase_adminsdk_credential = encrypted_str or ''
        except Exception:
            model.firebase_adminsdk_credential = ''  # nosec: B105

        # Save selectable_push_notification_options to the model
        model.selectable_push_notification_options = (
            self.json_to_links(self.selectable_push_notification_options.data)
            or []
        )

    def validate_firebase_adminsdk_credential(
        self, field: TextAreaField
    ) -> None:
        expected_keys = {
            'auth_provider_x509_cert_url',
            'auth_uri',
            'client_email',
            'client_id',
            'client_x509_cert_url',
            'private_key',
            'private_key_id',
            'project_id',
            'token_uri',
            'type',
            'universe_domain',
        }
        # Basic sanity checks on the json
        try:
            data = json.loads(field.data)  # type:ignore[arg-type]
            if not isinstance(data, dict):
                raise ValidationError(
                    _(
                        'Invalid Firebase credentials format '
                        '- must be a JSON object'
                    )
                )
            missing_keys = [key for key in expected_keys if key not in data]
            if missing_keys:
                error_message = _(
                    'Missing required keys in Firebase credentials: {0}'
                ).format(', '.join(missing_keys))
                raise ValidationError(error_message)
        except json.JSONDecodeError as err:
            raise ValidationError(
                _('Invalid JSON format in Firebase credentials')
            ) from err
        except Exception as e:
            raise ValidationError(
                _('Error validating Firebase credentials: {0}').format(str(e))
            ) from e

    def process_obj(self, model: Organisation) -> None:  # type:ignore
        super().process_obj(model)

        key_base64 = self.request.app.hashed_identity_key
        if model.firebase_adminsdk_credential:
            try:
                self.firebase_adminsdk_credential.data = decrypt_symmetric(
                model.firebase_adminsdk_credential.encode('utf-8'), key_base64
            )
            except InvalidToken:
                self.firebase_adminsdk_credential.data = ''

        if (
            not hasattr(model, 'selectable_push_notification_options')
            or not model.selectable_push_notification_options
        ):
            self.selectable_push_notification_options.data = self.tags_to_json(
               []
            )
        else:
            self.selectable_push_notification_options.data = self.tags_to_json(
                model.selectable_push_notification_options
            )

    def on_request(self) -> None:
        # Initialize the field if it's empty
        if not self.selectable_push_notification_options.data:
            self.selectable_push_notification_options.data = (
                self.tags_to_json([])
            )

    def choices_for_news_specific_firebase_topics(self) -> list[list[str]]:
        from onegov.org.models import News
        session = self.request.session
        query = session.query(News.meta['hashtags'])
        hashtag_set = set()
        for (hashtags,) in query:
            hashtag_set.update(hashtags)
        all_hashtags = sorted(hashtag_set)

        # The first topic is just the schema, includes all News
        choices_for_topics = []
        for label in all_hashtags:
            normalized_hashtag = label.lower().replace(' ', '_')
            key = (
                self.request.app.schema + '_' + normalized_hashtag
            )
            pair = [key, label]
            choices_for_topics.append(pair)
        return choices_for_topics

    def json_to_links(
        self,
        text: str | None = None
    ) -> list[list[str]]:
        if not text:
            return []
        return [
            [value['text'], link]
            for value in json.loads(text).get('values', [])
            if (link := value['link']) or value['text']
        ]

    def tags_to_json(self, tags: list[list[str]]) -> str:
        if not tags:
            # set default topic News (which is all)
            app_id = self.request.app.schema
            topic_and_label_pairs = [[app_id, 'News']]
        else:
            topic_and_label_pairs = tags

            # Check if the default pair exists, if not add it
            app_id = self.request.app.schema
            if not any(pair[0] == app_id for pair in topic_and_label_pairs):
                topic_and_label_pairs.insert(
                    0, [app_id, 'News']
                )

        choices = self.choices_for_news_specific_firebase_topics()
        text_options = [value for value, __ in choices]
        link_options = [label for __, label in choices]

        return json.dumps(
            {
                'labels': {
                    'text': 'Key',
                    'link': 'Label',
                    'add': self.request.translate(_('Add')),
                    'remove': self.request.translate(_('Remove')),
                },
                'placeholders': {'text': 'Key', 'link': 'Label'},
                'textOptions': text_options,
                'linkOptions': link_options,
                'values': [
                    {
                        'text': l[0],
                        'link': l[1],
                        'error': self.hashtag_errors.get(ix, ''),
                    }
                    for ix, l in enumerate(topic_and_label_pairs)
                ],
            }
        )


class PeopleSettingsForm(Form):

    organisation_hierarchy = TextAreaField(
        label=_('Organisation hierarchy'),
        description=_(
            'Example for organisation hierarchy with subtopics in yaml '
            'format. Note: Deeper structures are not supported.'
            '\n'
            '```\n'
            '- Organisation:\n'
            '  - Sub-Organisation 1\n'
            '  - Sub-Organisation 2\n'
            '- Organisation 2:\n'
            '  - Sub-Organisation 1\n'
            '  - Sub-Organisation 2\n'
            '```'
        ),
        render_kw={
            'rows': 16,
        },
    )

    hidden_people_fields = MultiCheckboxField(
        label=_('Hide these fields for non-logged-in users'),
        choices=[
            ('salutation', _('Salutation')),
            ('academic_title', _('Academic Title')),
            ('born', _('Born')),
            ('profession', _('Profession')),
            ('political_party', _('Political Party')),
            ('parliamentary_group', _('Parliamentary Group')),
            ('email', _('E-Mail')),
            ('phone', _('Phone')),
            ('phone_direct', _('Direct Phone Number or Mobile')),
            ('organisation', _('Organisation')),
            ('website', _('Website')),
            ('website_2', _('Website 2')),
            ('location_address', _('Location address')),
            ('location_code_city', _('Location Code and City')),
            ('postal_address', _('Postal address')),
            ('postal_code_city', _('Postal Code and City')),
            ('notes', _('Notes')),
            ('external_user_id', _('External ID'))
        ])

    def ensure_categories(self) -> bool | None:
        assert isinstance(self.organisation_hierarchy.errors, list)

        if self.organisation_hierarchy.data:
            try:
                data = yaml.safe_load(self.organisation_hierarchy.data)
            except yaml.YAMLError:
                self.organisation_hierarchy.errors.append(
                    _('Invalid YAML format. Please refer to the example.')
                )
                return False

            if data:
                if not isinstance(data, list):
                    self.organisation_hierarchy.errors.append(
                        _('Invalid format. Please define a list with '
                          'organisations and sub-organisations according the '
                          'example.')
                    )
                    return False
                for item in data:
                    if not isinstance(item, (str, dict)):
                        self.organisation_hierarchy.errors.append(
                            _('Invalid format. Please define organisations '
                              'and sub-organisations according to the '
                              'example.')
                        )
                        return False

                    if isinstance(item, str):
                        continue

                    for topic, sub_topic in item.items():
                        if not isinstance(sub_topic, list):
                            self.organisation_hierarchy.errors.append(
                                _(f'Invalid format. Please define '
                                  f"sub-organisations(s) for '{topic}' "
                                  f"or remove the ':'.")
                            )
                            return False

                        if not all(isinstance(sub, str) for sub in sub_topic):
                            self.organisation_hierarchy.errors.append(
                                _('Invalid format. Only organisations '
                                  'and sub-organisations are allowed - no '
                                  'deeper structures supported.')
                            )
                            return False

        return None

    def populate_obj(self, model: Organisation) -> None:  # type:ignore
        super().populate_obj(model)

        yaml_data = self.organisation_hierarchy.data
        data = yaml.safe_load(yaml_data) if yaml_data else []
        model.organisation_hierarchy = data

    def process_obj(self, model: Organisation) -> None:  # type:ignore
        super().process_obj(model)

        categories = model.organisation_hierarchy or []
        if not categories:
            self.organisation_hierarchy.data = ''
            return

        yaml_data = yaml.safe_dump(categories, default_flow_style=False)
        self.organisation_hierarchy.data = yaml_data


class VATSettingsForm(Form):

    vat_rate = FloatField(
        label=_('VAT Rate'),
        description=_('This is the VAT rate in percent. The VAT rate will '
                      'apply to all prices in the forms.'),
        validators=[InputRequired(), NumberRange(0, 100)],
    )<|MERGE_RESOLUTION|>--- conflicted
+++ resolved
@@ -978,12 +978,6 @@
 
 class OrgTicketSettingsForm(Form):
 
-<<<<<<< HEAD
-    email_for_new_tickets = StringField(
-        label=_('Email address for notifications '
-                'about newly opened tickets'),
-        description=('info@example.ch')
-=======
     hide_personal_email = BooleanField(
         label=_('Hide personal email addresses'),
         description=_('Hide personal email addresses in the ticket system'),
@@ -997,7 +991,6 @@
         depends_on=('hide_personal_email', 'y'),
         validators=[InputRequired()],
         fieldset=_('General')
->>>>>>> 650f3060
     )
 
     ticket_auto_accept_style = RadioField(
