from onegov.form import Form
from onegov.form.fields import MultiCheckboxField
from onegov.org import _
from onegov.reservation import Resource, ResourceCollection
from wtforms.fields import EmailField
from wtforms.fields import StringField
from wtforms.fields import BooleanField
from wtforms.validators import InputRequired, Email


WEEKDAYS = (
    ("MO", _("Mo")),
    ("TU", _("Tu")),
    ("WE", _("We")),
    ("TH", _("Th")),
    ("FR", _("Fr")),
    ("SA", _("Sa")),
    ("SU", _("Su")),
)


class ResourceRecipientForm(Form):
    name = StringField(
        label=_("Name"),
        fieldset="Empfänger",
        description="Peter Muster",
        validators=[InputRequired()]
    )

    address = EmailField(
        label=_("E-Mail"),
        fieldset="Empfänger",
        description="peter.muster@example.org",
        validators=[InputRequired(), Email()]
    )

    new_reservations = BooleanField(
        label=_("New Reservations"),
        fieldset=_("Notifications *"),
        description=_("For each new reservation, a notification will be sent "
                      "to the above recipient."),
    )

    daily_reservations = BooleanField(
        label=_("Daily Reservations"),
        fieldset=_("Notifications *"),
        description=_("On each day selected below, a notification with the "
                      "day's reservations will be sent to the recipient above "
                      "at 06:00."),
    )

    internal_notes = BooleanField(
        label=_("Internal Notes"),
        fieldset=_("Notifications *"),
        description=_("Each time a new note is added to the ticket for a "
                      "reservation, a notification is sent to the recipient "
                      "above."),
<<<<<<< HEAD
    )

    internal_notes = BooleanField(
        label=_("Internal Notes"),
        fieldset=_("Notifications *"),
        description=("Bei jeder neuen Notiz auf dem Ticket zu einer "
                     "Reservation wird eine Benachrichtigung an den "
                     "obenstehenden Empfänger gesendet."),
=======
>>>>>>> 31ab324c
    )

    rejected_reservations = BooleanField(
        label=_("Rejected Reservations"),
        fieldset=_("Notifications *"),
        description=("Bei der Stornierung einer Reservation wird eine "
                     "Benachrichtigung an den obenstehenden Empfänger "
                     "gesendet."),
    )

    send_on = MultiCheckboxField(
        label=_("Send on"),
        fieldset="Tage und Ressourcen",
        choices=WEEKDAYS,
        default=[key for key, value in WEEKDAYS],
        validators=[InputRequired()],
        depends_on=('daily_reservations', 'y'),
        render_kw={'prefix_label': False, 'class_': 'oneline-checkboxes'}
    )

    resources = MultiCheckboxField(
        label=_("Resources"),
        fieldset="Tage und Ressourcen",
        validators=[InputRequired()],
        choices=None
    )

    def validate(self):
        result = super().validate()
<<<<<<< HEAD
        if not (
            self.new_reservations.data
            or self.daily_reservations.data
            or self.internal_notes.data
            or self.rejected_reservations.data
        ):
=======
        if not (self.new_reservations.data or self.daily_reservations.data
                or self.internal_notes.data):
>>>>>>> 31ab324c
            self.daily_reservations.errors.append(
                _("Please add at least one notification.")
            )
            result = False
        return result

    def on_request(self):
        self.populate_resources()

    def populate_resources(self):
        q = ResourceCollection(self.request.app.libres_context).query()
        q = q.order_by(Resource.group, Resource.name)
        q = q.with_entities(Resource.group, Resource.title, Resource.id)

        default_group = self.request.translate(_("General"))

        self.resources.choices = tuple(
            (r.id.hex, "{group} - {title}".format(
                group=r.group or default_group,
                title=r.title
            ))
            for r in q
        )<|MERGE_RESOLUTION|>--- conflicted
+++ resolved
@@ -55,17 +55,6 @@
         description=_("Each time a new note is added to the ticket for a "
                       "reservation, a notification is sent to the recipient "
                       "above."),
-<<<<<<< HEAD
-    )
-
-    internal_notes = BooleanField(
-        label=_("Internal Notes"),
-        fieldset=_("Notifications *"),
-        description=("Bei jeder neuen Notiz auf dem Ticket zu einer "
-                     "Reservation wird eine Benachrichtigung an den "
-                     "obenstehenden Empfänger gesendet."),
-=======
->>>>>>> 31ab324c
     )
 
     rejected_reservations = BooleanField(
@@ -95,17 +84,12 @@
 
     def validate(self):
         result = super().validate()
-<<<<<<< HEAD
         if not (
             self.new_reservations.data
             or self.daily_reservations.data
             or self.internal_notes.data
             or self.rejected_reservations.data
         ):
-=======
-        if not (self.new_reservations.data or self.daily_reservations.data
-                or self.internal_notes.data):
->>>>>>> 31ab324c
             self.daily_reservations.errors.append(
                 _("Please add at least one notification.")
             )
