from onegov.core.orm import Base
from onegov.core.orm.mixins import ContentMixin
from onegov.core.orm.mixins import TimestampMixin
from onegov.core.orm.mixins import UTCPublicationMixin
from onegov.core.orm.types import UUID
from onegov.people.models import AgencyMembership
from onegov.search import ORMSearchable
from sqlalchemy import Column
from sqlalchemy import Text
from sqlalchemy.orm import joinedload
from sqlalchemy.orm import relationship
from uuid import uuid4
from vobject import vCard
from vobject.vcard import Address
from vobject.vcard import Name


from typing import TYPE_CHECKING
if TYPE_CHECKING:
    import uuid
    from collections.abc import Collection
    from onegov.core.types import AppenderQuery
    from vobject.base import Component


class Person(Base, ContentMixin, TimestampMixin, ORMSearchable,
             UTCPublicationMixin):
    """ A person. """

    __tablename__ = 'people'

    #: the type of the item, this can be used to create custom polymorphic
    #: subclasses of this class. See
    #: `<https://docs.sqlalchemy.org/en/improve_toc/\
    #: orm/extensions/declarative/inheritance.html>`_.
    type: 'Column[str]' = Column(
        Text,
        nullable=False,
        default=lambda: 'generic'
    )

    __mapper_args__ = {
        'polymorphic_on': type,
        'polymorphic_identity': 'generic',
    }

    es_public = True
    es_properties = {
        'title': {'type': 'text'},
        'function': {'type': 'localized'},
        'email': {'type': 'text'},
    }

    @property
    def es_suggestion(self) -> tuple[str, ...]:
        return (self.title, f'{self.first_name} {self.last_name}')

    @property
    def title(self) -> str:
        """ Returns the Eastern-ordered name. """

        return self.last_name + ' ' + self.first_name

    @property
    def spoken_title(self) -> str:
        """ Returns the Western-ordered name. Includes the academic title if
        available.

        """
        parts = []
        if self.academic_title:
            parts.append(self.academic_title)
        parts.append(self.first_name)
        parts.append(self.last_name)

        return ' '.join(parts)

    #: the unique id, part of the url
    id: 'Column[uuid.UUID]' = Column(
        UUID,  # type:ignore[arg-type]
        primary_key=True,
        default=uuid4
    )

    #: the salutation used for the person
    salutation: 'Column[str | None]' = Column(Text, nullable=True)

    #: the academic title of the person
    academic_title: 'Column[str | None]' = Column(Text, nullable=True)

    #: the first name of the person
    first_name: 'Column[str]' = Column(Text, nullable=False)

    #: the last name of the person
    last_name: 'Column[str]' = Column(Text, nullable=False)

    #: when the person was born
    born: 'Column[str | None]' = Column(Text, nullable=True)

    #: the profession of the person
    profession: 'Column[str | None]' = Column(Text, nullable=True)

    #: the function of the person
    function: 'Column[str | None]' = Column(Text, nullable=True)

    #: an organisation the person belongs to
    organisation: 'Column[str | None]' = Column(Text, nullable=True)

    # a sub organisation the person belongs to
    sub_organisation: 'Column[str | None]' = Column(Text, nullable=True)

    #: the political party the person belongs to
    political_party: 'Column[str | None]' = Column(Text, nullable=True)

    #: the parliamentary group the person belongs to
    parliamentary_group: 'Column[str | None]' = Column(Text, nullable=True)

    #: an URL leading to a picture of the person
    picture_url: 'Column[str | None]' = Column(Text, nullable=True)

    #: the email of the person
    email: 'Column[str | None]' = Column(Text, nullable=True)

    #: the phone number of the person
    phone: 'Column[str | None]' = Column(Text, nullable=True)

    #: the direct phone number of the person
    phone_direct: 'Column[str | None]' = Column(Text, nullable=True)

    #: the website related to the person
    website: 'Column[str | None]' = Column(Text, nullable=True)

    #: a second website related to the person
    website_2: 'Column[str | None]' = Column(Text, nullable=True)

    # agency does not use 'address' anymore. Instead, the 4 following items
    # are being used. The 'address' field is still used in org, town6,
    # volunteers and others
    #: the address of the person
    address: 'Column[str | None]' = Column(Text, nullable=True)

    #: the location address (street name and number) of the person
    location_address: 'Column[str | None]' = Column(Text, nullable=True)

    #: postal code of location and city of the person
    location_code_city: 'Column[str | None]' = Column(Text, nullable=True)

    #: the postal address (street name and number) of the person
    postal_address: 'Column[str | None]' = Column(Text, nullable=True)

    #: postal code and city of the person
    postal_code_city: 'Column[str | None]' = Column(Text, nullable=True)

    #: some remarks about the person
    notes: 'Column[str | None]' = Column(Text, nullable=True)

<<<<<<< HEAD
    @property
    def ts_score(self) -> int:
        return 3

    if TYPE_CHECKING:
        # FIXME: Replace with explicit backref with back_populates
        memberships: relationship[AppenderQuery[AgencyMembership]]
=======
    memberships: 'relationship[AppenderQuery[AgencyMembership]]'
    memberships = relationship(
        AgencyMembership,
        back_populates='person',
        cascade='all, delete-orphan',
        lazy='dynamic',
    )
>>>>>>> 4fdef5e0

    def vcard_object(
        self,
        exclude: 'Collection[str] | None' = None,
        include_memberships: bool = True
    ) -> 'Component':
        """ Returns the person as vCard (3.0) object.

        Allows to specify the included attributes, provides a reasonable
        default if none are specified. Always includes the first and last
        name.

        """
        exclude = exclude or ['notes']
        result = vCard()

        prefix = ''
        if 'academic_title' not in exclude and self.academic_title:
            prefix = self.academic_title

        # mandatory fields
        line = result.add('n')
        line.value = Name(
            prefix=prefix,
            given=self.first_name,
            family=self.last_name,
        )
        line.charset_param = 'utf-8'

        line = result.add('fn')
        line.value = " ".join((
            prefix, self.first_name, self.last_name
        )).strip()
        line.charset_param = 'utf-8'

        # optional fields
        if 'function' not in exclude and self.function:
            line = result.add('title')
            line.value = self.function
            line.charset_param = 'utf-8'

        if 'picture_url' not in exclude and self.picture_url:
            line = result.add('photo')
            line.value = self.picture_url

        if 'email' not in exclude and self.email:
            line = result.add('email')
            line.value = self.email

        if 'phone' not in exclude and self.phone:
            line = result.add('tel;type=work')
            line.value = self.phone

        if 'phone_direct' not in exclude and self.phone_direct:
            line = result.add('tel;type=work;type=pref')
            line.value = self.phone_direct

        if 'organisation' not in exclude and self.organisation:
            line = result.add('org')
            line.value = [
                '; '.join(
                    o for o in (self.organisation, self.sub_organisation) if o
                )
            ]
            line.charset_param = 'utf-8'

        if 'website' not in exclude and self.website:
            line = result.add('url')
            line.value = self.website

        if (
            'postal_address' not in exclude and self.postal_address
            and 'postal_code_city' not in exclude and self.postal_code_city
        ):
            line = result.add('adr')
            code, city = self.postal_code_city.split(' ', 1)
            line.value = Address(street=self.postal_address,
                                 code=code, city=city)
            line.charset_param = 'utf-8'

        if (
            'location_address' not in exclude and self.location_address
            and 'location_code_city' not in exclude and self.location_code_city
        ):
            line = result.add('adr')
            code, city = self.location_code_city.split(' ', 1)
            line.value = Address(street=self.location_address,
                                 code=code, city=city)
            line.charset_param = 'utf-8'

        if 'notes' not in exclude and self.notes:
            line = result.add('note')
            line.value = self.notes
            line.charset_param = 'utf-8'

        if include_memberships and (memberships := [
            f'{m.agency.title}, {m.title}' for m in self.memberships.options(
                # eagerly load the agency along with the membership
                joinedload(AgencyMembership.agency)
            )
        ]):
            line = result.add('org')
            line.value = ['; '.join(memberships)]
            line.charset_param = 'utf-8'

        return result

    def vcard(self, exclude: 'Collection[str] | None' = None) -> str:
        """ Returns the person as vCard (3.0).

        Allows to specify the included attributes, provides a reasonable
        default if none are specified. Always includes the first and last
        name.

        """

        return self.vcard_object(exclude).serialize()

    @property
    def memberships_by_agency(self) -> list[AgencyMembership]:
        """ Returns the memberships sorted alphabetically by the agency. """

        def sortkey(membership: AgencyMembership) -> int:
            return membership.order_within_person

        return sorted(self.memberships, key=sortkey)<|MERGE_RESOLUTION|>--- conflicted
+++ resolved
@@ -154,15 +154,6 @@
     #: some remarks about the person
     notes: 'Column[str | None]' = Column(Text, nullable=True)
 
-<<<<<<< HEAD
-    @property
-    def ts_score(self) -> int:
-        return 3
-
-    if TYPE_CHECKING:
-        # FIXME: Replace with explicit backref with back_populates
-        memberships: relationship[AppenderQuery[AgencyMembership]]
-=======
     memberships: 'relationship[AppenderQuery[AgencyMembership]]'
     memberships = relationship(
         AgencyMembership,
@@ -170,7 +161,10 @@
         cascade='all, delete-orphan',
         lazy='dynamic',
     )
->>>>>>> 4fdef5e0
+
+    @property
+    def ts_score(self) -> int:
+        return 3
 
     def vcard_object(
         self,
