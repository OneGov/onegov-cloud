--- conflicted
+++ resolved
@@ -169,32 +169,16 @@
 
         super().clear_results(clear_all)
 
-        self.lists = []
-        self.list_connections = []
+        session = object_session(self)
+        if clear_all:
+            self.lists = []
+            self.list_connections = []
+        else:
+            for candidate in self.candidates:
+                candidate.panachage_results = []
+            for list in self.lists:
+                list.panachage_results = []
 
-        session = object_session(self)
-<<<<<<< HEAD
-=======
-        if clear_all:
-            session.query(List).filter(List.election_id == self.id).delete()
-            session.query(ListConnection).filter(
-                ListConnection.election_id == self.id
-            ).delete()
-        else:
-            e_ids = session.query(ElectionResult.id).filter(
-                ElectionResult.election_id == self.id
-            ).all()
-            session.query(CandidatePanachageResult).filter(
-                CandidatePanachageResult.election_result_id.in_(e_ids)
-            ).delete()
-            l_ids = session.query(List.id).filter(
-                List.election_id == self.id
-            ).all()
-            session.query(ListPanachageResult).filter(
-                ListPanachageResult.target_id.in_(l_ids)
-            ).delete()
-
->>>>>>> 1d64c923
         session.query(PartyResult).filter(
             PartyResult.election_id == self.id
         ).delete()
