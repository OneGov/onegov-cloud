from onegov.ballot.models.election.election_result import ElectionResult
from onegov.ballot.models.election.list_result import ListResult
from onegov.ballot.models.mixins import summarized_property
from onegov.core.orm import Base
from onegov.core.orm.mixins import TimestampMixin
from onegov.core.orm.types import UUID
from sqlalchemy import Column
from sqlalchemy import ForeignKey
from sqlalchemy import func
from sqlalchemy import Integer
from sqlalchemy import select
from sqlalchemy import Text
from sqlalchemy.orm import object_session
from sqlalchemy.orm import relationship
from uuid import uuid4


from typing import TYPE_CHECKING
if TYPE_CHECKING:
    import uuid
    from onegov.ballot.models.election.candidate import Candidate
    from onegov.ballot.models.election.candidate_panachage_result import \
        CandidatePanachageResult
    from onegov.ballot.models.election.list_connection import ListConnection
    from onegov.ballot.models.election.list_panachage_result import \
        ListPanachageResult
    from onegov.ballot.models.election.proporz_election import ProporzElection
    from onegov.ballot.types import DistrictPercentage
    from onegov.ballot.types import EntityPercentage
    from sqlalchemy.sql import ColumnElement


class List(Base, TimestampMixin):
    """ A list. """

    __tablename__ = 'lists'

    #: internal id of the list
    id: 'Column[uuid.UUID]' = Column(
        UUID,  # type:ignore[arg-type]
        primary_key=True,
        default=uuid4
    )

    #: external id of the list
    list_id: 'Column[str]' = Column(Text, nullable=False)

    # number of mandates
    number_of_mandates: 'Column[int]' = Column(
        Integer,
        nullable=False,
        default=lambda: 0
    )

    #: name of the list
    name: 'Column[str]' = Column(Text, nullable=False)

    #: the election id this list belongs to
    election_id: 'Column[str]' = Column(
        Text,
        ForeignKey('elections.id', onupdate='CASCADE', ondelete='CASCADE'),
        nullable=False
    )

    #: the election this list belongs to
    election: 'relationship[ProporzElection]' = relationship(
        'ProporzElection',
        back_populates='lists'
    )

    #: the list connection id this list belongs to
    connection_id: 'Column[uuid.UUID | None]' = Column(
        UUID,  # type:ignore[arg-type]
        ForeignKey('list_connections.id', ondelete='CASCADE'),
        nullable=True
    )

    #: the list connection this list belongs to
    connection: 'relationship[ListConnection]' = relationship(
        'ListConnection',
        back_populates='lists'
    )

    #: a list contains n candidates
    candidates: 'relationship[list[Candidate]]' = relationship(
        'Candidate',
        cascade='all, delete-orphan',
        back_populates='list',
    )

    #: a list contains n results
    results: 'relationship[list[ListResult]]' = relationship(
        'ListResult',
        cascade='all, delete-orphan',
        back_populates='list',
    )

    #: a list contains additional votes from other lists
    panachage_results: 'relationship[list[ListPanachageResult]]'
    panachage_results = relationship(
        'ListPanachageResult',
        foreign_keys='ListPanachageResult.target_id',
        cascade='all, delete-orphan',
        back_populates='target'
    )

    #: a list contains to other lists lost votes
    panachage_results_lost: 'relationship[list[ListPanachageResult]]'
    panachage_results_lost = relationship(
        'ListPanachageResult',
        foreign_keys='ListPanachageResult.source_id',
        cascade='all, delete-orphan',
        back_populates='source'
    )

    #: an list contains n (outgoing) candidate panachage results
    candidate_panachage_results: 'relationship[list[CandidatePanachageResult]]'
    candidate_panachage_results = relationship(
        'CandidatePanachageResult',
        cascade='all, delete-orphan',
        back_populates='list'
    )

    #: the total votes
    votes = summarized_property('votes')

    def aggregate_results(self, attribute: str) -> int:
        """ Gets the sum of the given attribute from the results. """

        return sum(getattr(result, attribute) for result in self.results)

    @staticmethod
    def aggregate_results_expression(
        cls: 'List',
        attribute: str
    ) -> 'ColumnElement[int]':
        """ Gets the sum of the given attribute from the results,
        as SQL expression.

        """

        expr = select([
            func.coalesce(
                func.sum(getattr(ListResult, attribute)),
                0
            )
        ])
        expr = expr.where(ListResult.list_id == cls.id)
        return expr.label(attribute)

    @property
    def percentage_by_entity(self) -> dict[int, 'EntityPercentage']:
        """ Returns the percentage of votes by the entity. Includes uncounted
        entities and entities with no results available.

        """
        query = self.election.results_query
        query = query.join(ElectionResult.list_results)
        query = query.filter(ListResult.list_id == self.id)

<<<<<<< HEAD
        if self.election.type == 'proporz':
            totals_by_entity = self.election.votes_by_entity.subquery()
            results_sub = query.with_entities(
                ElectionResult.entity_id.label('id'),
                ElectionResult.counted.label('counted'),
                ListResult.votes.label('votes')
            ).subquery()

            session = object_session(self)
            results = session.query(
                results_sub.c.id,
                results_sub.c.counted,
                totals_by_entity.c.votes.label('total'),
                results_sub.c.votes
            )
            results = results.join(
                totals_by_entity,
                totals_by_entity.c.entity_id == results_sub.c.id
            )
        else:
            raise NotImplementedError()
=======
        totals_by_entity = self.election.votes_by_entity.subquery()
        results_sub = query.with_entities(
            ElectionResult.entity_id.label('id'),
            ElectionResult.counted.label('counted'),
            ListResult.votes.label('votes')
        ).subquery()

        session = object_session(self)
        results = session.query(
            results_sub.c.id,
            results_sub.c.counted,
            totals_by_entity.c.votes.label('total'),
            results_sub.c.votes
        )
        results = results.join(
            totals_by_entity,
            totals_by_entity.c.entity_id == results_sub.c.id
        )
>>>>>>> d0766448

        percentage: dict[int, 'EntityPercentage'] = {
            r.id: {
                'counted': r.counted,
                'votes': r.votes,
                'percentage': round(
                    100 * (r.votes / r.total), 2) if r.total else 0.0
            } for r in results
        }

        empty = self.election.results_query.with_entities(
            ElectionResult.entity_id.label('id'),
            ElectionResult.counted.label('counted')
        )
        empty = empty.filter(
            ElectionResult.entity_id.notin_([r.id for r in results])
        )
        percentage.update({
            r.id: {
                'counted': r.counted,
                'percentage': 0.0,
                'votes': 0
            } for r in empty}
        )
        return percentage

    @property
    def percentage_by_district(self) -> dict[str, 'DistrictPercentage']:
        """ Returns the percentage of votes aggregated by the distict. Includes
        uncounted districts and districts with no results available.

        """
        query = self.election.results_query.order_by(None)
        query = query.join(ElectionResult.list_results)
        query = query.filter(ListResult.list_id == self.id)

        if self.election.type == 'proporz':
            totals_by_district = self.election.votes_by_district.subquery()
            query = query.with_entities(
                ElectionResult.district.label('name'),
                func.sum(ListResult.votes).label('votes'),
            )
            query = query.group_by(ElectionResult.district)
            results_sub = query.subquery()

            session = object_session(self)
            results = session.query(
                results_sub.c.name,
                totals_by_district.c.entities,
                totals_by_district.c.counted,
                totals_by_district.c.votes.label('total'),
                results_sub.c.votes
            )
            results = results.join(
                totals_by_district,
                totals_by_district.c.district == results_sub.c.name
            )

        else:
            results = query.with_entities(
                ElectionResult.district.label('name'),
                func.array_agg(ElectionResult.entity_id).label('entities'),
                func.coalesce(
                    func.bool_and(ElectionResult.counted), False
                ).label('counted'),
                func.sum(ElectionResult.accounted_votes).label('total'),
                func.sum(ListResult.votes).label('votes'),
            )
            results = results.group_by(ElectionResult.district)

        percentage: dict[str, 'DistrictPercentage'] = {
            r.name: {
                'counted': r.counted,
                'entities': r.entities,
                'votes': r.votes,
                'percentage': round(
                    100 * (r.votes / r.total), 2) if r.total else 0.0
            } for r in results
        }

        empty = self.election.results_query.with_entities(
            ElectionResult.district.label('name'),
            func.array_agg(ElectionResult.entity_id).label('entities'),
            func.coalesce(
                func.bool_and(ElectionResult.counted), False
            ).label('counted')
        )
        empty = empty.group_by(ElectionResult.district)
        empty = empty.order_by(None)
        for result in empty:
            update = (
                result.name not in percentage
                or (
                    set(percentage[result.name]['entities'])
                    != set(result.entities)
                )
            )
            if update:
                percentage[result.name] = {
                    'counted': result.counted,
                    'entities': result.entities,
                    'percentage': 0.0,
                    'votes': 0
                }

        return percentage<|MERGE_RESOLUTION|>--- conflicted
+++ resolved
@@ -158,29 +158,6 @@
         query = query.join(ElectionResult.list_results)
         query = query.filter(ListResult.list_id == self.id)
 
-<<<<<<< HEAD
-        if self.election.type == 'proporz':
-            totals_by_entity = self.election.votes_by_entity.subquery()
-            results_sub = query.with_entities(
-                ElectionResult.entity_id.label('id'),
-                ElectionResult.counted.label('counted'),
-                ListResult.votes.label('votes')
-            ).subquery()
-
-            session = object_session(self)
-            results = session.query(
-                results_sub.c.id,
-                results_sub.c.counted,
-                totals_by_entity.c.votes.label('total'),
-                results_sub.c.votes
-            )
-            results = results.join(
-                totals_by_entity,
-                totals_by_entity.c.entity_id == results_sub.c.id
-            )
-        else:
-            raise NotImplementedError()
-=======
         totals_by_entity = self.election.votes_by_entity.subquery()
         results_sub = query.with_entities(
             ElectionResult.entity_id.label('id'),
@@ -199,7 +176,6 @@
             totals_by_entity,
             totals_by_entity.c.entity_id == results_sub.c.id
         )
->>>>>>> d0766448
 
         percentage: dict[int, 'EntityPercentage'] = {
             r.id: {
