from onegov.ballot.models.election_compound.mixins import \
    DerivedAttributesMixin
from onegov.ballot.models.mixins import DomainOfInfluenceMixin
from onegov.ballot.models.mixins import ExplanationsPdfMixin
from onegov.ballot.models.mixins import LastModifiedMixin
from onegov.ballot.models.mixins import TitleTranslationsMixin
from onegov.ballot.models.party_result.mixins import \
    HistoricalPartyResultsMixin
from onegov.ballot.models.party_result.mixins import PartyResultsCheckMixin
from onegov.ballot.models.party_result.mixins import PartyResultsOptionsMixin
from onegov.core.orm import Base, observes
from onegov.core.orm import translation_hybrid
from onegov.core.orm.mixins import ContentMixin
from onegov.core.orm.mixins import dict_property
from onegov.core.orm.mixins import meta_property
from onegov.core.orm.types import HSTORE
from onegov.core.utils import groupbylist
from onegov.file import NamedFile
from sqlalchemy import Column, Boolean
from sqlalchemy import Date
from sqlalchemy import Text
from sqlalchemy.orm import object_session
from sqlalchemy.orm import relationship


from typing import TYPE_CHECKING
if TYPE_CHECKING:
    import datetime
<<<<<<< HEAD
    from collections.abc import Collection, Mapping
    from onegov.ballot.models.election import Election
    from onegov.ballot.models.election_compound.relationship import \
        ElectionCompoundRelationship
    from onegov.ballot.models.party_result.party_panachage_result import \
        PartyPanachageResult
    from onegov.ballot.models.party_result.party_result import PartyResult
=======
    from collections.abc import Iterable
    from collections.abc import Mapping
    from onegov.ballot import Election
    from onegov.ballot import ElectionCompoundRelationship
    from onegov.ballot import PartyPanachageResult
    from onegov.ballot import PartyResult
>>>>>>> 61072947
    from onegov.ballot.types import DomainOfInfluence
    from onegov.core.types import AppenderQuery

    rel = relationship


class ElectionCompound(
    Base, ContentMixin, LastModifiedMixin,
    DomainOfInfluenceMixin, TitleTranslationsMixin,
    PartyResultsOptionsMixin, PartyResultsCheckMixin,
    HistoricalPartyResultsMixin,
    ExplanationsPdfMixin, DerivedAttributesMixin
):

    __tablename__ = 'election_compounds'

    @property
    def polymorphic_base(self) -> type['ElectionCompound']:
        return ElectionCompound

    #: Identifies the election compound, may be used in the url
    id: 'Column[str]' = Column(Text, primary_key=True)

    #: external identifier
    external_id: 'Column[str | None]' = Column(Text, nullable=True)

    #: all translations of the title
    title_translations: 'Column[Mapping[str, str]]' = Column(
        HSTORE,
        nullable=False
    )

    #: the translated title (uses the locale of the request, falls back to the
    #: default locale of the app)
    title = translation_hybrid(title_translations)

    @observes('title_translations')
    def title_observer(self, translations: 'Mapping[str, str]') -> None:
        if not self.id:
            self.id = self.id_from_title(self.session)

    #: Shortcode for cantons that use it
    shortcode: 'Column[str | None]' = Column(Text, nullable=True)

    #: The date of the elections
    date: 'Column[datetime.date]' = Column(Date, nullable=False)

    #: Doppelter Pukelsheim
    pukelsheim: 'Column[bool]' = Column(Boolean, nullable=False, default=False)

    #: Allow setting the status of the compound and its elections manually
    completes_manually: 'Column[bool]' = Column(
        Boolean,
        nullable=False,
        default=False
    )

    #: Status of the compound and its elections
    manually_completed: 'Column[bool]' = Column(
        Boolean,
        nullable=False,
        default=False
    )

    #: An election compound may contains n party results
    party_results: 'relationship[list[PartyResult]]' = relationship(
        'PartyResult',
        cascade='all, delete-orphan',
        back_populates='election_compound'
    )

    #: An election compound may contains n party panachage results
    party_panachage_results: 'rel[list[PartyPanachageResult]]'
    party_panachage_results = relationship(
        'PartyPanachageResult',
        cascade='all, delete-orphan',
        back_populates='election_compound'
    )

    #: An election compound may have related election compounds
    related_compounds: 'rel[AppenderQuery[ElectionCompoundRelationship]]'
    related_compounds = relationship(
        'ElectionCompoundRelationship',
        foreign_keys='ElectionCompoundRelationship.source_id',
        cascade='all, delete-orphan',
        back_populates='source',
        lazy='dynamic'
    )

    #: An election compound may be related by other election compounds
    referencing_compounds: 'rel[AppenderQuery[ElectionCompoundRelationship]]'
    referencing_compounds = relationship(
        'ElectionCompoundRelationship',
        foreign_keys='ElectionCompoundRelationship.target_id',
        cascade='all, delete-orphan',
        back_populates='target',
        lazy='dynamic'
    )

    #: Defines optional colors for parties
    colors: dict_property[dict[str, str]] = meta_property(
        'colors',
        default=dict
    )

    #: Defines the domain of the elections
    domain_elections: dict_property['DomainOfInfluence'] = meta_property(
        'domain_elections',
        default='district'
    )

    #: An election compound may contain n elections
    elections: 'relationship[list[Election]]' = relationship(
        'Election',
        cascade='all',
        back_populates='election_compound',
        order_by='Election.shortcode'
    )

    @observes('elections')
    def elections_observer(
        self,
        elections: 'Collection[Election]'
    ) -> None:
        changes = {c for e in elections if (c := e.last_result_change)}
        if changes:
            new = max(changes)
            old = self.last_result_change
            if not old or (old and old < new):
                self.last_result_change = new

    @property
    def progress(self) -> tuple[int, int]:
        """ Returns a tuple with the current progress.

        If the elections define a `domain_supersegment` (i.e. superregions),
        this is the number of fully counted supersegments vs. the total number
        of supersegments.

        If no `domain_supersegment` is defined, this is the number of counted
        elections vs. the total number of elections.

        """

        pairs = sorted(
            (e.domain_supersegment, e.completed)
            for e in self.elections
        )
        grouped = groupbylist(pairs, lambda x: x[0])

        if len(grouped) == 1 and grouped[0][0] == '':
            result = [completed for _, completed in grouped[0][1]]
        else:
            result = [all(c for _, c in segment) for _, segment in grouped]

        return sum(1 for r in result if r), len(result)

    @property
    def has_results(self) -> bool:
        """ Returns True, if the election compound has any results. """

        if self.has_party_results:
            return True
        if self.has_party_panachage_results:
            return True
        for election in self.elections:
            if election.has_results:
                return True

        return False

    @property
    def elected_candidates(self) -> list[tuple[str, str]]:
        """ Returns the first and last names of the elected candidates. """

        result = []
        for election in self.elections:
            result.extend(election.elected_candidates)

        return result

    #: may be used to store a link related to this election
    related_link: dict_property[str | None] = meta_property(
        'related_link'
    )
    related_link_label: dict_property[dict[str, str] | None] = meta_property(
        'related_link_label'
    )

    #: additional file in case of Doppelter Pukelsheim
    upper_apportionment_pdf = NamedFile()

    #: additional file in case of Doppelter Pukelsheim
    lower_apportionment_pdf = NamedFile()

    @property
    def relationships_for_historical_party_results(
        self
    ) -> 'AppenderQuery[ElectionCompoundRelationship]':
        return self.related_compounds

    def clear_results(self, clear_all: bool = False) -> None:
        """ Clears all related results. """

        self.last_result_change = None

        self.party_results = []
        self.party_panachage_results = []

        for election in self.elections:
            election.clear_results(clear_all)<|MERGE_RESOLUTION|>--- conflicted
+++ resolved
@@ -26,24 +26,15 @@
 from typing import TYPE_CHECKING
 if TYPE_CHECKING:
     import datetime
-<<<<<<< HEAD
-    from collections.abc import Collection, Mapping
-    from onegov.ballot.models.election import Election
-    from onegov.ballot.models.election_compound.relationship import \
-        ElectionCompoundRelationship
-    from onegov.ballot.models.party_result.party_panachage_result import \
-        PartyPanachageResult
-    from onegov.ballot.models.party_result.party_result import PartyResult
-=======
-    from collections.abc import Iterable
+    from collections.abc import Collection
     from collections.abc import Mapping
     from onegov.ballot import Election
     from onegov.ballot import ElectionCompoundRelationship
     from onegov.ballot import PartyPanachageResult
     from onegov.ballot import PartyResult
->>>>>>> 61072947
     from onegov.ballot.types import DomainOfInfluence
     from onegov.core.types import AppenderQuery
+    from sqlalchemy.orm import Session
 
     rel = relationship
 
@@ -174,6 +165,10 @@
                 self.last_result_change = new
 
     @property
+    def session(self) -> 'Session':
+        return object_session(self)
+
+    @property
     def progress(self) -> tuple[int, int]:
         """ Returns a tuple with the current progress.
 
