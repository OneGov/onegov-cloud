--- conflicted
+++ resolved
@@ -669,15 +669,6 @@
             )
 
 
-<<<<<<< HEAD
-@upgrade_task(
-    'Drop party color column',
-    requires='onegov.ballot:Add party resuts columns',
-)
-def drop_party_color_column(context):
-    if context.has_column('party_results', 'color'):
-        context.operations.drop_column('party_results', 'color')
-=======
 @upgrade_task('Add domain columns to party results')
 def add_domain_columns_to_party_results(context):
     for column in ('domain', 'domain_segment'):
@@ -686,4 +677,12 @@
                 'party_results',
                 Column(column, Text(), nullable=True)
             )
->>>>>>> 76ac3712
+
+
+@upgrade_task(
+    'Drop party color column',
+    requires='onegov.ballot:Add party resuts columns',
+)
+def drop_party_color_column(context):
+    if context.has_column('party_results', 'color'):
+        context.operations.drop_column('party_results', 'color')