from __future__ import annotations

import json
<<<<<<< HEAD
from os import environ, system
import datetime
import re
=======
>>>>>>> af4496b6
import shutil
import re
import time
from contextlib import suppress
from http.client import RemoteDisconnected
from onegov.core.utils import module_path
from os import environ, system
from selenium.webdriver import ActionChains, Keys
from time import sleep


from typing import cast, Any, ParamSpec, Self, TYPE_CHECKING
if TYPE_CHECKING:
    from collections.abc import Callable
    from datetime import datetime
    from os import PathLike
    from selenium.webdriver import Chrome
    from splinter import Browser
else:
    Browser = object

P = ParamSpec('P')


with open(module_path('tests.shared', 'drop_file.js')) as f:
    JS_DROP_FILE = f.read()


class InjectedBrowserExtension(Browser):
    """ Offers methods to inject an extended browser into the Splinter browser
    class hierarchy. All methods not related to spawning/cloning a new browser
    instance are provided by :class:`ExtendedBrowser`.

    """

    driver: Chrome
    clones: list[Self]
    spawn_parameters: tuple[
        type[Self],
        Callable[..., Browser],
        tuple[Any, ...],
        dict[str, Any]
    ]

    @classmethod
    def spawn(
        cls,
        browser_factory: Callable[P, Browser],
        *args: P.args,
        **kwargs: P.kwargs
    ) -> Self:
        """ Takes a Splinter browser factory together with the arguments
        meant for the factory and returns a new browser with the current class
        injected into the class hierarchy.

        """

        browser: Browser

        # spawning Chrome on Travis is rather flaky and succeeds less than
        # 50% of the time for unknown reasons
        for _ in range(10):
            with suppress(Exception):
                browser = browser_factory(*args, **kwargs)
                break
            sleep(0.5)
        else:
            browser = browser_factory(*args, **kwargs)

        class LeechedExtendedBrowser(cls, browser.__class__):  # type: ignore

            clones: list[Self] = []

            def quit(self) -> None:
                for clone in self.clones:
                    with suppress(RemoteDisconnected):
                        clone.quit()

                with suppress(RemoteDisconnected):
                    super().quit()

        browser = cast('Self', browser)
        browser.spawn_parameters = cls, browser_factory, args, kwargs
        browser.__class__ = LeechedExtendedBrowser
        return browser

    def clone(self) -> Self:
        """ Returns an independent instance of the current browser (all state
        is reset on the new instance).

        """

        cls, browser_factory, args, kwargs = self.spawn_parameters
        browser = cls.spawn(browser_factory, *args, **kwargs)

        self.clones.append(browser)

        for key, value in self.clone_parameters.items():
            setattr(browser, key, value)

        return browser

    @property
    def clone_parameters(self) -> dict[str, Any]:
        """ Returns a dictionary of values that need to be applied to the new
        browser instance after it is cloned.

        """
        return {}


class ExtendedBrowser(InjectedBrowserExtension):
    """ Extends Splinter's browser with OneGov specific methods.

    """

    # Prefix appended to urls without http prefix.
    baseurl: str | None = None

    @property
    def clone_parameters(self) -> dict[str, Any]:
        return {
            'baseurl': self.baseurl
        }

    def visit(
        self,
        url: str,
        sleep_before_fail: float = 0,
        expected_errors: list[dict[str, Any]] | None = None,
        ignore_all_console_errors: bool = False
    ) -> None:
        """ Overrides the default visit method to provided baseurl support.
            halt_on_fail keeps the browser window open for some minutes
            before failing the test.
            Use expected_errors as filters to pass the test.
         """
        if self.baseurl and not url.startswith('http'):
            url = self.baseurl.rstrip('/') + url

        super().visit(url)
        if not ignore_all_console_errors:
            self.fail_on_console_errors(sleep_before_fail, expected_errors)

    def login(
        self,
        username: str,
        password: str,
        to: str | None = None
    ) -> None:
        """ Login a user through the usualy /auth/login path. """

        url = '/auth/login' + (to and ('/?to=' + to) or '')

        self.visit(url)
        self.fill('username', username)
        self.fill('password', password)
        self.find_by_css('form input[type="submit"]').first.click()

    def login_admin(self, to: str | None = None) -> None:
        self.login('admin@example.org', 'hunter2', to)

    def login_editor(self, to: str | None = None) -> None:
        self.login('editor@example.org', 'hunter2', to)

    def login_member(self, to: str | None = None) -> None:
        self.login('member@example.org', 'hunter2', to)

    def logout(self) -> None:
        self.visit('/auth/logout')

    def wait_for_js_variable(
        self,
        variable: str,
        timeout: float = 10.0
    ) -> None:
        """ Wait until the given javascript variable is no longer undefined """

        time_budget = timeout
        interval = 0.1

        def undefined() -> bool:
            try:
                return self.evaluate_script(f'{variable} == undefined')
            except Exception as exception:
                if 'not defined' in str(exception):
                    return True
                raise exception

        while time_budget > 0 and undefined():
            time.sleep(interval)
            time_budget -= interval

        if time_budget <= 0:
            raise RuntimeError("Timeout reached")

    def wait_for(
        self,
        condition: Callable[[], bool],
        timeout: float = 10.0
    ) -> bool:
        """Wait until the condition is satisfied or timeout is reached."""

        if not callable(condition):
            raise ValueError("The condition must be a callable object.")

        time_budget = timeout
        interval = 0.1

        while time_budget > 0:
            if condition():
                return True

            time.sleep(interval)
            time_budget -= interval

        raise TimeoutError("Timeout reached")

    def interact_with_ace_editor(self, content: str | dict[str, Any]) -> None:
        # I actually tried setting the value with js, (would be much simpler)
        # while this die made text appear in the ace editor field,  it wasn't
        # actually truly set, probably due to some intricacies of ace.
        # So we just type it out letter by letter.

        if isinstance(content, dict):
            content = json.dumps(content, indent=2)

        editor_element = self.find_by_css('.ace_editor')
        editor_element.click()

        # Clear existing content (Ctrl+A, Delete)
        actions = ActionChains(self.driver)
        actions.key_down(Keys.CONTROL).send_keys('a').key_up(
            Keys.CONTROL
        ).send_keys(Keys.DELETE).perform()
        time.sleep(0.1)

        ends_with_brace = content.rstrip().endswith('}')
        # Type the content - but if it ends with a closing brace,
        # omit the last character
        typing_content = content[:-1] if ends_with_brace else content
        actions = ActionChains(self.driver)
        actions.send_keys(typing_content).perform()

        # If we omitted the closing brace, add it now and immediately press
        # Backspace to remove any auto-inserted closing brace
        if ends_with_brace:
            actions = ActionChains(self.driver)
            actions.send_keys('}').perform()
            time.sleep(0.1)

            # Press Backspace to remove the auto-inserted second closing brace
            actions = ActionChains(self.driver)
            actions.send_keys(Keys.BACKSPACE).perform()

        # Click somewhere else to ensure the editor loses focus and updates
        self.find_by_tag('body').click()

<<<<<<< HEAD
    def set_datetime_element(self, selector, date_or_time):
=======
    def set_datetime_element(self, selector: str, date_time: datetime) -> None:
>>>>>>> af4496b6
        """ Sets the date and time on a datetime-local field directly by
        setting its value.
        """

        # The way we have determined this pattern is inspecting the DOM
        # element of the datetime picker and seeing what kind of format it
        # expects:
        # document.getElementById('publication_start').value;
<<<<<<< HEAD
        if isinstance(date_or_time, datetime.datetime):
            date_or_time = date_or_time.strftime("%Y-%m-%dT%H:%M")
        elif isinstance(date_or_time, datetime.date):
            date_or_time = date_or_time.strftime("%Y-%m-%d")
=======
        date_time_str = date_time.strftime("%Y-%m-%dT%H:%M")
>>>>>>> af4496b6

        script = """
            function setDateTimeDirect(selector, dateTimeString) {
                const element = document.querySelector(selector);
                if (!element) {
                    console.error('Datetime field with selector "' + selector +
                        '" not found.');
                    return;
                }
                element.value = dateTimeString;
                element.dispatchEvent(new Event('input', {
                    'bubbles': true,
                    'cancelable': true
                }));
                element.dispatchEvent(new Event('change', {
                    'bubbles': true,
                    'cancelable': true
                }));
            }
            setDateTimeDirect(arguments[0], arguments[1]);
        """

<<<<<<< HEAD
        self.execute_script(script, selector, date_or_time)
=======
        self.execute_script(script, selector, date_time_str)
>>>>>>> af4496b6

    def scroll_to_css(self, css: str) -> None:
        """ Scrolls to the first element matching the given css expression. """

        self.execute_script(
            'document.querySelector("{}").scrollIntoView()'.format(css))

    def drop_file(self, selector: str, path: PathLike[str]) -> None:
        # https://gist.github.com/z41/c11f8a4072e9f67e5755d4a1a72c8f02
        dropzone = self.find_by_css(selector)[0]._element  # type: ignore[attr-defined]

        input = self.driver.execute_script(JS_DROP_FILE, dropzone)  # type: ignore[no-untyped-call]
        input.send_keys(str(path))

    @property
    def failsafe_filters(self) -> list[dict[str, Any]]:
        return [
            dict(source='security', rgxp="Content Security Policy"),
            dict(source='security', rgxp="Refused to connect"),
            dict(source='network', rgxp="favicon.ico"),
            dict(source='console-api', rgxp="crbug/1173575"),
            dict(level='WARNING', rgxp="facebook"),
            dict(level='WARNING', rgxp="Third-party cookie will be blocked"),
            dict(level='WARNING', rgxp=re.escape('react-with-addons.js')),
            dict(level='SEVERE', rgxp=re.escape("api.mapbox.com")),
        ]

    def fail_on_console_errors(
        self,
        sleep_before: float = 0,
        expected_errors: list[dict[str, Any]] | None = None
    ) -> None:
        expected_errors = expected_errors or []
        filters = expected_errors + self.failsafe_filters
        error_msgs = self.get_console_log(filters)
        if error_msgs and environ.get('SHOW_BROWSER') == '1':
            sleep(sleep_before)
        assert not error_msgs, error_msgs

    def get_console_log(
        self,
        filters: list[dict[str, Any]] | None = None
    ) -> list[dict[str, Any]]:
        """
        Get the browsers console log.
        Filter the message by using filters. The filter excludes the entry
        if all criteria apply.
        Filters have the form of the message itself excep for the rgxp key:

        {'source': 'security', 'level': 'SEVERE'}
        {'level': 'WARNING'}
        {'level': 'SEVERE', 'rgxp': 'Content Security Policy'}

        Use a regex expression to filter by the message of the error
        """
        messages = self.driver.get_log('browser')  # type: ignore[no-untyped-call]
        if not messages:
            return []

        filters = filters or []

        def apply_filter(fil: dict[str, Any], item: dict[str, Any]) -> bool:
            checks = []
            for k, v in fil.items():
                if k == 'rgxp':
                    checks.append(
                        re.search(v, item['message']) and True or False
                    )
                else:
                    checks.append(item.get(k) == v)
            return all(checks)

        def include(item: dict[str, Any]) -> bool:
            for fil in filters:
                if apply_filter(fil, item):
                    return False
            return True

        return [item for item in messages if include(item)]

    def console_log(
        self,
        filters: list[dict[str, Any]] | None = None
    ) -> str:
        console_log = self.get_console_log(filters)
        return "\n".join(
            (f"{i['level']}: {i['message']}" for i in console_log)
        )


def screen_shot(name: str, browser: Browser, open_file: bool = True) -> None:
    file = browser.screenshot(f'/tmp/{name}.png', full=True)
    if not open_file:
        return
    programs = ('xviewer', )
    for p in programs:
        if shutil.which(p):
            system(f'{p} {file} &')<|MERGE_RESOLUTION|>--- conflicted
+++ resolved
@@ -1,19 +1,14 @@
 from __future__ import annotations
 
 import json
-<<<<<<< HEAD
 from os import environ, system
 import datetime
 import re
-=======
->>>>>>> af4496b6
 import shutil
-import re
 import time
 from contextlib import suppress
 from http.client import RemoteDisconnected
 from onegov.core.utils import module_path
-from os import environ, system
 from selenium.webdriver import ActionChains, Keys
 from time import sleep
 
@@ -21,7 +16,7 @@
 from typing import cast, Any, ParamSpec, Self, TYPE_CHECKING
 if TYPE_CHECKING:
     from collections.abc import Callable
-    from datetime import datetime
+    from datetime import datetime, date
     from os import PathLike
     from selenium.webdriver import Chrome
     from splinter import Browser
@@ -265,11 +260,9 @@
         # Click somewhere else to ensure the editor loses focus and updates
         self.find_by_tag('body').click()
 
-<<<<<<< HEAD
-    def set_datetime_element(self, selector, date_or_time):
-=======
-    def set_datetime_element(self, selector: str, date_time: datetime) -> None:
->>>>>>> af4496b6
+    def set_datetime_element(
+        self, selector: str, date_or_time: datetime | date
+    ) -> None:
         """ Sets the date and time on a datetime-local field directly by
         setting its value.
         """
@@ -278,14 +271,10 @@
         # element of the datetime picker and seeing what kind of format it
         # expects:
         # document.getElementById('publication_start').value;
-<<<<<<< HEAD
         if isinstance(date_or_time, datetime.datetime):
             date_or_time = date_or_time.strftime("%Y-%m-%dT%H:%M")
-        elif isinstance(date_or_time, datetime.date):
+        else:
             date_or_time = date_or_time.strftime("%Y-%m-%d")
-=======
-        date_time_str = date_time.strftime("%Y-%m-%dT%H:%M")
->>>>>>> af4496b6
 
         script = """
             function setDateTimeDirect(selector, dateTimeString) {
@@ -308,11 +297,7 @@
             setDateTimeDirect(arguments[0], arguments[1]);
         """
 
-<<<<<<< HEAD
         self.execute_script(script, selector, date_or_time)
-=======
-        self.execute_script(script, selector, date_time_str)
->>>>>>> af4496b6
 
     def scroll_to_css(self, css: str) -> None:
         """ Scrolls to the first element matching the given css expression. """
