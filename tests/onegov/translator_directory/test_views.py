import copy
import re
import transaction

from datetime import datetime
from io import BytesIO
from onegov.gis import Coordinates
from onegov.pdf import Pdf
from onegov.translator_directory.collections.translator import \
    TranslatorCollection
from onegov.translator_directory.forms.settings import ALLOWED_MIME_TYPES
from onegov.user import UserCollection
from openpyxl import load_workbook
from tests.onegov.translator_directory.shared import translator_data, \
    create_languages, create_certificates
from tests.shared.utils import decode_map_value, encode_map_value
from unittest import mock
from webtest import Upload
from xlsxwriter import Workbook


class FakeResponse:
    def __init__(self, json_data=None, status_code=200):
        self.status_code = status_code
        self.json_data = json_data or {}

    def json(self):
        return self.json_data


def upload_pdf(filename):
    file = BytesIO()
    pdf = Pdf(file)
    pdf.init_report()
    pdf.p(filename)
    pdf.generate()
    file.seek(0)

    return Upload(filename, file.read(), 'application/pdf')


def test_view_translator(client):
    session = client.app.session()
    languages = create_languages(session)
    certs = create_certificates(session)
    cert_ids = [str(cert.id) for cert in certs]
    cert_names = [cert.name for cert in certs]
    language_ids = [str(lang.id) for lang in languages]
    language_names = [lang.name for lang in languages]
    transaction.commit()

    client.login_editor()
    client.get('/translators/new', status=403)
    client.logout()

    client.login_admin()
    page = client.get('/translators/new')

    # check choices
    assert 'Männlich' in page
    assert language_names[0] in page
    assert cert_names[0] in page
    assert 'Simultandolmetschen' in page
    assert 'Human- und Sozialwissenschaften' in page
    assert not decode_map_value(page.form['coordinates'].value)

    page.form['pers_id'] = 978654
    page.form['first_name'] = 'Uncle'
    page.form['last_name'] = 'Bob'
    page.form['social_sec_number'] = 'xxxx'
    page.form['zip_code'] = 'xxxx'
    page.form['iban'] = 'xxxx'
    page = page.form.submit()
    assert "Ungültige AHV-Nummer" in page
    assert "Postleitzahl muss aus 4 Ziffern bestehen" in page
    assert "Ungültige Eingabe" in page

    # input required fields
    page.form['social_sec_number'] = '756.1234.5678.97'
    page.form['tel_mobile'] = '079 700 80 97'
    page.form['agency_references'] = 'All okay'
    page.form['zip_code'] = '7890'
    page.form['mother_tongues_ids'] = [language_ids[3]]

    # non required fields
    page.form['email'] = 'Test@test.com'
    page.form['spoken_languages_ids'] = [language_ids[0], language_ids[1]]
    page.form['written_languages_ids'] = [language_ids[2]]
    page.form['certificates_ids'] = [cert_ids[0]]
    page.form['iban'] = 'DE07 1234 1234 1234 1234 12'
    page.form.get('expertise_professional_guilds', index=0).checked = True
    page.form['expertise_professional_guilds_other'] = ['Psychologie']
    page.form.get('expertise_interpreting_types', index=0).checked = True
    page.form['coordinates'] = encode_map_value({
        'lat': 46, 'lon': 7, 'zoom': 12
    })
    drive_distance = 111.11
    with mock.patch(
            'onegov.gis.utils.MapboxRequests.directions',
            return_value=FakeResponse({
                'code': 'Ok',
                'routes': [{'distance': drive_distance * 1000}]})
    ):
        page = page.form.submit()
        assert 'Der eigene Standort ist nicht konfiguriert' in page
        settings = client.get('/directory-settings')
        settings.form['coordinates'] = encode_map_value({
            'lat': 46, 'lon': 7, 'zoom': 12
        })
        settings.form.submit()
        page = page.form.submit().follow()

    translator_url = page.request.url
    assert 'Uncle' in page
    assert 'Bob' in page
    assert '<a href="mailto:test@test.com">test@test.com</a>' in page
    values = {
        dl.find('dt').text_content().strip():
        dl.find('dd').text_content().strip()
        for dl in page.pyquery('dl')
    }
    assert values['Personal Nr.'] == '978654'
    assert values['Zulassung'] == 'nicht akkreditiert / Einsatz Dringlichkeit'
    assert values['Quellensteuer'] == 'Nein'
    assert values['Selbständig'] == 'Nein'
    assert values['Geschlecht'] == 'Männlich'
    assert values['PLZ'] == '7890'
    assert values['Wegberechnung'] == f'{round(drive_distance, 1)} km'
    assert values['AHV-Nr.'] == '756.1234.5678.97'
    assert values['IBAN'] == 'DE07 1234 1234 1234 1234 12'
    assert values['E-Mail'] == 'test@test.com'
    assert values['Telefon Mobile'] == '079 700 80 97'
    assert values['Fachkenntnisse nach Dolmetscherart'] == \
        'Simultandolmetschen'
    assert 'Ernährung' in values['Fachkenntnisse nach Berufssparte']
    assert 'Psychologie' in values['Fachkenntnisse nach Berufssparte']
    assert values['Muttersprachen'] == language_names[3]
    assert language_names[0] in values['Arbeitssprache - Wort']
    assert language_names[1] in values['Arbeitssprache - Wort']
    assert values['Arbeitssprache - Schrift'] == language_names[2]
    assert values['Referenzen Behörden'] == 'All okay'
    assert values['Ausbildung Dolmetscher'] == 'Nein'
    assert values['Versteckt'] == 'Nein'
    assert values['Zertifikate'] == cert_names[0]

    # test user account created and activation mail sent
    user = UserCollection(session).by_username('test@test.com')
    assert user.translator.title == 'Bob, Uncle'
    assert user.active is True
    assert user.role == 'translator'

    mail = client.get_email(0, flush_queue=True)
    assert mail['To'] == 'test@test.com'
    assert mail['Subject'] == 'Ein Konto wurde für Sie erstellt'

    # test translator can login and view his own data
    client.logout()
    reset_password_url = re.search(
        r'(http://localhost/auth/reset-password[^)]+)',
        mail['TextBody']
    ).group()
    page = client.get(reset_password_url)
    page.form['email'] = 'test@test.com'
    page.form['password'] = 'p@ssw0rd'
    page.form.submit()

    page = client.login('test@test.com', 'p@ssw0rd', None).maybe_follow()
    assert '978654' in page
    assert 'Uncle' in page
    assert 'Bob' in page
    assert '<a href="mailto:test@test.com">test@test.com</a>' in page
    assert '756.1234.5678.97' in page
    assert 'All okay' in page
    assert '7890' in page
    assert 'DE07 1234 1234 1234 1234 12' in page
    assert 'Ernährung und Landwirtschaft' in page
    assert 'Psychologie' in page
    assert 'Simultandolmetschen' in page
    assert 'Versteckt' not in page
    assert str(round(drive_distance, 1)) in page
    assert language_names[3] in page
    assert language_names[0] in page
    assert language_names[1] in page
    assert language_names[2] in page
    client.logout()

    # test editors access on the edit view
    client.login_editor()
    page = client.get(translator_url)
    assert '978654' in page
    assert 'Abrechnungsvorlage' in page
    page = page.click('Bearbeiten')
    page.form['pers_id'] = 123456
    page = page.form.submit().follow()
    assert '123456' in page
    client.logout()

    # edit some key attribute
    client.login_admin()
    page = client.get(translator_url).click('Bearbeiten')
    assert 'Zulassung' in page
    assert decode_map_value(page.form['coordinates'].value) == Coordinates(
        lat=46, lon=7, zoom=12
    )
    drive_distance = 60.01
    tel_mobile = '044 123 50 50'

    page.form['first_name'] = 'Aunt'
    page.form['last_name'] = 'Maggie'
    page.form['email'] = 'aunt.maggie@translators.com'
    page.form['iban'] = 'CH5604835012345678009'
    page.form['pers_id'] = 234567
    page.form['admission'] = 'in_progress'
    page.form['withholding_tax'] = True
    page.form['self_employed'] = True
    page.form['gender'] = 'F'
    page.form['date_of_birth'] = '2019-01-01'
    page.form['nationality'] = 'PERU'
    page.form['address'] = 'Somestreet'
    page.form['zip_code'] = '4052'
    page.form['city'] = 'Somecity'
    page.form['drive_distance'] = drive_distance
    page.form['social_sec_number'] = '756.1111.1111.11'
    page.form['bank_name'] = 'Abank'
    page.form['bank_address'] = 'AB Address'
    page.form['account_owner'] = 'AccountOwner'
    page.form['tel_mobile'] = tel_mobile
    page.form['tel_private'] = '044 123 50 51'
    page.form['tel_office'] = '044 123 50 52'
    page.form['availability'] = 'always 24h'
    page.form['confirm_name_reveal'] = False
    page.form['date_of_application'] = '2015-01-01'
    page.form['date_of_decision'] = '2016-01-01'
    page.form['proof_of_preconditions'] = 'ZHCW'
    page.form['agency_references'] = 'Kt. ZG'
    page.form['education_as_interpreter'] = True
    page.form['comments'] = 'My Comments'
    page.form['operation_comments'] = 'operational'
    page.form['for_admins_only'] = True
    page.form.get('expertise_professional_guilds', index=0).checked = False
    page.form.get('expertise_professional_guilds', index=1).checked = True
    page.form['expertise_professional_guilds_other'] = ['Religion']
    page.form.get('expertise_interpreting_types', index=0).checked = False
    page.form.get('expertise_interpreting_types', index=1).checked = True
    page.form['mother_tongues_ids'] = [language_ids[1]]
    page.form['spoken_languages_ids'] = [language_ids[2]]
    page.form['written_languages_ids'] = [language_ids[3]]
    page.form['certificates_ids'] = [cert_ids[1]]

    new_drive_distance = 250.666
    # when old and new coords are not same, we update the driving_distance
    page.form['coordinates'] = encode_map_value({
        'lat': 47, 'lon': 8, 'zoom': 12
    })
    with mock.patch(
            'onegov.gis.utils.MapboxRequests.directions',
            return_value=FakeResponse({
                'code': 'Ok',
                'routes': [{'distance': new_drive_distance * 1000}]})
    ):
        page = page.form.submit().follow()

    assert 'Ihre Änderungen wurden gespeichert' in page
    assert 'Aunt' in page
    assert 'Maggie' in page
    assert f'<a href="tel:{tel_mobile}">{tel_mobile}</a>' in page
    values = {
        dl.find('dt').text_content().strip():
        dl.find('dd').text_content().strip()
        for dl in page.pyquery('dl')
    }
    assert values['AHV-Nr.'] == '756.1111.1111.11'
    assert values['Anschrift'] == 'Somestreet'
    assert values['Ausbildung Dolmetscher'] == 'Ja'
    assert values['Bank Adresse'] == 'AB Address'
    assert values['Bank Konto lautend auf'] == 'AccountOwner'
    assert values['Bank Name'] == 'Abank'
    assert values['Bemerkungen'] == 'My Comments'
    assert values['Besondere Hinweise Einsatzmöglichkeiten'] == 'operational'
    assert values['Bewerbung Datum'] == '01.01.2015'
    assert values['E-Mail'] == 'aunt.maggie@translators.com'
    assert values['Entscheid Datum'] == '01.01.2016'
    assert values['Erreich- und Verfügbarkeit'] == 'always 24h'
    assert 'Wirtschaft' in values['Fachkenntnisse nach Berufssparte']
    assert 'Religion' in values['Fachkenntnisse nach Berufssparte']
    assert values['Fachkenntnisse nach Dolmetscherart'] == \
        'Konsektutivdolmetschen'
    assert values['Geburtsdatum'] == '01.01.2019'
    assert values['Geschlecht'] == 'Weiblich'
    assert values['IBAN'] == 'CH5604835012345678009'
    assert values['Nachweis der Voraussetzung'] == 'ZHCW'
    assert values['Nationalität'] == 'PERU'
    assert values['Ort'] == 'Somecity'
    assert values['PLZ'] == '4052'
    assert values['Personal Nr.'] == '234567'
    assert values['Quellensteuer'] == 'Ja'
    assert values['Referenzen Behörden'] == 'Kt. ZG'
    assert values['Selbständig'] == 'Ja'
    assert values['Telefon Geschäft'] == '044 123 50 52'
    assert values['Telefon Mobile'] == '044 123 50 50'
    assert values['Telefon Privat'] == '044 123 50 51'
    assert values['Versteckt'] == 'Ja'
    assert values['Wegberechnung'] == f'{round(new_drive_distance, 1)} km'
    assert values['Zulassung'] == 'im Zulassungsverfahren'
    assert values['Muttersprachen'] == language_names[1]
    assert values['Arbeitssprache - Wort'] == language_names[2]
    assert values['Arbeitssprache - Schrift'] == language_names[3]
    assert values['Zertifikate'] == cert_names[1]

    # test user account updated
    users = UserCollection(session)
    assert not users.by_username('test@test.com')
    user = users.by_username('aunt.maggie@translators.com')
    assert user.translator.title == 'Maggie, Aunt'
    assert user.active is True
    assert user.role == 'translator'

    # try adding another with same email
    page = client.get('/translators/new')
    page.form['first_name'] = 'Uncle'
    page.form['last_name'] = 'Bob'
    page.form['agency_references'] = 'All okay'
    page.form['email'] = 'aunt.maggie@translators.com'

    page = page.form.submit()
    assert 'Ein(e) Übersetzer/in mit dieser E-Mail existiert bereits' in page

    # Test if the for_admins_only works
    client.logout()
    client.login_editor()
    client.get(translator_url, status=403)
    client.logout()


def test_view_languages(client):
    create_languages(client.app.session())
    transaction.commit()

    client.get('/languages', status=403)

    client.login_member()
    client.get('/languages', status=403)

    client.login_editor()
    page = client.get('/languages')
    assert 'Italian' in page
    assert 'French' in page
    assert 'Arabic' in page


def test_manage_language(client):
    client.login_editor()
    client.get('/languages/new', status=403)
    client.login_admin()
    page = client.get('/languages/new')

    page.form['name'] = '     '
    page = page.form.submit()
    assert 'Dieses Feld wird benötigt' in page

    page.form['name'] = ' English   '
    page = page.form.submit().follow()
    assert 'Sprache English hinzugefügt' in page
    assert 'English' in page

    page = client.get('/languages/new')
    page.form['name'] = 'English'
    page = page.form.submit()
    assert 'English existiert bereits' in page

    page = client.get('/languages').click('English')
    page.form['name'] = 'English (British)'
    page = page.form.submit().follow()
    assert 'English (British)' in page

    page = client.get('/languages').click('English').click('Löschen')
    page = client.get('/languages')
    assert 'English' not in page
    assert 'English (British)' not in page


def test_view_search_translator(client):
    """
    - test excluding hidden ones for non-admins
    """
    client.get('/translators', status=403)
    client.login_member()
    page = client.get('/translators')
    assert 'Keine Ergebnisse gefunden' in page
    assert 'Suche in Vor- und Nachname' in page

    session = client.app.session()
    languages = create_languages(session)
    lang_ids = [str(lang.id) for lang in languages]
    translators = TranslatorCollection(client.app)

    data = copy.deepcopy(translator_data)
    mail = 'first@test.com'
    data['email'] = mail
    data['spoken_languages'] = [languages[0]]
    data['written_languages'] = [languages[1]]
    data['first_name'] = 'Sebastian Stefan'
    data['last_name'] = 'Hugentobler Meeringer'

    translators.add(**data)

    data = copy.deepcopy(translator_data)
    hide_mail = 'hidden@test.com'
    data['email'] = hide_mail
    data['spoken_languages'] = []
    data['written_languages'] = []
    data['first_name'] = 'Maryan'
    data['last_name'] = 'Sitkova Lavrova'
    translators.add(**data)

    transaction.commit()

    page = client.get('/translators')
    assert mail in page
    page.form['spoken_langs'] = [lang_ids[0]]
    page = page.form.submit().follow()
    assert mail in page
    assert hide_mail not in page

    # Check condition both must be fulfilled (AND not OR)
    page.form['spoken_langs'] = [lang_ids[0]]
    page.form['written_langs'] = [lang_ids[0]]
    page = page.form.submit().follow()
    assert 'Keine Ergebnisse gefunden' in page

    page.form['spoken_langs'] = [lang_ids[0], lang_ids[1]]
    page.form['written_langs'] = []
    page = page.form.submit().follow()
    assert 'Keine Ergebnisse gefunden' in page

    page.form['spoken_langs'] = []

    # Test search simple search, the rest is covered in the collection tests
    page.form['search'] = 'xxx Lavrov'
    page = page.form.submit().follow()
    assert 'Sitkova Lavrova' in page
    assert 'Hugentobler' not in page


def test_view_export_translators(client):
    session = client.app.session()
    languages = create_languages(session)
    translators = TranslatorCollection(client.app)

    data = copy.deepcopy(translator_data)
    data['spoken_languages'] = [languages[0]]
    data['written_languages'] = [languages[1]]
    data['monitoring_languages'] = [languages[2]]
    data['expertise_professional_guilds'] = ['economy']
    data['expertise_professional_guilds_other'] = ['Psychologie', 'Religion']
    data['expertise_interpreting_types'] = ['simultaneous', 'whisper']

    translators.add(**data)
    transaction.commit()

    client.login_admin()
    response = client.get('/translators').click('Export')
    sheet = load_workbook(BytesIO(response.body)).worksheets[0]
    assert sheet.cell(2, 1).value == 1234
    assert sheet.cell(2, 2).value == (
        'nicht akkreditiert / Einsatz Dringlichkeit'
    )
    assert sheet.cell(2, 3).value == 0
    assert sheet.cell(2, 4).value == 0
    assert sheet.cell(2, 5).value == 'Benito'
    assert sheet.cell(2, 6).value == 'Hugo'
    assert sheet.cell(2, 7).value == 'Männlich'
    assert sheet.cell(2, 8).value == data['date_of_birth'].isoformat()
    assert sheet.cell(2, 9).value == 'CH'
    # assert sheet.cell(2, 10).value == '{"lon":null,"zoom":null,"lat":null}'
    assert sheet.cell(2, 11).value == 'Downing Street 5'
    assert sheet.cell(2, 12).value == '4000'
    assert sheet.cell(2, 13).value == 'Luzern'
    assert sheet.cell(2, 14).value == None
    assert sheet.cell(2, 15).value == '756.1234.4568.90'
    assert sheet.cell(2, 16).value == 'R-BS'
    assert sheet.cell(2, 17).value == 'Bullstreet 5'
    assert sheet.cell(2, 18).value == 'Hugo Benito'
    assert sheet.cell(2, 19).value == None
    assert sheet.cell(2, 20).value == 'hugo@benito.com'
    assert sheet.cell(2, 21).value == None
    assert sheet.cell(2, 22).value == '079 000 00 00'
    assert sheet.cell(2, 23).value == '041 444 44 44'
    assert sheet.cell(2, 24).value == 'always'
    assert sheet.cell(2, 25).value == None
    assert sheet.cell(2, 26).value == 0
    assert sheet.cell(2, 27).value == data['date_of_application'].isoformat()
    assert sheet.cell(2, 28).value == data['date_of_decision'].isoformat()
    assert sheet.cell(2, 29).value == None
    assert sheet.cell(2, 30).value == 'German'
    assert sheet.cell(2, 31).value == 'French'
    assert sheet.cell(2, 32).value == 'Italian'
    assert sheet.cell(2, 33).value == 'baker'
    assert sheet.cell(2, 34).value == 'Wirtschaft|Psychologie|Religion'
    assert sheet.cell(2, 35).value == 'Simultandolmetschen|Flüsterdolmetschen'
    assert sheet.cell(2, 36).value == 'all okay'
    assert sheet.cell(2, 37).value == 'Some ref'
    assert sheet.cell(2, 38).value == 0
    assert sheet.cell(2, 39).value == None
    assert sheet.cell(2, 40).value == None


def test_file_security(client):
    translators = TranslatorCollection(client.app)
    trs_id = translators.add(**translator_data).id
    transaction.commit()

    forbidden = 403

    client.login_admin()
    page = client.get(f'/translator/{trs_id}')
    assert 'Dokumente' in page

    client.login_editor()
    page = client.get(f'/translator/{trs_id}')
    assert 'Dokumente' not in page
    client.get(f'/documents/{trs_id}', status=forbidden)
    client.get('/files', status=forbidden)


def test_translator_directory_settings(client):
    client.login_admin()
    client.get('/voucher-template', status=404)
    settings = client.get('/').follow().click('Verzeichniseinstellungen')

    def map_value(page):
        return decode_map_value(page.form['coordinates'].value)

    assert not map_value(settings)

    settings = client.get('/directory-settings')
    assert map_value(settings) == Coordinates()

    settings.form['coordinates'] = encode_map_value({
        'lat': 46, 'lon': 7, 'zoom': 12
    })

    file = BytesIO()
    wb = Workbook(file)
    wb.add_worksheet()
    wb.close()
    file.seek(0)

    settings.form['voucher_excel'] = Upload(
        'example.xlsx', file.read(), tuple(ALLOWED_MIME_TYPES)[0])

    page = settings.form.submit().follow()
    assert 'Ihre Änderungen wurden gespeichert' in page
    settings = client.get('/directory-settings')
    assert map_value(settings) == Coordinates(lat=46, lon=7, zoom=12)
    year = datetime.now().year
    filename = f'abrechnungsvorlage_{year}.xlsx'
    assert filename in settings

    # Get the file
    file_page = client.get('/voucher')
    assert filename in file_page.content_disposition


def test_view_redirects(client):
    # Create a translator
    languages = create_languages(client.app.session())
    language_id = str(languages[0].id)
    transaction.commit()

    client.login_admin()
    page = client.get('/translators/new')
    page.form['pers_id'] = 123456
    page.form['first_name'] = 'First'
    page.form['last_name'] = 'Last'
    page.form['email'] = 'translator@example.org'
    page.form['agency_references'] = 'OK'
    page.form['mother_tongues_ids'] = [language_id]
    page = page.form.submit().follow()
    assert 'Übersetzer/in hinzugefügt' in page
    translator_url = page.request.url
    client.logout()

    mail = client.get_email(0, flush_queue=True)['TextBody']
    reset_password_url = re.search(
        r'(http://localhost/auth/reset-password[^)]+)', mail
    ).group()
    page = client.get(reset_password_url)
    page.form['email'] = 'translator@example.org'
    page.form['password'] = 'p@ssword'
    page.form.submit()

    # Test redirects
    urls = {
        'translator@example.org': {
            'homepage': translator_url,
            'login': translator_url,
            'logout': 'http://localhost/auth/login',
            'password': 'p@ssword',
            'to': 'http://localhost/topics/informationen'
        },
        'member@example.org': {
            'homepage': 'http://localhost/translators',
            'login': 'http://localhost/translators',
            'logout': 'http://localhost/auth/login',
            'password': 'hunter2',
            'to': translator_url
        }
    }
    urls['editor@example.org'] = urls['member@example.org']
    urls['admin@example.org'] = urls['member@example.org']

    for user, data in urls.items():
        page = client.login(user, data['password']).maybe_follow()
        assert page.request.url == data['login']

        page = client.login(user, data['password'], data['to']).maybe_follow()
        assert page.request.url == data['to']

        page = client.get('/').maybe_follow()
        assert page.request.url == data['homepage']

        page = client.logout().maybe_follow()
        assert page.request.url == data['logout']


def test_view_translator_mutation(client):
    session = client.app.session()
    languages = create_languages(session)
    certs = create_certificates(session)
    cert_ids = [str(cert.id) for cert in certs]
    language_ids = [str(lang.id) for lang in languages]
    transaction.commit()

    client.login_admin()

    settings = client.get('/directory-settings')
    settings.form['coordinates'] = encode_map_value({
        'lat': 46, 'lon': 7, 'zoom': 12
    })
    settings.form.submit()

    # Create a new translator
    page = client.get('/translators/new')
    # fields visible by members
    page.form['first_name'] = 'Uncle'
    page.form['last_name'] = 'Bob'
    page.form['pers_id'] = 978654
    page.form['admission'] = 'uncertified'
    page.form['gender'] = 'M'
    page.form['withholding_tax'] = False
    page.form['self_employed'] = False
    page.form['date_of_birth'] = '1970-01-01'
    page.form['nationality'] = 'CH'
    page.form['coordinates'] = encode_map_value({
        'lat': 46, 'lon': 7, 'zoom': 12
    })
    page.form['address'] = 'Fakestreet 123'
    page.form['zip_code'] = '6000'
    page.form['city'] = 'Luzern'
    page.form['email'] = 'test@test.com'
    page.form['tel_private'] = '+41412223344'
    page.form['tel_mobile'] = '+41412223345'
    page.form['tel_office'] = '+41412223346'
    page.form['availability'] = 'Always'
    page.form['mother_tongues_ids'] = language_ids[0:1]
    page.form['spoken_languages_ids'] = language_ids[1:2]
    page.form['written_languages_ids'] = language_ids[2:3]
    page.form['monitoring_languages_ids'] = language_ids[3:4]
    page.form.get('expertise_professional_guilds', index=0).checked = True
    page.form['expertise_professional_guilds_other'] = ['Psychologie']
    page.form.get('expertise_interpreting_types', index=0).checked = True
    # additional editor fields
    page.form['social_sec_number'] = '756.1234.5678.97'
    page.form['bank_name'] = 'Luzerner Bank'
    page.form['bank_address'] = 'Bankplatz Luzern'
    page.form['account_owner'] = 'Oncle Bob'
    page.form['iban'] = 'DE07 1234 1234 1234 1234 12'
    # additional fields visible by translators
    page.form['operation_comments'] = 'No operation comments'
    page.form['confirm_name_reveal'] = False
    page.form['date_of_application'] = '2020-01-01'
    page.form['date_of_decision'] = '2020-02-02'
<<<<<<< HEAD
=======
    page.form['spoken_languages_ids'] = language_ids[1:2]
    page.form['written_languages_ids'] = language_ids[2:3]
    page.form['current_profession'] = 'Bäcker'
>>>>>>> 7363703a
    page.form['proof_of_preconditions'] = 'None'
    page.form['agency_references'] = 'All okay'
    page.form['education_as_interpreter'] = False
    page.form['certificates_ids'] = cert_ids[0:1]
    page.form['comments'] = 'No comments'
    with mock.patch(
            'onegov.gis.utils.MapboxRequests.directions',
            return_value=FakeResponse({
                'code': 'Ok',
                'routes': [{'distance': 1000}]
            })
    ):
        assert 'hinzugefügt' in page.form.submit().follow()

    client.logout()
    reset_password_url = re.search(
        r'(http://localhost/auth/reset-password[^)]+)',
        client.get_email(0, flush_queue=True)['TextBody']
    ).group()
    page = client.get(reset_password_url)
    page.form['email'] = 'test@test.com'
    page.form['password'] = 'p@ssw0rd'
    page.form.submit()

    # Report changes as member
    client.login_member()
    page = client.get('/').maybe_follow().click('Uncle Bob')
    page = page.click('Mutation melden')
    page.form['submitter_message'] = 'Hallo!'
    page.form['first_name'] = 'Aunt'
    page.form['last_name'] = 'Anny'
    page.form['pers_id'] = 123456
    page.form['admission'] = 'in_progress'
    page.form['gender'] = 'F'
    page.form['withholding_tax'] = True
    page.form['self_employed'] = True
    page.form['date_of_birth'] = '1960-01-01'
    page.form['nationality'] = 'DE'
    page.form['coordinates'] = encode_map_value({
        'lat': 47, 'lon': 8, 'zoom': 13
    })
    page.form['address'] = 'Fakestreet 321'
    page.form['zip_code'] = '6010'
    page.form['city'] = 'Kriens'
    page.form['tel_private'] = '+41412223347'
    page.form['tel_mobile'] = '+41412223348'
    page.form['tel_office'] = '+41412223349'
    page.form['availability'] = 'Nie'
    page.form['mother_tongues'] = language_ids[1:3]
    page.form['spoken_languages'] = language_ids[0:2]
    page.form['written_languages'] = language_ids[2:4]
    page.form['monitoring_languages'] = language_ids[0:4]
    page.form['expertise_interpreting_types'].select_multiple([
        'consecutive', 'negotiation'
    ])
    page.form['expertise_professional_guilds'].select_multiple([
        'economy', 'art_leisure'
    ])
    page.form['expertise_professional_guilds_other'] = ['Exorzismus']
    with mock.patch(
            'onegov.gis.utils.MapboxRequests.directions',
            return_value=FakeResponse({
                'code': 'Ok',
                'routes': [{'distance': 2000}]
            })
    ):
        page = page.form.submit().follow()
        assert 'Ihre Anfrage wird in Kürze bearbeitet' in page

    mail = client.get_email(0, flush_queue=True)
    assert mail['To'] == 'member@example.org'
    assert 'Bob, Uncle: Ihr Ticket wurde eröffnet' in mail['Subject']

    client.logout()
    client.login_admin()
    page = client.get('/tickets/ALL/open').click('Annehmen').follow()
    assert 'Hallo!' in page
    assert 'Vorname: Aunt' in page
    assert 'Nachname: Anny' in page
    assert 'Personal Nr.: 123456' in page
    assert 'Zulassung: im Zulassungsverfahren' in page
    assert 'Geschlecht: Weiblich' in page
    assert 'Quellensteuer: Ja' in page
    assert 'Selbständig: Ja' in page
    assert 'Geburtsdatum: 1960-01-01' in page
    assert 'Nationalität: DE' in page
    assert 'Standort: 47, 8' in page
    assert 'Strasse und Hausnummer: Fakestreet 321' in page
    assert 'PLZ: 6010' in page
    assert 'Ort: Kriens' in page
    assert 'Fahrdistanz (km): 2.0' in page
    assert 'Telefon Privat: +41412223347' in page
    assert 'Telefon Mobile: +41412223348' in page
    assert 'Telefon Geschäft: +41412223349' in page
    assert 'Erreich- und Verfügbarkeit: Nie' in page
    assert 'Muttersprachen: French, Italian' in page
    assert 'Arbeitssprache - Wort: French, German' in page
    assert 'Arbeitssprache - Schrift: Arabic, Italian' in page
    assert (
        'Arbeitssprache - Kommunikationsüberwachung: '
        'Arabic, French, German, Italian'
    ) in page
    assert (
        'Fachkenntnisse nach Dolmetscherart: Konsektutivdolmetschen, '
        'Verhandlungsdolmetschen'
    ) in page
    assert (
        'Fachkenntnisse nach Berufssparte: Wirtschaft, Kunst und Freizeit'
    ) in page
    assert 'Fachkenntnisse nach Berufssparte: andere: Exorzismus' in page
    page.click('Ticket abschliessen')

    mail = client.get_email(0, flush_queue=True)
    assert mail['To'] == 'member@example.org'
    assert 'Bob, Uncle: Ihre Anfrage wurde abgeschlossen' in mail['Subject']

    # Report change as editor
    client.logout()
    client.login_editor()
    page = client.get('/').maybe_follow().click('Uncle Bob')
    page = page.click('Mutation melden')
    page.form['submitter_message'] = 'Hallo!'
    page.form['first_name'] = 'Aunt'
    page.form['last_name'] = 'Anny'
    page.form['pers_id'] = 123456
    page.form['admission'] = 'in_progress'
    page.form['gender'] = 'F'
    page.form['withholding_tax'] = True
    page.form['self_employed'] = True
    page.form['date_of_birth'] = '1960-01-01'
    page.form['nationality'] = 'DE'
    page.form['coordinates'] = encode_map_value({
        'lat': 47, 'lon': 8, 'zoom': 13
    })
    page.form['address'] = 'Fakestreet 321'
    page.form['zip_code'] = '6010'
    page.form['city'] = 'Kriens'
    page.form['tel_private'] = '+41412223347'
    page.form['tel_mobile'] = '+41412223348'
    page.form['tel_office'] = '+41412223349'
    page.form['availability'] = 'Nie'
    page.form['mother_tongues'] = language_ids[1:3]
    page.form['spoken_languages'] = language_ids[0:2]
    page.form['written_languages'] = language_ids[2:4]
    page.form['monitoring_languages'] = language_ids[0:4]
    page.form['expertise_interpreting_types'].select_multiple([
        'consecutive', 'negotiation'
    ])
    page.form['expertise_professional_guilds'].select_multiple([
        'economy', 'art_leisure'
    ])
    page.form['expertise_professional_guilds_other'] = ['Exorzismus']
    # additional editor fields
    page.form['social_sec_number'] = '756.9217.0769.85'
    page.form['bank_name'] = 'Krienser Bank'
    page.form['bank_address'] = 'Bankplatz Kriens'
    page.form['account_owner'] = 'Aunt Anny'
    page.form['iban'] = 'CH5604835012345678009'
    with mock.patch(
            'onegov.gis.utils.MapboxRequests.directions',
            return_value=FakeResponse({
                'code': 'Ok',
                'routes': [{'distance': 2000}]
            })
    ):
        page = page.form.submit().follow()
        assert 'Ihre Anfrage wird in Kürze bearbeitet' in page

    mail = client.get_email(0, flush_queue=True)
    assert mail['To'] == 'editor@example.org'
    assert 'Bob, Uncle: Ihr Ticket wurde eröffnet' in mail['Subject']

    client.logout()
    client.login_admin()
    page = client.get('/tickets/ALL/open').click('Annehmen').follow()
    assert 'Hallo!' in page
    assert 'Vorname: Aunt' in page
    assert 'Nachname: Anny' in page
    assert 'Personal Nr.: 123456' in page
    assert 'Zulassung: im Zulassungsverfahren' in page
    assert 'Geschlecht: Weiblich' in page
    assert 'Quellensteuer: Ja' in page
    assert 'Selbständig: Ja' in page
    assert 'Geburtsdatum: 1960-01-01' in page
    assert 'Nationalität: DE' in page
    assert 'Standort: 47, 8' in page
    assert 'Strasse und Hausnummer: Fakestreet 321' in page
    assert 'PLZ: 6010' in page
    assert 'Ort: Kriens' in page
    assert 'Fahrdistanz (km): 2.0' in page
    assert 'Telefon Privat: +41412223347' in page
    assert 'Telefon Mobile: +41412223348' in page
    assert 'Telefon Geschäft: +41412223349' in page
    assert 'Erreich- und Verfügbarkeit: Nie' in page
    assert 'Muttersprachen: French, Italian' in page
    assert 'Arbeitssprache - Wort: French, German' in page
    assert 'Arbeitssprache - Schrift: Arabic, Italian' in page
    assert (
        'Arbeitssprache - Kommunikationsüberwachung: '
        'Arabic, French, German, Italian'
    ) in page
    assert (
        'Fachkenntnisse nach Dolmetscherart: Konsektutivdolmetschen, '
        'Verhandlungsdolmetschen'
    ) in page
    assert (
        'Fachkenntnisse nach Berufssparte: Wirtschaft, Kunst und Freizeit'
    ) in page
    assert 'Fachkenntnisse nach Berufssparte: andere: Exorzismus' in page
    assert 'AHV-Nr.: 756.9217.0769.85' in page
    assert 'Bank Name: Krienser Bank' in page
    assert 'Bank Adresse: Bankplatz Kriens' in page
    assert 'Bank Konto lautend auf: Aunt Anny' in page
    assert 'IBAN: CH5604835012345678009' in page
    page.click('Ticket abschliessen')

    mail = client.get_email(0, flush_queue=True)
    assert mail['To'] == 'editor@example.org'
    assert 'Bob, Uncle: Ihre Anfrage wurde abgeschlossen' in mail['Subject']

    # Report change as translator
    client.logout()
    client.login('test@test.com', 'p@ssw0rd', None)
    page = client.get('/').maybe_follow()
    page = page.click('Mutation melden')
    page.form['submitter_message'] = 'Hallo!'
    page.form['first_name'] = 'Aunt'
    page.form['last_name'] = 'Anny'
    page.form['pers_id'] = 123456
    page.form['admission'] = 'in_progress'
    page.form['gender'] = 'F'
    page.form['withholding_tax'] = True
    page.form['self_employed'] = True
    page.form['date_of_birth'] = '1960-01-01'
    page.form['nationality'] = 'DE'
    page.form['coordinates'] = encode_map_value({
        'lat': 47, 'lon': 8, 'zoom': 13
    })
    page.form['address'] = 'Fakestreet 321'
    page.form['zip_code'] = '6010'
    page.form['city'] = 'Kriens'
    page.form['tel_private'] = '+41412223347'
    page.form['tel_mobile'] = '+41412223348'
    page.form['tel_office'] = '+41412223349'
    page.form['availability'] = 'Nie'
    page.form['mother_tongues'] = language_ids[1:3]
    page.form['spoken_languages'] = language_ids[0:2]
    page.form['written_languages'] = language_ids[2:4]
    page.form['monitoring_languages'] = language_ids[0:4]
    page.form['expertise_interpreting_types'].select_multiple([
        'consecutive', 'negotiation'
    ])
    page.form['expertise_professional_guilds'].select_multiple([
        'economy', 'art_leisure'
    ])
    page.form['expertise_professional_guilds_other'] = ['Exorzismus']
    # additional editor fields
    page.form['social_sec_number'] = '756.9217.0769.85'
    page.form['bank_name'] = 'Krienser Bank'
    page.form['bank_address'] = 'Bankplatz Kriens'
    page.form['account_owner'] = 'Aunt Anny'
    page.form['iban'] = 'CH5604835012345678009'
    # additional translator fields
    page.form['operation_comments'] = 'Keine'
    page.form['confirm_name_reveal'] = True
    page.form['date_of_application'] = '2021-01-01'
    page.form['date_of_decision'] = '2021-02-02'
<<<<<<< HEAD
=======
    page.form['spoken_languages'] = language_ids[0:2]
    page.form['written_languages'] = language_ids[2:4]
    page.form['current_profession'] = 'Bauarbeiter'
>>>>>>> 7363703a
    page.form['proof_of_preconditions'] = 'Keine'
    page.form['agency_references'] = 'Kanton LU'
    page.form['education_as_interpreter'] = True
    page.form['certificates'] = cert_ids[1:3]
    page.form['comments'] = 'Kein Kommentar'
    with mock.patch(
            'onegov.gis.utils.MapboxRequests.directions',
            return_value=FakeResponse({
                'code': 'Ok',
                'routes': [{'distance': 2000}]
            })
    ):
        page = page.form.submit().follow()
        assert 'Ihre Anfrage wird in Kürze bearbeitet' in page

    mail = client.get_email(0, flush_queue=True)
    assert mail['To'] == 'test@test.com'
    assert 'Bob, Uncle: Ihr Ticket wurde eröffnet' in mail['Subject']

    client.logout()
    client.login_admin()
    page = client.get('/tickets/ALL/open').click('Annehmen').follow()
    assert 'Hallo!' in page
    assert 'Vorname: Aunt' in page
    assert 'Nachname: Anny' in page
    assert 'Personal Nr.: 123456' in page
    assert 'Zulassung: im Zulassungsverfahren' in page
    assert 'Geschlecht: Weiblich' in page
    assert 'Quellensteuer: Ja' in page
    assert 'Selbständig: Ja' in page
    assert 'Geburtsdatum: 1960-01-01' in page
    assert 'Nationalität: DE' in page
    assert 'Standort: 47, 8' in page
    assert 'Strasse und Hausnummer: Fakestreet 321' in page
    assert 'PLZ: 6010' in page
    assert 'Ort: Kriens' in page
    assert 'Fahrdistanz (km): 2.0' in page
    assert 'Telefon Privat: +41412223347' in page
    assert 'Telefon Mobile: +41412223348' in page
    assert 'Telefon Geschäft: +41412223349' in page
    assert 'Erreich- und Verfügbarkeit: Nie' in page
    assert 'Muttersprachen: French, Italian' in page
    assert 'Arbeitssprache - Wort: French, German' in page
    assert 'Arbeitssprache - Schrift: Arabic, Italian' in page
    assert 'Arbeitssprache - Wort: French, German' in page
    assert 'Arbeitssprache - Schrift: Arabic, Italian' in page
    assert (
        'Arbeitssprache - Kommunikationsüberwachung: '
        'Arabic, French, German, Italian'
    ) in page
    assert (
        'Fachkenntnisse nach Dolmetscherart: Konsektutivdolmetschen, '
        'Verhandlungsdolmetschen'
    ) in page
    assert (
        'Fachkenntnisse nach Berufssparte: Wirtschaft, Kunst und Freizeit'
    ) in page
    assert 'Fachkenntnisse nach Berufssparte: andere: Exorzismus' in page
    assert 'AHV-Nr.: 756.9217.0769.85' in page
    assert 'Bank Name: Krienser Bank' in page
    assert 'Bank Adresse: Bankplatz Kriens' in page
    assert 'Bank Konto lautend auf: Aunt Anny' in page
    assert 'IBAN: CH5604835012345678009' in page
    assert 'Besondere Hinweise Einsatzmöglichkeiten: Keine' in page
    assert 'Zustimmung Namensbekanntgabe: Ja' in page
    assert 'Bewerbung Datum: 2021-01-01' in page
    assert 'Entscheid Datum: 2021-02-02' in page
<<<<<<< HEAD
=======
    assert 'Arbeitssprache - Wort: French, German' in page
    assert 'Arbeitssprache - Schrift: Arabic, Italian' in page
    assert 'Aktuelle berufliche Tatigkeit: Bauarbeiter' in page
>>>>>>> 7363703a
    assert 'Nachweis der Voraussetzung: Keine' in page
    assert 'Referenzen Behörden: Kanton LU' in page
    assert 'Ausbildung Dolmetscher: Ja' in page
    assert 'Zertifikate: BBBB, CCCC' in page
    assert 'Bemerkungen: Kein Kommentar' in page

    page = page.click('Vorgeschlagene Änderungen übernehmen')
    page.form.get('changes', index=38).checked = False
    page = page.form.submit().follow()
    assert (
        'Vorgeschlagene \\u00c4nderungen \\u00fcbernommen: '
        'Vorname, Nachname, Personal Nr., Zulassung, Quellensteuer, '
        'Selbst\\u00e4ndig, Geschlecht, Geburtsdatum, Nationalit\\u00e4t, '
        'Standort, Strasse und Hausnummer, PLZ, Ort, Fahrdistanz (km), '
        'AHV-Nr., Bank Name, Bank Adresse, Bank Konto lautend auf, IBAN, '
        'Telefon Privat, Telefon Mobile, Telefon Gesch\\u00e4ft, '
        'Erreich- und Verf\\u00fcgbarkeit, '
        'Fachkenntnisse nach Dolmetscherart, '
        'Fachkenntnisse nach Berufssparte, '
        'Fachkenntnisse nach Berufssparte: andere, '
        'Besondere Hinweise Einsatzm\\u00f6glichkeiten, '
        'Zustimmung Namensbekanntgabe, Bewerbung Datum, Entscheid Datum, '
        'Muttersprachen, Arbeitssprache - Wort, Arbeitssprache - Schrift, '
<<<<<<< HEAD
        'Arbeitssprache - Kommunikations\\u00fcberwachung, '
=======
        'Aktuelle berufliche Tatigkeit, '
>>>>>>> 7363703a
        'Nachweis der Voraussetzung, Referenzen Beh\\u00f6rden, '
        'Ausbildung Dolmetscher, Zertifikate.'
    ) in page
    page.click('Ticket abschliessen')

    mail = client.get_email(0, flush_queue=True)
    assert mail['To'] == 'test@test.com'
    assert 'Anny, Aunt: Ihre Anfrage wurde abgeschlossen' in mail['Subject']

    page = client.get('/').follow().click('Aunt Anny')
    assert 'Aunt' in page
    assert 'Anny' in page
    assert '123456' in page
    assert 'im Zulassungsverfahren' in page
    assert 'Weiblich' in page
    assert 'Ja' in page
    assert 'Ja' in page
    assert '01.01.1960' in page
    assert 'DE' in page
    assert 'Fakestreet 321' in page
    assert '6010' in page
    assert 'Kriens' in page
    assert '2.0' in page
    assert '+41412223347' in page
    assert '+41412223348' in page
    assert '+41412223349' in page
    assert 'Nie' in page
    assert 'Arabic' in page
    assert 'French' in page
    assert 'German' in page
    assert 'Italian' in page
    assert 'Konsektutivdolmetschen' in page
    assert 'Verhandlungsdolmetschen' in page
    assert 'Wirtschaft' in page
    assert 'Kunst und Freizeit' in page
    assert 'Exorzismus' in page
    assert '756.9217.0769.85' in page
    assert 'Krienser Bank' in page
    assert 'Bankplatz Kriens' in page
    assert 'Aunt Anny' in page
    assert 'CH5604835012345678009' in page
    assert 'Keine' in page
    assert 'Ja' in page
    assert '01.01.2021' in page
    assert '02.02.2021' in page
    assert 'French' in page
    assert 'German' in page
    assert 'Arabic' in page
    assert 'Italian' in page
    assert 'Bauarbeiter' in page
    assert 'Keine' in page
    assert 'Kanton LU' in page
    assert 'Ja' in page
    assert 'BBBB' in page
    assert 'CCCC' in page
    assert 'Kein Kommentar' not in page


def test_view_accreditation(client):
    session = client.app.session()
    language_ids = [str(lang.id) for lang in create_languages(session)]
    transaction.commit()

    client.login_admin()

    settings = client.get('/directory-settings')
    settings.form['coordinates'] = encode_map_value({
        'lat': 46, 'lon': 7, 'zoom': 12
    })
    settings.form.submit()

    def request_accreditation():
        client.logout()

        page = client.get('/request-accreditation')
        page.form['last_name'] = 'Benito'
        page.form['first_name'] = 'Hugo'
        page.form['gender'] = 'M'
        page.form['date_of_birth'] = '1970-01-01'
        page.form['hometown'] = 'Zug'
        page.form['nationality'] = 'CH'
        page.form['marital_status'] = 'married'
        page.form['coordinates'] = encode_map_value({
            'lat': 1, 'lon': 2, 'zoom': 12
        })
        page.form['address'] = 'Downing Street 5'
        page.form['zip_code'] = '4000'
        page.form['city'] = 'Luzern'
        page.form['drive_distance'] = '1.1'
        page.form['withholding_tax'] = False
        page.form['self_employed'] = False
        page.form['social_sec_number'] = '756.1234.4568.90'
        page.form['bank_name'] = 'R-BS'
        page.form['bank_address'] = 'Bullstreet 5'
        page.form['account_owner'] = 'Hugo Benito'
        page.form['iban'] = 'CH9300762011623852957'
        page.form['email'] = 'hugo.benito@translators.com'
        page.form['tel_private'] = '041 444 44 45'
        page.form['tel_office'] = '041 444 44 44'
        page.form['tel_mobile'] = '079 000 00 00'
        page.form['availability'] = '24h'
        page.form['confirm_name_reveal'] = True
        page.form['learned_profession'] = 'Baker'
        page.form['current_profession'] = 'Reporter'
        page.form['education_as_interpreter'] = False
        page.form['mother_tongues_ids'] = language_ids[0:1]
        page.form['spoken_languages_ids'] = language_ids[1:2]
        page.form['written_languages_ids'] = language_ids[2:3]
        page.form['monitoring_languages_ids'] = language_ids[3:4]
        page.form['expertise_interpreting_types'].select_multiple([
            'consecutive', 'negotiation'
        ])
        page.form['expertise_professional_guilds'].select_multiple([
            'economy', 'art_leisure'
        ])
        page.form['expertise_professional_guilds_other'] = ['Psychologie']
        page.form['agency_references'] = 'Some ref'
        page.form['admission_course_completed'] = False
        page.form['admission_course_agreement'] = True
        page.form['declaration_of_authorization'] = upload_pdf('1.pdf')
        page.form['letter_of_motivation'] = upload_pdf('2.pdf')
        page.form['resume'] = upload_pdf('3.pdf')
        page.form['certificates'] = upload_pdf('4.pdf')
        page.form['social_security_card'] = upload_pdf('5.pdf')
        page.form['passport'] = upload_pdf('6.pdf')
        page.form['passport_photo'] = upload_pdf('7.pdf')
        page.form['debt_collection_register_extract'] = upload_pdf('8.pdf')
        page.form['criminal_register_extract'] = upload_pdf('9.pdf')
        page.form['certificate_of_capability'] = upload_pdf('A.pdf')
        page.form['remarks'] = 'Some remarks'
        page.form['confirm_submission'] = True

        with mock.patch(
                'onegov.gis.utils.MapboxRequests.directions',
                return_value=FakeResponse({
                    'code': 'Ok',
                    'routes': [{'distance': 2000}]
                })
        ):
            page = page.form.submit().follow()
            assert 'Ihre Anfrage wird in Kürze bearbeitet' in page

        mail = client.get_email(0, flush_queue=True)
        assert mail['To'] == 'hugo.benito@translators.com'
        assert 'Benito, Hugo: Ihr Ticket wurde eröffnet' in mail['Subject']

        client.login_admin()
        page = client.get('/tickets/ALL/open').click('Annehmen').follow()
        assert 'Benito' in page
        assert 'Hugo' in page
        assert 'Männlich' in page
        assert '01.01.1970' in page
        assert 'Zug' in page
        assert 'CH' in page
        assert 'married' in page
        assert '2.0 km' in page
        assert 'Downing Street 5' in page
        assert '4000' in page
        assert 'Luzern' in page
        assert '1.1' in page
        assert '"withholding-tax">Nein' in page
        assert '"self-employed">Nein' in page
        assert '756.1234.4568.90' in page
        assert 'R-BS' in page
        assert 'Bullstreet 5' in page
        assert 'Hugo Benito' in page
        assert 'CH9300762011623852957' in page
        assert 'hugo.benito@translators.com' in page
        assert '041 444 44 45' in page
        assert '041 444 44 44' in page
        assert '079 000 00 00' in page
        assert '24h' in page
        assert '"confirm-name-reveal">Ja' in page
        assert 'Baker' in page
        assert 'Reporter' in page
        assert '"education-as-interpreter">Nein' in page
        assert 'German' in page
        assert 'French' in page
        assert 'Italian' in page
        assert 'Arabic' in page
        assert 'Wirtschaft' in page
        assert 'Kunst und Freizeit' in page
        assert 'Psychologie' in page
        assert 'Konsektutivdolmetschen' in page
        assert 'Verhandlungsdolmetschen' in page
        assert 'Some ref' in page
        assert '"admission-course-completed">Nein' in page
        assert '"admission-course-agreement">Ja' in page
        assert 'Some remarks' in page

        def check_pdf(filename, link):
            headers = dict(page.click(link, index=0).headers)
            assert filename in headers['Content-Disposition']
            assert headers['Content-Type'] == 'application/pdf'

        check_pdf('1.pdf', 'Unterschriebene Ermächtigunserklärung.pdf')
        check_pdf('2.pdf', 'Kurzes Motivationsschreiben.pdf')
        check_pdf('3.pdf', 'Lebenslauf.pdf')
        check_pdf('4.pdf', 'Zertifikate.pdf')
        check_pdf('5.pdf', 'AHV-Ausweis.pdf')
        check_pdf('6.pdf', 'ID, Pass oder Ausländerausweis.pdf')
        check_pdf('7.pdf', 'Aktuelles Passfoto.pdf')
        check_pdf('8.pdf', 'Aktueller Auszug aus dem Betreibungsregister.pdf')
        check_pdf('9.pdf', 'Aktueller Auszug aus dem Zentralstrafregister.pdf')
        check_pdf('A.pdf', 'Handlungsfähigkeitszeugnis.pdf')

        return page

    # Request accredtitation
    page = request_accreditation()

    # Refuse accreditation
    page = page.click('Akkreditierung verweigern').form.submit().follow()
    assert 'Der hinterlegte Datensatz wurde entfernt' in page

    page.click('Ticket abschliessen')

    mail = client.get_email(0, flush_queue=True)
    assert mail['To'] == 'hugo.benito@translators.com'
    assert 'Benito, Hugo: Ihre Anfrage wurde abgeschlossen' in mail['Subject']

    # Request accredtitation
    page = request_accreditation()

    # Grant accreditation
    page = page.click('Akkreditierung erteilen').form.submit().follow()
    assert 'Akkreditierung erteilt' in page
    assert 'Aktivierungs-Email verschickt' in page

    mail = client.get_email(0, flush_queue=True)
    assert mail['To'] == 'hugo.benito@translators.com'
    assert mail['Subject'] == 'Ein Konto wurde für Sie erstellt'

    reset_password_url = re.search(
        r'(http://localhost/auth/reset-password[^)]+)',
        mail['TextBody']
    ).group()

    page.click('Ticket abschliessen')

    mail = client.get_email(0, flush_queue=True)
    assert mail['To'] == 'hugo.benito@translators.com'
    assert 'Benito, Hugo: Ihre Anfrage wurde abgeschlossen' in mail['Subject']

    page = client.get('/').follow()
    assert 'hugo.benito@translators.com' in page

    page = page.click('Hugo Benito')
    assert 'Benito, Hugo' in page
    assert '756.1234.4568.90' in page

    client.logout()

    # Login as translator
    page = client.get(reset_password_url)
    page.form['email'] = 'hugo.benito@translators.com'
    page.form['password'] = 'p@ssw0rd'
    page.form.submit()

    page = client.login('hugo.benito@translators.com', 'p@ssw0rd', None)
    page = page.maybe_follow()
    assert 'Benito, Hugo' in page
    assert '756.1234.4568.90' in page<|MERGE_RESOLUTION|>--- conflicted
+++ resolved
@@ -681,12 +681,7 @@
     page.form['confirm_name_reveal'] = False
     page.form['date_of_application'] = '2020-01-01'
     page.form['date_of_decision'] = '2020-02-02'
-<<<<<<< HEAD
-=======
-    page.form['spoken_languages_ids'] = language_ids[1:2]
-    page.form['written_languages_ids'] = language_ids[2:3]
     page.form['current_profession'] = 'Bäcker'
->>>>>>> 7363703a
     page.form['proof_of_preconditions'] = 'None'
     page.form['agency_references'] = 'All okay'
     page.form['education_as_interpreter'] = False
@@ -954,12 +949,7 @@
     page.form['confirm_name_reveal'] = True
     page.form['date_of_application'] = '2021-01-01'
     page.form['date_of_decision'] = '2021-02-02'
-<<<<<<< HEAD
-=======
-    page.form['spoken_languages'] = language_ids[0:2]
-    page.form['written_languages'] = language_ids[2:4]
     page.form['current_profession'] = 'Bauarbeiter'
->>>>>>> 7363703a
     page.form['proof_of_preconditions'] = 'Keine'
     page.form['agency_references'] = 'Kanton LU'
     page.form['education_as_interpreter'] = True
@@ -1027,12 +1017,7 @@
     assert 'Zustimmung Namensbekanntgabe: Ja' in page
     assert 'Bewerbung Datum: 2021-01-01' in page
     assert 'Entscheid Datum: 2021-02-02' in page
-<<<<<<< HEAD
-=======
-    assert 'Arbeitssprache - Wort: French, German' in page
-    assert 'Arbeitssprache - Schrift: Arabic, Italian' in page
     assert 'Aktuelle berufliche Tatigkeit: Bauarbeiter' in page
->>>>>>> 7363703a
     assert 'Nachweis der Voraussetzung: Keine' in page
     assert 'Referenzen Behörden: Kanton LU' in page
     assert 'Ausbildung Dolmetscher: Ja' in page
@@ -1040,7 +1025,7 @@
     assert 'Bemerkungen: Kein Kommentar' in page
 
     page = page.click('Vorgeschlagene Änderungen übernehmen')
-    page.form.get('changes', index=38).checked = False
+    page.form.get('changes', index=39).checked = False
     page = page.form.submit().follow()
     assert (
         'Vorgeschlagene \\u00c4nderungen \\u00fcbernommen: '
@@ -1056,11 +1041,8 @@
         'Besondere Hinweise Einsatzm\\u00f6glichkeiten, '
         'Zustimmung Namensbekanntgabe, Bewerbung Datum, Entscheid Datum, '
         'Muttersprachen, Arbeitssprache - Wort, Arbeitssprache - Schrift, '
-<<<<<<< HEAD
         'Arbeitssprache - Kommunikations\\u00fcberwachung, '
-=======
         'Aktuelle berufliche Tatigkeit, '
->>>>>>> 7363703a
         'Nachweis der Voraussetzung, Referenzen Beh\\u00f6rden, '
         'Ausbildung Dolmetscher, Zertifikate.'
     ) in page
