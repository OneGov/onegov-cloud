--- conflicted
+++ resolved
@@ -680,12 +680,6 @@
     page.form['operation_comments'] = 'No operation comments'
     page.form['confirm_name_reveal'] = False
     page.form['date_of_application'] = '2020-01-01'
-<<<<<<< HEAD
-    page.form['date_of_decision'] = '2020-02-02'
-=======
-    page.form['spoken_languages_ids'] = language_ids[1:2]
-    page.form['written_languages_ids'] = language_ids[2:3]
->>>>>>> 1d8fbf76
     page.form['current_profession'] = 'Bäcker'
     page.form['agency_references'] = 'All okay'
     page.form['education_as_interpreter'] = False
