import copy
import re
import transaction

from datetime import datetime
from io import BytesIO
from onegov.gis import Coordinates
from onegov.pdf import Pdf
from onegov.translator_directory.collections.translator import \
    TranslatorCollection
from onegov.translator_directory.forms.settings import ALLOWED_MIME_TYPES
from onegov.user import UserCollection
from openpyxl import load_workbook
from tests.onegov.translator_directory.shared import translator_data, \
    create_languages, create_certificates
from tests.shared.utils import decode_map_value, encode_map_value
from unittest import mock
from webtest import Upload
from xlsxwriter import Workbook


class FakeResponse:
    def __init__(self, json_data=None, status_code=200):
        self.status_code = status_code
        self.json_data = json_data or {}

    def json(self):
        return self.json_data


def upload_pdf(filename):
    file = BytesIO()
    pdf = Pdf(file)
    pdf.init_report()
    pdf.p(filename)
    pdf.generate()
    file.seek(0)

    return Upload(filename, file.read(), 'application/pdf')


def test_view_translator(client):
    session = client.app.session()
    languages = create_languages(session)
    certs = create_certificates(session)
    cert_ids = [str(cert.id) for cert in certs]
    cert_names = [cert.name for cert in certs]
    language_ids = [str(lang.id) for lang in languages]
    language_names = [lang.name for lang in languages]
    transaction.commit()

    client.login_editor()
    client.get('/translators/new', status=403)
    client.logout()

    client.login_admin()
    page = client.get('/translators/new')

    # check choices
    assert 'Männlich' in page
    assert language_names[0] in page
    assert cert_names[0] in page
    assert 'Simultandolmetschen' in page
    assert 'Human- und Sozialwissenschaften' in page
    assert not decode_map_value(page.form['coordinates'].value)

    page.form['pers_id'] = 978654
    page.form['first_name'] = 'Uncle'
    page.form['last_name'] = 'Bob'
    page.form['social_sec_number'] = 'xxxx'
    page.form['zip_code'] = 'xxxx'
    page.form['iban'] = 'xxxx'
    page = page.form.submit()
    assert "Ungültige AHV-Nummer" in page
    assert "Postleitzahl muss aus 4 Ziffern bestehen" in page
    assert "Ungültige Eingabe" in page

    # input required fields
    page.form['social_sec_number'] = '756.1234.5678.97'
    page.form['tel_mobile'] = '079 700 80 97'
    page.form['agency_references'] = 'All okay'
    page.form['zip_code'] = '7890'
    page.form['mother_tongues_ids'] = [language_ids[3]]

    # non required fields
    page.form['email'] = 'Test@test.com'
    page.form['spoken_languages_ids'] = [language_ids[0], language_ids[1]]
    page.form['written_languages_ids'] = [language_ids[2]]
    page.form['certificates_ids'] = [cert_ids[0]]
    page.form['iban'] = 'DE07 1234 1234 1234 1234 12'
    page.form.get('expertise_professional_guilds', index=0).checked = True
    page.form['expertise_professional_guilds_other'] = ['Psychologie']
    page.form.get('expertise_interpreting_types', index=0).checked = True
    page.form['coordinates'] = encode_map_value({
        'lat': 46, 'lon': 7, 'zoom': 12
    })
    drive_distance = 111.11
    with mock.patch(
            'onegov.gis.utils.MapboxRequests.directions',
            return_value=FakeResponse({
                'code': 'Ok',
                'routes': [{'distance': drive_distance * 1000}]})
    ):
        page = page.form.submit()
        assert 'Der eigene Standort ist nicht konfiguriert' in page
        settings = client.get('/directory-settings')
        settings.form['coordinates'] = encode_map_value({
            'lat': 46, 'lon': 7, 'zoom': 12
        })
        settings.form.submit()
        page = page.form.submit().follow()

    translator_url = page.request.url
    assert 'Uncle' in page
    assert 'Bob' in page
    assert '<a href="mailto:test@test.com">test@test.com</a>' in page
    values = {
        dl.find('dt').text_content().strip():
        dl.find('dd').text_content().strip()
        for dl in page.pyquery('dl')
    }
    assert values['Personal Nr.'] == '978654'
    assert values['Zulassung'] == 'nicht akkreditiert / Einsatz Dringlichkeit'
    assert values['Quellensteuer'] == 'Nein'
    assert values['Selbständig'] == 'Nein'
    assert values['Geschlecht'] == 'Männlich'
    assert values['PLZ'] == '7890'
    assert values['Wegberechnung'] == f'{round(drive_distance, 1)} km'
    assert values['AHV-Nr.'] == '756.1234.5678.97'
    assert values['IBAN'] == 'DE07 1234 1234 1234 1234 12'
    assert values['E-Mail'] == 'test@test.com'
    assert values['Telefon Mobile'] == '079 700 80 97'
    assert values['Fachkenntnisse nach Dolmetscherart'] == \
        'Simultandolmetschen'
    assert 'Ernährung' in values['Fachkenntnisse nach Berufssparte']
    assert 'Psychologie' in values['Fachkenntnisse nach Berufssparte']
    assert values['Muttersprachen'] == language_names[3]
    assert language_names[0] in values['Arbeitssprache - Wort']
    assert language_names[1] in values['Arbeitssprache - Wort']
    assert values['Arbeitssprache - Schrift'] == language_names[2]
    assert values['Referenzen Behörden'] == 'All okay'
    assert values['Ausbildung Dolmetscher'] == 'Nein'
    assert values['Versteckt'] == 'Nein'
    assert values['Zertifikate'] == cert_names[0]

    # test user account created and activation mail sent
    user = UserCollection(session).by_username('test@test.com')
    assert user.translator.title == 'Bob, Uncle'
    assert user.active is True
    assert user.role == 'translator'

    mail = client.get_email(0, flush_queue=True)
    assert mail['To'] == 'test@test.com'
    assert mail['Subject'] == 'Ein Konto wurde für Sie erstellt'

    # test translator can login and view his own data
    client.logout()
    reset_password_url = re.search(
        r'(http://localhost/auth/reset-password[^)]+)',
        mail['TextBody']
    ).group()
    page = client.get(reset_password_url)
    page.form['email'] = 'test@test.com'
    page.form['password'] = 'p@ssw0rd'
    page.form.submit()

    page = client.login('test@test.com', 'p@ssw0rd', None).maybe_follow()
    assert '978654' in page
    assert 'Uncle' in page
    assert 'Bob' in page
    assert '<a href="mailto:test@test.com">test@test.com</a>' in page
    assert '756.1234.5678.97' in page
    assert 'All okay' in page
    assert '7890' in page
    assert 'DE07 1234 1234 1234 1234 12' in page
    assert 'Ernährung und Landwirtschaft' in page
    assert 'Psychologie' in page
    assert 'Simultandolmetschen' in page
    assert 'Versteckt' not in page
    assert str(round(drive_distance, 1)) in page
    assert language_names[3] in page
    assert language_names[0] in page
    assert language_names[1] in page
    assert language_names[2] in page
    client.logout()

    # test editors access on the edit view
    client.login_editor()
    page = client.get(translator_url)
    assert '978654' in page
    assert 'Abrechnungsvorlage' in page
    page = page.click('Bearbeiten')
    page.form['pers_id'] = 123456
    page = page.form.submit().follow()
    assert '123456' in page
    client.logout()

    # edit some key attribute
    client.login_admin()
    page = client.get(translator_url).click('Bearbeiten')
    assert 'Zulassung' in page
    assert decode_map_value(page.form['coordinates'].value) == Coordinates(
        lat=46, lon=7, zoom=12
    )
    drive_distance = 60.01
    tel_mobile = '044 123 50 50'

    page.form['first_name'] = 'Aunt'
    page.form['last_name'] = 'Maggie'
    page.form['email'] = 'aunt.maggie@translators.com'
    page.form['iban'] = 'CH5604835012345678009'
    page.form['pers_id'] = 234567
    page.form['admission'] = 'in_progress'
    page.form['withholding_tax'] = True
    page.form['self_employed'] = True
    page.form['gender'] = 'F'
    page.form['date_of_birth'] = '2019-01-01'
    page.form['nationality'] = 'PERU'
    page.form['address'] = 'Somestreet'
    page.form['zip_code'] = '4052'
    page.form['city'] = 'Somecity'
    page.form['drive_distance'] = drive_distance
    page.form['social_sec_number'] = '756.1111.1111.11'
    page.form['bank_name'] = 'Abank'
    page.form['bank_address'] = 'AB Address'
    page.form['account_owner'] = 'AccountOwner'
    page.form['tel_mobile'] = tel_mobile
    page.form['tel_private'] = '044 123 50 51'
    page.form['tel_office'] = '044 123 50 52'
    page.form['availability'] = 'always 24h'
    page.form['confirm_name_reveal'] = False
    page.form['date_of_application'] = '2015-01-01'
    page.form['date_of_decision'] = '2016-01-01'
    page.form['proof_of_preconditions'] = 'ZHCW'
    page.form['agency_references'] = 'Kt. ZG'
    page.form['education_as_interpreter'] = True
    page.form['comments'] = 'My Comments'
    page.form['operation_comments'] = 'operational'
    page.form['for_admins_only'] = True
    page.form.get('expertise_professional_guilds', index=0).checked = False
    page.form.get('expertise_professional_guilds', index=1).checked = True
    page.form['expertise_professional_guilds_other'] = ['Religion']
    page.form.get('expertise_interpreting_types', index=0).checked = False
    page.form.get('expertise_interpreting_types', index=1).checked = True
    page.form['mother_tongues_ids'] = [language_ids[1]]
    page.form['spoken_languages_ids'] = [language_ids[2]]
    page.form['written_languages_ids'] = [language_ids[3]]
    page.form['certificates_ids'] = [cert_ids[1]]

    new_drive_distance = 250.666
    # when old and new coords are not same, we update the driving_distance
    page.form['coordinates'] = encode_map_value({
        'lat': 47, 'lon': 8, 'zoom': 12
    })
    with mock.patch(
            'onegov.gis.utils.MapboxRequests.directions',
            return_value=FakeResponse({
                'code': 'Ok',
                'routes': [{'distance': new_drive_distance * 1000}]})
    ):
        page = page.form.submit().follow()

    assert 'Ihre Änderungen wurden gespeichert' in page
    assert 'Aunt' in page
    assert 'Maggie' in page
    assert f'<a href="tel:{tel_mobile}">{tel_mobile}</a>' in page
    values = {
        dl.find('dt').text_content().strip():
        dl.find('dd').text_content().strip()
        for dl in page.pyquery('dl')
    }
    assert values['AHV-Nr.'] == '756.1111.1111.11'
    assert values['Anschrift'] == 'Somestreet'
    assert values['Ausbildung Dolmetscher'] == 'Ja'
    assert values['Bank Adresse'] == 'AB Address'
    assert values['Bank Konto lautend auf'] == 'AccountOwner'
    assert values['Bank Name'] == 'Abank'
    assert values['Bemerkungen'] == 'My Comments'
    assert values['Besondere Hinweise Einsatzmöglichkeiten'] == 'operational'
    assert values['Bewerbung Datum'] == '01.01.2015'
    assert values['E-Mail'] == 'aunt.maggie@translators.com'
    assert values['Entscheid Datum'] == '01.01.2016'
    assert values['Erreich- und Verfügbarkeit'] == 'always 24h'
    assert 'Wirtschaft' in values['Fachkenntnisse nach Berufssparte']
    assert 'Religion' in values['Fachkenntnisse nach Berufssparte']
    assert values['Fachkenntnisse nach Dolmetscherart'] == \
        'Konsektutivdolmetschen'
    assert values['Geburtsdatum'] == '01.01.2019'
    assert values['Geschlecht'] == 'Weiblich'
    assert values['IBAN'] == 'CH5604835012345678009'
    assert values['Nachweis der Voraussetzung'] == 'ZHCW'
    assert values['Nationalität'] == 'PERU'
    assert values['Ort'] == 'Somecity'
    assert values['PLZ'] == '4052'
    assert values['Personal Nr.'] == '234567'
    assert values['Quellensteuer'] == 'Ja'
    assert values['Referenzen Behörden'] == 'Kt. ZG'
    assert values['Selbständig'] == 'Ja'
    assert values['Telefon Geschäft'] == '044 123 50 52'
    assert values['Telefon Mobile'] == '044 123 50 50'
    assert values['Telefon Privat'] == '044 123 50 51'
    assert values['Versteckt'] == 'Ja'
    assert values['Wegberechnung'] == f'{round(new_drive_distance, 1)} km'
    assert values['Zulassung'] == 'im Zulassungsverfahren'
    assert values['Muttersprachen'] == language_names[1]
    assert values['Arbeitssprache - Wort'] == language_names[2]
    assert values['Arbeitssprache - Schrift'] == language_names[3]
    assert values['Zertifikate'] == cert_names[1]

    # test user account updated
    users = UserCollection(session)
    assert not users.by_username('test@test.com')
    user = users.by_username('aunt.maggie@translators.com')
    assert user.translator.title == 'Maggie, Aunt'
    assert user.active is True
    assert user.role == 'translator'

    # try adding another with same email
    page = client.get('/translators/new')
    page.form['first_name'] = 'Uncle'
    page.form['last_name'] = 'Bob'
    page.form['agency_references'] = 'All okay'
    page.form['email'] = 'aunt.maggie@translators.com'

    page = page.form.submit()
    assert 'Ein(e) Übersetzer/in mit dieser E-Mail existiert bereits' in page

    # Test if the for_admins_only works
    client.logout()
    client.login_editor()
    client.get(translator_url, status=403)
    client.logout()


def test_view_languages(client):
    create_languages(client.app.session())
    transaction.commit()

    client.get('/languages', status=403)

    client.login_member()
    client.get('/languages', status=403)

    client.login_editor()
    page = client.get('/languages')
    assert 'Italian' in page
    assert 'French' in page
    assert 'Arabic' in page


def test_manage_language(client):
    client.login_editor()
    client.get('/languages/new', status=403)
    client.login_admin()
    page = client.get('/languages/new')

    page.form['name'] = '     '
    page = page.form.submit()
    assert 'Dieses Feld wird benötigt' in page

    page.form['name'] = ' English   '
    page = page.form.submit().follow()
    assert 'Sprache English hinzugefügt' in page
    assert 'English' in page

    page = client.get('/languages/new')
    page.form['name'] = 'English'
    page = page.form.submit()
    assert 'English existiert bereits' in page

    page = client.get('/languages').click('English')
    page.form['name'] = 'English (British)'
    page = page.form.submit().follow()
    assert 'English (British)' in page

    page = client.get('/languages').click('English').click('Löschen')
    page = client.get('/languages')
    assert 'English' not in page
    assert 'English (British)' not in page


def test_view_search_translator(client):
    """
    - test excluding hidden ones for non-admins
    """
    client.get('/translators', status=403)
    client.login_member()
    page = client.get('/translators')
    assert 'Keine Ergebnisse gefunden' in page
    assert 'Suche in Vor- und Nachname' in page

    session = client.app.session()
    languages = create_languages(session)
    lang_ids = [str(lang.id) for lang in languages]
    translators = TranslatorCollection(client.app)

    data = copy.deepcopy(translator_data)
    mail = 'first@test.com'
    data['email'] = mail
    data['spoken_languages'] = [languages[0]]
    data['written_languages'] = [languages[1]]
    data['first_name'] = 'Sebastian Stefan'
    data['last_name'] = 'Hugentobler Meeringer'

    translators.add(**data)

    data = copy.deepcopy(translator_data)
    hide_mail = 'hidden@test.com'
    data['email'] = hide_mail
    data['spoken_languages'] = []
    data['written_languages'] = []
    data['first_name'] = 'Maryan'
    data['last_name'] = 'Sitkova Lavrova'
    translators.add(**data)

    transaction.commit()

    page = client.get('/translators')
    assert mail in page
    page.form['spoken_langs'] = [lang_ids[0]]
    page = page.form.submit().follow()
    assert mail in page
    assert hide_mail not in page

    # Check condition both must be fulfilled (AND not OR)
    page.form['spoken_langs'] = [lang_ids[0]]
    page.form['written_langs'] = [lang_ids[0]]
    page = page.form.submit().follow()
    assert 'Keine Ergebnisse gefunden' in page

    page.form['spoken_langs'] = [lang_ids[0], lang_ids[1]]
    page.form['written_langs'] = []
    page = page.form.submit().follow()
    assert 'Keine Ergebnisse gefunden' in page

    page.form['spoken_langs'] = []

    # Test search simple search, the rest is covered in the collection tests
    page.form['search'] = 'xxx Lavrov'
    page = page.form.submit().follow()
    assert 'Sitkova Lavrova' in page
    assert 'Hugentobler' not in page


def test_view_export_translators(client):
    session = client.app.session()
    languages = create_languages(session)
    translators = TranslatorCollection(client.app)

    data = copy.deepcopy(translator_data)
    data['spoken_languages'] = [languages[0]]
    data['written_languages'] = [languages[1]]
    data['monitoring_languages'] = [languages[2]]
    data['expertise_professional_guilds'] = ['economy']
    data['expertise_professional_guilds_other'] = ['Psychologie', 'Religion']
    data['expertise_interpreting_types'] = ['simultaneous', 'whisper']

    translators.add(**data)
    transaction.commit()

    client.login_admin()
    response = client.get('/translators').click('Export')
    sheet = load_workbook(BytesIO(response.body)).worksheets[0]
    assert sheet.cell(2, 1).value == 1234
    assert sheet.cell(2, 2).value == (
        'nicht akkreditiert / Einsatz Dringlichkeit'
    )
    assert sheet.cell(2, 3).value == 0
    assert sheet.cell(2, 4).value == 0
    assert sheet.cell(2, 5).value == 'Benito'
    assert sheet.cell(2, 6).value == 'Hugo'
    assert sheet.cell(2, 7).value == 'Männlich'
    assert sheet.cell(2, 8).value == data['date_of_birth'].isoformat()
    assert sheet.cell(2, 9).value == 'CH'
    # assert sheet.cell(2, 10).value == '{"lon":null,"zoom":null,"lat":null}'
    assert sheet.cell(2, 11).value == 'Downing Street 5'
    assert sheet.cell(2, 12).value == '4000'
    assert sheet.cell(2, 13).value == 'Luzern'
    assert sheet.cell(2, 14).value == None
    assert sheet.cell(2, 15).value == '756.1234.4568.90'
    assert sheet.cell(2, 16).value == 'R-BS'
    assert sheet.cell(2, 17).value == 'Bullstreet 5'
    assert sheet.cell(2, 18).value == 'Hugo Benito'
    assert sheet.cell(2, 19).value == None
    assert sheet.cell(2, 20).value == 'hugo@benito.com'
    assert sheet.cell(2, 21).value == None
    assert sheet.cell(2, 22).value == '079 000 00 00'
    assert sheet.cell(2, 23).value == '041 444 44 44'
    assert sheet.cell(2, 24).value == 'always'
    assert sheet.cell(2, 25).value == None
    assert sheet.cell(2, 26).value == 0
    assert sheet.cell(2, 27).value == data['date_of_application'].isoformat()
    assert sheet.cell(2, 28).value == data['date_of_decision'].isoformat()
    assert sheet.cell(2, 29).value == None
    assert sheet.cell(2, 30).value == 'German'
    assert sheet.cell(2, 31).value == 'French'
    assert sheet.cell(2, 32).value == 'Italian'
    assert sheet.cell(2, 33).value == 'baker'
    assert sheet.cell(2, 34).value == 'Wirtschaft|Psychologie|Religion'
    assert sheet.cell(2, 35).value == 'Simultandolmetschen|Flüsterdolmetschen'
    assert sheet.cell(2, 36).value == 'all okay'
    assert sheet.cell(2, 37).value == 'Some ref'
    assert sheet.cell(2, 38).value == 0
    assert sheet.cell(2, 39).value == None
    assert sheet.cell(2, 40).value == None


def test_file_security(client):
    translators = TranslatorCollection(client.app)
    trs_id = translators.add(**translator_data).id
    transaction.commit()

    forbidden = 403

    client.login_admin()
    page = client.get(f'/translator/{trs_id}')
    assert 'Dokumente' in page

    client.login_editor()
    page = client.get(f'/translator/{trs_id}')
    assert 'Dokumente' not in page
    client.get(f'/documents/{trs_id}', status=forbidden)
    client.get('/files', status=forbidden)


def test_translator_directory_settings(client):
    client.login_admin()
    client.get('/voucher-template', status=404)
    settings = client.get('/').follow().click('Verzeichniseinstellungen')

    def map_value(page):
        return decode_map_value(page.form['coordinates'].value)

    assert not map_value(settings)

    settings = client.get('/directory-settings')
    assert map_value(settings) == Coordinates()

    settings.form['coordinates'] = encode_map_value({
        'lat': 46, 'lon': 7, 'zoom': 12
    })

    file = BytesIO()
    wb = Workbook(file)
    wb.add_worksheet()
    wb.close()
    file.seek(0)

    settings.form['voucher_excel'] = Upload(
        'example.xlsx', file.read(), tuple(ALLOWED_MIME_TYPES)[0])

    page = settings.form.submit().follow()
    assert 'Ihre Änderungen wurden gespeichert' in page
    settings = client.get('/directory-settings')
    assert map_value(settings) == Coordinates(lat=46, lon=7, zoom=12)
    year = datetime.now().year
    filename = f'abrechnungsvorlage_{year}.xlsx'
    assert filename in settings

    # Get the file
    file_page = client.get('/voucher')
    assert filename in file_page.content_disposition


def test_view_redirects(client):
    # Create a translator
    languages = create_languages(client.app.session())
    language_id = str(languages[0].id)
    transaction.commit()

    client.login_admin()
    page = client.get('/translators/new')
    page.form['pers_id'] = 123456
    page.form['first_name'] = 'First'
    page.form['last_name'] = 'Last'
    page.form['email'] = 'translator@example.org'
    page.form['agency_references'] = 'OK'
    page.form['mother_tongues_ids'] = [language_id]
    page = page.form.submit().follow()
    assert 'Übersetzer/in hinzugefügt' in page
    translator_url = page.request.url
    client.logout()

    mail = client.get_email(0, flush_queue=True)['TextBody']
    reset_password_url = re.search(
        r'(http://localhost/auth/reset-password[^)]+)', mail
    ).group()
    page = client.get(reset_password_url)
    page.form['email'] = 'translator@example.org'
    page.form['password'] = 'p@ssword'
    page.form.submit()

    # Test redirects
    urls = {
        'translator@example.org': {
            'homepage': translator_url,
            'login': translator_url,
            'logout': 'http://localhost/auth/login',
            'password': 'p@ssword',
            'to': 'http://localhost/topics/informationen'
        },
        'member@example.org': {
            'homepage': 'http://localhost/translators',
            'login': 'http://localhost/translators',
            'logout': 'http://localhost/auth/login',
            'password': 'hunter2',
            'to': translator_url
        }
    }
    urls['editor@example.org'] = urls['member@example.org']
    urls['admin@example.org'] = urls['member@example.org']

    for user, data in urls.items():
        page = client.login(user, data['password']).maybe_follow()
        assert page.request.url == data['login']

        page = client.login(user, data['password'], data['to']).maybe_follow()
        assert page.request.url == data['to']

        page = client.get('/').maybe_follow()
        assert page.request.url == data['homepage']

        page = client.logout().maybe_follow()
        assert page.request.url == data['logout']


def test_view_translator_mutation(client):
    session = client.app.session()
    languages = create_languages(session)
    certs = create_certificates(session)
    cert_ids = [str(cert.id) for cert in certs]
    language_ids = [str(lang.id) for lang in languages]
    transaction.commit()

    client.login_admin()

    settings = client.get('/directory-settings')
    settings.form['coordinates'] = encode_map_value({
        'lat': 46, 'lon': 7, 'zoom': 12
    })
    settings.form.submit()

    # Create a new translator
    page = client.get('/translators/new')
    # fields visible by members
    page.form['first_name'] = 'Uncle'
    page.form['last_name'] = 'Bob'
    page.form['pers_id'] = 978654
    page.form['admission'] = 'uncertified'
    page.form['gender'] = 'M'
    page.form['withholding_tax'] = False
    page.form['self_employed'] = False
    page.form['date_of_birth'] = '1970-01-01'
    page.form['nationality'] = 'CH'
    page.form['coordinates'] = encode_map_value({
        'lat': 46, 'lon': 7, 'zoom': 12
    })
    page.form['address'] = 'Fakestreet 123'
    page.form['zip_code'] = '6000'
    page.form['city'] = 'Luzern'
    page.form['email'] = 'test@test.com'
    page.form['tel_private'] = '+41412223344'
    page.form['tel_mobile'] = '+41412223345'
    page.form['tel_office'] = '+41412223346'
    page.form['availability'] = 'Always'
    page.form['mother_tongues_ids'] = language_ids[0:1]
    page.form['spoken_languages_ids'] = language_ids[1:2]
    page.form['written_languages_ids'] = language_ids[2:3]
    page.form['monitoring_languages_ids'] = language_ids[3:4]
    page.form.get('expertise_professional_guilds', index=0).checked = True
    page.form['expertise_professional_guilds_other'] = ['Psychologie']
    page.form.get('expertise_interpreting_types', index=0).checked = True
    # additional editor fields
    page.form['social_sec_number'] = '756.1234.5678.97'
    page.form['bank_name'] = 'Luzerner Bank'
    page.form['bank_address'] = 'Bankplatz Luzern'
    page.form['account_owner'] = 'Oncle Bob'
    page.form['iban'] = 'DE07 1234 1234 1234 1234 12'
    # additional fields visible by translators
    page.form['operation_comments'] = 'No operation comments'
    page.form['confirm_name_reveal'] = False
    page.form['date_of_application'] = '2020-01-01'
<<<<<<< HEAD
    page.form['current_profession'] = 'Bäcker'
=======
    page.form['spoken_languages_ids'] = language_ids[1:2]
    page.form['written_languages_ids'] = language_ids[2:3]
    page.form['occupation'] = 'Bäcker'
>>>>>>> ac0d5abd
    page.form['agency_references'] = 'All okay'
    page.form['education_as_interpreter'] = False
    page.form['certificates_ids'] = cert_ids[0:1]
    page.form['comments'] = 'No comments'
    with mock.patch(
            'onegov.gis.utils.MapboxRequests.directions',
            return_value=FakeResponse({
                'code': 'Ok',
                'routes': [{'distance': 1000}]
            })
    ):
        assert 'hinzugefügt' in page.form.submit().follow()

    client.logout()
    reset_password_url = re.search(
        r'(http://localhost/auth/reset-password[^)]+)',
        client.get_email(0, flush_queue=True)['TextBody']
    ).group()
    page = client.get(reset_password_url)
    page.form['email'] = 'test@test.com'
    page.form['password'] = 'p@ssw0rd'
    page.form.submit()

    # Report changes as member
    client.login_member()
    page = client.get('/').maybe_follow().click('Uncle Bob')
    page = page.click('Mutation melden')
    page.form['submitter_message'] = 'Hallo!'
    page.form['first_name'] = 'Aunt'
    page.form['last_name'] = 'Anny'
    page.form['pers_id'] = 123456
    page.form['admission'] = 'in_progress'
    page.form['gender'] = 'F'
    page.form['withholding_tax'] = True
    page.form['self_employed'] = True
    page.form['date_of_birth'] = '1960-01-01'
    page.form['nationality'] = 'DE'
    page.form['coordinates'] = encode_map_value({
        'lat': 47, 'lon': 8, 'zoom': 13
    })
    page.form['address'] = 'Fakestreet 321'
    page.form['zip_code'] = '6010'
    page.form['city'] = 'Kriens'
    page.form['tel_private'] = '+41412223347'
    page.form['tel_mobile'] = '+41412223348'
    page.form['tel_office'] = '+41412223349'
    page.form['availability'] = 'Nie'
    page.form['mother_tongues'] = language_ids[1:3]
    page.form['spoken_languages'] = language_ids[0:2]
    page.form['written_languages'] = language_ids[2:4]
    page.form['monitoring_languages'] = language_ids[0:4]
    page.form['expertise_interpreting_types'].select_multiple([
        'consecutive', 'negotiation'
    ])
    page.form['expertise_professional_guilds'].select_multiple([
        'economy', 'art_leisure'
    ])
    page.form['expertise_professional_guilds_other'] = ['Exorzismus']
    with mock.patch(
            'onegov.gis.utils.MapboxRequests.directions',
            return_value=FakeResponse({
                'code': 'Ok',
                'routes': [{'distance': 2000}]
            })
    ):
        page = page.form.submit().follow()
        assert 'Ihre Anfrage wird in Kürze bearbeitet' in page

    mail = client.get_email(0, flush_queue=True)
    assert mail['To'] == 'member@example.org'
    assert 'Bob, Uncle: Ihr Ticket wurde eröffnet' in mail['Subject']

    client.logout()
    client.login_admin()
    page = client.get('/tickets/ALL/open').click('Annehmen').follow()
    assert 'Hallo!' in page
    assert 'Vorname: Aunt' in page
    assert 'Nachname: Anny' in page
    assert 'Personal Nr.: 123456' in page
    assert 'Zulassung: im Zulassungsverfahren' in page
    assert 'Geschlecht: Weiblich' in page
    assert 'Quellensteuer: Ja' in page
    assert 'Selbständig: Ja' in page
    assert 'Geburtsdatum: 1960-01-01' in page
    assert 'Nationalität: DE' in page
    assert 'Standort: 47, 8' in page
    assert 'Strasse und Hausnummer: Fakestreet 321' in page
    assert 'PLZ: 6010' in page
    assert 'Ort: Kriens' in page
    assert 'Fahrdistanz (km): 2.0' in page
    assert 'Telefon Privat: +41412223347' in page
    assert 'Telefon Mobile: +41412223348' in page
    assert 'Telefon Geschäft: +41412223349' in page
    assert 'Erreich- und Verfügbarkeit: Nie' in page
    assert 'Muttersprachen: French, Italian' in page
    assert 'Arbeitssprache - Wort: French, German' in page
    assert 'Arbeitssprache - Schrift: Arabic, Italian' in page
    assert (
        'Arbeitssprache - Kommunikationsüberwachung: '
        'Arabic, French, German, Italian'
    ) in page
    assert (
        'Fachkenntnisse nach Dolmetscherart: Konsektutivdolmetschen, '
        'Verhandlungsdolmetschen'
    ) in page
    assert (
        'Fachkenntnisse nach Berufssparte: Wirtschaft, Kunst und Freizeit'
    ) in page
    assert 'Fachkenntnisse nach Berufssparte: andere: Exorzismus' in page
    page.click('Ticket abschliessen')

    mail = client.get_email(0, flush_queue=True)
    assert mail['To'] == 'member@example.org'
    assert 'Bob, Uncle: Ihre Anfrage wurde abgeschlossen' in mail['Subject']

    # Report change as editor
    client.logout()
    client.login_editor()
    page = client.get('/').maybe_follow().click('Uncle Bob')
    page = page.click('Mutation melden')
    page.form['submitter_message'] = 'Hallo!'
    page.form['first_name'] = 'Aunt'
    page.form['last_name'] = 'Anny'
    page.form['pers_id'] = 123456
    page.form['admission'] = 'in_progress'
    page.form['gender'] = 'F'
    page.form['withholding_tax'] = True
    page.form['self_employed'] = True
    page.form['date_of_birth'] = '1960-01-01'
    page.form['nationality'] = 'DE'
    page.form['coordinates'] = encode_map_value({
        'lat': 47, 'lon': 8, 'zoom': 13
    })
    page.form['address'] = 'Fakestreet 321'
    page.form['zip_code'] = '6010'
    page.form['city'] = 'Kriens'
    page.form['tel_private'] = '+41412223347'
    page.form['tel_mobile'] = '+41412223348'
    page.form['tel_office'] = '+41412223349'
    page.form['availability'] = 'Nie'
    page.form['mother_tongues'] = language_ids[1:3]
    page.form['spoken_languages'] = language_ids[0:2]
    page.form['written_languages'] = language_ids[2:4]
    page.form['monitoring_languages'] = language_ids[0:4]
    page.form['expertise_interpreting_types'].select_multiple([
        'consecutive', 'negotiation'
    ])
    page.form['expertise_professional_guilds'].select_multiple([
        'economy', 'art_leisure'
    ])
    page.form['expertise_professional_guilds_other'] = ['Exorzismus']
    # additional editor fields
    page.form['social_sec_number'] = '756.9217.0769.85'
    page.form['bank_name'] = 'Krienser Bank'
    page.form['bank_address'] = 'Bankplatz Kriens'
    page.form['account_owner'] = 'Aunt Anny'
    page.form['iban'] = 'CH5604835012345678009'
    with mock.patch(
            'onegov.gis.utils.MapboxRequests.directions',
            return_value=FakeResponse({
                'code': 'Ok',
                'routes': [{'distance': 2000}]
            })
    ):
        page = page.form.submit().follow()
        assert 'Ihre Anfrage wird in Kürze bearbeitet' in page

    mail = client.get_email(0, flush_queue=True)
    assert mail['To'] == 'editor@example.org'
    assert 'Bob, Uncle: Ihr Ticket wurde eröffnet' in mail['Subject']

    client.logout()
    client.login_admin()
    page = client.get('/tickets/ALL/open').click('Annehmen').follow()
    assert 'Hallo!' in page
    assert 'Vorname: Aunt' in page
    assert 'Nachname: Anny' in page
    assert 'Personal Nr.: 123456' in page
    assert 'Zulassung: im Zulassungsverfahren' in page
    assert 'Geschlecht: Weiblich' in page
    assert 'Quellensteuer: Ja' in page
    assert 'Selbständig: Ja' in page
    assert 'Geburtsdatum: 1960-01-01' in page
    assert 'Nationalität: DE' in page
    assert 'Standort: 47, 8' in page
    assert 'Strasse und Hausnummer: Fakestreet 321' in page
    assert 'PLZ: 6010' in page
    assert 'Ort: Kriens' in page
    assert 'Fahrdistanz (km): 2.0' in page
    assert 'Telefon Privat: +41412223347' in page
    assert 'Telefon Mobile: +41412223348' in page
    assert 'Telefon Geschäft: +41412223349' in page
    assert 'Erreich- und Verfügbarkeit: Nie' in page
    assert 'Muttersprachen: French, Italian' in page
    assert 'Arbeitssprache - Wort: French, German' in page
    assert 'Arbeitssprache - Schrift: Arabic, Italian' in page
    assert (
        'Arbeitssprache - Kommunikationsüberwachung: '
        'Arabic, French, German, Italian'
    ) in page
    assert (
        'Fachkenntnisse nach Dolmetscherart: Konsektutivdolmetschen, '
        'Verhandlungsdolmetschen'
    ) in page
    assert (
        'Fachkenntnisse nach Berufssparte: Wirtschaft, Kunst und Freizeit'
    ) in page
    assert 'Fachkenntnisse nach Berufssparte: andere: Exorzismus' in page
    assert 'AHV-Nr.: 756.9217.0769.85' in page
    assert 'Bank Name: Krienser Bank' in page
    assert 'Bank Adresse: Bankplatz Kriens' in page
    assert 'Bank Konto lautend auf: Aunt Anny' in page
    assert 'IBAN: CH5604835012345678009' in page
    page.click('Ticket abschliessen')

    mail = client.get_email(0, flush_queue=True)
    assert mail['To'] == 'editor@example.org'
    assert 'Bob, Uncle: Ihre Anfrage wurde abgeschlossen' in mail['Subject']

    # Report change as translator
    client.logout()
    client.login('test@test.com', 'p@ssw0rd', None)
    page = client.get('/').maybe_follow()
    page = page.click('Mutation melden')
    page.form['submitter_message'] = 'Hallo!'
    page.form['first_name'] = 'Aunt'
    page.form['last_name'] = 'Anny'
    page.form['pers_id'] = 123456
    page.form['admission'] = 'in_progress'
    page.form['gender'] = 'F'
    page.form['withholding_tax'] = True
    page.form['self_employed'] = True
    page.form['date_of_birth'] = '1960-01-01'
    page.form['nationality'] = 'DE'
    page.form['coordinates'] = encode_map_value({
        'lat': 47, 'lon': 8, 'zoom': 13
    })
    page.form['address'] = 'Fakestreet 321'
    page.form['zip_code'] = '6010'
    page.form['city'] = 'Kriens'
    page.form['tel_private'] = '+41412223347'
    page.form['tel_mobile'] = '+41412223348'
    page.form['tel_office'] = '+41412223349'
    page.form['availability'] = 'Nie'
    page.form['mother_tongues'] = language_ids[1:3]
    page.form['spoken_languages'] = language_ids[0:2]
    page.form['written_languages'] = language_ids[2:4]
    page.form['monitoring_languages'] = language_ids[0:4]
    page.form['expertise_interpreting_types'].select_multiple([
        'consecutive', 'negotiation'
    ])
    page.form['expertise_professional_guilds'].select_multiple([
        'economy', 'art_leisure'
    ])
    page.form['expertise_professional_guilds_other'] = ['Exorzismus']
    # additional editor fields
    page.form['social_sec_number'] = '756.9217.0769.85'
    page.form['bank_name'] = 'Krienser Bank'
    page.form['bank_address'] = 'Bankplatz Kriens'
    page.form['account_owner'] = 'Aunt Anny'
    page.form['iban'] = 'CH5604835012345678009'
    # additional translator fields
    page.form['operation_comments'] = 'Keine'
    page.form['confirm_name_reveal'] = True
    page.form['date_of_application'] = '2021-01-01'
    page.form['date_of_decision'] = '2021-02-02'
<<<<<<< HEAD
    page.form['current_profession'] = 'Bauarbeiter'
=======
    page.form['spoken_languages'] = language_ids[0:2]
    page.form['written_languages'] = language_ids[2:4]
    page.form['occupation'] = 'Bauarbeiter'
>>>>>>> ac0d5abd
    page.form['proof_of_preconditions'] = 'Keine'
    page.form['agency_references'] = 'Kanton LU'
    page.form['education_as_interpreter'] = True
    page.form['certificates'] = cert_ids[1:3]
    page.form['comments'] = 'Kein Kommentar'
    with mock.patch(
            'onegov.gis.utils.MapboxRequests.directions',
            return_value=FakeResponse({
                'code': 'Ok',
                'routes': [{'distance': 2000}]
            })
    ):
        page = page.form.submit().follow()
        assert 'Ihre Anfrage wird in Kürze bearbeitet' in page

    mail = client.get_email(0, flush_queue=True)
    assert mail['To'] == 'test@test.com'
    assert 'Bob, Uncle: Ihr Ticket wurde eröffnet' in mail['Subject']

    client.logout()
    client.login_admin()
    page = client.get('/tickets/ALL/open').click('Annehmen').follow()
    assert 'Hallo!' in page
    assert 'Vorname: Aunt' in page
    assert 'Nachname: Anny' in page
    assert 'Personal Nr.: 123456' in page
    assert 'Zulassung: im Zulassungsverfahren' in page
    assert 'Geschlecht: Weiblich' in page
    assert 'Quellensteuer: Ja' in page
    assert 'Selbständig: Ja' in page
    assert 'Geburtsdatum: 1960-01-01' in page
    assert 'Nationalität: DE' in page
    assert 'Standort: 47, 8' in page
    assert 'Strasse und Hausnummer: Fakestreet 321' in page
    assert 'PLZ: 6010' in page
    assert 'Ort: Kriens' in page
    assert 'Fahrdistanz (km): 2.0' in page
    assert 'Telefon Privat: +41412223347' in page
    assert 'Telefon Mobile: +41412223348' in page
    assert 'Telefon Geschäft: +41412223349' in page
    assert 'Erreich- und Verfügbarkeit: Nie' in page
    assert 'Muttersprachen: French, Italian' in page
    assert 'Arbeitssprache - Wort: French, German' in page
    assert 'Arbeitssprache - Schrift: Arabic, Italian' in page
    assert 'Arbeitssprache - Wort: French, German' in page
    assert 'Arbeitssprache - Schrift: Arabic, Italian' in page
    assert (
        'Arbeitssprache - Kommunikationsüberwachung: '
        'Arabic, French, German, Italian'
    ) in page
    assert (
        'Fachkenntnisse nach Dolmetscherart: Konsektutivdolmetschen, '
        'Verhandlungsdolmetschen'
    ) in page
    assert (
        'Fachkenntnisse nach Berufssparte: Wirtschaft, Kunst und Freizeit'
    ) in page
    assert 'Fachkenntnisse nach Berufssparte: andere: Exorzismus' in page
    assert 'AHV-Nr.: 756.9217.0769.85' in page
    assert 'Bank Name: Krienser Bank' in page
    assert 'Bank Adresse: Bankplatz Kriens' in page
    assert 'Bank Konto lautend auf: Aunt Anny' in page
    assert 'IBAN: CH5604835012345678009' in page
    assert 'Besondere Hinweise Einsatzmöglichkeiten: Keine' in page
    assert 'Zustimmung Namensbekanntgabe: Ja' in page
    assert 'Bewerbung Datum: 2021-01-01' in page
    assert 'Entscheid Datum: 2021-02-02' in page
    assert 'Aktuelle berufliche Tatigkeit: Bauarbeiter' in page
    assert 'Nachweis der Voraussetzung: Keine' in page
    assert 'Referenzen Behörden: Kanton LU' in page
    assert 'Ausbildung Dolmetscher: Ja' in page
    assert 'Zertifikate: BBBB, CCCC' in page
    assert 'Bemerkungen: Kein Kommentar' in page

    page = page.click('Vorgeschlagene Änderungen übernehmen')
    page.form.get('changes', index=39).checked = False
    page = page.form.submit().follow()
    assert (
        'Vorgeschlagene \\u00c4nderungen \\u00fcbernommen: '
        'Vorname, Nachname, Personal Nr., Zulassung, Quellensteuer, '
        'Selbst\\u00e4ndig, Geschlecht, Geburtsdatum, Nationalit\\u00e4t, '
        'Standort, Strasse und Hausnummer, PLZ, Ort, Fahrdistanz (km), '
        'AHV-Nr., Bank Name, Bank Adresse, Bank Konto lautend auf, IBAN, '
        'Telefon Privat, Telefon Mobile, Telefon Gesch\\u00e4ft, '
        'Erreich- und Verf\\u00fcgbarkeit, '
        'Fachkenntnisse nach Dolmetscherart, '
        'Fachkenntnisse nach Berufssparte, '
        'Fachkenntnisse nach Berufssparte: andere, '
        'Besondere Hinweise Einsatzm\\u00f6glichkeiten, '
        'Zustimmung Namensbekanntgabe, Bewerbung Datum, Entscheid Datum, '
        'Muttersprachen, Arbeitssprache - Wort, Arbeitssprache - Schrift, '
        'Arbeitssprache - Kommunikations\\u00fcberwachung, '
        'Aktuelle berufliche Tatigkeit, '
        'Nachweis der Voraussetzung, Referenzen Beh\\u00f6rden, '
        'Ausbildung Dolmetscher, Zertifikate.'
    ) in page
    page.click('Ticket abschliessen')

    mail = client.get_email(0, flush_queue=True)
    assert mail['To'] == 'test@test.com'
    assert 'Anny, Aunt: Ihre Anfrage wurde abgeschlossen' in mail['Subject']

    page = client.get('/').follow().click('Aunt Anny')
    assert 'Aunt' in page
    assert 'Anny' in page
    assert '123456' in page
    assert 'im Zulassungsverfahren' in page
    assert 'Weiblich' in page
    assert 'Ja' in page
    assert 'Ja' in page
    assert '01.01.1960' in page
    assert 'DE' in page
    assert 'Fakestreet 321' in page
    assert '6010' in page
    assert 'Kriens' in page
    assert '2.0' in page
    assert '+41412223347' in page
    assert '+41412223348' in page
    assert '+41412223349' in page
    assert 'Nie' in page
    assert 'Arabic' in page
    assert 'French' in page
    assert 'German' in page
    assert 'Italian' in page
    assert 'Konsektutivdolmetschen' in page
    assert 'Verhandlungsdolmetschen' in page
    assert 'Wirtschaft' in page
    assert 'Kunst und Freizeit' in page
    assert 'Exorzismus' in page
    assert '756.9217.0769.85' in page
    assert 'Krienser Bank' in page
    assert 'Bankplatz Kriens' in page
    assert 'Aunt Anny' in page
    assert 'CH5604835012345678009' in page
    assert 'Keine' in page
    assert 'Ja' in page
    assert '01.01.2021' in page
    assert '02.02.2021' in page
    assert 'French' in page
    assert 'German' in page
    assert 'Arabic' in page
    assert 'Italian' in page
    assert 'Bauarbeiter' in page
    assert 'Keine' in page
    assert 'Kanton LU' in page
    assert 'Ja' in page
    assert 'BBBB' in page
    assert 'CCCC' in page
    assert 'Kein Kommentar' not in page


def test_view_accreditation(client):
    session = client.app.session()
    language_ids = [str(lang.id) for lang in create_languages(session)]
    transaction.commit()

    client.login_admin()

    settings = client.get('/directory-settings')
    settings.form['coordinates'] = encode_map_value({
        'lat': 46, 'lon': 7, 'zoom': 12
    })
    settings.form.submit()

    def request_accreditation():
        client.logout()

        page = client.get('/request-accreditation')
        page.form['last_name'] = 'Benito'
        page.form['first_name'] = 'Hugo'
        page.form['gender'] = 'M'
        page.form['date_of_birth'] = '1970-01-01'
        page.form['hometown'] = 'Zug'
        page.form['nationality'] = 'CH'
        page.form['marital_status'] = 'married'
        page.form['coordinates'] = encode_map_value({
            'lat': 1, 'lon': 2, 'zoom': 12
        })
        page.form['address'] = 'Downing Street 5'
        page.form['zip_code'] = '4000'
        page.form['city'] = 'Luzern'
        page.form['drive_distance'] = '1.1'
        page.form['withholding_tax'] = False
        page.form['self_employed'] = False
        page.form['social_sec_number'] = '756.1234.4568.90'
        page.form['bank_name'] = 'R-BS'
        page.form['bank_address'] = 'Bullstreet 5'
        page.form['account_owner'] = 'Hugo Benito'
        page.form['iban'] = 'CH9300762011623852957'
        page.form['email'] = 'hugo.benito@translators.com'
        page.form['tel_private'] = '041 444 44 45'
        page.form['tel_office'] = '041 444 44 44'
        page.form['tel_mobile'] = '079 000 00 00'
        page.form['availability'] = '24h'
        page.form['confirm_name_reveal'] = True
        page.form['learned_profession'] = 'Baker'
        page.form['current_profession'] = 'Reporter'
        page.form['education_as_interpreter'] = False
        page.form['mother_tongues_ids'] = language_ids[0:1]
        page.form['spoken_languages_ids'] = language_ids[1:2]
        page.form['written_languages_ids'] = language_ids[2:3]
        page.form['monitoring_languages_ids'] = language_ids[3:4]
        page.form['expertise_interpreting_types'].select_multiple([
            'consecutive', 'negotiation'
        ])
        page.form['expertise_professional_guilds'].select_multiple([
            'economy', 'art_leisure'
        ])
        page.form['expertise_professional_guilds_other'] = ['Psychologie']
        page.form['agency_references'] = 'Some ref'
        page.form['admission_course_completed'] = False
        page.form['admission_course_agreement'] = True
        page.form['declaration_of_authorization'] = upload_pdf('1.pdf')
        page.form['letter_of_motivation'] = upload_pdf('2.pdf')
        page.form['resume'] = upload_pdf('3.pdf')
        page.form['certificates'] = upload_pdf('4.pdf')
        page.form['social_security_card'] = upload_pdf('5.pdf')
        page.form['passport'] = upload_pdf('6.pdf')
        page.form['passport_photo'] = upload_pdf('7.pdf')
        page.form['debt_collection_register_extract'] = upload_pdf('8.pdf')
        page.form['criminal_register_extract'] = upload_pdf('9.pdf')
        page.form['certificate_of_capability'] = upload_pdf('A.pdf')
        page.form['remarks'] = 'Some remarks'
        page.form['confirm_submission'] = True

        with mock.patch(
                'onegov.gis.utils.MapboxRequests.directions',
                return_value=FakeResponse({
                    'code': 'Ok',
                    'routes': [{'distance': 2000}]
                })
        ):
            page = page.form.submit().follow()
            assert 'Ihre Anfrage wird in Kürze bearbeitet' in page

        mail = client.get_email(0, flush_queue=True)
        assert mail['To'] == 'hugo.benito@translators.com'
        assert 'Benito, Hugo: Ihr Ticket wurde eröffnet' in mail['Subject']

        client.login_admin()
        page = client.get('/tickets/ALL/open').click('Annehmen').follow()
        assert 'Benito' in page
        assert 'Hugo' in page
        assert 'Männlich' in page
        assert '01.01.1970' in page
        assert 'Zug' in page
        assert 'CH' in page
        assert 'married' in page
        assert '2.0 km' in page
        assert 'Downing Street 5' in page
        assert '4000' in page
        assert 'Luzern' in page
        assert '1.1' in page
        assert '"withholding-tax">Nein' in page
        assert '"self-employed">Nein' in page
        assert '756.1234.4568.90' in page
        assert 'R-BS' in page
        assert 'Bullstreet 5' in page
        assert 'Hugo Benito' in page
        assert 'CH9300762011623852957' in page
        assert 'hugo.benito@translators.com' in page
        assert '041 444 44 45' in page
        assert '041 444 44 44' in page
        assert '079 000 00 00' in page
        assert '24h' in page
        assert '"confirm-name-reveal">Ja' in page
        assert 'Baker' in page
        assert 'Reporter' in page
        assert '"education-as-interpreter">Nein' in page
        assert 'German' in page
        assert 'French' in page
        assert 'Italian' in page
        assert 'Arabic' in page
        assert 'Wirtschaft' in page
        assert 'Kunst und Freizeit' in page
        assert 'Psychologie' in page
        assert 'Konsektutivdolmetschen' in page
        assert 'Verhandlungsdolmetschen' in page
        assert 'Some ref' in page
        assert '"admission-course-completed">Nein' in page
        assert '"admission-course-agreement">Ja' in page
        assert 'Some remarks' in page

        def check_pdf(filename, link):
            headers = dict(page.click(link, index=0).headers)
            assert filename in headers['Content-Disposition']
            assert headers['Content-Type'] == 'application/pdf'

        check_pdf('1.pdf', 'Unterschriebene Ermächtigunserklärung.pdf')
        check_pdf('2.pdf', 'Kurzes Motivationsschreiben.pdf')
        check_pdf('3.pdf', 'Lebenslauf.pdf')
        check_pdf('4.pdf', 'Zertifikate.pdf')
        check_pdf('5.pdf', 'AHV-Ausweis.pdf')
        check_pdf('6.pdf', 'ID, Pass oder Ausländerausweis.pdf')
        check_pdf('7.pdf', 'Aktuelles Passfoto.pdf')
        check_pdf('8.pdf', 'Aktueller Auszug aus dem Betreibungsregister.pdf')
        check_pdf('9.pdf', 'Aktueller Auszug aus dem Zentralstrafregister.pdf')
        check_pdf('A.pdf', 'Handlungsfähigkeitszeugnis.pdf')

        return page

    # Request accredtitation
    page = request_accreditation()

    # Refuse accreditation
    page = page.click('Akkreditierung verweigern').form.submit().follow()
    assert 'Der hinterlegte Datensatz wurde entfernt' in page

    page.click('Ticket abschliessen')

    mail = client.get_email(0, flush_queue=True)
    assert mail['To'] == 'hugo.benito@translators.com'
    assert 'Benito, Hugo: Ihre Anfrage wurde abgeschlossen' in mail['Subject']

    # Request accredtitation
    page = request_accreditation()

    # Grant accreditation
    page = page.click('Akkreditierung erteilen').form.submit().follow()
    assert 'Akkreditierung erteilt' in page
    assert 'Aktivierungs-Email verschickt' in page

    mail = client.get_email(0, flush_queue=True)
    assert mail['To'] == 'hugo.benito@translators.com'
    assert mail['Subject'] == 'Ein Konto wurde für Sie erstellt'

    reset_password_url = re.search(
        r'(http://localhost/auth/reset-password[^)]+)',
        mail['TextBody']
    ).group()

    page.click('Ticket abschliessen')

    mail = client.get_email(0, flush_queue=True)
    assert mail['To'] == 'hugo.benito@translators.com'
    assert 'Benito, Hugo: Ihre Anfrage wurde abgeschlossen' in mail['Subject']

    page = client.get('/').follow()
    assert 'hugo.benito@translators.com' in page

    page = page.click('Hugo Benito')
    assert 'Benito, Hugo' in page
    assert '756.1234.4568.90' in page

    client.logout()

    # Login as translator
    page = client.get(reset_password_url)
    page.form['email'] = 'hugo.benito@translators.com'
    page.form['password'] = 'p@ssw0rd'
    page.form.submit()

    page = client.login('hugo.benito@translators.com', 'p@ssw0rd', None)
    page = page.maybe_follow()
    assert 'Benito, Hugo' in page
    assert '756.1234.4568.90' in page<|MERGE_RESOLUTION|>--- conflicted
+++ resolved
@@ -680,13 +680,7 @@
     page.form['operation_comments'] = 'No operation comments'
     page.form['confirm_name_reveal'] = False
     page.form['date_of_application'] = '2020-01-01'
-<<<<<<< HEAD
-    page.form['current_profession'] = 'Bäcker'
-=======
-    page.form['spoken_languages_ids'] = language_ids[1:2]
-    page.form['written_languages_ids'] = language_ids[2:3]
     page.form['occupation'] = 'Bäcker'
->>>>>>> ac0d5abd
     page.form['agency_references'] = 'All okay'
     page.form['education_as_interpreter'] = False
     page.form['certificates_ids'] = cert_ids[0:1]
@@ -953,13 +947,7 @@
     page.form['confirm_name_reveal'] = True
     page.form['date_of_application'] = '2021-01-01'
     page.form['date_of_decision'] = '2021-02-02'
-<<<<<<< HEAD
-    page.form['current_profession'] = 'Bauarbeiter'
-=======
-    page.form['spoken_languages'] = language_ids[0:2]
-    page.form['written_languages'] = language_ids[2:4]
     page.form['occupation'] = 'Bauarbeiter'
->>>>>>> ac0d5abd
     page.form['proof_of_preconditions'] = 'Keine'
     page.form['agency_references'] = 'Kanton LU'
     page.form['education_as_interpreter'] = True
@@ -1155,8 +1143,8 @@
         page.form['tel_mobile'] = '079 000 00 00'
         page.form['availability'] = '24h'
         page.form['confirm_name_reveal'] = True
-        page.form['learned_profession'] = 'Baker'
-        page.form['current_profession'] = 'Reporter'
+        page.form['profession'] = 'Baker'
+        page.form['occupation'] = 'Reporter'
         page.form['education_as_interpreter'] = False
         page.form['mother_tongues_ids'] = language_ids[0:1]
         page.form['spoken_languages_ids'] = language_ids[1:2]
