--- conflicted
+++ resolved
@@ -193,9 +193,7 @@
     assert_admin(users['admin'], model)
     assert_no_access(users['editor'], model)
     assert_no_access(users['member'], model)
-<<<<<<< HEAD
-    assert_no_access(users['translator'], model)
-=======
+    assert_no_access(users['translator'], model)
     assert_no_access(users['anonymous'], model)
     
     model = Ticket()
@@ -208,5 +206,4 @@
     assert_admin(users['admin'], model)
     assert_no_access(users['editor'], model)
     assert_no_access(users['member'], model)
->>>>>>> 124cd6b6
     assert_no_access(users['anonymous'], model)