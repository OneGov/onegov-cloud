from morepath import Identity
from onegov.core.security import Personal
from onegov.core.security import Private
from onegov.core.security import Public
from onegov.core.security import Secret
from onegov.file import File
from onegov.org.models import GeneralFile
from onegov.org.models import GeneralFileCollection
from onegov.ticket import Ticket
from onegov.ticket import TicketCollection
from onegov.translator_directory.collections.certificate import \
    LanguageCertificateCollection
from onegov.translator_directory.collections.documents import \
    TranslatorDocumentCollection
from onegov.translator_directory.collections.language import \
    LanguageCollection
from onegov.translator_directory.collections.translator import \
    TranslatorCollection
from onegov.translator_directory.models.certificate import \
    LanguageCertificate
from onegov.translator_directory.models.language import Language
from onegov.translator_directory.models.translator import Translator
from onegov.translator_directory.models.voucher import TranslatorVoucherFile
from onegov.user.models import User


def create_user(name, role='anonymous', group_id=None):
    return User(
        realname=name,
        username=f'{name}@example.org',
        password_hash='hash',
        role=role,
        group_id=group_id
    )


def test_security_permissions(translator_app):
    session = translator_app.session()

    # Remove existing users
    session.query(User).delete()

    # Add one user per role
    def create_user(name, role, group_id=None):
        result = User(
            realname=name,
            username=f'{name}@example.org',
            password_hash='hash',
            role=role,
            group_id=group_id
        )
        session.add(result)
        return result

    roles = ('admin', 'editor', 'member', 'anonymous', 'translator')
    users = {}
    for role in roles:
        users[role] = create_user(role, role)

    def permits(user, model, permission):
        return translator_app._permits(
            Identity(
                userid=user.username,
                groupid=user.group_id.hex if user.group_id else '',
                role=user.role,
                application_id=translator_app.application_id
            ),
            model,
            permission
        )

    def assert_admin(user, model):
        assert permits(user, model, Public)
        assert permits(user, model, Personal)
        assert permits(user, model, Private)
        assert permits(user, model, Secret)

    def assert_editor(user, model):
        assert permits(user, model, Public)
        assert permits(user, model, Personal)
        assert permits(user, model, Private)
        assert not permits(user, model, Secret)

    def assert_member(user, model):
        assert permits(user, model, Public)
        assert permits(user, model, Personal)
        assert not permits(user, model, Private)
        assert not permits(user, model, Secret)

    def assert_translator(user, model):
        assert permits(user, model, Public)
        assert not permits(user, model, Personal)
        assert not permits(user, model, Private)
        assert not permits(user, model, Secret)

    def assert_anonymous(user, model):
        assert permits(user, model, Public)
        assert not permits(user, model, Personal)
        assert not permits(user, model, Private)
        assert not permits(user, model, Secret)

    def assert_no_access(user, model):
        assert not permits(user, model, Public)
        assert not permits(user, model, Personal)
        assert not permits(user, model, Private)
        assert not permits(user, model, Secret)

        # LanguageCertificate
    model = LanguageCertificate()
    assert_admin(users['admin'], model)
    assert_editor(users['editor'], model)
    assert_member(users['member'], model)
    assert_translator(users['translator'], model)
    assert_anonymous(users['anonymous'], model)

    # LanguageCertificateCollection
    model = LanguageCertificateCollection(session)
    assert_admin(users['admin'], model)
    assert_editor(users['editor'], model)
    assert_member(users['member'], model)
    assert_translator(users['translator'], model)
    assert_anonymous(users['anonymous'], model)

    # TranslatorDocumentCollection
    model = TranslatorDocumentCollection(session, None, None)
    assert_admin(users['admin'], model)
    assert_no_access(users['editor'], model)  # restricted
    assert_no_access(users['member'], model)  # restricted
    assert_no_access(users['translator'], model)  # restricted
    assert_no_access(users['anonymous'], model)  # restricted

    # Language
    model = Language()
    assert_admin(users['admin'], model)
    assert_editor(users['editor'], model)
    assert_member(users['member'], model)
    assert_translator(users['translator'], model)
    assert_anonymous(users['anonymous'], model)

    # LanguageCollection
    model = LanguageCollection(session)
    assert_admin(users['admin'], model)
    assert_editor(users['editor'], model)
    assert_member(users['member'], model)
    assert_translator(users['translator'], model)
    assert_anonymous(users['anonymous'], model)

    # Translator
    model = Translator()
    assert_admin(users['admin'], model)
    assert_editor(users['editor'], model)
    assert_member(users['member'], model)
    assert_translator(users['translator'], model)
    assert_anonymous(users['anonymous'], model)

    model.for_admins_only = True
    assert_admin(users['admin'], model)
    assert_no_access(users['editor'], model)  # restricted
    assert_no_access(users['member'], model)  # restricted
    assert_translator(users['translator'], model)
    assert_no_access(users['anonymous'], model)  # restricted
<<<<<<< HEAD

    model.for_admins_only = False
    model.email = 'translator@example.org'
    assert_admin(users['admin'], model)
    assert_editor(users['editor'], model)
    assert_member(users['member'], model)
    assert_member(users['translator'], model)  # elevated
    assert_anonymous(users['anonymous'], model)

    model.for_admins_only = True
    model.email = 'translator@example.org'
    assert_admin(users['admin'], model)
    assert_no_access(users['editor'], model)  # restricted
    assert_no_access(users['member'], model)  # restricted
    assert_member(users['translator'], model)  # elevated
    assert_no_access(users['anonymous'], model)  # restricted

    # TranslatorCollection
    model = TranslatorCollection(session)
    assert_admin(users['admin'], model)
    assert_editor(users['editor'], model)
    assert_member(users['member'], model)
    assert_translator(users['translator'], model)
    assert_anonymous(users['anonymous'], model)

=======

    model.for_admins_only = False
    model.email = 'translator@example.org'
    assert_admin(users['admin'], model)
    assert_editor(users['editor'], model)
    assert_member(users['member'], model)
    assert_member(users['translator'], model)  # elevated
    assert_anonymous(users['anonymous'], model)

    model.for_admins_only = True
    model.email = 'translator@example.org'
    assert_admin(users['admin'], model)
    assert_no_access(users['editor'], model)  # restricted
    assert_no_access(users['member'], model)  # restricted
    assert_member(users['translator'], model)  # elevated
    assert_no_access(users['anonymous'], model)  # restricted

    # TranslatorCollection
    model = TranslatorCollection(translator_app)
    assert_admin(users['admin'], model)
    assert_editor(users['editor'], model)
    assert_member(users['member'], model)
    assert_translator(users['translator'], model)
    assert_anonymous(users['anonymous'], model)

>>>>>>> ae691719
    # File
    model = File()
    assert_admin(users['admin'], model)
    assert_no_access(users['editor'], model)  # restricted
    assert_no_access(users['member'], model)  # restricted
    assert_no_access(users['translator'], model)  # restricted
    assert_no_access(users['anonymous'], model)  # restricted

    # TranslatorVoucherFile
    model = TranslatorVoucherFile()
    assert_admin(users['admin'], model)
    assert_no_access(users['editor'], model)  # restricted
    assert_no_access(users['member'], model)  # restricted
    assert_no_access(users['translator'], model)  # restricted
    assert_no_access(users['anonymous'], model)  # restricted
<<<<<<< HEAD

    # GeneralFile
    model = GeneralFile()
    assert_admin(users['admin'], model)
    assert_no_access(users['editor'], model)  # restricted
    assert_no_access(users['member'], model)  # restricted
    assert_no_access(users['translator'], model)  # restricted
    assert_no_access(users['anonymous'], model)  # restricted

    # GeneralFileCollection
    model = GeneralFileCollection(session)
    assert_admin(users['admin'], model)
    assert_no_access(users['editor'], model)
    assert_no_access(users['member'], model)
    assert_no_access(users['translator'], model)
    assert_no_access(users['anonymous'], model)

    model = Ticket()
=======

    # GeneralFile
    model = GeneralFile()
>>>>>>> ae691719
    assert_admin(users['admin'], model)
    assert_no_access(users['editor'], model)  # restricted
    assert_no_access(users['member'], model)  # restricted
    assert_no_access(users['translator'], model)  # restricted
    assert_no_access(users['anonymous'], model)  # restricted

<<<<<<< HEAD
    model = TicketCollection(session)
=======
    # GeneralFileCollection
    model = GeneralFileCollection(session)
>>>>>>> ae691719
    assert_admin(users['admin'], model)
    assert_no_access(users['editor'], model)  # restricted
    assert_no_access(users['member'], model)  # restricted
    assert_no_access(users['translator'], model)  # restricted
    assert_no_access(users['anonymous'], model)  # restricted

    # Ticket
    model = Ticket()
    assert_admin(users['admin'], model)
    assert_no_access(users['editor'], model)  # restricted
    assert_no_access(users['member'], model)  # restricted
    assert_no_access(users['translator'], model)  # restricted
    assert_no_access(users['anonymous'], model)  # restricted

    # TicketCollection
    model = TicketCollection(session)
    assert_admin(users['admin'], model)
    assert_no_access(users['editor'], model)  # restricted
    assert_no_access(users['member'], model)  # restricted
    assert_no_access(users['translator'], model)  # restricted
    assert_no_access(users['anonymous'], model)  # restricted<|MERGE_RESOLUTION|>--- conflicted
+++ resolved
@@ -159,7 +159,6 @@
     assert_no_access(users['member'], model)  # restricted
     assert_translator(users['translator'], model)
     assert_no_access(users['anonymous'], model)  # restricted
-<<<<<<< HEAD
 
     model.for_admins_only = False
     model.email = 'translator@example.org'
@@ -176,16 +175,6 @@
     assert_no_access(users['member'], model)  # restricted
     assert_member(users['translator'], model)  # elevated
     assert_no_access(users['anonymous'], model)  # restricted
-
-    # TranslatorCollection
-    model = TranslatorCollection(session)
-    assert_admin(users['admin'], model)
-    assert_editor(users['editor'], model)
-    assert_member(users['member'], model)
-    assert_translator(users['translator'], model)
-    assert_anonymous(users['anonymous'], model)
-
-=======
 
     model.for_admins_only = False
     model.email = 'translator@example.org'
@@ -211,7 +200,6 @@
     assert_translator(users['translator'], model)
     assert_anonymous(users['anonymous'], model)
 
->>>>>>> ae691719
     # File
     model = File()
     assert_admin(users['admin'], model)
@@ -227,7 +215,6 @@
     assert_no_access(users['member'], model)  # restricted
     assert_no_access(users['translator'], model)  # restricted
     assert_no_access(users['anonymous'], model)  # restricted
-<<<<<<< HEAD
 
     # GeneralFile
     model = GeneralFile()
@@ -240,30 +227,6 @@
     # GeneralFileCollection
     model = GeneralFileCollection(session)
     assert_admin(users['admin'], model)
-    assert_no_access(users['editor'], model)
-    assert_no_access(users['member'], model)
-    assert_no_access(users['translator'], model)
-    assert_no_access(users['anonymous'], model)
-
-    model = Ticket()
-=======
-
-    # GeneralFile
-    model = GeneralFile()
->>>>>>> ae691719
-    assert_admin(users['admin'], model)
-    assert_no_access(users['editor'], model)  # restricted
-    assert_no_access(users['member'], model)  # restricted
-    assert_no_access(users['translator'], model)  # restricted
-    assert_no_access(users['anonymous'], model)  # restricted
-
-<<<<<<< HEAD
-    model = TicketCollection(session)
-=======
-    # GeneralFileCollection
-    model = GeneralFileCollection(session)
->>>>>>> ae691719
-    assert_admin(users['admin'], model)
     assert_no_access(users['editor'], model)  # restricted
     assert_no_access(users['member'], model)  # restricted
     assert_no_access(users['translator'], model)  # restricted
