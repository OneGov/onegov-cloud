--- conflicted
+++ resolved
@@ -211,25 +211,23 @@
     # GeneralFileCollection
     model = GeneralFileCollection(session)
     assert_admin(users['admin'], model)
-<<<<<<< HEAD
-    assert_no_access(users['editor'], model)
-    assert_no_access(users['member'], model)
-    assert_no_access(users['anonymous'], model)
-    
+    assert_no_access(users['editor'], model)  # restricted
+    assert_no_access(users['member'], model)  # restricted
+    assert_no_access(users['translator'], model)  # restricted
+    assert_no_access(users['anonymous'], model)  # restricted
+
+    # Ticket
     model = Ticket()
     assert_admin(users['admin'], model)
-    assert_no_access(users['editor'], model)
-    assert_no_access(users['member'], model)
-    assert_no_access(users['anonymous'], model)
-
+    assert_no_access(users['editor'], model)  # restricted
+    assert_no_access(users['member'], model)  # restricted
+    assert_no_access(users['translator'], model)  # restricted
+    assert_no_access(users['anonymous'], model)  # restricted
+
+    # TicketCollection
     model = TicketCollection(session)
     assert_admin(users['admin'], model)
-    assert_no_access(users['editor'], model)
-    assert_no_access(users['member'], model)
-    assert_no_access(users['anonymous'], model)
-=======
-    assert_no_access(users['editor'], model)  # restricted
-    assert_no_access(users['member'], model)  # restricted
-    assert_no_access(users['translator'], model)  # restricted
-    assert_no_access(users['anonymous'], model)  # restricted
->>>>>>> 4f8e72cd
+    assert_no_access(users['editor'], model)  # restricted
+    assert_no_access(users['member'], model)  # restricted
+    assert_no_access(users['translator'], model)  # restricted
+    assert_no_access(users['anonymous'], model)  # restricted