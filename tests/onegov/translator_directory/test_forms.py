from cgi import FieldStorage
from datetime import date
from io import BytesIO
from onegov.core.utils import Bunch
from onegov.gis import Coordinates
from onegov.pdf import Pdf
from onegov.translator_directory.forms.accreditation import \
    RequestAccreditationForm
from onegov.translator_directory.forms.mutation import TranslatorMutationForm
from onegov.translator_directory.models.translator import Translator
from tests.onegov.translator_directory.shared import create_certificates
from tests.onegov.translator_directory.shared import create_languages
from tests.onegov.translator_directory.shared import create_translator
from tests.shared.utils import encode_map_value


class DummyPostData(dict):
    def getlist(self, key):
        v = self[key]
        if not isinstance(v, (list, tuple)):
            v = [v]
        return v


def create_file(filename):
    file = BytesIO()
    pdf = Pdf(file)
    pdf.init_report()
    pdf.p(filename)
    pdf.generate()
    file.seek(0)

    result = FieldStorage()
    result.type = 'application/pdf'
    result.filename = filename
    result.file = file
    return result


def test_translator_mutation_form(translator_app):
    session = translator_app.session()
    certificates = create_certificates(session)
    languages = create_languages(session)

    translator = create_translator(
        translator_app,
        admission='uncertified',
        comments='Some other comment',
        confirm_name_reveal=True,
        date_of_application=date(2000, 1, 1),
        date_of_birth=date(1970, 1, 1),
        date_of_decision=date(2001, 1, 1),
        drive_distance=1.1,
        expertise_professional_guilds=['economy', 'military'],
        expertise_professional_guilds_other=['Psychology'],
        expertise_interpreting_types=['whisper', 'negotiation'],
        gender='M',
        iban='CH9300762011623852957',
        operation_comments='Some comment',
        tel_private='041 444 44 45',
<<<<<<< HEAD
        nationalities=['CH'],
=======
        tel_mobile='079 123 45 67',
        social_sec_number='756.1234.4568.95',
>>>>>>> ffbae8ab
    )
    translator.certificates = certificates[0:2]
    translator.mother_tongues = languages[0:2]
    translator.spoken_languages = languages[1:3]
    translator.written_languages = languages[2:4]
    translator.monitoring_languages = languages[3:4]
    translator.coordinates = Coordinates(1, 2, 12)

    request = Bunch(
        app=translator_app,
        session=session,
        locale='de_CH',
        is_manager=True,
        is_admin=True,
        is_editor=False,
        is_member=False,
        is_translator=False,
        include=lambda x: x,
        translate=lambda x: f'_{x}',
        url=''
    )

    form = TranslatorMutationForm()
    form.model = translator
    form.request = request
    form.on_request()

    # Test long descriptions
    assert form.first_name.long_description == 'Hugo'
    assert form.last_name.long_description == 'Benito'
    assert form.pers_id.long_description == '1234'
    assert form.admission.long_description == '_uncertified'
    assert form.withholding_tax.long_description == '_No'
    assert form.self_employed.long_description == '_No'
    assert form.gender.long_description == '_masculin'
    assert form.date_of_birth.long_description == '01.01.1970'
    assert form.nationalities.long_description == '_Schweiz'
    assert form.address.long_description == 'Downing Street 5'
    assert form.zip_code.long_description == '4000'
    assert form.city.long_description == 'Luzern'
    assert form.drive_distance.long_description == '1.1'
    assert form.social_sec_number.long_description == '756.1234.4568.95'
    assert form.bank_name.long_description == 'R-BS'
    assert form.bank_address.long_description == 'Bullstreet 5'
    assert form.account_owner.long_description == 'Hugo Benito'
    assert form.iban.long_description == 'CH9300762011623852957'
    assert form.email.long_description == 'hugo@benito.com'
    assert form.tel_mobile.long_description == '079 123 45 67'
    assert form.tel_private.long_description == '041 444 44 45'
    assert form.tel_office.long_description == '041 444 44 44'
    assert form.availability.long_description == 'always'
    assert form.operation_comments.long_description == 'Some comment'
    assert form.confirm_name_reveal.long_description == '_Yes'
    assert form.date_of_application.long_description == '01.01.2000'
    assert form.date_of_decision.long_description == '01.01.2001'
    assert form.mother_tongues.long_description == '_German, _French'
    assert form.spoken_languages.long_description == '_French, _Italian'
    assert form.written_languages.long_description == '_Italian, _Arabic'
    assert form.monitoring_languages.long_description == '_Arabic'
    assert form.profession.long_description == 'craftsman'
    assert form.occupation.long_description == 'baker'
    assert form.expertise_professional_guilds.long_description == \
        '_Economy, _Military'
    assert form.expertise_professional_guilds_other.long_description == \
        'Psychology'
    assert form.expertise_interpreting_types.long_description == \
        '_Whisper interpreting, _Negotiation interpreting'
    assert form.proof_of_preconditions.long_description == 'all okay'
    assert form.agency_references.long_description == 'Some ref'
    assert form.education_as_interpreter.long_description == '_No'
    assert form.certificates.long_description == '_AAAA, _BBBB'
    assert form.comments.long_description == 'Some other comment'

    # Test inserting of no choice
    assert form.admission.choices[0] == ('', '_')
    assert form.withholding_tax.choices[0] == ('', '_')
    assert form.self_employed.choices[0] == ('', '_')
    assert form.gender.choices[0] == ('', '_')
    assert form.confirm_name_reveal.choices[0] == ('', '_')
    assert form.mother_tongues.choices[0] == ('', '_')
    assert form.spoken_languages.choices[0] == ('', '_')
    assert form.written_languages.choices[0] == ('', '_')
    assert form.monitoring_languages.choices[0] == ('', '_')
    assert form.expertise_professional_guilds.choices[0] == ('', '_')
    assert form.expertise_interpreting_types.choices[0] == ('', '_')
    assert form.education_as_interpreter.choices[0] == ('', '_')
    assert form.certificates.choices[0] == ('', '_')

    # Test translating choices
    assert form.admission.choices[1][1] == '_uncertified'
    assert form.withholding_tax.choices[1][1] == '_Yes'
    assert form.self_employed.choices[1][1] == '_Yes'
    assert form.gender.choices[1][1] == '_masculin'
    assert form.confirm_name_reveal.choices[1][1] == '_Yes'
    assert form.mother_tongues.choices[1][1] == '_Arabic'
    assert form.spoken_languages.choices[1][1] == '_Arabic'
    assert form.written_languages.choices[1][1] == '_Arabic'
    assert form.monitoring_languages.choices[1][1] == '_Arabic'
    assert form.expertise_professional_guilds.choices[1][1] == \
        '_Nutrition and agriculture'
    assert form.expertise_interpreting_types.choices[1][1] == \
        '_Simultaneous interpreting'
    assert form.education_as_interpreter.choices[1][1] == '_Yes'
    assert form.certificates.choices[1][1] == '_AAAA'

    # Test removing fields by role
    form = TranslatorMutationForm()
    form.model = translator
    form.request = request
    form.request.is_admin = False
    form.request.is_translator = True
    form.on_request()
    assert len(form._fields) == 44
    assert len(form.proposal_fields) == 43

    form = TranslatorMutationForm()
    form.model = translator
    form.request = request
    form.request.is_translator = False
    form.request.is_editor = True
    form.on_request()
    assert len(form._fields) == 33
    assert len(form.proposal_fields) == 32
    assert form.operation_comments is None
    assert form.confirm_name_reveal is None
    assert form.date_of_application is None
    assert form.date_of_decision is None
    assert form.proof_of_preconditions is None
    assert form.agency_references is None
    assert form.education_as_interpreter is None
    assert form.certificates is None
    assert form.comments is None

    form = TranslatorMutationForm()
    form.model = translator
    form.request = request
    form.request.is_editor = False
    form.request.is_member = True
    form.on_request()
    assert len(form._fields) == 28
    assert len(form.proposal_fields) == 27
    assert form.operation_comments is None
    assert form.confirm_name_reveal is None
    assert form.date_of_application is None
    assert form.date_of_decision is None
    assert form.proof_of_preconditions is None
    assert form.agency_references is None
    assert form.education_as_interpreter is None
    assert form.certificates is None
    assert form.comments is None
    assert form.social_sec_number is None
    assert form.bank_name is None
    assert form.bank_address is None
    assert form.account_owner is None
    assert form.iban is None

    # Test proposed changes
    form = TranslatorMutationForm(DummyPostData({}))
    assert not form.validate()
    assert form.errors == {
        'submitter_message': [
            'Please enter a message or suggest some changes using the '
            'fields below.'
        ]
    }
    assert form.proposed_changes == {}

    form = TranslatorMutationForm(DummyPostData({
        'submitter_message': 'Please delete me!'
    }))
    assert form.validate()
    assert form.proposed_changes == {}

    form = TranslatorMutationForm(DummyPostData({
        'first_name': 'Hugo',
        'last_name': 'Benito',
        'pers_id': '1234',
        'admission': 'uncertified',
        'withholding_tax': False,
        'self_employed': False,
        'gender': 'M',
        'date_of_birth': '1970-01-01',
        'nationalities': ['CH'],
        'coordinates': encode_map_value({'lat': 1, 'lon': 2, 'zoom': 12}),
        'address': 'Downing Street 5',
        'zip_code': '4000',
        'city': 'Luzern',
        'drive_distance': 1.1,
        'social_sec_number': '756.1234.4568.95',
        'bank_name': 'R-BS',
        'bank_address': 'Bullstreet 5',
        'account_owner': 'Hugo Benito',
        'iban': 'CH9300762011623852957',
        'tel_mobile': '079 123 45 67',
        'tel_private': '041 444 44 45',
        'tel_office': '041 444 44 44',
        'availability': 'always',
        'operation_comments': 'Some comment',
        'confirm_name_reveal': True,
        'date_of_application': '2000-01-01',
        'date_of_decision': '2001-01-01',
        'mother_tongues': [str(x.id) for x in languages[0:2]],
        'spoken_languages': [str(x.id) for x in languages[1:3]],
        'written_languages': [str(x.id) for x in languages[2:4]],
        'monitoring_languages': [str(x.id) for x in languages[3:4]],
        'profession': 'craftsman',
        'occupation': 'baker',
        'expertise_professional_guilds': ['economy', 'military'],
        'expertise_professional_guilds_other': ['Psychology'],
        'expertise_interpreting_types': ['whisper', 'negotiation'],
        'proof_of_preconditions': 'all okay',
        'agency_references': 'Some ref',
        'education_as_interpreter': False,
        'certificates': [str(x.id) for x in certificates[0:2]],
        'comments': 'Some other comment',
    }))
    form.model = translator
    form.request = request
    form.request.is_admin = True
    form.on_request()
    assert form.proposed_changes == {}
    assert not form.validate()
    assert form.errors == {
        'submitter_message': [
            'Please enter a message or suggest some changes using the '
            'fields below.'
        ]
    }
    assert form.proposed_changes == {}

    form.model = Translator()
    form.model.content = {}
    form.model.coordinates = Coordinates()
    assert not form.validate()
    assert form.errors == {
        'coordinates': [
            'Home location is not configured. Please complete location '
            'settings first'
        ]
    }
    assert form.proposed_changes == {
        'first_name': 'Hugo',
        'last_name': 'Benito',
        'pers_id': 1234,
        'admission': 'uncertified',
        'withholding_tax': False,
        'self_employed': False,
        'gender': 'M',
        'date_of_birth': date(1970, 1, 1),
        'nationalities': ['CH'],
        'coordinates': Coordinates(1, 2, 12),
        'address': 'Downing Street 5',
        'zip_code': '4000',
        'city': 'Luzern',
        'drive_distance': 1.1,
        'social_sec_number': '756.1234.4568.95',
        'bank_name': 'R-BS',
        'bank_address': 'Bullstreet 5',
        'account_owner': 'Hugo Benito',
        'iban': 'CH9300762011623852957',
        'tel_mobile': '079 123 45 67',
        'tel_private': '041 444 44 45',
        'tel_office': '041 444 44 44',
        'availability': 'always',
        'operation_comments': 'Some comment',
        'confirm_name_reveal': True,
        'date_of_application': date(2000, 1, 1),
        'date_of_decision': date(2001, 1, 1),
        'mother_tongues': [str(x.id) for x in languages[0:2]],
        'spoken_languages': [str(x.id) for x in languages[1:3]],
        'written_languages': [str(x.id) for x in languages[2:4]],
        'monitoring_languages': [str(x.id) for x in languages[3:4]],
        'profession': 'craftsman',
        'occupation': 'baker',
        'expertise_professional_guilds': ['economy', 'military'],
        'expertise_professional_guilds_other': ['Psychology'],
        'expertise_interpreting_types': ['whisper', 'negotiation'],
        'proof_of_preconditions': 'all okay',
        'agency_references': 'Some ref',
        'education_as_interpreter': False,
        'certificates': [str(x.id) for x in certificates[0:2]],
        'comments': 'Some other comment',
    }


def test_accreditation_form(translator_app):
    session = translator_app.session()
    languages = create_languages(session)
    create_translator(translator_app)

    request = Bunch(
        app=translator_app,
        session=session,
        include=lambda x: x,
        translate=lambda x: f'_{x}',
        locale='de_CH',
    )

    # Test translations of choices
    form = RequestAccreditationForm()
    form.request = request
    form.on_request()

    assert '_neutral' in dict(form.gender.choices).values()
    assert 'German' in dict(form.mother_tongues_ids.choices).values()
    assert 'German' in dict(form.spoken_languages_ids.choices).values()
    assert 'German' in dict(form.written_languages_ids.choices).values()
    assert 'German' in dict(form.monitoring_languages_ids.choices).values()
    assert '_Military' in \
        dict(form.expertise_professional_guilds.choices).values()
    assert '_Negotiation interpreting' in \
        dict(form.expertise_interpreting_types.choices).values()

    # Test validation
    form = RequestAccreditationForm(DummyPostData({
        'email': 'hugo@benito.com',
        'zip_code': '12',
        'self_employed': False
    }))
    form.request = request
    form.on_request()
    assert not form.validate()
    assert form.errors['confirm_submission'] == [
        'Please confirm the correctness of the above data.'
    ]
    assert form.errors['zip_code'] == [
        'Zip code must consist of 4 digits'
    ]
    assert form.errors['email'] == [
        'A translator with this email already exists'
    ]
    assert form.errors['tel_mobile'] == [
        'This field is required.'
    ]
    assert 'confirmation_compensation_office' not in form.errors

    # ... extra document required if self employed
    form = RequestAccreditationForm(DummyPostData({'self_employed': True}))
    form.request = request
    form.on_request()
    assert not form.validate()
    assert form.errors['confirmation_compensation_office'] == [
        'This field is required.'
    ]

    # Test get data
    data = {
        'last_name': 'Benito',
        'first_name': 'Hugo',
        'gender': 'M',
        'date_of_birth': '1970-01-01',
        'hometown': 'Zug',
        'nationalities': ['CH'],
        'marital_status': 'verheiratet',
        'coordinates': encode_map_value({'lat': 1, 'lon': 2, 'zoom': 12}),
        'address': 'Downing Street 5',
        'zip_code': '4000',
        'city': 'Luzern',
        'drive_distance': 1.1,
        'withholding_tax': False,
        'self_employed': False,
        'social_sec_number': '756.1234.4568.90',
        'bank_name': 'R-BS',
        'bank_address': 'Bullstreet 5',
        'account_owner': 'Hugo Benito',
        'iban': 'CH9300762011623852957',
        'email': 'hugo.benito@translators.com',
        'tel_private': '041 444 44 45',
        'tel_office': '041 444 44 44',
        'tel_mobile': '079 000 00 00',
        'availability': '24h',
        'confirm_name_reveal': True,
        'profession': 'Baker',
        'occupation': 'Reporter',
        'education_as_interpreter': False,
        'mother_tongues_ids': [str(languages[0].id)],
        'spoken_languages_ids': [str(languages[1].id)],
        'written_languages_ids': [str(languages[2].id)],
        'monitoring_languages_ids': [str(languages[3].id)],
        'expertise_professional_guilds': ['economy', 'military'],
        'expertise_professional_guilds_other': ['Psychology'],
        'expertise_interpreting_types': ['whisper', 'negotiation'],
        'agency_references': 'Some ref',
        'admission_course_completed': False,
        'admission_course_agreement': True,
        'declaration_of_authorization': create_file('1.pdf'),
        'letter_of_motivation': create_file('2.pdf'),
        'resume': create_file('3.pdf'),
        'certificates': create_file('4.pdf'),
        'social_security_card': create_file('5.pdf'),
        'passport': create_file('6.pdf'),
        'passport_photo': create_file('7.pdf'),
        'debt_collection_register_extract': create_file('8.pdf'),
        'criminal_register_extract': create_file('9.pdf'),
        'certificate_of_capability': create_file('A.pdf'),
        'remarks': 'Some remarks',
        'confirm_submission': True
    }
    form = RequestAccreditationForm(DummyPostData(data))
    form.request = request
    form.on_request()
    assert not form.validate()
    assert form.errors == {
        'coordinates': [
            'Home location is not configured. Please complete location '
            'settings first'
        ]
    }

    assert form.get_translator_data() == {
        'state': 'proposed',
        'last_name': 'Benito',
        'first_name': 'Hugo',
        'gender': 'M',
        'date_of_birth': date(1970, 1, 1),
        'nationalities': ['CH'],
        'coordinates': Coordinates(1, 2, 12),
        'address': 'Downing Street 5',
        'zip_code': '4000',
        'city': 'Luzern',
        'hometown': 'Zug',
        'drive_distance': 1.1,
        'withholding_tax': False,
        'self_employed': False,
        'social_sec_number': '756.1234.4568.90',
        'bank_name': 'R-BS',
        'bank_address': 'Bullstreet 5',
        'account_owner': 'Hugo Benito',
        'iban': 'CH9300762011623852957',
        'email': 'hugo.benito@translators.com',
        'tel_private': '041 444 44 45',
        'tel_office': '041 444 44 44',
        'tel_mobile': '079 000 00 00',
        'availability': '24h',
        'confirm_name_reveal': True,
        'education_as_interpreter': False,
        'mother_tongues': [languages[0]],
        'spoken_languages': [languages[1]],
        'written_languages': [languages[2]],
        'monitoring_languages': [languages[3]],
        'profession': 'Baker',
        'occupation': 'Reporter',
        'expertise_professional_guilds': ['economy', 'military'],
        'expertise_professional_guilds_other': ['Psychology'],
        'expertise_interpreting_types': ['whisper', 'negotiation'],
        'agency_references': 'Some ref',
        'admission': 'uncertified',
        'date_of_application': date.today()
    }
    files = form.get_files()
    files = {(file.note, file.name, file.reference.filename) for file in files}
    assert files == {
        ('Antrag', '_Signed declaration of authorization.pdf', '1.pdf'),
        ('Antrag', '_Short letter of motivation.pdf', '2.pdf'),
        ('Antrag', '_Resume.pdf', '3.pdf'),
        ('Diplome und Zertifikate', '_Certificates.pdf', '4.pdf'),
        ('Antrag', '_Social security card.pdf', '5.pdf'),
        (
            'Antrag',
            '_Identity card, passport or foreigner identity card.pdf',
            '6.pdf'
        ),
        ('Antrag', '_Current passport photo.pdf', '7.pdf'),
        (
            'Abklärungen',
            '_Current extract from the debt collection register.pdf',
            '8.pdf'
        ),
        (
            'Abklärungen',
            '_Current extract from the Central Criminal Register.pdf',
            '9.pdf'
        ),
        ('Abklärungen', '_Certificate of Capability.pdf', 'A.pdf'),
    }
    assert form.get_ticket_data() == {
        'marital_status': 'verheiratet',
        'admission_course_completed': False,
        'admission_course_agreement': True,
        'remarks': 'Some remarks',
    }

    # ... extra document required if self employed
    data['self_employed'] = True
    data['confirmation_compensation_office'] = create_file('B.pdf')
    form = RequestAccreditationForm(DummyPostData(data))
    form.request = request
    form.on_request()
    assert not form.validate()
    assert form.errors == {
        'coordinates': [
            'Home location is not configured. Please complete location '
            'settings first'
        ]
    }

    files = form.get_files()
    files = {(file.note, file.name, file.reference.filename) for file in files}
    assert files == {
        ('Antrag', '_Signed declaration of authorization.pdf', '1.pdf'),
        ('Antrag', '_Short letter of motivation.pdf', '2.pdf'),
        ('Antrag', '_Resume.pdf', '3.pdf'),
        ('Diplome und Zertifikate', '_Certificates.pdf', '4.pdf'),
        ('Antrag', '_Social security card.pdf', '5.pdf'),
        (
            'Antrag',
            '_Identity card, passport or foreigner identity card.pdf',
            '6.pdf'
        ),
        ('Antrag', '_Current passport photo.pdf', '7.pdf'),
        (
            'Abklärungen',
            '_Current extract from the debt collection register.pdf',
            '8.pdf'
        ),
        (
            'Abklärungen',
            '_Current extract from the Central Criminal Register.pdf',
            '9.pdf'
        ),
        ('Abklärungen', '_Certificate of Capability.pdf', 'A.pdf'),
        (
            'Abklärungen',
            '_Confirmation from the compensation office regarding '
            'self-employment.pdf',
            'B.pdf'
        )
    }<|MERGE_RESOLUTION|>--- conflicted
+++ resolved
@@ -58,12 +58,9 @@
         iban='CH9300762011623852957',
         operation_comments='Some comment',
         tel_private='041 444 44 45',
-<<<<<<< HEAD
         nationalities=['CH'],
-=======
         tel_mobile='079 123 45 67',
         social_sec_number='756.1234.4568.95',
->>>>>>> ffbae8ab
     )
     translator.certificates = certificates[0:2]
     translator.mother_tongues = languages[0:2]
