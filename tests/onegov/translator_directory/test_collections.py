from onegov.translator_directory.collections.language import LanguageCollection
from onegov.translator_directory.collections.translator import \
    TranslatorCollection
from onegov.translator_directory.constants import INTERPRETING_TYPES, \
    PROFESSIONAL_GUILDS
from onegov.user import UserCollection
from tests.onegov.translator_directory.shared import create_languages, \
    create_translator


<<<<<<< HEAD
def test_translator_collection_search(session):
=======
def test_translator_collection_search(translator_app):
>>>>>>> ae691719
    interpreting_types = list(INTERPRETING_TYPES.keys())
    guild_types = list(PROFESSIONAL_GUILDS.keys())
    seba = create_translator(
        translator_app,
        email='sm@mh.ch',
        first_name='Sebastian Hans',
        last_name='Meier Hugentobler',
        expertise_interpreting_types=[],
        expertise_professional_guilds=guild_types[0:3],
        expertise_professional_guilds_other=['Psychologie', 'Religion']
    )

    mary = create_translator(
        translator_app,
        email='mary@t.ch',
        first_name='Mary Astiana',
        last_name='Sitkova Lavrova',
        expertise_interpreting_types=interpreting_types[0:1],
        expertise_professional_guilds=[],
        expertise_professional_guilds_other=['Geologie']
    )

    translators = TranslatorCollection(translator_app)

    # term
    translators.search = 'Lavrov'
    assert translators.query().one().last_name == 'Sitkova Lavrova'

    translators.search = 'mari sitkova'
    assert translators.query().one().last_name == 'Sitkova Lavrova'

    translators.search = 'Sebastian astian'
    assert translators.query().all() == [seba, mary]

    translators.search = 'astian'
    assert translators.query().all() == [seba, mary]

    # interpreting types
    translators.interpret_types = [interpreting_types[0]]
    assert translators.query().all() == [mary]
    translators.interpret_types.append(interpreting_types[1])
    assert translators.query().all() == []

    # professional expertise
    assert translators.available_additional_professional_guilds == [
        'Geologie', 'Psychologie', 'Religion'
    ]

    translators.interpret_types = []
    translators.guilds = guild_types[0:2]
    assert translators.query().all() == [seba]

    translators.search = ''
    translators.guilds = [guild_types[0], 'Psychologie', 'Religion']
    assert translators.query().all() == [seba]

    translators.search = ''
    translators.guilds = ['Geologie']
    assert translators.query().all() == [mary]


def test_translator_collection(translator_app):
    session = translator_app.session()
    langs = create_languages(session)
    collection = TranslatorCollection(translator_app)
    james = create_translator(
        translator_app, email='james@memo.com', last_name='Z'
    )

    translator = session.query(collection.model_class).one()
    assert translator == collection.by_id(translator.id)
    assert collection.query().all() == [translator]

    # Adds second translator
    bob = create_translator(
        translator_app, email='bob@memo.com', last_name='X'
    )

    # Test filter spoken language
    collection.spoken_langs = [langs[0].id]
    assert not collection.query().first()
    james.spoken_languages.append(langs[0])
    assert collection.query().count() == 1

    # Test filter with multiple spoken languages
    collection.spoken_langs = [langs[0].id, langs[1].id]
    assert not collection.query().first()

    # Add second language for james and test filter with two languages
    james.spoken_languages.append(langs[1])
    collection.spoken_langs = [langs[0].id, langs[1].id]
    assert collection.query().all() == [james]

    # Test filter with two languages
    bob.written_languages.append(langs[1])
    bob.written_languages.append(langs[2])
    bob.spoken_languages.append(langs[1])
    bob.spoken_languages.append(langs[2])
    collection.spoken_langs = [langs[2].id]
    collection.written_langs = collection.spoken_langs
    assert collection.query().all() == [bob]

    # Test filter with two languages spoken and written
    collection.written_langs = [langs[1].id, langs[2].id]
    collection.spoken_langs = collection.written_langs
    assert collection.query().all() == [bob]

    # Test ordering
    collection.spoken_langs = None
    collection.written_langs = None
    assert collection.order_by == 'last_name'
    assert collection.order_desc is False
    assert collection.query().all() == [bob, james]
    collection.order_desc = True
    assert collection.query().all() == [james, bob]


<<<<<<< HEAD
def test_translator_collection_wrong_user_input(session):
=======
def test_translator_collection_wrong_user_input(translator_app):
>>>>>>> ae691719
    # Prevent wrong user input from going to the db query
    coll = TranslatorCollection(
        translator_app, order_by='nothing', order_desc='hey'
    )
    assert coll.order_desc is False
    assert coll.order_by == 'last_name'


<<<<<<< HEAD
def test_translator_collection_update(session):
    collection = TranslatorCollection(session)
=======
def test_translator_collection_update(translator_app):
    session = translator_app.session()
    collection = TranslatorCollection(translator_app)
>>>>>>> ae691719
    users = UserCollection(session)

    # Create
    translator_a = collection.add(first_name='A', last_name='A', email=None)
    translator_b = collection.add(first_name='B', last_name='B', email='b@b.b')
    assert not translator_a.user
    assert translator_b.user.username == 'b@b.b'
    assert translator_b.user.role == 'translator'
    assert translator_b.user.active

    # Correct role and state
    translator_b.user.active = False
    translator_b.user.role = 'member'
    session.flush()
    session.expire_all()
    collection.update_user(translator_a, translator_a.email)
    collection.update_user(translator_b, translator_b.email)
    session.flush()
    session.expire_all()
    assert not translator_a.user
    assert translator_b.user.username == 'b@b.b'
    assert translator_b.user.role == 'translator'
    assert translator_b.user.active

    # Add / Deactivate
    collection.update_user(translator_a, 'a@a.a')
    collection.update_user(translator_b, None)
    translator_a.email = 'a@a.a'
    translator_b.email = None
    session.flush()
    session.expire_all()
    user_b = users.by_username('b@b.b')
    assert translator_a.user.username == 'a@a.a'
    assert translator_a.user.role == 'translator'
    assert translator_a.user.active is True
    assert not translator_b.user
    assert not user_b.active

    # Delete / Reactivate
    user_b.role = 'member'
    session.flush()
    session.expire_all()
    collection.delete(translator_a)
    collection.update_user(translator_b, 'b@b.b')
    translator_b.email = 'b@b.b'
    session.flush()
    session.expire_all()
    user_a = users.by_username('a@a.a')
    assert not user_a.active
    assert not user_a.translator
    assert translator_b.user.username == 'b@b.b'
    assert translator_b.user.role == 'translator'
    assert translator_b.user.active

    # Change
    collection.update_user(translator_b, 'c@c.c')
    translator_b.email = 'c@c.c'
    session.flush()
    session.expire_all()
    assert translator_b.user.username == 'c@c.c'
    assert translator_b.user.role == 'translator'
    assert translator_b.user.active
    assert user_b.username == 'c@c.c'

<<<<<<< HEAD
=======
    collection.update_user(translator_b, 'a@a.a')
    translator_b.email = 'a@a.a'
    session.flush()
    session.expire_all()
    assert translator_b.user.username == 'a@a.a'
    assert translator_b.user.role == 'translator'
    assert translator_b.user.active
    assert user_a.translator == translator_b
    assert not user_b.translator

>>>>>>> ae691719

def test_language_collection(session):
    coll = LanguageCollection(session)
    zulu = coll.add(name='Zulu')
    arabic = coll.add(name='Arabic')
    assert coll.query().all() == [arabic, zulu]<|MERGE_RESOLUTION|>--- conflicted
+++ resolved
@@ -8,11 +8,7 @@
     create_translator
 
 
-<<<<<<< HEAD
-def test_translator_collection_search(session):
-=======
 def test_translator_collection_search(translator_app):
->>>>>>> ae691719
     interpreting_types = list(INTERPRETING_TYPES.keys())
     guild_types = list(PROFESSIONAL_GUILDS.keys())
     seba = create_translator(
@@ -130,11 +126,7 @@
     assert collection.query().all() == [james, bob]
 
 
-<<<<<<< HEAD
-def test_translator_collection_wrong_user_input(session):
-=======
 def test_translator_collection_wrong_user_input(translator_app):
->>>>>>> ae691719
     # Prevent wrong user input from going to the db query
     coll = TranslatorCollection(
         translator_app, order_by='nothing', order_desc='hey'
@@ -143,14 +135,9 @@
     assert coll.order_by == 'last_name'
 
 
-<<<<<<< HEAD
-def test_translator_collection_update(session):
-    collection = TranslatorCollection(session)
-=======
 def test_translator_collection_update(translator_app):
     session = translator_app.session()
     collection = TranslatorCollection(translator_app)
->>>>>>> ae691719
     users = UserCollection(session)
 
     # Create
@@ -215,8 +202,6 @@
     assert translator_b.user.active
     assert user_b.username == 'c@c.c'
 
-<<<<<<< HEAD
-=======
     collection.update_user(translator_b, 'a@a.a')
     translator_b.email = 'a@a.a'
     session.flush()
@@ -227,7 +212,6 @@
     assert user_a.translator == translator_b
     assert not user_b.translator
 
->>>>>>> ae691719
 
 def test_language_collection(session):
     coll = LanguageCollection(session)
