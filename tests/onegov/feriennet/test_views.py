import onegov.feriennet
import os
import pytest
import re
import requests_mock
import transaction

from datetime import datetime, timedelta, date, time
from freezegun import freeze_time
from onegov.activity import Booking, Invoice, InvoiceItem
from onegov.activity.utils import generate_xml
from onegov.core.custom import json
from onegov.feriennet.utils import NAME_SEPARATOR
from onegov.file import FileCollection
from onegov.gis import Coordinates
from onegov.pay import Payment
from psycopg2.extras import NumericRange
from tests.shared import utils
from unittest.mock import patch
from webtest import Upload


def test_wwf_fixed_pass_system(client, scenario):
    scenario.add_period(
        title='WWF Period',
        phase='wishlist',
        active=True,
        confirmable=True,
        finalizable=True,
    )
    # Add booking user
    scenario.add_user(
        username='member@example.org',
        role='member',
        complete_profile=True
    )
    scenario.add_attendee(name='George', username='member@example.org')

    # Add activities
    tags = ['Familienlager', 'Ferienlager']
    scenario.add_activity(title='Surfing', state='accepted', tags=[tags[1]])
    scenario.add_occasion(cost=250)
    scenario.add_activity(title='Sailing', state='accepted', tags=[tags[1]])
    scenario.add_occasion(cost=500)
    scenario.add_activity(title='Fishing', state='accepted', tags=[tags[0]])
    scenario.add_occasion(cost=50)

    scenario.commit()
    scenario.refresh()

    admin = client
    admin.login_admin()

    # Edit the period
    fixed_system_limit = 1
    page = admin.get('/periods').click('Bearbeiten')
    page.form['pass_system'] = 'fixed'
    page.form['fixed_system_limit'] = fixed_system_limit
    page.form['single_booking_cost'] = 11
    page.form.submit().follow()

    scenario.refresh()
    period = scenario.latest_period
    booking_start = period.booking_start
    assert period.all_inclusive is False
    assert period.max_bookings_per_attendee == 1
    assert period.booking_cost == 11
    assert period.pay_organiser_directly is False

    def login_member(client):
        login = client.get('/').click("Anmelden", index=1)
        login.form['username'] = 'member@example.org'
        login.form['password'] = 'hunter2'
        login.form.submit().follow()
        return client

    member = login_member(client.spawn())

    activities = member.get('/activities')

    def register_for_activity(name):
        # Register the first attendee available
        page = activities.click(name).click('Anmelden').form.submit().follow()
        assert 'Durchführung wurde zu Georges Wunschliste hinzugefügt' in page
        return page

    register_for_activity('Sailing')
    page = register_for_activity('Fishing')

    # We check his wishlist
    wishlist = page.click('Wunschliste')

    # We do not want a link to the limit view of the attendee
    assert not wishlist.pyquery('div.booking-limit a')

    book_limit_text = wishlist.pyquery('div.booking-limit span')[0].text
    assert book_limit_text == f'Limitiert auf {fixed_system_limit} Buchungen'

    page = admin.get('/matching')
    page.form['confirm'] = 'yes'
    page.form['sure'] = 'y'
    page = page.form.submit()
    assert 'Die Zuteilung wurde erfolgreich abgeschlossen' in page

    # confirm period, proceed to booking phase
    with freeze_time(booking_start + timedelta(days=1)):
        page = member.get('/my-bookings')
        assert 'Die Buchungsphase ist jetzt bis am' in page
        assert 'Gebucht (1)' in page
        assert 'Blockiert (1)' in page


def test_view_permissions():
    utils.assert_explicit_permissions(
        onegov.feriennet, onegov.feriennet.FeriennetApp)


def test_view_hint_max_activities(client, scenario):
    client.login_admin()

    scenario.add_period(
        title='Testperiod',
        active=True,
        confirmable=True,
        finalizable=True,
        max_bookings_per_attendee=4,
    )
    scenario.commit()
    scenario.refresh()

    page = client.get('/')
    page = page.click('Wunschliste')
    assert "Teilnehmende werden in bis zu 4 Angebot(e) eingeteilt." in page
    assert "bis zu 4 Angebot(e) angemeldet werden." not in page

    period_settings = client.get('/periods')
    period_settings.click('Deaktivieren')

    scenario.add_period(
        title='Testperiod2',
        active=True,
        confirmable=False,
        finalizable=True,
        max_bookings_per_attendee=4,
    )
    scenario.commit()
    scenario.refresh()

    page = client.get('/')
    page = page.click('Wunschliste')
    assert "bis zu 4 Angebot(e) angemeldet werden." in page
    assert "Teilnehmende werden in bis zu 4 Angebot(e) eingeteilt." not in page


def test_activity_permissions(client, scenario):
    anon = client.spawn()
    admin = client.spawn()
    editor = client.spawn()

    admin.login_admin()
    editor.login_editor()

    scenario.add_period()
    scenario.add_activity(
        title="Learn How to Program",
        username='editor@example.org'
    )
    scenario.add_occasion()
    scenario.commit()

    url = '/activity/learn-how-to-program'

    assert "Learn How to Program" in editor.get('/activities')
    assert "Learn How to Program" not in anon.get('/activities')
    assert "Learn How to Program" in admin.get('/activities')
    assert "Learn How to Program" not in anon.get('/activities/json')
    assert "Learn How to Program" not in editor.get('/activities/json')
    assert "Learn How to Program" not in admin.get('/activities/json')
    assert editor.get(url, status=200)
    assert anon.get(url, status=404)
    assert admin.get(url, status=200)

    editor.get(url).click("Publikation beantragen")

    assert "Learn How to Program" in editor.get('/activities')
    assert "Learn How to Program" not in anon.get('/activities')
    assert "Learn How to Program" in admin.get('/activities')
    assert "Learn How to Program" not in anon.get('/activities/json')
    assert "Learn How to Program" not in editor.get('/activities/json')
    assert "Learn How to Program" not in admin.get('/activities/json')
    assert editor.get(url, status=200)
    assert anon.get(url, status=404)

    ticket = admin.get('/tickets/ALL/open').click("Annehmen").follow()
    ticket.click("Veröffentlichen")

    assert "Learn How to Program" in editor.get('/activities')
    assert "Learn How to Program" in anon.get('/activities')
    assert "Learn How to Program" in admin.get('/activities')
    assert "Learn How to Program" in anon.get('/activities/json')
    assert "Learn How to Program" in editor.get('/activities/json')
    assert "Learn How to Program" in admin.get('/activities/json')
    assert editor.get(url, status=200)
    assert anon.get(url, status=200)
    assert admin.get(url, status=200)

    ticket = admin.get(ticket.request.url)
    ticket.click("Archivieren")

    assert "Learn How to Program" in editor.get('/activities')
    assert "Learn How to Program" not in anon.get('/activities')
    assert "Learn How to Program" in admin.get('/activities')
    assert "Learn How to Program" not in anon.get('/activities/json')
    assert "Learn How to Program" not in editor.get('/activities/json')
    assert "Learn How to Program" not in admin.get('/activities/json')
    assert editor.get(url, status=200)
    assert anon.get(url, status=404)
    assert admin.get(url, status=200)


@patch('onegov.websockets.integration.connect')
@patch('onegov.websockets.integration.authenticate')
@patch('onegov.websockets.integration.broadcast')
def test_activity_communication(broadcast, authenticate, connect, client,
                                scenario):
    scenario.add_period()
    scenario.add_activity(
        title="Learn Python",
        lead="Using a Raspberry Pi we will learn Python",
        username='editor@example.org'
    )
    scenario.add_occasion()
    scenario.commit()

    admin = client.spawn()
    admin.login_admin()

    editor = client.spawn()
    editor.login_editor()

    editor.get('/activity/learn-python').click("Publikation beantragen")

    assert len(os.listdir(client.app.maildir)) == 1
    assert "Ihre Anfrage wurde unter der " \
           "folgenden Referenz registriert" in admin.get_email(0)['HtmlBody']

    assert connect.call_count == 1
    assert authenticate.call_count == 1
    assert broadcast.call_count == 1
    assert broadcast.call_args[0][3]['event'] == 'browser-notification'
    assert broadcast.call_args[0][3]['title'] == 'Neues Ticket'
    assert broadcast.call_args[0][3]['created']

    ticket = admin.get('/tickets/ALL/open').click("Annehmen").follow()
    assert "Learn Python" in ticket

    ticket.click("Veröffentlichen")
    assert len(os.listdir(client.app.maildir)) == 2

    message = admin.get_email(1)['TextBody']
    assert "wurde veröffentlicht" in message
    assert "Learn Python" in message
    assert "Using a Raspberry Pi we will learn Python" in message


def test_activity_search(client_with_es, scenario):
    client = client_with_es

    scenario.add_period()
    scenario.add_activity(
        title="Learn How to Program",
        lead="Using a Raspberry Pi we will learn Python",
        username='editor@example.org'
    )
    scenario.add_occasion()
    scenario.commit()

    admin = client.spawn()
    admin.login_admin()

    editor = client.spawn()
    editor.login_editor()

    # in preview, activities can't be found
    client.app.es_client.indices.refresh(index='_all')
    assert 'search-result-vacation' not in admin.get('/search?q=Learn')
    assert 'search-result-vacation' not in editor.get('/search?q=Learn')
    assert 'search-result-vacation' not in client.get('/search?q=Learn')

    url = '/activity/learn-how-to-program'
    editor.get(url).click("Publikation beantragen")

    # once proposed, activities can be found by the admin only
    client.app.es_client.indices.refresh(index='_all')
    assert 'search-result-vacation' in admin.get('/search?q=Learn')
    assert 'search-result-vacation' not in editor.get('/search?q=Learn')
    assert 'search-result-vacation' not in client.get('/search?q=Learn')

    ticket = admin.get('/tickets/ALL/open').click("Annehmen").follow()
    ticket.click("Veröffentlichen")

    # once accepted, activities can be found by anyone
    client.app.es_client.indices.refresh(index='_all')
    assert 'search-result-vacation' in admin.get('/search?q=Learn')
    assert 'search-result-vacation' in editor.get('/search?q=Learn')
    assert 'search-result-vacation' in client.get('/search?q=Learn')

    ticket = admin.get(ticket.request.url)
    ticket.click("Archivieren")

    # archived the search will fail again, except for admins
    client.app.es_client.indices.refresh(index='_all')
    assert 'search-result-vacation' in admin.get('/search?q=Learn')
    assert 'search-result-vacation' not in editor.get('/search?q=Learn')
    assert 'search-result-vacation' not in client.get('/search?q=Learn')


def test_activity_filter_tags(client, scenario):
    scenario.add_period(
        prebooking_start=datetime(2015, 1, 1),
        prebooking_end=datetime(2015, 12, 31),
        booking_start=datetime(2015, 12, 31),
        booking_end=datetime(2015, 12, 31),
        execution_start=datetime(2016, 1, 1),
        execution_end=datetime(2016, 12, 31)
    )

    scenario.add_activity(
        title="Learn How to Program",
        lead="Using a Rasperry Pi we will learn Python",
        tags=['Computer', 'Science'],
        username='editor@example.org'
    ).propose().accept()

    scenario.add_activity(
        title="Learn How to Cook",
        lead="Using a Stove we will cook a Python",
        tags=['Cooking', 'Science'],
        username='editor@example.org'
    ).propose().accept()

    scenario.commit()

    editor = client.spawn()
    editor.login_editor()

    admin = client.spawn()
    admin.login_admin()

    # only show activites to anonymous if there's an active period..
    page = client.get('/activities')
    assert "Keine Angebote" in page

    # ..and if there are any occasions for those activities
    with scenario.update():
        for activity in scenario.activities:
            scenario.add_occasion(
                activity=activity,
                start=datetime(2016, 1, 1, 10),
                end=datetime(2016, 1, 1, 18)
            )

    page = client.get('/activities')
    assert "Learn How to Cook" in page
    assert "Learn How to Program" in page

    page = page.click('Computer')
    assert "Learn How to Cook" not in page
    assert "Learn How to Program" in page

    page = page.click('Computer')
    assert "Learn How to Cook" in page
    assert "Learn How to Program" in page

    page = page.click('Kochen')
    assert "Learn How to Cook" in page
    assert "Learn How to Program" not in page

    page = page.click('Computer')
    assert "Learn How to Cook" in page
    assert "Learn How to Program" in page

    page = page.click('Computer')
    page = page.click('Kochen')
    page = page.click('Wissenschaft')
    assert "Learn How to Cook" in page
    assert "Learn How to Program" in page

    # the state filter works for editors
    new = editor.get('/activities').click("Angebot erfassen")
    new.form['title'] = "Learn How to Dance"
    new.form['lead'] = "We will dance with a Python"
    new.form.submit()

    # editors see the state as a filter
    assert "Vorschau" in editor.get('/activities')

    # anonymous does not
    assert "Vorschau" not in client.get('/activities')

    page = editor.get('/activities').click('Vorschau')
    assert "Learn How to Cook" not in page
    assert "Learn How to Program" not in page
    assert "Learn How to Dance" in page

    # anyone can filter by week, only weeks with activites are shown
    assert "04.01.2016 - 10.01.2016" not in page
    assert "01.01.2016 - 03.01.2016" in page

    page = editor.get('/activities').click('01.01.2016 - 03.01.2016', index=0)
    assert "Learn How to Cook" in page


def test_activity_filter_duration(client, scenario):
    scenario.add_period()

    # the retreat lasts a weekend
    scenario.add_activity(title="Retreat", state='accepted')
    scenario.add_occasion(
        start=datetime(2016, 10, 8, 8),
        end=datetime(2016, 10, 9, 16),
    )

    # the meeting lasts half a day
    scenario.add_activity(title="Meeting", state='accepted')
    scenario.add_occasion(
        start=datetime(2016, 10, 10, 8),
        end=datetime(2016, 10, 10, 12),
    )

    scenario.commit()

    half_day = client.get('/activities').click('Halbtägig')
    many_day = client.get('/activities').click('Mehrtägig')

    assert "Meeting" in half_day
    assert "Retreat" not in half_day

    assert "Meeting" not in many_day
    assert "Retreat" in many_day

    # shorten the retreat
    with scenario.update():
        scenario.occasions[0].dates[0].end -= timedelta(days=1)

    full_day = client.get('/activities').click('Ganztägig')
    many_day = client.get('/activities').click('Mehrtägig')

    assert "Retreat" in full_day
    assert "Retreat" not in many_day


def test_activity_filter_weeks(client, scenario):
    scenario.add_period(
        prebooking_start=datetime(2022, 2, 1),
        prebooking_end=datetime(2022, 2, 28),
        booking_start=datetime(2022, 3, 1),
        booking_end=datetime(2022, 3, 31),
        execution_start=datetime(2022, 4, 1),
        execution_end=datetime(2022, 4, 30)
    )

    scenario.add_activity(title="Camping", state='accepted')
    scenario.add_occasion(
        start=datetime(2022, 4, 4, 8),
        end=datetime(2022, 4, 21, 12),
    )

    scenario.commit()

    page = client.get('/activities')

    # test if all weeks are in the filter, not just the first
    assert "04.04.2022 - 10.04.2022" in page
    assert "11.04.2022 - 17.04.2022" in page
    assert "18.04.2022 - 24.04.2022" in page


def test_activity_filter_age_ranges(client, scenario):
    scenario.add_period()

    # the retreat is for really young kids
    scenario.add_activity(title="Retreat", state='accepted')
    scenario.add_occasion(age=(0, 10))

    # the meeting is for young to teenage kids
    scenario.add_activity(title="Meeting", state='accepted')
    scenario.add_occasion(age=(5, 15))

    scenario.commit()

    preschool = client.get('/activities').click(
        '5', href='filter=age', index=0)
    highschool = client.get('/activities').click(
        '15', href='filter=age', index=0)

    assert "Retreat" in preschool
    assert "Meeting" in preschool

    assert "Retreat" not in highschool
    assert "Meeting" in highschool

    # change the meeting age
    with scenario.update():
        scenario.occasions[1].age = NumericRange(15, 20)

    preschool = client.get('/activities').click(
        '5', href='filter=age', index=0)

    assert "Retreat" in preschool
    assert "Meeting" not in preschool


def test_organiser_info(client, scenario):

    admin = client.spawn()
    admin.login_admin()

    editor = client.spawn()
    editor.login_editor()

    scenario.add_period()
    scenario.add_activity(
        title="Play with Legos",
        state='accepted',
        username='editor@example.org'
    )
    scenario.add_activity(
        title="Play with Playmobil",
        state='accepted',
        username='admin@example.org'
    )
    scenario.commit()

    # by default no information is shown
    for id in ('play-with-legos', 'play-with-playmobil'):
        assert not editor.get(f'/activity/{id}').pyquery('.organiser li')
        assert not admin.get(f'/activity/{id}').pyquery('.organiser li')

    # owner changes are reflected on the activity
    contact = editor.get('/userprofile')
    contact.form['salutation'] = 'mr'
    contact.form['first_name'] = 'Ed'
    contact.form['last_name'] = 'Itor'
    contact.form['organisation'] = 'Editors Association'
    contact.form['address'] = 'K Street'
    contact.form['zip_code'] = '20001'
    contact.form['place'] = 'Washington'
    contact.form['email'] = 'editors-association@example.org'
    contact.form['phone'] = '+41 23 456 789'
    contact.form['website'] = 'https://www.example.org'
    contact.form['emergency'] = '+01 234 56 78 (Peter)'
    contact.form.submit()

    activity = editor.get('/activity/play-with-legos')

    assert "Editors Association" in activity
    assert "Ed\u00A0Itor" in activity
    assert "Washington" not in activity
    assert "20001" not in activity
    assert "K Street" not in activity
    assert "editors-association@example.org" not in activity
    assert "+41 23 456 789" not in activity
    assert "https://www.example.org" in activity

    # admin changes are reflected on the activity
    contact = admin.get('/usermanagement')\
        .click('Veranstalter')\
        .click('Ansicht')\
        .click('Bearbeiten')

    contact.form['organisation'] = 'Admins Association'
    contact.form.submit()

    activity = editor.get('/activity/play-with-legos')

    assert "Admins Association" in activity

    # we can show/hide information individually
    def with_public_organiser_data(values):
        page = admin.get('/feriennet-settings')
        page.form['public_organiser_data'] = values
        page.form.submit()

        return editor.get('/activity/play-with-legos')

    page = with_public_organiser_data([])
    assert 'Veranstalter' not in page

    page = with_public_organiser_data(['name'])
    assert "Admins Association" in page
    assert "Washington" not in page
    assert "editors-association@example.org" not in page
    assert "+41 23 456 789" not in page
    assert "https://www.example.org" not in page

    page = with_public_organiser_data(['address'])
    assert "Admins Association" not in page
    assert "Washington" in page
    assert "editors-association@example.org" not in page
    assert "+41 23 456 789" not in page
    assert "https://www.example.org" not in page

    page = with_public_organiser_data(['email'])
    assert "Admins Association" not in page
    assert "Washington" not in page
    assert "editors-association@example.org" in page
    assert "+41 23 456 789" not in page
    assert "https://www.example.org" not in page

    page = with_public_organiser_data(['phone'])
    assert "Admins Association" not in page
    assert "Washington" not in page
    assert "editors-association@example.org" not in page
    assert "+41 23 456 789" in page
    assert "https://www.example.org" not in page

    page = with_public_organiser_data(['website'])
    assert "Admins Association" not in page
    assert "Washington" not in page
    assert "editors-association@example.org" not in page
    assert "+41 23 456 789" not in page
    assert "https://www.example.org" in page


def test_occasions_form(client, scenario):

    editor = client.spawn()
    editor.login_editor()

    admin = client.spawn()
    admin.login_admin()

    scenario.add_period(
        prebooking_start=date(2016, 9, 1),
        prebooking_end=date(2016, 9, 30),
        booking_start=date(2016, 9, 30),
        booking_end=date(2016, 9, 30),
        execution_start=date(2016, 10, 1),
        execution_end=date(2016, 10, 31),
    )

    scenario.add_activity(
        title="Play with Legos",
        username='editor@example.org'
    )

    scenario.commit()

    activity = editor.get('/activities').click("Play with Legos")
    assert "keine Durchführungen" in activity

    occasion = activity.click("Neue Durchführung")
    occasion.form['dates'] = json.dumps({
        'values': [{
            'start': '2016-10-04 10:00:00',
            'end': '2016-10-04 12:00:00'
        }]
    })
    # test submitting empty, form ensurances must cope with missing data
    occasion.form.submit()

    occasion.form['meeting_point'] = "Franz Karl Weber"
    occasion.form['note'] = "No griefers"
    occasion.form['min_age'] = 10
    occasion.form['max_age'] = 20
    occasion.form['min_spots'] = 30
    occasion.form['max_spots'] = 40
    activity = occasion.form.submit().follow()

    assert "keine Durchführungen" not in activity
    assert "4. Oktober 10:00 - 12:00" in activity
    assert "10 - 20 Jahre" in activity
    assert "30 - 40 Teilnehmende" in activity
    assert "Franz Karl Weber" in activity
    assert "No griefers" in activity

    occasion = activity.click("Bearbeiten", index=1)
    occasion.form['min_age'] = 15
    activity = occasion.form.submit().follow()
    assert "15 - 20 Jahre" in activity

    occasion = activity.click("Duplizieren")
    occasion.form['min_age'] = 10
    occasion.form['dates'] = json.dumps({
        'values': [{
            'start': '2016-10-04 13:00:00',
            'end': '2016-10-04 15:00:00'
        }]
    })
    activity = occasion.form.submit().follow()
    assert "15 - 20 Jahre" in activity
    assert "10 - 20 Jahre" in activity

    activity.click("Löschen", index=0)
    activity.click("Löschen", index=1)

    assert "keine Durchführungen" in editor.get('/activity/play-with-legos')


def test_multiple_dates_occasion(client, scenario):

    editor = client.spawn()
    editor.login_editor()

    admin = client.spawn()
    admin.login_admin()

    scenario.add_period(
        prebooking_start=date(2016, 9, 1),
        prebooking_end=date(2016, 9, 30),
        booking_start=date(2016, 9, 30),
        booking_end=date(2016, 9, 30),
        execution_start=date(2016, 10, 1),
        execution_end=date(2016, 10, 31),
    )

    scenario.add_activity(
        title="Play with Legos",
        username='editor@example.org'
    )

    scenario.commit()

    activity = editor.get('/activities').click("Play with Legos")
    assert "keine Durchführungen" in activity

    occasion = activity.click("Neue Durchführung")
    occasion.form['meeting_point'] = "Franz Karl Weber"
    occasion.form['note'] = "No griefers"
    occasion.form['min_age'] = 10
    occasion.form['max_age'] = 20
    occasion.form['min_spots'] = 30
    occasion.form['max_spots'] = 40

    occasion.form['dates'] = ""
    assert "mindestens ein Datum" in occasion.form.submit()

    occasion.form['dates'] = json.dumps({
        'values': [{
            'start': '2016-10-04 10:00:00',
            'end': '2016-10-04 12:00:00'
        }, {
            'start': '2016-10-04 10:00:00',
            'end': '2016-10-04 12:00:00'
        }]
    })
    assert "mit einem anderen Datum" in occasion.form.submit()

    occasion.form['dates'] = json.dumps({
        'values': [{
            'start': '2016-10-01 10:00:00',
            'end': '2016-10-01 12:00:00'
        }, {
            'start': '2016-10-02 10:00:00',
            'end': '2016-10-02 12:00:00'
        }]
    })

    activity = occasion.form.submit().follow()
    assert "1. Oktober 10:00" in activity
    assert "2. Oktober 10:00" in activity


def test_execution_period(client, scenario):

    admin = client.spawn()
    admin.login_admin()

    scenario.add_period(
        prebooking_start=date(2016, 9, 1),
        prebooking_end=date(2016, 9, 30),
        booking_start=date(2016, 9, 30),
        booking_end=date(2016, 9, 30),
        execution_start=date(2016, 10, 1),
        execution_end=date(2016, 10, 1),
    )

    scenario.add_activity(
        title="Play with Lego",
        username='editor@example.org'
    )

    scenario.commit()

    occasion = admin.get('/activity/play-with-lego').click("Neue Durchführung")
    occasion.form['min_age'] = 10
    occasion.form['max_age'] = 20
    occasion.form['min_spots'] = 30
    occasion.form['max_spots'] = 40
    occasion.form['meeting_point'] = 'At the venue'

    occasion.form['dates'] = json.dumps({
        'values': [{
            'start': '2016-10-01 00:00:00',
            'end': '2016-10-02 23:59:59'
        }]
    })
    assert "Datum liegt ausserhalb" in occasion.form.submit()

    occasion.form['dates'] = json.dumps({
        'values': [{
            'start': '2016-09-30 00:00:00',
            'end': '2016-10-01 23:59:59'
        }]
    })
    assert "Datum liegt ausserhalb" in occasion.form.submit()

    occasion.form['dates'] = json.dumps({
        'values': [{
            'start': '2016-10-01 00:00:00',
            'end': '2016-10-01 23:59:59'
        }]
    })
    assert "Änderungen wurden gespeichert" in occasion.form.submit().follow()

    period = admin.get('/periods').click("Bearbeiten")
    period.form['execution_start'] = '2016-10-02'
    period.form['execution_end'] = '2016-10-02'
    period = period.form.submit()

    assert "in Konflikt" in period
    assert "Play with Lego" in period

    period.form['execution_start'] = '2016-10-01'
    period.form['execution_end'] = '2016-10-01'
    periods = period.form.submit().follow()

    assert "gespeichert" in periods


def test_enroll_child(client, scenario):
    scenario.add_period(
        prebooking_end=scenario.date_offset(0)
    )
    scenario.add_activity(title="Retreat", state='accepted')
    scenario.add_occasion()
    scenario.add_user(
        username='member@example.org',
        role='member',
        complete_profile=False
    )
    scenario.commit()

    activity = client.get('/activity/retreat')

    login = activity.click("Anmelden", index=1)
    login.form['username'] = 'member@example.org'
    login.form['password'] = 'hunter2'
    enroll = login.form.submit().follow()
    assert "Ihr Benutzerprofil ist unvollständig" in enroll

    # now that we're logged in, the login link automatically skips ahead
    enroll = activity.click("Anmelden", index=1).follow()
    assert "Teilnehmende anmelden" in enroll

    # the link changes, but the result stays the same
    enroll = client.get('/activity/retreat').click("Anmelden")
    assert "Teilnehmende anmelden" in enroll

    enroll.form['first_name'] = "Tom"
    enroll.form['last_name'] = "Sawyer"
    enroll.form['birth_date'] = "2012-01-01"
    enroll.form['gender'] = 'male'
    enroll = enroll.form.submit()

    # before continuing, the user needs to fill his profile
    assert "Ihr Benutzerprofil ist unvollständig" in enroll
    client.fill_out_profile()

    activity = enroll.form.submit().follow()
    assert "zu Tom\u00A0Sawyers Wunschliste hinzugefügt" in activity

    # prevent double-subscriptions
    enroll = activity.click("Anmelden")
    assert "Tom\u00A0Sawyer hat sich bereits für diese Durchführung"\
        in enroll.form.submit()

    enroll.form['attendee'] = 'other'
    enroll.form['first_name'] = "Tom"
    enroll.form['last_name'] = "Sawyer"
    enroll.form['birth_date'] = "2011-01-01"
    enroll.form['gender'] = 'male'

    # prevent adding two kids with the same name
    assert "Sie haben bereits eine Person mit diesem Namen erfasst"\
        in enroll.form.submit()

    # prevent enrollment for inactive periods
    with scenario.update():
        scenario.latest_period.active = False

    enroll.form['first_name'] = "Huckleberry"
    enroll.form['last_name'] = "Finn"
    assert "Diese Durchführung liegt ausserhalb des aktiven Zeitraums"\
        in enroll.form.submit()

    # prevent enrollment outside of prebooking
    with scenario.update():
        scenario.latest_period.active = True
        scenario.latest_period.prebooking_start -= timedelta(days=10)
        scenario.latest_period.prebooking_end -= timedelta(days=10)

    assert "nur während der Wunschphase" in enroll.form.submit()

    # set the record straight again and test it on the edge
    with scenario.update():
        scenario.latest_period.prebooking_start += timedelta(days=10)
        scenario.latest_period.prebooking_end += timedelta(days=10)

    enroll.form['first_name'] = "Huckleberry"
    enroll.form['last_name'] = "Finn"
    activity = enroll.form.submit().follow()

    assert "zu Huckleberry\u00A0Finns Wunschliste hinzugefügt" in activity

    # prevent booking over the limit
    with scenario.update():
        scenario.latest_period.all_inclusive = True
        scenario.latest_period.max_bookings_per_attendee = 1
        scenario.latest_period.confirm_and_start_booking_phase()

        scenario.add_activity(title="Another Retreat", state='accepted')
        scenario.add_occasion()

    enroll = client.get('/activity/another-retreat').click("Anmelden")
    enroll.form.submit()

    assert "maximale Anzahl von 1 Buchungen" in enroll.form.submit()


def test_enroll_age_mismatch(client, scenario):
    scenario.add_period()
    scenario.add_activity(title="Retreat", state='accepted')
    scenario.add_occasion(age=(5, 10))
    scenario.commit()

    admin = client.spawn()
    admin.login_admin()
    admin.fill_out_profile()

    page = admin.get('/activity/retreat').click("Anmelden")
    page.form['first_name'] = "Tom"
    page.form['last_name'] = "Sawyer"
    page.form['gender'] = 'male'

    page.form['birth_date'] = "1900-01-01"
    assert "zu alt" in page.form.submit()

    page.form['birth_date'] = f"{date.today().year - 3}-01-01"
    assert "zu jung" in page.form.submit()

    page.form['ignore_age'] = True
    assert "Wunschliste hinzugefügt" in page.form.submit().follow()


def test_enroll_after_wishlist_phase(client, scenario):
    scenario.add_period()
    scenario.add_activity(title="Retreat", state='accepted')
    scenario.add_occasion()
    scenario.commit()

    admin = client.spawn()
    admin.login_admin()
    admin.fill_out_profile()

    page = admin.get('/activity/retreat').click("Anmelden")
    page.form['first_name'] = "Tom"
    page.form['last_name'] = "Sawyer"
    page.form['gender'] = 'male'
    page.form['birth_date'] = "2015-01-01"
    page.form['ignore_age'] = True

    with freeze_time(datetime.now() + timedelta(days=2)):
        assert "nur während der Wunschphase" in page.form.submit()


def test_booking_view(client, scenario):
    scenario.add_period(title="2017", active=False)
    scenario.add_period(title="2016", active=True)

    for i in range(4):
        scenario.add_activity(title=f"A {i}", state='accepted')
        scenario.add_occasion()

    scenario.add_user(username='m1@example.org', role='member', realname="Tom")
    scenario.add_attendee(
        name="Dustin",
        birth_date=date(2000, 1, 1)
    )

    scenario.add_user(username='m2@example.org', role='member', realname="Doc")
    scenario.add_attendee(
        name="Mike",
        birth_date=date(2000, 1, 1)
    )

    # sign Dustin up for all courses
    for occasion in scenario.occasions:
        scenario.add_booking(
            occasion=occasion,
            user=scenario.users[0],
            attendee=scenario.attendees[0]
        )

    # sign Mike up for one course only for the permission check
    scenario.add_booking(
        occasion=scenario.occasions[0],
        user=scenario.users[1],
        attendee=scenario.attendees[1]
    )

    scenario.commit()

    c1 = client.spawn()
    c1.login('m1@example.org', 'hunter2')

    c2 = client.spawn()
    c2.login('m2@example.org', 'hunter2')

    # make sure the bookings count is correct
    assert 'data-count="4"' in c1.get('/')
    assert 'data-count="1"' in c2.get('/')

    # make sure the bookings show up under my view
    def count(page):
        return len(page.pyquery('.attendee-bookings .booking'))

    c1_bookings = c1.get('/').click('Wunschliste')
    c2_bookings = c2.get('/').click('Wunschliste')

    assert count(c1_bookings) == 4
    assert count(c2_bookings) == 1

    # make sure each user only has access to their own bookings
    def star_url(page, index):
        return page.pyquery(
            page.pyquery('a[ic-post-to]')[index]).attr['ic-post-to']

    assert c1.post(star_url(c2_bookings, 0), status=403)
    assert c2.post(star_url(c1_bookings, 0), status=403)

    # star three bookings - the last one should fail
    result = c1.post(star_url(c1_bookings, 0))
    assert result.headers.get('X-IC-Trigger') is None

    result = c1.post(star_url(c1_bookings, 1))
    assert result.headers.get('X-IC-Trigger') is None

    result = c1.post(star_url(c1_bookings, 2))
    assert result.headers.get('X-IC-Trigger') is None

    result = c1.post(star_url(c1_bookings, 3))
    assert result.headers.get('X-IC-Trigger') == 'show-alert'
    assert "maximal drei Favoriten" in result.headers.get('X-IC-Trigger-Data')

    # users may switch between other periods
    url = c1_bookings.pyquery('select option:first').val()
    assert "Noch keine Buchungen" in c1.get(url)

    # admins may switch between other users
    admin = client.spawn()
    admin.login_admin()

    page = admin.get('/').click('Wunschliste')
    url = page.pyquery('select:last option[value*="m1"]').val()

    m1_bookings = admin.get(url)

    assert count(m1_bookings) == 4


def test_confirmed_booking_view(scenario, client):
    scenario.add_period()
    scenario.add_activity()
    scenario.add_occasion()
    scenario.add_attendee(name='Dustin', birth_date=date(2000, 1, 1))
    scenario.add_booking()
    scenario.commit()

    client.login_admin()

    # When the period is unconfirmed, no storno is available, and the
    # state is always "open"
    with scenario.update():
        scenario.latest_period.confirmed = False
        scenario.latest_booking.state = 'accepted'

    page = client.get('/my-bookings')
    assert "Offen" in page
    assert "Buchung stornieren" not in page
    assert "Wunsch entfernen" in page
    assert "Gebucht" not in page

    # Related contacts are hidden at this point
    page = client.get('/feriennet-settings')
    page.form['show_related_contacts'] = True
    page.form.submit()

    page = client.get('/my-bookings')
    assert not page.pyquery('.attendees-toggle')
    assert "Elternteil" not in page

    # When the period is confirmed, the state is shown
    with scenario.update():
        scenario.latest_period.confirm_and_start_booking_phase()

    page = client.get('/my-bookings')
    assert "Gebucht" in page
    assert "Buchung stornieren" in page
    assert "Wunsch entfernen" not in page
    assert "Buchung entfernen" not in page
    assert "nicht genügend Anmeldungen" not in page

    # Related contacts are now visible
    assert page.pyquery('.attendees-toggle').text() == '1 Teilnehmende'
    assert "Elternteil" in page

    # Unless that option was disabled
    page = client.get('/feriennet-settings')
    page.form['show_related_contacts'] = False
    page.form.submit()

    page = client.get('/my-bookings')
    assert not page.pyquery('.attendees-toggle')
    assert "Elternteil" not in page

    # Other states are shown too
    states = [
        ('cancelled', "Storniert"),
        ('denied', "Abgelehnt"),
        ('blocked', "Blockiert")
    ]

    for state, text in states:
        with scenario.update():
            scenario.latest_booking.state = state

        assert text in client.get('/my-bookings')

    # If there are not enough attendees, show a warning
    with scenario.update():
        scenario.latest_period.confirmed = True
        scenario.latest_booking.state = 'accepted'
        scenario.latest_occasion.spots = NumericRange(2, 5)

    page = client.get('/my-bookings')
    assert "nicht genügend Anmeldungen" in page


def test_direct_booking_and_storno(client, scenario):
    scenario.add_period(confirmed=True)
    scenario.add_activity(title="Foobar", state='accepted')
    scenario.add_occasion(spots=(0, 1))
    scenario.add_user(username='member@example.org', role='member')
    scenario.add_attendee(
        name="Dustin",
        birth_date=date(2008, 1, 1),
        username='admin@example.org'
    )
    scenario.add_attendee(
        name="Mike",
        birth_date=date(2008, 1, 1),
        username='member@example.org'
    )
    scenario.commit()

    client = client.spawn()
    client.login_admin()
    client.fill_out_profile("Scrooge", "McDuck")

    member = client.spawn()
    member.login('member@example.org', 'hunter2')
    member.fill_out_profile("Zak", "McKracken")

    # in a confirmed period parents can book directly
    page = client.get('/activity/foobar')
    assert "1 Plätze frei" in page
    assert "Eine Buchung kostet CHF pro Kind" not in page

    other = member.get('/activity/foobar').click('Anmelden')

    page = page.click('Anmelden')
    booked = page.form.submit().follow()
    assert "Ausgebucht" in booked
    assert "Dustin" in booked

    other = other.form.submit()
    assert "ist bereits ausgebucht" in other

    page = page.form.submit()
    assert "bereits für diese Durchführung angemeldet" in page

    # cancel the booking
    client.get('/my-bookings').click("Buchung stornieren")

    page = client.get('/activity/foobar')
    assert "1 Plätze frei" in page

    # admins may do this for other members
    options = page.click('Anmelden').pyquery('select option')
    url = next(
        o.attrib['value'] for o in options if 'member' in o.attrib['value'])
    page = client.get(url)

    other_url = page.request.url
    assert "Mike" in page
    assert "Für <strong>Zak McKracken</strong>" in page

    # members may not (simply ignores the other user)
    page = member.get('/activity/foobar').click('Anmelden')
    assert "admin@example.org" not in page

    page = member.get(other_url.replace('member@', 'admin@'))
    assert "Für <strong>admin@example.org</strong>" not in page
    assert "Mike" in page


def test_cancel_occasion(client, scenario):
    scenario.add_period(confirmed=True)
    scenario.add_activity(title="Foobar", state='accepted')
    scenario.add_occasion(age=(0, 100))
    scenario.add_attendee(birth_date=date.today() - timedelta(days=10 * 360))
    scenario.commit()

    client.login_admin()
    client.fill_out_profile()

    page = client.get('/activity/foobar')
    assert "Löschen" in page
    assert "Absagen" not in page
    assert "Reaktivieren" not in page

    page = page.click('Anmelden').form.submit()
    assert "Gebucht" in client.get('/my-bookings')

    page = client.get('/activity/foobar')
    assert "Löschen" not in page
    assert "Absagen" in page
    assert "Reaktivieren" not in page

    page.click("Absagen")
    assert "Storniert" in client.get('/my-bookings')

    page = client.get('/activity/foobar')
    assert "Löschen" not in page
    assert "Absagen" not in page
    assert "Reaktivieren" in page

    page.click("Reaktivieren")
    assert "Storniert" in client.get('/my-bookings')

    page = client.get('/activity/foobar')
    assert "Löschen" not in page
    assert "Absagen" in page
    assert "Reaktivieren" not in page

    client.get('/my-bookings').click("Buchung entfernen")
    page = client.get('/activity/foobar')
    assert "Löschen" in page
    assert "Absagen" not in page
    assert "Reaktivieren" not in page

    page.click("Löschen")


def test_reactivate_cancelled_booking(client, scenario):
    scenario.add_period()
    scenario.add_activity(title="Foobar", state='accepted')
    scenario.add_occasion(
        age=(0, 10),
        spots=(0, 2),
        cost=100
    )
    scenario.add_attendee(
        name="Dustin",
        birth_date=(datetime.today() - timedelta(days=5 * 360))
    )
    scenario.commit()

    client.login_admin()
    client.fill_out_profile()

    # by default we block conflicting bookings
    page = client.get('/activity/foobar').click('Anmelden')
    page = page.form.submit().follow()

    assert "Wunschliste hinzugefügt" in page

    page = client.get('/activity/foobar').click('Anmelden')
    assert "bereits für diese Durchführung angemeldet" in page.form.submit()

    # unless they are cancelled
    scenario.c.bookings.query().first().state = 'cancelled'
    scenario.commit()  # can be done by cancelling the whole event in UI

    page = client.get('/activity/foobar').click('Anmelden')
    assert "Wunschliste hinzugefügt" in page.form.submit().follow()

    # this also works between multiple occasions of the same activity
    scenario.c.bookings.query().first().state = 'cancelled'
    scenario.commit()  # can be done by cancelling the whole event in UI

    page = client.get('/activity/foobar').click('Anmelden')
    assert "Wunschliste hinzugefügt" in page.form.submit().follow()

    # including denied bookings
    scenario.c.bookings.query().first().state = 'denied'
    scenario.commit()  # can be done by cancelling the whole event in UI

    page = client.get('/activity/foobar').click('Anmelden')
    assert "Wunschliste hinzugefügt" in page.form.submit().follow()

    # and even if we confirm the period
    page = client.get('/activities').click('Zuteilung')
    page.form['confirm'] = 'yes'
    page.form['sure'] = 'yes'
    page.form.submit()

    with scenario.update():
        scenario.latest_period.confirm_and_start_booking_phase()

    client.get('/my-bookings').click("Buchung stornieren")
    page = client.get('/activity/foobar').click('Anmelden')
    assert "war erfolgreich" in page.form.submit().follow()


def test_occasion_attendance_collection(client, scenario):
    scenario.add_period()

    scenario.add_activity(
        title="Foo",
        username='admin@example.org',
        state='accepted'
    )
    scenario.add_occasion()
    scenario.add_attendee(name="Dustin", username='admin@example.org')
    scenario.add_booking(username='admin@example.org', state='accepted')

    scenario.add_activity(
        title="Bar",
        username='editor@example.org',
        state='accepted'
    )
    scenario.add_occasion()
    scenario.add_attendee(name="Mike", username='editor@example.org')
    scenario.add_booking(username='admin@example.org', state='accepted')

    scenario.commit()

    # anonymous has no access
    assert client.get('/attendees/foo', status=403)
    assert client.get('/attendees/bar', status=403)

    # if the period is unconfirmed the attendees are not shown
    admin = client.spawn()
    admin.login_admin()

    for id in ('foo', 'bar'):
        page = admin.get(f'/attendees/{id}')
        assert "noch keine Zuteilung" in page
        assert "Dustin" not in page

    # organisers only see their own occasions
    with scenario.update():
        scenario.latest_period.confirmed = True

    editor = client.spawn()
    editor.login_editor()

    page = editor.get('/attendees/foo')
    assert "Dustin" not in page

    page = editor.get('/attendees/bar')
    assert "Mike" in page

    # admins seel all the occasions
    page = admin.get('/attendees/foo')
    assert "Dustin" in page

    page = admin.get('/attendees/bar')
    assert "Mike" in page

    # if the emergency info is given, it is shown
    page = admin.get('/userprofile')
    page.form['salutation'] = 'mr'
    page.form['first_name'] = 'foo'
    page.form['last_name'] = 'bar'
    page.form['zip_code'] = '123'
    page.form['place'] = 'abc'
    page.form['address'] = 'abc'
    page.form['emergency'] = '123456789 Admin'
    page.form.submit()

    assert "123456789 Admin" in admin.get('/attendees/foo')
    assert "123456789 Admin" in admin.get('/attendees/bar')


def test_send_email(client, scenario):
    scenario.add_period(title="Ferienpass 2015", active=False)
    scenario.add_period(title="Ferienpass 2016")
    scenario.commit()

    client.login_admin()

    page = client.get('/notifications').click('Neue Mitteilungs-Vorlage')
    page.form['subject'] = '[Zeitraum] subject'
    page.form['text'] = '[Zeitraum] body'
    page = page.form.submit().follow()

    page = page.click('Versand')
    page.form['no_spam'] = True
    assert 'selected="False"' not in page
    assert "Ferienpass 2016 subject" in page
    assert "Ferienpass 2016 body" in page
    assert "keine Empfänger gefunden" in page.form.submit()

    page.form['roles'] = ['admin', 'editor']
    assert "an 2 Empfänger gesendet" in page.form.submit().follow()
    assert len(os.listdir(client.app.maildir)) == 1

    message_1 = client.get_email(0, 0)
    assert "Ferienpass 2016 subject" in message_1['Subject']
    assert "Ferienpass 2016 body" in message_1['TextBody']

    message_2 = client.get_email(0, 1)
    assert "Ferienpass 2016 subject" in message_2['Subject']
    assert "Ferienpass 2016 body" in message_2['TextBody']

    recipients = message_1['To'] + message_2['To']
    assert "editor@example.org" in recipients
    assert "admin@example.org" in recipients


def test_create_duplicate_notification(client):
    client.login_admin()

    page = client.get('/notifications').click('Neue Mitteilungs-Vorlage')
    page.form['subject'] = 'Foo'
    page.form['text'] = 'Bar'

    page.form.submit().follow()
    assert "existiert bereits" in page.form.submit()


def test_import_account_statement(client, scenario):
    scenario.add_user(username='member@example.org', role='member')
    scenario.add_period(confirmed=True)
    scenario.add_activity(title="Foobar", state='accepted')
    scenario.add_occasion(cost=150)
    scenario.add_attendee(name="Julian")
    scenario.add_booking(
        username='editor@example.org',
        state='accepted', cost=150)
    scenario.add_attendee(name="Yannick")
    scenario.add_booking(
        username='member@example.org',
        state='accepted', cost=100)
    scenario.add_attendee(name="Dustin")
    scenario.add_booking(
        username='admin@example.org',
        state='accepted', cost=100)
    scenario.add_attendee(name="Austin")
    scenario.add_booking(
        username='admin@example.org',
        state='accepted', cost=100)
    scenario.commit()

    admin = client.spawn()
    admin.login_admin()

    # Fakturierung
    page = admin.get('/').click('Fakturierung')
    page.form['confirm'] = 'yes'
    page.form['sure'] = 'yes'
    page = page.form.submit()

    # No IBAN yet
    page = page.click('Kontoauszug importieren')
    assert "kein Bankkonto" in page

    settings = page.click('Einstellungen', index=1).click('Feriennet', index=0)
    settings.form['bank_account'] = 'CH6309000000250097798'
    settings.form['bank_beneficiary'] = 'Initech'
    settings.form.submit()

    # Prepare two payments
    bookings = scenario.session.query(InvoiceItem)
    bookings = bookings.order_by(InvoiceItem.group).all()
    assert not all([booking.payment_date for booking in bookings])
    assert not all([booking.tid for booking in bookings])

    code_1 = 'Zahlungszweck {}'.format(
        bookings[3].invoice.references[0].readable)
    code_2 = 'Zahlungszweck {}'.format(
        bookings[0].invoice.references[0].readable)
    xml = generate_xml([
        dict(amount='200.00 CHF', note='no match', valdat='2020-04-23'),
        dict(amount='100.00 CHF', note=code_1, valdat='2020-03-22', tid='TX1'),
        dict(amount='200.00 CHF', note=code_2, valdat='2020-03-05', tid='TX2'),
        dict(amount='200.00 CHF', note='no match', valdat='2020-05-23'),
        dict(amount='100.00 CHF', note='no match', valdat='2020-05-12')
    ])

    # Import payments
    page = page.click('Rechnungen')
    page = page.click('Fakturierung').click('Kontoauszug importieren')
    page.form['xml'] = Upload(
        'account.xml',
        xml.encode('utf-8'),
        'application/xml'
    )
    page = page.form.submit()

    assert "2 Zahlungen importieren" in page
    page = page.click("2 Zahlungen importieren")
    page = admin.get('/my-bills')
    assert "2 Zahlungen wurden importiert" in page

    # Check dates and transaction IDs
    booking1 = scenario.session.query(InvoiceItem).filter(
        InvoiceItem.payment_date == date(2020, 3, 22)
    ).one()
    assert booking1.tid == 'TX1'

    booking2 = scenario.session.query(InvoiceItem).filter(
        InvoiceItem.payment_date == date(2020, 3, 5)
    ).all()
    assert [b.tid for b in booking2] == ['TX2', 'TX2']

    # Re-run import
    page = page.click('Fakturierung').click('Kontoauszug importieren')
    page.form['xml'] = Upload(
        'account.xml',
        xml.encode('utf-8'),
        'application/xml'
    )
    page = page.form.submit()

    assert "0 Zahlungen importieren" in page


def test_deadline(client, scenario):
    scenario.add_period()
    scenario.add_activity(title="Foo", state='accepted')
    scenario.add_occasion()
    scenario.commit()
    scenario.refresh()

    # Test visibility of booking button right after day change
    period = scenario.latest_period
    prebook_midnight = period.as_local_datetime(period.prebooking_start)

    with freeze_time(prebook_midnight + timedelta(minutes=30)):
        assert period.wishlist_phase
        assert period.is_prebooking_in_past is False
        page = client.get('/activity/foo')
        assert 'Anmelden' in page.pyquery('.call-to-action a')[0].text

    with freeze_time(prebook_midnight - timedelta(minutes=30)):
        assert not period.wishlist_phase
        assert period.is_prebooking_in_past is False
        page = client.get('/activity/foo')
        assert not page.pyquery('.call-to-action')

    with freeze_time(scenario.latest_period.booking_end + timedelta(days=1)):

        # show no 'enroll' for ordinary users past the deadline
        # (there is one login link, for the ordinary login)
        assert str(client.get('/activity/foo')).count("Anmelden") == 1

        # do show it for admins though and allow signups
        admin = client.spawn()
        admin.login_admin()

        # the ordinary login link vanishes
        assert str(admin.get('/activity/foo')).count("Abmelden") == 1
        assert str(admin.get('/activity/foo')).count("Anmelden") == 1

        page = admin.get('/activity/foo').click("Anmelden")
        assert "Der Anmeldeschluss wurde erreicht" not in page.form.submit()

        # stop others, even if they get to the form
        editor = client.spawn()
        editor.login_editor()

        page = editor.get(page.request.url.replace('http://localhost', ''))
        assert "Der Anmeldeschluss wurde erreicht" in page.form.submit()


def test_cancellation_deadline(client, scenario):
    scenario.add_period(confirmed=True)
    scenario.add_activity(title="Foo", state='accepted')
    scenario.add_occasion()
    scenario.add_user(
        username='member@example.org',
        role='member',
        complete_profile=True
    )
    scenario.add_attendee(name="Dustin")
    scenario.add_booking(state='accepted', cost=100)
    scenario.commit()

    # without a deadline, no cancellation
    client.login('member@example.org', 'hunter2')
    assert "Buchung stornieren" not in client.get('/my-bookings')

    # before the deadline, cancellation
    with scenario.update():
        scenario.latest_period.cancellation_date\
            = datetime.utcnow().date() + timedelta(days=1)

    page = client.get('/my-bookings')
    assert "Buchung stornieren" in page

    cancel = page.pyquery('a:contains("Buchung stornieren")')\
        .attr('ic-post-to')

    # after the deadline, no cancellation
    with scenario.update():
        scenario.latest_period.cancellation_date\
            = datetime.utcnow().date() - timedelta(days=1)

    assert "Buchung stornieren" not in client.get('/my-bookings')

    # even if one knows the link
    client.post(cancel)
    assert "Nur Administratoren" in client.get('/my-bookings')

    # which succeeds if the deadline is changed
    with scenario.update():
        scenario.latest_period.cancellation_date\
            = datetime.utcnow().date() + timedelta(days=1)

    client.post(cancel)
    assert "Buchung wurde erfolgreich abgesagt" in client.get('/my-bookings')


def test_userprofile_login(client):
    page = client.get('/auth/login?to=/settings')
    page.form['username'] = 'admin@example.org'
    page.form['password'] = 'hunter2'
    page = page.form.submit().follow()

    assert "Ihr Benutzerprofil ist unvollständig" in page
    page.form['salutation'] = 'mr'
    page.form['first_name'] = 'Scrooge'
    page.form['last_name'] = 'McDuck'
    page.form['zip_code'] = '1234'
    page.form['place'] = 'Duckburg'
    page.form['address'] = 'Foobar'
    page.form['emergency'] = '0123 456 789 (Scrooge McDuck)'
    page = page.form.submit().follow()

    assert 'settings' in page.request.url

    client = client.spawn()

    page = client.get('/auth/login?to=/settings')
    page.form['username'] = 'admin@example.org'
    page.form['password'] = 'hunter2'
    page = page.form.submit().follow()

    assert 'settings' in page.request.url


def test_provide_activity_again(client, scenario):
    scenario.add_period()
    scenario.add_activity(title="Learn How to Program")
    scenario.add_occasion()
    scenario.commit()

    admin = client.spawn()
    admin.login_admin()

    assert "Erneut anbieten" not in admin.get('/activities')

    with scenario.update():
        scenario.latest_activity.state = 'archived'

    assert "Erneut anbieten" in admin.get('/activities')

    editor = client.spawn()
    editor.login_editor()

    editor.post('/activity/learn-how-to-program/offer-again', status=404)
    scenario.refresh()
    assert scenario.latest_activity.state == 'archived'

    admin.post('/activity/learn-how-to-program/offer-again')
    scenario.refresh()
    assert scenario.latest_activity.state == 'preview'


def test_online_payment(client, scenario):
    scenario.add_period(title="Ferienpass 2017", confirmed=True)
    scenario.add_activity(title="Foobar", state='accepted')
    scenario.add_occasion(cost=100)
    scenario.add_attendee(name="Dustin")
    scenario.add_booking(state='accepted', cost=100)

    scenario.c.payment_providers.add(
        type='stripe_connect', default=True, meta={
            'publishable_key': '0xdeadbeef',
            'access_token': 'foobar'
        }
    )

    scenario.commit()

    client.login_admin()

    assert 'checkout-button' not in client.get('/my-bills')

    page = client.get('/').click('Fakturierung')
    page.form['confirm'] = 'yes'
    page.form['sure'] = 'yes'
    page = page.form.submit()

    page = client.get('/my-bills')
    assert 'checkout-button' in page
    assert "Jetzt online bezahlen" in page

    # pay online
    with requests_mock.Mocker() as m:
        charge = {
            'id': '123456'
        }

        m.post('https://api.stripe.com/v1/charges', json=charge)
        m.get('https://api.stripe.com/v1/charges/123456', json=charge)
        m.post('https://api.stripe.com/v1/charges/123456/capture', json=charge)

        page.form['payment_token'] = 'foobar'
        page.form.submit().follow()

    # sync the charges
    with requests_mock.Mocker() as m:
        page = client.get('/payments')
        assert ">Offen<" in page

        m.get('https://api.stripe.com/v1/charges?limit=100', json={
            "object": "list",
            "url": "/v1/charges",
            "has_more": False,
            "data": [
                {
                    'id': '123456',
                    'captured': True,
                    'refunded': False,
                    'paid': True,
                    'status': 'foobar',
                    'metadata': {
                        'payment_id':
                        scenario.session.query(Payment).one().id.hex
                    }
                }
            ]
        })

        m.get('https://api.stripe.com/v1/payouts?limit=100&status=paid', json={
            "object": "list",
            "url": "/v1/payouts",
            "has_more": False,
        })

        page = client.get('/billing?expand=1')
        page = page.click('Online Zahlungen synchronisieren').follow()

        assert "Synchronisierung erfolgreich" in page
        assert ">Bezahlt<" in page

        page = client.get('/payments')
        assert ">Offen<" not in page
        assert ">Bezahlt<" in page

    page = client.get('/payments')
    assert "Ferienpass 2017" in page
    assert "Stripe Connect" in page
    assert "96.80" in page
    assert "3.20" in page

    page = client.get('/billing?state=all')
    page = page.click('Online Zahlungen anzeigen').follow()
    assert "96.80" in page
    assert "3.20" in page

    # refund the charge
    with requests_mock.Mocker() as m:
        charge = {
            'id': '123456'
        }
        m.post('https://api.stripe.com/v1/refunds', json=charge)
        page.click("Zahlung rückerstatten")
        # client.post(get_post_url(page, 'payment-refund'))

    page = client.get('/billing?expand=1&state=all')
    assert ">Unbezahlt<" in page

    page = client.get('/payments')
    assert ">Rückerstattet<" in page

    page = client.get('/my-bills')
    assert 'checkout-button' in page
    assert "Jetzt online bezahlen" in page

    with freeze_time('2018-01-01'):
        # it should be possible to change the payment state again
        client.get('/billing?state=all').click(
            "Rechnung als bezahlt markieren")

        # check if paid and payment date is set
        assert scenario.session.query(
            InvoiceItem
        ).all()[0].payment_date == date(2018, 1, 1)

    client.get('/billing?state=all').click("Rechnung als unbezahlt markieren")

    # pay again (leading to a refunded and an open charge)
    with requests_mock.Mocker() as m:
        charge = {
            'id': '654321'
        }

        m.post('https://api.stripe.com/v1/charges', json=charge)
        m.get('https://api.stripe.com/v1/charges/654321', json=charge)
        m.post('https://api.stripe.com/v1/charges/654321/capture', json=charge)

        page.form['payment_token'] = 'barfoo'
        page.form.submit().follow()

    page = client.get('/payments')
    assert ">Offen<" in page
    assert ">Rückerstattet<" in page


def test_icalendar_subscription(client, scenario):
    scenario.add_period()
    scenario.add_activity(title="Fishing")
    scenario.add_occasion(
        start=datetime(2016, 11, 25, 8),
        end=datetime(2016, 11, 25, 16),
        note="Children might get wet"
    )
    scenario.add_attendee()
    scenario.add_booking()
    scenario.commit()

    client.login_admin()

    # When the period is unconfirmed, the events are not shown in the calendar
    with scenario.update():
        scenario.latest_period.confirmed = False
        scenario.latest_booking.state = 'accepted'

    page = client.get('/my-bookings')

    url = page.pyquery('.calendar-add-icon').attr('href')
    url = url.replace('webcal', 'http')

    calendar = client.get(url).text
    assert 'VEVENT' not in calendar

    # Once the period is confirmed, the state has to be accepted as well
    with scenario.update():
        scenario.latest_period.confirmed = True
        scenario.latest_booking.state = 'open'

    calendar = client.get(url).text
    assert 'VEVENT' not in calendar

    # Only with a confirmed period and accepted booking are we getting anything
    with scenario.update():
        scenario.latest_period.confirmed = True
        scenario.latest_booking.state = 'accepted'

    calendar = client.get(url).text
    assert 'VEVENT' in calendar

    assert 'SUMMARY:Fishing' in calendar
    assert 'DESCRIPTION:Children might get wet' in calendar
    assert 'DTSTART:20161125T070000Z' in calendar
    assert 'DTEND:20161125T150000Z' in calendar


def test_fill_out_contact_form(client):
    page = client.get('/form/kontakt')
    page.form['vorname'] = 'Foo'
    page.form['nachname'] = 'Bar'
    page.form['telefon'] = '1234'
    page.form['e_mail'] = 'info@example.org'
    page.form['mitteilung'] = 'Hello'

    page = page.form.submit().follow()
    assert "Abschliessen" in page

    page = page.form.submit().follow()
    assert "Anfrage eingereicht" in page

    assert len(os.listdir(client.app.maildir)) == 1


def test_occasion_number(client, scenario):
    period = scenario.add_period()

    scenario.add_activity(name='fishing', state='accepted')

    scenario.add_occasion(
        start=datetime.combine(period.execution_start, time(10, 0)),
        end=datetime.combine(period.execution_start, time(11, 0))
    )
    scenario.add_occasion(
        start=datetime.combine(period.execution_start, time(11, 0)),
        end=datetime.combine(period.execution_start, time(12, 0))
    )

    scenario.commit()

    client.login_admin()
    client.fill_out_profile()

    page = client.get('/activity/fishing')

    assert "1. Durchführung" in page
    assert "2. Durchführung" in page

    assert page.text.find("1. Durch") < page.text.find("2. Durch")

    assert "1. Durchführung" in page.click('Anmelden', index=0)
    assert "2. Durchführung" in page.click('Anmelden', index=1)


def test_main_views_without_period(client):
    client.login_admin()

    # 99.9% of the time, there's a period for the following views -
    # if there isn't we must be sure to not show an exeption (this happens
    # because we tend to be very optimistic about periods being there)
    assert client.get('/activities').status_code == 200
    assert client.get('/activities/json').status_code == 200
    assert client.get('/my-bookings').status_code == 200
    assert client.get('/notifications').status_code == 200

    assert client.get('/matching', expect_errors=True).status_code == 404
    assert client.get('/billing', expect_errors=True).status_code == 404


def test_book_alternate_occasion_regression(client, scenario):
    scenario.add_period(title="Ferienpass", confirmed=True)
    scenario.add_attendee(birth_date=date.today() - timedelta(days=8 * 360))

    scenario.add_activity(title="Fishing", state='accepted')
    scenario.add_occasion()
    scenario.add_booking(state='accepted')

    scenario.add_activity(title="Hunting", state='accepted')
    scenario.add_occasion()
    scenario.add_booking(state='blocked')

    scenario.commit()
    scenario.refresh()

    client.login_admin()
    client.fill_out_profile()

    client.get('/my-bookings').click("Buchung stornieren")

    page = client.get('/activity/hunting').click("Anmelden")
    page = page.form.submit()

    assert 'bereits für diese Durchführung' not in page


def test_view_archived_occasions(client, scenario):
    scenario.add_period(
        title="Yesteryear",
        confirmed=True,
        finalized=True,
        archived=True
    )

    scenario.add_activity(title="Fishing", state='archived')
    scenario.add_occasion()
    scenario.commit()

    # anonymous doesn't see archived occasions
    client.get('/activity/fishing', status=404)

    # editors don't see archived occasions, unless they own them
    client.login_editor()
    client.get('/activity/fishing', status=404)

    scenario.refresh()
    scenario.latest_activity.username = 'editor@example.org'
    scenario.commit()

    assert '1. Durchführung' in client.get('/activity/fishing')

    # they do not get any action links however
    assert 'Duplizieren' not in client.get('/activity/fishing')

    # admins see archived occasions, but get no links either
    client = client.spawn()
    client.login_admin()

    assert '1. Durchführung' in client.get('/activity/fishing')
    assert 'Duplizieren' in client.get('/activity/fishing')


def test_no_new_activites_without_active_period(client, scenario):
    scenario.add_period(
        title="2017",
        confirmed=True,
        finalized=True,
        archived=True,
        active=False
    )

    scenario.add_activity(title="Fishing", state='archived')
    scenario.add_occasion()

    scenario.add_period(
        title="2018",
        confirmed=True,
        finalized=True,
        archived=True,
        active=True
    )

    scenario.commit()

    client.login_admin()

    page = client.get('/activities')
    assert "Angebot erneut anbieten" in page
    assert "Angebot erfassen" in page

    page = client.get('/activity/fishing')
    assert "Erneut anbieten" in page

    scenario.refresh()
    scenario.latest_period.active = False
    scenario.commit()

    page = client.get('/activities')
    assert "Angebot erneut anbieten" not in page
    assert "Angebot erfassen" not in page

    page = client.get('/activity/fishing')
    assert "Erneut anbieten" not in page


def test_no_state_before_wishlist_phase_starts(client, scenario):

    scenario.add_period(
        title="Ferienpass",
        prebooking_start=scenario.date_offset(+1),
        prebooking_end=scenario.date_offset(+2),
        execution_start=scenario.date_offset(+3),
        execution_end=scenario.date_offset(+4),
    )
    scenario.add_activity(title="Marathon", state='accepted')
    scenario.add_occasion()
    scenario.commit()

    page = client.get('/activity/marathon')
    assert 'Plätze frei' not in page
    assert not page.pyquery('.state')


def test_invoice_references(client, scenario):

    scenario.add_period(title="2019", confirmed=True, finalized=False)
    scenario.add_activity(title="Fishing", state='accepted')
    scenario.add_occasion(cost=100)
    scenario.add_attendee(name="Dustin")
    scenario.add_booking(state='accepted', cost=100)
    scenario.commit()

    client.login_admin()

    settings = client.get('/feriennet-settings')
    settings.form['bank_account'] = 'CH6309000000250097798'
    settings.form['bank_beneficiary'] = 'Initech'
    settings.form.submit()

    page = client.get('/billing')
    page.form['confirm'] = 'yes'
    page.form['sure'] = 'yes'
    page.form.submit()

    def reference():
        return client.get('/my-bills')\
            .pyquery('.reference-number').text().strip()

    default_reference = reference()
    assert re.match(r'Q-[0-9A-Z]{5}-[0-9A-Z]{5}', default_reference)

    settings = client.get('/feriennet-settings')
    settings.form['bank_reference_schema'] = 'esr-v1'
    settings.form['bank_esr_participant_number'] = '1337'
    settings.form.submit()

    # each change of schema/config leads to new references
    esr_reference = reference()
    assert re.match(r'[0-9 ]+', esr_reference)

    settings = client.get('/feriennet-settings')
    settings.form['bank_reference_schema'] = 'raiffeisen-v1'
    settings.form['bank_esr_identification_number'] = '999999'
    page = settings.form.submit()

    raiffeisen_reference_1 = reference()
    assert re.match(r'99 9999[0-9 ]+', raiffeisen_reference_1)

    settings = client.get('/feriennet-settings')
    settings.form['bank_reference_schema'] = 'raiffeisen-v1'
    settings.form['bank_esr_identification_number'] = '111111'
    settings.form.submit()

    raiffeisen_reference_2 = reference()
    assert re.match(r'11 1111[0-9 ]+', raiffeisen_reference_2)

    # returning to old schemas doesn't result in new references
    settings = client.get('/feriennet-settings')
    settings.form['bank_reference_schema'] = 'esr-v1'
    settings.form.submit()

    assert reference() == esr_reference

    settings = client.get('/feriennet-settings')
    settings.form['bank_reference_schema'] = 'raiffeisen-v1'
    settings.form.submit()

    assert reference() == raiffeisen_reference_2

    settings = client.get('/feriennet-settings')
    settings.form['bank_reference_schema'] = 'raiffeisen-v1'
    settings.form['bank_esr_identification_number'] = '999999'
    settings.form.submit()

    assert reference() == raiffeisen_reference_1

    settings = client.get('/feriennet-settings')
    settings.form['bank_reference_schema'] = 'feriennet-v1'
    settings.form.submit()

    assert reference() == default_reference


def test_group_codes(client, scenario):
    scenario.add_period(title="2019", confirmed=False)
    scenario.add_activity(title="Fishing", state='accepted')

    # an occasion with two spots
    scenario.add_occasion(spots=(0, 2), age=(0, 99999))

    # first user
    scenario.add_user(
        username='foobar@example.org',
        role='member',
        complete_profile=True
    )

    # an attendee without a booking
    scenario.add_attendee(name="Foo")

    # an attendee with a booking
    scenario.add_attendee(name="Bar")
    scenario.add_booking(state='open')

    # second user
    scenario.add_user(
        username='qux@example.org',
        role='member',
        complete_profile=True
    )

    # an attendee without a booking
    scenario.add_attendee(name="Qux")

    scenario.commit()
    scenario.refresh()

    # the first user opens the group sharing section
    usr1 = client.spawn()
    usr1.login('foobar@example.org', 'hunter2')

    page = usr1.get('/my-bookings').click("Gspänli einladen").follow()
    group_url = page.request.url

    # bar is in the group as it was the target of aboves link
    assert "Bar" in page.pyquery('.own-children').text()
    assert "Foo" not in page.pyquery('.own-children').text()
    assert "Bar" not in page.pyquery('#add-possible').text()
    assert "Foo" in page.pyquery('#add-possible').text()

    # we can sign-up Foo
    page = page.click("Foo").form.submit().follow()

    # we end up at the group view again, where Foo is in the group now
    assert "Bar" in page.pyquery('.own-children').text()
    assert "Foo" in page.pyquery('.own-children').text()

    # we can remove Bar from the group
    page = page.click("Gruppe verlassen", index=0)
    page = usr1.get(group_url)

    assert "Bar" not in page.pyquery('.own-children').text()
    assert "Foo" in page.pyquery('.own-children').text()

    # we can add a new attendee that is added to the group automatically
    page = page.click("Neues eigenes Kind anmelden")
    page.form['first_name'] = "Tom"
    page.form['last_name'] = "Sawyer"
    page.form['birth_date'] = "2017-01-01"
    page.form['gender'] = 'male'
    page = page.form.submit().follow()

    assert "Sawyer" in page.pyquery('.own-children').text()

    page = page.click("Gruppe verlassen", index=1)

    # other users can see the group view, but cannot execute actions and
    # they only see the active attendees
    usr2 = client.spawn()

    page = usr2.get(group_url)
    assert "Foo" in page
    assert "Bar" not in page
    assert "Gruppe verlassen" not in page.pyquery('a').text()
    assert "Gruppe beitreten" not in page.pyquery('a').text()

    usr2.login('qux@example.org', 'hunter2')

    page = usr2.get(group_url)
    assert "Foo" in page
    assert "Bar" not in page
    assert "Gruppe verlassen" not in page.pyquery('a').text()
    assert "Gruppe beitreten" not in page.pyquery('a').text()

    # the second user's child should be listed now
    assert "Qux" in page.pyquery('#add-possible').text()

    # let's join the group
    page = page.click("Qux").form.submit().follow()

    # now we can do the matching, and we should have Foo and Qux in the group
    admin = client.spawn()
    admin.login_admin()

    page = admin.get('/activities').click('Zuteilung')
    page.form['confirm'] = 'yes'
    page.form['sure'] = 'yes'
    page = page.form.submit()

    bookings = scenario.session.query(Booking).all()
    bookings.sort(key=lambda b: b.attendee.name)

    b1, b2, b3, b4 = bookings

    assert b1.attendee.name == 'Bar'
    assert b1.state == 'denied'

    assert b2.attendee.name == 'Foo'
    assert b2.state == 'accepted'

    assert b3.attendee.name == 'Qux'
    assert b3.state == 'accepted'

    assert b4.attendee.name == 'Tom\xa0Sawyer'
    assert b4.state == 'denied'


def test_needs(client, scenario):
    scenario.add_period(title="2019", confirmed=False)
    scenario.add_activity(title="Fishing", state='accepted')
    scenario.add_occasion(spots=(0, 2), age=(0, 99999))
    scenario.commit()

    assert "Bedarf" not in client.get('/activity/fishing')

    client.login_admin()
    page = client.get('/activity/fishing')

    assert "Bedarf" in page
    assert "Behalten Sie die Übersicht" in page

    page = page.click("Bedarf erfassen")
    page.form['name'] = "Chaperones"
    page.form['description'] = "Watch children for their own safety"
    page.form['min_number'] = 5
    page.form['max_number'] = 10
    page = page.form.submit().follow().follow()

    assert "Bedarf" in page
    assert "Behalten Sie die Übersicht" not in page
    assert "Chaperones" in page
    assert "5 - 10" in page
    assert "Watch children for their own safety" in page

    page = page.click("Bearbeiten", index=2)
    page.form['description'] = ""
    page = page.form.submit().follow().follow()

    assert "Chaperones" in page
    assert "Watch children for their own safety" not in page

    page = client.get('/export/bedarf')
    page.form['file_format'] = 'json'
    data = page.form.submit().json

    assert data[0]['Bedarf Anzahl'] == '5 - 10'
    assert data[0]['Bedarf Name'] == 'Chaperones'

    page = client.get('/activity/fishing')
    page = page.click("Löschen", index=1)

    page = client.get('/activity/fishing')
    assert "Chaperones" not in page
    assert "Behalten Sie die Übersicht" in page

    page = client.get('/export/bedarf')
    page.form['file_format'] = 'json'
    data = page.form.submit().json

    assert data == []


def test_needs_export_by_period(client, scenario):
    scenario.add_activity(title="Fishing", state='accepted')

    scenario.add_period(title="2018", confirmed=False, active=False)
    scenario.add_occasion(spots=(0, 2), age=(0, 99999))

    scenario.add_period(title="2019", confirmed=False, active=False)
    scenario.add_occasion(spots=(0, 2), age=(0, 99999))

    scenario.commit()

    client.login_admin()

    page = client.get('/activity/fishing').click("Bedarf erfassen", index=0)
    page.form['name'] = "Foo"
    page.form['min_number'] = 1
    page.form['max_number'] = 1
    page.form.submit().follow()

    page = client.get('/activity/fishing').click("Bedarf erfassen", index=1)
    page.form['name'] = "Foo"
    page.form['min_number'] = 2
    page.form['max_number'] = 2
    page.form.submit().follow()

    scenario.refresh()

    page = client.get('/export/bedarf')
    page.form['period'] = scenario.periods[0].id.hex
    page.form['file_format'] = 'json'
    one = page.form.submit().json

    page = client.get('/export/bedarf')
    page.form['period'] = scenario.periods[1].id.hex
    page.form['file_format'] = 'json'
    two = page.form.submit().json

    assert len(one) == 1
    assert len(two) == 1

    assert one[0]['Bedarf Anzahl'] == '1 - 1'
    assert two[0]['Bedarf Anzahl'] == '2 - 2'


def test_send_email_with_attachment(client, scenario):
    scenario.add_period(title="Ferienpass 2016")
    scenario.commit()

    client.login_admin()

    page = client.get('/files')
    page.form['file'] = Upload('Test.txt', b'File content.')
    page.form.submit()

    file_id = FileCollection(scenario.session).query().one().id

    page = client.get('/notifications').click('Neue Mitteilungs-Vorlage')
    page.form['subject'] = 'File'
    page.form['text'] = f'http://localhost/storage/{file_id}'
    page = page.form.submit().follow()

    page = page.click('Versand')
    assert "Test" in page
    assert "Test.txt" not in page
    page.form['roles'] = ['member', 'editor']
    page.form['no_spam'] = True
    page.form.submit().follow()

    # Plaintext version
    email_1 = client.get_email(0, 0)
    assert "[Test](http" in email_1['TextBody']

    # HTML version
    assert ">Test</a>" in email_1['HtmlBody']

    # Test if user gets an email, even if he is not in the recipient list
    email_2 = client.get_email(0, 1)
    assert email_2['To'] == 'admin@example.org'


def test_max_age_exact(client, scenario):
    scenario.add_period(
        title="2018",
        confirmed=False,
        active=True,
        prebooking_start=date(2018, 1, 1),
        prebooking_end=date(2018, 1, 31),
        execution_start=date(2018, 2, 1),
        execution_end=date(2018, 2, 28),
        age_barrier_type='exact',
    )

    scenario.add_activity(title="Fishing", state='accepted')

    scenario.add_occasion(
        age=(5, 10),
        start=datetime(2018, 1, 1, 10),
        end=datetime(2018, 1, 1, 12)
    )

    scenario.add_user(
        username='member@example.org',
        role='member',
        complete_profile=False
    )

    scenario.commit()

    client.login('member@example.org', 'hunter2')

    with freeze_time('2018-01-01'):
        page = client.get('/activity/fishing').click("Anmelden")
        page.form['first_name'] = "Tom"
        page.form['last_name'] = "Sawyer"
        page.form['birth_date'] = "2013-01-02"
        page.form['gender'] = 'male'
        assert "zu jung" in page.form.submit()

        page = client.get('/activity/fishing').click("Anmelden")
        page.form['first_name'] = "Tom"
        page.form['last_name'] = "Sawyer"
        page.form['birth_date'] = "2013-01-01"
        page.form['gender'] = 'male'
        assert "zu jung" not in page.form.submit()

        page = client.get('/activity/fishing').click("Anmelden")
        page.form['attendee'] = 'other'
        page.form['first_name'] = "Huckleberry"
        page.form['last_name'] = "Finn"
        page.form['birth_date'] = "2007-01-01"
        page.form['gender'] = 'male'
        assert "zu alt" in page.form.submit()

        page = client.get('/activity/fishing').click("Anmelden")
        page.form['attendee'] = 'other'
        page.form['first_name'] = "Huckleberry"
        page.form['last_name'] = "Finn"
        page.form['birth_date'] = "2007-01-02"
        page.form['gender'] = 'male'
        assert "zu alt" not in page.form.submit()


def test_max_age_year(client, scenario):
    scenario.add_period(
        title="2018",
        confirmed=False,
        active=True,
        prebooking_start=date(2018, 5, 1),
        prebooking_end=date(2018, 5, 31),
        execution_start=date(2018, 6, 1),
        execution_end=date(2018, 6, 30),
        age_barrier_type='year',
    )

    scenario.add_activity(title="Fishing", state='accepted')

    scenario.add_occasion(
        age=(5, 10),
        start=datetime(2018, 5, 1, 10),
        end=datetime(2018, 5, 1, 12)
    )

    scenario.add_user(
        username='member@example.org',
        role='member',
        complete_profile=False
    )

    scenario.commit()

    client.login('member@example.org', 'hunter2')

    with freeze_time('2018-05-01'):
        page = client.get('/activity/fishing').click("Anmelden")
        page.form['first_name'] = "Tom"
        page.form['last_name'] = "Sawyer"
        page.form['birth_date'] = "2014-01-01"
        page.form['gender'] = 'male'
        assert "zu jung" in page.form.submit()

        page = client.get('/activity/fishing').click("Anmelden")
        page.form['first_name'] = "Tom"
        page.form['last_name'] = "Sawyer"
        page.form['birth_date'] = "2014-12-31"
        page.form['gender'] = 'male'
        assert "zu jung" in page.form.submit()

        page = client.get('/activity/fishing').click("Anmelden")
        page.form['first_name'] = "Tom"
        page.form['last_name'] = "Sawyer"
        page.form['birth_date'] = "2013-01-01"
        page.form['gender'] = 'male'
        assert "zu jung" not in page.form.submit()

        page = client.get('/activity/fishing').click("Anmelden")
        page.form['first_name'] = "Tom"
        page.form['last_name'] = "Sawyer"
        page.form['birth_date'] = "2013-12-31"
        page.form['gender'] = 'male'
        assert "zu jung" not in page.form.submit()

        page = client.get('/activity/fishing').click("Anmelden")
        page.form['first_name'] = "Tom"
        page.form['last_name'] = "Sawyer"
        page.form['birth_date'] = "2006-12-31"
        page.form['gender'] = 'male'
        assert "zu alt" in page.form.submit()

        page = client.get('/activity/fishing').click("Anmelden")
        page.form['first_name'] = "Tom"
        page.form['last_name'] = "Sawyer"

        # Allow even if child has the max age couple of hours in occasion year
        page.form['birth_date'] = "2007-01-01"
        page.form['gender'] = 'male'
        assert "zu alt" not in page.form.submit()


def test_accept_tos(client, scenario):
    scenario.add_period(confirmed=True)
    scenario.add_activity(title="Foobar", state='accepted')
    scenario.add_occasion(age=(0, 100))
    scenario.add_attendee(birth_date=date.today() - timedelta(days=10 * 360))
    scenario.commit()

    client.login_admin()
    client.fill_out_profile()

    page = client.get('/activity/foobar').click("Anmelden")
    assert "AGB" not in page

    page = client.get('/feriennet-settings')
    page.form['tos_url'] = 'https://example.org/tos'
    page.form.submit()

    page = client.get('/activity/foobar').click("Anmelden")
    assert "AGB"

    page = page.form.submit()
    assert "Die AGB müssen akzeptiert werden" in page

    page.form['accept_tos'] = True
    page = page.form.submit().follow()

    assert "AGB" not in page
    assert "erfolgreich" in page

    page = client.get('/activity/foobar').click("Anmelden")
    assert "AGB" not in page

    page = client.get('/export/benutzer')
    page.form['file_format'] = 'json'
    data = page.form.submit().json
    assert data[0]['Benutzer AGB akzeptiert']
    assert not data[1]['Benutzer AGB akzeptiert']


def test_donations(client, scenario):
    scenario.add_period(title="2019", confirmed=True, finalized=False)
    scenario.add_activity(title="Fishing", state='accepted')
    scenario.add_occasion(cost=100)
    scenario.add_attendee(name="Dustin")
    scenario.add_booking(state='accepted', cost=100)
    scenario.commit()

    client.login_admin()

    # toggle donations
    page = client.get('/billing')
    page.form['confirm'] = 'yes'
    page.form['sure'] = 'yes'
    page = page.form.submit()

    assert "Jetzt spenden" in client.get('/my-bills')

    page = client.get('/feriennet-settings')
    page.form['donation'] = False
    page.form.submit()

    assert "Jetzt spenden" not in client.get('/my-bills')

    page = client.get('/feriennet-settings')
    page.form['donation'] = True
    page.form.submit()

    # try a donation
    page = client.get('/my-bills')

    assert "Ich möchte einen zusätzlichen Betrag" in page

    page = page.click('Jetzt spenden')
    page.form['amount'] = '10.00'
    page = page.form.submit().follow()

    assert "Vielen Dank" in page
    assert "Ihre Spende" in page
    assert "10" in page

    # try to adjust it
    page = page.click('Anpassen')
    page.form['amount'] = '30.00'
    page = page.form.submit().follow()

    assert "Vielen Dank" in page
    assert "Ihre Spende" in page
    assert "30" in page

    # mark it as paid to disable changes
    for item in scenario.session.query(InvoiceItem):
        item.paid = True

    transaction.commit()

    # this should lead to an error now
    page.click("Entfernen")
    assert "Die Spende wurde bereits bezahlt" in client.get('/my-bills')

    # until we mark it as unpaid again
    for item in scenario.session.query(InvoiceItem):
        item.paid = False

    transaction.commit()

    client.get('/my-bills').click("Entfernen")
    assert "Ihre Spende wurde entfernt" in client.get('/my-bills')

    # the link should no longer show up
    assert "Entfernen" not in client.get('/my-bills')


def test_booking_after_finalization_all_inclusive(client, scenario):
    scenario.add_period(
        title="2019",
        confirmed=True,
        finalized=True,
        all_inclusive=True,
        pay_organiser_directly=False,
        booking_cost=100,
    )

    scenario.add_activity(title="Fishing", state='accepted')
    scenario.add_occasion(cost=10)
    scenario.add_activity(title="Hunting", state='accepted')
    scenario.add_occasion(cost=10)

    scenario.add_attendee(name="Beavis")
    scenario.add_attendee(name="Butthead")

    scenario.commit()

    # this is only possible as an Admin
    client.login_editor()
    client.fill_out_profile()
    assert "Anmelden" not in client.get('/activity/fishing')
    assert "Anmelden" not in client.get('/activity/hunting')

    client.login_admin()
    client.fill_out_profile()
    assert "Anmelden" in client.get('/activity/fishing')
    assert "Anmelden" in client.get('/activity/hunting')

    # adding Beavis should result in a new invoice with the all inclusive
    # price, as well as the activity-specific price
    page = client.get('/activity/fishing').click("Anmelden")
    page.select_radio('attendee', "Beavis")
    page.form.submit().follow()

    page = client.get('/my-bills')
    assert str(page).count('110.00 Ausstehend') == 1
    help = [e.text.strip() for e in page.pyquery('.item-text')[:-2]]
    assert help == [
        'Ferienpass',
        'Fishing',
    ]

    # adding Butthead will incur an additional all-inclusive charge
    page = client.get('/activity/fishing').click("Anmelden")
    page.select_radio('attendee', "Butthead")
    page.form.submit().follow()

    page = client.get('/my-bills')
    assert str(page).count('220.00 Ausstehend') == 1
    assert [e.text.strip() for e in page.pyquery('.item-text')[:-2]] == [
        'Ferienpass',
        'Fishing',
        'Ferienpass',
        'Fishing',
    ]

    # adding Beavis to a second activity this way should not result in
    # an additional all-inclusive charge
    page = client.get('/activity/hunting').click("Anmelden")
    page.select_radio('attendee', "Beavis")
    page.form.submit().follow()

    page = client.get('/my-bills')
    assert str(page).count('220.00 Ausstehend') == 0
    assert str(page).count('230.00 Ausstehend') == 1
    assert [e.text.strip() for e in page.pyquery('.item-text')[:-2]] == [
        'Ferienpass',
        'Fishing',
        'Hunting',
        'Ferienpass',
        'Fishing',
    ]

    # none of this should have produced more than one invoice
    assert client.app.session().query(Invoice).count() == 1


def test_booking_after_finalization_itemized(client, scenario):
    scenario.add_period(
        title="2019",
        confirmed=True,
        finalized=True,
        all_inclusive=False,
        booking_cost=5,
    )

    scenario.add_activity(title="Fishing", state='accepted')
    scenario.add_occasion(cost=95)
    scenario.add_activity(title="Hunting", state='accepted')
    scenario.add_occasion(cost=45)

    scenario.add_attendee(name="Beavis")
    scenario.add_attendee(name="Butthead")

    scenario.commit()

    # this is only possible as an Admin
    client.login_editor()
    client.fill_out_profile()
    assert "Anmelden" not in client.get('/activity/fishing')
    assert "Anmelden" not in client.get('/activity/hunting')

    client.login_admin()
    client.fill_out_profile()
    assert "Anmelden" in client.get('/activity/fishing')
    assert "Anmelden" in client.get('/activity/hunting')

    # adding Beavis should result in a new invoice with the cost of the
    # booking, plus the period booking cost
    page = client.get('/activity/fishing').click("Anmelden")
    page.select_radio('attendee', "Beavis")
    page.form.submit().follow()

    page = client.get('/my-bills')
    assert str(page).count('100.00 Ausstehend') == 1
    assert [e.text.strip() for e in page.pyquery('.item-text')[:-2]] == [
        'Fishing',
    ]

    # adding Beavis to a second booking, should do the same
    page = client.get('/activity/hunting').click("Anmelden")
    page.select_radio('attendee', "Beavis")
    page.form.submit().follow()

    page = client.get('/my-bills')
    assert str(page).count('150.00 Ausstehend') == 1
    assert [e.text.strip() for e in page.pyquery('.item-text')[:-2]] == [
        'Fishing',
        'Hunting',
    ]

    # adding Butthead should also result in a new invoice item
    page = client.get('/activity/fishing').click("Anmelden")
    page.select_radio('attendee', "Butthead")
    page.form.submit().follow()

    page = client.get('/my-bills')
    assert str(page).count('250.00 Ausstehend') == 1
    assert [e.text.strip() for e in page.pyquery('.item-text')[:-2]] == [
        'Fishing',
        'Hunting',
        'Fishing',
    ]

    # none of this should have produced more than one invoice
    assert client.app.session().query(Invoice).count() == 1


def test_booking_after_finalization_for_anonymous(client, scenario):
    scenario.add_period(
        title="2019",
        phase='booking',
        confirmed=True,
        finalized=True,
        book_finalized=True,
        all_inclusive=False,
        deadline_days=1,
        booking_cost=5,
    )

    scenario.add_activity(title="Fishing", state='accepted')
    scenario.add_occasion(cost=95)
    scenario.add_activity(title="Hunting", state='accepted')
    scenario.add_occasion(cost=45)

    scenario.commit()

    # this is now possible for anyone
    assert client.get('/activity/fishing').body.count(b"Anmelden") == 2
    assert client.get('/activity/fishing').body.count(b"Anmelden") == 2

    client.login_editor()
    assert client.get('/activity/fishing').body.count(b"Anmelden") == 1
    assert client.get('/activity/fishing').body.count(b"Anmelden") == 1

    client.login_admin()
    assert client.get('/activity/fishing').body.count(b"Anmelden") == 1
    assert client.get('/activity/fishing').body.count(b"Anmelden") == 1


@pytest.mark.parametrize('attendee_owner', [
    'anna.frisch@example.org',
    'admin@example.org'
])
def test_attendee_view(scenario, client, attendee_owner):
    # Edit an attendee as administrator
    if not attendee_owner.startswith('admin'):
        scenario.add_user(username='anna.frisch@example.org')
    scenario.add_attendee(
        username=attendee_owner,
        name=f'Max{NAME_SEPARATOR}Frisch',
        birth_date=datetime(2020, 1, 1)
    )
    scenario.add_attendee(
        username=attendee_owner,
        name=f'Bruno{NAME_SEPARATOR}Frisch',
        birth_date=datetime(2020, 2, 1)
    )
    scenario.commit()
    scenario.refresh()
    client.login_admin()

    page = client.get(f'/attendee/{scenario.latest_attendee.id}')
    # Unique Child is not in the row of first_name
    assert page.form['first_name'].value == 'Bruno'
    assert page.form['last_name'].value == 'Frisch'
    page.form['first_name'] = 'Max'
    page = page.form.submit()
    assert "Sie haben bereits eine Person mit diesem Namen erfasst" in page


def test_registration(client):
    client.app.enable_user_registration = True

    register = client.get('/auth/register')
    assert 'volljährige Person eröffnet werden' not in register

    client.login_admin()
    page = client.get('/feriennet-settings')
    page.form['require_full_age_for_registration'] = True
    page.form.submit()
    client.logout()

    register = client.get('/auth/register')
    assert 'volljährige Person eröffnet werden' in register
    register.form['username'] = 'user@example.org'
    register.form['password'] = 'p@ssw0rd'
    register.form['confirm'] = 'p@ssw0rd'

    assert "Vielen Dank" in register.form.submit().follow()

    message = client.get_email(0)['HtmlBody']
    assert "Anmeldung bestätigen" in message

    expr = r'href="[^"]+">Anmeldung bestätigen</a>'
    url = re.search(expr, message).group()
    url = client.extract_href(url)

    assert "Konto wurde aktiviert" in client.get(url).follow()
    assert "Konto wurde bereits aktiviert" in client.get(url).follow()

    logged_in = client.login('user@example.org', 'p@ssw0rd').follow()
    assert "Ihr Benutzerprofil ist unvollständig" in logged_in


def test_view_qrbill(client, scenario):
    scenario.add_period(title="Ferienpass 2017", confirmed=True)
    scenario.add_activity(title="Foobar", state='accepted')
    scenario.add_occasion(cost=100)
    scenario.add_attendee(name="Dustin", username='admin@example.org')
    scenario.add_booking(
        state='accepted', cost=100, username='admin@example.org'
    )
    scenario.commit()

    client.login_admin()

    page = client.get('/').click('Fakturierung')
    page.form['confirm'] = 'yes'
    page.form['sure'] = 'yes'
    page.form.submit()

    page = client.get('/userprofile')
    page.form['salutation'] = 'mr'
    page.form['first_name'] = 'foo'
    page.form['last_name'] = 'bar'
    page.form['zip_code'] = '123'
    page.form['place'] = 'abc'
    page.form['address'] = 'abc'
    page.form['emergency'] = '123456789 Admin'
    page.form.submit()

    page = client.get('/feriennet-settings')
    page.form['bank_qr_bill'] = True
    page.form['bank_account'] = 'CH5604835012345678009'
    page.form['bank_beneficiary'] = (
        'Ferienpass Musterlingen, Bahnhofstr. 2, 1234 Beispiel'
    )
    page.form.submit()

    page = client.get('/my-bills?username=admin@example.org')
    assert '<img class="qr-bill" src="data:image/svg+xml;base64,' in page


@freeze_time("2022-05-01 18:00")
def test_activities_json(client, scenario):
    scenario.add_period(title="Ferienpass 2022", confirmed=True)
    activity = scenario.add_activity(
        title='Backen',
        lead='Backen mit Johann.',
        state='accepted',
        location='Bäckerei Govikon, Rathausplatz, 4001 Govikon',
        tags=['Farm', 'Adventure'],
        content={}
    )
    activity.coordinates = Coordinates(1.1, 2.2)
    occasion = scenario.add_occasion(
        age=(1, 11),
        cost=None,
        spots=(4, 5),
    )
    start_date = occasion.dates[0].localized_start.date().isoformat()
    scenario.add_occasion(
        age=(10, 15),
        cost=100,
        spots=(0, 10),
    )
    scenario.commit()

    assert client.get('/activities/json').json == {
        'period_name': 'Ferienpass 2022',
        'wish_phase_start': scenario.date_offset(-1).isoformat(),
        'wish_phase_end': date.today().isoformat(),
        'booking_phase_start': date.today().isoformat(),
        'booking_phase_end': scenario.date_offset(+10).isoformat(),
        'deadline_days': None,
        'activities': [{
            'age': {'min': 1, 'max': 15},
            'coordinate': {'lat': 1.1, 'lon': 2.2},
            'cost': {'min': 0.0, 'max': 100.0},
            'dates': [
                {
                    'start_date': start_date,
                    'start_time': '00:00:00',
                    'end_date': start_date,
                    'end_time': '01:00:00'
                },
                {
                    'start_date': start_date,
                    'start_time': '01:00:00',
                    'end_date': start_date,
                    'end_time': '02:00:00'
                },
            ],
            'image': {'thumbnail': None, 'full': None},
            'lead': 'Backen mit Johann.',
            'location': 'Bäckerei Govikon, Rathausplatz, 4001 Govikon',
            'provider': 'Govikon',
            'spots': 15,
            'tags': ['Abenteuer', 'Bauernhof', 'Halbtägig'],
            'title': 'Backen',
            'url': 'http://localhost/activity/backen',
            'zip_code': 4001
        }]
    }


def test_billing_with_date(client, scenario):
    scenario.add_period(title="2019", confirmed=True, finalized=False)
    scenario.add_activity(title="Fishing", state='accepted')
    scenario.add_occasion(cost=100)
    scenario.add_attendee(name="Dustin")
    scenario.add_booking(state='accepted', cost=100)
    scenario.commit()

    client.login_admin()

    settings = client.get('/feriennet-settings')
    settings.form['bank_account'] = 'CH6309000000250097798'
    settings.form['bank_beneficiary'] = 'Initech'
    settings.form.submit()

    page = client.get('/billing')
    page.form['confirm'] = 'yes'
    page.form['sure'] = 'yes'
    page.form.submit()

    page = client.get('/billing')
    assert 'Keine Rechnungen gefunden' not in page

    date = scenario.date_offset(+10).isoformat()
    form = page.click('Als bezahlt markieren mit bestimmten Datum')
    assert 'auf bezahlt setzen' in form
    form.form['payment_date'] = date
    form.form.submit()

    page = client.get('/billing?state=unpaid')
    assert 'Keine Rechnungen gefunden.' in page

    form = client.get('/export/rechnungspositionen')
    form.form['file_format'] = 'json'
    json_data = form.form.submit().json
    assert json_data[0]['Rechnungsposition Bezahlt'] == True
    assert json_data[0]['Zahlungsdatum'] == date


<<<<<<< HEAD
def test_mails_on_registration_and_cancellation(client, scenario):
=======
def test_add_child_with_differing_address(client, scenario):
>>>>>>> 5a8e9c14
    scenario.add_period(title="2019", confirmed=True, finalized=False,
                        phase="booking")
    scenario.add_activity(title="Drawing", state='accepted')
    scenario.add_occasion(cost=100)
    scenario.commit()

    client.login_admin()

<<<<<<< HEAD
=======
    settings = client.get('/feriennet-settings')
    settings.form['show_political_municipality'] = 'y'
    settings.form.submit()

>>>>>>> 5a8e9c14
    page = client.get('/userprofile')
    page.form['salutation'] = 'mr'
    page.form['first_name'] = 'foo'
    page.form['last_name'] = 'bar'
    page.form['zip_code'] = '123'
    page.form['place'] = 'abc'
<<<<<<< HEAD
=======
    page.form['political_municipality'] = 'def'
>>>>>>> 5a8e9c14
    page.form['address'] = 'abc'
    page.form['emergency'] = '123456789 Admin'
    page.form.submit()

    page = client.get('/activities')
    page = page.click('Drawing')
    form = page.click('Anmelden')
    form.form['attendee'] = 'other'
    form.form['first_name'] = 'Susan'
    form.form['last_name'] = 'Golding'
    form.form['birth_date'] = date.today() - timedelta(weeks=-12 * 52)
    form.form['gender'] = 'female'
<<<<<<< HEAD
=======
    form.form['differing_address'] = 'y'
    form.form['address'] = '31 St. Davids Hill'
    form.form['zip_code'] = '1212'
    form.form['place'] = 'Exeter'
    form.form['political_municipality'] = 'London'
>>>>>>> 5a8e9c14
    form.form['ignore_age'] = 'y'
    page = form.form.submit().follow()
    assert "war erfolgreich" in page

<<<<<<< HEAD
    page = client.get('/my-bookings')
    page = page.click('Buchung stornieren')

    mails = [client.get_email(i) for i in range(2)]
    confirmation = mails[0]
    text = "Vielen Dank!\n\nWir haben Ihre Buchung für Susan Golding erhalten."
    assert text in confirmation['TextBody']

    cancelation = mails[1]
    text = "Wir haben Ihre Abmeldung für Susan Golding erhalten."
    assert text in cancelation['TextBody']
=======
    page = client.get('/billing')
    page.form['confirm'] = 'yes'
    page.form['sure'] = 'yes'
    page.form.submit()

    form = client.get('/export/rechnungspositionen')
    form.form['file_format'] = 'json'
    json_data = form.form.submit().json
    assert json_data[0]['Teilnehmeradresse'] == '31 St. Davids Hill'
    assert json_data[0]['Teilnehmer PLZ'] == '1212'
    assert json_data[0]['Teilnehmer Ort'] == 'Exeter'
    assert json_data[0]['Teilnehmer Politische Gemeinde'] == 'London'
>>>>>>> 5a8e9c14


def test_view_dashboard(client, scenario):
    scenario.add_period(title="2019", confirmed=True, finalized=False)
    scenario.add_activity(title="Pet Zoo", state='accepted')
    scenario.add_occasion(cost=100)
    scenario.add_occasion(cost=200)
    scenario.add_attendee(name="Dustin")
    scenario.add_booking(state='accepted')

    # Activities and occasions with state 'preview' will not appear
    # on the dashboard
    scenario.add_activity(title="Cooking", state='preview')
    scenario.add_occasion(cost=50)
    scenario.add_occasion(cost=60)
    scenario.commit()

    client.login_admin()

    page = client.get('/dashboard')
    assert "1 Angebote" in page
    assert "2 Durchführungen" in page
    assert "1 unbelegt" in page
    assert "1 durchführbar" in page<|MERGE_RESOLUTION|>--- conflicted
+++ resolved
@@ -3046,11 +3046,7 @@
     assert json_data[0]['Zahlungsdatum'] == date
 
 
-<<<<<<< HEAD
 def test_mails_on_registration_and_cancellation(client, scenario):
-=======
-def test_add_child_with_differing_address(client, scenario):
->>>>>>> 5a8e9c14
     scenario.add_period(title="2019", confirmed=True, finalized=False,
                         phase="booking")
     scenario.add_activity(title="Drawing", state='accepted')
@@ -3059,23 +3055,12 @@
 
     client.login_admin()
 
-<<<<<<< HEAD
-=======
-    settings = client.get('/feriennet-settings')
-    settings.form['show_political_municipality'] = 'y'
-    settings.form.submit()
-
->>>>>>> 5a8e9c14
     page = client.get('/userprofile')
     page.form['salutation'] = 'mr'
     page.form['first_name'] = 'foo'
     page.form['last_name'] = 'bar'
     page.form['zip_code'] = '123'
     page.form['place'] = 'abc'
-<<<<<<< HEAD
-=======
-    page.form['political_municipality'] = 'def'
->>>>>>> 5a8e9c14
     page.form['address'] = 'abc'
     page.form['emergency'] = '123456789 Admin'
     page.form.submit()
@@ -3088,31 +3073,64 @@
     form.form['last_name'] = 'Golding'
     form.form['birth_date'] = date.today() - timedelta(weeks=-12 * 52)
     form.form['gender'] = 'female'
-<<<<<<< HEAD
-=======
+    form.form['ignore_age'] = 'y'
+    page = form.form.submit().follow()
+    assert "war erfolgreich" in page
+
+    page = client.get('/my-bookings')
+    page = page.click('Buchung stornieren')
+
+    mails = [client.get_email(i) for i in range(2)]
+    confirmation = mails[0]
+    text = "Vielen Dank!\n\nWir haben Ihre Buchung für Susan Golding erhalten."
+    assert text in confirmation['TextBody']
+
+    cancelation = mails[1]
+    text = "Wir haben Ihre Abmeldung für Susan Golding erhalten."
+    assert text in cancelation['TextBody']
+
+
+def test_add_child_with_differing_address(client, scenario):
+    scenario.add_period(title="2019", confirmed=True, finalized=False,
+                        phase="booking")
+    scenario.add_activity(title="Drawing", state='accepted')
+    scenario.add_occasion(cost=100)
+    scenario.commit()
+
+    client.login_admin()
+
+    settings = client.get('/feriennet-settings')
+    settings.form['show_political_municipality'] = 'y'
+    settings.form.submit()
+
+    page = client.get('/userprofile')
+    page.form['salutation'] = 'mr'
+    page.form['first_name'] = 'foo'
+    page.form['last_name'] = 'bar'
+    page.form['zip_code'] = '123'
+    page.form['place'] = 'abc'
+    page.form['political_municipality'] = 'def'
+    page.form['address'] = 'abc'
+    page.form['emergency'] = '123456789 Admin'
+    page.form.submit()
+
+    page = client.get('/activities')
+    page = page.click('Drawing')
+    form = page.click('Anmelden')
+    form.form['attendee'] = 'other'
+    form.form['first_name'] = 'Susan'
+    form.form['last_name'] = 'Golding'
+    form.form['birth_date'] = date.today() - timedelta(weeks=-12 * 52)
+    form.form['gender'] = 'female'
     form.form['differing_address'] = 'y'
     form.form['address'] = '31 St. Davids Hill'
     form.form['zip_code'] = '1212'
     form.form['place'] = 'Exeter'
     form.form['political_municipality'] = 'London'
->>>>>>> 5a8e9c14
     form.form['ignore_age'] = 'y'
     page = form.form.submit().follow()
     assert "war erfolgreich" in page
 
-<<<<<<< HEAD
-    page = client.get('/my-bookings')
-    page = page.click('Buchung stornieren')
-
-    mails = [client.get_email(i) for i in range(2)]
-    confirmation = mails[0]
-    text = "Vielen Dank!\n\nWir haben Ihre Buchung für Susan Golding erhalten."
-    assert text in confirmation['TextBody']
-
-    cancelation = mails[1]
-    text = "Wir haben Ihre Abmeldung für Susan Golding erhalten."
-    assert text in cancelation['TextBody']
-=======
     page = client.get('/billing')
     page.form['confirm'] = 'yes'
     page.form['sure'] = 'yes'
@@ -3125,7 +3143,6 @@
     assert json_data[0]['Teilnehmer PLZ'] == '1212'
     assert json_data[0]['Teilnehmer Ort'] == 'Exeter'
     assert json_data[0]['Teilnehmer Politische Gemeinde'] == 'London'
->>>>>>> 5a8e9c14
 
 
 def test_view_dashboard(client, scenario):
