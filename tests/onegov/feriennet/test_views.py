--- conflicted
+++ resolved
@@ -3210,7 +3210,6 @@
     client.login_admin()
 
     page = client.get('/dashboard')
-<<<<<<< HEAD
     assert page.pyquery('.activities .facts tr:first-child').text(
         ) == "1\nAngebote"
     assert page.pyquery('.activities .facts tr:nth-child(2)').text(
@@ -3219,12 +3218,6 @@
         ) == "1\ndurchführbar"
     assert page.pyquery('.activities .facts tr:nth-child(7)').text(
         ) == "1\nunbelegt"
-=======
-    assert "1 Angebote" in page
-    assert "2 Durchführungen" in page
-    assert "1 unbelegt" in page
-    assert "1 durchführbar" in page
 
     # ensure only feriennet boardlets are shown
-    assert len(page.pyquery('.boardlet')) == 6
->>>>>>> cfa9246b
+    assert len(page.pyquery('.boardlet')) == 6