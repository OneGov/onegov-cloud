--- conflicted
+++ resolved
@@ -3046,32 +3046,15 @@
     assert json_data[0]['Zahlungsdatum'] == date
 
 
-<<<<<<< HEAD
 def test_add_child_with_differing_address(client, scenario):
     scenario.add_period(title="2019", confirmed=True, finalized=False,
                         phase="booking")
     scenario.add_activity(title="Drawing", state='accepted')
     scenario.add_occasion(cost=100)
-=======
-def test_view_dashboard(client, scenario):
-    scenario.add_period(title="2019", confirmed=True, finalized=False)
-    scenario.add_activity(title="Pet Zoo", state='accepted')
-    scenario.add_occasion(cost=100)
-    scenario.add_occasion(cost=200)
-    scenario.add_attendee(name="Dustin")
-    scenario.add_booking(state='accepted')
-
-    # Activities and occasions with state 'preview' will not appear
-    # on the dashboard
-    scenario.add_activity(title="Cooking", state='preview')
-    scenario.add_occasion(cost=50)
-    scenario.add_occasion(cost=60)
->>>>>>> 58a2a4f4
     scenario.commit()
 
     client.login_admin()
 
-<<<<<<< HEAD
     settings = client.get('/feriennet-settings')
     settings.form['show_political_municipality'] = 'y'
     settings.form.submit()
@@ -3116,10 +3099,27 @@
     assert json_data[0]['Teilnehmer PLZ'] == '1212'
     assert json_data[0]['Teilnehmer Ort'] == 'Exeter'
     assert json_data[0]['Teilnehmer Politische Gemeinde'] == 'London'
-=======
+
+
+def test_view_dashboard(client, scenario):
+    scenario.add_period(title="2019", confirmed=True, finalized=False)
+    scenario.add_activity(title="Pet Zoo", state='accepted')
+    scenario.add_occasion(cost=100)
+    scenario.add_occasion(cost=200)
+    scenario.add_attendee(name="Dustin")
+    scenario.add_booking(state='accepted')
+
+    # Activities and occasions with state 'preview' will not appear
+    # on the dashboard
+    scenario.add_activity(title="Cooking", state='preview')
+    scenario.add_occasion(cost=50)
+    scenario.add_occasion(cost=60)
+    scenario.commit()
+
+    client.login_admin()
+
     page = client.get('/dashboard')
     assert "1 Angebote" in page
     assert "2 Durchführungen" in page
     assert "1 unbelegt" in page
-    assert "1 durchführbar" in page
->>>>>>> 58a2a4f4
+    assert "1 durchführbar" in page