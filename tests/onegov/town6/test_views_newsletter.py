--- conflicted
+++ resolved
@@ -860,7 +860,6 @@
 
 
 def test_import_export_subscribers(client):
-<<<<<<< HEAD
     with freeze_time("2018-05-31 12:00"):
         session = client.app.session()
         client.login_admin()
@@ -937,74 +936,6 @@
         assert "Import abgeschlossen: Imported: 2" in page
         assert recipients.query().count() == 5
         assert recipients.query().filter_by(confirmed=True).count() == 4
-=======
-    session = client.app.session()
-    client.login_admin()
-
-    # add a newsletter
-    newsletters = client.get('/newsletters')
-    new_link = find_link_by_href_end(newsletters, '/newsletters/new')
-    new = newsletters.click(href=new_link['href'])
-    new.form['title'] = "Our town is AWESOME"
-    new.form['lead'] = "Like many of you, I just love our town..."
-
-    new.select_checkbox("news", "Willkommen bei OneGov")
-    new.select_checkbox("occurrences", "150 Jahre Govikon")
-
-    new.form.submit().follow()
-
-    # add some recipients the quick way
-    recipients = RecipientCollection(session)
-    recipients.add('one@example.org', confirmed=True)
-    recipients.add('two@example.org', confirmed=True)
-
-    transaction.commit()
-
-    # perform export
-    page = client.get('/subscribers/export-newsletter-recipients')
-    page.form['file_format'] = 'xlsx'
-
-    response = page.form.submit()
-
-    wb = load_workbook(BytesIO(response.body), data_only=True)
-    sheet = tuple(wb[wb.sheetnames[0]].rows)
-    assert sheet[0][0].value == 'Adresse'
-    assert sheet[1][0].value == 'one@example.org'
-    assert sheet[2][0].value == 'two@example.org'
-
-    page.form['file_format'] = 'json'
-    response = page.form.submit().json
-    assert response == [
-        {'Adresse': 'one@example.org', 'Bestätigt': True},
-        {'Adresse': 'two@example.org', 'Bestätigt': True},
-    ]
-
-    page.form['file_format'] = 'xlsx'
-
-    more_recipients = [
-        {'Adresse': 'three@example.org', 'Bestätigt': True},
-        {'Adresse': 'four@example.org', 'Bestätigt': False},
-    ]
-    file = Upload(
-        'file',
-        convert_list_of_dicts_to_xlsx(more_recipients),
-        'application/vnd.openxmlformats-' 'officedocument.spreadsheetml.sheet',
-    )
-
-    # Import (Dry run)
-    page = client.get('/subscribers/import-newsletter-recipients')
-    page.form['dry_run'] = True
-    page.form['file'] = file
-    page = page.form.submit()
-    assert "Importvorschau: Imported: 2" in page
-
-    # Import
-    page = client.get('/subscribers/import-newsletter-recipients')
-    page.form['dry_run'] = False
-    page.form['file'] = file
-    page = page.form.submit().follow()
-    assert "Import abgeschlossen: Imported: 2" in page
-    assert recipients.query().count() == 4
 
 
 def test_admin_receives_email_notification_on_unsubscription(client):
@@ -1086,4 +1017,3 @@
     # verify admin received email notification
     assert len(os.listdir(client.app.maildir)) == 3
     assert 'two@example.org' in client.get_email(2)['TextBody']
->>>>>>> 59d5e5c7
