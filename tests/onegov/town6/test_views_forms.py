import textwrap
<<<<<<< HEAD
from datetime import date
from itertools import chain, repeat
=======
import transaction
>>>>>>> 1ccda8ca

from datetime import date
from freezegun import freeze_time
from onegov.form import FormCollection
from onegov.ticket import Ticket
from onegov.user import UserCollection
from tests.onegov.town6.common import step_class
<<<<<<< HEAD
import transaction
from freezegun import freeze_time
from collections import namedtuple
=======
from unittest.mock import patch
>>>>>>> 1ccda8ca


@patch('onegov.websockets.integration.connect')
@patch('onegov.websockets.integration.authenticate')
@patch('onegov.websockets.integration.broadcast')
def test_form_steps(broadcast, authenticate, connect, client):
    page = client.get('/form/familienausweis')
    assert step_class(page, 1) == 'is-current'

    for name in ('ehefrau', 'ehemann'):
        page.form[f'personalien_{name}_vorname'] = 'L'
        page.form[f'personalien_{name}_name'] = 'L'
        page.form[f'personalien_{name}_ledigname'] = 'L'
        page.form[f'personalien_{name}_geburtsdatum'] = '2020-01-01'
        page.form[f'personalien_{name}_heimatort'] = '2020-01-01'

    page.form['eheschliessung_plz_ort_eheschliessung'] = 'Z'
    page.form['eheschliessung_datum_eheschliessung'] = '2020-01-01'
    page.form['versand_versand_strasse_inkl_hausnummer_'] = '2020-01-01'
    page.form['versand_versand_plz_ort'] = 'U'
    page.form['kontakt_bemerkungen_telefon'] = '044 444 44 44'
    page.form['kontakt_bemerkungen_e_mail'] = 'z@z.ch'

    page = page.form.submit().follow()
    assert step_class(page, 1) == 'is-complete'
    assert step_class(page, 2) == 'is-current'
    assert step_class(page, 3) == ''

    page = page.form.submit().follow()
    assert step_class(page, 1) == 'is-complete'
    assert step_class(page, 2) == 'is-complete'
    assert step_class(page, 3) == 'is-current'

    msg = client.get_email(-1)['TextBody']
    assert 'Ihre Anfrage wurde unter der folgenden Referenz registriert' in msg

    assert connect.call_count == 1
    assert authenticate.call_count == 1
    assert broadcast.call_count == 1
    assert broadcast.call_args[0][3]['event'] == 'browser-notification'
    assert broadcast.call_args[0][3]['title'] == 'Neues Ticket'
    assert broadcast.call_args[0][3]['created']


def test_registration_ticket_workflow(client):
    collection = FormCollection(client.app.session())
    users = UserCollection(client.app.session())

    form = collection.definitions.add('Meetup', textwrap.dedent("""
        E-Mail *= @@@
        Name *= ___
    """), 'custom')

    form.add_registration_window(
        start=date(2018, 1, 1),
        end=date(2018, 1, 31),
        limit=10,
        overflow=False
    )
    username = 'automaton@example.org'
    user_id = users.add(username, 'testing', 'admin').id
    transaction.commit()

    count = 0

    def register(
        client, data_in_email,
        accept_ticket=True, url='/form/meetup'
    ):
        nonlocal count
        count += 1
        with freeze_time(f'2018-01-01 00:00:{count:02d}'):
            page = client.get(url)
            page.form['e_mail'] = f'info{count}@example.org'
            page.form['name'] = 'Foobar'
            page = page.form.submit().follow()

            page.form['send_by_email'] = data_in_email
            page = page.form.submit().follow()
        if not accept_ticket:
            return page
        return client.get('/tickets/ALL/open').click("Annehmen").follow()

    client.login_editor()

    # user info1
    page = register(client, data_in_email=True)

    assert "bestätigen" in page
    assert "ablehnen" in page

    msg = client.get_email(-1)['TextBody']
    assert "Ihre Anfrage wurde unter der folgenden Referenz registriert" in msg
    assert "Foobar" in msg

    page = page.click("Anmeldung bestätigen").follow()

    msg = client.get_email(-1)['TextBody']
    assert 'Ihre Anmeldung für "Meetup" wurde bestätigt' in msg
    assert "01.01.2018 - 31.01.2018" in msg
    assert "Foobar" in msg

    page.click("Anmeldung stornieren").follow()

    msg = client.get_email(-1)['TextBody']
    assert 'Ihre Anmeldung für "Meetup" wurde storniert' in msg
    assert "01.01.2018 - 31.01.2018" in msg
    assert "Foobar" in msg

    # user info2
    page = register(client, data_in_email=False)

    msg = client.get_email(-1)['TextBody']
    assert "Ihre Anfrage wurde unter der folgenden Referenz registriert" in msg
    assert "Foobar" not in msg

    page.click("Anmeldung ablehnen")

    msg = client.get_email(-1)['TextBody']
    assert 'Ihre Anmeldung für "Meetup" wurde abgelehnt' in msg
    assert "01.01.2018 - 31.01.2018" in msg
    assert "Foobar" not in msg

    # create one undecided submission
    register(client, False, accept_ticket=False)

    # Test auto accept reservations for forms
    # views in order:
    # - /form/meetup
    # - /form-preview/{id} mit submit convert Pending in CompleteFormSubmission
    # confirm link: request.link(self.submission, 'confirm-registration')

    client.login_admin()
    settings = client.get('/ticket-settings')
    # skip_opening_email has not effect for the auto-accept setting
    # this opening mail is never sent, instead the confirmation directly
    settings.form['ticket_auto_accepts'] = ['FRM']
    settings.form['auto_closing_user'] = username
    settings.form.submit().follow()

    client = client.spawn()
    page = register(client, False, accept_ticket=False)
    email = client.get_email(-1)
    assert 'Meetup: Ihre Anmeldung wurde bestätigt' in email['Subject']
    assert 'Ihr Anliegen wurde abgeschlossen' in page

    # check ownership of the ticket
    client.app.session().query(Ticket).filter_by(user_id=user_id).one()

    client.login_editor()
    # We rename the form and check if everything still works
    rename_page = client.get('/form/meetup').click('URL ändern')
    assert rename_page.form['name'].value == 'meetup'

    rename_page = rename_page.form.submit()
    assert 'Bitte geben sie einen neuen Namen an' in rename_page

    rename_page.form['name'] = 'ME'
    rename_page = rename_page.form.submit()
    assert 'Ungültiger Name. Ein gültiger Vorschlag ist' in rename_page

    rename_page.form['name'] = 'meetings'
    rename_page = rename_page.form.submit().follow()
    new_url = rename_page.request.url
    assert 'meetings' in new_url

    # Reopen the last
    page = client.get('/tickets/ALL/closed')
    last_ticket = page.pyquery('td.ticket-number-plain a').attr('href')
    ticket = client.get(last_ticket).click('Ticket wieder öffnen').follow()
    window = ticket.click('Anmeldezeitraum')
    assert 'Offen (1)' in window
    assert 'Bestätigt (1)' in window
    assert 'Storniert (2)' in window

    message = window.click('E-Mail an Teilnehmende')
    message.form['message'] = 'Message for all the attendees'
    message.form['registration_state'] = ['open', 'cancelled', 'confirmed']
    page = message.form.submit().follow()
    assert 'Erfolgreich 4 E-Mails gesendet' in page
    mail = client.get_email(-1)
    assert 'Message for all the attendees' in mail['HtmlBody']
    assert 'Allgemeine Nachricht' in mail['Subject']

    # navigate to the registration window an cancel all
    window.click('Anmeldezeitraum absagen')
    assert 'Storniert (4)' in client.get(window.request.url)

    # Try deleting the form with active registrations window
    form_page = client.get('/form/meetings')
    assert 'Dies kann nicht rückgängig gemacht werden.' in \
           form_page.pyquery('.delete-link.confirm').attr('data-confirm-extra')

    form_delete_link = form_page.pyquery(
        '.delete-link.confirm').attr('ic-delete-from')

    client.delete(form_delete_link, status=200)


def test_form_group_sort(client):
    client.login_editor()

    groups = ['Aaaantelope', 'Allgemein', 'Apple', 'Zzzebra']

    form_page = client.get('/forms/new')
    form_page.form['title'] = "My Form"
    form_page.form['lead'] = "This is a form"
    form_page.form['text'] = "There are many like it, but this one's mine"
    form_page.form['group'] = "Zzzebra"
    form_page.form['definition'] = "E-Mail * = @@@"
    form_page = form_page.form.submit()

    form_page = client.get('/forms/new')
    form_page.form['title'] = "My Formiorm"
    form_page.form['lead'] = "This is a form"
    form_page.form['text'] = "There are many like it, but this one's mine"
    form_page.form['group'] = "Apple"
    form_page.form['definition'] = "E-Mail * = @@@"
    form_page = form_page.form.submit()

    form_page = client.get('/external-links/new')
    form_page.form['title'] = "My Formius"
    form_page.form['lead'] = "This is a form"
    form_page.form['url'] = "https://example.ch"
    form_page.form['group'] = "Apple"
    form_page = form_page.form.submit()

    form_page = client.get('/external-links/new')
    form_page.form['title'] = "My Formeros"
    form_page.form['lead'] = "This is a form"
    form_page.form['url'] = "https://example.ch"
    form_page.form['group'] = "Aaaantelope"
    form_page = form_page.form.submit()

    page = client.get('/forms')

    assert groups == page.pyquery(
        '.page-content-main h2').text().strip().split(' ')


def test_ogc_857_forms_without_group_are_displayed(client, forms):

    Form = namedtuple('Form', ['name', 'title', 'definition'])
    forms = [Form(*t) for t in forms]

    groups = {
        'Abstimmungen und Wahlen': 2,
        'Einwohnerkontrolle': 2,
        'Finanzen / Steuern': 1,
        '': 2,  # if no group, the default group "General" is set
        'Friedhof / Bestattungen': 3,
        'Gemeindeammannamt': 1,
        'Jugend / Sport / Vereine': 1,
        'Kommunikation': 2,
        'Planung / Bau': 1,
        'Shop': 1,
        'Soziales / Gesundheit': 2,
        'Umwelt / Energie / Sicherheit': 1,
    }
    total = sum(value for value in groups.values())
    # the numbers above are random, but make sure the sum is the total length:
    assert total == len(forms)

    def expand_groups_i_times(_groups):
        """ Returns list that repeats each key the desired amount of times"""
        return list(chain.from_iterable(
            repeat(key, i) for key, i in _groups.items())
        )

    group_stream = expand_groups_i_times(groups)

    client.login_admin()
    for form, group in zip(forms, group_stream):
        form_page = client.get(f"/form/{form.name}/edit")
        if group:
            form_page.form['group'] = group
            form_page.form.submit()

    form_page = client.get('/forms')
    titles = [form.title for form in forms]
    for t in titles:
        assert t in form_page

    custom_form_title = "Explicit General Group"
    form_page = client.get('/forms/new')
    form_page.form['title'] = custom_form_title
    form_page.form['definition'] = "E-Mail * = @@@"
    form_page.form['group'] = "Allgemein"
    form_page.form.submit()
    form_page = client.get('/forms')
    # Before ogc-857, forms in "General" group have been overwritten
    titles += custom_form_title
    for t in titles:
        assert t in form_page<|MERGE_RESOLUTION|>--- conflicted
+++ resolved
@@ -1,24 +1,14 @@
 import textwrap
-<<<<<<< HEAD
+from itertools import chain, repeat
 from datetime import date
-from itertools import chain, repeat
-=======
-import transaction
->>>>>>> 1ccda8ca
-
-from datetime import date
-from freezegun import freeze_time
 from onegov.form import FormCollection
 from onegov.ticket import Ticket
 from onegov.user import UserCollection
 from tests.onegov.town6.common import step_class
-<<<<<<< HEAD
 import transaction
 from freezegun import freeze_time
 from collections import namedtuple
-=======
 from unittest.mock import patch
->>>>>>> 1ccda8ca
 
 
 @patch('onegov.websockets.integration.connect')
