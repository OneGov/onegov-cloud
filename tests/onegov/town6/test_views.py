--- conflicted
+++ resolved
@@ -136,7 +136,6 @@
     ) in page
 
 
-<<<<<<< HEAD
 def test_search_in_header(client_with_es):
     page = client_with_es.get("/")
     client_with_es.app.es_client.indices.refresh(index='_all')
@@ -144,7 +143,8 @@
     page.form['q'] = 'aktuell'
     page = page.form.submit()
     assert "search-result-news" in page
-=======
+
+
 def test_create_external_link(client):
     client.login_admin()
     resources = client.get('/resources')
@@ -169,5 +169,4 @@
     assert 'Room 12b' not in forms
 
     assert 'Birth certificate request' in forms
-    assert 'Birth certificate request' not in resources
->>>>>>> 2aab61c5
+    assert 'Birth certificate request' not in resources