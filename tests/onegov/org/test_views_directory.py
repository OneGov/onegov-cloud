--- conflicted
+++ resolved
@@ -938,7 +938,6 @@
     assert 'Das Formular enthält Fehler' in page
 
 
-<<<<<<< HEAD
 def test_directory_entry_subscription(client):
     client.login_admin()
 
@@ -971,7 +970,8 @@
     assert len(os.listdir(client.app.maildir)) == 2
     message = client.get_email(1)['TextBody']
     assert 'Emily Larlham' in message
-=======
+
+
 def test_create_directory_accordion_layout(client):
 
     def create_directory(client, title):
@@ -1004,5 +1004,4 @@
     q2.form['answer'] = 'Papa Schlumpf'
     q2 = q2.form.submit().follow()
     assert question in q2
-    assert answer not in q2
->>>>>>> ed93c7d4
+    assert answer not in q2