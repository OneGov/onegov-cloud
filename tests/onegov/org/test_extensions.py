from tempfile import TemporaryDirectory

import pytest

from uuid import UUID
from depot.manager import DepotManager
from io import BytesIO

from onegov.core.utils import Bunch
from onegov.form import Form
from onegov.form.extensions import Extendable
from onegov.org.models.extensions import (
    PersonLinkExtension, ContactExtension, AccessExtension, HoneyPotExtension,
    GeneralFileLinkExtension, PeopleShownOnMainPageExtension,
<<<<<<< HEAD
    SidebarLinksExtension
=======
    FileLinksShownInSidebar
>>>>>>> c181f4f8
)
from onegov.people import Person
from tests.shared.utils import create_pdf


def test_disable_extension():
    class Topic(AccessExtension):
        meta = {}

    class TopicForm(Form):
        pass

    topic = Topic()
    request = Bunch(app=Bunch(**{
        'settings.org.disabled_extensions': [],
        'can_deliver_sms': False
    }))
    form_class = topic.with_content_extensions(TopicForm, request=request)
    form = form_class()
    assert 'access' in form._fields

    topic = Topic()
    request = Bunch(app=Bunch(**{
        'settings.org.disabled_extensions': ['AccessExtension'],
        'can_deliver_sms': False
    }))
    form_class = topic.with_content_extensions(TopicForm, request=request)
    form = form_class()
    assert 'access' not in form._fields


def test_access_extension():
    class Topic(AccessExtension):
        meta = {}

    class TopicForm(Form):
        pass

    topic = Topic()
    assert topic.access == 'public'

    request = Bunch(app=Bunch(**{
        'settings.org.disabled_extensions': [],
        'can_deliver_sms': False
    }))
    form_class = topic.with_content_extensions(TopicForm, request=request)
    form = form_class()

    assert 'access' in form._fields
    assert form.access.data == 'public'
    assert {'mtan', 'secret_mtan'}.isdisjoint(
        value for value, _ in form.access.choices)

    form.access.data = 'private'
    form.populate_obj(topic)

    assert topic.access == 'private'

    request = Bunch(app=Bunch(**{
        'settings.org.disabled_extensions': [],
        'can_deliver_sms': True
    }))
    form_class = topic.with_content_extensions(TopicForm, request=request)
    form = form_class()
    assert {'mtan', 'secret_mtan'}.issubset(
        value for value, _ in form.access.choices)

    form.process(obj=topic)

    assert form.access.data == 'private'

    form.access.data = 'member'
    form.populate_obj(topic)

    assert topic.access == 'member'


def test_person_link_extension():
    class Topic(PersonLinkExtension):
        content = {}

        def get_selectable_people(self, request):
            return [
                Bunch(
                    id=UUID('6d120102-d903-4486-8eb3-2614cf3acb1a'),
                    title='Troy Barnes'
                ),
                Bunch(
                    id=UUID('adad98ff-74e2-497a-9e1d-fbba0a6bbe96'),
                    title='Abed Nadir'
                )
            ]

    class TopicForm(Form):
        pass

    topic = Topic()
    assert topic.people is None

    request = Bunch(**{
        'translate': lambda text: text,
        'app.settings.org.disabled_extensions': []
    })
    form_class = topic.with_content_extensions(TopicForm, request=request)
    form = form_class()

    assert 'people_6d120102d90344868eb32614cf3acb1a' in form._fields
    assert 'people_6d120102d90344868eb32614cf3acb1a_function' in form._fields
    assert 'people_adad98ff74e2497a9e1dfbba0a6bbe96' in form._fields
    assert 'people_adad98ff74e2497a9e1dfbba0a6bbe96_function' in form._fields

    form.people_6d120102d90344868eb32614cf3acb1a.data = True
    form.update_model(topic)

    assert topic.content['people'] == [
        ('6d120102d90344868eb32614cf3acb1a', (None, False))
    ]

    form.people_6d120102d90344868eb32614cf3acb1a_function.data \
        = 'The Truest Repairman'

    form.update_model(topic)

    assert topic.content['people'] == [
        ('6d120102d90344868eb32614cf3acb1a', ('The Truest Repairman', False))
    ]

    form_class = topic.with_content_extensions(TopicForm, request=request)
    form = form_class()
    form.apply_model(topic)

    assert form.people_6d120102d90344868eb32614cf3acb1a.data is True
    assert form.people_6d120102d90344868eb32614cf3acb1a_function.data \
           == 'The Truest Repairman'

    assert form.people_6d120102d90344868eb32614cf3acb1a_is_visible_function \
               .data == False
    assert not form.people_adad98ff74e2497a9e1dfbba0a6bbe96.data
    assert not form.people_adad98ff74e2497a9e1dfbba0a6bbe96_function.data


def test_person_link_extension_duplicate_name():
    class Topic(PersonLinkExtension):
        content = {}

        def get_selectable_people(self, request):
            return [
                Bunch(
                    id=UUID('6d120102-d903-4486-8eb3-2614cf3acb1a'),
                    title='Foo'
                ),
                Bunch(
                    id=UUID('adad98ff-74e2-497a-9e1d-fbba0a6bbe96'),
                    title='Foo'
                )
            ]

    class TopicForm(Form):
        pass

    topic = Topic()
    assert topic.people is None

    request = Bunch(**{
        'translate': lambda text: text,
        'app.settings.org.disabled_extensions': []
    })
    form_class = topic.with_content_extensions(TopicForm, request=request)
    form = form_class()

    assert 'people_6d120102d90344868eb32614cf3acb1a' in form._fields
    assert 'people_6d120102d90344868eb32614cf3acb1a_function' in form._fields
    assert 'people_adad98ff74e2497a9e1dfbba0a6bbe96' in form._fields
    assert 'people_adad98ff74e2497a9e1dfbba0a6bbe96_function' in form._fields


def test_person_link_extension_order():
    class Topic(PersonLinkExtension):
        content = {}

        def get_selectable_people(self, request):
            return [
                Bunch(
                    id=UUID('6d120102-d903-4486-8eb3-2614cf3acb1a'),
                    title='Troy Barnes'
                ),
                Bunch(
                    id=UUID('aa37e9cc-40ab-402e-a70b-0d2b4d672de3'),
                    title='Annie Edison'
                ),
                Bunch(
                    id=UUID('adad98ff-74e2-497a-9e1d-fbba0a6bbe96'),
                    title='Abed Nadir'
                ),
                Bunch(
                    id=UUID('f0281b55-8a5f43f6-ac81-589d79538a87'),
                    title='Britta Perry'
                )
            ]

    class TopicForm(Form):
        pass

    request = Bunch(**{
        'translate': lambda text: text,
        'app.settings.org.disabled_extensions': []
    })
    topic = Topic()
    form_class = topic.with_content_extensions(TopicForm, request=request)
    form = form_class()

    form.people_6d120102d90344868eb32614cf3acb1a.data = True
    form.people_f0281b558a5f43f6ac81589d79538a87.data = True
    form.update_model(topic)

    # the people are kept sorted by lastname, firstname by default
    assert topic.content['people'] == [
        ('6d120102d90344868eb32614cf3acb1a', (None, False)),  # Troy _B_arnes
        ('f0281b558a5f43f6ac81589d79538a87', (None, False))  # Britta _P_erry
    ]

    form.people_aa37e9cc40ab402ea70b0d2b4d672de3.data = True
    form.update_model(topic)

    assert topic.content['people'] == [
        ('6d120102d90344868eb32614cf3acb1a', (None, False)),  # Troy _B_arnes
        ('aa37e9cc40ab402ea70b0d2b4d672de3', (None, False)),  # Annie _E_dison
        ('f0281b558a5f43f6ac81589d79538a87', (None, False))  # Britta _P_erry
    ]

    # once the order changes, people are added at the end
    topic.move_person(
        subject='f0281b558a5f43f6ac81589d79538a87',  # Britta
        target='6d120102d90344868eb32614cf3acb1a',  # Troy
        direction='above'
    )

    assert topic.content['people'] == [
        ('f0281b558a5f43f6ac81589d79538a87', (None, False)),  # Britta _P_erry
        ('6d120102d90344868eb32614cf3acb1a', (None, False)),  # Troy _B_arnes
        ('aa37e9cc40ab402ea70b0d2b4d672de3', (None, False)),  # Annie _E_dison
    ]

    topic.move_person(
        subject='6d120102d90344868eb32614cf3acb1a',  # Troy
        target='aa37e9cc40ab402ea70b0d2b4d672de3',  # Annie
        direction='below'
    )

    assert topic.content['people'] == [
        ('f0281b558a5f43f6ac81589d79538a87', (None, False)),  # Britta _P_erry
        ('aa37e9cc40ab402ea70b0d2b4d672de3', (None, False)),  # Annie _E_dison
        ('6d120102d90344868eb32614cf3acb1a', (None, False)),  # Troy _B_arnes
    ]

    form.people_adad98ff74e2497a9e1dfbba0a6bbe96.data = True
    form.update_model(topic)

    assert topic.content['people'] == [
        ('f0281b558a5f43f6ac81589d79538a87', (None, False)),  # Britta _P_erry
        ('aa37e9cc40ab402ea70b0d2b4d672de3', (None, False)),  # Annie _E_dison
        ('6d120102d90344868eb32614cf3acb1a', (None, False)),  # Troy _B_arnes
        ('adad98ff74e2497a9e1dfbba0a6bbe96', (None, False)),  # Abed _N_adir
    ]


def test_person_link_move_function():
    class Topic(PersonLinkExtension):
        content = {}

        def get_selectable_people(self, request):
            return [
                Bunch(
                    id=UUID('aa37e9cc-40ab-402e-a70b-0d2b4d672de3'),
                    title="Joe Biden"
                ),
                Bunch(
                    id=UUID('6d120102-d903-4486-8eb3-2614cf3acb1a'),
                    title="Barack Obama"
                ),
            ]

    class TopicForm(Form):
        pass

    topic = Topic()
    request = Bunch(**{
        'translate': lambda text: text,
        'app.settings.org.disabled_extensions': []
    })
    form_class = topic.with_content_extensions(TopicForm, request=request)
    form = form_class()

    form.people_6d120102d90344868eb32614cf3acb1a.data = True
    form.people_6d120102d90344868eb32614cf3acb1a_function.data = "President"

    form.people_aa37e9cc40ab402ea70b0d2b4d672de3.data = True
    form.people_aa37e9cc40ab402ea70b0d2b4d672de3_function.data = \
        "Vice-President"

    form.update_model(topic)

    assert topic.content['people'] == [
        ('aa37e9cc40ab402ea70b0d2b4d672de3', ("Vice-President", False)),
        ('6d120102d90344868eb32614cf3acb1a', ("President", False))
    ]

    topic.move_person(
        subject='6d120102d90344868eb32614cf3acb1a',
        target='aa37e9cc40ab402ea70b0d2b4d672de3',
        direction='above'
    )

    assert topic.content['people'] == [
        ('6d120102d90344868eb32614cf3acb1a', ("President", False)),
        ('aa37e9cc40ab402ea70b0d2b4d672de3', ("Vice-President", False)),
    ]


def test_contact_extension():
    class Topic(ContactExtension):
        content = {}

    class TopicForm(Form):
        pass

    topic = Topic()
    assert topic.contact is None
    assert topic.contact_html is None

    request = Bunch(**{'app.settings.org.disabled_extensions': []})
    form_class = topic.with_content_extensions(TopicForm, request=request)
    form = form_class()

    assert 'contact' in form._fields

    form.contact.data = (
        "Steve Jobs\n"
        "steve@apple.com\n"
        "https://www.apple.com"
    )

    form.populate_obj(topic)

    assert topic.contact == (
        "Steve Jobs\n"
        "steve@apple.com\n"
        "https://www.apple.com"
    )

    assert topic.contact_html == (
        '<p><span class="title">'
        'Steve Jobs</span></p>'
        '<p><a href="mailto:steve@apple.com">steve@apple.com</a><br>'
        '<a href="https://www.apple.com" rel="nofollow">'
        'https://www.apple.com</a>'
        '</p>'
    )

    form_class = topic.with_content_extensions(TopicForm, request=request)
    form = form_class()

    form.process(obj=topic)

    assert form.contact.data == (
        "Steve Jobs\n"
        "steve@apple.com\n"
        "https://www.apple.com"
    )


def test_contact_extension_with_top_level_domain_agency():
    class Topic(ContactExtension):
        content = {}

    class TopicForm(Form):
        pass

    topic = Topic()

    assert topic.contact is None
    assert topic.contact_html is None

    request = Bunch(**{'app.settings.org.disabled_extensions': []})
    form_class = topic.with_content_extensions(TopicForm, request=request)
    form = form_class()

    assert 'contact' in form._fields

    form.contact.data = (
        "longdomain GmbH\n"
        "hello@website.agency\n"
        "https://custom.longdomain"
    )

    form.populate_obj(topic)

    assert topic.contact == (
        "longdomain GmbH\n"
        "hello@website.agency\n"
        "https://custom.longdomain"
    )
    d = topic.contact_html
    assert '<a href="mailto:hello@website.ag"' not in d


def test_people_shown_on_main_page_extension(client):
    client.login_admin()

    class Topic(PeopleShownOnMainPageExtension):
        content = {}

    class TopicForm(Form):
        pass

    people = client.get('/people')
    assert "keine Personen" in people

    new_person = people.click('Person', href='new')
    new_person.form['first_name'] = 'Fritzli'
    new_person.form['last_name'] = 'Müller'
    new_person.form['function'] = 'Dorf-Clown'
    new_person.form.submit().follow()

    fritzli = client.app.session().query(Person) \
        .filter(Person.last_name == 'Müller') \
        .one()

    # add person to side panel
    page = client.get('/topics/themen')
    page = page.click('Bearbeiten')
    page.form['show_people_on_main_page'] = False
    page.form['people_' + fritzli.id.hex] = True
    page = page.form.submit().follow()
    assert 'Fritzli' in page
    assert 'Müller' in page
    assert 'Dorf-Clown' in page

    # show person on main page
    page = client.get('/topics/themen')
    page = page.click('Bearbeiten')
    page.form['show_people_on_main_page'] = True
    page.form['people_' + fritzli.id.hex + '_function'] = 'Super-Clown'
    page = page.form.submit().follow()
    assert 'Fritzli' in page
    assert 'Müller' in page
    assert 'Super-Clown' in page


def test_honeypot_extension():
    class Submission(Extendable, HoneyPotExtension):
        meta = {}

    class EditSubmissionForm(Form):
        pass

    class SubmissionForm(Form):
        pass

    # Edit submission
    # ... default
    submission = Submission()
    assert submission.honeypot is True

    request = Bunch(**{'app.settings.org.disabled_extensions': []})
    form_class = submission.with_content_extensions(
        EditSubmissionForm, request=request
    )
    form = form_class()
    assert 'honeypot' in form._fields
    assert form.honeypot.data is True

    # ... change
    form.honeypot.data = False
    form.populate_obj(submission)
    assert submission.honeypot is False

    # ... apply
    form_class = submission.with_content_extensions(
        EditSubmissionForm, request=request
    )
    form = form_class()
    form.process(obj=submission)
    assert form.honeypot.data is False

    # Extend submission
    # ... add
    submission.honeypot = True
    form_class = submission.extend_form_class(
        SubmissionForm, extensions=['honeypot']
    )
    form = form_class()
    form.model = submission
    form.on_request()
    assert 'duplicate_of' in form._fields

    # ... don't add
    submission.honeypot = False
    form = form_class()
    form.model = submission
    form.on_request()
    assert 'duplicate_of' not in form._fields


@pytest.fixture(scope='function')
def depot(temporary_directory):
    DepotManager.configure('default', {
        'depot.backend': 'depot.io.local.LocalFileStorage',
        'depot.storage_path': temporary_directory
    })

    yield DepotManager.get()

    DepotManager._clear()


def test_general_file_link_extension(depot, session):
    class Topic(GeneralFileLinkExtension):
        files = []

    class TopicForm(Form):
        pass

    topic = Topic()
    assert topic.files == []

    request = Bunch(**{
        'app.settings.org.disabled_extensions': [],
        'session': session
    })
    form_class = topic.with_content_extensions(TopicForm, request=request)
    form = form_class(meta={'request': request})

    assert 'files' in form._fields
    assert form.files.data == []

    form.files.append_entry()
    form.files[0].file = BytesIO(b'hello world')
    form.files[0].filename = 'test.txt'
    form.files[0].action = 'replace'
    form.populate_obj(topic)

    assert len(topic.files) == 1
    assert topic.files[0].name == 'test.txt'

    form_class = topic.with_content_extensions(TopicForm, request=request)
    form = form_class(meta={'request': request})

    form.process(obj=topic)

    assert form.files.data == [{
        'filename': 'test.txt',
        'size': 11,
        'mimetype': 'text/plain'
    }]
    form.files[0].action = 'delete'

    form.populate_obj(topic)

    assert topic.files == []


<<<<<<< HEAD
def test_sidebar_links_extension(session):

    class Topic(SidebarLinksExtension):
        sidepanel_links = []
=======
@pytest.mark.skip('Release builds fail')
def test_show_file_links_in_sidebar_extension(client):
    client.login_admin()

    class Topic(FileLinksShownInSidebar):
        files = []
>>>>>>> c181f4f8

    class TopicForm(Form):
        pass

<<<<<<< HEAD
    topic = Topic()
    assert topic.sidepanel_links == []

    request = Bunch(**{
        'app.settings.org.disabled_extensions': [],
        'session': session
    })
    form_class = topic.with_content_extensions(TopicForm, request=request)
    form = form_class(meta={'request': request})

    assert 'sidepanel_links' in form._fields
    assert form.sidepanel_links.data == None

    form.sidepanel_links.data = '''
            {"labels":
                {"text": "Text",
                "link": "URL",
                "add": "Hinzuf\\u00fcgen",
                "remove": "Entfernen"},
            "values": [
                {"text": "Govikon School",
                "link": "https://www.govikon-school.ch", "error": ""},
                {"text": "Castle Govikon",
                "link": "https://www.govikon-castle.ch", "error": ""}
            ]
            }
        '''

    form.populate_obj(topic)

    assert topic.sidepanel_links == [
        ('Govikon School', 'https://www.govikon-school.ch'),
        ('Castle Govikon', 'https://www.govikon-castle.ch')]
=======
    with TemporaryDirectory():
        topic = Topic()
        assert topic.files == []

        root_page = client.get('/topics/themen')
        new_page = root_page.click('Thema')

        new_page.form['title'] = "Living in Govikon is Swell"
        new_page.form['text'] = (
            "## Living in Govikon is Really Great\n"
            "*Experts say it's the fact that Govikon does not really exist.*"
        )
        pdf = create_pdf()
        new_page.form.fields['files'][-1].value = ['simple.pdf']
        new_page.files = pdf
        new_page.form['show_file_links_in_sidebar'] = True
        page = new_page.form.submit().follow()

        assert 'Living in Govikon is Swell' in page
        assert 'Dokumente' in page
        assert 'simple.pdf' in page

        edit_page = page.click('Bearbeiten')
        edit_page.form['show_file_links_in_sidebar'] = False
        page = edit_page.form.submit().follow()

        assert 'Living in Govikon is Swell' in page
        assert 'Dokumente' not in page
        assert 'simple.pdf' not in page
>>>>>>> c181f4f8
<|MERGE_RESOLUTION|>--- conflicted
+++ resolved
@@ -11,12 +11,8 @@
 from onegov.form.extensions import Extendable
 from onegov.org.models.extensions import (
     PersonLinkExtension, ContactExtension, AccessExtension, HoneyPotExtension,
+    FileLinksShownInSidebar, SidebarLinksExtension,
     GeneralFileLinkExtension, PeopleShownOnMainPageExtension,
-<<<<<<< HEAD
-    SidebarLinksExtension
-=======
-    FileLinksShownInSidebar
->>>>>>> c181f4f8
 )
 from onegov.people import Person
 from tests.shared.utils import create_pdf
@@ -579,24 +575,55 @@
     assert topic.files == []
 
 
-<<<<<<< HEAD
-def test_sidebar_links_extension(session):
-
-    class Topic(SidebarLinksExtension):
-        sidepanel_links = []
-=======
 @pytest.mark.skip('Release builds fail')
 def test_show_file_links_in_sidebar_extension(client):
     client.login_admin()
 
     class Topic(FileLinksShownInSidebar):
         files = []
->>>>>>> c181f4f8
-
-    class TopicForm(Form):
-        pass
-
-<<<<<<< HEAD
+
+    class TopicForm(Form):
+        pass
+
+    with TemporaryDirectory():
+        topic = Topic()
+        assert topic.files == []
+
+        root_page = client.get('/topics/themen')
+        new_page = root_page.click('Thema')
+
+        new_page.form['title'] = "Living in Govikon is Swell"
+        new_page.form['text'] = (
+            "## Living in Govikon is Really Great\n"
+            "*Experts say it's the fact that Govikon does not really exist.*"
+        )
+        pdf = create_pdf()
+        new_page.form.fields['files'][-1].value = ['simple.pdf']
+        new_page.files = pdf
+        new_page.form['show_file_links_in_sidebar'] = True
+        page = new_page.form.submit().follow()
+
+        assert 'Living in Govikon is Swell' in page
+        assert 'Dokumente' in page
+        assert 'simple.pdf' in page
+
+        edit_page = page.click('Bearbeiten')
+        edit_page.form['show_file_links_in_sidebar'] = False
+        page = edit_page.form.submit().follow()
+
+        assert 'Living in Govikon is Swell' in page
+        assert 'Dokumente' not in page
+        assert 'simple.pdf' not in page
+
+
+def test_sidebar_links_extension(session):
+
+    class Topic(SidebarLinksExtension):
+        sidepanel_links = []
+
+    class TopicForm(Form):
+        pass
+
     topic = Topic()
     assert topic.sidepanel_links == []
 
@@ -629,35 +656,4 @@
 
     assert topic.sidepanel_links == [
         ('Govikon School', 'https://www.govikon-school.ch'),
-        ('Castle Govikon', 'https://www.govikon-castle.ch')]
-=======
-    with TemporaryDirectory():
-        topic = Topic()
-        assert topic.files == []
-
-        root_page = client.get('/topics/themen')
-        new_page = root_page.click('Thema')
-
-        new_page.form['title'] = "Living in Govikon is Swell"
-        new_page.form['text'] = (
-            "## Living in Govikon is Really Great\n"
-            "*Experts say it's the fact that Govikon does not really exist.*"
-        )
-        pdf = create_pdf()
-        new_page.form.fields['files'][-1].value = ['simple.pdf']
-        new_page.files = pdf
-        new_page.form['show_file_links_in_sidebar'] = True
-        page = new_page.form.submit().follow()
-
-        assert 'Living in Govikon is Swell' in page
-        assert 'Dokumente' in page
-        assert 'simple.pdf' in page
-
-        edit_page = page.click('Bearbeiten')
-        edit_page.form['show_file_links_in_sidebar'] = False
-        page = edit_page.form.submit().follow()
-
-        assert 'Living in Govikon is Swell' in page
-        assert 'Dokumente' not in page
-        assert 'simple.pdf' not in page
->>>>>>> c181f4f8
+        ('Castle Govikon', 'https://www.govikon-castle.ch')]