import textwrap
import pytest
import transaction

from datetime import date
from datetime import datetime
from datetime import timedelta

from onegov.core.utils import module_path
from onegov.file import FileCollection
from onegov.form import FormCollection
from onegov.org.models.page import Page

from tests.onegov.org.common import get_cronjob_by_name
from tests.onegov.org.common import get_cronjob_url
from time import sleep
from sedate import utcnow
from webtest import Upload


@pytest.mark.flaky(reruns=3)
def test_basic_search(client_with_es):
    client = client_with_es
    client.login_admin()
    anom = client.spawn()

    add_news = client.get('/news').click('Nachricht')
    add_news.form['title'] = "Now supporting fulltext search"
    add_news.form['lead'] = "It is pretty awesome"
    add_news.form['text'] = "Much <em>wow</em>"
    news = add_news.form.submit().follow()

    client.app.es_client.indices.refresh(index='_all')

    root_page = client.get('/')
    root_page.form['q'] = "fulltext"

    search_page = root_page.form.submit()
    assert "fulltext" in search_page
    assert "Now supporting fulltext search" in search_page
    assert "It is pretty awesome" in search_page

    search_page.form['q'] = "wow"
    search_page = search_page.form.submit()
    assert "fulltext" in search_page
    assert "Now supporting fulltext search" in search_page
    assert "It is pretty awesome" in search_page

    # make sure anonymous doesn't see hidden things in the search results
    # elasticsearch
    assert "fulltext" in anom.get('/search?q=fulltext')
    # postgres
    assert "fulltext" in anom.get('/search-postgres?q=fulltext')

    edit_news = news.click("Bearbeiten")
    edit_news.form['access'] = 'private'
    edit_news.form.submit()

    client.app.es_client.indices.refresh(index='_all')

    # elasticsearch
    assert "Now supporting" not in anom.get('/search?q=fulltext')
    assert anom.get('/search/suggest?q=fulltext').json == []
    assert "Now supporting" in client.get('/search?q=fulltext')
    assert client.get('/search/suggest?q=fulltext').json == []

    # postgres
    assert "Now supporting" not in anom.get('/search-postgres?q=fulltext')
    assert anom.get('/search-postgres/suggest?q=fulltext').json == []
    assert "Now supporting" in client.get('/search-postgres?q=fulltext')
    assert (client.get('/search-postgres/suggest?q=fulltext').json == [
        'Now supporting fulltext search'])


@pytest.mark.flaky(reruns=3)
def test_view_search_is_limiting(client_with_es):
    # ensures that the search doesn't just return all results
    # a regression that occurred for anonymous uses only

    client = client_with_es
    client.login_admin()

    add_news = client.get('/news').click('Nachricht')
    add_news.form['title'] = "Foobar"
    add_news.form['lead'] = "Foobar"
    add_news.form.submit()

    add_news = client.get('/news').click('Nachricht')
    add_news.form['title'] = "Deadbeef"
    add_news.form['lead'] = "Deadbeef"
    add_news.form.submit()

    client.app.es_client.indices.refresh(index='_all')

    root_page = client.get('/')
    root_page.form['q'] = "Foobar"
    search_page = root_page.form.submit()

    assert "1 Resultat" in search_page

    client.logout()

    root_page = client.get('/')
    root_page.form['q'] = "Foobar"
    search_page = root_page.form.submit()

    assert "1 Resultat" in search_page


@pytest.mark.flaky(reruns=3)
def test_search_recently_published_object(client_with_es):
    client = client_with_es
    client.login_admin()
    anom = client.spawn()
    session = client.app.session()

    # Create objects, not yet published
    start = datetime.now() + timedelta(days=1)

    add_news = client.get('/news').click('Nachricht')
    add_news.form['title'] = "Now supporting fulltext search"
    add_news.form['lead'] = "It is pretty awesome"
    add_news.form['text'] = "Much <em>wow</em>"
    add_news.form['publication_start'] = start.isoformat()
    add_news.form.submit()

    client.app.es_client.indices.refresh(index='_all')

    page = session.query(Page).filter(
        Page.title == "Now supporting fulltext search"
    ).one()
    assert page.access == 'public'
    assert page.published == False
    assert page.es_public == False

    # elasticsearch
    assert 'fulltext' in client.get('/search?q=wow')
    assert 'fulltext' not in anom.get('/search?q=wow')
    assert 'It is pretty awesome' in client.get('/search?q=fulltext')
    assert 'It is pretty awesome' not in anom.get('/search?q=fulltext')

    # postgres
    assert 'fulltext' in client.get('/search-postgres?q=wow')
    assert 'fulltext' not in anom.get('/search-postgres?q=wow')
    assert 'pretty awesome' in client.get('/search-postgres?q=fulltext')
    assert 'pretty awesome' not in anom.get('/search-postgres?q=fulltext')

    # Publish
    then = utcnow() - timedelta(minutes=30)
    transaction.begin()
    session.query(Page).filter(
        Page.title == "Now supporting fulltext search"
    ).one().publication_start = then
    transaction.commit()

    # needed for ES
    job = get_cronjob_by_name(client.app, 'hourly_maintenance_tasks')
    job.app = client.app
    url = get_cronjob_url(job)
    client.get(url)
    sleep(5)

    page = session.query(Page).filter(
        Page.title == "Now supporting fulltext search"
    ).one()
    assert page.access == 'public'
    assert page.published == True
    assert page.es_public == True

    # elasticsearch
    assert 'fulltext' in client.get('/search?q=wow')
    assert 'fulltext' in anom.get('/search?q=wow')
    assert 'It is pretty awesome' in client.get('/search?q=fulltext')
    assert 'It is pretty awesome' in anom.get('/search?q=fulltext')

    # postgres
    assert 'fulltext' in client.get('/search-postgres?q=wow')
    assert 'fulltext' in anom.get('/search-postgres?q=wow')
    assert 'It is pretty awesome' in client.get('/search-postgres?q=fulltext')
    assert 'It is pretty awesome' in anom.get('/search-postgres?q=fulltext')

    # Unpublish
    transaction.begin()
    session.query(Page).filter(
        Page.title == "Now supporting fulltext search"
    ).one().publication_start = None
    session.query(Page).filter(
        Page.title == "Now supporting fulltext search"
    ).one().publication_end = then
    transaction.commit()

    client.get(url)
    sleep(5)

    page = session.query(Page).filter(
        Page.title == "Now supporting fulltext search"
    ).one()
    assert page.access == 'public'
    assert page.published == False
    assert page.es_public == False

    # elasticsearch
    assert 'fulltext' in client.get('/search-postgres?q=wow')
    assert 'fulltext' not in anom.get('/search-postgres?q=wow')
    assert 'is pretty awesome' in client.get('/search-postgres?q=fulltext')
    assert 'is pretty awesome' not in anom.get('/search-postgres?q=fulltext')

    # postgres
    assert 'fulltext' in client.get('/search-postgres?q=wow')
    assert 'fulltext' not in anom.get('/search-postgres?q=wow')
    assert 'is pretty awesome' in client.get('/search-postgres?q=fulltext')
    assert 'is pretty awesome' not in anom.get('/search-postgres?q=fulltext')


@pytest.mark.flaky(reruns=3)
def test_search_for_page_with_member_access(client_with_es):
    client = client_with_es
    client.login_admin()
    anom = client.spawn()
    member = client.spawn()
    member.login_member()

    new_page = client.get('/topics/organisation').click('Thema')
    new_page.form['title'] = "Test"
    new_page.form['lead'] = "Memberius testius"
    new_page.form['access'] = 'member'
    new_page.form.submit().follow()

    client.app.es_client.indices.refresh(index='_all')

    # elasticsearch
    assert 'Test' in client.get('/search?q=Memberius')
    assert 'Test' in member.get('/search?q=Memberius')
    assert 'Test' not in anom.get('/search?q=Memberius')

    # postgres
    assert 'Test' in client.get('/search-postgres?q=Memberius')
    assert 'Test' in member.get('/search-postgres?q=Memberius')
    assert 'Test' not in anom.get('/search-postgres?q=Memberius')


@pytest.mark.flaky(reruns=3)
def test_basic_autocomplete(client_with_es):
    client = client_with_es
    client.login_editor()

    people = client.get('/people')

    new_person = people.click('Person')
    new_person.form['first_name'] = 'Flash'
    new_person.form['last_name'] = 'Gordon'
    new_person.form.submit()

    # elasticsearch
    client.app.es_client.indices.refresh(index='_all')
    assert client.get('/search/suggest?q=Go').json == ["Gordon Flash"]
    assert client.get('/search/suggest?q=Fl').json == ["Flash Gordon"]

    # postgres has no auto-complete
    assert (client.get('/search-postgres/suggest?q=Gordon').
            json == ["Gordon Flash"])
    assert (client.get('/search-postgres/suggest?q=Flash').
            json == ["Gordon Flash"])


def test_search_publication_files(client_with_es):
    client = client_with_es
    client.login_admin()

    path = module_path('tests.onegov.org', 'fixtures/sample.pdf')
    with (open(path, 'rb') as f):
        page = client.get('/files')
<<<<<<< HEAD
        page.form['file'] = Upload(
            'Sample.pdf', f.read(), 'application/pdf')
=======
        page.form['file'] = [Upload('Sample.pdf', f.read(), 'application/pdf')]
>>>>>>> 7663a133
        page.form.submit()

    client.app.es_indexer.process()
    client.app.es_client.indices.refresh(index='_all')
    client.app.psql_indexer.process()

    # elasticsearch
    assert 'Sample' in client.get('/search?q=Adobe')
    assert 'Sample' not in client.spawn().get('/search?q=Adobe')

    # postgres
    assert 'Sample' in client.get('/search-postgres?q=Adobe')
    assert 'Sample' not in client.spawn().get('/search-postgres?q=Adobe')

    transaction.begin()
    pdf = FileCollection(client.app.session()).query().one()
    pdf.publication = True
    transaction.commit()

    client.app.es_indexer.process()
    client.app.es_client.indices.refresh(index='_all')
    client.app.psql_indexer.process()

    # elasticsearch
    assert 'Sample' in client.get('/search?q=Adobe')
    assert 'Sample' in client.spawn().get('/search?q=Adobe')

    # postgres
    assert 'Sample' in client.get('/search-postgres?q=Adobe')
    assert 'Sample' in client.spawn().get('/search-postgres?q=Adobe')


def test_search_hashtags(client_with_es):

    client = client_with_es
    client.login_admin()

    page = client.get('/news').click("Nachricht")
    page.form['title'] = "We have a new homepage"
    page.form['lead'] = "It is very good"
    page.form['text'] = "It is lots of fun #newhomepage"

    page = page.form.submit().follow()

    client.app.es_indexer.process()
    client.app.es_client.indices.refresh(index='_all')

    assert 'We have a new homepage' in client.get(
        '/search-postgres?q=%23newhomepage')
    assert 'We have a new homepage' not in client.get(
        '/search-postgres?q=%23newhomepa')


def test_ticket_chat_search(client_with_es):
    client = client_with_es

    collection = FormCollection(client.app.session())
    collection.definitions.add('Profile', definition=textwrap.dedent("""
        First name * = ___
        Last name * = ___
        E-Mail * = @@@
    """), type='custom')

    transaction.commit()

    # submit a form
    client.login_admin()

    page = client.get('/forms').click('Profile')
    page.form['first_name'] = 'Foo'
    page.form['last_name'] = 'Bar'
    page.form['e_mail'] = 'foo@bar.baz'
    page = page.form.submit().follow().form.submit().follow()

    # send a message that should be findable through the search
    page.form['text'] = "I spelt my name wrong: it's deadbeef"
    page = page.form.submit().follow()

    # at this point logged in users should find the ticket by 'deadbeef'
    client.app.es_client.indices.refresh(index='_all')

    page = client.get('/search-postgres?q=deadbeef')
    assert 'Foo' in page

    # but anonymous users should not
    page = client.spawn().get('/search-postgres?q=deadbeef')
    assert 'Foo' not in page


def test_search_future_events_are_sorted_by_occurrence_date(client_with_es):
    client = client_with_es
    client.login_admin()
    anom = client.spawn()
    member = client.spawn()
    member.login_member()

    event_data = [
        {
            "email": "test@example.org",
            "title": "Not sorted Concert",
            "location": "Location0",
            "organizer": "Organizer0",
            "start_date": date.today() - timedelta(days=10),
        },
        {
            "email": "test2@example.org",
            "title": "Second Concert",
            "location": "Location2",
            "organizer": "Organizer2",
            "start_date": date.today() + timedelta(days=20),
        },
        {
            "email": "test1@example.org",
            "title": "First Concert",
            "location": "Location1",
            "organizer": "Organizer1",
            "start_date": date.today() + timedelta(days=1),
        },
        {
            "email": "test4@example.org",
            "title": "Forth Concert",
            "location": "Location4",
            "organizer": "Organizer4",
            "start_date": date.today() + timedelta(days=111),
        },
        {
            "email": "test3@example.org",
            "title": "Third Concert",
            "location": "Location3",
            "organizer": "Organizer3",
            "start_date": date.today() + timedelta(days=35),
        },

    ]

    # Create a couple of events
    for data in event_data:
        form_page = client.get('/events/enter-event')
        form_page.form['email'] = data['email']
        form_page.form['title'] = data['title']
        form_page.form['location'] = data['location']
        form_page.form['organizer'] = data['organizer']
        form_page.form['start_date'] = data['start_date'].isoformat()
        form_page.form['start_time'] = "18:00"
        form_page.form['end_time'] = "22:00"
        form_page.form['repeat'] = 'without'

        events_redirect = form_page.form.submit().follow().follow()
        assert "erfolgreich erstellt" in events_redirect

    client.app.es_client.indices.refresh(index='_all')

    # elasticsearch even sorts past events by occurrence date
    for current_client in (client, member, anom):
        results = current_client.get('/search?q=Concert')
        # Expect ordered by occurrence date, for all search results of 'Event'
        assert [a.text.rstrip(' \n') for a in
                results.pyquery('li.search-result-events a')] == [
            'Not sorted Concert', 'First Concert', 'Second Concert',
            'Third Concert', 'Forth Concert'
        ]

    # postgres
    for current_client in (client, member, anom):
        results = current_client.get('/search-postgres?q=Concert')
        # Expect future events ordered by occurrence date, fare future first.
        # Past events are not sorted by occurrence date.
        assert [a.text.rstrip(' \n') for a in
                results.pyquery('li.search-result-events a')] == [
            'Forth Concert', 'Third Concert', 'Second Concert',
            'First Concert', 'Not sorted Concert'
        ]<|MERGE_RESOLUTION|>--- conflicted
+++ resolved
@@ -270,12 +270,7 @@
     path = module_path('tests.onegov.org', 'fixtures/sample.pdf')
     with (open(path, 'rb') as f):
         page = client.get('/files')
-<<<<<<< HEAD
-        page.form['file'] = Upload(
-            'Sample.pdf', f.read(), 'application/pdf')
-=======
         page.form['file'] = [Upload('Sample.pdf', f.read(), 'application/pdf')]
->>>>>>> 7663a133
         page.form.submit()
 
     client.app.es_indexer.process()
