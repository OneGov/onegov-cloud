import json
import tempfile
import textwrap
import transaction

from datetime import datetime, date

import os
import pytest
<<<<<<< HEAD
=======
from pathlib import Path
from openpyxl import load_workbook
import transaction
>>>>>>> f707bbfe
from freezegun import freeze_time
from libres.db.models import Reservation
from libres.modules.errors import AffectedReservationError

from onegov.core.utils import normalize_for_url
from onegov.form import FormSubmission
from onegov.reservation import ResourceCollection
from onegov.ticket import TicketCollection
from onegov.org.models import ResourceRecipientCollection


def test_resource_slots(client):
    resources = ResourceCollection(client.app.libres_context)
    resource = resources.add("Foo", 'Europe/Zurich')

    scheduler = resource.get_scheduler(client.app.libres_context)
    scheduler.allocate(
        dates=[
            (datetime(2015, 8, 4), datetime(2015, 8, 4)),
            (datetime(2015, 8, 5), datetime(2015, 8, 5))
        ],
        whole_day=True
    )
    scheduler.allocate(
        dates=[
            (datetime(2015, 8, 6, 12, 0), datetime(2015, 8, 6, 16, 0)),
        ],
        whole_day=False
    )
    scheduler.approve_reservations(
        scheduler.reserve(
            'info@example.org',
            (datetime(2015, 8, 6, 12, 0), datetime(2015, 8, 6, 16, 0)),
        )
    )

    transaction.commit()

    url = '/resource/foo/slots'
    assert client.get(url).json == []

    url = '/resource/foo/slots?start=2015-08-04&end=2015-08-05'
    result = client.get(url).json

    assert len(result) == 2

    assert result[0]['start'] == '2015-08-04T00:00:00+02:00'
    assert result[0]['end'] == '2015-08-05T00:00:00+02:00'
    assert result[0]['className'] == 'event-in-past event-available'
    assert result[0]['title'] == "Ganztägig \nVerfügbar"

    assert result[1]['start'] == '2015-08-05T00:00:00+02:00'
    assert result[1]['end'] == '2015-08-06T00:00:00+02:00'
    assert result[1]['className'] == 'event-in-past event-available'
    assert result[1]['title'] == "Ganztägig \nVerfügbar"

    url = '/resource/foo/slots?start=2015-08-06&end=2015-08-06'
    result = client.get(url).json

    assert len(result) == 1
    assert result[0]['className'] == 'event-in-past event-unavailable'
    assert result[0]['title'] == "12:00 - 16:00 \nBesetzt"


def test_resources(client):
    client.login_admin()

    resources = client.get('/resources')

    new_item = resources.click('Gegenstand')
    new_item.form['title'] = 'Beamer'
    resource = new_item.form.submit().follow()
    assert 'Beamer' in resource
    edit = resource.click('Bearbeiten')
    edit.form['title'] = 'Beamers'
    edit.form.submit().follow()

    new = resources.click('Raum')
    new.form['title'] = 'Meeting Room'
    resource = new.form.submit().follow()

    assert 'calendar' in resource
    assert 'Meeting Room' in resource

    edit = resource.click('Bearbeiten')
    edit.form['title'] = 'Besprechungsraum'
    edit.form.submit()

    resources = client.get('/resources')
    assert 'Besprechungsraum' in resources
    assert 'Beamers' in resources

    # Check warning duplicate
    duplicate = resources.click('Raum')
    duplicate.form['title'] = 'Meeting Room'
    page = new.form.submit()
    assert "Eine Resource mit diesem Namen existiert bereits" in page

    resource = client.get('/resource/meeting-room')
    delete_link = resource.pyquery('a.delete-link').attr('ic-delete-from')

    assert client.delete(delete_link, status=200)


@freeze_time("2020-01-01", tick=True)
def test_find_your_spot(client):
    client.login_admin()

    resources = client.get('/resources')
    new = resources.click('Raum')
    new.form['title'] = 'Meeting 1'
    new.form['group'] = 'Meeting Rooms'
    new.form.submit().follow()

    # with only one room in the group there should be no room filter
    find_your_spot = client.get('/find-your-spot?group=Meeting+Rooms')
    assert 'Räume' not in find_your_spot
    assert 'An Feiertagen' not in find_your_spot
    assert 'Während Schulferien' not in find_your_spot

    new.form['title'] = 'Meeting 2'
    new.form['group'] = 'Meeting Rooms'
    new.form.submit().follow()

    find_your_spot = client.get('/find-your-spot?group=Meeting+Rooms')
    assert 'Räume' in find_your_spot
    assert 'An Feiertagen' not in find_your_spot
    assert 'Während Schulferien' not in find_your_spot

    # enable holidays
    page = client.get('/holiday-settings')
    page.select_checkbox('cantonal_holidays', "Zürich")
    page.form.submit()

    find_your_spot = client.get('/find-your-spot?group=Meeting+Rooms')
    assert 'Räume' in find_your_spot
    assert 'An Feiertagen' in find_your_spot
    assert 'Während Schulferien' not in find_your_spot

    # enable school holidays
    page = client.get('/holiday-settings')
    page.form['school_holidays'] = '02.01.2020 - 03.01.2020'
    page.form.submit()

    find_your_spot = client.get('/find-your-spot?group=Meeting+Rooms')
    assert 'Räume' in find_your_spot
    assert 'An Feiertagen' in find_your_spot
    assert 'Während Schulferien' in find_your_spot
    find_your_spot.form['start'] = '2020-01-01'
    find_your_spot.form['end'] = '2020-01-06'
    result = find_your_spot.form.submit()

    # the result should skip holidays, i.e. new years day
    # and the user defined holidays from 2nd to 3th of January
    # but then also the weekend of the 4th and 5th of January
    assert '01.01.2020' not in result
    assert '02.01.2020' not in result
    assert '03.01.2020' not in result
    assert '04.01.2020' not in result
    assert '05.01.2020' not in result
    assert '06.01.2020' in result

    find_your_spot.select_checkbox('weekdays', 'Sa')
    find_your_spot.select_checkbox('weekdays', 'So')
    result = find_your_spot.form.submit()
    assert '01.01.2020' not in result
    assert '02.01.2020' not in result
    assert '03.01.2020' not in result
    assert '04.01.2020' in result
    assert '05.01.2020' in result
    assert '06.01.2020' in result

    find_your_spot.form['on_holidays'] = 'yes'
    result = find_your_spot.form.submit()
    assert '01.01.2020' in result
    assert '02.01.2020' not in result
    assert '03.01.2020' not in result
    assert '04.01.2020' in result
    assert '05.01.2020' in result
    assert '06.01.2020' in result

    find_your_spot.form['during_school_holidays'] = 'yes'
    result = find_your_spot.form.submit()
    assert '01.01.2020' in result
    assert '02.01.2020' in result
    assert '03.01.2020' in result
    assert '04.01.2020' in result
    assert '05.01.2020' in result
    assert '06.01.2020' in result


def add_reservation(
    resource,
    client,
    start,
    end,
    email=None,
    partly_available=True,
    reserve=True,
    approve=True,
    add_ticket=True
):
    if not email:
        email = f'{resource.name}@example.org'

    allocation = resource.scheduler.allocate(
        (start, end),
        partly_available=partly_available,
    )[0]

    if reserve:
        resource_token = resource.scheduler.reserve(
            email,
            (allocation.start, allocation.end),
        )

    if reserve and approve:
        resource.scheduler.approve_reservations(resource_token)
        if add_ticket:
            with client.app.session().no_autoflush:
                tickets = TicketCollection(client.app.session())
                tickets.open_ticket(
                    handler_code='RSV', handler_id=resource_token.hex
                )
    return resource


def test_resource_room_deletion(client):
    # TicketMessage.create(ticket, request, 'opened')
    resources = ResourceCollection(client.app.libres_context)
    foyer = resources.add('Foyer', 'Europe/Zurich', type='room')

    # Adds allocations and reservations in the past
    add_reservation(
        foyer, client, datetime(2017, 1, 6, 12), datetime(2017, 1, 6, 16))
    assert foyer.deletable
    transaction.commit()

    client.login_admin()
    page = client.get('/resources').click('Foyer')
    delete_link = page.pyquery('a.delete-link').attr('ic-delete-from')
    assert delete_link
    assert client.delete(delete_link, status=200)

    # check if the tickets have been closed
    tickets = TicketCollection(client.app.session())
    ticket = tickets.query().one()
    assert ticket.state == 'closed'


def test_reserved_resources_fields(client):
    client.login_admin()

    room = client.get('/resources').click('Raum')
    room.form['title'] = 'Meeting Room'
    room.form['definition'] = "Email *= @@@"
    room = room.form.submit()

    assert "'Email' ist ein reservierter Name" in room

    # fieldsets act as a namespace for field names
    room.form['definition'] = "# Title\nEmail *= @@@"
    room = room.form.submit().follow()

    assert "calendar" in room
    assert "Meeting Room" in room


def test_allocations(client):
    client.login_admin()
    items = client.get('/resources').click('Gegenstand')
    items.form['title'] = 'Beamer'
    items.form.submit().follow()

    # create new beamer allocation
    new = client.get((
        '/resource/beamer/new-allocation'
        '?start=2015-08-04&end=2015-08-05'
    ))

    new.form['items'] = 1
    new.form['item_limit'] = 1
    new.form.submit()

    # view the beamers
    slots = client.get((
        '/resource/beamer/slots'
        '?start=2015-08-04&end=2015-08-05'
    ))

    assert len(slots.json) == 2
    assert slots.json[0]['title'] == "Ganztägig \nVerfügbar"

    # change the beamers
    edit = client.get(client.extract_href(slots.json[0]['actions'][0]))
    edit.form['items'] = 2
    edit.form.submit()

    slots = client.get((
        '/resource/beamer/slots'
        '?start=2015-08-04&end=2015-08-04'
    ))

    assert len(slots.json) == 1
    assert slots.json[0]['title'] == "Ganztägig \n2 Verfügbar"

    # create a new daypass allocation
    new = client.get((
        '/resource/tageskarte/new-allocation'
        '?start=2015-08-04&end=2015-08-05'
    ))

    new.form['daypasses'] = 1
    new.form['daypasses_limit'] = 1
    new.form.submit()

    # view the daypasses
    slots = client.get((
        '/resource/tageskarte/slots'
        '?start=2015-08-04&end=2015-08-05'
    ))

    assert len(slots.json) == 2
    assert slots.json[0]['title'] == "Ganztägig \nVerfügbar"

    # change the daypasses
    edit = client.get(client.extract_href(slots.json[0]['actions'][0]))
    edit.form['daypasses'] = 2
    edit.form.submit()

    slots = client.get((
        '/resource/tageskarte/slots'
        '?start=2015-08-04&end=2015-08-04'
    ))

    assert len(slots.json) == 1
    assert slots.json[0]['title'] == "Ganztägig \n2 Verfügbar"

    # try to create a new allocation over an existing one
    new = client.get((
        '/resource/tageskarte/new-allocation'
        '?start=2015-08-04&end=2015-08-04'
    ))

    new.form['daypasses'] = 1
    new.form['daypasses_limit'] = 1
    new = new.form.submit()

    assert "Es besteht bereits eine Einteilung im gewünschten Zeitraum" in new

    # move the existing allocations
    slots = client.get((
        '/resource/tageskarte/slots'
        '?start=2015-08-04&end=2015-08-05'
    ))

    edit = client.get(client.extract_href(slots.json[0]['actions'][0]))
    edit.form['date'] = '2015-08-06'
    edit.form.submit()

    edit = client.get(client.extract_href(slots.json[1]['actions'][0]))
    edit.form['date'] = '2015-08-07'
    edit.form.submit()

    # get the new slots
    slots = client.get((
        '/resource/tageskarte/slots'
        '?start=2015-08-06&end=2015-08-07'
    ))

    assert len(slots.json) == 2

    # delete an allocation
    client.delete(client.extract_href(slots.json[0]['actions'][2]))

    # get the new slots
    slots = client.get((
        '/resource/tageskarte/slots'
        '?start=2015-08-06&end=2015-08-07'
    ))

    assert len(slots.json) == 1

    # delete an allocation
    client.delete(client.extract_href(slots.json[0]['actions'][2]))

    # get the new slots
    slots = client.get((
        '/resource/tageskarte/slots'
        '?start=2015-08-06&end=2015-08-07'
    ))

    assert len(slots.json) == 0


def test_allocation_times(client):
    client.login_admin()

    new = client.get('/resources').click('Raum')
    new.form['title'] = 'Meeting Room'
    new.form.submit()

    # 12:00 - 00:00
    new = client.get('/resource/meeting-room/new-allocation')
    new.form['start'] = '2015-08-20'
    new.form['end'] = '2015-08-20'
    new.form['start_time'] = '12:00'
    new.form['end_time'] = '00:00'
    new.form['as_whole_day'] = 'no'
    new.form.submit()

    slots = client.get(
        '/resource/meeting-room/slots?start=2015-08-20&end=2015-08-20'
    )

    assert len(slots.json) == 1
    assert slots.json[0]['start'] == '2015-08-20T12:00:00+02:00'
    assert slots.json[0]['end'] == '2015-08-21T00:00:00+02:00'

    # 00:00 - 02:00
    new = client.get('/resource/meeting-room/new-allocation')
    new.form['start'] = '2015-08-22'
    new.form['end'] = '2015-08-22'
    new.form['start_time'] = '00:00'
    new.form['end_time'] = '02:00'
    new.form['as_whole_day'] = 'no'
    new.form.submit()

    slots = client.get(
        '/resource/meeting-room/slots?start=2015-08-22&end=2015-08-22'
    )

    assert len(slots.json) == 1
    assert slots.json[0]['start'] == '2015-08-22T00:00:00+02:00'
    assert slots.json[0]['end'] == '2015-08-22T02:00:00+02:00'

    # 12:00 - 00:00 over two days
    new = client.get('/resource/meeting-room/new-allocation')
    new.form['start'] = '2015-08-24'
    new.form['end'] = '2015-08-25'
    new.form['start_time'] = '12:00'
    new.form['end_time'] = '00:00'
    new.form['as_whole_day'] = 'no'
    new.form.submit()

    slots = client.get(
        '/resource/meeting-room/slots?start=2015-08-24&end=2015-08-25'
    )

    assert len(slots.json) == 2
    assert slots.json[0]['start'] == '2015-08-24T12:00:00+02:00'
    assert slots.json[0]['end'] == '2015-08-25T00:00:00+02:00'
    assert slots.json[1]['start'] == '2015-08-25T12:00:00+02:00'
    assert slots.json[1]['end'] == '2015-08-26T00:00:00+02:00'


def test_allocation_visibility(client):
    client.login_admin()

    new = client.get('/resources').click('Raum')
    new.form['title'] = 'Meeting Room'
    new.form.submit()

    # 12:00 - 14:00 private
    new = client.get('/resource/meeting-room/new-allocation')
    new.form['start'] = '2015-08-20'
    new.form['end'] = '2015-08-20'
    new.form['start_time'] = '12:00'
    new.form['end_time'] = '14:00'
    new.form['as_whole_day'] = 'no'
    new.form['access'] = 'private'
    new.form.submit()

    # 14:00 - 16:00 member
    new = client.get('/resource/meeting-room/new-allocation')
    new.form['start'] = '2015-08-20'
    new.form['end'] = '2015-08-20'
    new.form['start_time'] = '14:00'
    new.form['end_time'] = '16:00'
    new.form['as_whole_day'] = 'no'
    new.form['access'] = 'member'
    new.form.submit()

    # 16:00 - 18:00 public
    new = client.get('/resource/meeting-room/new-allocation')
    new.form['start'] = '2015-08-20'
    new.form['end'] = '2015-08-20'
    new.form['start_time'] = '16:00'
    new.form['end_time'] = '18:00'
    new.form['as_whole_day'] = 'no'
    new.form['access'] = 'public'
    new.form.submit()

    slots = client.get(
        '/resource/meeting-room/slots?start=2015-08-20&end=2015-08-20'
    )

    assert len(slots.json) == 3
    assert slots.json[0]['start'] == '2015-08-20T12:00:00+02:00'
    assert slots.json[0]['end'] == '2015-08-20T14:00:00+02:00'
    assert slots.json[1]['start'] == '2015-08-20T14:00:00+02:00'
    assert slots.json[1]['end'] == '2015-08-20T16:00:00+02:00'
    assert slots.json[2]['start'] == '2015-08-20T16:00:00+02:00'
    assert slots.json[2]['end'] == '2015-08-20T18:00:00+02:00'

    client.logout()
    client.login_member()

    slots = client.get(
        '/resource/meeting-room/slots?start=2015-08-20&end=2015-08-20'
    )

    assert len(slots.json) == 2
    assert slots.json[0]['start'] == '2015-08-20T14:00:00+02:00'
    assert slots.json[0]['end'] == '2015-08-20T16:00:00+02:00'
    assert slots.json[1]['start'] == '2015-08-20T16:00:00+02:00'
    assert slots.json[1]['end'] == '2015-08-20T18:00:00+02:00'

    client.logout()

    slots = client.get(
        '/resource/meeting-room/slots?start=2015-08-20&end=2015-08-20'
    )

    assert len(slots.json) == 1
    assert slots.json[0]['start'] == '2015-08-20T16:00:00+02:00'
    assert slots.json[0]['end'] == '2015-08-20T18:00:00+02:00'


def test_allocation_holidays(client):
    client.login_admin()

    page = client.get('/holiday-settings')
    page.select_checkbox('cantonal_holidays', "Zürich")
    page.form.submit()

    # allocations that are made during holidays
    page = client.get('/resources').click('Raum')
    page.form['title'] = 'Foo'
    page.form.submit()

    new = client.get('/resource/foo/new-allocation')
    new.form['start'] = '2019-07-30'
    new.form['end'] = '2019-08-02'
    new.form['start_time'] = '07:00'
    new.form['end_time'] = '12:00'
    new.form['on_holidays'] = 'yes'
    new.form['as_whole_day'] = 'no'
    new.form.submit()

    slots = client.get('/resource/foo/slots?start=2019-07-29&end=2019-08-03')

    assert len(slots.json) == 4
    assert slots.json[0]['start'].startswith('2019-07-30')
    assert slots.json[1]['start'].startswith('2019-07-31')
    assert slots.json[2]['start'].startswith('2019-08-01')
    assert slots.json[3]['start'].startswith('2019-08-02')

    # allocations that are not made during holidays
    page = client.get('/resources').click('Raum')
    page.form['title'] = 'Bar'
    page.form.submit()

    new = client.get('/resource/bar/new-allocation')
    new.form['start'] = '2019-07-30'
    new.form['end'] = '2019-08-02'
    new.form['start_time'] = '07:00'
    new.form['end_time'] = '12:00'
    new.form['on_holidays'] = 'no'
    new.form['as_whole_day'] = 'no'
    new.form.submit()

    slots = client.get('/resource/bar/slots?start=2019-07-29&end=2019-08-03')

    assert len(slots.json) == 3
    assert slots.json[0]['start'].startswith('2019-07-30')
    assert slots.json[1]['start'].startswith('2019-07-31')
    assert slots.json[2]['start'].startswith('2019-08-02')


def test_allocation_school_holidays(client):
    client.login_admin()

    page = client.get('/holiday-settings')
    page.form['school_holidays'] = '31.07.2019 - 01.08.2019'
    page.form.submit()

    # allocations that are made during holidays
    page = client.get('/resources').click('Raum')
    page.form['title'] = 'Foo'
    page.form.submit()

    new = client.get('/resource/foo/new-allocation')
    new.form['start'] = '2019-07-30'
    new.form['end'] = '2019-08-02'
    new.form['start_time'] = '07:00'
    new.form['end_time'] = '12:00'
    new.form['during_school_holidays'] = 'yes'
    new.form['as_whole_day'] = 'no'
    new.form.submit()

    slots = client.get('/resource/foo/slots?start=2019-07-29&end=2019-08-03')

    assert len(slots.json) == 4
    assert slots.json[0]['start'].startswith('2019-07-30')
    assert slots.json[1]['start'].startswith('2019-07-31')
    assert slots.json[2]['start'].startswith('2019-08-01')
    assert slots.json[3]['start'].startswith('2019-08-02')

    # allocations that are not made during holidays
    page = client.get('/resources').click('Raum')
    page.form['title'] = 'Bar'
    page.form.submit()

    new = client.get('/resource/bar/new-allocation')
    new.form['start'] = '2019-07-30'
    new.form['end'] = '2019-08-02'
    new.form['start_time'] = '07:00'
    new.form['end_time'] = '12:00'
    new.form['during_school_holidays'] = 'no'
    new.form['as_whole_day'] = 'no'
    new.form.submit()

    slots = client.get('/resource/bar/slots?start=2019-07-29&end=2019-08-03')

    assert len(slots.json) == 2
    assert slots.json[0]['start'].startswith('2019-07-30')
    assert slots.json[1]['start'].startswith('2019-08-02')


@freeze_time("2015-08-28", tick=True)
def test_auto_accept_reservations(client):
    # prepare the required data
    resources = ResourceCollection(client.app.libres_context)
    resource = resources.by_name('tageskarte')
    resource.definition = 'Note = ___'
    resource.pick_up = 'You can pick it up at the counter'
    scheduler = resource.get_scheduler(client.app.libres_context)

    allocations = scheduler.allocate(
        dates=(datetime(2015, 8, 28), datetime(2015, 8, 28)),
        whole_day=True,
        quota=4,
        quota_limit=4
    )

    reserve = client.bound_reserve(allocations[0])
    transaction.commit()

    admin_client = client
    admin_client.login_admin()
    settings = admin_client.get('/ticket-settings')
    settings.form['ticket_auto_accepts'] = ['RSV']
    settings.form.submit()

    # create a reservation
    result = reserve(quota=4, whole_day=True)
    assert result.json == {'success': True}

    # and fill out the form
    formular = client.get('/resource/tageskarte/form')
    formular.form['email'] = 'info@example.org'
    formular.form['note'] = 'Foobar'

    page = formular.form.submit().follow().form.submit().follow()

    assert 'Ihr Anliegen wurde abgeschlossen' in page
    assert 'Die Reservationen wurden angenommen' in page
    assert len(os.listdir(client.app.maildir)) == 1
    message = client.get_email(0)
    assert 'Ihre Reservationen wurden angenommen' in message['Subject']
    assert 'Foobar' in message['TextBody']

    # close the ticket and check not email is sent
    tickets = client.get('/tickets/ALL/closed')
    assert 'RSV-' in tickets

    # Test display of status page of ticket
    # Generic message, shown when ticket is open or closed
    assert 'Falls Sie Dokumente über den Postweg' not in page
    assert 'You can pick it up at the counter' in page


@freeze_time("2015-08-28", tick=True)
def test_reserve_allocation(client):
    # prepate the required data
    resources = ResourceCollection(client.app.libres_context)
    resource = resources.by_name('tageskarte')
    resource.definition = 'Note = ___'
    scheduler = resource.get_scheduler(client.app.libres_context)

    allocations = scheduler.allocate(
        dates=(datetime(2015, 8, 28), datetime(2015, 8, 28)),
        whole_day=True,
        quota=4,
        quota_limit=4
    )

    reserve = client.bound_reserve(allocations[0])
    transaction.commit()

    # create a reservation
    result = reserve(quota=4, whole_day=True)
    assert result.json == {'success': True}
    assert result.headers['X-IC-Trigger'] == 'rc-reservations-changed'

    # and fill out the form
    formular = client.get('/resource/tageskarte/form')
    formular.form['email'] = 'info@example.org'
    formular.form['note'] = 'Foobar'

    ticket = formular.form.submit().follow().form.submit().follow()

    assert 'RSV-' in ticket.text
    assert len(os.listdir(client.app.maildir)) == 1

    # make sure the resulting reservation has no session_id set
    ids = [r.session_id for r in scheduler.managed_reservations()]
    assert not any(ids)

    # try to create another reservation the same time
    result = reserve(quota=4, whole_day=True)
    assert result.json == {
        'success': False,
        'message': 'Der gewünschte Zeitraum ist nicht mehr verfügbar.'
    }

    assert result.headers['X-IC-Trigger'] == 'rc-reservation-error'
    assert json.loads(result.headers['X-IC-Trigger-Data']) == result.json

    # try deleting the allocation with the existing reservation
    client.login_admin()

    slots = client.get((
        '/resource/tageskarte/slots'
        '?start=2015-08-28&end=2015-08-28'
    ))

    assert len(slots.json) == 1

    with pytest.raises(AffectedReservationError):
        client.delete(client.extract_href(slots.json[0]['actions'][3]))

    # open the created ticket
    ticket = client.get('/tickets/ALL/open').click('Annehmen').follow()

    assert 'Foobar' in ticket
    assert '28. August 2015' in ticket
    assert '4' in ticket

    # accept it
    assert 'Alle Reservationen annehmen' in ticket
    ticket = ticket.click('Alle Reservationen annehmen').follow()

    assert 'Alle Reservationen annehmen' not in ticket
    assert len(os.listdir(client.app.maildir)) == 2

    message = client.get_email(1)['TextBody']
    assert 'Tageskarte' in message
    assert '28. August 2015' in message
    assert '4' in message

    # edit its details
    details = ticket.click('Details bearbeiten')
    details.form['note'] = '0xdeadbeef'
    ticket = details.form.submit().follow()

    assert '0xdeadbeef' in ticket

    # reject it
    assert client.app.session().query(Reservation).count() == 1
    assert client.app.session().query(FormSubmission).count() == 1

    link = ticket.pyquery('a.delete-link')[0].attrib['ic-get-from']
    ticket = client.get(link).follow()

    assert client.app.session().query(Reservation).count() == 0
    assert client.app.session().query(FormSubmission).count() == 0

    assert "Der hinterlegte Datensatz wurde entfernt" in ticket
    assert '28. August 2015' in ticket
    assert '4' in ticket
    assert '0xdeadbeef' in ticket

    assert len(os.listdir(client.app.maildir)) == 3

    message = client.get_email(2)['TextBody']
    assert 'Tageskarte' in message
    assert '28. August 2015' in message
    assert '4' in message

    # close the ticket
    ticket.click('Ticket abschliessen')

    assert len(os.listdir(client.app.maildir)) == 4


@freeze_time("2015-08-28", tick=True)
def test_reserve_allocation_partially(client):
    # prepate the required data
    resources = ResourceCollection(client.app.libres_context)
    resource = resources.by_name('tageskarte')
    scheduler = resource.get_scheduler(client.app.libres_context)

    allocations = scheduler.allocate(
        dates=(datetime(2015, 8, 28, 10), datetime(2015, 8, 28, 14)),
        whole_day=False,
        partly_available=True
    )

    reserve = client.bound_reserve(allocations[0])
    transaction.commit()

    # create a reservation
    assert reserve('10:00', '12:00').json == {'success': True}

    # fill out the form
    formular = client.get('/resource/tageskarte/form')
    formular.form['email'] = 'info@example.org'

    ticket = formular.form.submit().follow().form.submit().follow()

    assert 'RSV-' in ticket.text
    assert len(os.listdir(client.app.maildir)) == 1

    # open the created ticket
    client.login_admin()

    ticket = client.get('/tickets/ALL/open').click('Annehmen').follow()

    assert "info@example.org" in ticket
    assert "10:00" in ticket
    assert "12:00" in ticket

    # accept it
    ticket = ticket.click('Alle Reservationen annehmen').follow()

    message = client.get_email(1)['TextBody']
    assert "Tageskarte" in message
    assert "28. August 2015" in message
    assert "10:00" in message
    assert "12:00" in message

    # see if the slots are partitioned correctly
    url = '/resource/tageskarte/slots?start=2015-08-01&end=2015-08-30'
    slots = client.get(url).json
    assert slots[0]['partitions'] == [[50.0, True], [50.0, False]]


@freeze_time("2015-08-28", tick=True)
def test_reserve_no_definition_pick_up_hint(client):
    # prepate the required data
    resources = ResourceCollection(client.app.libres_context)
    resource = resources.by_name('tageskarte')
    scheduler = resource.get_scheduler(client.app.libres_context)

    allocations = scheduler.allocate(
        dates=(datetime(2015, 8, 28), datetime(2015, 8, 28)),
        whole_day=True,
        quota=4,
        quota_limit=4
    )

    reserve = client.bound_reserve(allocations[0])
    transaction.commit()

    # create a reservation
    result = reserve(quota=4)
    assert result.json == {'success': True}

    # fill out the reservation form
    formular = client.get('/resource/tageskarte/form')
    formular.form['email'] = 'info@example.org'

    ticket = formular.form.submit().follow().form.submit().follow()

    assert 'RSV-' in ticket.text
    assert len(os.listdir(client.app.maildir)) == 1


@freeze_time("2022-10-30", tick=True)
def test_reserve_allocation_dst_to_st_transition(client):
    # prepate the required data
    resources = ResourceCollection(client.app.libres_context)
    resource = resources.by_name('tageskarte')
    scheduler = resource.get_scheduler(client.app.libres_context)

    allocations = scheduler.allocate(
        dates=(datetime(2022, 10, 30, 0), datetime(2022, 10, 30, 10)),
        whole_day=False,
        partly_available=True
    )

    reserve = client.bound_reserve(allocations[0])
    transaction.commit()

    # create a reservation
    assert reserve('02:00', '03:00').json == {'success': True}

    # see if the reservation was created correctly
    url = '/resource/tageskarte/reservations?start=2022-10-30&end=2022-10-30'
    reservations = client.get(url).json

    assert len(reservations['reservations']) == 1
    reservation = reservations['reservations'][0]
    assert reservation['time'] == '02:00 - 03:00'
    # for this ambiguous time we should get ST and not DST
    assert reservation['date'] == '2022-10-30T02:00:00+01:00'


@freeze_time("2022-03-27", tick=True)
def test_reserve_allocation_st_to_dst_transition(client):
    # prepate the required data
    resources = ResourceCollection(client.app.libres_context)
    resource = resources.by_name('tageskarte')
    scheduler = resource.get_scheduler(client.app.libres_context)

    allocations = scheduler.allocate(
        dates=(datetime(2022, 3, 27, 0), datetime(2022, 3, 27, 10)),
        whole_day=False,
        partly_available=True
    )

    reserve = client.bound_reserve(allocations[0])
    transaction.commit()

    # create a reservation
    assert reserve('02:00', '03:00').json == {
        'message': "Die ausgewählte Zeit existiert nicht an diesem Datum "
                   "aufgrund der Sommerzeitumstellung.",
        'success': False
    }


def test_reserve_in_past(client):
    admin = client.spawn()
    admin.login_admin()

    editor = client.spawn()
    editor.login_editor()

    transaction.begin()

    resources = ResourceCollection(client.app.libres_context)
    resource = resources.by_name('tageskarte')
    scheduler = resource.get_scheduler(client.app.libres_context)

    allocations = scheduler.allocate(
        dates=(datetime(2019, 4, 3), datetime(2019, 4, 3)),
        whole_day=True,
        quota=4,
        quota_limit=4
    )

    reserve_as_anonymous = client.bound_reserve(allocations[0])
    reserve_as_admin = admin.bound_reserve(allocations[0])
    reserve_as_editor = editor.bound_reserve(allocations[0])

    transaction.commit()

    # create a reservation
    assert reserve_as_anonymous().json == {
        'message': "Dieses Datum liegt in der Vergangenheit",
        'success': False
    }

    assert reserve_as_admin().json == {'success': True}
    assert reserve_as_editor().json == {'success': True}


@freeze_time("2015-08-28", tick=True)
def test_reserve_confirmation_no_definition(client):
    resources = ResourceCollection(client.app.libres_context)
    resource = resources.by_name('tageskarte')
    scheduler = resource.get_scheduler(client.app.libres_context)

    allocations = scheduler.allocate(
        dates=(datetime(2015, 8, 28), datetime(2015, 8, 28)),
        whole_day=True,
        quota=4,
        quota_limit=4
    )

    reserve = client.bound_reserve(allocations[0])
    transaction.commit()

    # create a reservation
    assert reserve(quota=4).json == {'success': True}

    formular = client.get('/resource/tageskarte/form')
    formular.form['email'] = "info@example.org"

    confirmation = formular.form.submit().follow()

    assert "Bestätigen Sie Ihre Reservation" in confirmation
    assert "Ganztägig" in confirmation
    assert "4" in confirmation
    assert "info@example.org" in confirmation

    formular = confirmation.click("Bearbeiten")
    assert "info@example.org" in formular
    assert "4" in formular

    formular.form['email'] = "changed@example.org"
    confirmation = formular.form.submit().follow()

    assert "Bestätigen Sie Ihre Reservation" in confirmation
    assert "Ganztägig" in confirmation
    assert "changed@example.org" in confirmation


@freeze_time("2015-08-28", tick=True)
def test_reserve_confirmation_with_definition(client):
    resources = ResourceCollection(client.app.libres_context)
    resource = resources.by_name('tageskarte')
    resource.definition = "Vorname *= ___\nNachname *= ___"

    scheduler = resource.get_scheduler(client.app.libres_context)

    allocations = scheduler.allocate(
        dates=(datetime(2015, 8, 28, 10), datetime(2015, 8, 28, 12)),
        whole_day=False,
        partly_available=True
    )
    reserve = client.bound_reserve(allocations[0])

    transaction.commit()

    # create a reservation
    assert reserve("10:30", "12:00").json == {'success': True}

    formular = client.get('/resource/tageskarte/form')
    formular.form['email'] = "info@example.org"
    formular.form['vorname'] = "Thomas"
    formular.form['nachname'] = "Anderson"

    confirmation = formular.form.submit().follow()
    assert "10:30" in confirmation
    assert "12:00" in confirmation
    assert "Thomas" in confirmation
    assert "Anderson" in confirmation

    # edit the reservation
    formular = confirmation.click("Bearbeiten")
    formular.form['vorname'] = "Elliot"
    formular.form['nachname'] = "Alderson"

    confirmation = formular.form.submit().follow()
    assert "10:30" in confirmation
    assert "12:00" in confirmation
    assert "Elliot" in confirmation
    assert "Alderson" in confirmation


@freeze_time("2015-08-28", tick=True)
def test_reserve_session_bound(client):
    # prepate the required data
    resources = ResourceCollection(client.app.libres_context)
    resource = resources.by_name('tageskarte')
    scheduler = resource.get_scheduler(client.app.libres_context)

    allocations = scheduler.allocate(
        dates=(datetime(2015, 8, 28), datetime(2015, 8, 28)),
        whole_day=True,
        quota=4,
        quota_limit=4
    )

    reserve = client.bound_reserve(allocations[0])
    transaction.commit()

    # create a reservation
    assert reserve(quota=4).json == {'success': True}

    formular = client.get('/resource/tageskarte/form')
    formular.form['email'] = 'info@example.org'

    confirm = formular.form.submit().follow()
    complete_url = confirm.pyquery('form:last').attr('action')

    # make sure the finalize step can only be called by the original client
    c2 = client.spawn()

    assert c2.post(complete_url, expect_errors=True).status_code == 403
    assert client.post(complete_url).follow().status_code == 200


@freeze_time("2015-08-28", tick=True)
def test_delete_reservation_anonymous(client):
    # prepate the required data
    resources = ResourceCollection(client.app.libres_context)
    resource = resources.by_name('tageskarte')
    scheduler = resource.get_scheduler(client.app.libres_context)

    allocations = scheduler.allocate(
        dates=(datetime(2015, 8, 28), datetime(2015, 8, 28)),
        whole_day=True,
        quota=4,
        quota_limit=4
    )

    reserve = client.bound_reserve(allocations[0])
    transaction.commit()

    # create a reservation
    assert reserve(quota=4).json == {'success': True}

    # get the delete url
    reservations_url = '/resource/tageskarte/reservations'

    reservations = client.get(reservations_url).json['reservations']
    url = reservations[0]['delete']

    # the url does not have csrf (anonymous does not)
    assert url.endswith('?csrf-token=')

    # other clients still can't use the link
    assert client.spawn().delete(url, status=403)
    assert len(client.get(reservations_url).json['reservations']) == 1

    # only the original client can
    client.delete(url)
    assert len(client.get(reservations_url).json['reservations']) == 0


@freeze_time("2015-08-28", tick=True)
def test_reserve_in_parallel(client):
    # prepate the required data
    resources = ResourceCollection(client.app.libres_context)
    resource = resources.by_name('tageskarte')
    scheduler = resource.get_scheduler(client.app.libres_context)

    allocations = scheduler.allocate(
        dates=(datetime(2015, 8, 28), datetime(2015, 8, 28)),
        whole_day=True
    )

    c1 = client.spawn()
    c2 = client.spawn()

    c1_reserve = c1.bound_reserve(allocations[0])
    c2_reserve = c2.bound_reserve(allocations[0])
    transaction.commit()

    # create a reservation
    assert c1_reserve().json == {'success': True}
    formular = c1.get('/resource/tageskarte/form')
    formular.form['email'] = 'info@example.org'
    f1 = formular.form.submit().follow()

    # create a parallel reservation
    assert c2_reserve().json == {'success': True}
    formular = c2.get('/resource/tageskarte/form')
    formular.form['email'] = 'info@example.org'
    f2 = formular.form.submit().follow()

    # one will win, one will lose
    assert f1.form.submit().status_code == 302
    assert "Der gewünschte Zeitraum ist nicht mehr verfügbar."\
           in f2.form.submit().follow()


@freeze_time("2015-08-28", tick=True)
def test_occupancy_view(client):
    # prepate the required data
    resources = ResourceCollection(client.app.libres_context)
    resource = resources.by_name('tageskarte')
    scheduler = resource.get_scheduler(client.app.libres_context)

    allocations = scheduler.allocate(
        dates=(datetime(2015, 8, 28), datetime(2015, 8, 28)),
        whole_day=True
    )

    reserve = client.bound_reserve(allocations[0])
    transaction.commit()

    client.login_admin()

    # create a reservation
    assert reserve().json == {'success': True}
    formular = client.get('/resource/tageskarte/form')
    formular.form['email'] = 'info@example.org'
    formular.form.submit().follow().form.submit()

    ticket = client.get('/tickets/ALL/open').click('Annehmen').follow()

    # at this point, the reservation will show up, but it should be
    # marked pending
    occupancy = client.get('/resource/tageskarte/occupancy?date=20150828')
    assert len(occupancy.pyquery('.occupancy-block')) == 1
    assert len(occupancy.pyquery('.occupancy-block .reservation-pending')) == 1

    # ..until we accept it
    ticket.click('Alle Reservationen annehmen')
    occupancy = client.get('/resource/tageskarte/occupancy?date=20150828')
    assert len(occupancy.pyquery('.occupancy-block')) == 1
    assert len(occupancy.pyquery('.occupancy-block .reservation-pending')) == 0


def test_occupancy_view_member_access(client):
    # setup a resource that's visible to members
    client.login_admin()

    resources = client.get('/resources')
    new = resources.click('Raum')
    new.form['title'] = 'test'
    new.form['access'] = 'member'
    new.form.submit().follow()

    # by default members aren't allowed to view occupancy
    client.login_member()
    occupancy = client.get('/resource/test/occupancy', expect_errors=True)
    assert occupancy.status_code == 403

    # but if we explicitly enable it on the resource
    client.login_admin()
    edit = client.get('/resource/test/edit')
    edit.form['occupancy_is_visible_to_members'] = True
    edit.form.submit().maybe_follow()

    # now members should be able to access it
    client.login_member()
    occupancy = client.get('/resource/test/occupancy')
    assert occupancy.status_code == 200


@freeze_time("2015-08-28", tick=True)
def test_reservation_export_view(client):
    # prepate the required data
    resources = ResourceCollection(client.app.libres_context)
    resource = resources.by_name('tageskarte')
    resource.definition = "Vorname *= ___\nNachname *= ___"

    scheduler = resource.get_scheduler(client.app.libres_context)

    allocations = scheduler.allocate(
        dates=(datetime(2015, 8, 28), datetime(2015, 8, 28)),
        whole_day=True
    )

    reserve = client.bound_reserve(allocations[0])
    transaction.commit()

    client.login_admin()

    # create a reservation
    assert reserve().json == {'success': True}
    formular = client.get('/resource/tageskarte/form')
    formular.form['email'] = 'info@example.org'
    formular.form['vorname'] = 'Charlie'
    formular.form['nachname'] = 'Carson'
    formular.form.submit().follow().form.submit()

    ticket = client.get('/tickets/ALL/open').click('Annehmen').follow()

    # at this point, the reservation won't show up in the export
    export = client.get('/resource/tageskarte/export')
    export.form['start'] = date(2015, 8, 28)
    export.form['end'] = date(2015, 8, 28)
    export.form['file_format'] = 'json'
    assert not export.form.submit().json

    # until we confirm the reservation
    ticket.click('Alle Reservationen annehmen')
    charlie = export.form.submit().json[0]

    assert charlie['email'] == 'info@example.org'
    assert charlie['title'] == 'info@example.org, Charlie, Carson'
    assert charlie['start'] == '2015-08-28T00:00:00+02:00'
    assert charlie['end'] == '2015-08-29T00:00:00+02:00'
    assert charlie['ticket'].startswith('RSV-')
    assert charlie['quota'] == 1
    assert charlie['form'] == {'vorname': 'Charlie', 'nachname': 'Carson'}


@freeze_time("2022-09-07", tick=True)
def test_export_all_default_date_range(client):
    """ Date range in the export form is the current week. (from
    monday to friday)
    """
    client.login_admin()

    export = client.get('/resources/export-all')

    start = export.form['start']
    end = export.form['end']

    actual_start_date = datetime.strptime(start.value__get(), '%Y-%m-%d')
    assert actual_start_date == datetime(2022, 9, 7, 0, 0)
    actual_end_date = datetime.strptime(end.value__get(), '%Y-%m-%d')
    assert actual_end_date == datetime(2022, 9, 9, 0, 0)


@freeze_time("2022-09-05", tick=True)
def test_export_all_default_date_range_from_start_of_week(client):
    client.login_admin()
    export = client.get('/resources/export-all')
    start = export.form['start']
    end = export.form['end']

    actual_start_date = datetime.strptime(start.value__get(), '%Y-%m-%d')
    assert actual_start_date == datetime(2022, 9, 5, 0, 0)
    actual_end_date = datetime.strptime(end.value__get(), '%Y-%m-%d')
    assert actual_end_date == datetime(2022, 9, 9, 0, 0)


@freeze_time("2022-09-09", tick=True)
def test_export_all_default_date_range_from_end_of_week(client):
    client.login_admin()
    export = client.get('/resources/export-all')
    start = export.form['start']
    end = export.form['end']

    actual_start_date = datetime.strptime(start.value__get(), '%Y-%m-%d')
    assert actual_start_date == datetime(2022, 9, 9, 0, 0)
    actual_end_date = datetime.strptime(end.value__get(), '%Y-%m-%d')
    assert actual_end_date == datetime(2022, 9, 9, 0, 0)


@freeze_time("2023-08-28", tick=True)
def test_reservation_export_all_view(client):
    """ Create reservations with two different resources.
        Then export everything to Excel.
        It should create one Worksheet per resource.
    """
    resources = ResourceCollection(client.app.libres_context)
    daypass_resource = resources.by_name('tageskarte')
    daypass_resource.definition = "Vorname *= ___\nNachname *= ___"
    daypass_title = daypass_resource.title

    scheduler = daypass_resource.get_scheduler(client.app.libres_context)
    daypass_allocations = scheduler.allocate(
        dates=(datetime(2023, 8, 28, 12, 0), datetime(2023, 8, 28, 13, 0)),
        whole_day=False
    )

    reserve_daypass = client.bound_reserve(daypass_allocations[0])

    resources.add(
        "Conference room",
        'Europe/Zurich',
        type='room',
        name='conference-room'
    )

    room_resource = resources.by_name('conference-room')
    room_resource.definition = "title *= ___"
    room_resource_title = room_resource.title

    room_allocations = room_resource.scheduler.allocate(
        dates=(datetime(2023, 8, 28), datetime(2023, 8, 28)),
        whole_day=True
    )

    reserve_room = client.bound_reserve(room_allocations[0])
    transaction.commit()
    client.login_admin()

    # create all reservations
    assert reserve_daypass().json == {'success': True}
    assert reserve_room().json == {'success': True}

    formular = client.get('/resource/tageskarte/form')
    formular.form['email'] = 'info@example.org'
    formular.form['vorname'] = 'Charlie'
    formular.form['nachname'] = 'Carson'
    formular.form.submit().follow().form.submit()

    ticket = client.get('/tickets/ALL/open').click('Annehmen').follow()
    ticket.click('Alle Reservationen annehmen')

    formular = client.get('/resource/conference-room/form')
    formular.form['title'] = 'Room'
    formular.form.submit().follow().form.submit()

    ticket = client.get('/tickets/ALL/open').click('Annehmen').follow()
    ticket.click('Alle Reservationen annehmen')

    export = client.get('/resources/export-all')
    export.form['start'] = date(2023, 8, 28)
    export.form['end'] = date(2023, 8, 28)

    response = export.form.submit()
    with tempfile.NamedTemporaryFile(suffix='.xlsx') as tmp:
        tmp.write(response.body)

        wb = load_workbook(Path(tmp.name))

        daypass_sheet_name = wb.sheetnames[1]
        # Tabs are named after the titles, without special characters.
        assert daypass_sheet_name.lower() == normalize_for_url(
            daypass_title.lower())
        daypass_sheet = wb[daypass_sheet_name]

        tab_2 = tuple(daypass_sheet.rows)
        assert tab_2, "Sheet should not be empty"

        assert tab_2[0][0].value == "start"
        assert tab_2[0][1].value == "end"
        assert tab_2[0][2].value == "quota"
        assert tab_2[0][3].value == "email"
        assert tab_2[0][4].value == "ticket"
        assert tab_2[0][5].value == "title"
        assert tab_2[0][6].value == "form_nachname"
        assert tab_2[0][7].value == "form_vorname"

        assert tab_2[1][0].value == "28.08.2023 12:00"
        assert tab_2[1][1].value == "28.08.2023 13:00"
        assert tab_2[1][2].value == int("1")
        assert tab_2[1][3].value == "info@example.org"

        room_sheet_name = wb.sheetnames[0]
        assert room_sheet_name.lower() == normalize_for_url(
            room_resource_title.lower())
        room_sheet = wb[room_sheet_name]

        tab_1 = tuple(room_sheet.rows)
        assert tab_1, "Sheet should not be empty"

        assert tab_1[0][0].value == "start"
        assert tab_1[0][1].value == "end"
        assert tab_1[0][2].value == "quota"
        assert tab_1[0][3].value == "email"
        assert tab_1[0][4].value == "ticket"
        assert tab_1[0][5].value == "title"
        assert tab_1[1][0].value == "28.08.2023 00:00"
        assert tab_1[1][1].value == "29.08.2023 00:00"
        assert tab_1[1][2].value == int("1")
        assert "RSV-" in tab_1[1][4].value
        assert "Room" in tab_1[1][5].value


@freeze_time("2023-08-28", tick=True)
def test_reservation_export_all_view_normalizes_sheet_names(client):
    """ Names of Excel worksheets have to be valid.
        Limited to 31 characters, no special characters.
        Duplicate titles will be incremented numerically.
    """

    duplicate_title = normalize_for_url("Gemeindeverwaltung Sitzungszimmer "
                                        "gross (2. OG)")

    resources = ResourceCollection(client.app.libres_context)
    daypass_resource = resources.by_name('tageskarte')
    daypass_resource.definition = "Vorname *= ___\nNachname *= ___"
    daypass_resource.title = duplicate_title

    scheduler = daypass_resource.get_scheduler(client.app.libres_context)
    daypass_allocations = scheduler.allocate(
        dates=(datetime(2023, 8, 28, 12, 0), datetime(2023, 8, 28, 13, 0)),
        whole_day=False
    )

    reserve_daypass = client.bound_reserve(daypass_allocations[0])

    resources.add(
        "Conference room",
        'Europe/Zurich',
        type='room',
        name='conference-room'
    )

    room_resource = resources.by_name('conference-room')
    room_resource.definition = "Name *= ___"
    room_resource.title = duplicate_title

    room_allocations = room_resource.scheduler.allocate(
        dates=(datetime(2023, 8, 28), datetime(2023, 8, 28)),
        whole_day=True
    )

    reserve_room = client.bound_reserve(room_allocations[0])
    transaction.commit()
    client.login_admin()

    # create all reservations
    assert reserve_daypass().json == {'success': True}
    assert reserve_room().json == {'success': True}

    formular = client.get('/resource/tageskarte/form')
    formular.form['email'] = 'info@example.org'
    formular.form['vorname'] = 'Charlie'
    formular.form['nachname'] = 'Carson'

    formular.form.submit().follow().form.submit()

    ticket = client.get('/tickets/ALL/open').click('Annehmen').follow()
    ticket.click('Alle Reservationen annehmen')

    formular = client.get('/resource/conference-room/form')
    formular.form['name'] = 'Name'
    formular.form.submit().follow().form.submit()

    ticket = client.get('/tickets/ALL/open').click('Annehmen').follow()
    ticket.click('Alle Reservationen annehmen')

    export = client.get('/resources/export-all')
    export.form['start'] = date(2023, 8, 28)
    export.form['end'] = date(2023, 8, 28)

    response = export.form.submit()

    with tempfile.NamedTemporaryFile(suffix='.xlsx') as tmp:
        tmp.write(response.body)
        wb = load_workbook(Path(tmp.name))
        actual_sheet_name_room = wb.sheetnames[0]
        actual_sheet_name_daypass = wb.sheetnames[1]
        assert duplicate_title[:31] == actual_sheet_name_room.lower()
        assert duplicate_title[:31] + "1" == actual_sheet_name_daypass.lower()


@freeze_time("2022-09-07", tick=True)
def test_reservation_export_all_with_no_resources(client):
    client.login_admin()

    export = client.get('/resources/export-all')
    export.form['start'] = date(2022, 9, 7)
    export.form['end'] = date(2022, 9, 7)

    # should not export anything, if there's nothing to export
    response = export.form.submit().follow()
    assert "Keine Reservierungen für den angegebenen Zeitraum gefunden"\
           in response


@freeze_time("2016-04-28", tick=True)
def test_reserve_session_separation(client):
    c1 = client.spawn()
    c1.login_admin()

    c2 = client.spawn()
    c2.login_admin()

    reserve = []

    # check both for separation by resource and by client
    for room in ('meeting-room', 'gym'):
        new = c1.get('/resources').click('Raum')
        new.form['title'] = room
        new.form.submit()

        resource = client.app.libres_resources.by_name(room)
        allocations = resource.scheduler.allocate(
            dates=(datetime(2016, 4, 28, 12, 0), datetime(2016, 4, 28, 13, 0)),
            whole_day=False
        )

        reserve.append(c1.bound_reserve(allocations[0]))
        reserve.append(c2.bound_reserve(allocations[0]))
        transaction.commit()

    c1_reserve_room, c2_reserve_room, c1_reserve_gym, c2_reserve_gym = reserve

    assert c1_reserve_room().json == {'success': True}
    assert c1_reserve_gym().json == {'success': True}
    assert c2_reserve_room().json == {'success': True}
    assert c2_reserve_gym().json == {'success': True}

    for room in ('meeting-room', 'gym'):
        result = c1.get('/resource/{}/reservations'.format(room)).json
        assert len(result['reservations']) == 1

        result = c2.get('/resource/{}/reservations'.format(room)).json
        assert len(result['reservations']) == 1

    # check combined reservations for rooms without a group
    result = c1.get('/find-your-spot/reservations').json
    assert len(result['reservations']) == 2
    assert result['reservations'][0]['resource'] == 'meeting-room'
    assert result['reservations'][1]['resource'] == 'gym'

    result = c2.get('/find-your-spot/reservations').json
    assert len(result['reservations']) == 2
    assert result['reservations'][0]['resource'] == 'meeting-room'
    assert result['reservations'][1]['resource'] == 'gym'

    formular = c1.get('/resource/meeting-room/form')
    formular.form['email'] = 'info@example.org'
    formular.form.submit()

    # we should get the same formular by following the group link
    group_formular = c1.get('/find-your-spot/form').follow()
    assert 'meeting-room' in group_formular

    # make sure if we confirm one reservation, only one will be written
    next_form = formular.form.submit().follow().form.submit().follow()

    resource = client.app.libres_resources.by_name('meeting-room')
    assert resource.scheduler.managed_reserved_slots().count() == 1

    result = c1.get('/resource/meeting-room/reservations').json
    assert len(result['reservations']) == 0

    result = c1.get('/resource/gym/reservations').json
    assert len(result['reservations']) == 1

    result = c2.get('/resource/meeting-room/reservations').json
    assert len(result['reservations']) == 1

    result = c2.get('/resource/gym/reservations').json
    assert len(result['reservations']) == 1

    # next_formul should now be gym, since we had another pending
    # reservation in the same group (no group i.e. general)
    assert 'Bitte fahren Sie fort mit Ihrer Reservation für gym' in next_form
    # but e-mail shoud be pre-filled so we can just submit twice to reserve
    tickets = next_form.form.submit().follow().form.submit().follow()

    result = c1.get('/resource/meeting-room/reservations').json
    assert len(result['reservations']) == 0

    result = c1.get('/resource/gym/reservations').json
    assert len(result['reservations']) == 0

    result = c2.get('/resource/meeting-room/reservations').json
    assert len(result['reservations']) == 1

    result = c2.get('/resource/gym/reservations').json
    assert len(result['reservations']) == 1

    # we should have a ticket for each room we reserved
    assert 'Eingereichte Anfragen' in tickets
    assert 'meeting-room' in tickets
    assert 'gym' in tickets


def test_reserve_reservation_prediction(client):
    client.login_admin()

    new = client.get('/resources').click('Raum')
    new.form['title'] = 'Gym'
    new.form.submit()

    transaction.begin()

    resource = client.app.libres_resources.by_name('gym')

    a1 = resource.scheduler.allocate(
        dates=(datetime(2017, 1, 1, 12, 0), datetime(2017, 1, 1, 13, 0)),
        whole_day=False
    )[0]
    a2 = resource.scheduler.allocate(
        dates=(datetime(2017, 1, 2, 12, 0), datetime(2017, 1, 2, 13, 0)),
        whole_day=False
    )[0]

    reserve_a1 = client.bound_reserve(a1)
    reserve_a2 = client.bound_reserve(a2)

    transaction.commit()

    reserve_a1()
    reserve_a2()

    reservations_url = '/resource/gym/reservations'
    assert not client.get(reservations_url).json['prediction']

    transaction.begin()

    resource = client.app.libres_resources.by_name('gym')
    a3 = resource.scheduler.allocate(
        dates=(datetime(2017, 1, 3, 12, 0), datetime(2017, 1, 3, 13, 0)),
        whole_day=False
    )[0]
    resource.scheduler.allocate(
        dates=(datetime(2017, 1, 4, 12, 0), datetime(2017, 1, 4, 13, 0)),
        whole_day=False
    )

    reserve_a3 = client.bound_reserve(a3)
    transaction.commit()

    reserve_a3()

    prediction = client.get(reservations_url).json['prediction']

    assert prediction['start'] == '2017-01-04T12:00:00+01:00'
    assert prediction['end'] == '2017-01-04T13:00:00+01:00'
    assert prediction['quota'] == 1
    assert prediction['time'] == '12:00 - 13:00'
    assert prediction['url'].endswith('/reserve')
    assert prediction['wholeDay'] is False


def test_reserve_multiple_allocations(client):
    client.login_admin()

    transaction.begin()

    resource = client.app.libres_resources.by_name('tageskarte')
    thursday = resource.scheduler.allocate(
        dates=(datetime(2016, 4, 28), datetime(2016, 4, 28)),
        whole_day=True
    )[0]
    friday = resource.scheduler.allocate(
        dates=(datetime(2016, 4, 29), datetime(2016, 4, 29)),
        whole_day=True
    )[0]

    reserve_thursday = client.bound_reserve(thursday)
    reserve_friday = client.bound_reserve(friday)

    transaction.commit()

    assert reserve_thursday().json == {'success': True}
    assert reserve_friday().json == {'success': True}

    formular = client.get('/resource/tageskarte/form')
    assert "28. April 2016" in formular
    assert "29. April 2016" in formular
    formular.form['email'] = "info@example.org"

    confirmation = formular.form.submit().follow()
    assert "28. April 2016" in confirmation
    assert "29. April 2016" in confirmation

    ticket = confirmation.form.submit().follow()
    assert 'RSV-' in ticket.text
    assert len(os.listdir(client.app.maildir)) == 1

    ticket = client.get('/tickets/ALL/open').click('Annehmen').follow()
    assert "info@example.org" in ticket
    assert "28. April 2016" in ticket
    assert "29. April 2016" in ticket

    # accept it
    ticket.click('Alle Reservationen annehmen')

    message = client.get_email(1)['TextBody']
    assert "Tageskarte" in message
    assert "28. April 2016" in message
    assert "29. April 2016" in message

    # make sure the reservations are no longer pending
    resource = client.app.libres_resources.by_name('tageskarte')

    reservations = resource.scheduler.managed_reservations()
    assert reservations.filter(Reservation.status == 'approved').count() == 2
    assert reservations.filter(Reservation.status == 'pending').count() == 0
    assert resource.scheduler.managed_reserved_slots().count() == 2

    # now deny them
    client.get(ticket.pyquery('a.delete-link')[0].attrib['ic-get-from'])

    message = client.get_email(2)['TextBody']
    assert "Tageskarte" in message
    assert "28. April 2016" in message
    assert "29. April 2016" in message

    # make sure the reservations are now gone, together with the reserved slots
    reservations = resource.scheduler.managed_reservations()
    assert reservations.filter(Reservation.status == 'approved').count() == 0
    assert reservations.filter(Reservation.status == 'pending').count() == 0
    assert resource.scheduler.managed_reserved_slots().count() == 0


def test_reserve_and_deny_multiple_dates(client):
    client.login_admin()

    transaction.begin()

    resource = client.app.libres_resources.by_name('tageskarte')
    wednesday = resource.scheduler.allocate(
        dates=(datetime(2016, 4, 27), datetime(2016, 4, 27)),
        whole_day=True
    )[0]
    thursday = resource.scheduler.allocate(
        dates=(datetime(2016, 4, 28), datetime(2016, 4, 28)),
        whole_day=True
    )[0]
    friday = resource.scheduler.allocate(
        dates=(datetime(2016, 4, 29), datetime(2016, 4, 29)),
        whole_day=True
    )[0]

    reserve_wednesday = client.bound_reserve(wednesday)
    reserve_thursday = client.bound_reserve(thursday)
    reserve_friday = client.bound_reserve(friday)

    transaction.commit()

    assert reserve_wednesday().json == {'success': True}
    assert reserve_thursday().json == {'success': True}
    assert reserve_friday().json == {'success': True}

    formular = client.get('/resource/tageskarte/form')
    formular.form['email'] = "info@example.org"

    confirmation = formular.form.submit().follow()
    ticket = confirmation.form.submit().follow()
    ticket = client.get('/tickets/ALL/open').click('Annehmen').follow()

    # the resource needs to be refetched after the commit
    resource = client.app.libres_resources.by_name('tageskarte')
    assert resource.scheduler.managed_reserved_slots().count() == 3

    # deny the last reservation
    client.get(ticket.pyquery('a.delete-link')[-1].attrib['ic-get-from'])
    assert resource.scheduler.managed_reserved_slots().count() == 2

    message = client.get_email(1)['TextBody']
    assert "abgesagt" in message
    assert "29. April 2016" in message

    # accept the others
    ticket = ticket.click('Alle Reservationen annehmen').follow()
    assert resource.scheduler.managed_reserved_slots().count() == 2

    message = client.get_email(2)['TextBody']
    assert "angenommen" in message
    assert "27. April 2016" in message
    assert "28. April 2016" in message

    # deny the reservations that were accepted one by one
    client.get(ticket.pyquery('a.delete-link')[-1].attrib['ic-get-from'])
    assert resource.scheduler.managed_reserved_slots().count() == 1

    message = client.get_email(3)['TextBody']
    assert "abgesagt" in message
    assert "27. April 2016" not in message
    assert "28. April 2016" in message

    ticket = client.get(ticket.request.url)
    client.get(ticket.pyquery('a.delete-link')[-1].attrib['ic-get-from'])
    assert resource.scheduler.managed_reserved_slots().count() == 0

    message = client.get_email(4)['TextBody']
    assert "abgesagt" in message
    assert "27. April 2016" in message
    assert "28. April 2016" not in message

    ticket = client.get(ticket.request.url)
    assert "Der hinterlegte Datensatz wurde entfernt" in ticket
    assert "27. April 2016" in message
    assert "28. April 2016" not in message
    assert "29. April 2016" not in message


def test_reserve_failing_multiple(client):
    c1 = client.spawn()
    c1.login_admin()

    c2 = client.spawn()
    c2.login_admin()

    transaction.begin()

    resource = client.app.libres_resources.by_name('tageskarte')
    thursday = resource.scheduler.allocate(
        dates=(datetime(2016, 4, 28), datetime(2016, 4, 28)),
        whole_day=True
    )[0]
    friday = resource.scheduler.allocate(
        dates=(datetime(2016, 4, 29), datetime(2016, 4, 29)),
        whole_day=True
    )[0]

    c1_reserve_thursday = c1.bound_reserve(thursday)
    c1_reserve_friday = c1.bound_reserve(friday)
    c2_reserve_thursday = c2.bound_reserve(thursday)
    c2_reserve_friday = c2.bound_reserve(friday)

    transaction.commit()

    assert c1_reserve_thursday().json == {'success': True}
    assert c1_reserve_friday().json == {'success': True}
    assert c2_reserve_thursday().json == {'success': True}
    assert c2_reserve_friday().json == {'success': True}

    # accept the first reservation session
    formular = c1.get('/resource/tageskarte/form')
    formular.form['email'] = "info@example.org"
    formular.form.submit().follow().form.submit().follow()

    ticket = c1.get('/tickets/ALL/open').click('Annehmen').follow()
    ticket.click('Alle Reservationen annehmen')

    # then try to accept the second one
    formular = c2.get('/resource/tageskarte/form')
    formular.form['email'] = "info@example.org"
    confirmation = formular.form.submit().follow()
    confirmation = confirmation.form.submit().follow()

    assert 'failed_reservations' in confirmation.request.url
    assert 'class="reservation failed"' in confirmation


def test_cleanup_allocations(client):
    # prepate the required data
    resources = ResourceCollection(client.app.libres_context)
    resource = resources.by_name('tageskarte')
    scheduler = resource.get_scheduler(client.app.libres_context)

    allocations = scheduler.allocate(
        dates=(
            datetime(2015, 8, 28), datetime(2015, 8, 28),
            datetime(2015, 8, 29), datetime(2015, 8, 29)
        ),
        whole_day=True
    )
    scheduler.reserve(
        'info@example.org', (allocations[0]._start, allocations[0]._end))

    transaction.commit()

    # clean up the data
    client.login_admin()

    cleanup = client.get('/resource/tageskarte').click("Aufräumen")
    cleanup.form['start'] = date(2015, 8, 31)
    cleanup.form['end'] = date(2015, 8, 1)
    cleanup = cleanup.form.submit()

    assert "Das End-Datum muss nach dem Start-Datum liegen" in cleanup

    cleanup.form['start'] = date(2015, 8, 1)
    cleanup.form['end'] = date(2015, 8, 31)
    resource = cleanup.form.submit().follow()

    assert "1 Einteilungen wurden erfolgreich entfernt" in resource


@freeze_time("2017-07-09", tick=True)
def test_manual_reservation_payment_with_extra(client):
    # prepate the required data
    resources = ResourceCollection(client.app.libres_context)
    resource = resources.by_name('tageskarte')
    resource.pricing_method = 'per_item'
    resource.price_per_item = 15.00
    resource.payment_method = 'manual'
    resource.definition = textwrap.dedent("""
        Donation =
            (x) Yes (10 CHF)
            ( ) No
    """)

    scheduler = resource.get_scheduler(client.app.libres_context)
    allocations = scheduler.allocate(
        dates=(
            datetime(2017, 7, 9),
            datetime(2017, 7, 9)
        ),
        whole_day=True,
        quota=4
    )

    reserve = client.bound_reserve(allocations[0])
    transaction.commit()

    # create a reservation
    reserve(quota=2, whole_day=True)

    page = client.get('/resource/tageskarte/form')
    page.form['email'] = 'info@example.org'

    page.form['donation'] = 'No'
    assert '30.00' in page.form.submit().follow()

    page.form['donation'] = 'Yes'
    assert '40.00' in page.form.submit().follow()

    ticket = page.form.submit().follow().form.submit().follow()
    assert 'RSV-' in ticket.text

    # mark it as paid
    client.login_editor()
    page = client.get('/tickets/ALL/open').click("Annehmen").follow()

    assert page.pyquery('.payment-state').text() == "Offen"

    client.post(page.pyquery('.mark-as-paid').attr('ic-post-to'))
    page = client.get(page.request.url)

    assert page.pyquery('.payment-state').text() == "Bezahlt"

    client.post(page.pyquery('.mark-as-unpaid').attr('ic-post-to'))
    page = client.get(page.request.url)

    assert page.pyquery('.payment-state').text() == "Offen"

    payments = client.get('/payments')
    assert "RSV-" in payments
    assert "Manuell" in payments
    assert "info@example.org" in payments
    assert "40.00" in payments
    assert "Offen" in payments


@freeze_time("2017-07-09", tick=True)
def test_manual_reservation_payment_without_extra(client):
    # prepate the required data
    resources = ResourceCollection(client.app.libres_context)
    resource = resources.by_name('tageskarte')
    resource.pricing_method = 'per_hour'
    resource.price_per_hour = 10.00
    resource.payment_method = 'manual'

    scheduler = resource.get_scheduler(client.app.libres_context)
    allocations = scheduler.allocate(
        dates=(
            datetime(2017, 7, 9, 10),
            datetime(2017, 7, 9, 12)
        )
    )

    reserve = client.bound_reserve(allocations[0])
    transaction.commit()

    # create a reservation
    reserve()

    page = client.get('/resource/tageskarte/form')
    page.form['email'] = 'info@example.org'
    assert '20.00' in page.form.submit().follow()

    ticket = page.form.submit().follow().form.submit().follow()
    assert 'RSV-' in ticket.text

    # mark it as paid
    client.login_editor()
    page = client.get('/tickets/ALL/open').click("Annehmen").follow()

    assert page.pyquery('.payment-state').text() == "Offen"

    client.post(page.pyquery('.mark-as-paid').attr('ic-post-to'))
    page = client.get(page.request.url)

    assert page.pyquery('.payment-state').text() == "Bezahlt"

    client.post(page.pyquery('.mark-as-unpaid').attr('ic-post-to'))
    page = client.get(page.request.url)

    assert page.pyquery('.payment-state').text() == "Offen"

    payments = client.get('/payments')
    assert "RSV-" in payments
    assert "Manuell" in payments
    assert "info@example.org" in payments
    assert "20.00" in payments
    assert "Offen" in payments


def test_allocation_rules_on_rooms(client):
    client.login_admin()

    resources = client.get('/resources')

    page = resources.click('Raum')
    page.form['title'] = 'Room'
    page.form.submit()

    def count_allocations():
        s = '2000-01-01'
        e = '2050-01-31'

        return len(client.get(f'/resource/room/slots?start={s}&end={e}').json)

    def run_cronjob():
        client.get('/resource/room/process-rules')

    page = client.get('/resource/room').click("Regeln").click("Regel")
    page.form['title'] = 'Täglich'
    page.form['extend'] = 'daily'
    page.form['start'] = '2019-01-01'
    page.form['end'] = '2019-01-02'
    page.form['as_whole_day'] = 'yes'

    page.select_checkbox('except_for', "Sa")
    page.select_checkbox('except_for', "So")

    page = page.form.submit().follow()

    assert 'Regel aktiv, 2 Einteilungen erstellt' in page
    assert count_allocations() == 2

    # running the cronjob once will add a new allocation
    with freeze_time('2019-01-02 22:00:00'):
        run_cronjob()

    assert count_allocations() == 3

    # running it a second time will not as there needs to be enough time
    # between the two calls for the second one to succeed
    with freeze_time('2019-01-02 22:00:00'):
        run_cronjob()

    assert count_allocations() == 3

    with freeze_time('2019-01-03 22:00:00'):
        run_cronjob()

    assert count_allocations() == 4

    # the next two times won't change anything as those are Saturday, Sunday
    with freeze_time('2019-01-04 22:00:00'):
        run_cronjob()

    assert count_allocations() == 4

    with freeze_time('2019-01-05 22:00:00'):
        run_cronjob()

    assert count_allocations() == 4

    # then the cronjob should pick up again
    with freeze_time('2019-01-06 22:00:00'):
        run_cronjob()

    assert count_allocations() == 5

    with freeze_time('2019-01-07 22:00:00'):
        run_cronjob()

    assert count_allocations() == 6

    # deleting the rule will delete all associated slots (but not others)
    resources = ResourceCollection(client.app.libres_context)
    resource = resources.by_name('room')
    scheduler = resource.get_scheduler(client.app.libres_context)

    scheduler.allocate(
        dates=(datetime(2018, 1, 1), datetime(2018, 1, 1)),
        whole_day=True,
    )

    transaction.commit()

    assert count_allocations() == 7

    page = client.get('/resource/room').click("Regeln")
    page.click('Löschen')

    assert count_allocations() == 1


def test_allocation_rules_on_daypasses(client):
    client.login_admin()

    resources = client.get('/resources')

    page = resources.click('Tageskarte', index=0)
    page.form['title'] = 'Daypass'
    page.form.submit()

    page = resources.click('Tageskarte', index=0)
    page.form['title'] = 'Daypass'
    page = page.form.submit()
    assert "Eine Resource mit diesem Namen existiert bereits" in page

    def count_allocations():
        s = '2000-01-01'
        e = '2050-01-31'

        return len(client.get(
            f'/resource/daypass/slots?start={s}&end={e}').json)

    def run_cronjob():
        client.get('/resource/daypass/process-rules')

    page = client.get('/resource/daypass').click("Regeln").click("Regel")
    page.form['title'] = 'Monatlich'
    page.form['extend'] = 'monthly'
    page.form['start'] = '2019-01-01'
    page.form['end'] = '2019-01-31'
    page.form['daypasses'] = '1'
    page.form['daypasses_limit'] = '1'
    page = page.form.submit().follow()

    assert 'Regel aktiv, 31 Einteilungen erstellt' in page
    assert count_allocations() == 31

    # running the cronjob on an ordinary day will not change anything
    with freeze_time('2019-01-30 22:00:00'):
        run_cronjob()

    assert count_allocations() == 31

    # only run at the end of the month does it work
    with freeze_time('2019-01-31 22:00:00'):
        run_cronjob()

    assert count_allocations() == 59

    # running it a second time on the same day has no effect
    with freeze_time('2019-01-31 22:00:00'):
        run_cronjob()

    assert count_allocations() == 59

    # add another month
    with freeze_time('2019-02-28 22:00:00'):
        run_cronjob()

    assert count_allocations() == 90

    # let's stop the rule, which should leave existing allocations
    page = client.get('/resource/daypass').click("Regeln")
    page.click('Stop')

    page = client.get('/resource/daypass').click("Regeln")
    assert "Keine Regeln" in page
    assert count_allocations() == 90


def test_allocation_rules_with_holidays(client):
    client.login_admin()

    page = client.get('/holiday-settings')
    page.select_checkbox('cantonal_holidays', "Zug")
    page.form.submit()

    resources = client.get('/resources')
    page = resources.click('Tageskarte', index=0)
    page.form['title'] = 'Daypass'
    page.form.submit()

    def count_allocations():
        s = '2000-01-01'
        e = '2050-01-31'

        return len(client.get(
            f'/resource/daypass/slots?start={s}&end={e}').json)

    def run_cronjob():
        client.get('/resource/daypass/process-rules')

    page = client.get('/resource/daypass').click("Regeln").click("Regel")
    page.form['title'] = 'Jährlich'
    page.form['extend'] = 'yearly'
    page.form['start'] = '2019-01-01'
    page.form['end'] = '2019-12-31'
    page.form['daypasses'] = '1'
    page.form['daypasses_limit'] = '1'
    page.form['on_holidays'] = 'no'
    page = page.form.submit().follow()

    assert 'Regel aktiv, 352 Einteilungen erstellt' in page
    assert count_allocations() == 352

    # running the cronjob on an ordinary day will not change anything
    with freeze_time('2019-01-31 22:00:00'):
        run_cronjob()

    assert count_allocations() == 352

    # only run at the end of the year does it work
    with freeze_time('2019-12-31 22:00:00'):
        run_cronjob()

    assert count_allocations() == 705


def test_allocation_rules_with_school_holidays(client):
    client.login_admin()

    page = client.get('/holiday-settings')
    page.form['school_holidays'] = (
        '01.03.2019 - 15.03.2019\n'
        '06.03.2020 - 20.03.2020'
    )
    page.form.submit()

    resources = client.get('/resources')
    page = resources.click('Tageskarte', index=0)
    page.form['title'] = 'Daypass'
    page.form.submit()

    def count_allocations():
        s = '2000-01-01'
        e = '2050-01-31'

        return len(client.get(
            f'/resource/daypass/slots?start={s}&end={e}').json)

    def run_cronjob():
        client.get('/resource/daypass/process-rules')

    page = client.get('/resource/daypass').click("Regeln").click("Regel")
    page.form['title'] = 'Jährlich'
    page.form['extend'] = 'yearly'
    page.form['start'] = '2019-01-01'
    page.form['end'] = '2019-12-31'
    page.form['daypasses'] = '1'
    page.form['daypasses_limit'] = '1'
    page.form['during_school_holidays'] = 'no'
    page = page.form.submit().follow()

    assert 'Regel aktiv, 350 Einteilungen erstellt' in page
    assert count_allocations() == 350

    # running the cronjob on an ordinary day will not change anything
    with freeze_time('2019-01-31 22:00:00'):
        run_cronjob()

    assert count_allocations() == 350

    # only run at the end of the year does it work
    with freeze_time('2019-12-31 22:00:00'):
        run_cronjob()

    assert count_allocations() == 701


@freeze_time("2019-08-01", tick=True)
def test_zipcode_block(client):
    client.login_admin()

    # enable zip-code blocking
    page = client.get('/resource/tageskarte/edit')
    page.form['definition'] = '\n'.join((
        'PLZ *= ___',
    ))
    page.select_radio('payment_method', "Keine Kreditkarten-Zahlungen")
    page.select_radio('pricing_method', "Kostenlos")
    page.form['zipcode_block_use'] = True
    page.form['zipcode_days'] = 1
    page.form['zipcode_field'] = 'PLZ'
    page.form['zipcode_list'] = '\n'.join((
        '1234',
        '5678',
    ))
    page.form.submit().follow()

    # create a blocked and an unblocked allocation
    transaction.begin()

    scheduler = ResourceCollection(client.app.libres_context)\
        .by_name('tageskarte')\
        .get_scheduler(client.app.libres_context)

    allocations = [
        *scheduler.allocate(
            dates=(datetime(2019, 8, 2), datetime(2019, 8, 2)),
            whole_day=True,
            quota=2,
            quota_limit=2
        ),
        *scheduler.allocate(
            dates=(datetime(2019, 8, 3), datetime(2019, 8, 3)),
            whole_day=True,
            quota=2,
            quota_limit=2
        )
    ]

    transaction.commit()

    allocations[0] = client.app.session().merge(allocations[0])
    allocations[1] = client.app.session().merge(allocations[1])

    # reserve both allocations
    client = client.spawn()
    client.bound_reserve(allocations[0])(quota=1)
    client.bound_reserve(allocations[1])(quota=1)

    # one of them should now show a warning
    page = client.get('/resource/tageskarte/form')
    assert str(page).count('Postleitzahlen') == 1

    # the confirmation should fail
    page.form['email'] = 'info@example.org'
    page.form['plz'] = '0000'
    page = page.form.submit()

    # unless we have the right PLZ
    page.form['plz'] = '1234'
    page.form.submit().follow()

    # or unless we are admin
    client = client.spawn()
    client.login_admin()

    allocations[0] = client.app.session().merge(allocations[0])
    allocations[1] = client.app.session().merge(allocations[1])

    client.bound_reserve(allocations[0])(quota=1)
    client.bound_reserve(allocations[1])(quota=1)

    # we won't get a warning
    page = client.get('/resource/tageskarte/form')
    assert str(page).count('Postleitzahlen') == 0

    # and we can confirm
    page.form['email'] = 'info@example.org'
    page.form['plz'] = '0000'
    page.form.submit().follow()


def test_find_your_spot_link(client):
    client.login_admin()

    resources = client.get('/resources')
    # This will be a group without a room so no find-your-spot link
    new = resources.click('Gegenstand')
    new.form['title'] = 'Item'
    new.form['group'] = 'Items'
    new.form.submit().follow()

    # A group with two rooms and a find-your-spot link
    new = resources.click('Raum')
    new.form['title'] = 'Meeting 1'
    new.form['group'] = 'Rooms'
    new.form.submit().follow()

    new = resources.click('Raum')
    new.form['title'] = 'Meeting 2'
    new.form['group'] = 'Rooms'
    new.form.submit().follow()

    # And a group with one room and therefore also a find-your-spot link
    new = resources.click('Gegenstand')
    new.form['title'] = 'Item 2'
    new.form['group'] = 'Something'
    new.form.submit().follow()

    new = resources.click('Raum')
    new.form['title'] = 'Room'
    new.form['group'] = 'Something'
    new.form.submit().follow()

    page = client.get('/resources')

    assert page.pyquery('#Allgemein .find-your-spot-link')
    assert not page.pyquery('#Items .find-your-spot-link')
    assert page.pyquery('#Rooms .find-your-spot-link')
    assert page.pyquery('#Something .find-your-spot-link')


def test_resource_recipient_overview(client):
    resources = ResourceCollection(client.app.libres_context)
    gymnasium = resources.add('Gymnasium', 'Europe/Zurich', type='room')
    dailypass = resources.add('Dailypass', 'Europe/Zurich', type='daypass')
    resources.add('Meeting', 'Europe/Zurich', type='room')

    recipients = ResourceRecipientCollection(client.app.session())
    recipients.add(
        name='John',
        medium='email',
        address='john@example.org',
        new_reservations=True,
        daily_reservations=True,
        send_on=['FR', 'SU'],
        resources=[
            gymnasium.id.hex,
            dailypass.id.hex
        ]
    )

    transaction.commit()
    client.login_admin()

    page = client.get('/resource-recipients')
    assert "John" in page
    assert "john@example.org" in page
    assert "Erhält Benachtchtigungen für neue Reservationen." in page
    assert "für Reservationen des Tages an folgenden Tagen:" in page
    assert "Fr , So" in page
    assert "Gymnasium" in page
    assert "Dailypass" in page
    assert "Meeting" not in page<|MERGE_RESOLUTION|>--- conflicted
+++ resolved
@@ -7,12 +7,8 @@
 
 import os
 import pytest
-<<<<<<< HEAD
-=======
 from pathlib import Path
 from openpyxl import load_workbook
-import transaction
->>>>>>> f707bbfe
 from freezegun import freeze_time
 from libres.db.models import Reservation
 from libres.modules.errors import AffectedReservationError
