from datetime import date
from freezegun import freeze_time
from onegov.ballot import Candidate
from onegov.ballot import CandidateResult
from onegov.ballot import Election
from onegov.ballot import ElectionRelationship
from onegov.ballot import ElectionResult
from pytest import mark
from uuid import uuid4


def majorz_election():
    eid = uuid4()
    cid = uuid4()
    election = Election(
        title='Election',
        domain='canton',
        date=date(2017, 1, 1),
        status='interim',
        absolute_majority=10000
    )
    candidate = Candidate(
        id=cid,
        candidate_id='0',
        family_name='X',
        first_name='Y',
        elected=False
    )
    election_result = ElectionResult(
        id=eid,
        name='name',
        entity_id=1,
        counted=True,
        eligible_voters=100,
        received_ballots=2,
        blank_ballots=3,
        invalid_ballots=4,
        blank_votes=5,
        invalid_votes=6
    )
    candidate_result = CandidateResult(
        election_result_id=eid,
        candidate_id=cid,
        votes=0
    )
    election_result.candidate_results.append(candidate_result)
    election.candidates.append(candidate)
    election.results.append(election_result)
    election.last_result_change = election.timestamp()
    return election


def test_election_create_all_models(session):
    election = Election(
        title="Election",
        domain='federation',
        date=date(2015, 6, 14),
    )

    session.add(election)
    session.flush()

    candidate = Candidate(
        candidate_id="0",
        family_name="Quimby",
        first_name="Joe",
        elected=False,
        election_id=election.id,
    )

    session.add(candidate)
    session.flush()

    election_result = ElectionResult(
        election_id=election.id,
        name='name',
        entity_id=1000,
        counted=False,
        eligible_voters=0,
        received_ballots=0,
        blank_ballots=0,
        invalid_ballots=0,
        blank_votes=0,
        invalid_votes=0
    )

    session.add(election_result)
    session.flush()

    candidate_result = CandidateResult(
        election_result_id=election_result.id,
        candidate_id=candidate.id,
        votes=0
    )

    session.add(candidate_result)
    session.flush()

    assert election.candidates == [candidate]
    assert election.results == [election_result]

    assert candidate.results == [candidate_result]
    assert candidate.election == election

    assert election_result.candidate_results == [candidate_result]
    assert election_result.election == election

    assert candidate_result.election_result == election_result
    assert candidate_result.candidate == candidate

    session.delete(election)
    session.flush()

    assert session.query(Candidate).all() == []
    assert session.query(CandidateResult).all() == []
    assert session.query(Election).all() == []
    assert session.query(ElectionResult).all() == []


def test_election_id_generation(session):
    election = Election(
        title='Legislative Election',
        domain='federation',
        date=date(2015, 6, 14),
    )

    session.add(election)
    session.flush()

    assert election.id == 'legislative-election'

    election = Election(
        title='Legislative Election',
        domain='federation',
        date=date(2015, 6, 14),
    )

    session.add(election)
    session.flush()

    assert election.id == 'legislative-election-1'

    election = Election(
        title='Legislative Election',
        domain='federation',
        date=date(2015, 6, 14),
    )

    session.add(election)
    session.flush()

    assert election.id == 'legislative-election-2'


def test_election_hybrid_properties(session):
    # Election
    election = Election(
        title="Election",
        domain='federation',
        date=date(2015, 6, 14),
        number_of_mandates=2
    )

    session.add(election)
    session.flush()

    assert election.eligible_voters == 0
    assert election.expats == 0
    assert election.received_ballots == 0
    assert election.accounted_ballots == 0
    assert election.blank_ballots == 0
    assert election.invalid_ballots == 0
    assert election.accounted_votes == 0
    assert election.counted is False
    assert election.last_modified.date()
    assert election.unaccounted_ballots == 0
    assert election.accounted_ballots == 0
    assert election.turnout == 0

    assert session.query(Election.eligible_voters).scalar() == 0
    assert session.query(Election.expats).scalar() == 0
    assert session.query(Election.received_ballots).scalar() == 0
    assert session.query(Election.accounted_ballots).scalar() == 0
    assert session.query(Election.blank_ballots).scalar() == 0
    assert session.query(Election.invalid_ballots).scalar() == 0
    assert session.query(Election.accounted_votes).scalar() == 0
    assert session.query(Election.counted).scalar() is False
    assert session.query(Election.last_modified).scalar().date()
    assert session.query(Election.unaccounted_ballots).scalar() == 0
    assert session.query(Election.accounted_ballots).scalar() == 0
    assert session.query(Election.turnout).scalar() == 0

    for x in range(1, 4):
        election.results.append(
            ElectionResult(
                name='name',
                entity_id=x,
                counted=True,
                eligible_voters=100 * x,
                expats=10 * x,
                received_ballots=80 * x,
                blank_ballots=4 * x,
                invalid_ballots=3 * x,
                blank_votes=2 * x,
                invalid_votes=x
            )
        )
    session.flush()

    assert election.eligible_voters == 600
    assert election.expats == 60
    assert election.received_ballots == 480
    assert election.accounted_ballots == 438
    assert election.blank_ballots == 24
    assert election.invalid_ballots == 18
    assert election.accounted_votes == 858
    assert election.counted is True
    assert election.last_modified.date()
    assert election.unaccounted_ballots == 42
    assert election.accounted_ballots == 438
    assert election.turnout == 80.0

    assert session.query(Election.eligible_voters).scalar() == 600
    assert session.query(Election.expats).scalar() == 60
    assert session.query(Election.received_ballots).scalar() == 480
    assert session.query(Election.accounted_ballots).scalar() == 438
    assert session.query(Election.blank_ballots).scalar() == 24
    assert session.query(Election.invalid_ballots).scalar() == 18
    assert session.query(Election.accounted_votes).scalar() == 858
    assert session.query(Election.counted).scalar() is True
    assert session.query(Election.last_modified).scalar().date()
    assert session.query(Election.unaccounted_ballots).scalar() == 42
    assert session.query(Election.accounted_ballots).scalar() == 438
    assert session.query(Election.turnout).scalar() == 80.0

    # Election Result
    election_result = next(r for r in election.results if r.entity_id == 1)
    assert election_result.unaccounted_ballots == 7
    assert election_result.accounted_ballots == 73
    assert election_result.turnout == 80.0
    assert election_result.accounted_votes == 143

    assert session.query(ElectionResult.unaccounted_ballots)\
        .filter_by(entity_id=1).scalar() == 7
    assert session.query(ElectionResult.accounted_ballots)\
        .filter_by(entity_id=1).scalar() == 73
    assert session.query(ElectionResult.turnout)\
        .filter_by(entity_id=1).scalar() == 80.0
    assert session.query(ElectionResult.accounted_votes)\
        .filter_by(entity_id=1).scalar() == 143

    election_result.eligible_voters = 0
    session.flush()
    election_result = next(r for r in election.results if r.entity_id == 1)
    assert election_result.turnout == 0
    assert session.query(ElectionResult.turnout).\
        filter_by(entity_id=1).scalar() == 0


def test_election_counted(session):
    election = Election(
        title='Legislative Election',
        domain='federation',
        date=date(2015, 6, 14),
    )

    session.add(election)
    session.flush()

    assert election.counted is False
    assert election.progress == (0, 0)
    assert election.counted_entities == []

    election.results.append(ElectionResult(
        name='A',
        entity_id=1,
        counted=False,
        eligible_voters=200,
        received_ballots=150,
        blank_ballots=6,
        invalid_ballots=15,
        blank_votes=12,
        invalid_votes=9
    ))

    assert election.counted is False
    assert election.progress == (0, 1)
    assert election.counted_entities == []

    election.results.append(ElectionResult(
        name='B',
        entity_id=2,
        counted=True,
        eligible_voters=200,
        received_ballots=150,
        blank_ballots=6,
        invalid_ballots=15,
        blank_votes=12,
        invalid_votes=9
    ))

    assert election.counted is False
    assert election.progress == (1, 2)
    assert election.counted_entities == ['B']

    for result in election.results:
        result.counted = True

    assert election.counted is True
    assert election.progress == (2, 2)
    assert election.counted_entities == ['A', 'B']


def test_election_last_modified(session):
    with freeze_time("2001-01-01"):
        election = Election(
            title='Legislative Election',
            domain='federation',
            date=date(2015, 6, 14),
        )
        assert election.last_modified is None

        session.add(election)
        session.flush()
        assert election.last_modified.isoformat().startswith('2001')
        assert session.query(Election.last_modified).scalar()\
            .isoformat().startswith('2001')

    with freeze_time("2002-01-01"):
        election.last_result_change = election.timestamp()
        session.flush()
        assert election.last_modified.isoformat().startswith('2002')
        assert session.query(Election.last_modified).scalar()\
            .isoformat().startswith('2002')

    with freeze_time("2003-01-01"):
        election.domain = 'canton'
        session.flush()
        assert election.last_modified.isoformat().startswith('2003')
        assert session.query(Election.last_modified).scalar()\
            .isoformat().startswith('2003')


def test_election_results(session):
    election = Election(
        title='Election',
        domain='federation',
        date=date(2015, 6, 14),
        number_of_mandates=1
    )

    session.add(election)
    session.flush()

    assert sorted((c.votes for c in election.candidates)) == []

    # Add two entities
    election_result_1 = ElectionResult(
        name='name',
        entity_id=1,
        counted=True,
        eligible_voters=1000,
        received_ballots=500,
        blank_ballots=10,
        invalid_ballots=5,
        blank_votes=80,
        invalid_votes=120
    )
    election_result_2 = ElectionResult(
        name='name',
        entity_id=2,
        counted=True,
        eligible_voters=100,
        received_ballots=50,
        blank_ballots=1,
        invalid_ballots=0,
        blank_votes=8,
        invalid_votes=1
    )
    election.results.append(election_result_1)
    election.results.append(election_result_2)

    session.flush()

    assert sorted((c.votes for c in election.candidates)) == []

    # Add 5 candidates
    candidate_1 = Candidate(
        id=uuid4(),
        elected=True,
        candidate_id='1',
        family_name='Quimby',
        first_name='Joe',
        party='Republican Party',
    )
    candidate_2 = Candidate(
        id=uuid4(),
        elected=False,
        candidate_id='2',
        family_name='Nahasapeemapetilon',
        first_name='Apu',
        party='Democratic Party',
    )
    candidate_3 = Candidate(
        id=uuid4(),
        elected=False,
        candidate_id='3',
        family_name='Flanders',
        first_name='Ned',
        party='Republican Party',
    )
    candidate_4 = Candidate(
        id=uuid4(),
        elected=False,
        candidate_id='4',
        family_name='Lovejoy',
        first_name='Tim',
        party='Republican Party',
    )
    candidate_5 = Candidate(
        id=uuid4(),
        elected=False,
        candidate_id='5',
        family_name='Smithers',
        first_name='Waylon',
        party='Democratic Party',
    )
    election.candidates.append(candidate_1)
    election.candidates.append(candidate_2)
    election.candidates.append(candidate_3)
    election.candidates.append(candidate_4)
    election.candidates.append(candidate_5)

    # Add 4 candidate results to the first entity
    election_result_1.candidate_results.append(
        CandidateResult(
            candidate_id=candidate_1.id,
            votes=520,
        )
    )
    election_result_1.candidate_results.append(
        CandidateResult(
            candidate_id=candidate_2.id,
            votes=111
        )
    )
    election_result_1.candidate_results.append(
        CandidateResult(
            candidate_id=candidate_3.id,
            votes=20
        )
    )
    election_result_1.candidate_results.append(
        CandidateResult(
            candidate_id=candidate_4.id,
            votes=1
        )
    )

    # Add 2 candidate results to the second entity
    election_result_2.candidate_results.append(
        CandidateResult(
            candidate_id=candidate_1.id,
            votes=20
        )
    )
    election_result_2.candidate_results.append(
        CandidateResult(
            candidate_id=candidate_5.id,
            votes=5
        )
    )

    session.flush()

    expected = [1, 5, 20, 111, 540]
    assert sorted((c.votes for c in election.candidates)) == expected
    votes = session.query(Candidate.votes, Candidate.family_name)
    votes = votes.order_by(Candidate.votes)
    assert [vote[0] for vote in votes] == [1, 5, 20, 111, 540]

    assert election.number_of_mandates == election.allocated_mandates
    assert election.elected_candidates == [('Joe', 'Quimby')]


def test_election_meta_data(session):
    election = Election(
        title='Election',
        domain='federation',
        date=date(2015, 6, 14),
        number_of_mandates=1
    )
    assert not election.meta

    session.add(election)
    session.flush()

    assert not election.meta

    election.meta['a'] = 1
    assert election.meta['a'] == 1

    session.flush()
    election.meta['b'] = 2
    assert election.meta['a'] == 1
    assert election.meta['b'] == 2


def test_election_status(session):
    election = Election(
        title='Election',
        domain='federation',
        date=date(2015, 6, 14),
        number_of_mandates=1
    )
    session.add(election)
    session.flush()

    assert election.status is None
    assert election.completed is False

    # Set status
    election.status = 'unknown'
    session.flush()
    assert election.status == 'unknown'

    election.status = 'interim'
    session.flush()
    assert election.status == 'interim'

    election.status = 'final'
    session.flush()
    assert election.status == 'final'

    election.status = None
    session.flush()
    assert election.status is None

    # Test completed calcuation
    # ... empty election
    for status, completed in (
        (None, False), ('unknown', False), ('interim', False), ('final', True)
    ):
        election.status = status
        assert election.completed == completed

    # ... election with some results
    election.results.append(ElectionResult(
        name='name',
        entity_id=1,
        counted=True,
        eligible_voters=200,
        received_ballots=150,
        blank_ballots=6,
        invalid_ballots=15,
        blank_votes=12,
        invalid_votes=9
    ))
    election.results.append(ElectionResult(
        name='name',
        entity_id=2,
        counted=False,
        eligible_voters=200,
        received_ballots=150,
        blank_ballots=6,
        invalid_ballots=15,
        blank_votes=12,
        invalid_votes=9
    ))

    for status, completed in (
        (None, False), ('unknown', False), ('interim', False), ('final', True)
    ):
        election.status = status
        assert election.completed == completed

    # ... vote with all results
    for result in election.results:
        result.counted = True
    for status, completed in (
        (None, True), ('unknown', True), ('interim', False), ('final', True)
    ):
        election.status = status
        assert election.completed == completed


@mark.parametrize('clear_all', [True, False])
def test_election_clear(clear_all, session):
    election = majorz_election()
    session.add(election)
    session.flush()

    assert election.last_result_change
    assert election.absolute_majority
    assert election.status
    assert election.candidates
    assert election.results

    assert session.query(Candidate).first()
    assert session.query(CandidateResult).first()
    assert session.query(ElectionResult).first()

    election.clear_results(clear_all)

    assert election.last_result_change is None
    assert election.absolute_majority is None
    assert election.status is None
<<<<<<< HEAD
    assert election.candidates == []
    assert election.results == []
=======
    assert election.results.first() is None
>>>>>>> 1d64c923

    assert session.query(CandidateResult).first() is None
    assert session.query(ElectionResult).first() is None

    if clear_all:
        assert election.candidates.first() is None
        assert session.query(Candidate).first() is None
    else:
        assert election.candidates.all()
        assert session.query(Candidate).first()


def test_election_has_results(session):
    election = Election(
        title='Election',
        domain='federation',
        date=date(2015, 6, 14),
        number_of_mandates=1
    )
    session.add(election)
    session.flush()

    assert election.has_results is False

    election.results.append(
        ElectionResult(
            name='name',
            entity_id=1,
            counted=False,
            eligible_voters=100,
            received_ballots=2,
            blank_ballots=3,
            invalid_ballots=4,
            blank_votes=5,
            invalid_votes=6
        )
    )

    assert election.has_results is False

    election.results[0].counted = True

    assert election.has_results is True


def test_related_elections(session):
    first = Election(
        title='First',
        domain='federation',
        date=date(2015, 6, 14),
        number_of_mandates=1
    )
    second = Election(
        title='Second',
        domain='federation',
        date=date(2015, 6, 14),
        number_of_mandates=1
    )
    session.add(first)
    session.add(second)
    session.flush()
    assert first.related_elections.all() == []
    assert first.referencing_elections.all() == []
    assert second.related_elections.all() == []
    assert second.referencing_elections.all() == []

    first.related_elections.append(ElectionRelationship(target_id=second.id))
    session.flush()
    assert first.related_elections.one().source_id == 'first'
    assert first.related_elections.one().target_id == 'second'
    assert first.referencing_elections.all() == []
    assert second.related_elections.all() == []
    assert second.referencing_elections.one().source_id == 'first'
    assert second.referencing_elections.one().target_id == 'second'

    second.related_elections.append(ElectionRelationship(target_id=first.id))
    session.flush()
    assert first.related_elections.one().source_id == 'first'
    assert first.related_elections.one().target_id == 'second'
    assert first.referencing_elections.one().source_id == 'second'
    assert first.referencing_elections.one().target_id == 'first'
    assert second.related_elections.one().source_id == 'second'
    assert second.related_elections.one().target_id == 'first'
    assert second.referencing_elections.one().source_id == 'first'
    assert second.referencing_elections.one().target_id == 'second'

    session.delete(second)
    session.flush()
    assert first.related_elections.all() == []
    assert first.referencing_elections.all() == []
    assert session.query(ElectionRelationship).all() == []

    first.related_elections.append(ElectionRelationship(target_id=first.id))
    session.flush()
    assert first.related_elections.one().source_id == 'first'
    assert first.related_elections.one().target_id == 'first'
    assert first.referencing_elections.one().source_id == 'first'
    assert first.referencing_elections.one().target_id == 'first'

    session.delete(first)
    session.flush()
    assert session.query(ElectionRelationship).all() == []


def test_election_rename(test_app, explanations_pdf):
    session = test_app.session()

    election = majorz_election()
    session.add(election)
    session.flush()

    election.explanations_pdf = (explanations_pdf, 'explanations.pdf')

    assert session.query(Candidate).one().election_id == 'election'
    assert session.query(ElectionResult).one().election_id == 'election'

    election.id = 'elerction'
    session.flush()

    assert session.query(Candidate).one().election_id == 'elerction'
    assert session.query(ElectionResult).one().election_id == 'elerction'


def test_election_attachments(test_app, explanations_pdf):
    model = Election(
        title='Election',
        domain='canton',
        date=date(2017, 1, 1),
    )

    assert model.explanations_pdf is None
    del model.explanations_pdf
    model.explanations_pdf = (explanations_pdf, 'explanations.pdf')
    assert model.explanations_pdf.name == 'explanations_pdf'
    assert model.explanations_pdf.reference.filename == 'explanations.pdf'
    assert model.explanations_pdf.reference.content_type == 'application/pdf'
    del model.explanations_pdf
    assert model.explanations_pdf is None<|MERGE_RESOLUTION|>--- conflicted
+++ resolved
@@ -605,21 +605,16 @@
     assert election.last_result_change is None
     assert election.absolute_majority is None
     assert election.status is None
-<<<<<<< HEAD
-    assert election.candidates == []
     assert election.results == []
-=======
-    assert election.results.first() is None
->>>>>>> 1d64c923
 
     assert session.query(CandidateResult).first() is None
     assert session.query(ElectionResult).first() is None
 
     if clear_all:
-        assert election.candidates.first() is None
+        assert len(election.candidates) == 0
         assert session.query(Candidate).first() is None
     else:
-        assert election.candidates.all()
+        assert len(election.candidates) > 0
         assert session.query(Candidate).first()
 
 
