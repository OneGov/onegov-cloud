
from onegov.core.orm.observer import ScopedPropertyObserver
from os import path
from yaml import dump

from onegov.core.utils import module_path
from onegov.pas.app import PasApp
from onegov.pas.content.initial import create_new_organisation
from onegov.user import User
from pytest import fixture
from sqlalchemy.orm.session import close_all_sessions
from tests.shared import Client
from tests.shared.utils import create_app
from transaction import commit


@fixture(scope='function')
def cfg_path(postgres_dsn, session_manager, temporary_directory, redis_url):
    cfg = {
        'applications': [
            {
                'path': '/pas/*',
                'application': 'onegov.pas.app.PasApp',
                'namespace': 'pas',
                'configuration': {
                    'dsn': postgres_dsn,
                    'redis_url': redis_url,
                    'depot_backend': 'depot.io.memory.MemoryFileStorage',
                    'filestorage': 'fs.osfs.OSFS',
                    'filestorage_options': {
                        'root_path': '{}/file-storage'.format(
                            temporary_directory
                        ),
<<<<<<< HEAD
                        'create': 'True'
=======
                        'create': 'true'
>>>>>>> 65267dc3
                    },
                    'websockets': {
                        'client_url': 'ws://localhost:8766',
                        'manage_url': 'ws://localhost:8766',
                        'manage_token': 'super-super-secret-token'
                    }
                }
            }
        ]
    }

    cfg_path = path.join(temporary_directory, 'onegov.yml')
    with open(cfg_path, 'w') as f:
        f.write(dump(cfg))

    return cfg_path


def create_pas_app(request, use_elasticsearch=False):
    app = create_app(
        PasApp,
        request,
        use_maildir=True,
        use_elasticsearch=use_elasticsearch,
        websockets={
            'client_url': 'ws://localhost:8766',
            'manage_url': 'ws://localhost:8766',
            'manage_token': 'super-super-secret-token'
        }
    )
    org = create_new_organisation(app, name="Govikon")
    org.meta['reply_to'] = 'mails@govikon.ch'
    org.meta['locales'] = 'de_CH'

    session = app.session()
    test_password = request.getfixturevalue('test_password')
    session.add(
        User(
            username='admin@example.org',
            password_hash=test_password,
            role='admin'
        )
    )
    session.add(
        User(
            username='editor@example.org',
            password_hash=test_password,
            role='editor'
        )
    )
    session.add(
        User(
            username='member@example.org',
            password_hash=test_password,
            role='member'
        )
    )

    commit()
    close_all_sessions()
    return app


@fixture
def people_json():
    """Fixture providing sample people data as JSON string."""
    return {
        "count": 2,
        "next": None,
        "previous": None,
        "results": [
            {
                "created": "2024-12-23T16:44:12.056040+01:00",
                "firstName": "Daniel",
                "fullName": "Abt Daniel",
                "id": "d9403b52-d178-454c-8ac7-abb75af14aa6",
                "isActive": True,
                "modified": "2024-12-23T16:44:12.056046+01:00",
                "officialName": "Abt",
                "personTypeTitle": None,
                "primaryEmail": {
                    "id": "c28dbad1-99fd-4694-8816-9c1bbd3dec72",
                    "label": "1. E-Mail",
                    "email": "da@example.org",
                    "isDefault": True,
                    "thirdPartyId": None,
                    "modified": "2024-12-23T16:44:12.059162+01:00",
                    "created": "2024-12-23T16:44:12.059150+01:00",
                },
                "salutation": "Herr",
                "tags": [],
                "thirdPartyId": "37",
                "title": "",
                "username": None,
            },
            {
                "created": "2024-12-23T16:44:19.413799+01:00",
                "firstName": "Heinz",
                "fullName": "Achermann Heinz",
                "id": "56603980-d390-4cf8-bc2b-5335affe22be",
                "isActive": True,
                "modified": "2024-12-23T16:44:19.413805+01:00",
                "officialName": "Achermann",
                "personTypeTitle": None,
                "primaryEmail": {
                    "id": "e6d45171-0bf7-483d-9d38-d686982a3f68",
                    "label": "1. E-Mail",
                    "email": "ha@example.org",
                    "isDefault": True,
                    "thirdPartyId": None,
                    "modified": "2024-12-23T16:44:19.416512+01:00",
                    "created": "2024-12-23T16:44:19.416484+01:00",
                },
                "salutation": "Herr",
                "tags": [],
                "thirdPartyId": "142",
                "title": "",
                "username": None,
            },
        ],
    }


@fixture
def organization_json():
    """Fixture providing sample organizations data as JSON string.
    We have 4 of every type

    """
    return {
        "count": 2,
        "next": None,
        "previous": None,
        "results": [
            {
                "created": "2024-12-23T16:44:24.920938+01:00",
                "description": "",
                "id": "ef39e789-10e1-4117-8507-63b6cb3ef7cc",
                "isActive": True,
                "memberCount": 17,
                "modified": "2025-01-06T10:19:49.765454+01:00",
                "name": "ad-hoc-Gastgewerbegesetz, 3699",
                "organizationTypeTitle": "Kommission",
                "primaryEmail": None,
                "status": 1,
                "thirdPartyId": None,
            },
            {
                "created": "2024-12-23T16:44:24.928269+01:00",
                "description": "",
                "id": "f124b1fe-99b8-4bc2-b40d-bc8dec4997bc",
                "isActive": True,
                "memberCount": 16,
                "modified": "2025-01-06T10:19:54.708568+01:00",
                "name": "ad-hoc-KiBe_SchulG, 3652",
                "organizationTypeTitle": "Kommission",
                "primaryEmail": None,
                "status": 1,
                "thirdPartyId": None,
            },
        ],
    }


@fixture
def memberships_json():
    """Fixture providing sample memberships data as JSON string."""
    return {
        "count": 2,
        "next": None,
        "previous": None,
        "results": [
            {
                "department": "",
                "description": "",
                "emailReceptionType": "to",
                "end": False,
                "id": "8151a14a-5f13-444b-9695-be9bb63f0ad5",
                "isDefault": True,
                "organization": {
                    "created": "2024-12-23T16:44:24.955967+01:00",
                    "description": "",
                    "id": "a962a086-0261-4b9b-b15f-b4064672efe8",
                    "isActive": True,
                    "memberCount": 3,
                    "modified": "2025-01-06T10:20:32.206637+01:00",
                    "name": "amtliche Missione KRP, Vize-KRP",
                    "organizationTypeTitle": "Kommission",
                    "primaryEmail": False,
                    "status": 1,
                    "thirdPartyId": False,
                    "organizationType": 3,
                    "primaryAddress": False,
                    "primaryPhoneNumber": False,
                    "primaryUrl": False,
                    "statusDisplay": "Aktiv",
                    "tags": [],
                    "type": "organization"
                },
                "person": {
                    "created": "2024-12-23T16:44:13.642607+01:00",
                    "firstName": "Karl",
                    "fullName": "Nussbaumer Karl",
                    "id": "149ad0c8-c8e0-4e97-97cd-3add9b49ad9f",
                    "isActive": True,
                    "modified": "2024-12-23T16:44:13.642615+01:00",
                    "officialName": "Nussbaumer",
                    "personTypeTitle": False,
                    "primaryEmail": {
                        "id": "7e4597de-2dd8-45f7-a615-d11ab43bb69f",
                        "label": "1. E-Mail",
                        "email": "kn@example.org",
                        "isDefault": True,
                        "thirdPartyId": False,
                        "modified": "2024-12-23T16:44:13.645788+01:00",
                        "created": "2024-12-23T16:44:13.645778+01:00"
                    },
                    "salutation": "Herr",
                    "tags": [],
                    "thirdPartyId": "59",
                    "title": "",
                    "username": False
                },
                "primaryAddress": {
                    "formattedAddress": "Redacted 1, 1111 Foobar",
                    "id": "9f89946c-e7aa-479c-8876-e0227b37a57d",
                    "label": "Post-Adresse",
                    "isDefault": True,
                    "organisationName": "",
                    "organisationNameAddOn1": "",
                    "organisationNameAddOn2": "",
                    "addressLine1": "",
                    "addressLine2": "",
                    "street": "Redacted",
                    "houseNumber": "1",
                    "dwellingNumber": "",
                    "postOfficeBox": "",
                    "swissZipCode": "1111",
                    "swissZipCodeAddOn": "",
                    "swissZipCodeId": "",
                    "foreignZipCode": "",
                    "locality": "",
                    "town": "Foobar",
                    "countryIdISO2": "CH",
                    "countryName": "Schweiz",
                    "thirdPartyId": False,
                    "modified": "2024-12-23T16:44:13.645077+01:00",
                    "created": "2024-12-23T16:44:13.645067+01:00"
                },
                "primaryEmail": {
                    "id": "7e4597de-2dd8-45f7-a615-d11ab43bb69f",
                    "label": "1. E-Mail",
                    "email": "kn@example.org",
                    "isDefault": True,
                    "thirdPartyId": False,
                    "modified": "2024-12-23T16:44:13.645788+01:00",
                    "created": "2024-12-23T16:44:13.645778+01:00"
                },
                "primaryPhoneNumber": {
                    "id": "b8a6ca48-7484-49d0-b120-2c659d48cf45",
                    "label": "Telefon Privat",
                    "phoneNumber": "041 111 11 11",
                    "phoneCategory": 1,
                    "otherPhoneCategory": False,
                    "phoneCategoryText": "Private Telefonnummer",
                    "isDefault": True,
                    "thirdPartyId": False,
                    "modified": "2024-12-23T16:44:13.646427+01:00",
                    "created": "2024-12-23T16:44:13.646418+01:00"
                },
                "primaryUrl": {
                    "id": "64da31dc-23c7-4b9e-b9c0-f175a615f74f",
                    "label": "Webseite",
                    "isDefault": True,
                    "thirdPartyId": False,
                    "modified": "2024-12-23T16:44:13.647164+01:00",
                    "created": "2024-12-23T16:44:13.647154+01:00"
                },
                "email": False,
                "phoneNumber": False,
                "address": False,
                "urlField": False,
                "role": "Präsident/-in",
                "start": False,
                "text": "Nussbaumer Karl - amtliche Missione KRP, Vize-KRP",
                "thirdPartyId": False,
                "type": "membership",
                "typedId": "membership:8151a14a-5f13-444b-9695-be9bb63f0ad5",
            },
            {
                "department": "",
                "description": "",
                "emailReceptionType": "to",
                "end": False,
                "id": "3b55570d-7613-4ece-8dd3-e36ecf6ef1b3",
                "isDefault": True,
                "organization": {
                    "created": "2024-12-23T16:44:24.967106+01:00",
                    "description": "",
                    "id": "92dc0abf-fc1e-444b-845c-0de297d9c0d4",
                    "isActive": True,
                    "memberCount": 8,
                    "modified": "2025-01-06T10:21:25.979702+01:00",
                    "name": "Justizprüfungskommission (JPK)",
                    "organizationTypeTitle": "Kommission",
                    "primaryEmail": False,
                    "status": 1,
                    "thirdPartyId": False,
                    "organizationType": 3,
                    "primaryAddress": False,
                    "primaryPhoneNumber": False,
                    "primaryUrl": False,
                    "statusDisplay": "Aktiv",
                    "tags": [],
                    "type": "organization"
                },
                "person": {
                    "created": "2024-12-23T16:44:14.895333+01:00",
                    "firstName": "Thomas",
                    "fullName": "Werner Thomas",
                    "id": "0204b9ca-04f0-4549-8c69-bd719d9c87e5",
                    "isActive": True,
                    "modified": "2024-12-23T16:44:14.895340+01:00",
                    "officialName": "Werner",
                    "personTypeTitle": False,
                    "primaryEmail": {
                        "id": "598eff17-b3a1-4332-be42-952335ef82d5",
                        "label": "1. E-Mail",
                        "email": "wt@example.org",
                        "isDefault": True,
                        "thirdPartyId": False,
                        "modified": "2024-12-23T16:44:14.898115+01:00",
                        "created": "2024-12-23T16:44:14.898105+01:00"
                    },
                    "salutation": "Herr",
                    "tags": [],
                    "thirdPartyId": "75",
                    "title": "",
                    "username": False
                },
                "primaryAddress": {
                    "formattedAddress": "Redacted 2, 1111 Redacted2",
                    "id": "0082ac33-ca82-4275-b696-b37955805889",
                    "label": "Post-Adresse",
                    "isDefault": True,
                    "organisationName": "",
                    "organisationNameAddOn1": "",
                    "organisationNameAddOn2": "",
                    "addressLine1": "",
                    "addressLine2": "",
                    "street": "Redacted",
                    "houseNumber": "2",
                    "dwellingNumber": "",
                    "postOfficeBox": "",
                    "swissZipCode": "1111",
                    "swissZipCodeAddOn": "",
                    "swissZipCodeId": "",
                    "foreignZipCode": "",
                    "locality": "",
                    "town": "Redacted2",
                    "countryIdISO2": "CH",
                    "countryName": "Schweiz",
                    "thirdPartyId": False,
                    "modified": "2024-12-23T16:44:14.897448+01:00",
                    "created": "2024-12-23T16:44:14.897438+01:00"
                },
                "primaryEmail": {
                    "id": "598eff17-b3a1-4332-be42-952335ef82d5",
                    "label": "1. E-Mail",
                    "email": "wt@example.org",
                    "isDefault": True,
                    "thirdPartyId": False,
                    "modified": "2024-12-23T16:44:14.898115+01:00",
                    "created": "2024-12-23T16:44:14.898105+01:00"
                },
                "primaryPhoneNumber": {
                    "id": "367a569a-b89c-41fa-9829-183f512e90f2",
                    "label": "Telefon Privat",
                    "phoneNumber": "041 111 11 11",
                    "phoneCategory": 1,
                    "otherPhoneCategory": False,
                    "phoneCategoryText": "Private Telefonnummer",
                    "isDefault": True,
                    "thirdPartyId": False,
                    "modified": "2024-12-23T16:44:14.898840+01:00",
                    "created": "2024-12-23T16:44:14.898831+01:00"
                },
                "primaryUrl": False,
                "email": False,
                "phoneNumber": False,
                "address": False,
                "urlField": False,
                "role": "Mitglied",
                "start": False,
                "text": "Werner Thomas - Justizprüfungskommission (JPK) "
                        "(Mitglied)",
                "thirdPartyId": False,
                "type": "membership",
                "typedId": "membership:3b55570d-7613-4ece-8dd3-e36ecf6ef1b3",
            },
        ]
    }


@fixture(scope='function')
def pas_app(request):
    app = create_pas_app(request, use_elasticsearch=False)
    yield app
    app.session_manager.dispose()


@fixture(scope='function')
def es_pas_app(request):
    app = create_pas_app(request, use_elasticsearch=True)
    yield app
    app.session_manager.dispose()


@fixture(scope='function')
def client(pas_app):
    client = Client(pas_app)
    client.skip_n_forms = 1
    client.use_intercooler = True
    return client


@fixture(scope='function')
def client_with_es(es_pas_app):
    client = Client(es_pas_app)
    client.skip_n_forms = 1
    client.use_intercooler = True
    return client


@fixture(scope="session", autouse=True)
def enter_observer_scope():
    """Ensures app specific observers are active"""
    ScopedPropertyObserver.enter_class_scope(PasApp)


<<<<<<< HEAD
@fixture
def commission_test_files():
    csv = module_path('tests.onegov.pas', '/fixtures/commission_test.csv')
    xlsx = module_path('tests.onegov.pas', '/fixtures/commission_test.xlsx')
    return {
        'csv': csv,
        'xlsx': xlsx
=======
@fixture(params=['csv', 'xlsx'])
def commission_test_files(request):
    """Yield both CSV and XLSX test files one at a time."""
    file_type = request.param
    filename = f'commission_test.{file_type}'

    # Get the file path using module_path
    file_path = module_path('tests.onegov.pas', f'/fixtures/{filename}')

    # Read the file content based on type
    if file_type == 'csv':
        with open(file_path, 'r') as f:
            content = f.read()
    else:  # xlsx
        with open(file_path, 'rb') as f:
            content = f.read()

    yield {
        'path': file_path,
        'content': content,
        'type': file_type
>>>>>>> 65267dc3
    }<|MERGE_RESOLUTION|>--- conflicted
+++ resolved
@@ -1,4 +1,3 @@
-
 from onegov.core.orm.observer import ScopedPropertyObserver
 from os import path
 from yaml import dump
@@ -31,18 +30,14 @@
                         'root_path': '{}/file-storage'.format(
                             temporary_directory
                         ),
-<<<<<<< HEAD
-                        'create': 'True'
-=======
-                        'create': 'true'
->>>>>>> 65267dc3
+                        'create': 'True',
                     },
                     'websockets': {
                         'client_url': 'ws://localhost:8766',
                         'manage_url': 'ws://localhost:8766',
-                        'manage_token': 'super-super-secret-token'
-                    }
-                }
+                        'manage_token': 'super-super-secret-token',
+                    },
+                },
             }
         ]
     }
@@ -63,10 +58,10 @@
         websockets={
             'client_url': 'ws://localhost:8766',
             'manage_url': 'ws://localhost:8766',
-            'manage_token': 'super-super-secret-token'
-        }
+            'manage_token': 'super-super-secret-token',
+        },
     )
-    org = create_new_organisation(app, name="Govikon")
+    org = create_new_organisation(app, name='Govikon')
     org.meta['reply_to'] = 'mails@govikon.ch'
     org.meta['locales'] = 'de_CH'
 
@@ -76,21 +71,21 @@
         User(
             username='admin@example.org',
             password_hash=test_password,
-            role='admin'
+            role='admin',
         )
     )
     session.add(
         User(
             username='editor@example.org',
             password_hash=test_password,
-            role='editor'
+            role='editor',
         )
     )
     session.add(
         User(
             username='member@example.org',
             password_hash=test_password,
-            role='member'
+            role='member',
         )
     )
 
@@ -103,57 +98,57 @@
 def people_json():
     """Fixture providing sample people data as JSON string."""
     return {
-        "count": 2,
-        "next": None,
-        "previous": None,
-        "results": [
-            {
-                "created": "2024-12-23T16:44:12.056040+01:00",
-                "firstName": "Daniel",
-                "fullName": "Abt Daniel",
-                "id": "d9403b52-d178-454c-8ac7-abb75af14aa6",
-                "isActive": True,
-                "modified": "2024-12-23T16:44:12.056046+01:00",
-                "officialName": "Abt",
-                "personTypeTitle": None,
-                "primaryEmail": {
-                    "id": "c28dbad1-99fd-4694-8816-9c1bbd3dec72",
-                    "label": "1. E-Mail",
-                    "email": "da@example.org",
-                    "isDefault": True,
-                    "thirdPartyId": None,
-                    "modified": "2024-12-23T16:44:12.059162+01:00",
-                    "created": "2024-12-23T16:44:12.059150+01:00",
-                },
-                "salutation": "Herr",
-                "tags": [],
-                "thirdPartyId": "37",
-                "title": "",
-                "username": None,
-            },
-            {
-                "created": "2024-12-23T16:44:19.413799+01:00",
-                "firstName": "Heinz",
-                "fullName": "Achermann Heinz",
-                "id": "56603980-d390-4cf8-bc2b-5335affe22be",
-                "isActive": True,
-                "modified": "2024-12-23T16:44:19.413805+01:00",
-                "officialName": "Achermann",
-                "personTypeTitle": None,
-                "primaryEmail": {
-                    "id": "e6d45171-0bf7-483d-9d38-d686982a3f68",
-                    "label": "1. E-Mail",
-                    "email": "ha@example.org",
-                    "isDefault": True,
-                    "thirdPartyId": None,
-                    "modified": "2024-12-23T16:44:19.416512+01:00",
-                    "created": "2024-12-23T16:44:19.416484+01:00",
-                },
-                "salutation": "Herr",
-                "tags": [],
-                "thirdPartyId": "142",
-                "title": "",
-                "username": None,
+        'count': 2,
+        'next': None,
+        'previous': None,
+        'results': [
+            {
+                'created': '2024-12-23T16:44:12.056040+01:00',
+                'firstName': 'Daniel',
+                'fullName': 'Abt Daniel',
+                'id': 'd9403b52-d178-454c-8ac7-abb75af14aa6',
+                'isActive': True,
+                'modified': '2024-12-23T16:44:12.056046+01:00',
+                'officialName': 'Abt',
+                'personTypeTitle': None,
+                'primaryEmail': {
+                    'id': 'c28dbad1-99fd-4694-8816-9c1bbd3dec72',
+                    'label': '1. E-Mail',
+                    'email': 'da@example.org',
+                    'isDefault': True,
+                    'thirdPartyId': None,
+                    'modified': '2024-12-23T16:44:12.059162+01:00',
+                    'created': '2024-12-23T16:44:12.059150+01:00',
+                },
+                'salutation': 'Herr',
+                'tags': [],
+                'thirdPartyId': '37',
+                'title': '',
+                'username': None,
+            },
+            {
+                'created': '2024-12-23T16:44:19.413799+01:00',
+                'firstName': 'Heinz',
+                'fullName': 'Achermann Heinz',
+                'id': '56603980-d390-4cf8-bc2b-5335affe22be',
+                'isActive': True,
+                'modified': '2024-12-23T16:44:19.413805+01:00',
+                'officialName': 'Achermann',
+                'personTypeTitle': None,
+                'primaryEmail': {
+                    'id': 'e6d45171-0bf7-483d-9d38-d686982a3f68',
+                    'label': '1. E-Mail',
+                    'email': 'ha@example.org',
+                    'isDefault': True,
+                    'thirdPartyId': None,
+                    'modified': '2024-12-23T16:44:19.416512+01:00',
+                    'created': '2024-12-23T16:44:19.416484+01:00',
+                },
+                'salutation': 'Herr',
+                'tags': [],
+                'thirdPartyId': '142',
+                'title': '',
+                'username': None,
             },
         ],
     }
@@ -166,35 +161,35 @@
 
     """
     return {
-        "count": 2,
-        "next": None,
-        "previous": None,
-        "results": [
-            {
-                "created": "2024-12-23T16:44:24.920938+01:00",
-                "description": "",
-                "id": "ef39e789-10e1-4117-8507-63b6cb3ef7cc",
-                "isActive": True,
-                "memberCount": 17,
-                "modified": "2025-01-06T10:19:49.765454+01:00",
-                "name": "ad-hoc-Gastgewerbegesetz, 3699",
-                "organizationTypeTitle": "Kommission",
-                "primaryEmail": None,
-                "status": 1,
-                "thirdPartyId": None,
-            },
-            {
-                "created": "2024-12-23T16:44:24.928269+01:00",
-                "description": "",
-                "id": "f124b1fe-99b8-4bc2-b40d-bc8dec4997bc",
-                "isActive": True,
-                "memberCount": 16,
-                "modified": "2025-01-06T10:19:54.708568+01:00",
-                "name": "ad-hoc-KiBe_SchulG, 3652",
-                "organizationTypeTitle": "Kommission",
-                "primaryEmail": None,
-                "status": 1,
-                "thirdPartyId": None,
+        'count': 2,
+        'next': None,
+        'previous': None,
+        'results': [
+            {
+                'created': '2024-12-23T16:44:24.920938+01:00',
+                'description': '',
+                'id': 'ef39e789-10e1-4117-8507-63b6cb3ef7cc',
+                'isActive': True,
+                'memberCount': 17,
+                'modified': '2025-01-06T10:19:49.765454+01:00',
+                'name': 'ad-hoc-Gastgewerbegesetz, 3699',
+                'organizationTypeTitle': 'Kommission',
+                'primaryEmail': None,
+                'status': 1,
+                'thirdPartyId': None,
+            },
+            {
+                'created': '2024-12-23T16:44:24.928269+01:00',
+                'description': '',
+                'id': 'f124b1fe-99b8-4bc2-b40d-bc8dec4997bc',
+                'isActive': True,
+                'memberCount': 16,
+                'modified': '2025-01-06T10:19:54.708568+01:00',
+                'name': 'ad-hoc-KiBe_SchulG, 3652',
+                'organizationTypeTitle': 'Kommission',
+                'primaryEmail': None,
+                'status': 1,
+                'thirdPartyId': None,
             },
         ],
     }
@@ -204,239 +199,239 @@
 def memberships_json():
     """Fixture providing sample memberships data as JSON string."""
     return {
-        "count": 2,
-        "next": None,
-        "previous": None,
-        "results": [
-            {
-                "department": "",
-                "description": "",
-                "emailReceptionType": "to",
-                "end": False,
-                "id": "8151a14a-5f13-444b-9695-be9bb63f0ad5",
-                "isDefault": True,
-                "organization": {
-                    "created": "2024-12-23T16:44:24.955967+01:00",
-                    "description": "",
-                    "id": "a962a086-0261-4b9b-b15f-b4064672efe8",
-                    "isActive": True,
-                    "memberCount": 3,
-                    "modified": "2025-01-06T10:20:32.206637+01:00",
-                    "name": "amtliche Missione KRP, Vize-KRP",
-                    "organizationTypeTitle": "Kommission",
-                    "primaryEmail": False,
-                    "status": 1,
-                    "thirdPartyId": False,
-                    "organizationType": 3,
-                    "primaryAddress": False,
-                    "primaryPhoneNumber": False,
-                    "primaryUrl": False,
-                    "statusDisplay": "Aktiv",
-                    "tags": [],
-                    "type": "organization"
-                },
-                "person": {
-                    "created": "2024-12-23T16:44:13.642607+01:00",
-                    "firstName": "Karl",
-                    "fullName": "Nussbaumer Karl",
-                    "id": "149ad0c8-c8e0-4e97-97cd-3add9b49ad9f",
-                    "isActive": True,
-                    "modified": "2024-12-23T16:44:13.642615+01:00",
-                    "officialName": "Nussbaumer",
-                    "personTypeTitle": False,
-                    "primaryEmail": {
-                        "id": "7e4597de-2dd8-45f7-a615-d11ab43bb69f",
-                        "label": "1. E-Mail",
-                        "email": "kn@example.org",
-                        "isDefault": True,
-                        "thirdPartyId": False,
-                        "modified": "2024-12-23T16:44:13.645788+01:00",
-                        "created": "2024-12-23T16:44:13.645778+01:00"
+        'count': 2,
+        'next': None,
+        'previous': None,
+        'results': [
+            {
+                'department': '',
+                'description': '',
+                'emailReceptionType': 'to',
+                'end': False,
+                'id': '8151a14a-5f13-444b-9695-be9bb63f0ad5',
+                'isDefault': True,
+                'organization': {
+                    'created': '2024-12-23T16:44:24.955967+01:00',
+                    'description': '',
+                    'id': 'a962a086-0261-4b9b-b15f-b4064672efe8',
+                    'isActive': True,
+                    'memberCount': 3,
+                    'modified': '2025-01-06T10:20:32.206637+01:00',
+                    'name': 'amtliche Missione KRP, Vize-KRP',
+                    'organizationTypeTitle': 'Kommission',
+                    'primaryEmail': False,
+                    'status': 1,
+                    'thirdPartyId': False,
+                    'organizationType': 3,
+                    'primaryAddress': False,
+                    'primaryPhoneNumber': False,
+                    'primaryUrl': False,
+                    'statusDisplay': 'Aktiv',
+                    'tags': [],
+                    'type': 'organization',
+                },
+                'person': {
+                    'created': '2024-12-23T16:44:13.642607+01:00',
+                    'firstName': 'Karl',
+                    'fullName': 'Nussbaumer Karl',
+                    'id': '149ad0c8-c8e0-4e97-97cd-3add9b49ad9f',
+                    'isActive': True,
+                    'modified': '2024-12-23T16:44:13.642615+01:00',
+                    'officialName': 'Nussbaumer',
+                    'personTypeTitle': False,
+                    'primaryEmail': {
+                        'id': '7e4597de-2dd8-45f7-a615-d11ab43bb69f',
+                        'label': '1. E-Mail',
+                        'email': 'kn@example.org',
+                        'isDefault': True,
+                        'thirdPartyId': False,
+                        'modified': '2024-12-23T16:44:13.645788+01:00',
+                        'created': '2024-12-23T16:44:13.645778+01:00',
                     },
-                    "salutation": "Herr",
-                    "tags": [],
-                    "thirdPartyId": "59",
-                    "title": "",
-                    "username": False
-                },
-                "primaryAddress": {
-                    "formattedAddress": "Redacted 1, 1111 Foobar",
-                    "id": "9f89946c-e7aa-479c-8876-e0227b37a57d",
-                    "label": "Post-Adresse",
-                    "isDefault": True,
-                    "organisationName": "",
-                    "organisationNameAddOn1": "",
-                    "organisationNameAddOn2": "",
-                    "addressLine1": "",
-                    "addressLine2": "",
-                    "street": "Redacted",
-                    "houseNumber": "1",
-                    "dwellingNumber": "",
-                    "postOfficeBox": "",
-                    "swissZipCode": "1111",
-                    "swissZipCodeAddOn": "",
-                    "swissZipCodeId": "",
-                    "foreignZipCode": "",
-                    "locality": "",
-                    "town": "Foobar",
-                    "countryIdISO2": "CH",
-                    "countryName": "Schweiz",
-                    "thirdPartyId": False,
-                    "modified": "2024-12-23T16:44:13.645077+01:00",
-                    "created": "2024-12-23T16:44:13.645067+01:00"
-                },
-                "primaryEmail": {
-                    "id": "7e4597de-2dd8-45f7-a615-d11ab43bb69f",
-                    "label": "1. E-Mail",
-                    "email": "kn@example.org",
-                    "isDefault": True,
-                    "thirdPartyId": False,
-                    "modified": "2024-12-23T16:44:13.645788+01:00",
-                    "created": "2024-12-23T16:44:13.645778+01:00"
-                },
-                "primaryPhoneNumber": {
-                    "id": "b8a6ca48-7484-49d0-b120-2c659d48cf45",
-                    "label": "Telefon Privat",
-                    "phoneNumber": "041 111 11 11",
-                    "phoneCategory": 1,
-                    "otherPhoneCategory": False,
-                    "phoneCategoryText": "Private Telefonnummer",
-                    "isDefault": True,
-                    "thirdPartyId": False,
-                    "modified": "2024-12-23T16:44:13.646427+01:00",
-                    "created": "2024-12-23T16:44:13.646418+01:00"
-                },
-                "primaryUrl": {
-                    "id": "64da31dc-23c7-4b9e-b9c0-f175a615f74f",
-                    "label": "Webseite",
-                    "isDefault": True,
-                    "thirdPartyId": False,
-                    "modified": "2024-12-23T16:44:13.647164+01:00",
-                    "created": "2024-12-23T16:44:13.647154+01:00"
-                },
-                "email": False,
-                "phoneNumber": False,
-                "address": False,
-                "urlField": False,
-                "role": "Präsident/-in",
-                "start": False,
-                "text": "Nussbaumer Karl - amtliche Missione KRP, Vize-KRP",
-                "thirdPartyId": False,
-                "type": "membership",
-                "typedId": "membership:8151a14a-5f13-444b-9695-be9bb63f0ad5",
-            },
-            {
-                "department": "",
-                "description": "",
-                "emailReceptionType": "to",
-                "end": False,
-                "id": "3b55570d-7613-4ece-8dd3-e36ecf6ef1b3",
-                "isDefault": True,
-                "organization": {
-                    "created": "2024-12-23T16:44:24.967106+01:00",
-                    "description": "",
-                    "id": "92dc0abf-fc1e-444b-845c-0de297d9c0d4",
-                    "isActive": True,
-                    "memberCount": 8,
-                    "modified": "2025-01-06T10:21:25.979702+01:00",
-                    "name": "Justizprüfungskommission (JPK)",
-                    "organizationTypeTitle": "Kommission",
-                    "primaryEmail": False,
-                    "status": 1,
-                    "thirdPartyId": False,
-                    "organizationType": 3,
-                    "primaryAddress": False,
-                    "primaryPhoneNumber": False,
-                    "primaryUrl": False,
-                    "statusDisplay": "Aktiv",
-                    "tags": [],
-                    "type": "organization"
-                },
-                "person": {
-                    "created": "2024-12-23T16:44:14.895333+01:00",
-                    "firstName": "Thomas",
-                    "fullName": "Werner Thomas",
-                    "id": "0204b9ca-04f0-4549-8c69-bd719d9c87e5",
-                    "isActive": True,
-                    "modified": "2024-12-23T16:44:14.895340+01:00",
-                    "officialName": "Werner",
-                    "personTypeTitle": False,
-                    "primaryEmail": {
-                        "id": "598eff17-b3a1-4332-be42-952335ef82d5",
-                        "label": "1. E-Mail",
-                        "email": "wt@example.org",
-                        "isDefault": True,
-                        "thirdPartyId": False,
-                        "modified": "2024-12-23T16:44:14.898115+01:00",
-                        "created": "2024-12-23T16:44:14.898105+01:00"
+                    'salutation': 'Herr',
+                    'tags': [],
+                    'thirdPartyId': '59',
+                    'title': '',
+                    'username': False,
+                },
+                'primaryAddress': {
+                    'formattedAddress': 'Redacted 1, 1111 Foobar',
+                    'id': '9f89946c-e7aa-479c-8876-e0227b37a57d',
+                    'label': 'Post-Adresse',
+                    'isDefault': True,
+                    'organisationName': '',
+                    'organisationNameAddOn1': '',
+                    'organisationNameAddOn2': '',
+                    'addressLine1': '',
+                    'addressLine2': '',
+                    'street': 'Redacted',
+                    'houseNumber': '1',
+                    'dwellingNumber': '',
+                    'postOfficeBox': '',
+                    'swissZipCode': '1111',
+                    'swissZipCodeAddOn': '',
+                    'swissZipCodeId': '',
+                    'foreignZipCode': '',
+                    'locality': '',
+                    'town': 'Foobar',
+                    'countryIdISO2': 'CH',
+                    'countryName': 'Schweiz',
+                    'thirdPartyId': False,
+                    'modified': '2024-12-23T16:44:13.645077+01:00',
+                    'created': '2024-12-23T16:44:13.645067+01:00',
+                },
+                'primaryEmail': {
+                    'id': '7e4597de-2dd8-45f7-a615-d11ab43bb69f',
+                    'label': '1. E-Mail',
+                    'email': 'kn@example.org',
+                    'isDefault': True,
+                    'thirdPartyId': False,
+                    'modified': '2024-12-23T16:44:13.645788+01:00',
+                    'created': '2024-12-23T16:44:13.645778+01:00',
+                },
+                'primaryPhoneNumber': {
+                    'id': 'b8a6ca48-7484-49d0-b120-2c659d48cf45',
+                    'label': 'Telefon Privat',
+                    'phoneNumber': '041 111 11 11',
+                    'phoneCategory': 1,
+                    'otherPhoneCategory': False,
+                    'phoneCategoryText': 'Private Telefonnummer',
+                    'isDefault': True,
+                    'thirdPartyId': False,
+                    'modified': '2024-12-23T16:44:13.646427+01:00',
+                    'created': '2024-12-23T16:44:13.646418+01:00',
+                },
+                'primaryUrl': {
+                    'id': '64da31dc-23c7-4b9e-b9c0-f175a615f74f',
+                    'label': 'Webseite',
+                    'isDefault': True,
+                    'thirdPartyId': False,
+                    'modified': '2024-12-23T16:44:13.647164+01:00',
+                    'created': '2024-12-23T16:44:13.647154+01:00',
+                },
+                'email': False,
+                'phoneNumber': False,
+                'address': False,
+                'urlField': False,
+                'role': 'Präsident/-in',
+                'start': False,
+                'text': 'Nussbaumer Karl - amtliche Missione KRP, Vize-KRP',
+                'thirdPartyId': False,
+                'type': 'membership',
+                'typedId': 'membership:8151a14a-5f13-444b-9695-be9bb63f0ad5',
+            },
+            {
+                'department': '',
+                'description': '',
+                'emailReceptionType': 'to',
+                'end': False,
+                'id': '3b55570d-7613-4ece-8dd3-e36ecf6ef1b3',
+                'isDefault': True,
+                'organization': {
+                    'created': '2024-12-23T16:44:24.967106+01:00',
+                    'description': '',
+                    'id': '92dc0abf-fc1e-444b-845c-0de297d9c0d4',
+                    'isActive': True,
+                    'memberCount': 8,
+                    'modified': '2025-01-06T10:21:25.979702+01:00',
+                    'name': 'Justizprüfungskommission (JPK)',
+                    'organizationTypeTitle': 'Kommission',
+                    'primaryEmail': False,
+                    'status': 1,
+                    'thirdPartyId': False,
+                    'organizationType': 3,
+                    'primaryAddress': False,
+                    'primaryPhoneNumber': False,
+                    'primaryUrl': False,
+                    'statusDisplay': 'Aktiv',
+                    'tags': [],
+                    'type': 'organization',
+                },
+                'person': {
+                    'created': '2024-12-23T16:44:14.895333+01:00',
+                    'firstName': 'Thomas',
+                    'fullName': 'Werner Thomas',
+                    'id': '0204b9ca-04f0-4549-8c69-bd719d9c87e5',
+                    'isActive': True,
+                    'modified': '2024-12-23T16:44:14.895340+01:00',
+                    'officialName': 'Werner',
+                    'personTypeTitle': False,
+                    'primaryEmail': {
+                        'id': '598eff17-b3a1-4332-be42-952335ef82d5',
+                        'label': '1. E-Mail',
+                        'email': 'wt@example.org',
+                        'isDefault': True,
+                        'thirdPartyId': False,
+                        'modified': '2024-12-23T16:44:14.898115+01:00',
+                        'created': '2024-12-23T16:44:14.898105+01:00',
                     },
-                    "salutation": "Herr",
-                    "tags": [],
-                    "thirdPartyId": "75",
-                    "title": "",
-                    "username": False
-                },
-                "primaryAddress": {
-                    "formattedAddress": "Redacted 2, 1111 Redacted2",
-                    "id": "0082ac33-ca82-4275-b696-b37955805889",
-                    "label": "Post-Adresse",
-                    "isDefault": True,
-                    "organisationName": "",
-                    "organisationNameAddOn1": "",
-                    "organisationNameAddOn2": "",
-                    "addressLine1": "",
-                    "addressLine2": "",
-                    "street": "Redacted",
-                    "houseNumber": "2",
-                    "dwellingNumber": "",
-                    "postOfficeBox": "",
-                    "swissZipCode": "1111",
-                    "swissZipCodeAddOn": "",
-                    "swissZipCodeId": "",
-                    "foreignZipCode": "",
-                    "locality": "",
-                    "town": "Redacted2",
-                    "countryIdISO2": "CH",
-                    "countryName": "Schweiz",
-                    "thirdPartyId": False,
-                    "modified": "2024-12-23T16:44:14.897448+01:00",
-                    "created": "2024-12-23T16:44:14.897438+01:00"
-                },
-                "primaryEmail": {
-                    "id": "598eff17-b3a1-4332-be42-952335ef82d5",
-                    "label": "1. E-Mail",
-                    "email": "wt@example.org",
-                    "isDefault": True,
-                    "thirdPartyId": False,
-                    "modified": "2024-12-23T16:44:14.898115+01:00",
-                    "created": "2024-12-23T16:44:14.898105+01:00"
-                },
-                "primaryPhoneNumber": {
-                    "id": "367a569a-b89c-41fa-9829-183f512e90f2",
-                    "label": "Telefon Privat",
-                    "phoneNumber": "041 111 11 11",
-                    "phoneCategory": 1,
-                    "otherPhoneCategory": False,
-                    "phoneCategoryText": "Private Telefonnummer",
-                    "isDefault": True,
-                    "thirdPartyId": False,
-                    "modified": "2024-12-23T16:44:14.898840+01:00",
-                    "created": "2024-12-23T16:44:14.898831+01:00"
-                },
-                "primaryUrl": False,
-                "email": False,
-                "phoneNumber": False,
-                "address": False,
-                "urlField": False,
-                "role": "Mitglied",
-                "start": False,
-                "text": "Werner Thomas - Justizprüfungskommission (JPK) "
-                        "(Mitglied)",
-                "thirdPartyId": False,
-                "type": "membership",
-                "typedId": "membership:3b55570d-7613-4ece-8dd3-e36ecf6ef1b3",
-            },
-        ]
+                    'salutation': 'Herr',
+                    'tags': [],
+                    'thirdPartyId': '75',
+                    'title': '',
+                    'username': False,
+                },
+                'primaryAddress': {
+                    'formattedAddress': 'Redacted 2, 1111 Redacted2',
+                    'id': '0082ac33-ca82-4275-b696-b37955805889',
+                    'label': 'Post-Adresse',
+                    'isDefault': True,
+                    'organisationName': '',
+                    'organisationNameAddOn1': '',
+                    'organisationNameAddOn2': '',
+                    'addressLine1': '',
+                    'addressLine2': '',
+                    'street': 'Redacted',
+                    'houseNumber': '2',
+                    'dwellingNumber': '',
+                    'postOfficeBox': '',
+                    'swissZipCode': '1111',
+                    'swissZipCodeAddOn': '',
+                    'swissZipCodeId': '',
+                    'foreignZipCode': '',
+                    'locality': '',
+                    'town': 'Redacted2',
+                    'countryIdISO2': 'CH',
+                    'countryName': 'Schweiz',
+                    'thirdPartyId': False,
+                    'modified': '2024-12-23T16:44:14.897448+01:00',
+                    'created': '2024-12-23T16:44:14.897438+01:00',
+                },
+                'primaryEmail': {
+                    'id': '598eff17-b3a1-4332-be42-952335ef82d5',
+                    'label': '1. E-Mail',
+                    'email': 'wt@example.org',
+                    'isDefault': True,
+                    'thirdPartyId': False,
+                    'modified': '2024-12-23T16:44:14.898115+01:00',
+                    'created': '2024-12-23T16:44:14.898105+01:00',
+                },
+                'primaryPhoneNumber': {
+                    'id': '367a569a-b89c-41fa-9829-183f512e90f2',
+                    'label': 'Telefon Privat',
+                    'phoneNumber': '041 111 11 11',
+                    'phoneCategory': 1,
+                    'otherPhoneCategory': False,
+                    'phoneCategoryText': 'Private Telefonnummer',
+                    'isDefault': True,
+                    'thirdPartyId': False,
+                    'modified': '2024-12-23T16:44:14.898840+01:00',
+                    'created': '2024-12-23T16:44:14.898831+01:00',
+                },
+                'primaryUrl': False,
+                'email': False,
+                'phoneNumber': False,
+                'address': False,
+                'urlField': False,
+                'role': 'Mitglied',
+                'start': False,
+                'text': 'Werner Thomas - Justizprüfungskommission (JPK) '
+                '(Mitglied)',
+                'thirdPartyId': False,
+                'type': 'membership',
+                'typedId': 'membership:3b55570d-7613-4ece-8dd3-e36ecf6ef1b3',
+            },
+        ],
     }
 
 
@@ -470,41 +465,14 @@
     return client
 
 
-@fixture(scope="session", autouse=True)
+@fixture(scope='session', autouse=True)
 def enter_observer_scope():
     """Ensures app specific observers are active"""
     ScopedPropertyObserver.enter_class_scope(PasApp)
 
 
-<<<<<<< HEAD
 @fixture
 def commission_test_files():
     csv = module_path('tests.onegov.pas', '/fixtures/commission_test.csv')
     xlsx = module_path('tests.onegov.pas', '/fixtures/commission_test.xlsx')
-    return {
-        'csv': csv,
-        'xlsx': xlsx
-=======
-@fixture(params=['csv', 'xlsx'])
-def commission_test_files(request):
-    """Yield both CSV and XLSX test files one at a time."""
-    file_type = request.param
-    filename = f'commission_test.{file_type}'
-
-    # Get the file path using module_path
-    file_path = module_path('tests.onegov.pas', f'/fixtures/{filename}')
-
-    # Read the file content based on type
-    if file_type == 'csv':
-        with open(file_path, 'r') as f:
-            content = f.read()
-    else:  # xlsx
-        with open(file_path, 'rb') as f:
-            content = f.read()
-
-    yield {
-        'path': file_path,
-        'content': content,
-        'type': file_type
->>>>>>> 65267dc3
-    }+    return {'csv': csv, 'xlsx': xlsx}