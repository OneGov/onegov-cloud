--- conflicted
+++ resolved
@@ -3,20 +3,12 @@
 import transaction
 from webtest import Upload
 
-<<<<<<< HEAD
-
-from typing import Any, TYPE_CHECKING
-=======
 from typing import Any
 from onegov.pas.collections.commission import PASCommissionCollection
 from onegov.pas.collections import PASParliamentarianCollection
 from onegov.pas.collections.commission_membership import (
     PASCommissionMembershipCollection
 )
->>>>>>> 8056ea82
-
-if TYPE_CHECKING:
-    pass
 
 
 def add_rate_set(settings, delete) -> None:
@@ -54,7 +46,6 @@
     assert '2%' in page
     delete.append(page)
 
-<<<<<<< HEAD
 
 @pytest.mark.flaky(reruns=5, only_rerun=None)
 def test_views_manage(client_with_es):
@@ -66,8 +57,6 @@
 
     add_rate_set(settings, delete)
 
-=======
->>>>>>> 8056ea82
     # Settlement Runs
     page = settings.click('Abrechnungsläufe')
     page = page.click(href='new')
@@ -437,7 +426,6 @@
     assert '2025' in new_page
 
 
-<<<<<<< HEAD
 def test_simple_attendence_add(client):
     client.login_admin()
     settings = client.get('/').follow().click('PAS Einstellungen')
@@ -528,7 +516,8 @@
     page.form['commission_id'].select(text='CC')
     page = page.form.submit().follow()
     assert 'Neue Anwesenheit hinzugefügt' in page
-=======
+
+
 def test_fetch_commissions_parliamentarians_json(client):
     """Test the commissions-parliamentarians-json endpoint that the JS
     dropdown uses."""
@@ -609,5 +598,4 @@
 
     response2 = client.get('/commissions/commissions-parliamentarians-json')
     data2 = response2.json
-    assert commission3_id not in data2
->>>>>>> 8056ea82
+    assert commission3_id not in data2