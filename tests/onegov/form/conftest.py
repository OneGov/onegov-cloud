--- conflicted
+++ resolved
@@ -59,7 +59,6 @@
     class Content:
         pass
 
-<<<<<<< HEAD
     @TestApp.webasset_path()
     def get_js_path() -> str:
         return 'assets'
@@ -78,13 +77,12 @@
         yield 'react-dom.production.min.js'
         yield 'create-react-class.min.js'
         yield 'font-awesome.min.css'
-=======
+
     @TestApp.setting(section='content_security_policy', name='default')
     def get_content_security_policy():
         policy = default_content_security_policy()
         policy.script_src.add('cdnjs.cloudflare.com')
         return policy
->>>>>>> 4bbcf3df
 
     @TestApp.path(path='/snippets')
     class Snippets(Content):
