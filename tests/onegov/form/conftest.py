import pytest
from depot.manager import DepotManager
from onegov.core import Framework
from onegov.form import FormApp
from onegov.form.extensions import form_extensions
from onegov.form.utils import disable_required_attribute_in_html_inputs
from pytest_localserver.http import WSGIServer
from tests.shared.utils import create_app


@pytest.fixture(scope='session', autouse=True)
def disable_required_attribute_in_tests():
    disable_required_attribute_in_html_inputs()


@pytest.fixture(scope='function', autouse=True)
def depot():
    DepotManager.configure('default', {
        'depot.backend': 'depot.io.memory.MemoryFileStorage'
    })

    yield DepotManager.get()

    DepotManager._clear()


@pytest.fixture(scope='function', autouse=True)
def extensions():
    # discards form extensions defined in tests
    known_extensions = form_extensions.copy()

    yield

    form_extensions.clear()
    form_extensions.update(known_extensions)


@pytest.fixture(scope='function')
def form_app(request):

<<<<<<< HEAD
    # we do not support react 16 yet, as it basically requires ES6
    react = 'https://unpkg.com/react@18.2.0/umd/react.production.min.js'
    react_dom = (
        'https://unpkg.com/react-dom@18.2.0/umd/react-dom.production.min.js'
    )
    react_create_class = (
        'https://unpkg.com/create-react-class@15.7.0/create-react-class.min.js'
    )
    fontawesome = (
        'https://maxcdn.bootstrapcdn.com/font-awesome/4.7.0'
        '/css/font-awesome.min.css'
    )

=======
>>>>>>> f1ea705b
    class TestApp(Framework, FormApp):
        pass

    class Content:
        pass

    @TestApp.webasset_path()
    def get_js_path() -> str:
        return 'assets'

    @TestApp.webasset_path()
    def get_css_path() -> str:
        return 'assets'

    @TestApp.webasset_output()
    def get_webasset_output() -> str:
        return 'assets'

    @TestApp.webasset('react')
    def get_react_asset():
        yield 'react-with-addons.min.js'
        yield 'react-dom.min.js'
        yield 'font-awesome.min.css'

    @TestApp.path(path='/snippets')
    class Snippets(Content):
        html = """
            <!doctype html>
            <html>
                <head>
<<<<<<< HEAD
                    <script type="text/javascript" src="{}"></script>
                    <script type="text/javascript" src="{}"></script>
                    <script type="text/javascript" src="{}"></script>
                    <link rel="stylesheet" href="{}">
=======
>>>>>>> f1ea705b
                    <style>
                        .formcode-toolbar-element {{
                            height: 10px;
                            width: 10px;
                        }}
                    </style>
                </head>
                <body>
                    <div class="formcode-snippets"
                        data-source='/formcode-snippets'
                        data-target='textarea'
                    />

                    <textarea></textarea>
                </body>
            </html>
<<<<<<< HEAD
        """.format(react, react_dom, react_create_class, fontawesome)
=======
        """
>>>>>>> f1ea705b

    @TestApp.path(path='/registry')
    class Registry(Content):
        html = """
            <!doctype html>
            <html>
<<<<<<< HEAD
                <head>
                    <script type="text/javascript" src="{}"></script>
                    <script type="text/javascript" src="{}"></script>
                </head>
                <body></body>
            </html>
        """.format(react, react_create_class)
=======
                <head></head>
                <body></body>
            </html>
        """
>>>>>>> f1ea705b

    @TestApp.path(path='/formcode-format')
    class FormcodeFormat(Content):
        html = """
            <!doctype html>
            <html>
<<<<<<< HEAD
                <head>
                    <script type="text/javascript" src="{}"></script>
                    <script type="text/javascript" src="{}"></script>
                    <script type="text/javascript" src="{}"></script>
                    <link rel="stylesheet" href="{}">
                </head>
=======
                <head></head>
>>>>>>> f1ea705b
                <body>
                    <div id="container"></div>
                    <textarea></textarea>
                </body>
            </html>
<<<<<<< HEAD
        """.format(react, react_dom, react_create_class, fontawesome)
=======
        """
>>>>>>> f1ea705b

    @TestApp.path(path='/formcode-select')
    class FormcodeSelect(Content):
        html = """
            <!doctype html>
            <html>
<<<<<<< HEAD
                <head>
                    <script type="text/javascript" src="{}"></script>
                    <script type="text/javascript" src="{}"></script>
                    <script type="text/javascript" src="{}"></script>
                </head>
=======
                <head></head>
>>>>>>> f1ea705b
                <body>
                    <div id="container"></div>
                    <textarea></textarea>
                </body>
            </html>
<<<<<<< HEAD
        """.format(react, react_dom, react_create_class)
=======
        """
>>>>>>> f1ea705b

    @TestApp.html(model=Content)
    def view_content(self, request):
        request.include('react')
        request.include('formcode')
        return self.html

    return create_app(TestApp, request, use_maildir=False)


@pytest.fixture(scope='function')
def browser(browser, form_app_url):
    browser.baseurl = form_app_url
    yield browser


@pytest.fixture(scope='function')
def form_app_url(request, form_app):
    form_app.print_exceptions = True
    server = WSGIServer(application=form_app)
    server.start()
    yield server.url
    server.stop()<|MERGE_RESOLUTION|>--- conflicted
+++ resolved
@@ -38,22 +38,6 @@
 @pytest.fixture(scope='function')
 def form_app(request):
 
-<<<<<<< HEAD
-    # we do not support react 16 yet, as it basically requires ES6
-    react = 'https://unpkg.com/react@18.2.0/umd/react.production.min.js'
-    react_dom = (
-        'https://unpkg.com/react-dom@18.2.0/umd/react-dom.production.min.js'
-    )
-    react_create_class = (
-        'https://unpkg.com/create-react-class@15.7.0/create-react-class.min.js'
-    )
-    fontawesome = (
-        'https://maxcdn.bootstrapcdn.com/font-awesome/4.7.0'
-        '/css/font-awesome.min.css'
-    )
-
-=======
->>>>>>> f1ea705b
     class TestApp(Framework, FormApp):
         pass
 
@@ -74,8 +58,9 @@
 
     @TestApp.webasset('react')
     def get_react_asset():
-        yield 'react-with-addons.min.js'
-        yield 'react-dom.min.js'
+        yield 'react.production.min.js'
+        yield 'react-dom.production.min.js'
+        yield 'create-react-class.min.js'
         yield 'font-awesome.min.css'
 
     @TestApp.path(path='/snippets')
@@ -84,13 +69,6 @@
             <!doctype html>
             <html>
                 <head>
-<<<<<<< HEAD
-                    <script type="text/javascript" src="{}"></script>
-                    <script type="text/javascript" src="{}"></script>
-                    <script type="text/javascript" src="{}"></script>
-                    <link rel="stylesheet" href="{}">
-=======
->>>>>>> f1ea705b
                     <style>
                         .formcode-toolbar-element {{
                             height: 10px;
@@ -107,82 +85,43 @@
                     <textarea></textarea>
                 </body>
             </html>
-<<<<<<< HEAD
-        """.format(react, react_dom, react_create_class, fontawesome)
-=======
         """
->>>>>>> f1ea705b
 
     @TestApp.path(path='/registry')
     class Registry(Content):
         html = """
             <!doctype html>
             <html>
-<<<<<<< HEAD
-                <head>
-                    <script type="text/javascript" src="{}"></script>
-                    <script type="text/javascript" src="{}"></script>
-                </head>
-                <body></body>
-            </html>
-        """.format(react, react_create_class)
-=======
                 <head></head>
                 <body></body>
             </html>
         """
->>>>>>> f1ea705b
 
     @TestApp.path(path='/formcode-format')
     class FormcodeFormat(Content):
         html = """
             <!doctype html>
             <html>
-<<<<<<< HEAD
-                <head>
-                    <script type="text/javascript" src="{}"></script>
-                    <script type="text/javascript" src="{}"></script>
-                    <script type="text/javascript" src="{}"></script>
-                    <link rel="stylesheet" href="{}">
-                </head>
-=======
                 <head></head>
->>>>>>> f1ea705b
                 <body>
                     <div id="container"></div>
                     <textarea></textarea>
                 </body>
             </html>
-<<<<<<< HEAD
-        """.format(react, react_dom, react_create_class, fontawesome)
-=======
         """
->>>>>>> f1ea705b
 
     @TestApp.path(path='/formcode-select')
     class FormcodeSelect(Content):
         html = """
             <!doctype html>
             <html>
-<<<<<<< HEAD
-                <head>
-                    <script type="text/javascript" src="{}"></script>
-                    <script type="text/javascript" src="{}"></script>
-                    <script type="text/javascript" src="{}"></script>
-                </head>
-=======
                 <head></head>
->>>>>>> f1ea705b
                 <body>
                     <div id="container"></div>
                     <textarea></textarea>
                 </body>
             </html>
-<<<<<<< HEAD
-        """.format(react, react_dom, react_create_class)
-=======
         """
->>>>>>> f1ea705b
 
     @TestApp.html(model=Content)
     def view_content(self, request):
