<<<<<<< HEAD
from onegov.landsgemeinde.models import Assembly, Votum
=======
from __future__ import annotations

from onegov.landsgemeinde.models import Assembly
>>>>>>> 93a5f520
from transaction import commit


from typing import TYPE_CHECKING
if TYPE_CHECKING:
    from .conftest import WebsocketBrowser


def test_ticker(browser: WebsocketBrowser, assembly: Assembly) -> None:
    app = browser.wsgi_server.app
    app.session().add(assembly)
    commit()

    browser.visit('/landsgemeinde/2023-05-07/ticker')
    assert browser.websocket_server_url in browser.html

    # refresh
    assembly = app.session().query(Assembly).one()
    assembly.overview = 'Lorem ipsum'
    assembly.agenda_items[0].title = 'Adipiscing elit'
    commit()

    # ... wrong date
    app.send_websocket({
        'event': 'refresh',
        'assembly': '2023-05-06'
    })
    assert 'Lorem ipsum' not in browser.html
    assert 'Adipiscing elit' not in browser.html

    # ... correct date
    app.send_websocket({
        'event': 'refresh',
        'assembly': '2023-05-07'
    })
    assert 'Lorem ipsum' in browser.html
    assert 'Adipiscing elit' in browser.html

    # update
    assembly = app.session().query(Assembly).one()
    assembly.overview = 'Dolor sit amet'
    assembly.agenda_items[0].title = 'Eiusmod tempor'
    commit()

    # ... wrong date
    app.send_websocket({
        'event': 'update',
        'assembly': '2023-05-06',
        'node': 'agenda-item-2',
        'content': 'Consectetur'
    })
    assert 'Lorem ipsum' in browser.html
    assert 'Dolor sit amet' not in browser.html
    assert 'Adipiscing elit' in browser.html
    assert 'Eiusmod tempor' not in browser.html
    assert 'Consectetur' not in browser.html

    # ... correct date
    app.send_websocket({
        'event': 'update',
        'assembly': '2023-05-07',
        'node': 'agenda-item-2',
        'content': 'Consectetur'
    })
    assert 'Lorem ipsum' in browser.html
    assert 'Dolor sit amet' not in browser.html
    assert 'Adipiscing elit' in browser.html
    assert 'Eiusmod tempor' not in browser.html
    assert 'Consectetur' in browser.html


def test_timestamp_update_in_iframe(browser, assembly):
    app = browser.wsgi_server.app
    app.session().add(assembly)
    commit()

    assembly = app.session().query(Assembly).one()
    assembly.state = 'completed'
    assembly.video_url = 'https://example.com'
    votum = app.session().query(Votum).filter_by(number=3).one()
    votum.state = 'completed'
    votum.video_timestamp = "1h2m3s"
    commit()

    browser.visit('/traktandum/2023-05-07/2')
    assert '1h2m3s' in browser.html
    browser.find_by_css('.video-link a').first.click()
    # browser.find_by_value('1h2m3s').click()<|MERGE_RESOLUTION|>--- conflicted
+++ resolved
@@ -1,10 +1,6 @@
-<<<<<<< HEAD
-from onegov.landsgemeinde.models import Assembly, Votum
-=======
 from __future__ import annotations
 
 from onegov.landsgemeinde.models import Assembly
->>>>>>> 93a5f520
 from transaction import commit
 
 
@@ -73,23 +69,4 @@
     assert 'Dolor sit amet' not in browser.html
     assert 'Adipiscing elit' in browser.html
     assert 'Eiusmod tempor' not in browser.html
-    assert 'Consectetur' in browser.html
-
-
-def test_timestamp_update_in_iframe(browser, assembly):
-    app = browser.wsgi_server.app
-    app.session().add(assembly)
-    commit()
-
-    assembly = app.session().query(Assembly).one()
-    assembly.state = 'completed'
-    assembly.video_url = 'https://example.com'
-    votum = app.session().query(Votum).filter_by(number=3).one()
-    votum.state = 'completed'
-    votum.video_timestamp = "1h2m3s"
-    commit()
-
-    browser.visit('/traktandum/2023-05-07/2')
-    assert '1h2m3s' in browser.html
-    browser.find_by_css('.video-link a').first.click()
-    # browser.find_by_value('1h2m3s').click()+    assert 'Consectetur' in browser.html