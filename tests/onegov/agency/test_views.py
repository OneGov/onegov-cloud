--- conflicted
+++ resolved
@@ -763,7 +763,6 @@
 
     client.app.es_client.indices.refresh(index='_all')
 
-<<<<<<< HEAD
     # Test search results elasticsearch
     assert 'Rivera' in anom.get('/search?q=Nick')
     assert 'Nick' in anom.get('/search?q=Rivera')
@@ -798,25 +797,6 @@
                for v in expected)
     assert all(v in anom.get('/search-postgres/suggest?q=8911').json[0]
                for v in expected)
-=======
-    # Test search results
-    assert 'Rivera' in client.get('/search?q=Nick')
-    assert 'Nick' in client.get('/search?q=Rivera')
-    assert 'Nick' in client.get('/search?q=Doctor')
-    assert 'Nick' in client.get('/search?q=+41234567890')
-    assert 'Nick' in client.get('/search?q=0234567890')
-    assert 'Nick' in client.get('/search?q=4567890')
-    assert 'Nick' in client.get('/search?q=7890')
-    assert 'Hospital Springfield' in client.get('/search?q=Hospital')
-    assert 'Nick' in client.get('/search?q=Anesthetist')
-
-    # Test suggestions
-    assert 'Nick Rivera (Doctor)' in client.get('/search/suggest?q=Nic').json
-    assert 'Rivera Nick (Doctor)' in client.get('/search/suggest?q=Riv').json
-    assert '7899 Rivera Nick (Doctor)' in client.get(
-        '/search/suggest?q=78'
-    ).json
->>>>>>> 7d717caa
 
 
 @mark.flaky(reruns=3, only_rerun=None)
