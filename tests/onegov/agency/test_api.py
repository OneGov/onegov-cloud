import json
from base64 import b64encode

from collection_json import Collection
from freezegun import freeze_time
<<<<<<< HEAD


def test_view_api(client):
    client.login_admin()  # prevent rate limit

    def collection(url):
        return Collection.from_json(client.get(url).body)

    def data(item):
        return {x.name: x.value for x in item.data}

    def links(item):
        return {x.rel: x.href for x in item.links}

    # Endpoints with query hints
    endpoints = collection('/api')
    assert endpoints.queries[0].rel == 'agencies'
    assert endpoints.queries[0].href == 'http://localhost/api/agencies'
    assert data(endpoints.queries[0]) == {'parent': None}
    assert endpoints.queries[1].rel == 'people'
    assert endpoints.queries[1].href == 'http://localhost/api/people'
    assert data(endpoints.queries[1]) == {}
    assert endpoints.queries[2].rel == 'memberships'
    assert endpoints.queries[2].href == 'http://localhost/api/memberships'
    assert data(endpoints.queries[2]) == {'agency': None, 'person': None}

    # No data yet
    assert not collection('/api/agencies').items
    assert not collection('/api/people').items
    assert not collection('/api/memberships').items

    # Add data
    with freeze_time('2023-05-08 01:00'):
=======


def get_base64_encoded_json_string(data):
    data = json.dumps(data)
    data = b64encode(data.encode('ascii'))
    data = data.decode('ascii')
    return data


def test_view_api(client):
    with freeze_time('2023-05-02T14:05:53.473045+00:00'):
        client.login_admin()  # prevent rate limit

        def collection(url):
            return Collection.from_json(client.get(url).body)

        def data(item):
            return {x.name: x.value for x in item.data}

        def links(item):
            return {x.rel: x.href for x in item.links}

        # Endpoints with query hints
        endpoints = collection('/api')
        assert endpoints.queries[0].rel == 'agencies'
        assert endpoints.queries[0].href == 'http://localhost/api/agencies'
        assert data(endpoints.queries[0]) == {'parent': None}
        assert endpoints.queries[1].rel == 'people'
        assert endpoints.queries[1].href == 'http://localhost/api/people'
        assert data(endpoints.queries[1]) == {}
        assert endpoints.queries[2].rel == 'memberships'
        assert endpoints.queries[2].href == 'http://localhost/api/memberships'
        assert data(endpoints.queries[2]) == {'agency': None, 'person': None}

        # No data yet
        assert not collection('/api/agencies').items
        assert not collection('/api/people').items
        assert not collection('/api/memberships').items

        # Add data
>>>>>>> 1ee921d8
        page = client.get('/people').click('Person', href='new')
        page.form['academic_title'] = 'Dr.'
        page.form['first_name'] = 'Nick'
        page.form['last_name'] = 'Rivera'
        page.form.submit().follow()

<<<<<<< HEAD
    page = client.get('/organizations').click('Organisation', href='new')
    page.form['title'] = 'Hospital'
    page = page.form.submit().follow()

    page = page.click('Mitgliedschaft', href='new')
    page.form['title'] = 'Doctor'
    page.form['person_id'].select(text='Rivera Nick')
    page.form.submit().follow()

    with freeze_time('2023-05-08 01:05'):
=======
        page = client.get('/organizations').click('Organisation', href='new')
        page.form['title'] = 'Hospital'
        coordinates = get_base64_encoded_json_string(
            dict(lon=1.1, lat=-2.2, zoom=3))
        page.form['coordinates'] = coordinates
        page = page.form.submit().follow()

        page = page.click('Mitgliedschaft', href='new')
        page.form['title'] = 'Doctor'
        page.form['person_id'].select(text='Rivera Nick')
        page.form.submit().follow()

>>>>>>> 1ee921d8
        page = client.get('/people').click('Person', href='new')
        page.form['first_name'] = 'Edna'
        page.form['last_name'] = 'Krabappel'
        page.form.submit().follow()

<<<<<<< HEAD
    page = client.get('/organizations').click('Organisation', href='new')
    page.form['title'] = 'School'
    agency = page.form.submit().follow()

    page = agency.click('Mitgliedschaft', href='new')
    page.form['title'] = 'Teacher'
    page.form['person_id'].select(text='Krabappel Edna')
    page.form.submit().follow()

    page = agency.click('Organisation', href='new')
    page.form['title'] = 'School Board'
    page.form.submit().follow()

    # Agencies
    agencies = {
        item.data[0].value: item.href
        for item in collection('/api/agencies').items
    }
    assert set(agencies) == {'Hospital', 'School', 'School Board'}

    hospital = collection(agencies['Hospital']).items[0]
    assert data(hospital) == {
        'email': '',
        'location_address': '',
        'location_code_city': '',
        'opening_hours': '',
        'phone': '',
        'phone_direct': '',
        'portrait': '',
        'postal_address': '',
        'postal_code_city': '',
        'title': 'Hospital',
        'website': '',
    }
    assert not links(hospital)['organigram']
    assert not links(hospital)['parent']
    assert not collection(links(hospital)['children']).items
    assert data(collection(links(hospital)['memberships']).items[0]) == {
        'title': 'Doctor'
    }

    school = collection(agencies['School']).items[0]
    assert data(school) == {
        'email': '',
        'location_address': '',
        'location_code_city': '',
        'opening_hours': '',
        'phone': '',
        'phone_direct': '',
        'portrait': '',
        'postal_address': '',
        'postal_code_city': '',
        'title': 'School',
        'website': '',
    }
    assert not links(school)['organigram']
    assert not links(school)['parent']
    assert data(collection(links(school)['children']).items[0])['title'] == \
        'School Board'
    assert data(collection(links(school)['memberships']).items[0]) == {
        'title': 'Teacher'
    }

    board = collection(agencies['School Board']).items[0]
    assert data(board) == {
        'email': '',
        'location_address': '',
        'location_code_city': '',
        'opening_hours': '',
        'phone': '',
        'phone_direct': '',
        'portrait': '',
        'postal_address': '',
        'postal_code_city': '',
        'title': 'School Board',
        'website': '',
    }
    assert not links(board)['organigram']
    assert data(collection(links(board)['parent']).items[0])['title'] == \
        'School'
    assert not collection(links(board)['children']).items
    assert not collection(links(board)['memberships']).items

    # People
    people = {
        data(item)['title']: item.href
        for item in collection('/api/people').items
    }
    assert set(people) == {'Krabappel Edna', 'Rivera Nick'}

    edna = collection(people['Krabappel Edna']).items[0]
    assert data(edna) == {
        'academic_title': '',
        'born': '',
        'email': '',
        'first_name': 'Edna',
        'function': '',
        'last_name': 'Krabappel',
        'location_address': '',
        'location_code_city': '',
        'notes': '',
        'parliamentary_group': '',
        'phone': '',
        'phone_direct': '',
        'political_party': '',
        'postal_address': '',
        'postal_code_city': '',
        'profession': '',
        'salutation': '',
        'title': 'Krabappel Edna',
        'website': '',
    }
    assert not links(edna)['picture_url']
    assert not links(edna)['website']
    assert data(collection(links(edna)['memberships']).items[0]) == {
        'title': 'Teacher'
    }

    nick = collection(people['Rivera Nick']).items[0]
    assert data(nick) == {
        'academic_title': 'Dr.',
        'location_address': '',
        'location_code_city': '',
        'postal_address': '',
        'postal_code_city': '',
        'born': '',
        'email': '',
        'first_name': 'Nick',
        'function': '',
        'last_name': 'Rivera',
        'notes': '',
        'parliamentary_group': '',
        'phone_direct': '',
        'phone': '',
        'political_party': '',
        'profession': '',
        'salutation': '',
        'title': 'Rivera Nick',
        'website': '',
    }
    assert not links(nick)['picture_url']
    assert not links(nick)['website']
    assert data(collection(links(nick)['memberships']).items[0]) == {
        'title': 'Doctor'
    }

    # test 'first_name' url filter
    people = {
        data(item)['title']: item.href
        for item in collection('/api/people?first_name=Max').items
    }
    assert set(people) == set()

    people = {
        data(item)['title']: item.href
        for item in collection('/api/people?first_name=nick').items
    }
    assert set(people) == {'Rivera Nick'}

    # test 'last_name' url filter
    people = {
        data(item)['title']: item.href
        for item in collection('/api/people?last_name=Hugentobler').items
    }
    assert set(people) == set()

    people = {
        data(item)['title']: item.href
        for item in collection('/api/people?last_name=Krabappel').items
    }
    assert set(people) == {'Krabappel Edna'}

    # test first and lastname filter
    people = {
        data(item)['title']: item.href
        for item in collection(
            '/api/people?first_name=nick&last_name=Krabappel').items
    }
    assert set(people) == set()

    people = {
        data(item)['title']: item.href
        for item in collection(
            '/api/people?first_name=edna&last_name=Krabappel').items
    }
    assert set(people) == {'Krabappel Edna'}

    # test updated greater than filter
    people = {
        data(item)['title']: item.href
        for item in collection(
            '/api/people?updated.gt=2023-05-08T00:59:00').items
    }
    assert set(people) == {'Rivera Nick', 'Krabappel Edna'}

    people = {
        data(item)['title']: item.href
        for item in collection(
            '/api/people?updated.gt=2023-05-08T01:01:00').items
    }
    assert set(people) == {'Krabappel Edna'}

    people = {
        data(item)['title']: item.href
        for item in collection(
            '/api/people?updated.gt=2023-05-08T01:06:00').items
    }
    assert set(people) == set()

    # test updated greater equal filter
    people = {
        data(item)['title']: item.href
        for item in collection(
            '/api/people?updated.ge=2023-05-08T00:01:00').items
    }
    assert set(people) == {'Rivera Nick', 'Krabappel Edna'}

    people = {
        data(item)['title']: item.href
        for item in collection(
            '/api/people?updated.ge=2023-05-08T01:05:00').items
    }
    assert set(people) == {'Krabappel Edna'}

    people = {
        data(item)['title']: item.href
        for item in collection(
            '/api/people?updated.ge=2023-05-08T01:06:00').items
    }
    assert set(people) == set()

    # test updated equal filter
    people = {
        data(item)['title']: item.href
        for item in collection(
            '/api/people?updated.eq=2023-05-08T00:59:00').items
    }
    assert set(people) == set()

    people = {
        data(item)['title']: item.href
        for item in collection(
            '/api/people?updated.eq=2023-05-08T01:00:00').items
    }
    assert set(people) == {'Rivera Nick'}

    people = {
        data(item)['title']: item.href
        for item in collection(
            '/api/people?updated.eq=2023-05-08T01:05:00').items
    }
    assert set(people) == {'Krabappel Edna'}

    people = {
        data(item)['title']: item.href
        for item in collection(
            '/api/people?updated.eq=2023-05-08T01:06:00').items
    }
    assert set(people) == set()

    # test updated lower equal filter
    people = {
        data(item)['title']: item.href
        for item in collection(
            '/api/people?updated.le=2023-05-08T00:59:00').items
    }
    assert set(people) == set()

    people = {
        data(item)['title']: item.href
        for item in collection(
            '/api/people?updated.le=2023-05-08T01:00:00').items
    }
    assert set(people) == {'Rivera Nick'}

    people = {
        data(item)['title']: item.href
        for item in collection(
            '/api/people?updated.le=2023-05-08T01:05:00').items
    }
    assert set(people) == {'Rivera Nick', 'Krabappel Edna'}

    # test updated lower than filter
    people = {
        data(item)['title']: item.href
        for item in collection(
            '/api/people?updated.lt=2023-05-08T01:00:00').items
    }
    assert set(people) == set()

    people = {
        data(item)['title']: item.href
        for item in collection(
            '/api/people?updated.lt=2023-05-08T01:01:00').items
    }
    assert set(people) == {'Rivera Nick'}

    people = {
        data(item)['title']: item.href
        for item in collection(
            '/api/people?updated.lt=2023-05-08T01:06:00').items
    }
    assert set(people) == {'Rivera Nick', 'Krabappel Edna'}

    # Memberships
    memberships = {
        item.data[0].value: item.href
        for item in collection('/api/memberships').items
    }
    assert set(memberships) == {'Doctor', 'Teacher'}

    doctor = collection(memberships['Doctor']).items[0]
    assert data(doctor) == {'title': 'Doctor'}
    assert data(collection(links(doctor)['agency']).items[0])['title'] == \
        'Hospital'
    assert data(collection(links(doctor)['person']).items[0])['title'] == \
        'Rivera Nick'

    teacher = collection(memberships['Teacher']).items[0]
    assert data(teacher) == {'title': 'Teacher'}
    assert data(collection(links(teacher)['agency']).items[0])['title'] == \
        'School'
    assert data(collection(links(teacher)['person']).items[0])['title'] == \
        'Krabappel Edna'
=======
        page = client.get('/organizations').click('Organisation', href='new')
        page.form['title'] = 'School'
        agency = page.form.submit().follow()

        page = agency.click('Mitgliedschaft', href='new')
        page.form['title'] = 'Teacher'
        page.form['person_id'].select(text='Krabappel Edna')
        page.form.submit().follow()

        page = agency.click('Organisation', href='new')
        page.form['title'] = 'School Board'
        page.form.submit().follow()

        # assert collection('/api/agencies').items
        # assert collection('/api/people').items
        # assert collection('/api/memberships').items

        # Agencies
        agencies = {
            item.data[0].value: item.href
            for item in collection('/api/agencies').items
        }
        assert set(agencies) == {'Hospital', 'School', 'School Board'}

        hospital = collection(agencies['Hospital']).items[0]
        assert data(hospital) == {
            'email': '',
            'location_address': '',
            'location_code_city': '',
            'modified': '2023-05-02T14:05:53.473045+00:00',
            'opening_hours': '',
            'phone': '',
            'phone_direct': '',
            'portrait': '',
            'postal_address': '',
            'postal_code_city': '',
            'title': 'Hospital',
            'website': '',
            'geo_location': dict(lon=1.1, lat=-2.2, zoom=3),
        }
        assert not links(hospital)['organigram']
        assert not links(hospital)['parent']
        assert not collection(links(hospital)['children']).items
        assert data(collection(links(hospital)['memberships']).items[0]) == {
            'modified': '2023-05-02T14:05:53.473045+00:00',
            'title': 'Doctor',
        }

        school = collection(agencies['School']).items[0]
        assert data(school) == {
            'email': '',
            'location_address': '',
            'location_code_city': '',
            'modified': '2023-05-02T14:05:53.473045+00:00',
            'opening_hours': '',
            'phone': '',
            'phone_direct': '',
            'portrait': '',
            'postal_address': '',
            'postal_code_city': '',
            'title': 'School',
            'website': '',
            'geo_location': dict(lon=None, lat=None, zoom=None),
        }
        assert not links(school)['organigram']
        assert not links(school)['parent']
        assert data(collection(links(school)['children'])
                    .items[0])['title'] == 'School Board'
        assert data(collection(links(school)['memberships'])
                    .items[0]) == {
                        'modified': '2023-05-02T14:05:53.473045+00:00',
                        'title': 'Teacher'
        }

        board = collection(agencies['School Board']).items[0]
        assert data(board) == {
            'email': '',
            'location_address': '',
            'location_code_city': '',
            'modified': '2023-05-02T14:05:53.473045+00:00',
            'opening_hours': '',
            'phone': '',
            'phone_direct': '',
            'portrait': '',
            'postal_address': '',
            'postal_code_city': '',
            'title': 'School Board',
            'website': '',
            'geo_location': dict(lon=None, lat=None, zoom=None),
        }
        assert not links(school)['organigram']
        assert not links(school)['parent']
        assert data(collection(links(school)['children'])
                    .items[0])['title'] == 'School Board'
        assert data(collection(links(school)['memberships']).items[0]) == {
            'title': 'Teacher',
            'modified': '2023-05-02T14:05:53.473045+00:00',
        }

        # People
        people = {
            data(item)['title']: item.href
            for item in collection('/api/people').items
        }
        assert set(people) == {'Krabappel Edna', 'Rivera Nick'}

        edna = collection(people['Krabappel Edna']).items[0]
        assert data(edna) == {
            'academic_title': '',
            'born': '',
            'email': '',
            'first_name': 'Edna',
            'function': '',
            'last_name': 'Krabappel',
            'location_address': '',
            'location_code_city': '',
            'modified': '2023-05-02T14:05:53.473045+00:00',
            'notes': '',
            'parliamentary_group': '',
            'phone': '',
            'phone_direct': '',
            'political_party': '',
            'postal_address': '',
            'postal_code_city': '',
            'profession': '',
            'salutation': '',
            'title': 'Krabappel Edna',
            'website': '',
        }
        assert not links(edna)['picture_url']
        assert not links(edna)['website']
        assert data(collection(links(edna)['memberships']).items[0]) == {
            'title': 'Teacher',
            'modified': '2023-05-02T14:05:53.473045+00:00',
        }

        nick = collection(people['Rivera Nick']).items[0]
        assert data(nick) == {
            'academic_title': 'Dr.',
            'location_address': '',
            'location_code_city': '',
            'postal_address': '',
            'postal_code_city': '',
            'modified': '2023-05-02T14:05:53.473045+00:00',
            'born': '',
            'email': '',
            'first_name': 'Nick',
            'function': '',
            'last_name': 'Rivera',
            'notes': '',
            'parliamentary_group': '',
            'phone_direct': '',
            'phone': '',
            'political_party': '',
            'profession': '',
            'salutation': '',
            'title': 'Rivera Nick',
            'website': '',
        }
        assert not links(nick)['picture_url']
        assert not links(nick)['website']
        assert data(collection(links(nick)['memberships']).items[0]) == {
            'title': 'Doctor',
            'modified': '2023-05-02T14:05:53.473045+00:00',
        }

        # Memberships
        memberships = {
            item.data[0].value: item.href
            for item in collection('/api/memberships').items
        }
        assert set(memberships) == {'Doctor', 'Teacher'}

        doctor = collection(memberships['Doctor']).items[0]
        assert data(doctor) == {
            'title': 'Doctor',
            'modified': '2023-05-02T14:05:53.473045+00:00',
        }
        assert data(collection(links(doctor)['agency']).items[0])['title'] == \
               'Hospital'
        assert data(collection(links(doctor)['person']).items[0])['title'] == \
               'Rivera Nick'

        teacher = collection(memberships['Teacher']).items[0]
        assert data(teacher) == {
            'title': 'Teacher',
            'modified': '2023-05-02T14:05:53.473045+00:00',
        }
        assert data(collection(links(teacher)['agency']).
                    items[0])['title'] == 'School'
        assert data(collection(links(teacher)['person']).
                    items[0])['title'] == 'Krabappel Edna'
>>>>>>> 1ee921d8
<|MERGE_RESOLUTION|>--- conflicted
+++ resolved
@@ -3,7 +3,13 @@
 
 from collection_json import Collection
 from freezegun import freeze_time
-<<<<<<< HEAD
+
+
+def get_base64_encoded_json_string(data):
+    data = json.dumps(data)
+    data = b64encode(data.encode('ascii'))
+    data = data.decode('ascii')
+    return data
 
 
 def test_view_api(client):
@@ -36,67 +42,14 @@
     assert not collection('/api/memberships').items
 
     # Add data
-    with freeze_time('2023-05-08 01:00'):
-=======
-
-
-def get_base64_encoded_json_string(data):
-    data = json.dumps(data)
-    data = b64encode(data.encode('ascii'))
-    data = data.decode('ascii')
-    return data
-
-
-def test_view_api(client):
-    with freeze_time('2023-05-02T14:05:53.473045+00:00'):
-        client.login_admin()  # prevent rate limit
-
-        def collection(url):
-            return Collection.from_json(client.get(url).body)
-
-        def data(item):
-            return {x.name: x.value for x in item.data}
-
-        def links(item):
-            return {x.rel: x.href for x in item.links}
-
-        # Endpoints with query hints
-        endpoints = collection('/api')
-        assert endpoints.queries[0].rel == 'agencies'
-        assert endpoints.queries[0].href == 'http://localhost/api/agencies'
-        assert data(endpoints.queries[0]) == {'parent': None}
-        assert endpoints.queries[1].rel == 'people'
-        assert endpoints.queries[1].href == 'http://localhost/api/people'
-        assert data(endpoints.queries[1]) == {}
-        assert endpoints.queries[2].rel == 'memberships'
-        assert endpoints.queries[2].href == 'http://localhost/api/memberships'
-        assert data(endpoints.queries[2]) == {'agency': None, 'person': None}
-
-        # No data yet
-        assert not collection('/api/agencies').items
-        assert not collection('/api/people').items
-        assert not collection('/api/memberships').items
-
-        # Add data
->>>>>>> 1ee921d8
+    with freeze_time('2023-05-08T01:00:00'):
         page = client.get('/people').click('Person', href='new')
         page.form['academic_title'] = 'Dr.'
         page.form['first_name'] = 'Nick'
         page.form['last_name'] = 'Rivera'
         page.form.submit().follow()
 
-<<<<<<< HEAD
-    page = client.get('/organizations').click('Organisation', href='new')
-    page.form['title'] = 'Hospital'
-    page = page.form.submit().follow()
-
-    page = page.click('Mitgliedschaft', href='new')
-    page.form['title'] = 'Doctor'
-    page.form['person_id'].select(text='Rivera Nick')
-    page.form.submit().follow()
-
-    with freeze_time('2023-05-08 01:05'):
-=======
+    with freeze_time('2023-05-08T01:01:00'):
         page = client.get('/organizations').click('Organisation', href='new')
         page.form['title'] = 'Hospital'
         coordinates = get_base64_encoded_json_string(
@@ -104,30 +57,37 @@
         page.form['coordinates'] = coordinates
         page = page.form.submit().follow()
 
+    with freeze_time('2023-05-08T01:02:00'):
         page = page.click('Mitgliedschaft', href='new')
         page.form['title'] = 'Doctor'
         page.form['person_id'].select(text='Rivera Nick')
         page.form.submit().follow()
 
->>>>>>> 1ee921d8
+    with freeze_time('2023-05-08T01:05:00'):
         page = client.get('/people').click('Person', href='new')
         page.form['first_name'] = 'Edna'
         page.form['last_name'] = 'Krabappel'
         page.form.submit().follow()
 
-<<<<<<< HEAD
-    page = client.get('/organizations').click('Organisation', href='new')
-    page.form['title'] = 'School'
-    agency = page.form.submit().follow()
-
-    page = agency.click('Mitgliedschaft', href='new')
-    page.form['title'] = 'Teacher'
-    page.form['person_id'].select(text='Krabappel Edna')
-    page.form.submit().follow()
-
-    page = agency.click('Organisation', href='new')
-    page.form['title'] = 'School Board'
-    page.form.submit().follow()
+    with freeze_time('2023-05-08T01:06:00'):
+        page = client.get('/organizations').click('Organisation', href='new')
+        page.form['title'] = 'School'
+        agency = page.form.submit().follow()
+
+    with freeze_time('2023-05-08T01:07:00'):
+        page = agency.click('Mitgliedschaft', href='new')
+        page.form['title'] = 'Teacher'
+        page.form['person_id'].select(text='Krabappel Edna')
+        page.form.submit().follow()
+
+    with freeze_time('2023-05-08T01:10:00'):
+        page = agency.click('Organisation', href='new')
+        page.form['title'] = 'School Board'
+        page.form.submit().follow()
+
+    assert collection('/api/agencies').items
+    assert collection('/api/people').items
+    assert collection('/api/memberships').items
 
     # Agencies
     agencies = {
@@ -141,6 +101,7 @@
         'email': '',
         'location_address': '',
         'location_code_city': '',
+        'modified': '2023-05-08T01:01:00+00:00',
         'opening_hours': '',
         'phone': '',
         'phone_direct': '',
@@ -149,12 +110,14 @@
         'postal_code_city': '',
         'title': 'Hospital',
         'website': '',
+        'geo_location': dict(lon=1.1, lat=-2.2, zoom=3),
     }
     assert not links(hospital)['organigram']
     assert not links(hospital)['parent']
     assert not collection(links(hospital)['children']).items
     assert data(collection(links(hospital)['memberships']).items[0]) == {
-        'title': 'Doctor'
+        'modified': '2023-05-08T01:02:00+00:00',
+        'title': 'Doctor',
     }
 
     school = collection(agencies['School']).items[0]
@@ -162,6 +125,7 @@
         'email': '',
         'location_address': '',
         'location_code_city': '',
+        'modified': '2023-05-08T01:06:00+00:00',
         'opening_hours': '',
         'phone': '',
         'phone_direct': '',
@@ -170,13 +134,16 @@
         'postal_code_city': '',
         'title': 'School',
         'website': '',
+        'geo_location': dict(lon=None, lat=None, zoom=None),
     }
     assert not links(school)['organigram']
     assert not links(school)['parent']
-    assert data(collection(links(school)['children']).items[0])['title'] == \
-        'School Board'
-    assert data(collection(links(school)['memberships']).items[0]) == {
-        'title': 'Teacher'
+    assert data(collection(links(school)['children'])
+                .items[0])['title'] == 'School Board'
+    assert data(collection(links(school)['memberships'])
+                .items[0]) == {
+                    'modified': '2023-05-08T01:07:00+00:00',
+                    'title': 'Teacher'
     }
 
     board = collection(agencies['School Board']).items[0]
@@ -184,6 +151,7 @@
         'email': '',
         'location_address': '',
         'location_code_city': '',
+        'modified': '2023-05-08T01:10:00+00:00',
         'opening_hours': '',
         'phone': '',
         'phone_direct': '',
@@ -192,12 +160,16 @@
         'postal_code_city': '',
         'title': 'School Board',
         'website': '',
-    }
-    assert not links(board)['organigram']
-    assert data(collection(links(board)['parent']).items[0])['title'] == \
-        'School'
-    assert not collection(links(board)['children']).items
-    assert not collection(links(board)['memberships']).items
+        'geo_location': dict(lon=None, lat=None, zoom=None),
+    }
+    assert not links(school)['organigram']
+    assert not links(school)['parent']
+    assert data(collection(links(school)['children'])
+                .items[0])['title'] == 'School Board'
+    assert data(collection(links(school)['memberships']).items[0]) == {
+        'title': 'Teacher',
+        'modified': '2023-05-08T01:07:00+00:00',
+    }
 
     # People
     people = {
@@ -205,34 +177,6 @@
         for item in collection('/api/people').items
     }
     assert set(people) == {'Krabappel Edna', 'Rivera Nick'}
-
-    edna = collection(people['Krabappel Edna']).items[0]
-    assert data(edna) == {
-        'academic_title': '',
-        'born': '',
-        'email': '',
-        'first_name': 'Edna',
-        'function': '',
-        'last_name': 'Krabappel',
-        'location_address': '',
-        'location_code_city': '',
-        'notes': '',
-        'parliamentary_group': '',
-        'phone': '',
-        'phone_direct': '',
-        'political_party': '',
-        'postal_address': '',
-        'postal_code_city': '',
-        'profession': '',
-        'salutation': '',
-        'title': 'Krabappel Edna',
-        'website': '',
-    }
-    assert not links(edna)['picture_url']
-    assert not links(edna)['website']
-    assert data(collection(links(edna)['memberships']).items[0]) == {
-        'title': 'Teacher'
-    }
 
     nick = collection(people['Rivera Nick']).items[0]
     assert data(nick) == {
@@ -241,6 +185,7 @@
         'location_code_city': '',
         'postal_address': '',
         'postal_code_city': '',
+        'modified': '2023-05-08T01:00:00+00:00',
         'born': '',
         'email': '',
         'first_name': 'Nick',
@@ -259,7 +204,38 @@
     assert not links(nick)['picture_url']
     assert not links(nick)['website']
     assert data(collection(links(nick)['memberships']).items[0]) == {
-        'title': 'Doctor'
+        'title': 'Doctor',
+        'modified': '2023-05-08T01:02:00+00:00',
+    }
+
+    edna = collection(people['Krabappel Edna']).items[0]
+    assert data(edna) == {
+        'academic_title': '',
+        'born': '',
+        'email': '',
+        'first_name': 'Edna',
+        'function': '',
+        'last_name': 'Krabappel',
+        'location_address': '',
+        'location_code_city': '',
+        'modified': '2023-05-08T01:05:00+00:00',
+        'notes': '',
+        'parliamentary_group': '',
+        'phone': '',
+        'phone_direct': '',
+        'political_party': '',
+        'postal_address': '',
+        'postal_code_city': '',
+        'profession': '',
+        'salutation': '',
+        'title': 'Krabappel Edna',
+        'website': '',
+    }
+    assert not links(edna)['picture_url']
+    assert not links(edna)['website']
+    assert data(collection(links(edna)['memberships']).items[0]) == {
+        'title': 'Teacher',
+        'modified': '2023-05-08T01:07:00+00:00',
     }
 
     # test 'first_name' url filter
@@ -274,6 +250,12 @@
         for item in collection('/api/people?first_name=nick').items
     }
     assert set(people) == {'Rivera Nick'}
+
+    people = {
+        data(item)['title']: item.href
+        for item in collection('/api/people?first_name=Edna').items
+    }
+    assert set(people) == {'Krabappel Edna'}
 
     # test 'last_name' url filter
     people = {
@@ -428,209 +410,21 @@
     assert set(memberships) == {'Doctor', 'Teacher'}
 
     doctor = collection(memberships['Doctor']).items[0]
-    assert data(doctor) == {'title': 'Doctor'}
+    assert data(doctor) == {
+        'title': 'Doctor',
+        'modified': '2023-05-08T01:02:00+00:00',
+    }
     assert data(collection(links(doctor)['agency']).items[0])['title'] == \
-        'Hospital'
+           'Hospital'
     assert data(collection(links(doctor)['person']).items[0])['title'] == \
-        'Rivera Nick'
+           'Rivera Nick'
 
     teacher = collection(memberships['Teacher']).items[0]
-    assert data(teacher) == {'title': 'Teacher'}
-    assert data(collection(links(teacher)['agency']).items[0])['title'] == \
-        'School'
-    assert data(collection(links(teacher)['person']).items[0])['title'] == \
-        'Krabappel Edna'
-=======
-        page = client.get('/organizations').click('Organisation', href='new')
-        page.form['title'] = 'School'
-        agency = page.form.submit().follow()
-
-        page = agency.click('Mitgliedschaft', href='new')
-        page.form['title'] = 'Teacher'
-        page.form['person_id'].select(text='Krabappel Edna')
-        page.form.submit().follow()
-
-        page = agency.click('Organisation', href='new')
-        page.form['title'] = 'School Board'
-        page.form.submit().follow()
-
-        # assert collection('/api/agencies').items
-        # assert collection('/api/people').items
-        # assert collection('/api/memberships').items
-
-        # Agencies
-        agencies = {
-            item.data[0].value: item.href
-            for item in collection('/api/agencies').items
-        }
-        assert set(agencies) == {'Hospital', 'School', 'School Board'}
-
-        hospital = collection(agencies['Hospital']).items[0]
-        assert data(hospital) == {
-            'email': '',
-            'location_address': '',
-            'location_code_city': '',
-            'modified': '2023-05-02T14:05:53.473045+00:00',
-            'opening_hours': '',
-            'phone': '',
-            'phone_direct': '',
-            'portrait': '',
-            'postal_address': '',
-            'postal_code_city': '',
-            'title': 'Hospital',
-            'website': '',
-            'geo_location': dict(lon=1.1, lat=-2.2, zoom=3),
-        }
-        assert not links(hospital)['organigram']
-        assert not links(hospital)['parent']
-        assert not collection(links(hospital)['children']).items
-        assert data(collection(links(hospital)['memberships']).items[0]) == {
-            'modified': '2023-05-02T14:05:53.473045+00:00',
-            'title': 'Doctor',
-        }
-
-        school = collection(agencies['School']).items[0]
-        assert data(school) == {
-            'email': '',
-            'location_address': '',
-            'location_code_city': '',
-            'modified': '2023-05-02T14:05:53.473045+00:00',
-            'opening_hours': '',
-            'phone': '',
-            'phone_direct': '',
-            'portrait': '',
-            'postal_address': '',
-            'postal_code_city': '',
-            'title': 'School',
-            'website': '',
-            'geo_location': dict(lon=None, lat=None, zoom=None),
-        }
-        assert not links(school)['organigram']
-        assert not links(school)['parent']
-        assert data(collection(links(school)['children'])
-                    .items[0])['title'] == 'School Board'
-        assert data(collection(links(school)['memberships'])
-                    .items[0]) == {
-                        'modified': '2023-05-02T14:05:53.473045+00:00',
-                        'title': 'Teacher'
-        }
-
-        board = collection(agencies['School Board']).items[0]
-        assert data(board) == {
-            'email': '',
-            'location_address': '',
-            'location_code_city': '',
-            'modified': '2023-05-02T14:05:53.473045+00:00',
-            'opening_hours': '',
-            'phone': '',
-            'phone_direct': '',
-            'portrait': '',
-            'postal_address': '',
-            'postal_code_city': '',
-            'title': 'School Board',
-            'website': '',
-            'geo_location': dict(lon=None, lat=None, zoom=None),
-        }
-        assert not links(school)['organigram']
-        assert not links(school)['parent']
-        assert data(collection(links(school)['children'])
-                    .items[0])['title'] == 'School Board'
-        assert data(collection(links(school)['memberships']).items[0]) == {
-            'title': 'Teacher',
-            'modified': '2023-05-02T14:05:53.473045+00:00',
-        }
-
-        # People
-        people = {
-            data(item)['title']: item.href
-            for item in collection('/api/people').items
-        }
-        assert set(people) == {'Krabappel Edna', 'Rivera Nick'}
-
-        edna = collection(people['Krabappel Edna']).items[0]
-        assert data(edna) == {
-            'academic_title': '',
-            'born': '',
-            'email': '',
-            'first_name': 'Edna',
-            'function': '',
-            'last_name': 'Krabappel',
-            'location_address': '',
-            'location_code_city': '',
-            'modified': '2023-05-02T14:05:53.473045+00:00',
-            'notes': '',
-            'parliamentary_group': '',
-            'phone': '',
-            'phone_direct': '',
-            'political_party': '',
-            'postal_address': '',
-            'postal_code_city': '',
-            'profession': '',
-            'salutation': '',
-            'title': 'Krabappel Edna',
-            'website': '',
-        }
-        assert not links(edna)['picture_url']
-        assert not links(edna)['website']
-        assert data(collection(links(edna)['memberships']).items[0]) == {
-            'title': 'Teacher',
-            'modified': '2023-05-02T14:05:53.473045+00:00',
-        }
-
-        nick = collection(people['Rivera Nick']).items[0]
-        assert data(nick) == {
-            'academic_title': 'Dr.',
-            'location_address': '',
-            'location_code_city': '',
-            'postal_address': '',
-            'postal_code_city': '',
-            'modified': '2023-05-02T14:05:53.473045+00:00',
-            'born': '',
-            'email': '',
-            'first_name': 'Nick',
-            'function': '',
-            'last_name': 'Rivera',
-            'notes': '',
-            'parliamentary_group': '',
-            'phone_direct': '',
-            'phone': '',
-            'political_party': '',
-            'profession': '',
-            'salutation': '',
-            'title': 'Rivera Nick',
-            'website': '',
-        }
-        assert not links(nick)['picture_url']
-        assert not links(nick)['website']
-        assert data(collection(links(nick)['memberships']).items[0]) == {
-            'title': 'Doctor',
-            'modified': '2023-05-02T14:05:53.473045+00:00',
-        }
-
-        # Memberships
-        memberships = {
-            item.data[0].value: item.href
-            for item in collection('/api/memberships').items
-        }
-        assert set(memberships) == {'Doctor', 'Teacher'}
-
-        doctor = collection(memberships['Doctor']).items[0]
-        assert data(doctor) == {
-            'title': 'Doctor',
-            'modified': '2023-05-02T14:05:53.473045+00:00',
-        }
-        assert data(collection(links(doctor)['agency']).items[0])['title'] == \
-               'Hospital'
-        assert data(collection(links(doctor)['person']).items[0])['title'] == \
-               'Rivera Nick'
-
-        teacher = collection(memberships['Teacher']).items[0]
-        assert data(teacher) == {
-            'title': 'Teacher',
-            'modified': '2023-05-02T14:05:53.473045+00:00',
-        }
-        assert data(collection(links(teacher)['agency']).
-                    items[0])['title'] == 'School'
-        assert data(collection(links(teacher)['person']).
-                    items[0])['title'] == 'Krabappel Edna'
->>>>>>> 1ee921d8
+    assert data(teacher) == {
+        'title': 'Teacher',
+        'modified': '2023-05-08T01:07:00+00:00',
+    }
+    assert data(collection(links(teacher)['agency']).
+                items[0])['title'] == 'School'
+    assert data(collection(links(teacher)['person']).
+                items[0])['title'] == 'Krabappel Edna'