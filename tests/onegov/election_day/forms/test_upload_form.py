--- conflicted
+++ resolved
@@ -21,13 +21,7 @@
 
     # Test if wabsti_c is added when data sources are available
     form = UploadVoteForm()
-<<<<<<< HEAD
-    assert sorted(f[0] for f in form.file_format.choices) == [
-        'internal', 'xml',
-    ]
-=======
     assert sorted(f[0] for f in form.file_format.choices) == ['internal']
->>>>>>> ca80e853
 
     session.add(vote)
     session.add(DataSource(name='test', type='vote'))
@@ -39,11 +33,7 @@
 
     form.adjust(principal, vote)
     assert sorted(f[0] for f in form.file_format.choices) == [
-<<<<<<< HEAD
-        'internal', 'wabsti_c', 'xml',
-=======
         'internal', 'wabsti_c'
->>>>>>> ca80e853
     ]
 
     # Test required fields
@@ -53,15 +43,6 @@
     form.proposal.data = {'mimetype': 'text/plain'}
     assert form.validate()
 
-<<<<<<< HEAD
-    form = UploadVoteForm()
-    form.adjust(principal, vote)
-    form.process(DummyPostData({'file_format': 'xml'}))
-    form.xml.data = {'mimetype': 'text/plain'}
-    assert form.validate()
-
-=======
->>>>>>> ca80e853
 
 def test_upload_election_form(session):
     principal = Canton(name='be', canton='be')
