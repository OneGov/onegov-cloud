import re
from chameleon import PageTemplate
from datetime import date
from lxml import etree
from onegov.ballot import Election
from onegov.ballot import ProporzElection
from onegov.core.widgets import inject_variables
from onegov.core.widgets import transform_structure
from onegov.election_day.layouts import ElectionLayout
from onegov.election_day.screen_widgets import (
    AllocatedMandatesWidget,
    AbsoluteMajorityWidget,
    ColumnWidget,
    CountedEntitiesWidget,
    CountedEntitiesNoWidget,
    ElectionCandidatesByEntityTableWidget,
    ElectionCandidatesChartWidget,
    ElectionCandidatesTableWidget,
    ElectionListsChartWidget,
    ElectionListsTableWidget,
    MandatesWidget,
    NumberOfMandatesWidget,
    ElectionTurnoutWidget,
    ProgressWidget,
    RowWidget,
    TitleWidget,
    TotalEntitiesWidget,
)
from tests.onegov.election_day.common import DummyRequest


def test_majorz_election_widgets(election_day_app_zg, import_test_datasets):
    structure = """
        <row>
            <column span="1">
                <title class="my-class-1"/>
            </column>
            <column span="1">
                <progress class="my-class-2"/>
            </column>
            <column span="1">
                <counted-entities class="my-class-3"/>
            </column>
            <column span="1">
                <election-candidates-table class="my-class-4"
                    lists="SP,
                           Grüne,"/>
            </column>
            <column span="1">
                <election-candidates-chart class="my-class-5"/>
            </column>
            <column span="1">
                <election-candidates-chart class="my-class-6" limit="2"
                    lists="x,y" elected="True"/>
            </column>
            <column span="1">
                <election-candidates-by-entity-table class="my-class-7"/>
            </column>
            <column span="1">
<<<<<<< HEAD
                <counted-entities-no class="my-class-8"/>
            </column>
            <column span="1">
                <total-entities class="my-class-9"/>
=======
                <election-turnout class="my-class-8"/>
            </column>
            <column span="1">
                <absolute-majority class="my-class-9"/>
            </column>
            <column span="1">
                <allocated-mandates class="my-class-a"/>
            </column>
            <column span="1">
                <number-of-mandates class="my-class-b"/>
            </column>
            <column span="1">
                <mandates class="my-class-c"/>
>>>>>>> 7a7a8a61
            </column>
        </row>
    """
    widgets = [
        RowWidget(),
        ColumnWidget(),
        CountedEntitiesWidget(),
        CountedEntitiesNoWidget(),
        ProgressWidget(),
        TitleWidget(),
<<<<<<< HEAD
        TotalEntitiesWidget(),
=======
        AbsoluteMajorityWidget(),
        AllocatedMandatesWidget(),
>>>>>>> 7a7a8a61
        ElectionCandidatesChartWidget(),
        ElectionCandidatesTableWidget(),
        ElectionCandidatesByEntityTableWidget(),
        ElectionTurnoutWidget(),
        MandatesWidget(),
        NumberOfMandatesWidget(),
    ]

    # Empty
    session = election_day_app_zg.session()
    session.add(
        Election(title='Election', domain='canton', date=date(2015, 6, 18))
    )
    session.flush()
    model = session.query(Election).one()
    request = DummyRequest(app=election_day_app_zg, session=session)
    layout = ElectionLayout(model, request)
    default = {'layout': layout, 'request': request}
    data = inject_variables(widgets, layout, structure, default, False)

    assert data == {
        'candidates': [],
        'candidates_by_entites': ([], []),
        'election': model,
        'embed': False,
        'entities': '',
        'layout': layout,
        'model': model,
        'request': request,
    }

    result = transform_structure(widgets, structure)
    result = PageTemplate(result)(**data)
    etree.fromstring(result.encode('utf-8'))

    assert '>Election</span>' in result
    assert 'my-class-1' in result
    assert 'my-class-2' in result
    assert 'my-class-3' in result
    assert 'my-class-4' in result
    assert 'my-class-5' in result
    assert 'my-class-6' in result
    assert 'my-class-7' in result
    assert 'my-class-8' in result
    assert 'my-class-9' in result
<<<<<<< HEAD
=======
    assert 'my-class-a' in result
    assert 'my-class-b' in result
    assert 'my-class-c' in result
>>>>>>> 7a7a8a61

    # Add intermediate results
    model, errors = import_test_datasets(
        'internal',
        'election',
        'zg',
        'canton',
        'majorz',
        date_=date(2015, 10, 18),
        number_of_mandates=2,
        dataset_name='staenderatswahl-2015-intermediate',
        app_session=session
    )
    assert not errors
    session.add(model)
    session.flush()

    layout = ElectionLayout(model, request)
    default = {'layout': layout, 'request': request}
    data = inject_variables(widgets, layout, structure, default, False)

    assert data == {
        'candidates': [
            ('Hegglin', 'Peter', True, 'CVP', 10693, None, None),
            ('Eder', 'Joachim', True, 'FDP', 10103, None, None),
            ('Brandenberg', 'Manuel', False, 'SVP', 4845, None, None),
            ('Gysel', 'Barbara', False, 'SP', 2890, None, None),
            ('Lustenberger', 'Andreas', False, 'Grüne', 2541, None, None),
            ('Thöni', 'Stefan', False, 'Piraten', 746, None, None)
        ],
        'candidates_by_entites': (
            [
                ('Brandenberg', 'Manuel', 4845),
                ('Eder', 'Joachim', 10103),
                ('Gysel', 'Barbara', 2890),
                ('Hegglin', 'Peter', 10693),
                ('Lustenberger', 'Andreas', 2541),
                ('Thöni', 'Stefan', 746)
            ],
            [
                ('Baar', [
                    ('Baar', 'Brandenberg', 'Manuel', 2100),
                    ('Baar', 'Eder', 'Joachim', 4237),
                    ('Baar', 'Gysel', 'Barbara', 1264),
                    ('Baar', 'Hegglin', 'Peter', 4207),
                    ('Baar', 'Lustenberger', 'Andreas', 1269),
                    ('Baar', 'Thöni', 'Stefan', 320)
                ]),
                ('Cham', [
                    ('Cham', 'Brandenberg', 'Manuel', 1404),
                    ('Cham', 'Eder', 'Joachim', 2726),
                    ('Cham', 'Gysel', 'Barbara', 888),
                    ('Cham', 'Hegglin', 'Peter', 2905),
                    ('Cham', 'Lustenberger', 'Andreas', 685),
                    ('Cham', 'Thöni', 'Stefan', 232)
                ]),
                ('Hünenberg', [
                    ('Hünenberg', 'Brandenberg', 'Manuel', 881),
                    ('Hünenberg', 'Eder', 'Joachim', 2098),
                    ('Hünenberg', 'Gysel', 'Barbara', 540),
                    ('Hünenberg', 'Hegglin', 'Peter', 2205),
                    ('Hünenberg', 'Lustenberger', 'Andreas', 397),
                    ('Hünenberg', 'Thöni', 'Stefan', 140)
                ]),
                ('Menzingen', [
                    ('Menzingen', 'Brandenberg', 'Manuel', 460),
                    ('Menzingen', 'Eder', 'Joachim', 1042),
                    ('Menzingen', 'Gysel', 'Barbara', 198),
                    ('Menzingen', 'Hegglin', 'Peter', 1376),
                    ('Menzingen', 'Lustenberger', 'Andreas', 190),
                    ('Menzingen', 'Thöni', 'Stefan', 54)
                ])
            ]
        ),
        'election': model,
        'embed': False,
        'entities': 'Baar, Cham, Hünenberg, Menzingen',
        'layout': layout,
        'model': model,
        'request': request,
    }

    result = transform_structure(widgets, structure)
    result = PageTemplate(result)(**data)
    etree.fromstring(result.encode('utf-8'))

    assert 'majorz_internal_staenderatswahl-2015-intermediate' in result
    assert '4 of 11' in result
    assert 'Baar, Cham, Hünenberg, Menzingen' in result
    assert 'election-candidates-table' in result
    assert 'data-text="10693"' not in result
    assert 'data-text="2890"' in result
    assert 'data-text="2541"' in result
    assert (
        'data-dataurl="Election/candidates-data'
        '?limit=0&amp;lists=&amp;elected="'
    ) in result
    assert (
        'data-dataurl="Election/candidates-data'
        '?limit=02&amp;lists=x,y&amp;elected=True"'
    ) in result
    assert 'election-candidates-by-entity-table' in result
    assert '52.32 %' in result
    assert '18.191' in result
    assert '0' in result
    assert '2' in result
    assert '0 of 2' in result
    assert 'my-class-1' in result
    assert 'my-class-2' in result
    assert 'my-class-3' in result
    assert 'my-class-4' in result
    assert 'my-class-5' in result
    assert 'my-class-6' in result
    assert 'my-class-7' in result
    assert 'my-class-8' in result
    assert 'my-class-9' in result
<<<<<<< HEAD
=======
    assert 'my-class-a' in result
    assert 'my-class-b' in result
    assert 'my-class-c' in result
>>>>>>> 7a7a8a61

    # Add final results
    model, errors = import_test_datasets(
        'internal',
        'election',
        'zg',
        'canton',
        'majorz',
        date_=date(2015, 10, 18),
        number_of_mandates=2,
        dataset_name='staenderatswahl-2015',
        app_session=session
    )
    assert not errors
    session.add(model)
    session.flush()

    layout = ElectionLayout(model, request)
    default = {'layout': layout, 'request': request}
    data = inject_variables(widgets, layout, structure, default, False)

    assert data == {
        'candidates': [
            ('Hegglin', 'Peter', True, 'CVP', 24132, None, None),
            ('Eder', 'Joachim', True, 'FDP', 23620, None, None),
            ('Brandenberg', 'Manuel', False, 'SVP', 10997, None, None),
            ('Gysel', 'Barbara', False, 'SP', 6612, None, None),
            ('Lustenberger', 'Andreas', False, 'Grüne', 5691, None, None),
            ('Thöni', 'Stefan', False, 'Piraten', 1709, None, None)
        ],
        'candidates_by_entites': (
            [
                ('Brandenberg', 'Manuel', 10997),
                ('Eder', 'Joachim', 23620),
                ('Gysel', 'Barbara', 6612),
                ('Hegglin', 'Peter', 24132),
                ('Lustenberger', 'Andreas', 5691),
                ('Thöni', 'Stefan', 1709)
            ],
            [
                ('Baar', [
                    ('Baar', 'Brandenberg', 'Manuel', 2100),
                    ('Baar', 'Eder', 'Joachim', 4237),
                    ('Baar', 'Gysel', 'Barbara', 1264),
                    ('Baar', 'Hegglin', 'Peter', 4207),
                    ('Baar', 'Lustenberger', 'Andreas', 1269),
                    ('Baar', 'Thöni', 'Stefan', 320)
                ]),
                ('Cham', [
                    ('Cham', 'Brandenberg', 'Manuel', 1404),
                    ('Cham', 'Eder', 'Joachim', 2726),
                    ('Cham', 'Gysel', 'Barbara', 888),
                    ('Cham', 'Hegglin', 'Peter', 2905),
                    ('Cham', 'Lustenberger', 'Andreas', 685),
                    ('Cham', 'Thöni', 'Stefan', 232)
                ]),
                ('Hünenberg', [
                    ('Hünenberg', 'Brandenberg', 'Manuel', 881),
                    ('Hünenberg', 'Eder', 'Joachim', 2098),
                    ('Hünenberg', 'Gysel', 'Barbara', 540),
                    ('Hünenberg', 'Hegglin', 'Peter', 2205),
                    ('Hünenberg', 'Lustenberger', 'Andreas', 397),
                    ('Hünenberg', 'Thöni', 'Stefan', 140)
                ]),
                ('Menzingen', [
                    ('Menzingen', 'Brandenberg', 'Manuel', 460),
                    ('Menzingen', 'Eder', 'Joachim', 1042),
                    ('Menzingen', 'Gysel', 'Barbara', 198),
                    ('Menzingen', 'Hegglin', 'Peter', 1376),
                    ('Menzingen', 'Lustenberger', 'Andreas', 190),
                    ('Menzingen', 'Thöni', 'Stefan', 54)
                ]),
                ('Neuheim', [
                    ('Neuheim', 'Brandenberg', 'Manuel', 235),
                    ('Neuheim', 'Eder', 'Joachim', 453),
                    ('Neuheim', 'Gysel', 'Barbara', 92),
                    ('Neuheim', 'Hegglin', 'Peter', 511),
                    ('Neuheim', 'Lustenberger', 'Andreas', 94),
                    ('Neuheim', 'Thöni', 'Stefan', 26)
                ]),
                ('Oberägeri', [
                    ('Oberägeri', 'Brandenberg', 'Manuel', 656),
                    ('Oberägeri', 'Eder', 'Joachim', 1380),
                    ('Oberägeri', 'Gysel', 'Barbara', 191),
                    ('Oberägeri', 'Hegglin', 'Peter', 1276),
                    ('Oberägeri', 'Lustenberger', 'Andreas', 150),
                    ('Oberägeri', 'Thöni', 'Stefan', 72)
                ]),
                ('Risch', [
                    ('Risch', 'Brandenberg', 'Manuel', 1041),
                    ('Risch', 'Eder', 'Joachim', 1797),
                    ('Risch', 'Gysel', 'Barbara', 391),
                    ('Risch', 'Hegglin', 'Peter', 1730),
                    ('Risch', 'Lustenberger', 'Andreas', 362),
                    ('Risch', 'Thöni', 'Stefan', 137)
                ]),
                ('Steinhausen', [
                    ('Steinhausen', 'Brandenberg', 'Manuel', 789),
                    ('Steinhausen', 'Eder', 'Joachim', 1827),
                    ('Steinhausen', 'Gysel', 'Barbara', 523),
                    ('Steinhausen', 'Hegglin', 'Peter', 1883),
                    ('Steinhausen', 'Lustenberger', 'Andreas', 490),
                    ('Steinhausen', 'Thöni', 'Stefan', 171)
                ]),
                ('Unterägeri', [
                    ('Unterägeri', 'Brandenberg', 'Manuel', 860),
                    ('Unterägeri', 'Eder', 'Joachim', 2054),
                    ('Unterägeri', 'Gysel', 'Barbara', 320),
                    ('Unterägeri', 'Hegglin', 'Peter', 1779),
                    ('Unterägeri', 'Lustenberger', 'Andreas', 258),
                    ('Unterägeri', 'Thöni', 'Stefan', 85)
                ]),
                ('Walchwil', [
                    ('Walchwil', 'Brandenberg', 'Manuel', 416),
                    ('Walchwil', 'Eder', 'Joachim', 756),
                    ('Walchwil', 'Gysel', 'Barbara', 151),
                    ('Walchwil', 'Hegglin', 'Peter', 801),
                    ('Walchwil', 'Lustenberger', 'Andreas', 93),
                    ('Walchwil', 'Thöni', 'Stefan', 39)
                ]),
                ('Zug', [
                    ('Zug', 'Brandenberg', 'Manuel', 2155),
                    ('Zug', 'Eder', 'Joachim', 5250),
                    ('Zug', 'Gysel', 'Barbara', 2054),
                    ('Zug', 'Hegglin', 'Peter', 5459),
                    ('Zug', 'Lustenberger', 'Andreas', 1703),
                    ('Zug', 'Thöni', 'Stefan', 433)
                ])
            ]
        ),
        'election': model,
        'embed': False,
        'entities': (
            'Baar, Cham, Hünenberg, Menzingen, Neuheim, Oberägeri, Risch, '
            'Steinhausen, Unterägeri, Walchwil, Zug'
        ),
        'layout': layout,
        'model': model,
        'request': request,
    }

    result = transform_structure(widgets, structure)
    result = PageTemplate(result)(**data)
    etree.fromstring(result.encode('utf-8'))

    assert 'majorz_internal_staenderatswahl-2015' in result
    assert '11 of 11' in result
    assert (
        'Baar, Cham, Hünenberg, Menzingen, Neuheim, Oberägeri, Risch, '
        'Steinhausen, Unterägeri, Walchwil, Zug'
    ) in result
    assert 'election-candidates-table' in result
    assert 'data-text="24132"' not in result
    assert 'data-text="6612"' in result
    assert 'data-text="5691"' in result
    assert (
        'data-dataurl="Election/candidates-data'
        '?limit=0&amp;lists=&amp;elected="'
    ) in result
    assert (
        'data-dataurl="Election/candidates-data'
        '?limit=02&amp;lists=x,y&amp;elected=True"'
    ) in result
    assert 'election-candidates-by-entity-table' in result
    assert '53.01 %' in result
    assert '18.191' in result
    assert '2' in result
    assert '2' in result
    assert '2 of 2' in result
    assert 'my-class-1' in result
    assert 'my-class-2' in result
    assert 'my-class-3' in result
    assert 'my-class-4' in result
    assert 'my-class-5' in result
    assert 'my-class-6' in result
    assert 'my-class-7' in result
    assert 'my-class-8' in result
    assert 'my-class-9' in result
<<<<<<< HEAD
=======
    assert 'my-class-a' in result
    assert 'my-class-b' in result
    assert 'my-class-c' in result
>>>>>>> 7a7a8a61


def test_proporz_election_widgets(election_day_app_zg, import_test_datasets):
    structure = """
        <row>
            <column span="1">
                <title class="my-class-1"/>
            </column>
            <column span="1">
                <progress class="my-class-2"/>
            </column>
            <column span="1">
                <counted-entities class="my-class-3"/>
            </column>
            <column span="1">
                <election-candidates-table class="my-class-4"
                    lists="SP Migrant.,,,,SVP Int."/>
            </column>
            <column span="1">
                <election-candidates-chart class="my-class-5"/>
            </column>
            <column span="1">
                <election-candidates-chart class="my-class-6" limit="2"
                    lists="x,y" elected="True"/>
            </column>
            <column span="1">
                <election-lists-table class="my-class-7"
                    names="SP Männer, SP Frauen,   ALG Junge    "/>
            </column>
            <column span="1">
                <election-lists-chart class="my-class-8"/>
            </column>
            <column span="1">
                <election-lists-chart class="my-class-9" limit="3"
                    names="a,b"/>
            </column>
            <column span="1">
<<<<<<< HEAD
                <counted-entities-no class="my-class-a"/>
            </column>
            <column span="1">
                <total-entities class="my-class-b"/>
=======
                <election-turnout class="my-class-a"/>
            </column>
            <column span="1">
                <allocated-mandates class="my-class-b"/>
            </column>
            <column span="1">
                <number-of-mandates class="my-class-c"/>
            </column>
            <column span="1">
                <mandates class="my-class-d"/>
>>>>>>> 7a7a8a61
            </column>
        </row>
    """
    widgets = [
        RowWidget(),
        ColumnWidget(),
        CountedEntitiesWidget(),
        CountedEntitiesNoWidget(),
        ProgressWidget(),
        TitleWidget(),
        TotalEntitiesWidget(),
        ElectionCandidatesChartWidget(),
        ElectionCandidatesTableWidget(),
        ElectionListsChartWidget(),
        ElectionListsTableWidget(),
        AllocatedMandatesWidget(),
        NumberOfMandatesWidget(),
        MandatesWidget(),
        ElectionTurnoutWidget(),
    ]

    # Empty
    session = election_day_app_zg.session()
    session.add(
        ProporzElection(
            title='Election', domain='canton', date=date(2015, 6, 18)
        )
    )
    model = session.query(ProporzElection).one()
    request = DummyRequest(app=election_day_app_zg, session=session)
    layout = ElectionLayout(model, request)
    default = {'layout': layout, 'request': request}
    data = inject_variables(widgets, layout, structure, default, False)

    assert data == {
        'candidates': [],
        'election': model,
        'embed': False,
        'entities': '',
        'layout': layout,
        'lists': [],
        'model': model,
        'request': request
    }

    result = transform_structure(widgets, structure)
    result = PageTemplate(result)(**data)
    etree.fromstring(result.encode('utf-8'))

    assert '>Election</span>' in result
    assert 'my-class-1' in result
    assert 'my-class-2' in result
    assert 'my-class-3' in result
    assert 'my-class-4' in result
    assert 'my-class-5' in result
    assert 'my-class-6' in result
    assert 'my-class-7' in result
    assert 'my-class-8' in result
    assert 'my-class-9' in result
    assert 'my-class-a' in result
    assert 'my-class-b' in result
<<<<<<< HEAD
=======
    assert 'my-class-c' in result
    assert 'my-class-d' in result
>>>>>>> 7a7a8a61

    # Add intermediate results
    model, errors = import_test_datasets(
        'internal',
        'election',
        'zg',
        'canton',
        'proporz',
        date_=date(2015, 10, 18),
        number_of_mandates=1,
        dataset_name='nationalratswahlen-2015-intermediate',
        app_session=session
    )
    assert not errors
    session.add(model)
    session.flush()

    layout = ElectionLayout(model, request)
    default = {'layout': layout, 'request': request}
    data = inject_variables(widgets, layout, structure, default, False)

    assert data == {
        'candidates': [
            ('Lustenberger', 'Andreas', False, '', 1514, 'ALG', '1'),
            ('Estermann', 'Astrid', False, '', 491, 'ALG', '1'),
            ('Schriber-Neiger', 'Hanni', False, '', 423, 'ALG', '1'),
            ('Schuler', 'Hubert', False, '', 1918, 'SP', '10'),
            ('Bürgi Dellsperger', 'Christina', False, '', 1202, 'SP', '10'),
            ('Sivaganesan', 'Rupan', False, '', 691, 'SP', '10'),
            ('Hutter Elsener', 'Simone', False, '', 412, 'SP Frauen', '11'),
            ('Hug', 'Malaika', False, '', 340, 'SP Frauen', '11'),
            ('Mäder Beglinger', 'Anne', False, '', 237, 'SP Frauen', '11'),
            ('Krasnici', 'Denis', False, '', 258, 'SP Juso', '12'),
            ('Spescha', 'Anna', False, '', 202, 'SP Juso', '12'),
            ('Koepfli', 'Virginia', False, '', 102, 'SP Juso', '12'),
            ('Dzaferi', 'Zari', False, '', 1355, 'SP Männer', '13'),
            ('Freimann', 'Fabian', False, '', 218, 'SP Männer', '13'),
            ('Suter', 'Guido', False, '', 188, 'SP Männer', '13'),
            ('Sönmez', 'Sehriban', False, '', 54, 'SP Migrant.', '14'),
            ('Coralic', 'Fadila', False, '', 50, 'SP Migrant.', '14'),
            ('Simsek', 'Deniz', False, '', 38, 'SP Migrant.', '14'),
            ('Aeschi', 'Thomas', True, '', 7731, 'SVP', '15'),
            ('Werner', 'Thomas', False, '', 2914, 'SVP', '15'),
            ('Villiger', 'Thomas', False, '', 2571, 'SVP', '15'),
            ('Pfisterer', 'Luc', False, '', 105, 'SVP Int.', '16'),
            ('Bucher', 'Rinaldo', False, '', 69, 'SVP Int.', '16'),
            ('Hornickel', 'Alexander', False, '', 46, 'SVP Int.', '16'),
            ('Risi', 'Adrian', False, '', 1153, 'SVP WuG', '17'),
            ('Brunner', 'Philip C.', False, '', 471, 'SVP WuG', '17'),
            ('Gertsch', 'Beat', False, '', 268, 'SVP WuG', '17'),
            ('Widmer', 'Fabienne', False, '', 101, 'ALG Junge', '2'),
            ('Gut', 'Christina', False, '', 74, 'ALG Junge', '2'),
            ('Perucchi', 'Alessandro', False, '', 66, 'ALG Junge', '2'),
            ('Haas', 'Esther', False, '', 301, 'ALG Bildung', '3'),
            ('Odermatt', 'Anastas', False, '', 221, 'ALG Bildung', '3'),
            ('Zimmermann Gibson', 'Tabea', False, '', 207, 'ALG Bildung', '3'),
            ('Pfister', 'Gerhard', True, '', 6719, 'CVP', '4'),
            ('Barmet-Schelbert', 'Monika', False, '', 1996, 'CVP', '4'),
            ('Hausheer', 'Andreas', False, '', 1340, 'CVP', '4'),
            ('Bieri', 'Anna', False, '', 2407, 'CVP Junge', '5'),
            ('Iten', 'Christoph', False, '', 587, 'CVP Junge', '5'),
            ('Kremmel', 'Corina', False, '', 525, 'CVP Junge', '5'),
            ('Pezzatti', 'Bruno', True, '', 4309, 'FDP Ost', '6'),
            ('Ingold', 'Gabriela', False, '', 1083, 'FDP Ost', '6'),
            ('Mollet', 'Patrick', False, '', 705, 'FDP Ost', '6'),
            ('Grüter', 'Arno', False, '', 897, 'FDP West', '7'),
            ('Gygli', 'Daniel', False, '', 717, 'FDP West', '7'),
            ('Siegrist', 'Birgitt', False, '', 493, 'FDP West', '7'),
            ('Stadlin', 'Daniel', False, '', 731, 'glp', '8'),
            ('Kottelat Schloesing', 'Michèle', False, '', 508, 'glp', '8'),
            ('Soltermann', 'Claus', False, '', 451, 'glp', '8'),
            ('Mauchle', 'Florian', False, '', 260, 'Piraten', '9'),
            ('Thöni', 'Stefan', False, '', 211, 'Piraten', '9')
        ],
        'election': model,
        'embed': False,
        'entities': 'Baar, Cham, Hünenberg, Menzingen',
        'layout': layout,
        'lists': [
            ('SVP', 13532, '15', 1),
            ('CVP', 10247, '4', 1),
            ('FDP Ost', 6219, '6', 1),
            ('SP', 3866, '10', 0),
            ('CVP Junge', 3549, '5', 0),
            ('ALG', 2459, '1', 0),
            ('FDP West', 2143, '7', 0),
            ('SVP WuG', 1933, '17', 0),
            ('SP Männer', 1814, '13', 0),
            ('glp', 1718, '8', 0),
            ('SP Frauen', 998, '11', 0),
            ('ALG Bildung', 735, '3', 0),
            ('SP Juso', 567, '12', 0),
            ('Piraten', 475, '9', 0),
            ('ALG Junge', 245, '2', 0),
            ('SVP Int.', 223, '16', 0),
            ('SP Migrant.', 146, '14', 0)
        ],
        'model': model,
        'request': request
    }

    result = transform_structure(widgets, structure)
    result = PageTemplate(result)(**data)
    etree.fromstring(result.encode('utf-8'))

    assert 'proporz_internal_nationalratswahlen-2015-intermediate' in result
    assert '4 of 11' in result
    assert 'Baar, Cham, Hünenberg, Menzingen' in result
    assert 'election-candidates-table' in result
    assert 'data-text="1514"' not in result
    assert 'data-text="54"' in result
    assert 'data-text="50"' in result
    assert 'data-text="105"' in result
    assert 'data-text="69"' in result
    assert (
        'data-dataurl="ProporzElection/candidates-data'
        '?limit=0&amp;lists=&amp;elected="'
    ) in result
    assert (
        'data-dataurl="ProporzElection/candidates-data'
        '?limit=02&amp;lists=x,y&amp;elected=True"'
    ) in result
    assert 'election-lists-table' in result
    assert 'data-text="13532"' not in result
    assert 'data-text="1814"' in result
    assert 'data-text="998"' in result
    assert 'data-text="245"' in result
    assert (
        'data-dataurl="ProporzElection/lists-data?limit=0&amp;names="'
    ) in result
    assert (
        'data-dataurl="ProporzElection/lists-data?limit=03&amp;names=a,b"'
    ) in result
    assert '53.27 %' in result
    assert '0' in result
    assert '1' in result
    assert '0 of 1' in result
    assert 'my-class-1' in result
    assert 'my-class-2' in result
    assert 'my-class-3' in result
    assert 'my-class-4' in result
    assert 'my-class-5' in result
    assert 'my-class-6' in result
    assert 'my-class-7' in result
    assert 'my-class-8' in result
    assert 'my-class-9' in result
    assert 'my-class-a' in result
    assert 'my-class-b' in result
<<<<<<< HEAD
=======
    assert 'my-class-c' in result
    assert 'my-class-d' in result
>>>>>>> 7a7a8a61

    # Add final results
    model, errors = import_test_datasets(
        'internal',
        'election',
        'zg',
        'canton',
        'proporz',
        date_=date(2015, 10, 18),
        number_of_mandates=1,
        dataset_name='nationalratswahlen-2015',
        app_session=session
    )
    assert not errors
    session.add(model)
    session.flush()

    layout = ElectionLayout(model, request)
    default = {'layout': layout, 'request': request}
    data = inject_variables(widgets, layout, structure, default, False)

    assert data == {
        'candidates': [
            ('Lustenberger', 'Andreas', False, '', 3240, 'ALG', '1'),
            ('Estermann', 'Astrid', False, '', 1327, 'ALG', '1'),
            ('Schriber-Neiger', 'Hanni', False, '', 1206, 'ALG', '1'),
            ('Schuler', 'Hubert', False, '', 3859, 'SP', '10'),
            ('Bürgi Dellsperger', 'Christina', False, '', 2987, 'SP', '10'),
            ('Sivaganesan', 'Rupan', False, '', 1874, 'SP', '10'),
            ('Hutter Elsener', 'Simone', False, '', 929, 'SP Frauen', '11'),
            ('Hug', 'Malaika', False, '', 684, 'SP Frauen', '11'),
            ('Mäder Beglinger', 'Anne', False, '', 561, 'SP Frauen', '11'),
            ('Spescha', 'Anna', False, '', 555, 'SP Juso', '12'),
            ('Krasnici', 'Denis', False, '', 550, 'SP Juso', '12'),
            ('Koepfli', 'Virginia', False, '', 218, 'SP Juso', '12'),
            ('Dzaferi', 'Zari', False, '', 2303, 'SP Männer', '13'),
            ('Suter', 'Guido', False, '', 545, 'SP Männer', '13'),
            ('Freimann', 'Fabian', False, '', 394, 'SP Männer', '13'),
            ('Coralic', 'Fadila', False, '', 144, 'SP Migrant.', '14'),
            ('Sönmez', 'Sehriban', False, '', 117, 'SP Migrant.', '14'),
            ('Simsek', 'Deniz', False, '', 82, 'SP Migrant.', '14'),
            ('Aeschi', 'Thomas', True, '', 17034, 'SVP', '15'),
            ('Werner', 'Thomas', False, '', 7206, 'SVP', '15'),
            ('Villiger', 'Thomas', False, '', 5629, 'SVP', '15'),
            ('Pfisterer', 'Luc', False, '', 269, 'SVP Int.', '16'),
            ('Bucher', 'Rinaldo', False, '', 168, 'SVP Int.', '16'),
            ('Hornickel', 'Alexander', False, '', 132, 'SVP Int.', '16'),
            ('Risi', 'Adrian', False, '', 2607, 'SVP WuG', '17'),
            ('Brunner', 'Philip C.', False, '', 1159, 'SVP WuG', '17'),
            ('Gertsch', 'Beat', False, '', 607, 'SVP WuG', '17'),
            ('Widmer', 'Fabienne', False, '', 345, 'ALG Junge', '2'),
            ('Gut', 'Christina', False, '', 235, 'ALG Junge', '2'),
            ('Perucchi', 'Alessandro', False, '', 222, 'ALG Junge', '2'),
            ('Odermatt', 'Anastas', False, '', 637, 'ALG Bildung', '3'),
            ('Haas', 'Esther', False, '', 559, 'ALG Bildung', '3'),
            ('Zimmermann Gibson', 'Tabea', False, '', 490, 'ALG Bildung', '3'),
            ('Pfister', 'Gerhard', True, '', 16134, 'CVP', '4'),
            ('Barmet-Schelbert', 'Monika', False, '', 4093, 'CVP', '4'),
            ('Hausheer', 'Andreas', False, '', 3606, 'CVP', '4'),
            ('Bieri', 'Anna', False, '', 3908, 'CVP Junge', '5'),
            ('Iten', 'Christoph', False, '', 1394, 'CVP Junge', '5'),
            ('Kremmel', 'Corina', False, '', 1163, 'CVP Junge', '5'),
            ('Pezzatti', 'Bruno', True, '', 10174, 'FDP Ost', '6'),
            ('Ingold', 'Gabriela', False, '', 3637, 'FDP Ost', '6'),
            ('Mollet', 'Patrick', False, '', 2190, 'FDP Ost', '6'),
            ('Grüter', 'Arno', False, '', 1706, 'FDP West', '7'),
            ('Gygli', 'Daniel', False, '', 1378, 'FDP West', '7'),
            ('Siegrist', 'Birgitt', False, '', 1142, 'FDP West', '7'),
            ('Stadlin', 'Daniel', False, '', 1823, 'glp', '8'),
            ('Kottelat Schloesing', 'Michèle', False, '', 1256, 'glp', '8'),
            ('Soltermann', 'Claus', False, '', 1043, 'glp', '8'),
            ('Mauchle', 'Florian', False, '', 629, 'Piraten', '9'),
            ('Thöni', 'Stefan', False, '', 488, 'Piraten', '9')
        ],
        'election': model,
        'embed': False,
        'entities': (
            'Baar, Cham, Hünenberg, Menzingen, Neuheim, Oberägeri, Risch, '
            'Steinhausen, Unterägeri, Walchwil, Zug'
        ),
        'layout': layout,
        'lists': [
            ('SVP', 30532, '15', 1),
            ('CVP', 24335, '4', 1),
            ('FDP Ost', 16285, '6', 1),
            ('SP', 8868, '10', 0),
            ('CVP Junge', 6521, '5', 0),
            ('ALG', 5844, '1', 0),
            ('SVP WuG', 4436, '17', 0),
            ('FDP West', 4299, '7', 0),
            ('glp', 4178, '8', 0),
            ('SP Männer', 3314, '13', 0),
            ('SP Frauen', 2186, '11', 0),
            ('ALG Bildung', 1701, '3', 0),
            ('SP Juso', 1333, '12', 0),
            ('Piraten', 1128, '9', 0),
            ('ALG Junge', 807, '2', 0),
            ('SVP Int.', 575, '16', 0),
            ('SP Migrant.', 347, '14', 0)
        ],
        'model': model,
        'request': request
    }

    result = transform_structure(widgets, structure)
    result = PageTemplate(result)(**data)
    etree.fromstring(result.encode('utf-8'))

    assert 'proporz_internal_nationalratswahlen-2015' in result
    assert '11 of 11' in result
    assert (
        'Baar, Cham, Hünenberg, Menzingen, Neuheim, Oberägeri, Risch, '
        'Steinhausen, Unterägeri, Walchwil, Zug'
    ) in result
    assert 'election-candidates-table' in result
    assert 'data-text="3240"' not in result
    assert 'data-text="144"' in result
    assert 'data-text="117"' in result
    assert 'data-text="269"' in result
    assert 'data-text="168"' in result
    assert (
        'data-dataurl="ProporzElection/candidates-data'
        '?limit=0&amp;lists=&amp;elected="'
    ) in result
    assert (
        'data-dataurl="ProporzElection/candidates-data'
        '?limit=02&amp;lists=x,y&amp;elected=True"'
    ) in result
    assert 'election-lists-table' in result
    assert 'data-text="30532"' not in result
    assert 'data-text="3314"' in result
    assert 'data-text="2186"' in result
    assert 'data-text="807"' in result
    assert (
        'data-dataurl="ProporzElection/lists-data?limit=0&amp;names="'
    ) in result
    assert (
        'data-dataurl="ProporzElection/lists-data?limit=03&amp;names=a,b"'
    ) in result
    assert '53.74 %' in result
    assert '3' in result
    assert '1' in result
    assert '3 of 1' in result
    assert 'my-class-1' in result
    assert 'my-class-2' in result
    assert 'my-class-3' in result
    assert 'my-class-4' in result
    assert 'my-class-5' in result
    assert 'my-class-6' in result
    assert 'my-class-7' in result
    assert 'my-class-8' in result
    assert 'my-class-9' in result
    assert 'my-class-a' in result
<<<<<<< HEAD
    assert 'my-class-b' in result
=======
    assert 'my-class-b' in result
    assert 'my-class-c' in result
    assert 'my-class-d' in result
>>>>>>> 7a7a8a61
<|MERGE_RESOLUTION|>--- conflicted
+++ resolved
@@ -12,7 +12,7 @@
     AbsoluteMajorityWidget,
     ColumnWidget,
     CountedEntitiesWidget,
-    CountedEntitiesNoWidget,
+    NumberOfCountedEntitiesWidget,
     ElectionCandidatesByEntityTableWidget,
     ElectionCandidatesChartWidget,
     ElectionCandidatesTableWidget,
@@ -57,26 +57,25 @@
                 <election-candidates-by-entity-table class="my-class-7"/>
             </column>
             <column span="1">
-<<<<<<< HEAD
-                <counted-entities-no class="my-class-8"/>
+                <number-of-counted-entities class="my-class-8"/>
             </column>
             <column span="1">
                 <total-entities class="my-class-9"/>
-=======
-                <election-turnout class="my-class-8"/>
-            </column>
-            <column span="1">
-                <absolute-majority class="my-class-9"/>
-            </column>
-            <column span="1">
-                <allocated-mandates class="my-class-a"/>
-            </column>
-            <column span="1">
-                <number-of-mandates class="my-class-b"/>
-            </column>
-            <column span="1">
-                <mandates class="my-class-c"/>
->>>>>>> 7a7a8a61
+            </column>
+            <column span="1">
+                <election-turnout class="my-class-a"/>
+            </column>
+            <column span="1">
+                <absolute-majority class="my-class-b"/>
+            </column>
+            <column span="1">
+                <allocated-mandates class="my-class-c"/>
+            </column>
+            <column span="1">
+                <number-of-mandates class="my-class-d"/>
+            </column>
+            <column span="1">
+                <mandates class="my-class-e"/>
             </column>
         </row>
     """
@@ -84,15 +83,12 @@
         RowWidget(),
         ColumnWidget(),
         CountedEntitiesWidget(),
-        CountedEntitiesNoWidget(),
+        NumberOfCountedEntitiesWidget(),
         ProgressWidget(),
         TitleWidget(),
-<<<<<<< HEAD
         TotalEntitiesWidget(),
-=======
         AbsoluteMajorityWidget(),
         AllocatedMandatesWidget(),
->>>>>>> 7a7a8a61
         ElectionCandidatesChartWidget(),
         ElectionCandidatesTableWidget(),
         ElectionCandidatesByEntityTableWidget(),
@@ -138,12 +134,11 @@
     assert 'my-class-7' in result
     assert 'my-class-8' in result
     assert 'my-class-9' in result
-<<<<<<< HEAD
-=======
     assert 'my-class-a' in result
     assert 'my-class-b' in result
     assert 'my-class-c' in result
->>>>>>> 7a7a8a61
+    assert 'my-class-d' in result
+    assert 'my-class-e' in result
 
     # Add intermediate results
     model, errors = import_test_datasets(
@@ -246,6 +241,8 @@
         '?limit=02&amp;lists=x,y&amp;elected=True"'
     ) in result
     assert 'election-candidates-by-entity-table' in result
+    assert '4' in result
+    assert '11' in result
     assert '52.32 %' in result
     assert '18.191' in result
     assert '0' in result
@@ -260,12 +257,11 @@
     assert 'my-class-7' in result
     assert 'my-class-8' in result
     assert 'my-class-9' in result
-<<<<<<< HEAD
-=======
     assert 'my-class-a' in result
     assert 'my-class-b' in result
     assert 'my-class-c' in result
->>>>>>> 7a7a8a61
+    assert 'my-class-d' in result
+    assert 'my-class-e' in result
 
     # Add final results
     model, errors = import_test_datasets(
@@ -430,6 +426,8 @@
         '?limit=02&amp;lists=x,y&amp;elected=True"'
     ) in result
     assert 'election-candidates-by-entity-table' in result
+    assert '11' in result
+    assert '11' in result
     assert '53.01 %' in result
     assert '18.191' in result
     assert '2' in result
@@ -444,12 +442,11 @@
     assert 'my-class-7' in result
     assert 'my-class-8' in result
     assert 'my-class-9' in result
-<<<<<<< HEAD
-=======
     assert 'my-class-a' in result
     assert 'my-class-b' in result
     assert 'my-class-c' in result
->>>>>>> 7a7a8a61
+    assert 'my-class-d' in result
+    assert 'my-class-e' in result
 
 
 def test_proporz_election_widgets(election_day_app_zg, import_test_datasets):
@@ -487,23 +484,22 @@
                     names="a,b"/>
             </column>
             <column span="1">
-<<<<<<< HEAD
-                <counted-entities-no class="my-class-a"/>
+                <number-of-counted-entities class="my-class-a"/>
             </column>
             <column span="1">
                 <total-entities class="my-class-b"/>
-=======
-                <election-turnout class="my-class-a"/>
-            </column>
-            <column span="1">
-                <allocated-mandates class="my-class-b"/>
-            </column>
-            <column span="1">
-                <number-of-mandates class="my-class-c"/>
-            </column>
-            <column span="1">
-                <mandates class="my-class-d"/>
->>>>>>> 7a7a8a61
+            </column>
+            <column span="1">
+                <election-turnout class="my-class-c"/>
+            </column>
+            <column span="1">
+                <allocated-mandates class="my-class-d"/>
+            </column>
+            <column span="1">
+                <number-of-mandates class="my-class-e"/>
+            </column>
+            <column span="1">
+                <mandates class="my-class-f"/>
             </column>
         </row>
     """
@@ -511,7 +507,7 @@
         RowWidget(),
         ColumnWidget(),
         CountedEntitiesWidget(),
-        CountedEntitiesNoWidget(),
+        NumberOfCountedEntitiesWidget(),
         ProgressWidget(),
         TitleWidget(),
         TotalEntitiesWidget(),
@@ -565,11 +561,10 @@
     assert 'my-class-9' in result
     assert 'my-class-a' in result
     assert 'my-class-b' in result
-<<<<<<< HEAD
-=======
     assert 'my-class-c' in result
     assert 'my-class-d' in result
->>>>>>> 7a7a8a61
+    assert 'my-class-e' in result
+    assert 'my-class-f' in result
 
     # Add intermediate results
     model, errors = import_test_datasets(
@@ -703,6 +698,8 @@
     assert (
         'data-dataurl="ProporzElection/lists-data?limit=03&amp;names=a,b"'
     ) in result
+    assert '4' in result
+    assert '11' in result
     assert '53.27 %' in result
     assert '0' in result
     assert '1' in result
@@ -718,11 +715,10 @@
     assert 'my-class-9' in result
     assert 'my-class-a' in result
     assert 'my-class-b' in result
-<<<<<<< HEAD
-=======
     assert 'my-class-c' in result
     assert 'my-class-d' in result
->>>>>>> 7a7a8a61
+    assert 'my-class-e' in result
+    assert 'my-class-f' in result
 
     # Add final results
     model, errors = import_test_datasets(
@@ -862,6 +858,8 @@
     assert (
         'data-dataurl="ProporzElection/lists-data?limit=03&amp;names=a,b"'
     ) in result
+    assert '11' in result
+    assert '11' in result
     assert '53.74 %' in result
     assert '3' in result
     assert '1' in result
@@ -876,10 +874,8 @@
     assert 'my-class-8' in result
     assert 'my-class-9' in result
     assert 'my-class-a' in result
-<<<<<<< HEAD
-    assert 'my-class-b' in result
-=======
     assert 'my-class-b' in result
     assert 'my-class-c' in result
     assert 'my-class-d' in result
->>>>>>> 7a7a8a61
+    assert 'my-class-e' in result
+    assert 'my-class-f' in result