--- conflicted
+++ resolved
@@ -1,4 +1,3 @@
-import re
 from chameleon import PageTemplate
 from datetime import date
 from freezegun import freeze_time
@@ -19,10 +18,7 @@
     ElectionCandidatesTableWidget,
     ElectionListsChartWidget,
     ElectionListsTableWidget,
-<<<<<<< HEAD
     LastResultChangeWidget,
-=======
->>>>>>> 01deeb6c
     MandatesWidget,
     NumberOfMandatesWidget,
     ElectionTurnoutWidget,
@@ -62,24 +58,6 @@
                 <election-candidates-by-entity-table class="my-class-7"/>
             </column>
             <column span="1">
-<<<<<<< HEAD
-                <last-result-change class="my-class-8"/>
-            </column>
-            <column span="1">
-                <election-turnout class="my-class-9"/>
-            </column>
-            <column span="1">
-                <absolute-majority class="my-class-a"/>
-            </column>
-            <column span="1">
-                <allocated-mandates class="my-class-b"/>
-            </column>
-            <column span="1">
-                <number-of-mandates class="my-class-c"/>
-            </column>
-            <column span="1">
-                <mandates class="my-class-d"/>
-=======
                 <number-of-counted-entities class="my-class-8"/>
             </column>
             <column span="1">
@@ -99,7 +77,9 @@
             </column>
             <column span="1">
                 <mandates class="my-class-e"/>
->>>>>>> 01deeb6c
+            </column>
+            <column span="1">
+                <last-result-change class="my-class-f"/>
             </column>
         </row>
     """
@@ -110,19 +90,13 @@
         NumberOfCountedEntitiesWidget(),
         ProgressWidget(),
         TitleWidget(),
-<<<<<<< HEAD
-=======
         TotalEntitiesWidget(),
->>>>>>> 01deeb6c
         AbsoluteMajorityWidget(),
         AllocatedMandatesWidget(),
         ElectionCandidatesChartWidget(),
         ElectionCandidatesTableWidget(),
         ElectionCandidatesByEntityTableWidget(),
-<<<<<<< HEAD
         LastResultChangeWidget(),
-=======
->>>>>>> 01deeb6c
         ElectionTurnoutWidget(),
         MandatesWidget(),
         NumberOfMandatesWidget(),
@@ -169,10 +143,11 @@
     assert 'my-class-b' in result
     assert 'my-class-c' in result
     assert 'my-class-d' in result
-<<<<<<< HEAD
-
-    with freeze_time("2008-01-01 00:00"):
-        # Add intermediate results
+    assert 'my-class-e' in result
+    assert 'my-class-f' in result
+
+    # Add intermediate results
+    with freeze_time('2022-01-01 12:00'):
         model, errors = import_test_datasets(
             'internal',
             'election',
@@ -187,159 +162,6 @@
         assert not errors
         session.add(model)
         session.flush()
-
-        layout = ElectionLayout(model, request)
-        default = {'layout': layout, 'request': request}
-        data = inject_variables(widgets, layout, structure, default, False)
-
-        assert data == {
-            'candidates': [
-                ('Hegglin', 'Peter', True, 'CVP', 10693, None, None),
-                ('Eder', 'Joachim', True, 'FDP', 10103, None, None),
-                ('Brandenberg', 'Manuel', False, 'SVP', 4845, None, None),
-                ('Gysel', 'Barbara', False, 'SP', 2890, None, None),
-                ('Lustenberger', 'Andreas', False, 'Grüne', 2541, None, None),
-                ('Thöni', 'Stefan', False, 'Piraten', 746, None, None)
-            ],
-            'candidates_by_entites': (
-                [
-                    ('Brandenberg', 'Manuel', 4845),
-                    ('Eder', 'Joachim', 10103),
-                    ('Gysel', 'Barbara', 2890),
-                    ('Hegglin', 'Peter', 10693),
-                    ('Lustenberger', 'Andreas', 2541),
-                    ('Thöni', 'Stefan', 746)
-                ],
-                [
-                    ('Baar', [
-                        ('Baar', 'Brandenberg', 'Manuel', 2100),
-                        ('Baar', 'Eder', 'Joachim', 4237),
-                        ('Baar', 'Gysel', 'Barbara', 1264),
-                        ('Baar', 'Hegglin', 'Peter', 4207),
-                        ('Baar', 'Lustenberger', 'Andreas', 1269),
-                        ('Baar', 'Thöni', 'Stefan', 320)
-                    ]),
-                    ('Cham', [
-                        ('Cham', 'Brandenberg', 'Manuel', 1404),
-                        ('Cham', 'Eder', 'Joachim', 2726),
-                        ('Cham', 'Gysel', 'Barbara', 888),
-                        ('Cham', 'Hegglin', 'Peter', 2905),
-                        ('Cham', 'Lustenberger', 'Andreas', 685),
-                        ('Cham', 'Thöni', 'Stefan', 232)
-                    ]),
-                    ('Hünenberg', [
-                        ('Hünenberg', 'Brandenberg', 'Manuel', 881),
-                        ('Hünenberg', 'Eder', 'Joachim', 2098),
-                        ('Hünenberg', 'Gysel', 'Barbara', 540),
-                        ('Hünenberg', 'Hegglin', 'Peter', 2205),
-                        ('Hünenberg', 'Lustenberger', 'Andreas', 397),
-                        ('Hünenberg', 'Thöni', 'Stefan', 140)
-                    ]),
-                    ('Menzingen', [
-                        ('Menzingen', 'Brandenberg', 'Manuel', 460),
-                        ('Menzingen', 'Eder', 'Joachim', 1042),
-                        ('Menzingen', 'Gysel', 'Barbara', 198),
-                        ('Menzingen', 'Hegglin', 'Peter', 1376),
-                        ('Menzingen', 'Lustenberger', 'Andreas', 190),
-                        ('Menzingen', 'Thöni', 'Stefan', 54)
-                    ])
-                ]
-            ),
-            'election': model,
-            'embed': False,
-            'entities': 'Baar, Cham, Hünenberg, Menzingen',
-            'layout': layout,
-            'model': model,
-            'request': request,
-        }
-
-        result = transform_structure(widgets, structure)
-        result = PageTemplate(result)(**data)
-        etree.fromstring(result.encode('utf-8'))
-
-        assert 'majorz_internal_staenderatswahl-2015-intermediate' in result
-        assert '4 of 11' in result
-        assert 'Baar, Cham, Hünenberg, Menzingen' in result
-        assert 'election-candidates-table' in result
-        assert 'data-text="10693"' not in result
-        assert 'data-text="2890"' in result
-        assert 'data-text="2541"' in result
-        assert (
-            'data-dataurl="Election/candidates-data'
-            '?limit=0&amp;lists=&amp;elected="'
-        ) in result
-        assert (
-            'data-dataurl="Election/candidates-data'
-            '?limit=02&amp;lists=x,y&amp;elected=True"'
-        ) in result
-        assert 'election-candidates-by-entity-table' in result
-        assert '01.01.2008, 01:00:00' in result
-        assert '52.32 %' in result
-        assert '18.191' in result
-        assert '0' in result
-        assert '2' in result
-        assert '0 of 2' in result
-        assert 'my-class-1' in result
-        assert 'my-class-2' in result
-        assert 'my-class-3' in result
-        assert 'my-class-4' in result
-        assert 'my-class-5' in result
-        assert 'my-class-6' in result
-        assert 'my-class-7' in result
-        assert 'my-class-8' in result
-        assert 'my-class-9' in result
-        assert 'my-class-a' in result
-        assert 'my-class-b' in result
-        assert 'my-class-c' in result
-        assert 'my-class-d' in result
-
-    with freeze_time("2008-01-01 01:00"):
-        # Add final results
-        model, errors = import_test_datasets(
-            'internal',
-            'election',
-            'zg',
-            'canton',
-            'majorz',
-            date_=date(2015, 10, 18),
-            number_of_mandates=2,
-            dataset_name='staenderatswahl-2015',
-            app_session=session
-        )
-        assert not errors
-        session.add(model)
-        session.flush()
-
-        layout = ElectionLayout(model, request)
-        default = {'layout': layout, 'request': request}
-        data = inject_variables(widgets, layout, structure, default, False)
-
-        assert data == {
-            'candidates': [
-                ('Hegglin', 'Peter', True, 'CVP', 24132, None, None),
-                ('Eder', 'Joachim', True, 'FDP', 23620, None, None),
-                ('Brandenberg', 'Manuel', False, 'SVP', 10997, None, None),
-                ('Gysel', 'Barbara', False, 'SP', 6612, None, None),
-                ('Lustenberger', 'Andreas', False, 'Grüne', 5691, None, None),
-                ('Thöni', 'Stefan', False, 'Piraten', 1709, None, None)
-=======
-    assert 'my-class-e' in result
-
-    # Add intermediate results
-    model, errors = import_test_datasets(
-        'internal',
-        'election',
-        'zg',
-        'canton',
-        'majorz',
-        date_=date(2015, 10, 18),
-        number_of_mandates=2,
-        dataset_name='staenderatswahl-2015-intermediate',
-        app_session=session
-    )
-    assert not errors
-    session.add(model)
-    session.flush()
 
     layout = ElectionLayout(model, request)
     default = {'layout': layout, 'request': request}
@@ -433,6 +255,7 @@
     assert '0' in result
     assert '2' in result
     assert '0 of 2' in result
+    assert '01.01.2022' in result
     assert 'my-class-1' in result
     assert 'my-class-2' in result
     assert 'my-class-3' in result
@@ -447,22 +270,24 @@
     assert 'my-class-c' in result
     assert 'my-class-d' in result
     assert 'my-class-e' in result
+    assert 'my-class-f' in result
 
     # Add final results
-    model, errors = import_test_datasets(
-        'internal',
-        'election',
-        'zg',
-        'canton',
-        'majorz',
-        date_=date(2015, 10, 18),
-        number_of_mandates=2,
-        dataset_name='staenderatswahl-2015',
-        app_session=session
-    )
-    assert not errors
-    session.add(model)
-    session.flush()
+    with freeze_time('2022-01-02 12:00'):
+        model, errors = import_test_datasets(
+            'internal',
+            'election',
+            'zg',
+            'canton',
+            'majorz',
+            date_=date(2015, 10, 18),
+            number_of_mandates=2,
+            dataset_name='staenderatswahl-2015',
+            app_session=session
+        )
+        assert not errors
+        session.add(model)
+        session.flush()
 
     layout = ElectionLayout(model, request)
     default = {'layout': layout, 'request': request}
@@ -485,163 +310,103 @@
                 ('Hegglin', 'Peter', 24132),
                 ('Lustenberger', 'Andreas', 5691),
                 ('Thöni', 'Stefan', 1709)
->>>>>>> 01deeb6c
             ],
-            'candidates_by_entites': (
-                [
-                    ('Brandenberg', 'Manuel', 10997),
-                    ('Eder', 'Joachim', 23620),
-                    ('Gysel', 'Barbara', 6612),
-                    ('Hegglin', 'Peter', 24132),
-                    ('Lustenberger', 'Andreas', 5691),
-                    ('Thöni', 'Stefan', 1709)
-                ],
-                [
-                    ('Baar', [
-                        ('Baar', 'Brandenberg', 'Manuel', 2100),
-                        ('Baar', 'Eder', 'Joachim', 4237),
-                        ('Baar', 'Gysel', 'Barbara', 1264),
-                        ('Baar', 'Hegglin', 'Peter', 4207),
-                        ('Baar', 'Lustenberger', 'Andreas', 1269),
-                        ('Baar', 'Thöni', 'Stefan', 320)
-                    ]),
-                    ('Cham', [
-                        ('Cham', 'Brandenberg', 'Manuel', 1404),
-                        ('Cham', 'Eder', 'Joachim', 2726),
-                        ('Cham', 'Gysel', 'Barbara', 888),
-                        ('Cham', 'Hegglin', 'Peter', 2905),
-                        ('Cham', 'Lustenberger', 'Andreas', 685),
-                        ('Cham', 'Thöni', 'Stefan', 232)
-                    ]),
-                    ('Hünenberg', [
-                        ('Hünenberg', 'Brandenberg', 'Manuel', 881),
-                        ('Hünenberg', 'Eder', 'Joachim', 2098),
-                        ('Hünenberg', 'Gysel', 'Barbara', 540),
-                        ('Hünenberg', 'Hegglin', 'Peter', 2205),
-                        ('Hünenberg', 'Lustenberger', 'Andreas', 397),
-                        ('Hünenberg', 'Thöni', 'Stefan', 140)
-                    ]),
-                    ('Menzingen', [
-                        ('Menzingen', 'Brandenberg', 'Manuel', 460),
-                        ('Menzingen', 'Eder', 'Joachim', 1042),
-                        ('Menzingen', 'Gysel', 'Barbara', 198),
-                        ('Menzingen', 'Hegglin', 'Peter', 1376),
-                        ('Menzingen', 'Lustenberger', 'Andreas', 190),
-                        ('Menzingen', 'Thöni', 'Stefan', 54)
-                    ]),
-                    ('Neuheim', [
-                        ('Neuheim', 'Brandenberg', 'Manuel', 235),
-                        ('Neuheim', 'Eder', 'Joachim', 453),
-                        ('Neuheim', 'Gysel', 'Barbara', 92),
-                        ('Neuheim', 'Hegglin', 'Peter', 511),
-                        ('Neuheim', 'Lustenberger', 'Andreas', 94),
-                        ('Neuheim', 'Thöni', 'Stefan', 26)
-                    ]),
-                    ('Oberägeri', [
-                        ('Oberägeri', 'Brandenberg', 'Manuel', 656),
-                        ('Oberägeri', 'Eder', 'Joachim', 1380),
-                        ('Oberägeri', 'Gysel', 'Barbara', 191),
-                        ('Oberägeri', 'Hegglin', 'Peter', 1276),
-                        ('Oberägeri', 'Lustenberger', 'Andreas', 150),
-                        ('Oberägeri', 'Thöni', 'Stefan', 72)
-                    ]),
-                    ('Risch', [
-                        ('Risch', 'Brandenberg', 'Manuel', 1041),
-                        ('Risch', 'Eder', 'Joachim', 1797),
-                        ('Risch', 'Gysel', 'Barbara', 391),
-                        ('Risch', 'Hegglin', 'Peter', 1730),
-                        ('Risch', 'Lustenberger', 'Andreas', 362),
-                        ('Risch', 'Thöni', 'Stefan', 137)
-                    ]),
-                    ('Steinhausen', [
-                        ('Steinhausen', 'Brandenberg', 'Manuel', 789),
-                        ('Steinhausen', 'Eder', 'Joachim', 1827),
-                        ('Steinhausen', 'Gysel', 'Barbara', 523),
-                        ('Steinhausen', 'Hegglin', 'Peter', 1883),
-                        ('Steinhausen', 'Lustenberger', 'Andreas', 490),
-                        ('Steinhausen', 'Thöni', 'Stefan', 171)
-                    ]),
-                    ('Unterägeri', [
-                        ('Unterägeri', 'Brandenberg', 'Manuel', 860),
-                        ('Unterägeri', 'Eder', 'Joachim', 2054),
-                        ('Unterägeri', 'Gysel', 'Barbara', 320),
-                        ('Unterägeri', 'Hegglin', 'Peter', 1779),
-                        ('Unterägeri', 'Lustenberger', 'Andreas', 258),
-                        ('Unterägeri', 'Thöni', 'Stefan', 85)
-                    ]),
-                    ('Walchwil', [
-                        ('Walchwil', 'Brandenberg', 'Manuel', 416),
-                        ('Walchwil', 'Eder', 'Joachim', 756),
-                        ('Walchwil', 'Gysel', 'Barbara', 151),
-                        ('Walchwil', 'Hegglin', 'Peter', 801),
-                        ('Walchwil', 'Lustenberger', 'Andreas', 93),
-                        ('Walchwil', 'Thöni', 'Stefan', 39)
-                    ]),
-                    ('Zug', [
-                        ('Zug', 'Brandenberg', 'Manuel', 2155),
-                        ('Zug', 'Eder', 'Joachim', 5250),
-                        ('Zug', 'Gysel', 'Barbara', 2054),
-                        ('Zug', 'Hegglin', 'Peter', 5459),
-                        ('Zug', 'Lustenberger', 'Andreas', 1703),
-                        ('Zug', 'Thöni', 'Stefan', 433)
-                    ])
-                ]
-            ),
-            'election': model,
-            'embed': False,
-            'entities': (
-                'Baar, Cham, Hünenberg, Menzingen, Neuheim, Oberägeri, Risch, '
-                'Steinhausen, Unterägeri, Walchwil, Zug'
-            ),
-            'layout': layout,
-            'model': model,
-            'request': request,
-        }
-
-        result = transform_structure(widgets, structure)
-        result = PageTemplate(result)(**data)
-        etree.fromstring(result.encode('utf-8'))
-
-        assert 'majorz_internal_staenderatswahl-2015' in result
-        assert '11 of 11' in result
-        assert (
+            [
+                ('Baar', [
+                    ('Baar', 'Brandenberg', 'Manuel', 2100),
+                    ('Baar', 'Eder', 'Joachim', 4237),
+                    ('Baar', 'Gysel', 'Barbara', 1264),
+                    ('Baar', 'Hegglin', 'Peter', 4207),
+                    ('Baar', 'Lustenberger', 'Andreas', 1269),
+                    ('Baar', 'Thöni', 'Stefan', 320)
+                ]),
+                ('Cham', [
+                    ('Cham', 'Brandenberg', 'Manuel', 1404),
+                    ('Cham', 'Eder', 'Joachim', 2726),
+                    ('Cham', 'Gysel', 'Barbara', 888),
+                    ('Cham', 'Hegglin', 'Peter', 2905),
+                    ('Cham', 'Lustenberger', 'Andreas', 685),
+                    ('Cham', 'Thöni', 'Stefan', 232)
+                ]),
+                ('Hünenberg', [
+                    ('Hünenberg', 'Brandenberg', 'Manuel', 881),
+                    ('Hünenberg', 'Eder', 'Joachim', 2098),
+                    ('Hünenberg', 'Gysel', 'Barbara', 540),
+                    ('Hünenberg', 'Hegglin', 'Peter', 2205),
+                    ('Hünenberg', 'Lustenberger', 'Andreas', 397),
+                    ('Hünenberg', 'Thöni', 'Stefan', 140)
+                ]),
+                ('Menzingen', [
+                    ('Menzingen', 'Brandenberg', 'Manuel', 460),
+                    ('Menzingen', 'Eder', 'Joachim', 1042),
+                    ('Menzingen', 'Gysel', 'Barbara', 198),
+                    ('Menzingen', 'Hegglin', 'Peter', 1376),
+                    ('Menzingen', 'Lustenberger', 'Andreas', 190),
+                    ('Menzingen', 'Thöni', 'Stefan', 54)
+                ]),
+                ('Neuheim', [
+                    ('Neuheim', 'Brandenberg', 'Manuel', 235),
+                    ('Neuheim', 'Eder', 'Joachim', 453),
+                    ('Neuheim', 'Gysel', 'Barbara', 92),
+                    ('Neuheim', 'Hegglin', 'Peter', 511),
+                    ('Neuheim', 'Lustenberger', 'Andreas', 94),
+                    ('Neuheim', 'Thöni', 'Stefan', 26)
+                ]),
+                ('Oberägeri', [
+                    ('Oberägeri', 'Brandenberg', 'Manuel', 656),
+                    ('Oberägeri', 'Eder', 'Joachim', 1380),
+                    ('Oberägeri', 'Gysel', 'Barbara', 191),
+                    ('Oberägeri', 'Hegglin', 'Peter', 1276),
+                    ('Oberägeri', 'Lustenberger', 'Andreas', 150),
+                    ('Oberägeri', 'Thöni', 'Stefan', 72)
+                ]),
+                ('Risch', [
+                    ('Risch', 'Brandenberg', 'Manuel', 1041),
+                    ('Risch', 'Eder', 'Joachim', 1797),
+                    ('Risch', 'Gysel', 'Barbara', 391),
+                    ('Risch', 'Hegglin', 'Peter', 1730),
+                    ('Risch', 'Lustenberger', 'Andreas', 362),
+                    ('Risch', 'Thöni', 'Stefan', 137)
+                ]),
+                ('Steinhausen', [
+                    ('Steinhausen', 'Brandenberg', 'Manuel', 789),
+                    ('Steinhausen', 'Eder', 'Joachim', 1827),
+                    ('Steinhausen', 'Gysel', 'Barbara', 523),
+                    ('Steinhausen', 'Hegglin', 'Peter', 1883),
+                    ('Steinhausen', 'Lustenberger', 'Andreas', 490),
+                    ('Steinhausen', 'Thöni', 'Stefan', 171)
+                ]),
+                ('Unterägeri', [
+                    ('Unterägeri', 'Brandenberg', 'Manuel', 860),
+                    ('Unterägeri', 'Eder', 'Joachim', 2054),
+                    ('Unterägeri', 'Gysel', 'Barbara', 320),
+                    ('Unterägeri', 'Hegglin', 'Peter', 1779),
+                    ('Unterägeri', 'Lustenberger', 'Andreas', 258),
+                    ('Unterägeri', 'Thöni', 'Stefan', 85)
+                ]),
+                ('Walchwil', [
+                    ('Walchwil', 'Brandenberg', 'Manuel', 416),
+                    ('Walchwil', 'Eder', 'Joachim', 756),
+                    ('Walchwil', 'Gysel', 'Barbara', 151),
+                    ('Walchwil', 'Hegglin', 'Peter', 801),
+                    ('Walchwil', 'Lustenberger', 'Andreas', 93),
+                    ('Walchwil', 'Thöni', 'Stefan', 39)
+                ]),
+                ('Zug', [
+                    ('Zug', 'Brandenberg', 'Manuel', 2155),
+                    ('Zug', 'Eder', 'Joachim', 5250),
+                    ('Zug', 'Gysel', 'Barbara', 2054),
+                    ('Zug', 'Hegglin', 'Peter', 5459),
+                    ('Zug', 'Lustenberger', 'Andreas', 1703),
+                    ('Zug', 'Thöni', 'Stefan', 433)
+                ])
+            ]
+        ),
+        'election': model,
+        'embed': False,
+        'entities': (
             'Baar, Cham, Hünenberg, Menzingen, Neuheim, Oberägeri, Risch, '
             'Steinhausen, Unterägeri, Walchwil, Zug'
-<<<<<<< HEAD
-        ) in result
-        assert 'election-candidates-table' in result
-        assert 'data-text="24132"' not in result
-        assert 'data-text="6612"' in result
-        assert 'data-text="5691"' in result
-        assert (
-            'data-dataurl="Election/candidates-data'
-            '?limit=0&amp;lists=&amp;elected="'
-        ) in result
-        assert (
-            'data-dataurl="Election/candidates-data'
-            '?limit=02&amp;lists=x,y&amp;elected=True"'
-        ) in result
-        assert 'election-candidates-by-entity-table' in result
-        assert '01.01.2008, 02:00:00' in result
-        assert '53.01 %' in result
-        assert '18.191' in result
-        assert '2' in result
-        assert '2' in result
-        assert '2 of 2' in result
-        assert 'my-class-1' in result
-        assert 'my-class-2' in result
-        assert 'my-class-3' in result
-        assert 'my-class-4' in result
-        assert 'my-class-5' in result
-        assert 'my-class-6' in result
-        assert 'my-class-7' in result
-        assert 'my-class-8' in result
-        assert 'my-class-9' in result
-        assert 'my-class-a' in result
-        assert 'my-class-b' in result
-        assert 'my-class-c' in result
-        assert 'my-class-d' in result
-=======
         ),
         'layout': layout,
         'model': model,
@@ -678,6 +443,7 @@
     assert '2' in result
     assert '2' in result
     assert '2 of 2' in result
+    assert '02.01.2022' in result
     assert 'my-class-1' in result
     assert 'my-class-2' in result
     assert 'my-class-3' in result
@@ -692,7 +458,7 @@
     assert 'my-class-c' in result
     assert 'my-class-d' in result
     assert 'my-class-e' in result
->>>>>>> 01deeb6c
+    assert 'my-class-f' in result
 
 
 def test_proporz_election_widgets(election_day_app_zg, import_test_datasets):
@@ -730,21 +496,6 @@
                     names="a,b"/>
             </column>
             <column span="1">
-<<<<<<< HEAD
-                <last-result-change class="my-class-a"/>
-            </column>
-            <column span="1">
-                <election-turnout class="my-class-b"/>
-            </column>
-            <column span="1">
-                <allocated-mandates class="my-class-c"/>
-            </column>
-            <column span="1">
-                <number-of-mandates class="my-class-d"/>
-            </column>
-            <column span="1">
-                <mandates class="my-class-e"/>
-=======
                 <number-of-counted-entities class="my-class-a"/>
             </column>
             <column span="1">
@@ -761,7 +512,9 @@
             </column>
             <column span="1">
                 <mandates class="my-class-f"/>
->>>>>>> 01deeb6c
+            </column>
+            <column span="1">
+                <last-result-change class="my-class-g"/>
             </column>
         </row>
     """
@@ -777,10 +530,7 @@
         ElectionCandidatesTableWidget(),
         ElectionListsChartWidget(),
         ElectionListsTableWidget(),
-<<<<<<< HEAD
         LastResultChangeWidget(),
-=======
->>>>>>> 01deeb6c
         AllocatedMandatesWidget(),
         NumberOfMandatesWidget(),
         MandatesWidget(),
@@ -830,10 +580,11 @@
     assert 'my-class-c' in result
     assert 'my-class-d' in result
     assert 'my-class-e' in result
-<<<<<<< HEAD
-
-    with freeze_time("2008-01-01 02:00"):
-        # Add intermediate results
+    assert 'my-class-f' in result
+    assert 'my-class-g' in result
+
+    # Add intermediate results
+    with freeze_time('2022-01-01 12:00'):
         model, errors = import_test_datasets(
             'internal',
             'election',
@@ -848,115 +599,6 @@
         assert not errors
         session.add(model)
         session.flush()
-
-        layout = ElectionLayout(model, request)
-        default = {'layout': layout, 'request': request}
-        data = inject_variables(widgets, layout, structure, default, False)
-
-        assert data == {
-            'candidates': [
-                ('Lustenberger', 'Andreas', False, '', 1514, 'ALG', '1'),
-                ('Estermann', 'Astrid', False, '', 491, 'ALG', '1'),
-                ('Schriber-Neiger', 'Hanni', False, '', 423, 'ALG', '1'),
-                ('Schuler', 'Hubert', False, '', 1918, 'SP', '10'),
-                ('Bürgi Dellsperger', 'Christina', False, '', 1202, 'SP',
-                 '10'),
-                ('Sivaganesan', 'Rupan', False, '', 691, 'SP', '10'),
-                ('Hutter Elsener', 'Simone', False, '', 412, 'SP Frauen',
-                 '11'),
-                ('Hug', 'Malaika', False, '', 340, 'SP Frauen', '11'),
-                ('Mäder Beglinger', 'Anne', False, '', 237, 'SP Frauen', '11'),
-                ('Krasnici', 'Denis', False, '', 258, 'SP Juso', '12'),
-                ('Spescha', 'Anna', False, '', 202, 'SP Juso', '12'),
-                ('Koepfli', 'Virginia', False, '', 102, 'SP Juso', '12'),
-                ('Dzaferi', 'Zari', False, '', 1355, 'SP Männer', '13'),
-                ('Freimann', 'Fabian', False, '', 218, 'SP Männer', '13'),
-                ('Suter', 'Guido', False, '', 188, 'SP Männer', '13'),
-                ('Sönmez', 'Sehriban', False, '', 54, 'SP Migrant.', '14'),
-                ('Coralic', 'Fadila', False, '', 50, 'SP Migrant.', '14'),
-                ('Simsek', 'Deniz', False, '', 38, 'SP Migrant.', '14'),
-                ('Aeschi', 'Thomas', True, '', 7731, 'SVP', '15'),
-                ('Werner', 'Thomas', False, '', 2914, 'SVP', '15'),
-                ('Villiger', 'Thomas', False, '', 2571, 'SVP', '15'),
-                ('Pfisterer', 'Luc', False, '', 105, 'SVP Int.', '16'),
-                ('Bucher', 'Rinaldo', False, '', 69, 'SVP Int.', '16'),
-                ('Hornickel', 'Alexander', False, '', 46, 'SVP Int.', '16'),
-                ('Risi', 'Adrian', False, '', 1153, 'SVP WuG', '17'),
-                ('Brunner', 'Philip C.', False, '', 471, 'SVP WuG', '17'),
-                ('Gertsch', 'Beat', False, '', 268, 'SVP WuG', '17'),
-                ('Widmer', 'Fabienne', False, '', 101, 'ALG Junge', '2'),
-                ('Gut', 'Christina', False, '', 74, 'ALG Junge', '2'),
-                ('Perucchi', 'Alessandro', False, '', 66, 'ALG Junge', '2'),
-                ('Haas', 'Esther', False, '', 301, 'ALG Bildung', '3'),
-                ('Odermatt', 'Anastas', False, '', 221, 'ALG Bildung', '3'),
-                ('Zimmermann Gibson', 'Tabea', False, '', 207, 'ALG Bildung',
-                 '3'),
-                ('Pfister', 'Gerhard', True, '', 6719, 'CVP', '4'),
-                ('Barmet-Schelbert', 'Monika', False, '', 1996, 'CVP', '4'),
-                ('Hausheer', 'Andreas', False, '', 1340, 'CVP', '4'),
-                ('Bieri', 'Anna', False, '', 2407, 'CVP Junge', '5'),
-                ('Iten', 'Christoph', False, '', 587, 'CVP Junge', '5'),
-                ('Kremmel', 'Corina', False, '', 525, 'CVP Junge', '5'),
-                ('Pezzatti', 'Bruno', True, '', 4309, 'FDP Ost', '6'),
-                ('Ingold', 'Gabriela', False, '', 1083, 'FDP Ost', '6'),
-                ('Mollet', 'Patrick', False, '', 705, 'FDP Ost', '6'),
-                ('Grüter', 'Arno', False, '', 897, 'FDP West', '7'),
-                ('Gygli', 'Daniel', False, '', 717, 'FDP West', '7'),
-                ('Siegrist', 'Birgitt', False, '', 493, 'FDP West', '7'),
-                ('Stadlin', 'Daniel', False, '', 731, 'glp', '8'),
-                ('Kottelat Schloesing', 'Michèle', False, '', 508, 'glp', '8'),
-                ('Soltermann', 'Claus', False, '', 451, 'glp', '8'),
-                ('Mauchle', 'Florian', False, '', 260, 'Piraten', '9'),
-                ('Thöni', 'Stefan', False, '', 211, 'Piraten', '9')
-            ],
-            'election': model,
-            'embed': False,
-            'entities': 'Baar, Cham, Hünenberg, Menzingen',
-            'layout': layout,
-            'lists': [
-                ('SVP', 13532, '15', 1),
-                ('CVP', 10247, '4', 1),
-                ('FDP Ost', 6219, '6', 1),
-                ('SP', 3866, '10', 0),
-                ('CVP Junge', 3549, '5', 0),
-                ('ALG', 2459, '1', 0),
-                ('FDP West', 2143, '7', 0),
-                ('SVP WuG', 1933, '17', 0),
-                ('SP Männer', 1814, '13', 0),
-                ('glp', 1718, '8', 0),
-                ('SP Frauen', 998, '11', 0),
-                ('ALG Bildung', 735, '3', 0),
-                ('SP Juso', 567, '12', 0),
-                ('Piraten', 475, '9', 0),
-                ('ALG Junge', 245, '2', 0),
-                ('SVP Int.', 223, '16', 0),
-                ('SP Migrant.', 146, '14', 0)
-            ],
-            'model': model,
-            'request': request
-        }
-
-        result = transform_structure(widgets, structure)
-        result = PageTemplate(result)(**data)
-        etree.fromstring(result.encode('utf-8'))
-=======
-    assert 'my-class-f' in result
-
-    # Add intermediate results
-    model, errors = import_test_datasets(
-        'internal',
-        'election',
-        'zg',
-        'canton',
-        'proporz',
-        date_=date(2015, 10, 18),
-        number_of_mandates=1,
-        dataset_name='nationalratswahlen-2015-intermediate',
-        app_session=session
-    )
-    assert not errors
-    session.add(model)
-    session.flush()
 
     layout = ElectionLayout(model, request)
     default = {'layout': layout, 'request': request}
@@ -1080,6 +722,7 @@
     assert '0' in result
     assert '1' in result
     assert '0 of 1' in result
+    assert '01.01.2022' in result
     assert 'my-class-1' in result
     assert 'my-class-2' in result
     assert 'my-class-3' in result
@@ -1095,60 +738,10 @@
     assert 'my-class-d' in result
     assert 'my-class-e' in result
     assert 'my-class-f' in result
->>>>>>> 01deeb6c
-
-        assert (
-            'proporz_internal_nationalratswahlen-2015-intermediate' in result
-        )
-        assert '4 of 11' in result
-        assert 'Baar, Cham, Hünenberg, Menzingen' in result
-        assert 'election-candidates-table' in result
-        assert 'data-text="1514"' not in result
-        assert 'data-text="54"' in result
-        assert 'data-text="50"' in result
-        assert 'data-text="105"' in result
-        assert 'data-text="69"' in result
-        assert (
-            'data-dataurl="ProporzElection/candidates-data'
-            '?limit=0&amp;lists=&amp;elected="'
-        ) in result
-        assert (
-            'data-dataurl="ProporzElection/candidates-data'
-            '?limit=02&amp;lists=x,y&amp;elected=True"'
-        ) in result
-        assert 'election-lists-table' in result
-        assert 'data-text="13532"' not in result
-        assert 'data-text="1814"' in result
-        assert 'data-text="998"' in result
-        assert 'data-text="245"' in result
-        assert (
-            'data-dataurl="ProporzElection/lists-data?limit=0&amp;names="'
-        ) in result
-        assert (
-            'data-dataurl="ProporzElection/lists-data?limit=03&amp;names=a,b"'
-        ) in result
-        assert '01.01.2008, 03:00:00' in result
-        assert '53.27 %' in result
-        assert '0' in result
-        assert '1' in result
-        assert '0 of 1' in result
-        assert 'my-class-1' in result
-        assert 'my-class-2' in result
-        assert 'my-class-3' in result
-        assert 'my-class-4' in result
-        assert 'my-class-5' in result
-        assert 'my-class-6' in result
-        assert 'my-class-7' in result
-        assert 'my-class-8' in result
-        assert 'my-class-9' in result
-        assert 'my-class-a' in result
-        assert 'my-class-b' in result
-        assert 'my-class-c' in result
-        assert 'my-class-d' in result
-        assert 'my-class-e' in result
-
-    with freeze_time("2008-01-01 03:00"):
-        # Add final results
+    assert 'my-class-g' in result
+
+    # Add final results
+    with freeze_time('2022-01-02 12:00'):
         model, errors = import_test_datasets(
             'internal',
             'election',
@@ -1164,153 +757,68 @@
         session.add(model)
         session.flush()
 
-        layout = ElectionLayout(model, request)
-        default = {'layout': layout, 'request': request}
-        data = inject_variables(widgets, layout, structure, default, False)
-
-        assert data == {
-            'candidates': [
-                ('Lustenberger', 'Andreas', False, '', 3240, 'ALG', '1'),
-                ('Estermann', 'Astrid', False, '', 1327, 'ALG', '1'),
-                ('Schriber-Neiger', 'Hanni', False, '', 1206, 'ALG', '1'),
-                ('Schuler', 'Hubert', False, '', 3859, 'SP', '10'),
-                ('Bürgi Dellsperger', 'Christina', False, '', 2987, 'SP',
-                 '10'),
-                ('Sivaganesan', 'Rupan', False, '', 1874, 'SP', '10'),
-                ('Hutter Elsener', 'Simone', False, '', 929, 'SP Frauen',
-                 '11'),
-                ('Hug', 'Malaika', False, '', 684, 'SP Frauen', '11'),
-                ('Mäder Beglinger', 'Anne', False, '', 561, 'SP Frauen', '11'),
-                ('Spescha', 'Anna', False, '', 555, 'SP Juso', '12'),
-                ('Krasnici', 'Denis', False, '', 550, 'SP Juso', '12'),
-                ('Koepfli', 'Virginia', False, '', 218, 'SP Juso', '12'),
-                ('Dzaferi', 'Zari', False, '', 2303, 'SP Männer', '13'),
-                ('Suter', 'Guido', False, '', 545, 'SP Männer', '13'),
-                ('Freimann', 'Fabian', False, '', 394, 'SP Männer', '13'),
-                ('Coralic', 'Fadila', False, '', 144, 'SP Migrant.', '14'),
-                ('Sönmez', 'Sehriban', False, '', 117, 'SP Migrant.', '14'),
-                ('Simsek', 'Deniz', False, '', 82, 'SP Migrant.', '14'),
-                ('Aeschi', 'Thomas', True, '', 17034, 'SVP', '15'),
-                ('Werner', 'Thomas', False, '', 7206, 'SVP', '15'),
-                ('Villiger', 'Thomas', False, '', 5629, 'SVP', '15'),
-                ('Pfisterer', 'Luc', False, '', 269, 'SVP Int.', '16'),
-                ('Bucher', 'Rinaldo', False, '', 168, 'SVP Int.', '16'),
-                ('Hornickel', 'Alexander', False, '', 132, 'SVP Int.', '16'),
-                ('Risi', 'Adrian', False, '', 2607, 'SVP WuG', '17'),
-                ('Brunner', 'Philip C.', False, '', 1159, 'SVP WuG', '17'),
-                ('Gertsch', 'Beat', False, '', 607, 'SVP WuG', '17'),
-                ('Widmer', 'Fabienne', False, '', 345, 'ALG Junge', '2'),
-                ('Gut', 'Christina', False, '', 235, 'ALG Junge', '2'),
-                ('Perucchi', 'Alessandro', False, '', 222, 'ALG Junge', '2'),
-                ('Odermatt', 'Anastas', False, '', 637, 'ALG Bildung', '3'),
-                ('Haas', 'Esther', False, '', 559, 'ALG Bildung', '3'),
-                ('Zimmermann Gibson', 'Tabea', False, '', 490, 'ALG Bildung',
-                 '3'),
-                ('Pfister', 'Gerhard', True, '', 16134, 'CVP', '4'),
-                ('Barmet-Schelbert', 'Monika', False, '', 4093, 'CVP', '4'),
-                ('Hausheer', 'Andreas', False, '', 3606, 'CVP', '4'),
-                ('Bieri', 'Anna', False, '', 3908, 'CVP Junge', '5'),
-                ('Iten', 'Christoph', False, '', 1394, 'CVP Junge', '5'),
-                ('Kremmel', 'Corina', False, '', 1163, 'CVP Junge', '5'),
-                ('Pezzatti', 'Bruno', True, '', 10174, 'FDP Ost', '6'),
-                ('Ingold', 'Gabriela', False, '', 3637, 'FDP Ost', '6'),
-                ('Mollet', 'Patrick', False, '', 2190, 'FDP Ost', '6'),
-                ('Grüter', 'Arno', False, '', 1706, 'FDP West', '7'),
-                ('Gygli', 'Daniel', False, '', 1378, 'FDP West', '7'),
-                ('Siegrist', 'Birgitt', False, '', 1142, 'FDP West', '7'),
-                ('Stadlin', 'Daniel', False, '', 1823, 'glp', '8'),
-                ('Kottelat Schloesing', 'Michèle', False, '', 1256, 'glp',
-                 '8'),
-                ('Soltermann', 'Claus', False, '', 1043, 'glp', '8'),
-                ('Mauchle', 'Florian', False, '', 629, 'Piraten', '9'),
-                ('Thöni', 'Stefan', False, '', 488, 'Piraten', '9')
-            ],
-            'election': model,
-            'embed': False,
-            'entities': (
-                'Baar, Cham, Hünenberg, Menzingen, Neuheim, Oberägeri, Risch, '
-                'Steinhausen, Unterägeri, Walchwil, Zug'
-            ),
-            'layout': layout,
-            'lists': [
-                ('SVP', 30532, '15', 1),
-                ('CVP', 24335, '4', 1),
-                ('FDP Ost', 16285, '6', 1),
-                ('SP', 8868, '10', 0),
-                ('CVP Junge', 6521, '5', 0),
-                ('ALG', 5844, '1', 0),
-                ('SVP WuG', 4436, '17', 0),
-                ('FDP West', 4299, '7', 0),
-                ('glp', 4178, '8', 0),
-                ('SP Männer', 3314, '13', 0),
-                ('SP Frauen', 2186, '11', 0),
-                ('ALG Bildung', 1701, '3', 0),
-                ('SP Juso', 1333, '12', 0),
-                ('Piraten', 1128, '9', 0),
-                ('ALG Junge', 807, '2', 0),
-                ('SVP Int.', 575, '16', 0),
-                ('SP Migrant.', 347, '14', 0)
-            ],
-            'model': model,
-            'request': request
-        }
-
-        result = transform_structure(widgets, structure)
-        result = PageTemplate(result)(**data)
-        etree.fromstring(result.encode('utf-8'))
-
-        assert 'proporz_internal_nationalratswahlen-2015' in result
-        assert '11 of 11' in result
-        assert (
+    layout = ElectionLayout(model, request)
+    default = {'layout': layout, 'request': request}
+    data = inject_variables(widgets, layout, structure, default, False)
+
+    assert data == {
+        'candidates': [
+            ('Lustenberger', 'Andreas', False, '', 3240, 'ALG', '1'),
+            ('Estermann', 'Astrid', False, '', 1327, 'ALG', '1'),
+            ('Schriber-Neiger', 'Hanni', False, '', 1206, 'ALG', '1'),
+            ('Schuler', 'Hubert', False, '', 3859, 'SP', '10'),
+            ('Bürgi Dellsperger', 'Christina', False, '', 2987, 'SP', '10'),
+            ('Sivaganesan', 'Rupan', False, '', 1874, 'SP', '10'),
+            ('Hutter Elsener', 'Simone', False, '', 929, 'SP Frauen', '11'),
+            ('Hug', 'Malaika', False, '', 684, 'SP Frauen', '11'),
+            ('Mäder Beglinger', 'Anne', False, '', 561, 'SP Frauen', '11'),
+            ('Spescha', 'Anna', False, '', 555, 'SP Juso', '12'),
+            ('Krasnici', 'Denis', False, '', 550, 'SP Juso', '12'),
+            ('Koepfli', 'Virginia', False, '', 218, 'SP Juso', '12'),
+            ('Dzaferi', 'Zari', False, '', 2303, 'SP Männer', '13'),
+            ('Suter', 'Guido', False, '', 545, 'SP Männer', '13'),
+            ('Freimann', 'Fabian', False, '', 394, 'SP Männer', '13'),
+            ('Coralic', 'Fadila', False, '', 144, 'SP Migrant.', '14'),
+            ('Sönmez', 'Sehriban', False, '', 117, 'SP Migrant.', '14'),
+            ('Simsek', 'Deniz', False, '', 82, 'SP Migrant.', '14'),
+            ('Aeschi', 'Thomas', True, '', 17034, 'SVP', '15'),
+            ('Werner', 'Thomas', False, '', 7206, 'SVP', '15'),
+            ('Villiger', 'Thomas', False, '', 5629, 'SVP', '15'),
+            ('Pfisterer', 'Luc', False, '', 269, 'SVP Int.', '16'),
+            ('Bucher', 'Rinaldo', False, '', 168, 'SVP Int.', '16'),
+            ('Hornickel', 'Alexander', False, '', 132, 'SVP Int.', '16'),
+            ('Risi', 'Adrian', False, '', 2607, 'SVP WuG', '17'),
+            ('Brunner', 'Philip C.', False, '', 1159, 'SVP WuG', '17'),
+            ('Gertsch', 'Beat', False, '', 607, 'SVP WuG', '17'),
+            ('Widmer', 'Fabienne', False, '', 345, 'ALG Junge', '2'),
+            ('Gut', 'Christina', False, '', 235, 'ALG Junge', '2'),
+            ('Perucchi', 'Alessandro', False, '', 222, 'ALG Junge', '2'),
+            ('Odermatt', 'Anastas', False, '', 637, 'ALG Bildung', '3'),
+            ('Haas', 'Esther', False, '', 559, 'ALG Bildung', '3'),
+            ('Zimmermann Gibson', 'Tabea', False, '', 490, 'ALG Bildung', '3'),
+            ('Pfister', 'Gerhard', True, '', 16134, 'CVP', '4'),
+            ('Barmet-Schelbert', 'Monika', False, '', 4093, 'CVP', '4'),
+            ('Hausheer', 'Andreas', False, '', 3606, 'CVP', '4'),
+            ('Bieri', 'Anna', False, '', 3908, 'CVP Junge', '5'),
+            ('Iten', 'Christoph', False, '', 1394, 'CVP Junge', '5'),
+            ('Kremmel', 'Corina', False, '', 1163, 'CVP Junge', '5'),
+            ('Pezzatti', 'Bruno', True, '', 10174, 'FDP Ost', '6'),
+            ('Ingold', 'Gabriela', False, '', 3637, 'FDP Ost', '6'),
+            ('Mollet', 'Patrick', False, '', 2190, 'FDP Ost', '6'),
+            ('Grüter', 'Arno', False, '', 1706, 'FDP West', '7'),
+            ('Gygli', 'Daniel', False, '', 1378, 'FDP West', '7'),
+            ('Siegrist', 'Birgitt', False, '', 1142, 'FDP West', '7'),
+            ('Stadlin', 'Daniel', False, '', 1823, 'glp', '8'),
+            ('Kottelat Schloesing', 'Michèle', False, '', 1256, 'glp', '8'),
+            ('Soltermann', 'Claus', False, '', 1043, 'glp', '8'),
+            ('Mauchle', 'Florian', False, '', 629, 'Piraten', '9'),
+            ('Thöni', 'Stefan', False, '', 488, 'Piraten', '9')
+        ],
+        'election': model,
+        'embed': False,
+        'entities': (
             'Baar, Cham, Hünenberg, Menzingen, Neuheim, Oberägeri, Risch, '
             'Steinhausen, Unterägeri, Walchwil, Zug'
-<<<<<<< HEAD
-        ) in result
-        assert 'election-candidates-table' in result
-        assert 'data-text="3240"' not in result
-        assert 'data-text="144"' in result
-        assert 'data-text="117"' in result
-        assert 'data-text="269"' in result
-        assert 'data-text="168"' in result
-        assert (
-            'data-dataurl="ProporzElection/candidates-data'
-            '?limit=0&amp;lists=&amp;elected="'
-        ) in result
-        assert (
-            'data-dataurl="ProporzElection/candidates-data'
-            '?limit=02&amp;lists=x,y&amp;elected=True"'
-        ) in result
-        assert 'election-lists-table' in result
-        assert 'data-text="30532"' not in result
-        assert 'data-text="3314"' in result
-        assert 'data-text="2186"' in result
-        assert 'data-text="807"' in result
-        assert (
-            'data-dataurl="ProporzElection/lists-data?limit=0&amp;names="'
-        ) in result
-        assert (
-            'data-dataurl="ProporzElection/lists-data?limit=03&amp;names=a,b"'
-        ) in result
-        assert '01.01.2008, 04:00:00' in result
-        assert '53.74 %' in result
-        assert '3' in result
-        assert '1' in result
-        assert '3 of 1' in result
-        assert 'my-class-1' in result
-        assert 'my-class-2' in result
-        assert 'my-class-3' in result
-        assert 'my-class-4' in result
-        assert 'my-class-5' in result
-        assert 'my-class-6' in result
-        assert 'my-class-7' in result
-        assert 'my-class-8' in result
-        assert 'my-class-9' in result
-        assert 'my-class-a' in result
-        assert 'my-class-b' in result
-        assert 'my-class-c' in result
-        assert 'my-class-d' in result
-        assert 'my-class-e' in result
-=======
         ),
         'layout': layout,
         'lists': [
@@ -1377,6 +885,7 @@
     assert '3' in result
     assert '1' in result
     assert '3 of 1' in result
+    assert '02.01.2022' in result
     assert 'my-class-1' in result
     assert 'my-class-2' in result
     assert 'my-class-3' in result
@@ -1392,4 +901,4 @@
     assert 'my-class-d' in result
     assert 'my-class-e' in result
     assert 'my-class-f' in result
->>>>>>> 01deeb6c
+    assert 'my-class-g' in result