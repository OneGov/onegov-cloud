--- conflicted
+++ resolved
@@ -51,12 +51,11 @@
                 <election-candidates-by-entity-table class="my-class-7"/>
             </column>
             <column span="1">
-<<<<<<< HEAD
                 <election-turnout class="my-class-8"/>
-=======
-                <absolute-majority class="my-class-8"/>
->>>>>>> 3860e7a6
-            </column>
+            </column>
+            <column span="1">
+                <absolute-majority class="my-class-9"/>
+            /column>
         </row>
     """
     widgets = [
@@ -108,6 +107,7 @@
     assert 'my-class-6' in result
     assert 'my-class-7' in result
     assert 'my-class-8' in result
+    assert 'my-class-9' in result
 
     # Add intermediate results
     model, errors = import_test_datasets(
@@ -210,11 +210,8 @@
         '?limit=02&amp;lists=x,y&amp;elected=True"'
     ) in result
     assert 'election-candidates-by-entity-table' in result
-<<<<<<< HEAD
     assert '52.32 %' in result
-=======
     assert '18.191' in result
->>>>>>> 3860e7a6
     assert 'my-class-1' in result
     assert 'my-class-2' in result
     assert 'my-class-3' in result
@@ -223,6 +220,7 @@
     assert 'my-class-6' in result
     assert 'my-class-7' in result
     assert 'my-class-8' in result
+    assert 'my-class-9' in result
 
     # Add final results
     model, errors = import_test_datasets(
@@ -387,11 +385,8 @@
         '?limit=02&amp;lists=x,y&amp;elected=True"'
     ) in result
     assert 'election-candidates-by-entity-table' in result
-<<<<<<< HEAD
     assert '53.01 %' in result
-=======
     assert '18.191' in result
->>>>>>> 3860e7a6
     assert 'my-class-1' in result
     assert 'my-class-2' in result
     assert 'my-class-3' in result
@@ -400,6 +395,7 @@
     assert 'my-class-6' in result
     assert 'my-class-7' in result
     assert 'my-class-8' in result
+    assert 'my-class-9' in result
 
 
 def test_proporz_election_widgets(election_day_app_zg, import_test_datasets):
