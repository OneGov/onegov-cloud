--- conflicted
+++ resolved
@@ -1,3 +1,4 @@
+import re
 from chameleon import PageTemplate
 from datetime import date
 from lxml import etree
@@ -7,11 +8,8 @@
 from onegov.core.widgets import transform_structure
 from onegov.election_day.layouts import ElectionLayout
 from onegov.election_day.screen_widgets import (
-<<<<<<< HEAD
     AllocatedMandatesWidget,
-=======
     AbsoluteMajorityWidget,
->>>>>>> 3eb06fbd
     ColumnWidget,
     CountedEntitiesWidget,
     ElectionCandidatesByEntityTableWidget,
@@ -19,12 +17,9 @@
     ElectionCandidatesTableWidget,
     ElectionListsChartWidget,
     ElectionListsTableWidget,
-<<<<<<< HEAD
     MandatesWidget,
     NumberOfMandatesWidget,
-=======
     ElectionTurnoutWidget,
->>>>>>> 3eb06fbd
     ProgressWidget,
     RowWidget,
     TitleWidget,
@@ -64,6 +59,15 @@
             </column>
             <column span="1">
                 <absolute-majority class="my-class-9"/>
+            </column>
+            <column span="1">
+                <allocated-mandates class="my-class-a"/>
+            </column>
+            <column span="1">
+                <number-of-mandates class="my-class-b"/>
+            </column>
+            <column span="1">
+                <mandates class="my-class-c"/>
             </column>
         </row>
     """
@@ -74,10 +78,13 @@
         ProgressWidget(),
         TitleWidget(),
         AbsoluteMajorityWidget(),
+        AllocatedMandatesWidget(),
         ElectionCandidatesChartWidget(),
         ElectionCandidatesTableWidget(),
         ElectionCandidatesByEntityTableWidget(),
         ElectionTurnoutWidget(),
+        MandatesWidget(),
+        NumberOfMandatesWidget(),
     ]
 
     # Empty
@@ -117,6 +124,9 @@
     assert 'my-class-7' in result
     assert 'my-class-8' in result
     assert 'my-class-9' in result
+    assert 'my-class-a' in result
+    assert 'my-class-b' in result
+    assert 'my-class-c' in result
 
     # Add intermediate results
     model, errors = import_test_datasets(
@@ -221,6 +231,9 @@
     assert 'election-candidates-by-entity-table' in result
     assert '52.32 %' in result
     assert '18.191' in result
+    assert '0' in result
+    assert '2' in result
+    assert '0 of 2' in result
     assert 'my-class-1' in result
     assert 'my-class-2' in result
     assert 'my-class-3' in result
@@ -230,6 +243,9 @@
     assert 'my-class-7' in result
     assert 'my-class-8' in result
     assert 'my-class-9' in result
+    assert 'my-class-a' in result
+    assert 'my-class-b' in result
+    assert 'my-class-c' in result
 
     # Add final results
     model, errors = import_test_datasets(
@@ -396,6 +412,9 @@
     assert 'election-candidates-by-entity-table' in result
     assert '53.01 %' in result
     assert '18.191' in result
+    assert '2' in result
+    assert '2' in result
+    assert '2 of 2' in result
     assert 'my-class-1' in result
     assert 'my-class-2' in result
     assert 'my-class-3' in result
@@ -405,6 +424,9 @@
     assert 'my-class-7' in result
     assert 'my-class-8' in result
     assert 'my-class-9' in result
+    assert 'my-class-a' in result
+    assert 'my-class-b' in result
+    assert 'my-class-c' in result
 
 
 def test_proporz_election_widgets(election_day_app_zg, import_test_datasets):
@@ -442,17 +464,16 @@
                     names="a,b"/>
             </column>
             <column span="1">
-<<<<<<< HEAD
-                <allocated-mandates class="my-class-a"/>
-            </column>
-            <column span="1">
-                <number-of-mandates class="my-class-b"/>
-            </column>
-            <column span="1">
-                '<mandates class="my-class-c"/>'
-=======
                 <election-turnout class="my-class-a"/>
->>>>>>> 3eb06fbd
+            </column>
+            <column span="1">
+                <allocated-mandates class="my-class-b"/>
+            </column>
+            <column span="1">
+                <number-of-mandates class="my-class-c"/>
+            </column>
+            <column span="1">
+                <mandates class="my-class-d"/>
             </column>
         </row>
     """
@@ -466,13 +487,10 @@
         ElectionCandidatesTableWidget(),
         ElectionListsChartWidget(),
         ElectionListsTableWidget(),
-<<<<<<< HEAD
         AllocatedMandatesWidget(),
         NumberOfMandatesWidget(),
         MandatesWidget(),
-=======
         ElectionTurnoutWidget(),
->>>>>>> 3eb06fbd
     ]
 
     # Empty
@@ -514,11 +532,9 @@
     assert 'my-class-8' in result
     assert 'my-class-9' in result
     assert 'my-class-a' in result
-<<<<<<< HEAD
     assert 'my-class-b' in result
     assert 'my-class-c' in result
-=======
->>>>>>> 3eb06fbd
+    assert 'my-class-d' in result
 
     # Add intermediate results
     model, errors = import_test_datasets(
@@ -653,6 +669,9 @@
         'data-dataurl="ProporzElection/lists-data?limit=03&amp;names=a,b"'
     ) in result
     assert '53.27 %' in result
+    assert '0' in result
+    assert '1' in result
+    assert '0 of 1' in result
     assert 'my-class-1' in result
     assert 'my-class-2' in result
     assert 'my-class-3' in result
@@ -663,11 +682,9 @@
     assert 'my-class-8' in result
     assert 'my-class-9' in result
     assert 'my-class-a' in result
-<<<<<<< HEAD
     assert 'my-class-b' in result
     assert 'my-class-c' in result
-=======
->>>>>>> 3eb06fbd
+    assert 'my-class-d' in result
 
     # Add final results
     model, errors = import_test_datasets(
@@ -808,6 +825,9 @@
         'data-dataurl="ProporzElection/lists-data?limit=03&amp;names=a,b"'
     ) in result
     assert '53.74 %' in result
+    assert '3' in result
+    assert '1' in result
+    assert '3 of 1' in result
     assert 'my-class-1' in result
     assert 'my-class-2' in result
     assert 'my-class-3' in result
@@ -817,10 +837,7 @@
     assert 'my-class-7' in result
     assert 'my-class-8' in result
     assert 'my-class-9' in result
-<<<<<<< HEAD
     assert 'my-class-a' in result
     assert 'my-class-b' in result
     assert 'my-class-c' in result
-=======
-    assert 'my-class-a' in result
->>>>>>> 3eb06fbd
+    assert 'my-class-d' in result