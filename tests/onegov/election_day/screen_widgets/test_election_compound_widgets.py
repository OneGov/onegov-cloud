from chameleon import PageTemplate
from datetime import date
from freezegun import freeze_time
from lxml import etree
from onegov.ballot import ElectionCompound
from onegov.core.widgets import inject_variables
from onegov.core.widgets import transform_structure
from onegov.election_day.layouts import ElectionCompoundLayout
from onegov.election_day.screen_widgets import (
    ColumnWidget,
    CountedEntitiesWidget,
    ElectionCompoundCandidatesTableWidget,
    ElectionCompoundDistrictsTableWidget,
    ElectionCompoundListGroupsChartWidget,
    ElectionCompoundListGroupsTableWidget,
    ElectionCompoundListsChartWidget,
    ElectionCompoundListsTableWidget,
<<<<<<< HEAD
    LastResultChangeWidget,
=======
    NumberOfCountedEntitiesWidget,
>>>>>>> 01deeb6c
    ProgressWidget,
    RowWidget,
    TitleWidget,
    TotalEntitiesWidget,
)
from tests.onegov.election_day.common import DummyRequest


def test_election_compound_widgets(election_day_app_sg, import_test_datasets):
    structure = """
        <row>
            <column span="1">
                <title class="my-class-1"/>
            </column>
            <column span="1">
                <progress class="my-class-2"/>
            </column>
            <column span="1">
                <counted-entities class="my-class-3"/>
            </column>
            <column span="1">
                <election-compound-candidates-table class="my-class-4"/>
            </column>
            <column span="1">
                <election-compound-districts-table class="my-class-5"/>
            </column>
            <column span="1">
                <election-compound-lists-table class="my-class-6"
                    names="GRÜ   ,  FDP_J     "/>
            </column>
            <column span="1">
                <election-compound-lists-chart class="my-class-7"/>
            </column>
            <column span="1">
                <election-compound-lists-chart class="my-class-8" limit="2"
                    names="a,b"/>
            </column>
            <column span="1">
                <election-compound-list-groups-table class="my-class-9"/>
            </column>
            <column span="1">
                <election-compound-list-groups-chart class="my-class-a"/>
            </column>
            <column span="1">
<<<<<<< HEAD
                <last-result-change class="my-class-b"/>
=======
                <number-of-counted-entities class="my-class-b"/>
            </column>
            <column span="1">
                <total-entities class="my-class-c"/>
>>>>>>> 01deeb6c
            </column>
        </row>
    """
    widgets = [
        RowWidget(),
        ColumnWidget(),
        CountedEntitiesWidget(),
<<<<<<< HEAD
        LastResultChangeWidget(),
=======
        NumberOfCountedEntitiesWidget(),
>>>>>>> 01deeb6c
        ProgressWidget(),
        TitleWidget(),
        TotalEntitiesWidget(),
        ElectionCompoundCandidatesTableWidget(),
        ElectionCompoundDistrictsTableWidget(),
        ElectionCompoundListsChartWidget(),
        ElectionCompoundListsTableWidget(),
        ElectionCompoundListGroupsChartWidget(),
        ElectionCompoundListGroupsTableWidget(),
    ]

    # Empty
    session = election_day_app_sg.session()
    session.add(
        ElectionCompound(
            title='Compound', domain='canton', date=date(2020, 3, 8),
            pukelsheim=True, completes_manually=True, voters_counts=True,
            exact_voters_counts=True
        )
    )
    model = session.query(ElectionCompound).one()
    request = DummyRequest(app=election_day_app_sg, session=session)
    layout = ElectionCompoundLayout(model, request)
    default = {'layout': layout, 'request': request}
    data = inject_variables(widgets, layout, structure, default, False)

    assert data == {
        'districts': {},
        'elected_candidates': [],
        'election': model,
        'election_compound': model,
        'embed': False,
        'entities': '',
        'groups': [],
        'layout': layout,
        'lists': [],
        'model': model,
        'request': request
    }

    result = transform_structure(widgets, structure)
    result = PageTemplate(result)(**data)
    etree.fromstring(result.encode('utf-8'))

    assert '>Compound</span>' in result
    assert 'my-class-1' in result
    assert 'my-class-2' in result
    assert 'my-class-3' in result
    assert 'my-class-4' in result
    assert 'my-class-5' in result
    assert 'my-class-6' in result
    assert 'my-class-7' in result
    assert 'my-class-8' in result
    assert 'my-class-9' in result
    assert 'my-class-a' in result
    assert 'my-class-b' in result
<<<<<<< HEAD
=======
    assert 'my-class-c' in result
>>>>>>> 01deeb6c

    with freeze_time("2008-01-01 00:00"):
        # Add intermediate results
        election_1, errors = import_test_datasets(
            'internal',
            'election',
            'sg',
            'district',
            'proporz',
            date_=date(2020, 3, 8),
            number_of_mandates=17,
            domain_segment='Rheintal',
            dataset_name=(
                'kantonsratswahl-2020-wahlkreis-rheintal-intermediate'
            ),
            app_session=session
        )
        assert not errors
        election_2, errors = import_test_datasets(
            'internal',
            'election',
            'sg',
            'district',
            'proporz',
            date_=date(2020, 3, 8),
            number_of_mandates=10,
            domain_segment='Rorschach',
            dataset_name='kantonsratswahl-2020-wahlkreis-rorschach',
            app_session=session
        )
        assert not errors
        session.add(election_1)
        session.add(election_2)
        model.elections = [election_1, election_2]
        session.flush()

        layout = ElectionCompoundLayout(model, request)
        default = {'layout': layout, 'request': request}
        data = inject_variables(widgets, layout, structure, default, False)

        e_1 = election_1.title
        e_2 = election_2.title
        assert data == {
            'districts': {
                e_1: ('Rheintal', f'ProporzElection/{e_1}'),
                e_2: ('Rorschach', f'ProporzElection/{e_2}')
            },
            'elected_candidates': [
                ('Bruss-Schmidheiny', 'Carmen', '', 'SVP', '01', e_1),
                ('Eugster', 'Thomas', '', 'SVP', '01', e_1),
                ('Freund', 'Walter', '', 'SVP', '01', e_1),
                ('Götte', 'Michael', '', 'SVP', '01', e_2),
                ('Kuster', 'Peter', '', 'SVP', '01', e_1),
                ('Luterbacher', 'Mäge', '', 'SVP', '01', e_2),
                ('Wasserfallen', 'Sandro', '', 'SVP', '01', e_2),
                ('Willi', 'Christian', '', 'SVP', '01', e_1),
                ('Wüst', 'Markus', '', 'SVP', '01', e_1),
                ('Broger', 'Andreas', '', 'CVP', '02', e_1),
                ('Dürr', 'Patrick', '', 'CVP', '02', e_1),
                ('Hess', 'Sandro', '', 'CVP', '02', e_1),
                ('Schöbi', 'Michael', '', 'CVP', '02', e_1),
                ('Frei', 'Raphael', '', 'FDP', '02a', e_2),
                ('Raths', 'Robert', '', 'FDP', '02a', e_2),
                ('Britschgi', 'Stefan', '', 'FDP', '03', e_1),
                ('Graf', 'Claudia', '', 'FDP', '03', e_1),
                ('Huber', 'Rolf', '', 'FDP', '03', e_1),
                ('Bucher', 'Laura', '', 'SP', '04', e_1),
                ('Gemperli', 'Dominik', '', 'CVP', '04', e_2),
                ('Krempl-Gnädinger', 'Luzia', '', 'CVP', '04', e_2),
                ('Maurer', 'Remo', '', 'SP', '04', e_1),
                ('Etterlin', 'Guido', '', 'SP', '05', e_2),
                ('Gschwend', 'Meinrad', '', 'GRÜ', '05', e_1),
                ('Schöb', 'Andrea', '', 'SP', '05', e_2),
                ('Losa', 'Jeannette', '', 'GRÜ', '06', e_2),
                ('Mattle', 'Ruedi', '', 'GLP', '06', e_1)
            ],
            'election': model,
            'election_compound': model,
            'embed': False,
            'entities': '',
            'groups': [],
            'layout': layout,
            'lists': [
                ('SVP', 9, 2702),
                ('CVP', 6, 2399),
                ('FDP', 5, 1780),
                ('SP', 4, 1567),
                ('GRÜ', 2, 841),
                ('GLP', 1, 652),
                ('EVP', 0, 283),
                ('FDP_J', 0, 140)
            ],
            'model': model,
            'request': request
        }

        result = transform_structure(widgets, structure)
        result = PageTemplate(result)(**data)
        etree.fromstring(result.encode('utf-8'))

<<<<<<< HEAD
        assert '>Compound</span>' in result
        assert '0 of 2' in result
        assert f'<div>{e_2}</div>'
        assert 'election-compound-candidates-table' in result
        assert 'Bruss-Schmidheiny Carmen' in result
        assert 'election-compound-districts-table' in result
        assert '0 of 10' in result
        assert '9 of 9' in result
        assert '0 of 17' in result
        assert '1 of 13' in result
        assert 'election-compound-lists-table' in result
        assert 'data-text="31515"' not in result
        assert 'data-text="841"' in result
        assert 'data-text="140"' in result
        assert (
            'data-dataurl="ElectionCompound/lists-data?limit=0&amp;names="'
        ) in result
        assert (
            'data-dataurl="ElectionCompound/lists-data?limit=02&amp;names=a,b"'
        ) in result
        # assert '01.01.2008, 01:00:00' in result # model.last_result_change is empty
        assert 'my-class-1' in result
        assert 'my-class-2' in result
        assert 'my-class-3' in result
        assert 'my-class-4' in result
        assert 'my-class-5' in result
        assert 'my-class-6' in result
        assert 'my-class-7' in result
        assert 'my-class-8' in result
        assert 'my-class-9' in result
        assert 'my-class-a' in result
        assert 'my-class-b' in result
=======
    assert '>Compound</span>' in result
    assert '0 of 2' in result
    assert f'<div>{e_2}</div>'
    assert 'election-compound-candidates-table' in result
    assert 'Bruss-Schmidheiny Carmen' in result
    assert 'election-compound-districts-table' in result
    assert '0 of 10' in result
    assert '9 of 9' in result
    assert '0 of 17' in result
    assert '1 of 13' in result
    assert '0' in result
    assert '2' in result
    assert 'election-compound-lists-table' in result
    assert 'data-text="31515"' not in result
    assert 'data-text="841"' in result
    assert 'data-text="140"' in result
    assert (
        'data-dataurl="ElectionCompound/lists-data?limit=0&amp;names="'
    ) in result
    assert (
        'data-dataurl="ElectionCompound/lists-data?limit=02&amp;names=a,b"'
    ) in result
    assert 'my-class-1' in result
    assert 'my-class-2' in result
    assert 'my-class-3' in result
    assert 'my-class-4' in result
    assert 'my-class-5' in result
    assert 'my-class-6' in result
    assert 'my-class-7' in result
    assert 'my-class-8' in result
    assert 'my-class-9' in result
    assert 'my-class-a' in result
    assert 'my-class-b' in result
    assert 'my-class-c' in result
>>>>>>> 01deeb6c

    with freeze_time("2008-01-01 01:00"):
        # Add final results
        election_1, errors = import_test_datasets(
            'internal',
            'election',
            'sg',
            'district',
            'proporz',
            date_=date(2020, 3, 8),
            domain_segment='Rheintal',
            number_of_mandates=17,
            dataset_name='kantonsratswahl-2020-wahlkreis-rheintal',
            app_session=session
        )
        assert not errors
        errors = import_test_datasets(
            'internal',
            'parties',
            'sg',
            'district',
            'proporz',
            election=model,
            dataset_name='kantonsratswahl-2020-parteien',
        )
        assert not errors
        session.add(election_1)
        model.elections = [election_1, election_2]
        model.manually_completed = True
        session.flush()

        layout = ElectionCompoundLayout(model, request)
        default = {'layout': layout, 'request': request}
        data = inject_variables(widgets, layout, structure, default, False)
        result = transform_structure(widgets, structure)
        result = PageTemplate(result)(**data)
        etree.fromstring(result.encode('utf-8'))

        e_1 = election_1.title
        e_2 = election_2.title
        data['groups'] = [
            (
                r.name, r.voters_count, r.number_of_mandates
            ) for r in data['groups']
        ]
        assert data == {
            'districts': {
                e_1: ('Rheintal', f'ProporzElection/{e_1}'),
                e_2: ('Rorschach', f'ProporzElection/{e_2}')
            },
            'elected_candidates': [
                ('Bruss-Schmidheiny', 'Carmen', '', 'SVP', '01', e_1),
                ('Eugster', 'Thomas', '', 'SVP', '01', e_1),
                ('Freund', 'Walter', '', 'SVP', '01', e_1),
                ('Götte', 'Michael', '', 'SVP', '01', e_2),
                ('Kuster', 'Peter', '', 'SVP', '01', e_1),
                ('Luterbacher', 'Mäge', '', 'SVP', '01', e_2),
                ('Wasserfallen', 'Sandro', '', 'SVP', '01', e_2),
                ('Willi', 'Christian', '', 'SVP', '01', e_1),
                ('Wüst', 'Markus', '', 'SVP', '01', e_1),
                ('Broger', 'Andreas', '', 'CVP', '02', e_1),
                ('Dürr', 'Patrick', '', 'CVP', '02', e_1),
                ('Hess', 'Sandro', '', 'CVP', '02', e_1),
                ('Schöbi', 'Michael', '', 'CVP', '02', e_1),
                ('Frei', 'Raphael', '', 'FDP', '02a', e_2),
                ('Raths', 'Robert', '', 'FDP', '02a', e_2),
                ('Britschgi', 'Stefan', '', 'FDP', '03', e_1),
                ('Graf', 'Claudia', '', 'FDP', '03', e_1),
                ('Huber', 'Rolf', '', 'FDP', '03', e_1),
                ('Bucher', 'Laura', '', 'SP', '04', e_1),
                ('Gemperli', 'Dominik', '', 'CVP', '04', e_2),
                ('Krempl-Gnädinger', 'Luzia', '', 'CVP', '04', e_2),
                ('Maurer', 'Remo', '', 'SP', '04', e_1),
                ('Etterlin', 'Guido', '', 'SP', '05', e_2),
                ('Gschwend', 'Meinrad', '', 'GRÜ', '05', e_1),
                ('Schöb', 'Andrea', '', 'SP', '05', e_2),
                ('Losa', 'Jeannette', '', 'GRÜ', '06', e_2),
                ('Mattle', 'Ruedi', '', 'GLP', '06', e_1)
            ],
            'election': model,
            'election_compound': model,
            'embed': False,
            'entities': 'Rheintal, Rorschach',
            'groups': [
                ('SVP', 4128, 35),
                ('CVP', 3487, 27),
                ('FDP', 2894, 22),
                ('GRÜ', 1424, 9),
                ('GLP', 1165, 6),
                ('SP', 2481, 6),
                ('EVP', 369, 2)
            ],
            'layout': layout,
            'lists': [
                ('SVP', 9, 5973),
                ('CVP', 6, 4911),
                ('FDP', 5, 3874),
                ('SP', 4, 2737),
                ('GRÜ', 2, 1705),
                ('GLP', 1, 1412),
                ('EVP', 0, 283),
                ('FDP_J', 0, 140)
            ],
            'model': model,
            'request': request
        }

<<<<<<< HEAD
        assert '>Compound</span>' in result
        assert '2 of 2' in result
        assert f'<div>{e_1}, {e_2}</div>'
        assert 'election-compound-candidates-table' in result
        assert 'Bruss-Schmidheiny Carmen' in result
        assert 'election-compound-districts-table' in result
        assert '10 of 10' in result
        assert '9 of 9' in result
        assert '17 of 17' in result
        assert '13 of 13' in result
        assert 'election-compound-lists-table' in result
        assert 'data-text="87135"' not in result
        assert 'data-text="1705"' not in result  # voters_count hidden
        assert 'data-text="140"' not in result  # voters_count hidden
        assert 'data-text="3487.00"' in result
        assert (
            'data-dataurl="ElectionCompound/lists-data?limit=0&amp;names="'
        ) in result
        assert (
            'data-dataurl="ElectionCompound/lists-data?limit=02&amp;names=a,b"'
        ) in result
        assert 'data-dataurl="ElectionCompound/list-groups-data"' in result
        assert '01.01.2008, 02:00:00'
        assert 'my-class-1' in result
        assert 'my-class-2' in result
        assert 'my-class-3' in result
        assert 'my-class-4' in result
        assert 'my-class-5' in result
        assert 'my-class-6' in result
        assert 'my-class-7' in result
        assert 'my-class-8' in result
        assert 'my-class-9' in result
        assert 'my-class-a' in result
        assert 'my-class-b' in result
=======
    assert '>Compound</span>' in result
    assert '2 of 2' in result
    assert f'<div>{e_1}, {e_2}</div>'
    assert 'election-compound-candidates-table' in result
    assert 'Bruss-Schmidheiny Carmen' in result
    assert 'election-compound-districts-table' in result
    assert '10 of 10' in result
    assert '9 of 9' in result
    assert '17 of 17' in result
    assert '13 of 13' in result
    assert 'election-compound-lists-table' in result
    assert 'data-text="87135"' not in result
    assert 'data-text="1705"' not in result  # voters_count hidden
    assert 'data-text="140"' not in result  # voters_count hidden
    assert 'data-text="3487.00"' in result
    assert (
        'data-dataurl="ElectionCompound/lists-data?limit=0&amp;names="'
    ) in result
    assert (
        'data-dataurl="ElectionCompound/lists-data?limit=02&amp;names=a,b"'
    ) in result
    assert 'data-dataurl="ElectionCompound/list-groups-data"' in result
    assert '2' in result
    assert '2' in result
    assert 'my-class-1' in result
    assert 'my-class-2' in result
    assert 'my-class-3' in result
    assert 'my-class-4' in result
    assert 'my-class-5' in result
    assert 'my-class-6' in result
    assert 'my-class-7' in result
    assert 'my-class-8' in result
    assert 'my-class-9' in result
    assert 'my-class-a' in result
    assert 'my-class-b' in result
    assert 'my-class-c' in result
>>>>>>> 01deeb6c
<|MERGE_RESOLUTION|>--- conflicted
+++ resolved
@@ -15,11 +15,8 @@
     ElectionCompoundListGroupsTableWidget,
     ElectionCompoundListsChartWidget,
     ElectionCompoundListsTableWidget,
-<<<<<<< HEAD
     LastResultChangeWidget,
-=======
     NumberOfCountedEntitiesWidget,
->>>>>>> 01deeb6c
     ProgressWidget,
     RowWidget,
     TitleWidget,
@@ -64,14 +61,13 @@
                 <election-compound-list-groups-chart class="my-class-a"/>
             </column>
             <column span="1">
-<<<<<<< HEAD
-                <last-result-change class="my-class-b"/>
-=======
                 <number-of-counted-entities class="my-class-b"/>
             </column>
             <column span="1">
                 <total-entities class="my-class-c"/>
->>>>>>> 01deeb6c
+            </column>
+            <column span="1">
+                <last-result-change class="my-class-d"/>
             </column>
         </row>
     """
@@ -79,11 +75,8 @@
         RowWidget(),
         ColumnWidget(),
         CountedEntitiesWidget(),
-<<<<<<< HEAD
         LastResultChangeWidget(),
-=======
         NumberOfCountedEntitiesWidget(),
->>>>>>> 01deeb6c
         ProgressWidget(),
         TitleWidget(),
         TotalEntitiesWidget(),
@@ -140,13 +133,11 @@
     assert 'my-class-9' in result
     assert 'my-class-a' in result
     assert 'my-class-b' in result
-<<<<<<< HEAD
-=======
     assert 'my-class-c' in result
->>>>>>> 01deeb6c
-
-    with freeze_time("2008-01-01 00:00"):
-        # Add intermediate results
+    assert 'my-class-d' in result
+
+    # Add intermediate results
+    with freeze_time('2022-01-01 12:00'):
         election_1, errors = import_test_datasets(
             'internal',
             'election',
@@ -180,104 +171,70 @@
         model.elections = [election_1, election_2]
         session.flush()
 
-        layout = ElectionCompoundLayout(model, request)
-        default = {'layout': layout, 'request': request}
-        data = inject_variables(widgets, layout, structure, default, False)
-
-        e_1 = election_1.title
-        e_2 = election_2.title
-        assert data == {
-            'districts': {
-                e_1: ('Rheintal', f'ProporzElection/{e_1}'),
-                e_2: ('Rorschach', f'ProporzElection/{e_2}')
-            },
-            'elected_candidates': [
-                ('Bruss-Schmidheiny', 'Carmen', '', 'SVP', '01', e_1),
-                ('Eugster', 'Thomas', '', 'SVP', '01', e_1),
-                ('Freund', 'Walter', '', 'SVP', '01', e_1),
-                ('Götte', 'Michael', '', 'SVP', '01', e_2),
-                ('Kuster', 'Peter', '', 'SVP', '01', e_1),
-                ('Luterbacher', 'Mäge', '', 'SVP', '01', e_2),
-                ('Wasserfallen', 'Sandro', '', 'SVP', '01', e_2),
-                ('Willi', 'Christian', '', 'SVP', '01', e_1),
-                ('Wüst', 'Markus', '', 'SVP', '01', e_1),
-                ('Broger', 'Andreas', '', 'CVP', '02', e_1),
-                ('Dürr', 'Patrick', '', 'CVP', '02', e_1),
-                ('Hess', 'Sandro', '', 'CVP', '02', e_1),
-                ('Schöbi', 'Michael', '', 'CVP', '02', e_1),
-                ('Frei', 'Raphael', '', 'FDP', '02a', e_2),
-                ('Raths', 'Robert', '', 'FDP', '02a', e_2),
-                ('Britschgi', 'Stefan', '', 'FDP', '03', e_1),
-                ('Graf', 'Claudia', '', 'FDP', '03', e_1),
-                ('Huber', 'Rolf', '', 'FDP', '03', e_1),
-                ('Bucher', 'Laura', '', 'SP', '04', e_1),
-                ('Gemperli', 'Dominik', '', 'CVP', '04', e_2),
-                ('Krempl-Gnädinger', 'Luzia', '', 'CVP', '04', e_2),
-                ('Maurer', 'Remo', '', 'SP', '04', e_1),
-                ('Etterlin', 'Guido', '', 'SP', '05', e_2),
-                ('Gschwend', 'Meinrad', '', 'GRÜ', '05', e_1),
-                ('Schöb', 'Andrea', '', 'SP', '05', e_2),
-                ('Losa', 'Jeannette', '', 'GRÜ', '06', e_2),
-                ('Mattle', 'Ruedi', '', 'GLP', '06', e_1)
-            ],
-            'election': model,
-            'election_compound': model,
-            'embed': False,
-            'entities': '',
-            'groups': [],
-            'layout': layout,
-            'lists': [
-                ('SVP', 9, 2702),
-                ('CVP', 6, 2399),
-                ('FDP', 5, 1780),
-                ('SP', 4, 1567),
-                ('GRÜ', 2, 841),
-                ('GLP', 1, 652),
-                ('EVP', 0, 283),
-                ('FDP_J', 0, 140)
-            ],
-            'model': model,
-            'request': request
-        }
-
-        result = transform_structure(widgets, structure)
-        result = PageTemplate(result)(**data)
-        etree.fromstring(result.encode('utf-8'))
-
-<<<<<<< HEAD
-        assert '>Compound</span>' in result
-        assert '0 of 2' in result
-        assert f'<div>{e_2}</div>'
-        assert 'election-compound-candidates-table' in result
-        assert 'Bruss-Schmidheiny Carmen' in result
-        assert 'election-compound-districts-table' in result
-        assert '0 of 10' in result
-        assert '9 of 9' in result
-        assert '0 of 17' in result
-        assert '1 of 13' in result
-        assert 'election-compound-lists-table' in result
-        assert 'data-text="31515"' not in result
-        assert 'data-text="841"' in result
-        assert 'data-text="140"' in result
-        assert (
-            'data-dataurl="ElectionCompound/lists-data?limit=0&amp;names="'
-        ) in result
-        assert (
-            'data-dataurl="ElectionCompound/lists-data?limit=02&amp;names=a,b"'
-        ) in result
-        # assert '01.01.2008, 01:00:00' in result # model.last_result_change is empty
-        assert 'my-class-1' in result
-        assert 'my-class-2' in result
-        assert 'my-class-3' in result
-        assert 'my-class-4' in result
-        assert 'my-class-5' in result
-        assert 'my-class-6' in result
-        assert 'my-class-7' in result
-        assert 'my-class-8' in result
-        assert 'my-class-9' in result
-        assert 'my-class-a' in result
-        assert 'my-class-b' in result
-=======
+    layout = ElectionCompoundLayout(model, request)
+    default = {'layout': layout, 'request': request}
+    data = inject_variables(widgets, layout, structure, default, False)
+
+    e_1 = election_1.title
+    e_2 = election_2.title
+    assert data == {
+        'districts': {
+            e_1: ('Rheintal', f'ProporzElection/{e_1}'),
+            e_2: ('Rorschach', f'ProporzElection/{e_2}')
+        },
+        'elected_candidates': [
+            ('Bruss-Schmidheiny', 'Carmen', '', 'SVP', '01', e_1),
+            ('Eugster', 'Thomas', '', 'SVP', '01', e_1),
+            ('Freund', 'Walter', '', 'SVP', '01', e_1),
+            ('Götte', 'Michael', '', 'SVP', '01', e_2),
+            ('Kuster', 'Peter', '', 'SVP', '01', e_1),
+            ('Luterbacher', 'Mäge', '', 'SVP', '01', e_2),
+            ('Wasserfallen', 'Sandro', '', 'SVP', '01', e_2),
+            ('Willi', 'Christian', '', 'SVP', '01', e_1),
+            ('Wüst', 'Markus', '', 'SVP', '01', e_1),
+            ('Broger', 'Andreas', '', 'CVP', '02', e_1),
+            ('Dürr', 'Patrick', '', 'CVP', '02', e_1),
+            ('Hess', 'Sandro', '', 'CVP', '02', e_1),
+            ('Schöbi', 'Michael', '', 'CVP', '02', e_1),
+            ('Frei', 'Raphael', '', 'FDP', '02a', e_2),
+            ('Raths', 'Robert', '', 'FDP', '02a', e_2),
+            ('Britschgi', 'Stefan', '', 'FDP', '03', e_1),
+            ('Graf', 'Claudia', '', 'FDP', '03', e_1),
+            ('Huber', 'Rolf', '', 'FDP', '03', e_1),
+            ('Bucher', 'Laura', '', 'SP', '04', e_1),
+            ('Gemperli', 'Dominik', '', 'CVP', '04', e_2),
+            ('Krempl-Gnädinger', 'Luzia', '', 'CVP', '04', e_2),
+            ('Maurer', 'Remo', '', 'SP', '04', e_1),
+            ('Etterlin', 'Guido', '', 'SP', '05', e_2),
+            ('Gschwend', 'Meinrad', '', 'GRÜ', '05', e_1),
+            ('Schöb', 'Andrea', '', 'SP', '05', e_2),
+            ('Losa', 'Jeannette', '', 'GRÜ', '06', e_2),
+            ('Mattle', 'Ruedi', '', 'GLP', '06', e_1)
+        ],
+        'election': model,
+        'election_compound': model,
+        'embed': False,
+        'entities': '',
+        'groups': [],
+        'layout': layout,
+        'lists': [
+            ('SVP', 9, 2702),
+            ('CVP', 6, 2399),
+            ('FDP', 5, 1780),
+            ('SP', 4, 1567),
+            ('GRÜ', 2, 841),
+            ('GLP', 1, 652),
+            ('EVP', 0, 283),
+            ('FDP_J', 0, 140)
+        ],
+        'model': model,
+        'request': request
+    }
+
+    result = transform_structure(widgets, structure)
+    result = PageTemplate(result)(**data)
+    etree.fromstring(result.encode('utf-8'))
+
     assert '>Compound</span>' in result
     assert '0 of 2' in result
     assert f'<div>{e_2}</div>'
@@ -300,6 +257,7 @@
     assert (
         'data-dataurl="ElectionCompound/lists-data?limit=02&amp;names=a,b"'
     ) in result
+    assert '01.01.2022' in result
     assert 'my-class-1' in result
     assert 'my-class-2' in result
     assert 'my-class-3' in result
@@ -312,10 +270,10 @@
     assert 'my-class-a' in result
     assert 'my-class-b' in result
     assert 'my-class-c' in result
->>>>>>> 01deeb6c
-
-    with freeze_time("2008-01-01 01:00"):
-        # Add final results
+    assert 'my-class-d' in result
+
+    # Add final results
+    with freeze_time('2022-01-02 12:00'):
         election_1, errors = import_test_datasets(
             'internal',
             'election',
@@ -344,118 +302,80 @@
         model.manually_completed = True
         session.flush()
 
-        layout = ElectionCompoundLayout(model, request)
-        default = {'layout': layout, 'request': request}
-        data = inject_variables(widgets, layout, structure, default, False)
-        result = transform_structure(widgets, structure)
-        result = PageTemplate(result)(**data)
-        etree.fromstring(result.encode('utf-8'))
-
-        e_1 = election_1.title
-        e_2 = election_2.title
-        data['groups'] = [
-            (
-                r.name, r.voters_count, r.number_of_mandates
-            ) for r in data['groups']
-        ]
-        assert data == {
-            'districts': {
-                e_1: ('Rheintal', f'ProporzElection/{e_1}'),
-                e_2: ('Rorschach', f'ProporzElection/{e_2}')
-            },
-            'elected_candidates': [
-                ('Bruss-Schmidheiny', 'Carmen', '', 'SVP', '01', e_1),
-                ('Eugster', 'Thomas', '', 'SVP', '01', e_1),
-                ('Freund', 'Walter', '', 'SVP', '01', e_1),
-                ('Götte', 'Michael', '', 'SVP', '01', e_2),
-                ('Kuster', 'Peter', '', 'SVP', '01', e_1),
-                ('Luterbacher', 'Mäge', '', 'SVP', '01', e_2),
-                ('Wasserfallen', 'Sandro', '', 'SVP', '01', e_2),
-                ('Willi', 'Christian', '', 'SVP', '01', e_1),
-                ('Wüst', 'Markus', '', 'SVP', '01', e_1),
-                ('Broger', 'Andreas', '', 'CVP', '02', e_1),
-                ('Dürr', 'Patrick', '', 'CVP', '02', e_1),
-                ('Hess', 'Sandro', '', 'CVP', '02', e_1),
-                ('Schöbi', 'Michael', '', 'CVP', '02', e_1),
-                ('Frei', 'Raphael', '', 'FDP', '02a', e_2),
-                ('Raths', 'Robert', '', 'FDP', '02a', e_2),
-                ('Britschgi', 'Stefan', '', 'FDP', '03', e_1),
-                ('Graf', 'Claudia', '', 'FDP', '03', e_1),
-                ('Huber', 'Rolf', '', 'FDP', '03', e_1),
-                ('Bucher', 'Laura', '', 'SP', '04', e_1),
-                ('Gemperli', 'Dominik', '', 'CVP', '04', e_2),
-                ('Krempl-Gnädinger', 'Luzia', '', 'CVP', '04', e_2),
-                ('Maurer', 'Remo', '', 'SP', '04', e_1),
-                ('Etterlin', 'Guido', '', 'SP', '05', e_2),
-                ('Gschwend', 'Meinrad', '', 'GRÜ', '05', e_1),
-                ('Schöb', 'Andrea', '', 'SP', '05', e_2),
-                ('Losa', 'Jeannette', '', 'GRÜ', '06', e_2),
-                ('Mattle', 'Ruedi', '', 'GLP', '06', e_1)
-            ],
-            'election': model,
-            'election_compound': model,
-            'embed': False,
-            'entities': 'Rheintal, Rorschach',
-            'groups': [
-                ('SVP', 4128, 35),
-                ('CVP', 3487, 27),
-                ('FDP', 2894, 22),
-                ('GRÜ', 1424, 9),
-                ('GLP', 1165, 6),
-                ('SP', 2481, 6),
-                ('EVP', 369, 2)
-            ],
-            'layout': layout,
-            'lists': [
-                ('SVP', 9, 5973),
-                ('CVP', 6, 4911),
-                ('FDP', 5, 3874),
-                ('SP', 4, 2737),
-                ('GRÜ', 2, 1705),
-                ('GLP', 1, 1412),
-                ('EVP', 0, 283),
-                ('FDP_J', 0, 140)
-            ],
-            'model': model,
-            'request': request
-        }
-
-<<<<<<< HEAD
-        assert '>Compound</span>' in result
-        assert '2 of 2' in result
-        assert f'<div>{e_1}, {e_2}</div>'
-        assert 'election-compound-candidates-table' in result
-        assert 'Bruss-Schmidheiny Carmen' in result
-        assert 'election-compound-districts-table' in result
-        assert '10 of 10' in result
-        assert '9 of 9' in result
-        assert '17 of 17' in result
-        assert '13 of 13' in result
-        assert 'election-compound-lists-table' in result
-        assert 'data-text="87135"' not in result
-        assert 'data-text="1705"' not in result  # voters_count hidden
-        assert 'data-text="140"' not in result  # voters_count hidden
-        assert 'data-text="3487.00"' in result
-        assert (
-            'data-dataurl="ElectionCompound/lists-data?limit=0&amp;names="'
-        ) in result
-        assert (
-            'data-dataurl="ElectionCompound/lists-data?limit=02&amp;names=a,b"'
-        ) in result
-        assert 'data-dataurl="ElectionCompound/list-groups-data"' in result
-        assert '01.01.2008, 02:00:00'
-        assert 'my-class-1' in result
-        assert 'my-class-2' in result
-        assert 'my-class-3' in result
-        assert 'my-class-4' in result
-        assert 'my-class-5' in result
-        assert 'my-class-6' in result
-        assert 'my-class-7' in result
-        assert 'my-class-8' in result
-        assert 'my-class-9' in result
-        assert 'my-class-a' in result
-        assert 'my-class-b' in result
-=======
+    layout = ElectionCompoundLayout(model, request)
+    default = {'layout': layout, 'request': request}
+    data = inject_variables(widgets, layout, structure, default, False)
+    result = transform_structure(widgets, structure)
+    result = PageTemplate(result)(**data)
+    etree.fromstring(result.encode('utf-8'))
+
+    e_1 = election_1.title
+    e_2 = election_2.title
+    data['groups'] = [
+        (r.name, r.voters_count, r.number_of_mandates) for r in data['groups']
+    ]
+    assert data == {
+        'districts': {
+            e_1: ('Rheintal', f'ProporzElection/{e_1}'),
+            e_2: ('Rorschach', f'ProporzElection/{e_2}')
+        },
+        'elected_candidates': [
+            ('Bruss-Schmidheiny', 'Carmen', '', 'SVP', '01', e_1),
+            ('Eugster', 'Thomas', '', 'SVP', '01', e_1),
+            ('Freund', 'Walter', '', 'SVP', '01', e_1),
+            ('Götte', 'Michael', '', 'SVP', '01', e_2),
+            ('Kuster', 'Peter', '', 'SVP', '01', e_1),
+            ('Luterbacher', 'Mäge', '', 'SVP', '01', e_2),
+            ('Wasserfallen', 'Sandro', '', 'SVP', '01', e_2),
+            ('Willi', 'Christian', '', 'SVP', '01', e_1),
+            ('Wüst', 'Markus', '', 'SVP', '01', e_1),
+            ('Broger', 'Andreas', '', 'CVP', '02', e_1),
+            ('Dürr', 'Patrick', '', 'CVP', '02', e_1),
+            ('Hess', 'Sandro', '', 'CVP', '02', e_1),
+            ('Schöbi', 'Michael', '', 'CVP', '02', e_1),
+            ('Frei', 'Raphael', '', 'FDP', '02a', e_2),
+            ('Raths', 'Robert', '', 'FDP', '02a', e_2),
+            ('Britschgi', 'Stefan', '', 'FDP', '03', e_1),
+            ('Graf', 'Claudia', '', 'FDP', '03', e_1),
+            ('Huber', 'Rolf', '', 'FDP', '03', e_1),
+            ('Bucher', 'Laura', '', 'SP', '04', e_1),
+            ('Gemperli', 'Dominik', '', 'CVP', '04', e_2),
+            ('Krempl-Gnädinger', 'Luzia', '', 'CVP', '04', e_2),
+            ('Maurer', 'Remo', '', 'SP', '04', e_1),
+            ('Etterlin', 'Guido', '', 'SP', '05', e_2),
+            ('Gschwend', 'Meinrad', '', 'GRÜ', '05', e_1),
+            ('Schöb', 'Andrea', '', 'SP', '05', e_2),
+            ('Losa', 'Jeannette', '', 'GRÜ', '06', e_2),
+            ('Mattle', 'Ruedi', '', 'GLP', '06', e_1)
+        ],
+        'election': model,
+        'election_compound': model,
+        'embed': False,
+        'entities': 'Rheintal, Rorschach',
+        'groups': [
+            ('SVP', 4128, 35),
+            ('CVP', 3487, 27),
+            ('FDP', 2894, 22),
+            ('GRÜ', 1424, 9),
+            ('GLP', 1165, 6),
+            ('SP', 2481, 6),
+            ('EVP', 369, 2)
+        ],
+        'layout': layout,
+        'lists': [
+            ('SVP', 9, 5973),
+            ('CVP', 6, 4911),
+            ('FDP', 5, 3874),
+            ('SP', 4, 2737),
+            ('GRÜ', 2, 1705),
+            ('GLP', 1, 1412),
+            ('EVP', 0, 283),
+            ('FDP_J', 0, 140)
+        ],
+        'model': model,
+        'request': request
+    }
+
     assert '>Compound</span>' in result
     assert '2 of 2' in result
     assert f'<div>{e_1}, {e_2}</div>'
@@ -480,6 +400,7 @@
     assert 'data-dataurl="ElectionCompound/list-groups-data"' in result
     assert '2' in result
     assert '2' in result
+    assert '02.01.2022' in result
     assert 'my-class-1' in result
     assert 'my-class-2' in result
     assert 'my-class-3' in result
@@ -492,4 +413,4 @@
     assert 'my-class-a' in result
     assert 'my-class-b' in result
     assert 'my-class-c' in result
->>>>>>> 01deeb6c
+    assert 'my-class-d' in result