from chameleon import PageTemplate
from datetime import date
from lxml import etree
from onegov.ballot import ComplexVote
from onegov.ballot import Vote
from onegov.core.widgets import inject_variables
from onegov.core.widgets import transform_structure
from onegov.election_day.layouts import VoteLayout
from onegov.election_day.screen_widgets import (
    ColumnWidget,
    CountedEntitiesWidget,
    CountedEntitiesNoWidget,
    ProgressWidget,
    RowWidget,
    TitleWidget,
    TotalEntitiesWidget,
    VoteCounterProposalDistrictsMap,
    VoteCounterProposalEntitiesMap,
    VoteCounterProposalEntitiesTableWidget,
    VoteCounterProposalResultBarWidget,
    VoteCounterProposalTitleWidget,
    VoteCounterProposalTurnoutWidget,
    VoteProposalDistrictsMap,
    VoteProposalEntitiesMap,
    VoteProposalEntitiesTableWidget,
    VoteProposalResultBarWidget,
    VoteProposalTurnoutWidget,
    VoteTieBreakerDistrictsMap,
    VoteTieBreakerEntitiesMap,
    VoteTieBreakerEntitiesTableWidget,
    VoteTieBreakerResultBarWidget,
    VoteTieBreakerTitleWidget,
    VoteTieBreakerTurnoutWidget
)
from tests.onegov.election_day.common import DummyRequest


def test_vote_widgets(election_day_app_zg, import_test_datasets):
    structure = """
        <row>
            <column span="1">
                <title class="my-class-1"/>
            </column>
            <column span="1">
                <progress class="my-class-2"/>
            </column>
            <column span="1">
                <counted-entities class="my-class-3"/>
            </column>
            <column span="1">
                <vote-proposal-entities-table class="my-class-4"/>
            </column>
            <column span="1">
                <vote-proposal-result-bar class="my-class-5"/>
            </column>
            <column span="1">
                <vote-proposal-entities-map class="my-class-6"/>
            </column>
            <column span="1">
                <vote-proposal-districts-map class="my-class-7"/>
            </column>
            <column span="1">
                <counted-entities-no class="my-class-8"/>
            </column>
            <column span="1">
                <total-entities class="my-class-9"/>
            </column>
        </row>
    """
    widgets = [
        RowWidget(),
        ColumnWidget(),
        CountedEntitiesWidget(),
        CountedEntitiesNoWidget(),
        ProgressWidget(),
        TitleWidget(),
        TotalEntitiesWidget(),
        VoteProposalEntitiesTableWidget(),
        VoteProposalResultBarWidget(),
        VoteProposalDistrictsMap(),
        VoteProposalEntitiesMap(),
    ]

    # Empty
    session = election_day_app_zg.session()
    session.add(
        Vote(title='Vote', domain='canton', date=date(2015, 6, 18))
    )
    session.flush()
    model = session.query(Vote).one()
    request = DummyRequest(app=election_day_app_zg, session=session)
    layout = VoteLayout(model, request)
    default = {'layout': layout, 'request': request}
    data = inject_variables(widgets, layout, structure, default, False)

    assert data == {
        'layout': layout,
        'model': model,
        'proposal': model.proposal,
        'embed': False,
        'entities': '',
        'request': request
    }

    result = transform_structure(widgets, structure)
    result = PageTemplate(result)(**data)
    etree.fromstring(result.encode('utf-8'))

    assert '>Vote</span>' in result
    assert 'Not yet counted' in result
    assert 'data-dataurl="Ballot/by-entity"' in result
    assert 'data-dataurl="Ballot/by-district"' in result
    assert 'my-class-1' in result
    assert 'my-class-2' in result
    assert 'my-class-3' in result
    assert 'my-class-4' in result
    assert 'my-class-5' in result
    assert 'my-class-6' in result
    assert 'my-class-7' in result
    assert 'my-class-8' in result
    assert 'my-class-9' in result

    # Add intermediate results
    model, errors = import_test_datasets(
        'internal',
        'vote',
        'zg',
        'federation',
        date_=date(2015, 10, 18),
        number_of_mandates=2,
        dataset_name='ndg-intermediate',
        app_session=session
    )
    assert not errors
    session.add(model)
    session.flush()

    layout = VoteLayout(model, request)
    default = {'layout': layout, 'request': request}
    data = inject_variables(widgets, layout, structure, default, False)

    assert data == {
        'layout': layout,
        'model': model,
        'proposal': model.proposal,
        'embed': False,
        'entities': 'Baar',
        'request': request
    }

    result = transform_structure(widgets, structure)
    result = PageTemplate(result)(**data)
    etree.fromstring(result.encode('utf-8'))

    assert '>simple_internal_ndg-intermediate</span>' in result
    assert '1 of 11' in result
    assert '>Baar</span>' in result
    assert 'ballot-entities-table' in result
    assert 'data-text="4447"' in result
    assert 'Not yet counted' in result
    assert 'ballot-result-bar' in result
    assert '68.22%' in result
    assert 'data-dataurl="Ballot/by-entity"' in result
    assert 'data-dataurl="Ballot/by-district"' in result
    assert 'my-class-1' in result
    assert 'my-class-2' in result
    assert 'my-class-3' in result
    assert 'my-class-4' in result
    assert 'my-class-5' in result
    assert 'my-class-6' in result
    assert 'my-class-7' in result
    assert 'my-class-8' in result
    assert 'my-class-9' in result

    # Add final results
    model, errors = import_test_datasets(
        'internal',
        'vote',
        'zg',
        'federation',
        date_=date(2015, 10, 18),
        number_of_mandates=2,
        dataset_name='ndg',
        app_session=session
    )
    assert not errors
    session.add(model)
    session.flush()

    layout = VoteLayout(model, request)
    default = {'layout': layout, 'request': request}
    data = inject_variables(widgets, layout, structure, default, False)

    assert data == {
        'layout': layout,
        'model': model,
        'proposal': model.proposal,
        'embed': False,
        'entities': (
            'Baar, Cham, Hünenberg, Menzingen, Neuheim, Oberägeri, Risch, '
            'Steinhausen, Unterägeri, Walchwil, Zug'
        ),
        'request': request
    }

    result = transform_structure(widgets, structure)
    result = PageTemplate(result)(**data)
    etree.fromstring(result.encode('utf-8'))

    assert '>simple_internal_ndg</span>' in result
    assert '11 of 11' in result
    assert (
        'Baar, Cham, Hünenberg, Menzingen, Neuheim, Oberägeri, Risch, '
        'Steinhausen, Unterägeri, Walchwil, Zug'
    ) in result
    assert 'ballot-entities-table' in result
    assert 'data-text="4447"' in result
    assert 'Not yet counted' not in result
    assert 'ballot-result-bar' in result
    assert '69.26%' in result
    assert 'data-dataurl="Ballot/by-entity"' in result
    assert 'data-dataurl="Ballot/by-district"' in result
    assert 'my-class-1' in result
    assert 'my-class-2' in result
    assert 'my-class-3' in result
    assert 'my-class-4' in result
    assert 'my-class-5' in result
    assert 'my-class-6' in result
    assert 'my-class-7' in result
    assert 'my-class-8' in result
    assert 'my-class-9' in result


def test_complex_vote_widgets(election_day_app_zg, import_test_datasets):
    structure = """
        <row>
            <column span="1">
                <title class="my-class-1"/>
            </column>
            <column span="1">
                <progress class="my-class-2"/>
            </column>
            <column span="1">
                <counted-entities class="my-class-3"/>
            </column>
            <column span="1">
                <vote-proposal-entities-table class="my-class-4"/>
            </column>
            <column span="1">
                <vote-proposal-result-bar class="my-class-5"/>
            </column>
            <column span="1">
                <vote-proposal-entities-map class="my-class-5"/>
            </column>
            <column span="1">
                <vote-proposal-districts-map class="my-class-6"/>
            </column>
            <column span="1">
                <vote-counter-proposal-title class="my-class-7"/>
            </column>
            <column span="1">
                <vote-counter-proposal-entities-table class="my-class-8"/>
            </column>
            <column span="1">
                <vote-counter-proposal-result-bar class="my-class-9"/>
            </column>
            <column span="1">
                <vote-counter-proposal-entities-map class="my-class-a"/>
            </column>
            <column span="1">
                <vote-counter-proposal-districts-map class="my-class-b"/>
            </column>
            <column span="1">
                <vote-tie-breaker-title class="my-class-c"/>
            </column>
            <column span="1">
                <vote-tie-breaker-entities-table class="my-class-d"/>
            </column>
            <column span="1">
                <vote-tie-breaker-result-bar class="my-class-e"/>
            </column>
            <column span="1">
                <vote-tie-breaker-entities-map class="my-class-f"/>
            </column>
            <column span="1">
                <vote-tie-breaker-districts-map class="my-class-g"/>
            </column>
            <column span="1">
<<<<<<< HEAD
                <counted-entities-no class="my-class-h"/>
            </column>
            <column span="1">
                <total-entities class="my-class-i"/>
=======
                <vote-counter-proposal-turnout class="my-class-h"/>
            </column>
            <column span="1">
                <vote-proposal-turnout class="my-class-i"/>
            </column>
            <column span="1">
                <vote-tie-breaker-turnout class="my-class-j"/>
>>>>>>> 7a7a8a61
            </column>
        </row>
    """
    widgets = [
        RowWidget(),
        ColumnWidget(),
        CountedEntitiesWidget(),
        CountedEntitiesNoWidget(),
        ProgressWidget(),
        TitleWidget(),
        TotalEntitiesWidget(),
        VoteCounterProposalEntitiesTableWidget(),
        VoteCounterProposalResultBarWidget(),
        VoteCounterProposalTitleWidget(),
        VoteCounterProposalTurnoutWidget(),
        VoteProposalEntitiesTableWidget(),
        VoteProposalResultBarWidget(),
        VoteProposalTurnoutWidget(),
        VoteTieBreakerEntitiesTableWidget(),
        VoteTieBreakerResultBarWidget(),
        VoteTieBreakerTitleWidget(),
        VoteTieBreakerTurnoutWidget(),
        VoteCounterProposalDistrictsMap(),
        VoteCounterProposalEntitiesMap(),
        VoteProposalDistrictsMap(),
        VoteProposalEntitiesMap(),
        VoteTieBreakerDistrictsMap(),
        VoteTieBreakerEntitiesMap(),
    ]

    # Empty
    session = election_day_app_zg.session()
    session.add(
        ComplexVote(title='Proposal', domain='canton', date=date(2015, 6, 18))
    )
    model = session.query(ComplexVote).one()
    model.counter_proposal.title = 'Counter Proposal'
    model.tie_breaker.title = 'Tie Breaker'
    request = DummyRequest(app=election_day_app_zg, session=session)
    layout = VoteLayout(model, request)
    default = {'layout': layout, 'request': request}
    data = inject_variables(widgets, layout, structure, default, False)

    assert data == {
        'layout': layout,
        'model': model,
        'proposal': model.proposal,
        'counter_proposal': model.counter_proposal,
        'tie_breaker': model.tie_breaker,
        'embed': False,
        'entities': '',
        'request': request
    }

    result = transform_structure(widgets, structure)
    result = PageTemplate(result)(**data)
    etree.fromstring(result.encode('utf-8'))

    assert '>Proposal</span>' in result
    assert '>Counter Proposal</span>' in result
    assert '>Tie Breaker</span>' in result
    assert 'Not yet counted' in result
    assert 'data-dataurl="Ballot/by-entity"' in result
    assert 'data-dataurl="Ballot/by-district"' in result
    assert 'my-class-1' in result
    assert 'my-class-2' in result
    assert 'my-class-3' in result
    assert 'my-class-4' in result
    assert 'my-class-5' in result
    assert 'my-class-6' in result
    assert 'my-class-7' in result
    assert 'my-class-8' in result
    assert 'my-class-9' in result
    assert 'my-class-a' in result
    assert 'my-class-b' in result
    assert 'my-class-c' in result
    assert 'my-class-d' in result
    assert 'my-class-e' in result
    assert 'my-class-f' in result
    assert 'my-class-g' in result
    assert 'my-class-h' in result
    assert 'my-class-i' in result
<<<<<<< HEAD
=======
    assert 'my-class-j' in result
>>>>>>> 7a7a8a61

    # Add intermediate results
    model, errors = import_test_datasets(
        'internal',
        'vote',
        'zg',
        'federation',
        vote_type='complex',
        date_=date(2015, 10, 18),
        number_of_mandates=2,
        dataset_name='mundart-intermediate',
        app_session=session
    )
    assert not errors
    session.add(model)
    session.flush()

    layout = VoteLayout(model, request)
    default = {'layout': layout, 'request': request}
    data = inject_variables(widgets, layout, structure, default, False)

    assert data == {
        'layout': layout,
        'model': model,
        'proposal': model.proposal,
        'counter_proposal': model.counter_proposal,
        'tie_breaker': model.tie_breaker,
        'embed': False,
        'entities': 'Baar',
        'request': request
    }

    result = transform_structure(widgets, structure)
    result = PageTemplate(result)(**data)
    etree.fromstring(result.encode('utf-8'))

    assert '>complex_internal_mundart-intermediate</span>' in result
    assert '1 of 11' in result
    assert '>Baar</span>' in result
    assert 'ballot-entities-table' in result
    assert 'data-text="2483"' in result
    assert 'Not yet counted' in result
    assert 'ballot-result-bar' in result
    assert '41.40%' in result
    assert 'data-text="3547"' in result
    assert '60.55%' in result
    assert 'data-text="2254"' in result
    assert '38.37%' in result
    assert 'data-dataurl="Ballot/by-entity"' in result
    assert 'data-dataurl="Ballot/by-district"' in result
    assert '42.21 %' in result
    assert '43.20 %' in result
    assert '42.32 %' in result
    assert 'my-class-1' in result
    assert 'my-class-2' in result
    assert 'my-class-3' in result
    assert 'my-class-4' in result
    assert 'my-class-5' in result
    assert 'my-class-6' in result
    assert 'my-class-7' in result
    assert 'my-class-8' in result
    assert 'my-class-9' in result
    assert 'my-class-a' in result
    assert 'my-class-b' in result
    assert 'my-class-c' in result
    assert 'my-class-d' in result
    assert 'my-class-e' in result
    assert 'my-class-f' in result
    assert 'my-class-g' in result
    assert 'my-class-h' in result
    assert 'my-class-i' in result
<<<<<<< HEAD
=======
    assert 'my-class-j' in result
>>>>>>> 7a7a8a61

    # Add final results
    model, errors = import_test_datasets(
        'internal',
        'vote',
        'zg',
        'federation',
        vote_type='complex',
        date_=date(2015, 10, 18),
        number_of_mandates=2,
        dataset_name='mundart',
        app_session=session
    )
    assert not errors
    session.add(model)
    session.flush()

    layout = VoteLayout(model, request)
    default = {'layout': layout, 'request': request}
    data = inject_variables(widgets, layout, structure, default, False)

    assert data == {
        'layout': layout,
        'model': model,
        'proposal': model.proposal,
        'counter_proposal': model.counter_proposal,
        'tie_breaker': model.tie_breaker,
        'embed': False,
        'entities': (
            'Baar, Cham, Hünenberg, Menzingen, Neuheim, Oberägeri, Risch, '
            'Steinhausen, Unterägeri, Walchwil, Zug'
        ),
        'request': request
    }

    result = transform_structure(widgets, structure)
    result = PageTemplate(result)(**data)
    etree.fromstring(result.encode('utf-8'))

    assert '>complex_internal_mundart</span>' in result
    assert '11 of 11' in result
    assert (
        'Baar, Cham, Hünenberg, Menzingen, Neuheim, Oberägeri, Risch, '
        'Steinhausen, Unterägeri, Walchwil, Zug'
    ) in result
    assert 'ballot-entities-table' in result
    assert 'data-text="2483"' in result
    assert 'Not yet counted' not in result
    assert 'ballot-result-bar' in result
    assert '39.61%' in result
    assert 'data-text="3547"' in result
    assert '62.48%' in result
    assert 'data-text="2254"' in result
    assert '37.00%' in result
    assert 'data-dataurl="Ballot/by-entity"' in result
    assert 'data-dataurl="Ballot/by-district"' in result
    assert '44.93 %' in result
    assert '45.92 %' in result
    assert '44.17 %' in result
    assert 'my-class-1' in result
    assert 'my-class-2' in result
    assert 'my-class-3' in result
    assert 'my-class-4' in result
    assert 'my-class-5' in result
    assert 'my-class-6' in result
    assert 'my-class-7' in result
    assert 'my-class-8' in result
    assert 'my-class-9' in result
    assert 'my-class-a' in result
    assert 'my-class-b' in result
    assert 'my-class-c' in result
    assert 'my-class-d' in result
    assert 'my-class-e' in result
    assert 'my-class-f' in result
    assert 'my-class-g' in result
    assert 'my-class-h' in result
<<<<<<< HEAD
    assert 'my-class-i' in result
=======
    assert 'my-class-i' in result
    assert 'my-class-j' in result
>>>>>>> 7a7a8a61
<|MERGE_RESOLUTION|>--- conflicted
+++ resolved
@@ -9,7 +9,7 @@
 from onegov.election_day.screen_widgets import (
     ColumnWidget,
     CountedEntitiesWidget,
-    CountedEntitiesNoWidget,
+    NumberOfCountedEntitiesWidget,
     ProgressWidget,
     RowWidget,
     TitleWidget,
@@ -60,7 +60,7 @@
                 <vote-proposal-districts-map class="my-class-7"/>
             </column>
             <column span="1">
-                <counted-entities-no class="my-class-8"/>
+                <number-of-counted-entities class="my-class-8"/>
             </column>
             <column span="1">
                 <total-entities class="my-class-9"/>
@@ -71,7 +71,7 @@
         RowWidget(),
         ColumnWidget(),
         CountedEntitiesWidget(),
-        CountedEntitiesNoWidget(),
+        NumberOfCountedEntitiesWidget(),
         ProgressWidget(),
         TitleWidget(),
         TotalEntitiesWidget(),
@@ -162,6 +162,8 @@
     assert '68.22%' in result
     assert 'data-dataurl="Ballot/by-entity"' in result
     assert 'data-dataurl="Ballot/by-district"' in result
+    assert '1' in result
+    assert '11' in result
     assert 'my-class-1' in result
     assert 'my-class-2' in result
     assert 'my-class-3' in result
@@ -220,6 +222,8 @@
     assert '69.26%' in result
     assert 'data-dataurl="Ballot/by-entity"' in result
     assert 'data-dataurl="Ballot/by-district"' in result
+    assert '11' in result
+    assert '11' in result
     assert 'my-class-1' in result
     assert 'my-class-2' in result
     assert 'my-class-3' in result
@@ -286,20 +290,19 @@
                 <vote-tie-breaker-districts-map class="my-class-g"/>
             </column>
             <column span="1">
-<<<<<<< HEAD
-                <counted-entities-no class="my-class-h"/>
+                <number-of-counted-entities class="my-class-h"/>
             </column>
             <column span="1">
                 <total-entities class="my-class-i"/>
-=======
-                <vote-counter-proposal-turnout class="my-class-h"/>
-            </column>
-            <column span="1">
-                <vote-proposal-turnout class="my-class-i"/>
-            </column>
-            <column span="1">
-                <vote-tie-breaker-turnout class="my-class-j"/>
->>>>>>> 7a7a8a61
+            </column>
+            <column span="1">
+                <vote-counter-proposal-turnout class="my-class-j"/>
+            </column>
+            <column span="1">
+                <vote-proposal-turnout class="my-class-k"/>
+            </column>
+            <column span="1">
+                <vote-tie-breaker-turnout class="my-class-l"/>
             </column>
         </row>
     """
@@ -307,7 +310,7 @@
         RowWidget(),
         ColumnWidget(),
         CountedEntitiesWidget(),
-        CountedEntitiesNoWidget(),
+        NumberOfCountedEntitiesWidget(),
         ProgressWidget(),
         TitleWidget(),
         TotalEntitiesWidget(),
@@ -382,10 +385,9 @@
     assert 'my-class-g' in result
     assert 'my-class-h' in result
     assert 'my-class-i' in result
-<<<<<<< HEAD
-=======
     assert 'my-class-j' in result
->>>>>>> 7a7a8a61
+    assert 'my-class-k' in result
+    assert 'my-class-l' in result
 
     # Add intermediate results
     model, errors = import_test_datasets(
@@ -436,6 +438,8 @@
     assert '38.37%' in result
     assert 'data-dataurl="Ballot/by-entity"' in result
     assert 'data-dataurl="Ballot/by-district"' in result
+    assert '1' in result
+    assert '11' in result
     assert '42.21 %' in result
     assert '43.20 %' in result
     assert '42.32 %' in result
@@ -457,10 +461,9 @@
     assert 'my-class-g' in result
     assert 'my-class-h' in result
     assert 'my-class-i' in result
-<<<<<<< HEAD
-=======
     assert 'my-class-j' in result
->>>>>>> 7a7a8a61
+    assert 'my-class-k' in result
+    assert 'my-class-l' in result
 
     # Add final results
     model, errors = import_test_datasets(
@@ -517,6 +520,8 @@
     assert '37.00%' in result
     assert 'data-dataurl="Ballot/by-entity"' in result
     assert 'data-dataurl="Ballot/by-district"' in result
+    assert '11' in result
+    assert '11' in result
     assert '44.93 %' in result
     assert '45.92 %' in result
     assert '44.17 %' in result
@@ -537,9 +542,7 @@
     assert 'my-class-f' in result
     assert 'my-class-g' in result
     assert 'my-class-h' in result
-<<<<<<< HEAD
-    assert 'my-class-i' in result
-=======
     assert 'my-class-i' in result
     assert 'my-class-j' in result
->>>>>>> 7a7a8a61
+    assert 'my-class-k' in result
+    assert 'my-class-l' in result