from tests.onegov.election_day.common import login
from tests.onegov.election_day.common import upload_vote
from time import sleep
from unittest.mock import patch
from webtest import TestApp as Client
from webtest.forms import Upload


def test_upload_vote_year_unavailable(election_day_app_zg):
    client = Client(election_day_app_zg)
    client.get('/locale/de_CH').follow()

    login(client)

    new = client.get('/manage/votes/new-vote')
    new.form['vote_de'] = 'Bacon, yea or nay?'
    new.form['date'] = '2000-01-01'
    new.form['domain'] = 'federation'
    new.form.submit()

    upload = client.get('/vote/bacon-yea-or-nay/upload')
    upload.form['proposal'] = Upload(
        'data.csv', 'csv'.encode('utf-8'), 'text/plain'
    )

    results = upload.form.submit()
    assert "Das Jahr 2000 wird noch nicht unterstützt" in results


def test_upload_vote_submit(election_day_app_zg):
    client = Client(election_day_app_zg)
    client.get('/locale/de_CH').follow()
    login(client)

    new = client.get('/manage/votes/new-vote')
    new.form['vote_type'] = 'simple'
    new.form['vote_de'] = 'vote'
    new.form['date'] = '2015-01-01'
    new.form['domain'] = 'federation'
    new.form.submit()

    new = client.get('/manage/votes/new-vote')
    new.form['vote_type'] = 'complex'
    new.form['vote_de'] = 'complex'
    new.form['date'] = '2015-01-01'
    new.form['domain'] = 'federation'
    new.form.submit()

    # Internal
    with patch(
        'onegov.election_day.views.upload.vote.import_vote_internal'
    ) as import_:
        import_.return_value = []

        csv = 'csv'.encode('utf-8')
        upload = client.get('/vote/vote/upload')
        upload.form['file_format'] = 'internal'
        upload.form['proposal'] = Upload('data.csv', csv, 'text/plain')
        upload = upload.form.submit()

        assert import_.called

    # XML
    with patch(
        'onegov.election_day.views.upload.vote.import_vote_ech_0252'
    ) as import_:
        import_.return_value = []

        xml = '<delivery></delivery>'.encode('utf-8')
        upload = client.get('/vote/vote/upload')
        upload.form['file_format'] = 'xml'
        upload.form['xml'] = Upload('data.xml', xml, 'text/xml')
        upload = upload.form.submit()

        assert import_.called


def test_upload_vote_invalidate_cache(election_day_app_zg):
    client = Client(election_day_app_zg)
    client.get('/locale/de_CH').follow()

    login(client)

    upload_vote(client)

    anonymous = Client(election_day_app_zg)
    anonymous.get('/locale/de_CH').follow()

    assert ">522<" in anonymous.get('/vote/vote/entities')

    csv = anonymous.get('/vote/vote/data-csv').text
    csv = csv.replace('522', '533').encode('utf-8')

    upload = client.get('/vote/vote/upload')
    upload.form['file_format'] = 'internal'
    upload.form['proposal'] = Upload('data.csv', csv, 'text/plain')
    upload = upload.form.submit()
    assert "Ihre Resultate wurden erfolgreich hochgeladen" in upload

    assert ">522<" not in anonymous.get('/vote/vote/entities')
    assert ">533<" in anonymous.get('/vote/vote/entities')


def test_upload_vote_notify_zulip(election_day_app_zg):
    client = Client(election_day_app_zg)
    client.get('/locale/de_CH').follow()

    login(client)

    with patch('urllib.request.urlopen') as urlopen:
        # No settings
        upload_vote(client)
        sleep(5)
        assert not urlopen.called

        election_day_app_zg.zulip_url = 'https://zulipchat.com/api/v1/messages'
        election_day_app_zg.zulip_stream = 'WAB'
        election_day_app_zg.zulip_user = 'wab-bot@seantis.zulipchat.com'
        election_day_app_zg.zulip_key = 'aabbcc'
        upload_vote(client)
        sleep(5)
        assert urlopen.called
<<<<<<< HEAD
        assert 'zulipchat.com' in urlopen.call_args[0][0].get_full_url()


def test_upload_vote_all_or_nothing(election_day_app_zg):
    archive = ArchivedResultCollection(election_day_app_zg.session())

    client = Client(election_day_app_zg)
    client.get('/locale/de_CH').follow()

    login(client)

    new = client.get('/manage/votes/new-vote')
    new.form['vote_de'] = 'Bacon, yea or nay?'
    new.form['date'] = '2015-01-01'
    new.form['domain'] = 'federation'
    new.form['vote_type'] = 'complex'
    new.form.submit()
    assert archive.query().one().progress == (0, 0)

    # when uploading a proposal, a counter-proposal and a tie-breaker we
    # want the process to stop completely if any of these three files has
    # an error

    upload = client.get('/vote/bacon-yea-or-nay/upload')

    passes = '\n'.join((
        ','.join(COLUMNS),
        '1711,8321,7405,16516,80,1'
    ))

    fails = '\n'.join((
        ','.join(COLUMNS),
        'abc,8321,7405,16516,80,1'
    ))

    upload.form['proposal'] = Upload(
        'data.csv', passes.encode('utf-8'), 'text/plain'
    )
    upload.form['counter_proposal'] = Upload(
        'data.csv', passes.encode('utf-8'), 'text/plain'
    )
    upload.form['tie_breaker'] = Upload(
        'data.csv', fails.encode('utf-8'), 'text/plain'
    )
    upload = upload.form.submit()

    assert "Ihre Resultate konnten leider nicht hochgeladen werden" in upload
    assert '<span class="error-line">Vorlage</span>' not in upload
    assert '<span class="error-line">Gegenentwurf</span>' not in upload
    assert '<span class="error-line">Stichfrage</span>' in upload
    assert '<span class="error-line"><span>Zeile</span>2</span>' in upload
    assert archive.query().one().progress == (0, 0)

    vote = VoteCollection(election_day_app_zg.session()).by_id(
        'bacon-yea-or-nay'
    )
    assert [len(ballot.results) for ballot in vote.ballots] == [0, 0, 0]
=======
        assert 'zulipchat.com' in urlopen.call_args[0][0].get_full_url()
>>>>>>> fb24c890
<|MERGE_RESOLUTION|>--- conflicted
+++ resolved
@@ -120,64 +120,4 @@
         upload_vote(client)
         sleep(5)
         assert urlopen.called
-<<<<<<< HEAD
-        assert 'zulipchat.com' in urlopen.call_args[0][0].get_full_url()
-
-
-def test_upload_vote_all_or_nothing(election_day_app_zg):
-    archive = ArchivedResultCollection(election_day_app_zg.session())
-
-    client = Client(election_day_app_zg)
-    client.get('/locale/de_CH').follow()
-
-    login(client)
-
-    new = client.get('/manage/votes/new-vote')
-    new.form['vote_de'] = 'Bacon, yea or nay?'
-    new.form['date'] = '2015-01-01'
-    new.form['domain'] = 'federation'
-    new.form['vote_type'] = 'complex'
-    new.form.submit()
-    assert archive.query().one().progress == (0, 0)
-
-    # when uploading a proposal, a counter-proposal and a tie-breaker we
-    # want the process to stop completely if any of these three files has
-    # an error
-
-    upload = client.get('/vote/bacon-yea-or-nay/upload')
-
-    passes = '\n'.join((
-        ','.join(COLUMNS),
-        '1711,8321,7405,16516,80,1'
-    ))
-
-    fails = '\n'.join((
-        ','.join(COLUMNS),
-        'abc,8321,7405,16516,80,1'
-    ))
-
-    upload.form['proposal'] = Upload(
-        'data.csv', passes.encode('utf-8'), 'text/plain'
-    )
-    upload.form['counter_proposal'] = Upload(
-        'data.csv', passes.encode('utf-8'), 'text/plain'
-    )
-    upload.form['tie_breaker'] = Upload(
-        'data.csv', fails.encode('utf-8'), 'text/plain'
-    )
-    upload = upload.form.submit()
-
-    assert "Ihre Resultate konnten leider nicht hochgeladen werden" in upload
-    assert '<span class="error-line">Vorlage</span>' not in upload
-    assert '<span class="error-line">Gegenentwurf</span>' not in upload
-    assert '<span class="error-line">Stichfrage</span>' in upload
-    assert '<span class="error-line"><span>Zeile</span>2</span>' in upload
-    assert archive.query().one().progress == (0, 0)
-
-    vote = VoteCollection(election_day_app_zg.session()).by_id(
-        'bacon-yea-or-nay'
-    )
-    assert [len(ballot.results) for ballot in vote.ballots] == [0, 0, 0]
-=======
-        assert 'zulipchat.com' in urlopen.call_args[0][0].get_full_url()
->>>>>>> fb24c890
+        assert 'zulipchat.com' in urlopen.call_args[0][0].get_full_url()