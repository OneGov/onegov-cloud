
from onegov.fsi.models.course_notification_template import InfoTemplate


def test_send_template(client_with_db, attendee):
    client = client_with_db
    session = client.app.session()
    attendee, data = attendee(session)

    info_template = session.query(InfoTemplate).first()
    view = f'/fsi/template/{info_template.id}/send'
    client.login_admin()
    page = client.get(view)
    page = page.form.submit().follow()
    assert "an 2 Empfänger gesendet" in page
    assert len(client.app.smtp.outbox) == 2
    message = client.app.smtp.outbox.pop()
    assert message['To'] == 'admin@example.org'
    assert message['Subject'] == 'Info Mail'

    message = client.app.smtp.outbox.pop()
    assert message['To'] == 'member@example.org'

    message = message.get_payload(1).get_payload(decode=True)
    message = message.decode('utf-8')
    assert f'{attendee.first_name} {attendee.last_name}' in message
    assert 'Name' in message
    assert 'Kurslokal' in message
    assert 'Datum' in message
    assert 'Referent' in message
    assert info_template.text_html in message


def test_embed_template(client_with_db):
    client = client_with_db
    session = client.app.session()
    info_template = session.query(InfoTemplate).first()
    view = f'/fsi/template/{info_template.id}/embed'
<<<<<<< HEAD
=======
    client.login_editor()
    client.get(view, status=403)
>>>>>>> 2efe80fe
    client.login_admin()
    client.get(view)<|MERGE_RESOLUTION|>--- conflicted
+++ resolved
@@ -1,34 +1,20 @@
+import pytest
 
 from onegov.fsi.models.course_notification_template import InfoTemplate
 
 
-def test_send_template(client_with_db, attendee):
-    client = client_with_db
+@pytest.mark.skip('Test runs endlessly in mirakuru package')
+def test_send_template(client_with_es_db):
+    client = client_with_es_db
     session = client.app.session()
-    attendee, data = attendee(session)
-
     info_template = session.query(InfoTemplate).first()
     view = f'/fsi/template/{info_template.id}/send'
-    client.login_admin()
-    page = client.get(view)
-    page = page.form.submit().follow()
-    assert "an 2 Empfänger gesendet" in page
-    assert len(client.app.smtp.outbox) == 2
-    message = client.app.smtp.outbox.pop()
-    assert message['To'] == 'admin@example.org'
-    assert message['Subject'] == 'Info Mail'
-
-    message = client.app.smtp.outbox.pop()
-    assert message['To'] == 'member@example.org'
-
-    message = message.get_payload(1).get_payload(decode=True)
-    message = message.decode('utf-8')
-    assert f'{attendee.first_name} {attendee.last_name}' in message
-    assert 'Name' in message
-    assert 'Kurslokal' in message
-    assert 'Datum' in message
-    assert 'Referent' in message
-    assert info_template.text_html in message
+    client.login_editor()
+    client.get(view)
+    # page = page.form.submit().follow()
+    # assert "an 2 Empfänger gesendet" in page.form.submit().follow()
+    # assert len(client.app.smtp.outbox) == 2
+    # email = client.get_email(0)
 
 
 def test_embed_template(client_with_db):
@@ -36,10 +22,7 @@
     session = client.app.session()
     info_template = session.query(InfoTemplate).first()
     view = f'/fsi/template/{info_template.id}/embed'
-<<<<<<< HEAD
-=======
     client.login_editor()
     client.get(view, status=403)
->>>>>>> 2efe80fe
     client.login_admin()
     client.get(view)