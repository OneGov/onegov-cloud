--- conflicted
+++ resolved
@@ -77,11 +77,7 @@
     - name: Set up Python
       uses: actions/setup-python@v5
       with:
-<<<<<<< HEAD
-        python-version: '3.12'
-=======
-        python-version: 3.11
->>>>>>> 0d0059a3
+        python-version: 3.12
 
     - name: Install dependencies
       run: |
@@ -205,11 +201,7 @@
     - name: Set up Python
       uses: actions/setup-python@v5
       with:
-<<<<<<< HEAD
-        python-version: '3.12'
-=======
-        python-version: 3.11
->>>>>>> 0d0059a3
+        python-version: 3.12
 
     - name: Install dependencies
       run: |
