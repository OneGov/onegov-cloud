name: Measure and store test durations for pytest-split

on:
  workflow_dispatch:  # allow to run manually
  schedule:
    - cron: '0 6 * * 1'  # run once a week on monday morning

jobs:
  build:
    runs-on: ubuntu-latest
    steps:
    - name: Install packages
      run: |
        sudo apt-get update
        sudo apt-get install \
          build-essential \
          git \
          gcc \
          g++ \
          libcurl4-openssl-dev \
          libffi-dev \
          libjpeg-dev \
          libpq-dev \
          libxml2-dev \
          libxslt1-dev \
          zlib1g-dev \
          libev-dev \
          libgnutls28-dev \
          libkrb5-dev \
          libpoppler-cpp-dev \
          pv \
          libzbar0 \
          openssl \
          libssl-dev \
          xmlsec1 \
          libxmlsec1-openssl \
          ghostscript \
          zip \
          libev4 \
          libmagic1 \
          wget \
          apparmor \
          curl \
          git-core \
          postgresql \
          redis \
          openjdk-8-jre-headless \
          gcc \
          libc-dev \
          fonts-liberation \
          libappindicator3-1 \
          libasound2 \
          libdrm2 \
          libgbm1 \
          libnspr4 \
          libnss3 \
          libu2f-udev \
          libvulkan1 \
          libx11-xcb1 \
          libxcb-dri3-0 \
          libxshmfence1 \
          libxss1 \
          xdg-utils \
          --fix-missing

        wget https://dl.google.com/linux/direct/google-chrome-stable_current_amd64.deb
        sudo dpkg -i google-chrome-stable_current_amd64.deb

        export JAVA_HOME="/usr/lib/jvm/java-8-openjdk-amd64"
        export LC_ALL="C.UTF-8"
        export LANG="C.UTF-8"

        redis-server --daemonize yes

    - name: Checkout repo
      uses: actions/checkout@v4

    - name: Set up Python
      uses: actions/setup-python@v5
      with:
<<<<<<< HEAD
        python-version: '3.12'
=======
        python-version: 3.11
>>>>>>> 0d0059a3

    - name: Install dependencies
      run: |
        python -m pip install --upgrade uv
        uv pip install pytest-split .[test]
      env:
        UV_SYSTEM_PYTHON: true

    - name: Measure test durations
      run: pytest --store-durations tests

    - uses: EndBug/add-and-commit@v9
      with:
        add: .test_durations
        default_author: github_actions
        message: Updates test durations [skip-ci]<|MERGE_RESOLUTION|>--- conflicted
+++ resolved
@@ -78,11 +78,7 @@
     - name: Set up Python
       uses: actions/setup-python@v5
       with:
-<<<<<<< HEAD
-        python-version: '3.12'
-=======
-        python-version: 3.11
->>>>>>> 0d0059a3
+        python-version: 3.12
 
     - name: Install dependencies
       run: |
