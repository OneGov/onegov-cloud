{
    "folders":
    [
        {
            "path": "..",
            "folder_exclude_patterns": [
                "bin",
                "develop-eggs",
                "dist",
                "eggs/onegov",
                "*.egg-info",
                "docs/_build",
                "file-storage",
                "depot-storage",
                "bundles",
                ".webassets-cache"
            ]
        }
    ],
    "settings":
    {
        "SublimeLinter.linters.flake8.executable": "${project_path}/../venv/bin/flake8",
        "SublimeLinter.linters.flake8.python": "${project_path}/../venv/bin/python",
<<<<<<< HEAD
=======
        "SublimeLinter.linters.flake8.args": ["--stdin-display-name", "${file:stdin}"],
>>>>>>> 7faae3b5
        "SublimeLinter.linters.mypy.executable": "${project_path}/../venv/bin/mypy",
        "SublimeLinter.linters.mypy.python": "${project_path}/../venv/bin/python",
        "SublimeLinter.linters.mypy.excludes":
        [
            "/tests/*",
        ],
        "LSP.LSP-pylsp.settings": {
            "pylsp.plugins.jedi.environment": "${project_path}/venv"
        }
    },
}<|MERGE_RESOLUTION|>--- conflicted
+++ resolved
@@ -21,10 +21,7 @@
     {
         "SublimeLinter.linters.flake8.executable": "${project_path}/../venv/bin/flake8",
         "SublimeLinter.linters.flake8.python": "${project_path}/../venv/bin/python",
-<<<<<<< HEAD
-=======
         "SublimeLinter.linters.flake8.args": ["--stdin-display-name", "${file:stdin}"],
->>>>>>> 7faae3b5
         "SublimeLinter.linters.mypy.executable": "${project_path}/../venv/bin/mypy",
         "SublimeLinter.linters.mypy.python": "${project_path}/../venv/bin/python",
         "SublimeLinter.linters.mypy.excludes":
