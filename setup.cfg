--- conflicted
+++ resolved
@@ -113,11 +113,8 @@
     msal
     oauthlib
     ordered-set
-<<<<<<< HEAD
     orjson
-=======
     ormsgpack>1.7.0
->>>>>>> 101a9ae5
     openpyxl
     passlib
     pdfdocument
