--- conflicted
+++ resolved
@@ -175,11 +175,8 @@
 dev =
     bandit[toml]
     flake8
-<<<<<<< HEAD
-=======
     flake8-bugbear
     flake8-pyi
->>>>>>> 7faae3b5
     gitpython==3.0.9
     honyaku@git+https://github.com/seantis/honyaku#egg=honyaku
     lingua==3.12
@@ -217,10 +214,7 @@
     types-toposort
     types-translationstring
     types-vobject
-<<<<<<< HEAD
-=======
     types-webob
->>>>>>> 7faae3b5
     typing-extensions
 docs =
     alabaster
@@ -332,8 +326,4 @@
 ignore = E711,E712,W503,E402,E704,E741,B007
 extend-select = B904
 per_file_ignores =
-<<<<<<< HEAD
-    *.pyi: E301,E302,E305,E501,E701,F401,F403,F405,F822
-=======
-    *.pyi: B,E301,E302,E305,E501,E701,F401,F403,F405,F822
->>>>>>> 7faae3b5
+    *.pyi: B,E301,E302,E305,E501,E701,F401,F403,F405,F822