--- conflicted
+++ resolved
@@ -114,10 +114,7 @@
     msal
     oauthlib
     ordered-set
-<<<<<<< HEAD
-=======
     orjson
->>>>>>> cfa9246b
     ormsgpack>1.7.0
     openpyxl
     passlib
