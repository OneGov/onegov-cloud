fixes:
  - "app/lib/python3.12/site-packages/::src/"
coverage:
  status:
    project:
      default:
        informational: true
comment:
  layout: "header, files, footer"
  hide_project_coverage: false
<<<<<<< HEAD
  after_n_builds: 8
=======
  after_n_builds: 6
>>>>>>> b6ea9a11
<|MERGE_RESOLUTION|>--- conflicted
+++ resolved
@@ -8,8 +8,4 @@
 comment:
   layout: "header, files, footer"
   hide_project_coverage: false
-<<<<<<< HEAD
-  after_n_builds: 8
-=======
-  after_n_builds: 6
->>>>>>> b6ea9a11
+  after_n_builds: 6