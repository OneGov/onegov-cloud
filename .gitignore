# Byte code
__pycache__/
*.py[cod]

# C extensions
*.so

# Unit test / coverage reports
htmlcov/
.tox/
.coverage
.cache
.pytest_cache/

# Translation binaries
*.mo
*.pot

# Packaging
src/*.egg-info

# Default config file
onegov.yml

# Default file storage
file-storage
depot-storage

# Signing services config
signing-services

# IPython notebooks
notebooks/
.ipynb_checkpoints

# Default mail directory
mails/

# Default sms directory
sms/

# Access databases for migrations
*.mdb

# Pyenv
.python-version

# Profiling information
profiles/*

# Bundles / Webassets
.webassets-cache
*.bundle.js
*.bundle.css

# Default virtual env
venv/

# Eggs folder
eggs/

# pytest-testmon data
.testmondata
.tmontmp

# mypy
.mypy_cache/

# ruff
.ruff_cache/

# sublime
*.sublime-workspace

# pycharm
.idea

# Sphinx
docs/_build
docs/autoapi

# node
node_modules/

# virtualenv
bin
include
lib
share
pyvenv.cfg

# npm / jest
package-lock.json

# pytest-profiling
prof
/var

# chamelon cache
.chameleon_cache

<<<<<<< HEAD
.codebuddy/
=======
.codebuddy/
>>>>>>> d9f0e02b
<|MERGE_RESOLUTION|>--- conflicted
+++ resolved
@@ -99,8 +99,4 @@
 # chamelon cache
 .chameleon_cache
 
-<<<<<<< HEAD
-.codebuddy/
-=======
-.codebuddy/
->>>>>>> d9f0e02b
+.codebuddy/